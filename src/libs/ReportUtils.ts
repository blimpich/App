import {format} from 'date-fns';
import {Str} from 'expensify-common';
import {isEmpty} from 'lodash';
import lodashEscape from 'lodash/escape';
import lodashFindLastIndex from 'lodash/findLastIndex';
import lodashIntersection from 'lodash/intersection';
import lodashIsEqual from 'lodash/isEqual';
import lodashMaxBy from 'lodash/maxBy';
import type {OnyxCollection, OnyxEntry, OnyxUpdate} from 'react-native-onyx';
import Onyx from 'react-native-onyx';
import type {SvgProps} from 'react-native-svg';
import type {OriginalMessageModifiedExpense} from 'src/types/onyx/OriginalMessage';
import type {TupleToUnion, ValueOf} from 'type-fest';
import type {FileObject} from '@components/AttachmentModal';
import {FallbackAvatar, QBOSquare, XeroSquare} from '@components/Icon/Expensicons';
import * as defaultGroupAvatars from '@components/Icon/GroupDefaultAvatars';
import * as defaultWorkspaceAvatars from '@components/Icon/WorkspaceDefaultAvatars';
import type {MoneyRequestAmountInputProps} from '@components/MoneyRequestAmountInput';
import type {IOUAction, IOUType} from '@src/CONST';
import CONST from '@src/CONST';
import type {ParentNavigationSummaryParams, TranslationPaths} from '@src/languages/types';
import ONYXKEYS from '@src/ONYXKEYS';
import type {Route} from '@src/ROUTES';
import ROUTES from '@src/ROUTES';
import SCREENS from '@src/SCREENS';
import type {
    Beta,
    OnyxInputOrEntry,
    PersonalDetails,
    PersonalDetailsList,
    Policy,
    PolicyReportField,
    Report,
    ReportAction,
    ReportMetadata,
    ReportNameValuePairs,
    ReportViolationName,
    ReportViolations,
    Session,
    Task,
    Transaction,
    TransactionViolation,
    UserWallet,
} from '@src/types/onyx';
import type {Participant} from '@src/types/onyx/IOU';
import type Onboarding from '@src/types/onyx/Onboarding';
import type {Errors, Icon, PendingAction} from '@src/types/onyx/OnyxCommon';
import type {OriginalMessageChangeLog, PaymentMethodType} from '@src/types/onyx/OriginalMessage';
import type {Status} from '@src/types/onyx/PersonalDetails';
import type {ConnectionName} from '@src/types/onyx/Policy';
import type {NotificationPreference, Participants, PendingChatMember, Participant as ReportParticipant} from '@src/types/onyx/Report';
import type {Message, ReportActions} from '@src/types/onyx/ReportAction';
import type {Comment, TransactionChanges, WaypointCollection} from '@src/types/onyx/Transaction';
import {isEmptyObject} from '@src/types/utils/EmptyObject';
import type IconAsset from '@src/types/utils/IconAsset';
import AccountUtils from './AccountUtils';
import * as IOU from './actions/IOU';
import * as PolicyActions from './actions/Policy/Policy';
import * as store from './actions/ReimbursementAccount/store';
import * as SessionUtils from './actions/Session';
import * as CurrencyUtils from './CurrencyUtils';
import DateUtils from './DateUtils';
import {hasValidDraftComment} from './DraftCommentUtils';
import isReportMessageAttachment from './isReportMessageAttachment';
import localeCompare from './LocaleCompare';
import * as LocalePhoneNumber from './LocalePhoneNumber';
import * as Localize from './Localize';
import {isEmailPublicDomain} from './LoginUtils';
import ModifiedExpenseMessage from './ModifiedExpenseMessage';
import linkingConfig from './Navigation/linkingConfig';
import Navigation from './Navigation/Navigation';
import * as NumberUtils from './NumberUtils';
import Parser from './Parser';
import Permissions from './Permissions';
import * as PersonalDetailsUtils from './PersonalDetailsUtils';
import * as PhoneNumber from './PhoneNumber';
import * as PolicyUtils from './PolicyUtils';
import type {LastVisibleMessage} from './ReportActionsUtils';
import * as ReportActionsUtils from './ReportActionsUtils';
import * as ReportConnection from './ReportConnection';
import StringUtils from './StringUtils';
import * as TransactionUtils from './TransactionUtils';
import * as Url from './Url';
import type {AvatarSource} from './UserUtils';
import * as UserUtils from './UserUtils';

type AvatarRange = 1 | 2 | 3 | 4 | 5 | 6 | 7 | 8 | 9 | 10 | 11 | 12 | 13 | 14 | 15 | 16 | 17 | 18;

type SpendBreakdown = {
    nonReimbursableSpend: number;
    reimbursableSpend: number;
    totalDisplaySpend: number;
};

type ParticipantDetails = [number, string, AvatarSource, AvatarSource];

type OptimisticAddCommentReportAction = Pick<
    ReportAction<typeof CONST.REPORT.ACTIONS.TYPE.ADD_COMMENT>,
    | 'reportActionID'
    | 'actionName'
    | 'actorAccountID'
    | 'person'
    | 'automatic'
    | 'avatar'
    | 'created'
    | 'message'
    | 'isFirstItem'
    | 'isAttachment'
    | 'attachmentInfo'
    | 'pendingAction'
    | 'shouldShow'
    | 'originalMessage'
    | 'childReportID'
    | 'parentReportID'
    | 'childType'
    | 'childReportName'
    | 'childManagerAccountID'
    | 'childStatusNum'
    | 'childStateNum'
    | 'errors'
    | 'childVisibleActionCount'
    | 'childCommenterCount'
    | 'childLastVisibleActionCreated'
    | 'childOldestFourAccountIDs'
> & {isOptimisticAction: boolean};

type OptimisticReportAction = {
    commentText: string;
    reportAction: OptimisticAddCommentReportAction;
};

type UpdateOptimisticParentReportAction = {
    childVisibleActionCount: number;
    childCommenterCount: number;
    childLastVisibleActionCreated: string;
    childOldestFourAccountIDs: string | undefined;
};

type OptimisticExpenseReport = Pick<
    Report,
    | 'reportID'
    | 'chatReportID'
    | 'policyID'
    | 'type'
    | 'ownerAccountID'
    | 'managerID'
    | 'currency'
    | 'reportName'
    | 'stateNum'
    | 'statusNum'
    | 'total'
    | 'nonReimbursableTotal'
    | 'notificationPreference'
    | 'parentReportID'
    | 'lastVisibleActionCreated'
    | 'parentReportActionID'
>;

type OptimisticIOUReportAction = Pick<
    ReportAction,
    | 'actionName'
    | 'actorAccountID'
    | 'automatic'
    | 'avatar'
    | 'isAttachment'
    | 'originalMessage'
    | 'message'
    | 'person'
    | 'reportActionID'
    | 'shouldShow'
    | 'created'
    | 'pendingAction'
    | 'receipt'
    | 'childReportID'
    | 'childVisibleActionCount'
    | 'childCommenterCount'
>;

type PartialReportAction = OnyxInputOrEntry<ReportAction> | Partial<ReportAction> | OptimisticIOUReportAction | OptimisticApprovedReportAction | OptimisticSubmittedReportAction | undefined;

type ReportRouteParams = {
    reportID: string;
    isSubReportPageRoute: boolean;
};

type ReportOfflinePendingActionAndErrors = {
    reportPendingAction: PendingAction | undefined;
    reportErrors: Errors | null | undefined;
};

type OptimisticApprovedReportAction = Pick<
    ReportAction<typeof CONST.REPORT.ACTIONS.TYPE.APPROVED>,
    'actionName' | 'actorAccountID' | 'automatic' | 'avatar' | 'isAttachment' | 'originalMessage' | 'message' | 'person' | 'reportActionID' | 'shouldShow' | 'created' | 'pendingAction'
>;

type OptimisticUnapprovedReportAction = Pick<
    ReportAction<typeof CONST.REPORT.ACTIONS.TYPE.UNAPPROVED>,
    'actionName' | 'actorAccountID' | 'automatic' | 'avatar' | 'isAttachment' | 'originalMessage' | 'message' | 'person' | 'reportActionID' | 'shouldShow' | 'created' | 'pendingAction'
>;

type OptimisticSubmittedReportAction = Pick<
    ReportAction<typeof CONST.REPORT.ACTIONS.TYPE.SUBMITTED>,
    | 'actionName'
    | 'actorAccountID'
    | 'adminAccountID'
    | 'automatic'
    | 'avatar'
    | 'isAttachment'
    | 'originalMessage'
    | 'message'
    | 'person'
    | 'reportActionID'
    | 'shouldShow'
    | 'created'
    | 'pendingAction'
>;

type OptimisticHoldReportAction = Pick<
    ReportAction,
    'actionName' | 'actorAccountID' | 'automatic' | 'avatar' | 'isAttachment' | 'originalMessage' | 'message' | 'person' | 'reportActionID' | 'shouldShow' | 'created' | 'pendingAction'
>;

type OptimisticCancelPaymentReportAction = Pick<
    ReportAction,
    'actionName' | 'actorAccountID' | 'message' | 'originalMessage' | 'person' | 'reportActionID' | 'shouldShow' | 'created' | 'pendingAction'
>;

type OptimisticEditedTaskReportAction = Pick<
    ReportAction,
    'reportActionID' | 'actionName' | 'pendingAction' | 'actorAccountID' | 'automatic' | 'avatar' | 'created' | 'shouldShow' | 'message' | 'person'
>;

type OptimisticClosedReportAction = Pick<
    ReportAction<typeof CONST.REPORT.ACTIONS.TYPE.CLOSED>,
    'actionName' | 'actorAccountID' | 'automatic' | 'avatar' | 'created' | 'message' | 'originalMessage' | 'pendingAction' | 'person' | 'reportActionID' | 'shouldShow'
>;

type OptimisticDismissedViolationReportAction = Pick<
    ReportAction,
    'actionName' | 'actorAccountID' | 'avatar' | 'created' | 'message' | 'originalMessage' | 'person' | 'reportActionID' | 'shouldShow' | 'pendingAction'
>;

type OptimisticCreatedReportAction = Pick<
    ReportAction<typeof CONST.REPORT.ACTIONS.TYPE.CREATED>,
    'actorAccountID' | 'automatic' | 'avatar' | 'created' | 'message' | 'person' | 'reportActionID' | 'shouldShow' | 'pendingAction' | 'actionName'
>;

type OptimisticRenamedReportAction = Pick<
    ReportAction<typeof CONST.REPORT.ACTIONS.TYPE.RENAMED>,
    'actorAccountID' | 'automatic' | 'avatar' | 'created' | 'message' | 'person' | 'reportActionID' | 'shouldShow' | 'pendingAction' | 'actionName' | 'originalMessage'
>;

type OptimisticChatReport = Pick<
    Report,
    | 'type'
    | 'chatType'
    | 'chatReportID'
    | 'iouReportID'
    | 'isOwnPolicyExpenseChat'
    | 'isPinned'
    | 'lastActorAccountID'
    | 'lastMessageTranslationKey'
    | 'lastMessageHtml'
    | 'lastMessageText'
    | 'lastReadTime'
    | 'lastVisibleActionCreated'
    | 'notificationPreference'
    | 'oldPolicyName'
    | 'ownerAccountID'
    | 'pendingFields'
    | 'parentReportActionID'
    | 'parentReportID'
    | 'participants'
    | 'policyID'
    | 'reportID'
    | 'reportName'
    | 'stateNum'
    | 'statusNum'
    | 'visibility'
    | 'description'
    | 'writeCapability'
    | 'avatarUrl'
    | 'invoiceReceiver'
    | 'isHidden'
> & {
    isOptimisticReport: true;
};

type OptimisticTaskReportAction = Pick<
    ReportAction,
    | 'reportActionID'
    | 'actionName'
    | 'actorAccountID'
    | 'automatic'
    | 'avatar'
    | 'created'
    | 'isAttachment'
    | 'message'
    | 'originalMessage'
    | 'person'
    | 'pendingAction'
    | 'shouldShow'
    | 'isFirstItem'
    | 'previousMessage'
    | 'errors'
    | 'linkMetadata'
>;

type OptimisticWorkspaceChats = {
    announceChatReportID: string;
    announceChatData: OptimisticChatReport;
    announceReportActionData: Record<string, OptimisticCreatedReportAction>;
    announceCreatedReportActionID: string;
    adminsChatReportID: string;
    adminsChatData: OptimisticChatReport;
    adminsReportActionData: Record<string, OptimisticCreatedReportAction>;
    adminsCreatedReportActionID: string;
    expenseChatReportID: string;
    expenseChatData: OptimisticChatReport;
    expenseReportActionData: Record<string, OptimisticCreatedReportAction>;
    expenseCreatedReportActionID: string;
};

type OptimisticModifiedExpenseReportAction = Pick<
    ReportAction<typeof CONST.REPORT.ACTIONS.TYPE.MODIFIED_EXPENSE>,
    'actionName' | 'actorAccountID' | 'automatic' | 'avatar' | 'created' | 'isAttachment' | 'message' | 'originalMessage' | 'person' | 'pendingAction' | 'reportActionID' | 'shouldShow'
> & {reportID?: string};

type OptimisticTaskReport = Pick<
    Report,
    | 'reportID'
    | 'reportName'
    | 'description'
    | 'ownerAccountID'
    | 'participants'
    | 'managerID'
    | 'type'
    | 'parentReportID'
    | 'policyID'
    | 'stateNum'
    | 'statusNum'
    | 'notificationPreference'
    | 'parentReportActionID'
    | 'lastVisibleActionCreated'
    | 'hasParentAccess'
>;

type TransactionDetails = {
    created: string;
    amount: number;
    taxAmount?: number;
    taxCode?: string;
    currency: string;
    merchant: string;
    waypoints?: WaypointCollection | string;
    comment: string;
    category: string;
    billable: boolean;
    tag: string;
    mccGroup?: ValueOf<typeof CONST.MCC_GROUPS>;
    cardID: number;
    originalAmount: number;
    originalCurrency: string;
};

type OptimisticIOUReport = Pick<
    Report,
    | 'cachedTotal'
    | 'type'
    | 'chatReportID'
    | 'currency'
    | 'managerID'
    | 'policyID'
    | 'ownerAccountID'
    | 'participants'
    | 'reportID'
    | 'stateNum'
    | 'statusNum'
    | 'total'
    | 'reportName'
    | 'notificationPreference'
    | 'parentReportID'
    | 'lastVisibleActionCreated'
>;
type DisplayNameWithTooltips = Array<Pick<PersonalDetails, 'accountID' | 'pronouns' | 'displayName' | 'login' | 'avatar'>>;

type CustomIcon = {
    src: IconAsset;
    color?: string;
};

type OptionData = {
    text?: string;
    alternateText?: string;
    allReportErrors?: Errors;
    brickRoadIndicator?: ValueOf<typeof CONST.BRICK_ROAD_INDICATOR_STATUS> | '' | null;
    tooltipText?: string | null;
    alternateTextMaxLines?: number;
    boldStyle?: boolean;
    customIcon?: CustomIcon;
    subtitle?: string;
    login?: string;
    accountID?: number;
    pronouns?: string;
    status?: Status | null;
    phoneNumber?: string;
    isUnread?: boolean | null;
    isUnreadWithMention?: boolean | null;
    hasDraftComment?: boolean | null;
    keyForList?: string;
    searchText?: string;
    isIOUReportOwner?: boolean | null;
    isArchivedRoom?: boolean | null;
    shouldShowSubscript?: boolean | null;
    isPolicyExpenseChat?: boolean | null;
    isMoneyRequestReport?: boolean | null;
    isInvoiceReport?: boolean;
    isExpenseRequest?: boolean | null;
    isAllowedToComment?: boolean | null;
    isThread?: boolean | null;
    isTaskReport?: boolean | null;
    parentReportAction?: OnyxEntry<ReportAction>;
    displayNamesWithTooltips?: DisplayNameWithTooltips | null;
    isDefaultRoom?: boolean;
    isInvoiceRoom?: boolean;
    isExpenseReport?: boolean;
    isOptimisticPersonalDetail?: boolean;
    selected?: boolean;
    isOptimisticAccount?: boolean;
    isSelected?: boolean;
    descriptiveText?: string;
    notificationPreference?: NotificationPreference | null;
    isDisabled?: boolean | null;
    name?: string | null;
    isSelfDM?: boolean;
    isOneOnOneChat?: boolean;
    reportID?: string;
    enabled?: boolean;
    code?: string;
    transactionThreadReportID?: string | null;
    shouldShowAmountInput?: boolean;
    amountInputProps?: MoneyRequestAmountInputProps;
    tabIndex?: 0 | -1;
    isConciergeChat?: boolean;
} & Report;

type OnyxDataTaskAssigneeChat = {
    optimisticData: OnyxUpdate[];
    successData: OnyxUpdate[];
    failureData: OnyxUpdate[];
    optimisticAssigneeAddComment?: OptimisticReportAction;
    optimisticChatCreatedReportAction?: OptimisticCreatedReportAction;
};

type Ancestor = {
    report: Report;
    reportAction: ReportAction;
    shouldDisplayNewMarker: boolean;
};

type AncestorIDs = {
    reportIDs: string[];
    reportActionsIDs: string[];
};

type MissingPaymentMethod = 'bankAccount' | 'wallet';

type OutstandingChildRequest = {
    hasOutstandingChildRequest?: boolean;
};

type ParsingDetails = {
    shouldEscapeText?: boolean;
    reportID?: string;
};

let currentUserEmail: string | undefined;
let currentUserPrivateDomain: string | undefined;
let currentUserAccountID: number | undefined;
let isAnonymousUser = false;

// This cache is used to save parse result of report action html message into text
// to prevent unnecessary parsing when the report action is not changed/modified.
// Example case: when we need to get a report name of a thread which is dependent on a report action message.
const parsedReportActionMessageCache: Record<string, string> = {};

const defaultAvatarBuildingIconTestID = 'SvgDefaultAvatarBuilding Icon';
Onyx.connect({
    key: ONYXKEYS.SESSION,
    callback: (value) => {
        // When signed out, val is undefined
        if (!value) {
            return;
        }

        currentUserEmail = value.email;
        currentUserAccountID = value.accountID;
        isAnonymousUser = value.authTokenType === CONST.AUTH_TOKEN_TYPES.ANONYMOUS;
        currentUserPrivateDomain = isEmailPublicDomain(currentUserEmail ?? '') ? '' : Str.extractEmailDomain(currentUserEmail ?? '');
    },
});

let allPersonalDetails: OnyxEntry<PersonalDetailsList>;
let allPersonalDetailLogins: string[];
let currentUserPersonalDetails: OnyxEntry<PersonalDetails>;
Onyx.connect({
    key: ONYXKEYS.PERSONAL_DETAILS_LIST,
    callback: (value) => {
        currentUserPersonalDetails = value?.[currentUserAccountID ?? -1] ?? undefined;
        allPersonalDetails = value ?? {};
        allPersonalDetailLogins = Object.values(allPersonalDetails).map((personalDetail) => personalDetail?.login ?? '');
    },
});

let allReportsDraft: OnyxCollection<Report>;
Onyx.connect({
    key: ONYXKEYS.COLLECTION.REPORT_DRAFT,
    waitForCollectionCallback: true,
    callback: (value) => (allReportsDraft = value),
});

let allPolicies: OnyxCollection<Policy>;
Onyx.connect({
    key: ONYXKEYS.COLLECTION.POLICY,
    waitForCollectionCallback: true,
    callback: (value) => (allPolicies = value),
});

let allBetas: OnyxEntry<Beta[]>;
Onyx.connect({
    key: ONYXKEYS.BETAS,
    callback: (value) => (allBetas = value),
});

let allTransactions: OnyxCollection<Transaction> = {};
Onyx.connect({
    key: ONYXKEYS.COLLECTION.TRANSACTION,
    waitForCollectionCallback: true,
    callback: (value) => {
        if (!value) {
            return;
        }
        allTransactions = Object.fromEntries(Object.entries(value).filter(([, transaction]) => transaction));
    },
});

let allReportActions: OnyxCollection<ReportActions>;
Onyx.connect({
    key: ONYXKEYS.COLLECTION.REPORT_ACTIONS,
    waitForCollectionCallback: true,
    callback: (actions) => {
        if (!actions) {
            return;
        }
        allReportActions = actions;
    },
});

let allReportMetadata: OnyxCollection<ReportMetadata>;
Onyx.connect({
    key: ONYXKEYS.COLLECTION.REPORT_METADATA,
    waitForCollectionCallback: true,
    callback: (value) => {
        if (!value) {
            return;
        }
        allReportMetadata = value;
    },
});

let allReportNameValuePair: OnyxCollection<ReportNameValuePairs>;
Onyx.connect({
    key: ONYXKEYS.COLLECTION.REPORT_NAME_VALUE_PAIRS,
    waitForCollectionCallback: true,
    callback: (value) => {
        if (!value) {
            return;
        }
        allReportNameValuePair = value;
    },
});

let allReportsViolations: OnyxCollection<ReportViolations>;
Onyx.connect({
    key: ONYXKEYS.COLLECTION.REPORT_VIOLATIONS,
    waitForCollectionCallback: true,
    callback: (value) => {
        if (!value) {
            return;
        }
        allReportsViolations = value;
    },
});

let isFirstTimeNewExpensifyUser = false;
Onyx.connect({
    key: ONYXKEYS.NVP_IS_FIRST_TIME_NEW_EXPENSIFY_USER,
    callback: (value) => {
        isFirstTimeNewExpensifyUser = value ?? false;
    },
});

let onboarding: OnyxEntry<Onboarding | []>;
Onyx.connect({
    key: ONYXKEYS.NVP_ONBOARDING,
    callback: (value) => (onboarding = value),
});

function getCurrentUserAvatar(): AvatarSource | undefined {
    return currentUserPersonalDetails?.avatar;
}

function getCurrentUserDisplayNameOrEmail(): string | undefined {
    return currentUserPersonalDetails?.displayName ?? currentUserEmail;
}

function getChatType(report: OnyxInputOrEntry<Report> | Participant): ValueOf<typeof CONST.REPORT.CHAT_TYPE> | undefined {
    return report?.chatType;
}

/**
 * Get the report or draft report given a reportID
 */
function getReportOrDraftReport(reportID: string | undefined): OnyxEntry<Report> {
    const allReports = ReportConnection.getAllReports();
    if (!allReports && !allReportsDraft) {
        return undefined;
    }

    const report = allReports?.[`${ONYXKEYS.COLLECTION.REPORT}${reportID}`];
    const draftReport = allReportsDraft?.[`${ONYXKEYS.COLLECTION.REPORT_DRAFT}${reportID}`];

    return report ?? draftReport;
}

/**
 * Check if a report is a draft report
 */
function isDraftReport(reportID: string | undefined): boolean {
    const draftReport = allReportsDraft?.[`${ONYXKEYS.COLLECTION.REPORT_DRAFT}${reportID}`];

    return !!draftReport;
}

/**
 * Returns the report
 */
function getReport(reportID: string): OnyxEntry<Report> {
    return ReportConnection.getAllReports()?.[`${ONYXKEYS.COLLECTION.REPORT}${reportID}`];
}

/**
 * Returns the report
 */
function getReportNameValuePairs(reportID?: string): OnyxEntry<ReportNameValuePairs> {
    return allReportNameValuePair?.[`${ONYXKEYS.COLLECTION.REPORT_NAME_VALUE_PAIRS}${reportID ?? -1}`];
}

/**
 * Returns the parentReport if the given report is a thread
 */
function getParentReport(report: OnyxEntry<Report>): OnyxEntry<Report> {
    if (!report?.parentReportID) {
        return undefined;
    }
    return ReportConnection.getAllReports()?.[`${ONYXKEYS.COLLECTION.REPORT}${report.parentReportID}`];
}

/**
 * Returns the root parentReport if the given report is nested.
 * Uses recursion to iterate any depth of nested reports.
 */
function getRootParentReport(report: OnyxEntry<Report>): OnyxEntry<Report> {
    if (!report) {
        return undefined;
    }

    // Returns the current report as the root report, because it does not have a parentReportID
    if (!report?.parentReportID) {
        return report;
    }

    const parentReport = getReportOrDraftReport(report?.parentReportID);

    // Runs recursion to iterate a parent report
    return getRootParentReport(!isEmptyObject(parentReport) ? parentReport : undefined);
}

/**
 * Returns the policy of the report
 */
function getPolicy(policyID: string | undefined): OnyxEntry<Policy> {
    if (!allPolicies || !policyID) {
        return undefined;
    }
    return allPolicies[`${ONYXKEYS.COLLECTION.POLICY}${policyID}`];
}

/**
 * Get the policy type from a given report
 * @param policies must have Onyxkey prefix (i.e 'policy_') for keys
 */
function getPolicyType(report: OnyxInputOrEntry<Report>, policies: OnyxCollection<Policy>): string {
    return policies?.[`${ONYXKEYS.COLLECTION.POLICY}${report?.policyID}`]?.type ?? '';
}

const unavailableTranslation = Localize.translateLocal('workspace.common.unavailable');
/**
 * Get the policy name from a given report
 */
function getPolicyName(report: OnyxInputOrEntry<Report>, returnEmptyIfNotFound = false, policy?: OnyxInputOrEntry<Policy>): string {
    const noPolicyFound = returnEmptyIfNotFound ? '' : unavailableTranslation;
    if (isEmptyObject(report)) {
        return noPolicyFound;
    }

    if ((!allPolicies || Object.keys(allPolicies).length === 0) && !report?.policyName) {
        return unavailableTranslation;
    }
    const finalPolicy = policy ?? allPolicies?.[`${ONYXKEYS.COLLECTION.POLICY}${report?.policyID}`];

    const parentReport = getRootParentReport(report);

    // Rooms send back the policy name with the reportSummary,
    // since they can also be accessed by people who aren't in the workspace
    // eslint-disable-next-line @typescript-eslint/prefer-nullish-coalescing
    const policyName = finalPolicy?.name || report?.policyName || report?.oldPolicyName || parentReport?.oldPolicyName || noPolicyFound;

    return policyName;
}

/**
 * Returns the concatenated title for the PrimaryLogins of a report
 */
function getReportParticipantsTitle(accountIDs: number[]): string {
    // Somehow it's possible for the logins coming from report.participantAccountIDs to contain undefined values so we use .filter(Boolean) to remove them.
    return accountIDs.filter(Boolean).join(', ');
}

/**
 * Checks if a report is a chat report.
 */
function isChatReport(report: OnyxEntry<Report>): boolean {
    return report?.type === CONST.REPORT.TYPE.CHAT;
}

function isInvoiceReport(report: OnyxInputOrEntry<Report>): boolean {
    return report?.type === CONST.REPORT.TYPE.INVOICE;
}

/**
 * Checks if a report is an Expense report.
 */
function isExpenseReport(report: OnyxInputOrEntry<Report>): boolean {
    return report?.type === CONST.REPORT.TYPE.EXPENSE;
}

/**
 * Checks if a report is an IOU report using report or reportID
 */
function isIOUReport(reportOrID: OnyxInputOrEntry<Report> | string): boolean {
    const report = typeof reportOrID === 'string' ? ReportConnection.getAllReports()?.[`${ONYXKEYS.COLLECTION.REPORT}${reportOrID}`] ?? null : reportOrID;
    return report?.type === CONST.REPORT.TYPE.IOU;
}

/**
 * Checks if a report is an IOU report using report
 */
function isIOUReportUsingReport(report: OnyxEntry<Report>): report is Report {
    return report?.type === CONST.REPORT.TYPE.IOU;
}
/**
 * Checks if a report is a task report.
 */
function isTaskReport(report: OnyxInputOrEntry<Report>): boolean {
    return report?.type === CONST.REPORT.TYPE.TASK;
}

/**
 * Checks if a task has been cancelled
 * When a task is deleted, the parentReportAction is updated to have a isDeletedParentAction deleted flag
 * This is because when you delete a task, we still allow you to chat on the report itself
 * There's another situation where you don't have access to the parentReportAction (because it was created in a chat you don't have access to)
 * In this case, we have added the key to the report itself
 */
function isCanceledTaskReport(report: OnyxInputOrEntry<Report>, parentReportAction: OnyxInputOrEntry<ReportAction> = null): boolean {
    if (!isEmptyObject(parentReportAction) && (ReportActionsUtils.getReportActionMessage(parentReportAction)?.isDeletedParentAction ?? false)) {
        return true;
    }

    if (!isEmptyObject(report) && report?.isDeletedParentAction) {
        return true;
    }

    return false;
}

/**
 * Checks if a report is an open task report.
 *
 * @param parentReportAction - The parent report action of the report (Used to check if the task has been canceled)
 */
function isOpenTaskReport(report: OnyxInputOrEntry<Report>, parentReportAction: OnyxInputOrEntry<ReportAction> = null): boolean {
    return (
        isTaskReport(report) && !isCanceledTaskReport(report, parentReportAction) && report?.stateNum === CONST.REPORT.STATE_NUM.OPEN && report?.statusNum === CONST.REPORT.STATUS_NUM.OPEN
    );
}

/**
 * Checks if a report is a completed task report.
 */
function isCompletedTaskReport(report: OnyxEntry<Report>): boolean {
    return isTaskReport(report) && report?.stateNum === CONST.REPORT.STATE_NUM.APPROVED && report?.statusNum === CONST.REPORT.STATUS_NUM.APPROVED;
}

/**
 * Checks if the current user is the manager of the supplied report
 */
function isReportManager(report: OnyxEntry<Report>): boolean {
    return !!(report && report.managerID === currentUserAccountID);
}

/**
 * Checks if the supplied report has been approved
 */
function isReportApproved(reportOrID: OnyxInputOrEntry<Report> | string, parentReportAction: OnyxEntry<ReportAction> = undefined): boolean {
    const report = typeof reportOrID === 'string' ? ReportConnection.getAllReports()?.[`${ONYXKEYS.COLLECTION.REPORT}${reportOrID}`] ?? null : reportOrID;
    if (!report) {
        return parentReportAction?.childStateNum === CONST.REPORT.STATE_NUM.APPROVED && parentReportAction?.childStatusNum === CONST.REPORT.STATUS_NUM.APPROVED;
    }
    return report?.stateNum === CONST.REPORT.STATE_NUM.APPROVED && report?.statusNum === CONST.REPORT.STATUS_NUM.APPROVED;
}

/**
 * Checks if the supplied report has been manually reimbursed
 */
function isReportManuallyReimbursed(report: OnyxEntry<Report>): boolean {
    return report?.stateNum === CONST.REPORT.STATE_NUM.APPROVED && report?.statusNum === CONST.REPORT.STATUS_NUM.REIMBURSED;
}

/**
 * Checks if the supplied report is an expense report in Open state and status.
 */
function isOpenExpenseReport(report: OnyxInputOrEntry<Report>): boolean {
    return isExpenseReport(report) && report?.stateNum === CONST.REPORT.STATE_NUM.OPEN && report?.statusNum === CONST.REPORT.STATUS_NUM.OPEN;
}

/**
 * Checks if the supplied report has a member with the array passed in params.
 */
function hasParticipantInArray(report: OnyxEntry<Report>, memberAccountIDs: number[]) {
    if (!report?.participants) {
        return false;
    }

    const memberAccountIDsSet = new Set(memberAccountIDs);

    for (const accountID in report.participants) {
        if (memberAccountIDsSet.has(Number(accountID))) {
            return true;
        }
    }

    return false;
}

/**
 * Whether the Money Request report is settled
 */
function isSettled(reportID: string | undefined): boolean {
    const allReports = ReportConnection.getAllReports();
    if (!allReports || !reportID) {
        return false;
    }
    const report = allReports[`${ONYXKEYS.COLLECTION.REPORT}${reportID}`] ?? null;
    if (isEmptyObject(report) || report.isWaitingOnBankAccount) {
        return false;
    }

    // In case the payment is scheduled and we are waiting for the payee to set up their wallet,
    // consider the report as paid as well.
    if (report.isWaitingOnBankAccount && report.statusNum === CONST.REPORT.STATUS_NUM.APPROVED) {
        return true;
    }

    return report?.statusNum === CONST.REPORT.STATUS_NUM.REIMBURSED;
}

/**
 * Whether the current user is the submitter of the report
 */
function isCurrentUserSubmitter(reportID: string): boolean {
    const allReports = ReportConnection.getAllReports();
    if (!allReports) {
        return false;
    }
    const report = allReports[`${ONYXKEYS.COLLECTION.REPORT}${reportID}`];
    return !!(report && report.ownerAccountID === currentUserAccountID);
}

/**
 * Whether the provided report is an Admin room
 */
function isAdminRoom(report: OnyxEntry<Report>): boolean {
    return getChatType(report) === CONST.REPORT.CHAT_TYPE.POLICY_ADMINS;
}

/**
 * Whether the provided report is an Admin-only posting room
 */
function isAdminsOnlyPostingRoom(report: OnyxEntry<Report>): boolean {
    return report?.writeCapability === CONST.REPORT.WRITE_CAPABILITIES.ADMINS;
}

/**
 * Whether the provided report is a Announce room
 */
function isAnnounceRoom(report: OnyxEntry<Report>): boolean {
    return getChatType(report) === CONST.REPORT.CHAT_TYPE.POLICY_ANNOUNCE;
}

/**
 * Whether the provided report is a default room
 */
function isDefaultRoom(report: OnyxEntry<Report>): boolean {
    return CONST.DEFAULT_POLICY_ROOM_CHAT_TYPES.some((type) => type === getChatType(report));
}

/**
 * Whether the provided report is a Domain room
 */
function isDomainRoom(report: OnyxEntry<Report>): boolean {
    return getChatType(report) === CONST.REPORT.CHAT_TYPE.DOMAIN_ALL;
}

/**
 * Whether the provided report is a user created policy room
 */
function isUserCreatedPolicyRoom(report: OnyxEntry<Report>): boolean {
    return getChatType(report) === CONST.REPORT.CHAT_TYPE.POLICY_ROOM;
}

/**
 * Whether the provided report is a Policy Expense chat.
 */
function isPolicyExpenseChat(report: OnyxInputOrEntry<Report> | Participant): boolean {
    return getChatType(report) === CONST.REPORT.CHAT_TYPE.POLICY_EXPENSE_CHAT || (report?.isPolicyExpenseChat ?? false);
}

function isInvoiceRoom(report: OnyxEntry<Report>): boolean {
    return getChatType(report) === CONST.REPORT.CHAT_TYPE.INVOICE;
}

function isInvoiceRoomWithID(reportID?: string): boolean {
    // eslint-disable-next-line @typescript-eslint/prefer-nullish-coalescing
    const report = ReportConnection.getAllReports()?.[`${ONYXKEYS.COLLECTION.REPORT}${reportID || -1}`];
    return isInvoiceRoom(report);
}

/**
 * Checks if a report is a completed task report.
 */
function isTripRoom(report: OnyxEntry<Report>): boolean {
    return isChatReport(report) && getChatType(report) === CONST.REPORT.CHAT_TYPE.TRIP_ROOM;
}

function isCurrentUserInvoiceReceiver(report: OnyxEntry<Report>): boolean {
    if (report?.invoiceReceiver?.type === CONST.REPORT.INVOICE_RECEIVER_TYPE.INDIVIDUAL) {
        return currentUserAccountID === report.invoiceReceiver.accountID;
    }

    return false;
}

/**
 * Whether the provided report belongs to a Control policy and is an expense chat
 */
function isControlPolicyExpenseChat(report: OnyxEntry<Report>): boolean {
    return isPolicyExpenseChat(report) && getPolicyType(report, allPolicies) === CONST.POLICY.TYPE.CORPORATE;
}

/**
 * Whether the provided policyType is a Free, Collect or Control policy type
 */
function isGroupPolicy(policyType: string): boolean {
    return policyType === CONST.POLICY.TYPE.CORPORATE || policyType === CONST.POLICY.TYPE.TEAM || policyType === CONST.POLICY.TYPE.FREE;
}

/**
 * Whether the provided report belongs to a Free, Collect or Control policy
 */
function isReportInGroupPolicy(report: OnyxInputOrEntry<Report>, policy?: OnyxInputOrEntry<Policy>): boolean {
    const policyType = policy?.type ?? getPolicyType(report, allPolicies);
    return isGroupPolicy(policyType);
}

/**
 * Whether the provided report belongs to a Control or Collect policy
 */
function isPaidGroupPolicy(report: OnyxEntry<Report>): boolean {
    const policyType = getPolicyType(report, allPolicies);
    return policyType === CONST.POLICY.TYPE.CORPORATE || policyType === CONST.POLICY.TYPE.TEAM;
}

/**
 * Whether the provided report belongs to a Control or Collect policy and is an expense chat
 */
function isPaidGroupPolicyExpenseChat(report: OnyxEntry<Report>): boolean {
    return isPolicyExpenseChat(report) && isPaidGroupPolicy(report);
}

/**
 * Whether the provided report belongs to a Control policy and is an expense report
 */
function isControlPolicyExpenseReport(report: OnyxEntry<Report>): boolean {
    return isExpenseReport(report) && getPolicyType(report, allPolicies) === CONST.POLICY.TYPE.CORPORATE;
}

/**
 * Whether the provided report belongs to a Control or Collect policy and is an expense report
 */
function isPaidGroupPolicyExpenseReport(report: OnyxEntry<Report>): boolean {
    return isExpenseReport(report) && isPaidGroupPolicy(report);
}

/**
 * Checks if the supplied report is an invoice report in Open state and status.
 */
function isOpenInvoiceReport(report: OnyxEntry<Report>): boolean {
    return isInvoiceReport(report) && report?.statusNum === CONST.REPORT.STATUS_NUM.OPEN;
}

/**
 * Whether the provided report is a chat room
 */
function isChatRoom(report: OnyxEntry<Report>): boolean {
    return isUserCreatedPolicyRoom(report) || isDefaultRoom(report) || isInvoiceRoom(report) || isTripRoom(report);
}

/**
 * Whether the provided report is a public room
 */
function isPublicRoom(report: OnyxEntry<Report>): boolean {
    return report?.visibility === CONST.REPORT.VISIBILITY.PUBLIC || report?.visibility === CONST.REPORT.VISIBILITY.PUBLIC_ANNOUNCE;
}

/**
 * Whether the provided report is a public announce room
 */
function isPublicAnnounceRoom(report: OnyxEntry<Report>): boolean {
    return report?.visibility === CONST.REPORT.VISIBILITY.PUBLIC_ANNOUNCE;
}

/**
 * If the report is a policy expense, the route should be for adding bank account for that policy
 * else since the report is a personal IOU, the route should be for personal bank account.
 */
function getBankAccountRoute(report: OnyxEntry<Report>): Route {
    return isPolicyExpenseChat(report) ? ROUTES.BANK_ACCOUNT_WITH_STEP_TO_OPEN.getRoute('', report?.policyID) : ROUTES.SETTINGS_ADD_BANK_ACCOUNT;
}

/**
 * Check if personal detail of accountID is empty or optimistic data
 */
function isOptimisticPersonalDetail(accountID: number): boolean {
    return isEmptyObject(allPersonalDetails?.[accountID]) || !!allPersonalDetails?.[accountID]?.isOptimisticPersonalDetail;
}

/**
 * Checks if a report is a task report from a policy expense chat.
 */
function isWorkspaceTaskReport(report: OnyxEntry<Report>): boolean {
    if (!isTaskReport(report)) {
        return false;
    }
    const parentReport = ReportConnection.getAllReports()?.[`${ONYXKEYS.COLLECTION.REPORT}${report?.parentReportID}`];
    return isPolicyExpenseChat(parentReport);
}

/**
 * Returns true if report has a parent
 */
function isThread(report: OnyxInputOrEntry<Report>): boolean {
    return !!(report?.parentReportID && report?.parentReportActionID);
}

/**
 * Returns true if report is of type chat and has a parent and is therefore a Thread.
 */
function isChatThread(report: OnyxInputOrEntry<Report>): boolean {
    return isThread(report) && report?.type === CONST.REPORT.TYPE.CHAT;
}

function isDM(report: OnyxEntry<Report>): boolean {
    return isChatReport(report) && !getChatType(report) && !isThread(report);
}

function isSelfDM(report: OnyxInputOrEntry<Report>): boolean {
    return getChatType(report) === CONST.REPORT.CHAT_TYPE.SELF_DM;
}

function isGroupChat(report: OnyxEntry<Report> | Partial<Report>): boolean {
    return getChatType(report) === CONST.REPORT.CHAT_TYPE.GROUP;
}

/**
 * Only returns true if this is the Expensify DM report.
 */
function isSystemChat(report: OnyxEntry<Report>): boolean {
    return getChatType(report) === CONST.REPORT.CHAT_TYPE.SYSTEM;
}

/**
 * Only returns true if this is our main 1:1 DM report with Concierge.
 */
function isConciergeChatReport(report: OnyxInputOrEntry<Report>): boolean {
    const participantAccountIDs = Object.keys(report?.participants ?? {}).filter((accountID) => Number(accountID) !== currentUserAccountID);
    return participantAccountIDs.length === 1 && Number(participantAccountIDs[0]) === CONST.ACCOUNT_ID.CONCIERGE && !isThread(report);
}

function findSelfDMReportID(): string | undefined {
    const allReports = ReportConnection.getAllReports();
    if (!allReports) {
        return;
    }

    const selfDMReport = Object.values(allReports).find((report) => isSelfDM(report) && !isThread(report));
    return selfDMReport?.reportID;
}

/**
 * Checks if the supplied report belongs to workspace based on the provided params. If the report's policyID is _FAKE_ or has no value, it means this report is a DM.
 * In this case report and workspace members must be compared to determine whether the report belongs to the workspace.
 */
function doesReportBelongToWorkspace(report: OnyxEntry<Report>, policyMemberAccountIDs: number[], policyID?: string) {
    return (
        isConciergeChatReport(report) ||
        (report?.policyID === CONST.POLICY.ID_FAKE || !report?.policyID ? hasParticipantInArray(report, policyMemberAccountIDs) : report?.policyID === policyID)
    );
}

/**
 * Given an array of reports, return them filtered by a policyID and policyMemberAccountIDs.
 */
function filterReportsByPolicyIDAndMemberAccountIDs(reports: Array<OnyxEntry<Report>>, policyMemberAccountIDs: number[] = [], policyID?: string) {
    return reports.filter((report) => !!report && doesReportBelongToWorkspace(report, policyMemberAccountIDs, policyID));
}

/**
 * Returns true if report is still being processed
 */
function isProcessingReport(report: OnyxEntry<Report>): boolean {
    return report?.stateNum === CONST.REPORT.STATE_NUM.SUBMITTED && report?.statusNum === CONST.REPORT.STATUS_NUM.SUBMITTED;
}

/**
 * Check if the report is a single chat report that isn't a thread
 * and personal detail of participant is optimistic data
 */
function shouldDisableDetailPage(report: OnyxEntry<Report>): boolean {
    if (isChatRoom(report) || isPolicyExpenseChat(report) || isChatThread(report) || isTaskReport(report)) {
        return false;
    }
    if (isOneOnOneChat(report)) {
        const participantAccountIDs = Object.keys(report?.participants ?? {})
            .map(Number)
            .filter((accountID) => accountID !== currentUserAccountID);
        return isOptimisticPersonalDetail(participantAccountIDs[0]);
    }
    return false;
}

/**
 * Returns true if this report has only one participant and it's an Expensify account.
 */
function isExpensifyOnlyParticipantInReport(report: OnyxEntry<Report>): boolean {
    const otherParticipants = Object.keys(report?.participants ?? {})
        .map(Number)
        .filter((accountID) => accountID !== currentUserAccountID);
    return otherParticipants.length === 1 && otherParticipants.some((accountID) => CONST.EXPENSIFY_ACCOUNT_IDS.includes(accountID));
}

/**
 * Returns whether a given report can have tasks created in it.
 * We only prevent the task option if it's a DM/group-DM and the other users are all special Expensify accounts
 *
 */
function canCreateTaskInReport(report: OnyxEntry<Report>): boolean {
    const otherParticipants = Object.keys(report?.participants ?? {})
        .map(Number)
        .filter((accountID) => accountID !== currentUserAccountID);
    const areExpensifyAccountsOnlyOtherParticipants = otherParticipants.length >= 1 && otherParticipants.every((accountID) => CONST.EXPENSIFY_ACCOUNT_IDS.includes(accountID));
    if (areExpensifyAccountsOnlyOtherParticipants && isDM(report)) {
        return false;
    }

    return true;
}

/**
 * Returns true if there are any guides accounts (team.expensify.com) in a list of accountIDs
 * by cross-referencing the accountIDs with personalDetails since guides that are participants
 * of the user's chats should have their personal details in Onyx.
 */
function hasExpensifyGuidesEmails(accountIDs: number[]): boolean {
    return accountIDs.some((accountID) => Str.extractEmailDomain(allPersonalDetails?.[accountID]?.login ?? '') === CONST.EMAIL.GUIDES_DOMAIN);
}

function getMostRecentlyVisitedReport(reports: Array<OnyxEntry<Report>>, reportMetadata: OnyxCollection<ReportMetadata>): OnyxEntry<Report> {
    const filteredReports = reports.filter(
        (report) => !!report?.reportID && !!(reportMetadata?.[`${ONYXKEYS.COLLECTION.REPORT_METADATA}${report.reportID}`]?.lastVisitTime ?? report?.lastReadTime),
    );
    return lodashMaxBy(filteredReports, (a) => new Date(reportMetadata?.[`${ONYXKEYS.COLLECTION.REPORT_METADATA}${a?.reportID}`]?.lastVisitTime ?? a?.lastReadTime ?? '').valueOf());
}

function findLastAccessedReport(ignoreDomainRooms: boolean, openOnAdminRoom = false, policyID?: string, excludeReportID?: string): OnyxEntry<Report> {
    // If it's the user's first time using New Expensify, then they could either have:
    //   - just a Concierge report, if so we'll return that
    //   - their Concierge report, and a separate report that must have deeplinked them to the app before they created their account.
    // If it's the latter, we'll use the deeplinked report over the Concierge report,
    // since the Concierge report would be incorrectly selected over the deep-linked report in the logic below.

    const policyMemberAccountIDs = PolicyUtils.getPolicyEmployeeListByIdWithoutCurrentUser(allPolicies, policyID, currentUserAccountID);

    const allReports = ReportConnection.getAllReports();
    let reportsValues = Object.values(allReports ?? {});

    if (!!policyID || policyMemberAccountIDs.length > 0) {
        reportsValues = filterReportsByPolicyIDAndMemberAccountIDs(reportsValues, policyMemberAccountIDs, policyID);
    }

    let adminReport: OnyxEntry<Report>;
    if (openOnAdminRoom) {
        adminReport = reportsValues.find((report) => {
            const chatType = getChatType(report);
            return chatType === CONST.REPORT.CHAT_TYPE.POLICY_ADMINS;
        });
    }

    // eslint-disable-next-line @typescript-eslint/prefer-nullish-coalescing
    const shouldFilter = excludeReportID || ignoreDomainRooms;
    if (shouldFilter) {
        reportsValues = reportsValues.filter((report) => {
            if (excludeReportID && report?.reportID === excludeReportID) {
                return false;
            }

            // We allow public announce rooms, admins, and announce rooms through since we bypass the default rooms beta for them.
            // Check where ReportUtils.findLastAccessedReport is called in MainDrawerNavigator.js for more context.
            // Domain rooms are now the only type of default room that are on the defaultRooms beta.
            if (
                ignoreDomainRooms &&
                isDomainRoom(report) &&
                getPolicyType(report, allPolicies) !== CONST.POLICY.TYPE.FREE &&
                !hasExpensifyGuidesEmails(Object.keys(report?.participants ?? {}).map(Number))
            ) {
                return false;
            }

            return true;
        });
    }

    if (isFirstTimeNewExpensifyUser) {
        // Filter out the systemChat report from the reports list, as we don't want to drop the user into that report over Concierge when they first log in
        reportsValues = reportsValues.filter((report) => !isSystemChat(report)) ?? [];
        if (reportsValues.length === 1) {
            return reportsValues[0];
        }

        return adminReport ?? reportsValues.find((report) => !isConciergeChatReport(report));
    }

    // If we only have two reports and one of them is the system chat, filter it out so we don't
    // overwrite showing the concierge chat
    const hasSystemChat = reportsValues.find((report) => isSystemChat(report)) ?? false;
    if (reportsValues.length === 2 && hasSystemChat) {
        reportsValues = reportsValues.filter((report) => !isSystemChat(report)) ?? [];
    }

    // We are getting the last read report from the metadata of the report.
    const lastRead = getMostRecentlyVisitedReport(reportsValues, allReportMetadata);

    return adminReport ?? lastRead;
}

/**
 * Whether the provided report has expenses
 */
function hasExpenses(reportID?: string): boolean {
    return !!Object.values(allTransactions ?? {}).find((transaction) => `${transaction?.reportID}` === `${reportID}`);
}

/**
 * Whether the provided report is a closed expense report with no expenses
 */
function isClosedExpenseReportWithNoExpenses(report: OnyxEntry<Report>): boolean {
    return report?.statusNum === CONST.REPORT.STATUS_NUM.CLOSED && isExpenseReport(report) && !hasExpenses(report.reportID);
}

/**
 * Whether the provided report is an archived room
 */
// eslint-disable-next-line @typescript-eslint/no-unused-vars
function isArchivedRoom(report: OnyxInputOrEntry<Report>, reportNameValuePairs?: OnyxInputOrEntry<ReportNameValuePairs>): boolean {
    return !!report?.private_isArchived;
}

/**
 * Whether the report with the provided reportID is an archived room
 */
function isArchivedRoomWithID(reportID?: string) {
    // eslint-disable-next-line @typescript-eslint/prefer-nullish-coalescing
    const report = ReportConnection.getAllReports()?.[`${ONYXKEYS.COLLECTION.REPORT}${reportID || -1}`];
    return isArchivedRoom(report, getReportNameValuePairs(reportID));
}

/**
 * Whether the provided report is a closed report
 */
function isClosedReport(report: OnyxEntry<Report>): boolean {
    return report?.statusNum === CONST.REPORT.STATUS_NUM.CLOSED;
}

/**
 * Whether the provided report is the admin's room
 */
function isJoinRequestInAdminRoom(report: OnyxEntry<Report>): boolean {
    if (!report) {
        return false;
    }
    // If this policy isn't owned by Expensify,
    // Account manager/guide should not have the workspace join request pinned to their LHN,
    // since they are not a part of the company, and should not action it on their behalf.
    if (report.policyID) {
        const policy = getPolicy(report.policyID);
        if (!PolicyUtils.isExpensifyTeam(policy?.owner) && PolicyUtils.isExpensifyTeam(currentUserPersonalDetails?.login)) {
            return false;
        }
    }
    return ReportActionsUtils.isActionableJoinRequestPending(report.reportID);
}

/**
 * Checks if the user can write in the provided report
 */
function canWriteInReport(report: OnyxEntry<Report>): boolean {
    if (Array.isArray(report?.permissions) && report?.permissions.length > 0) {
        return report?.permissions?.includes(CONST.REPORT.PERMISSIONS.WRITE);
    }

    return true;
}

/**
 * Checks if the current user is allowed to comment on the given report.
 */
function isAllowedToComment(report: OnyxEntry<Report>): boolean {
    if (!canWriteInReport(report)) {
        return false;
    }

    // Default to allowing all users to post
    const capability = report?.writeCapability ?? CONST.REPORT.WRITE_CAPABILITIES.ALL;

    if (capability === CONST.REPORT.WRITE_CAPABILITIES.ALL) {
        return true;
    }

    // If unauthenticated user opens public chat room using deeplink, they do not have policies available and they cannot comment
    if (!allPolicies) {
        return false;
    }

    // If we've made it here, commenting on this report is restricted.
    // If the user is an admin, allow them to post.
    const policy = allPolicies[`${ONYXKEYS.COLLECTION.POLICY}${report?.policyID}`];
    return policy?.role === CONST.POLICY.ROLE.ADMIN;
}

/**
 * Checks if the current user is the admin of the policy given the policy expense chat.
 */
function isPolicyExpenseChatAdmin(report: OnyxEntry<Report>, policies: OnyxCollection<Policy>): boolean {
    if (!isPolicyExpenseChat(report)) {
        return false;
    }

    const policyRole = policies?.[`${ONYXKEYS.COLLECTION.POLICY}${report?.policyID}`]?.role;

    return policyRole === CONST.POLICY.ROLE.ADMIN;
}

/**
 * Checks if the current user is the admin of the policy.
 */
function isPolicyAdmin(policyID: string, policies: OnyxCollection<Policy>): boolean {
    const policyRole = policies?.[`${ONYXKEYS.COLLECTION.POLICY}${policyID}`]?.role;

    return policyRole === CONST.POLICY.ROLE.ADMIN;
}

/**
 * Checks whether all the transactions linked to the IOU report are of the Distance Request type with pending routes
 */
function hasOnlyTransactionsWithPendingRoutes(iouReportID: string | undefined): boolean {
    const transactions = TransactionUtils.getAllReportTransactions(iouReportID);

    // Early return false in case not having any transaction
    if (!transactions || transactions.length === 0) {
        return false;
    }

    return transactions.every((transaction) => TransactionUtils.isFetchingWaypointsFromServer(transaction));
}

/**
 * If the report is a thread and has a chat type set, it is a workspace chat.
 */
function isWorkspaceThread(report: OnyxEntry<Report>): boolean {
    const chatType = getChatType(report);
    return isThread(report) && isChatReport(report) && CONST.WORKSPACE_ROOM_TYPES.some((type) => chatType === type);
}

/**
 * Returns true if reportAction is the first chat preview of a Thread
 */
function isThreadFirstChat(reportAction: OnyxInputOrEntry<ReportAction>, reportID: string): boolean {
    return reportAction?.childReportID?.toString() === reportID;
}

/**
 * Checks if a report is a child report.
 */
function isChildReport(report: OnyxEntry<Report>): boolean {
    return isThread(report) || isTaskReport(report);
}

/**
 * An Expense Request is a thread where the parent report is an Expense Report and
 * the parentReportAction is a transaction.
 */
function isExpenseRequest(report: OnyxInputOrEntry<Report>): boolean {
    if (isThread(report)) {
        const parentReportAction = ReportActionsUtils.getParentReportAction(report);
        const parentReport = ReportConnection.getAllReports()?.[`${ONYXKEYS.COLLECTION.REPORT}${report?.parentReportID}`];
        return isExpenseReport(parentReport) && !isEmptyObject(parentReportAction) && ReportActionsUtils.isTransactionThread(parentReportAction);
    }
    return false;
}

/**
 * An IOU Request is a thread where the parent report is an IOU Report and
 * the parentReportAction is a transaction.
 */
function isIOURequest(report: OnyxInputOrEntry<Report>): boolean {
    if (isThread(report)) {
        const parentReportAction = ReportActionsUtils.getParentReportAction(report);
        const parentReport = ReportConnection.getAllReports()?.[`${ONYXKEYS.COLLECTION.REPORT}${report?.parentReportID}`];
        return isIOUReport(parentReport) && !isEmptyObject(parentReportAction) && ReportActionsUtils.isTransactionThread(parentReportAction);
    }
    return false;
}

/**
 * A Track Expense Report is a thread where the parent the parentReportAction is a transaction, and
 * parentReportAction has type of track.
 */
function isTrackExpenseReport(report: OnyxInputOrEntry<Report>): boolean {
    if (isThread(report)) {
        const parentReportAction = ReportActionsUtils.getParentReportAction(report);
        return !isEmptyObject(parentReportAction) && ReportActionsUtils.isTrackExpenseAction(parentReportAction);
    }
    return false;
}

/**
 * Checks if a report is an IOU or expense request.
 */
function isMoneyRequest(reportOrID: OnyxEntry<Report> | string): boolean {
    const report = typeof reportOrID === 'string' ? ReportConnection.getAllReports()?.[`${ONYXKEYS.COLLECTION.REPORT}${reportOrID}`] ?? null : reportOrID;
    return isIOURequest(report) || isExpenseRequest(report);
}

/**
 * Checks if a report is an IOU or expense report.
 */
function isMoneyRequestReport(reportOrID: OnyxInputOrEntry<Report> | string): boolean {
    const report = typeof reportOrID === 'string' ? ReportConnection.getAllReports()?.[`${ONYXKEYS.COLLECTION.REPORT}${reportOrID}`] ?? null : reportOrID;
    return isIOUReport(report) || isExpenseReport(report);
}

/**
 * Checks if a report contains only Non-Reimbursable transactions
 */
function hasOnlyNonReimbursableTransactions(iouReportID: string | undefined): boolean {
    if (!iouReportID) {
        return false;
    }

    const transactions = TransactionUtils.getAllReportTransactions(iouReportID);
    if (!transactions || transactions.length === 0) {
        return false;
    }

    return transactions.every((transaction) => !TransactionUtils.getReimbursable(transaction));
}

/**
 * Checks if a report has only one transaction associated with it
 */
function isOneTransactionReport(reportID: string): boolean {
    const reportActions = allReportActions?.[`${ONYXKEYS.COLLECTION.REPORT_ACTIONS}${reportID}`] ?? ([] as ReportAction[]);
    return ReportActionsUtils.getOneTransactionThreadReportID(reportID, reportActions) !== null;
}

/**
 * Checks if a report is a transaction thread associated with a report that has only one transaction
 */
function isOneTransactionThread(reportID: string, parentReportID: string, threadParentReportAction: OnyxEntry<ReportAction>): boolean {
    const parentReportActions = allReportActions?.[`${ONYXKEYS.COLLECTION.REPORT_ACTIONS}${parentReportID}`] ?? ([] as ReportAction[]);
    const transactionThreadReportID = ReportActionsUtils.getOneTransactionThreadReportID(parentReportID, parentReportActions);
    return reportID === transactionThreadReportID && !ReportActionsUtils.isSentMoneyReportAction(threadParentReportAction);
}

/**
 * Should return true only for personal 1:1 report
 *
 */
function isOneOnOneChat(report: OnyxEntry<Report>): boolean {
    const participantAccountIDs = Object.keys(report?.participants ?? {})
        .map(Number)
        .filter((accountID) => accountID !== currentUserAccountID);
    return (
        !isChatRoom(report) &&
        !isExpenseRequest(report) &&
        !isMoneyRequestReport(report) &&
        !isPolicyExpenseChat(report) &&
        !isTaskReport(report) &&
        isDM(report) &&
        !isIOUReport(report) &&
        participantAccountIDs.length === 1
    );
}

/**
 * Checks if the current user is a payer of the expense
 */

function isPayer(session: OnyxEntry<Session>, iouReport: OnyxEntry<Report>) {
    const isApproved = isReportApproved(iouReport);
    const policy = allPolicies?.[`${ONYXKEYS.COLLECTION.POLICY}${iouReport?.policyID}`] ?? null;
    const policyType = policy?.type;
    const isAdmin = policyType !== CONST.POLICY.TYPE.PERSONAL && policy?.role === CONST.POLICY.ROLE.ADMIN;
    const isManager = iouReport?.managerID === session?.accountID;
    if (isPaidGroupPolicy(iouReport)) {
        if (policy?.reimbursementChoice === CONST.POLICY.REIMBURSEMENT_CHOICES.REIMBURSEMENT_YES) {
            const isReimburser = session?.email === policy?.achAccount?.reimburser;
            return (!policy?.achAccount?.reimburser || isReimburser) && (isApproved || isManager);
        }
        if (policy?.reimbursementChoice === CONST.POLICY.REIMBURSEMENT_CHOICES.REIMBURSEMENT_MANUAL) {
            return isAdmin && (isApproved || isManager);
        }
        return false;
    }
    return isAdmin || (isMoneyRequestReport(iouReport) && isManager);
}

/**
 * Get the notification preference given a report
 */
function getReportNotificationPreference(report: OnyxEntry<Report>): string | number {
    return report?.notificationPreference ?? '';
}

/**
 * Checks if the current user is the action's author
 */
function isActionCreator(reportAction: OnyxInputOrEntry<ReportAction> | Partial<ReportAction>): boolean {
    return reportAction?.actorAccountID === currentUserAccountID;
}

/**
 * Returns the notification preference of the action's child report if it exists.
 * Otherwise, calculates it based on the action's authorship.
 */
function getChildReportNotificationPreference(reportAction: OnyxInputOrEntry<ReportAction> | Partial<ReportAction>): NotificationPreference {
    const childReportNotificationPreference = reportAction?.childReportNotificationPreference ?? '';
    if (childReportNotificationPreference) {
        return childReportNotificationPreference;
    }

    return isActionCreator(reportAction) ? CONST.REPORT.NOTIFICATION_PREFERENCE.ALWAYS : CONST.REPORT.NOTIFICATION_PREFERENCE.HIDDEN;
}

/**
 * Checks whether the supplied report supports adding more transactions to it.
 * Return true if:
 * - report is a non-settled IOU
 * - report is a draft
 * - report is a processing expense report and its policy has Instant reporting frequency
 */
function canAddOrDeleteTransactions(moneyRequestReport: OnyxEntry<Report>): boolean {
    if (!isMoneyRequestReport(moneyRequestReport)) {
        return false;
    }

    const policy = getPolicy(moneyRequestReport?.policyID);
    if (PolicyUtils.isInstantSubmitEnabled(policy) && PolicyUtils.isSubmitAndClose(policy) && hasOnlyNonReimbursableTransactions(moneyRequestReport?.reportID)) {
        return false;
    }

    if (isReportApproved(moneyRequestReport) || isSettled(moneyRequestReport?.reportID)) {
        return false;
    }

    if (isReportInGroupPolicy(moneyRequestReport) && isProcessingReport(moneyRequestReport) && !PolicyUtils.isInstantSubmitEnabled(getPolicy(moneyRequestReport?.policyID))) {
        return false;
    }

    return true;
}

/**
 * Can only delete if the author is this user and the action is an ADD_COMMENT action or an IOU action in an unsettled report, or if the user is a
 * policy admin
 */
function canDeleteReportAction(reportAction: OnyxInputOrEntry<ReportAction>, reportID: string): boolean {
    const report = getReportOrDraftReport(reportID);

    const isActionOwner = reportAction?.actorAccountID === currentUserAccountID;
    const policy = allPolicies?.[`${ONYXKEYS.COLLECTION.POLICY}${report?.policyID}`] ?? null;

    if (ReportActionsUtils.isMoneyRequestAction(reportAction)) {
        // For now, users cannot delete split actions
        const isSplitAction = ReportActionsUtils.getOriginalMessage(reportAction)?.type === CONST.IOU.REPORT_ACTION_TYPE.SPLIT;

        if (isSplitAction) {
            return false;
        }

        const linkedReport = isThreadFirstChat(reportAction, reportID) ? getReportOrDraftReport(report?.parentReportID) : report;
        if (isActionOwner) {
            if (!isEmptyObject(linkedReport) && isMoneyRequestReport(linkedReport)) {
                return canAddOrDeleteTransactions(linkedReport);
            }
            return true;
        }
    }

    if (
        reportAction?.actionName !== CONST.REPORT.ACTIONS.TYPE.ADD_COMMENT ||
        reportAction?.pendingAction === CONST.RED_BRICK_ROAD_PENDING_ACTION.DELETE ||
        ReportActionsUtils.isCreatedTaskReportAction(reportAction) ||
        reportAction?.actorAccountID === CONST.ACCOUNT_ID.CONCIERGE
    ) {
        return false;
    }

    const isAdmin = policy?.role === CONST.POLICY.ROLE.ADMIN && !isEmptyObject(report) && !isDM(report);

    return isActionOwner || isAdmin;
}

/**
 * Returns true if Concierge is one of the chat participants (1:1 as well as group chats)
 */
function chatIncludesConcierge(report: Partial<OnyxEntry<Report>>): boolean {
    const participantAccountIDs = Object.keys(report?.participants ?? {}).map(Number);
    return participantAccountIDs.includes(CONST.ACCOUNT_ID.CONCIERGE);
}

/**
 * Returns true if there is any automated expensify account `in accountIDs
 */
function hasAutomatedExpensifyAccountIDs(accountIDs: number[]): boolean {
    return accountIDs.some((accountID) => CONST.EXPENSIFY_ACCOUNT_IDS.includes(accountID));
}

function getReportRecipientAccountIDs(report: OnyxEntry<Report>, currentLoginAccountID: number): number[] {
    let finalReport: OnyxEntry<Report> = report;
    // In 1:1 chat threads, the participants will be the same as parent report. If a report is specifically a 1:1 chat thread then we will
    // get parent report and use its participants array.
    if (isThread(report) && !(isTaskReport(report) || isMoneyRequestReport(report))) {
        const parentReport = ReportConnection.getAllReports()?.[`${ONYXKEYS.COLLECTION.REPORT}${report?.parentReportID}`];
        if (isOneOnOneChat(parentReport)) {
            finalReport = parentReport;
        }
    }

    let finalParticipantAccountIDs: number[] = [];
    if (isTaskReport(report)) {
        // Task reports `managerID` will change when assignee is changed, in that case the old `managerID` is still present in `participants`
        // along with the new one. We only need the `managerID` as a participant here.
        finalParticipantAccountIDs = report?.managerID ? [report?.managerID] : [];
    } else {
        finalParticipantAccountIDs = Object.keys(finalReport?.participants ?? {}).map(Number);
    }

    const otherParticipantsWithoutExpensifyAccountIDs = finalParticipantAccountIDs.filter((accountID) => {
        if (accountID === currentLoginAccountID) {
            return false;
        }
        if (CONST.EXPENSIFY_ACCOUNT_IDS.includes(accountID)) {
            return false;
        }
        return true;
    });

    return otherParticipantsWithoutExpensifyAccountIDs;
}

/**
 * Whether the time row should be shown for a report.
 */
function canShowReportRecipientLocalTime(personalDetails: OnyxEntry<PersonalDetailsList>, report: OnyxEntry<Report>, accountID: number): boolean {
    const reportRecipientAccountIDs = getReportRecipientAccountIDs(report, accountID);
    const hasMultipleParticipants = reportRecipientAccountIDs.length > 1;
    const reportRecipient = personalDetails?.[reportRecipientAccountIDs[0]];
    const reportRecipientTimezone = reportRecipient?.timezone ?? CONST.DEFAULT_TIME_ZONE;
    const isReportParticipantValidated = reportRecipient?.validated ?? false;
    return !!(
        !hasMultipleParticipants &&
        !isChatRoom(report) &&
        !isPolicyExpenseChat(getRootParentReport(report)) &&
        reportRecipient &&
        reportRecipientTimezone?.selected &&
        isReportParticipantValidated
    );
}

/**
 * Shorten last message text to fixed length and trim spaces.
 */
function formatReportLastMessageText(lastMessageText: string, isModifiedExpenseMessage = false): string {
    if (isModifiedExpenseMessage) {
        return String(lastMessageText).trim().replace(CONST.REGEX.LINE_BREAK, '').trim();
    }
    return StringUtils.lineBreaksToSpaces(String(lastMessageText).trim()).substring(0, CONST.REPORT.LAST_MESSAGE_TEXT_MAX_LENGTH).trim();
}

/**
 * Helper method to return the default avatar associated with the given login
 */
function getDefaultWorkspaceAvatar(workspaceName?: string): React.FC<SvgProps> {
    if (!workspaceName) {
        return defaultWorkspaceAvatars.WorkspaceBuilding;
    }

    // Remove all chars not A-Z or 0-9 including underscore
    const alphaNumeric = workspaceName
        .normalize('NFD')
        .replace(/[^0-9a-z]/gi, '')
        .toUpperCase();

    const workspace = `Workspace${alphaNumeric[0]}` as keyof typeof defaultWorkspaceAvatars;
    const defaultWorkspaceAvatar = defaultWorkspaceAvatars[workspace];

    return !alphaNumeric ? defaultWorkspaceAvatars.WorkspaceBuilding : defaultWorkspaceAvatar;
}

/**
 * Helper method to return the default avatar testID associated with the given login
 */
function getDefaultWorkspaceAvatarTestID(workspaceName: string): string {
    if (!workspaceName) {
        return defaultAvatarBuildingIconTestID;
    }

    // Remove all chars not A-Z or 0-9 including underscore
    const alphaNumeric = workspaceName
        .normalize('NFD')
        .replace(/[^0-9a-z]/gi, '')
        .toLowerCase();

    return !alphaNumeric ? defaultAvatarBuildingIconTestID : `SvgDefaultAvatar_${alphaNumeric[0]} Icon`;
}

function getWorkspaceAvatar(report: OnyxEntry<Report>): AvatarSource {
    const workspaceName = getPolicyName(report, false, allPolicies?.[`${ONYXKEYS.COLLECTION.POLICY}${report?.policyID}`]);
    const avatar = allPolicies?.[`${ONYXKEYS.COLLECTION.POLICY}${report?.policyID}`]?.avatarURL ?? '';
    return !isEmpty(avatar) ? avatar : getDefaultWorkspaceAvatar(workspaceName);
}

/**
 * Helper method to return the default avatar associated with the given reportID
 */
function getDefaultGroupAvatar(reportID?: string): IconAsset {
    if (!reportID) {
        return defaultGroupAvatars.Avatar1;
    }
    const reportIDHashBucket: AvatarRange = ((Number(reportID) % CONST.DEFAULT_GROUP_AVATAR_COUNT) + 1) as AvatarRange;
    return defaultGroupAvatars[`Avatar${reportIDHashBucket}`];
}

/**
 * Returns the appropriate icons for the given chat report using the stored personalDetails.
 * The Avatar sources can be URLs or Icon components according to the chat type.
 */
function getIconsForParticipants(participants: number[], personalDetails: OnyxInputOrEntry<PersonalDetailsList>): Icon[] {
    const participantDetails: ParticipantDetails[] = [];
    const participantsList = participants || [];

    for (const accountID of participantsList) {
        const avatarSource = personalDetails?.[accountID]?.avatar ?? FallbackAvatar;
        const displayNameLogin = personalDetails?.[accountID]?.displayName ? personalDetails?.[accountID]?.displayName : personalDetails?.[accountID]?.login;
        participantDetails.push([accountID, displayNameLogin ?? '', avatarSource, personalDetails?.[accountID]?.fallbackIcon ?? '']);
    }

    const sortedParticipantDetails = participantDetails.sort((first, second) => {
        // First sort by displayName/login
        const displayNameLoginOrder = localeCompare(first[1], second[1]);
        if (displayNameLoginOrder !== 0) {
            return displayNameLoginOrder;
        }

        // Then fallback on accountID as the final sorting criteria.
        // This will ensure that the order of avatars with same login/displayName
        // stay consistent across all users and devices
        return first[0] - second[0];
    });

    // Now that things are sorted, gather only the avatars (second element in the array) and return those
    const avatars: Icon[] = [];

    for (const sortedParticipantDetail of sortedParticipantDetails) {
        const userIcon = {
            id: sortedParticipantDetail[0],
            source: sortedParticipantDetail[2],
            type: CONST.ICON_TYPE_AVATAR,
            name: sortedParticipantDetail[1],
            fallbackIcon: sortedParticipantDetail[3],
        };
        avatars.push(userIcon);
    }

    return avatars;
}

/**
 * Given a report, return the associated workspace icon.
 */
function getWorkspaceIcon(report: OnyxInputOrEntry<Report>, policy?: OnyxInputOrEntry<Policy>): Icon {
    const workspaceName = getPolicyName(report, false, policy);
    const policyExpenseChatAvatarSource = allPolicies?.[`${ONYXKEYS.COLLECTION.POLICY}${report?.policyID}`]?.avatarURL
        ? allPolicies?.[`${ONYXKEYS.COLLECTION.POLICY}${report?.policyID}`]?.avatarURL
        : getDefaultWorkspaceAvatar(workspaceName);

    const workspaceIcon: Icon = {
        source: policyExpenseChatAvatarSource ?? '',
        type: CONST.ICON_TYPE_WORKSPACE,
        name: workspaceName,
        id: report?.policyID,
    };
    return workspaceIcon;
}

/**
 * Gets the personal details for a login by looking in the ONYXKEYS.PERSONAL_DETAILS_LIST Onyx key (stored in the local variable, allPersonalDetails). If it doesn't exist in Onyx,
 * then a default object is constructed.
 */
function getPersonalDetailsForAccountID(accountID: number): Partial<PersonalDetails> {
    if (!accountID) {
        return {};
    }

    const defaultDetails = {
        isOptimisticPersonalDetail: true,
    };

    return allPersonalDetails?.[accountID] ?? defaultDetails;
}

const hiddenTranslation = Localize.translateLocal('common.hidden');

const phoneNumberCache: Record<string, string> = {};

/**
 * Get the displayName for a single report participant.
 */
function getDisplayNameForParticipant(accountID?: number, shouldUseShortForm = false, shouldFallbackToHidden = true, shouldAddCurrentUserPostfix = false): string {
    if (!accountID) {
        return '';
    }

    const personalDetails = getPersonalDetailsForAccountID(accountID);
    if (!personalDetails) {
        return '';
    }

    const login = personalDetails.login ?? '';

    // Check if the phone number is already cached
    let formattedLogin = phoneNumberCache[login];
    if (!formattedLogin) {
        formattedLogin = LocalePhoneNumber.formatPhoneNumber(login);
        // Store the formatted phone number in the cache
        phoneNumberCache[login] = formattedLogin;
    }

    // This is to check if account is an invite/optimistically created one
    // and prevent from falling back to 'Hidden', so a correct value is shown
    // when searching for a new user
    if (personalDetails.isOptimisticPersonalDetail === true) {
        return formattedLogin;
    }

    // For selfDM, we display the user's displayName followed by '(you)' as a postfix
    const shouldAddPostfix = shouldAddCurrentUserPostfix && accountID === currentUserAccountID;

    const longName = PersonalDetailsUtils.getDisplayNameOrDefault(personalDetails, formattedLogin, shouldFallbackToHidden, shouldAddPostfix);

    // If the user's personal details (first name) should be hidden, make sure we return "hidden" instead of the short name
    if (shouldFallbackToHidden && longName === hiddenTranslation) {
        return longName;
    }

    const shortName = personalDetails.firstName ? personalDetails.firstName : longName;
    return shouldUseShortForm ? shortName : longName;
}

function getParticipantsAccountIDsForDisplay(report: OnyxEntry<Report>, shouldExcludeHidden = false, shouldExcludeDeleted = false): number[] {
    let participantsEntries = Object.entries(report?.participants ?? {});

    // For 1:1 chat, we don't want to include the current user as a participant in order to not mark 1:1 chats as having multiple participants
    // For system chat, we want to display Expensify as the only participant
    const shouldExcludeCurrentUser = isOneOnOneChat(report) || isSystemChat(report);

    if (shouldExcludeCurrentUser || shouldExcludeHidden || shouldExcludeDeleted) {
        participantsEntries = participantsEntries.filter(([accountID, participant]) => {
            if (shouldExcludeCurrentUser && Number(accountID) === currentUserAccountID) {
                return false;
            }

            if (shouldExcludeHidden && participant.hidden) {
                return false;
            }

            if (shouldExcludeDeleted && report?.pendingChatMembers?.findLast((member) => member.accountID === accountID)?.pendingAction === CONST.RED_BRICK_ROAD_PENDING_ACTION.DELETE) {
                return false;
            }

            return true;
        });
    }

    return participantsEntries.map(([accountID]) => Number(accountID));
}

function buildParticipantsFromAccountIDs(accountIDs: number[]): Participants {
    const finalParticipants: Participants = {};
    return accountIDs.reduce((participants, accountID) => {
        // eslint-disable-next-line no-param-reassign
        participants[accountID] = {hidden: false};
        return participants;
    }, finalParticipants);
}

/**
 * Returns the report name if the report is a group chat
 */
function getGroupChatName(participantAccountIDs?: number[], shouldApplyLimit = false, report?: OnyxEntry<Report>): string | undefined {
    // If we have a report always try to get the name from the report.
    if (report?.reportName) {
        return report.reportName;
    }

    // Get participantAccountIDs from participants object
    let participants = participantAccountIDs ?? Object.keys(report?.participants ?? {}).map(Number);
    if (shouldApplyLimit) {
        participants = participants.slice(0, 5);
    }
    const isMultipleParticipantReport = participants.length > 1;

    if (isMultipleParticipantReport) {
        return participants
            .map((participant) => getDisplayNameForParticipant(participant, isMultipleParticipantReport))
            .sort((first, second) => localeCompare(first ?? '', second ?? ''))
            .filter(Boolean)
            .join(', ');
    }

    return Localize.translateLocal('groupChat.defaultReportName', {displayName: getDisplayNameForParticipant(participants[0], false)});
}

function getParticipants(reportID: string) {
    const report = getReportOrDraftReport(reportID);
    if (!report) {
        return {};
    }

    return report.participants;
}

/**
 * Returns the appropriate icons for the given chat report using the stored personalDetails.
 * The Avatar sources can be URLs or Icon components according to the chat type.
 */
function getIcons(
    report: OnyxInputOrEntry<Report>,
    personalDetails: OnyxInputOrEntry<PersonalDetailsList>,
    defaultIcon: AvatarSource | null = null,
    defaultName = '',
    defaultAccountID = -1,
    policy?: OnyxInputOrEntry<Policy>,
): Icon[] {
    if (isEmptyObject(report)) {
        const fallbackIcon: Icon = {
            source: defaultIcon ?? FallbackAvatar,
            type: CONST.ICON_TYPE_AVATAR,
            name: defaultName,
            id: defaultAccountID,
        };
        return [fallbackIcon];
    }
    if (isExpenseRequest(report)) {
        const parentReportAction = ReportActionsUtils.getParentReportAction(report);
        const workspaceIcon = getWorkspaceIcon(report, policy);
        const memberIcon = {
            source: personalDetails?.[parentReportAction?.actorAccountID ?? -1]?.avatar ?? FallbackAvatar,
            id: parentReportAction?.actorAccountID,
            type: CONST.ICON_TYPE_AVATAR,
            name: personalDetails?.[parentReportAction?.actorAccountID ?? -1]?.displayName ?? '',
            fallbackIcon: personalDetails?.[parentReportAction?.actorAccountID ?? -1]?.fallbackIcon,
        };

        return [memberIcon, workspaceIcon];
    }
    if (isChatThread(report)) {
        const parentReportAction = ReportActionsUtils.getParentReportAction(report);

        const actorAccountID = getReportActionActorAccountID(parentReportAction, report);
        const actorDisplayName = PersonalDetailsUtils.getDisplayNameOrDefault(allPersonalDetails?.[actorAccountID ?? -1], '', false);
        const actorIcon = {
            id: actorAccountID,
            source: personalDetails?.[actorAccountID ?? -1]?.avatar ?? FallbackAvatar,
            name: actorDisplayName,
            type: CONST.ICON_TYPE_AVATAR,
            fallbackIcon: personalDetails?.[parentReportAction?.actorAccountID ?? -1]?.fallbackIcon,
        };

        if (isWorkspaceThread(report)) {
            const workspaceIcon = getWorkspaceIcon(report, policy);
            return [actorIcon, workspaceIcon];
        }
        return [actorIcon];
    }
    if (isTaskReport(report)) {
        const ownerIcon = {
            id: report?.ownerAccountID,
            source: personalDetails?.[report?.ownerAccountID ?? -1]?.avatar ?? FallbackAvatar,
            type: CONST.ICON_TYPE_AVATAR,
            name: personalDetails?.[report?.ownerAccountID ?? -1]?.displayName ?? '',
            fallbackIcon: personalDetails?.[report?.ownerAccountID ?? -1]?.fallbackIcon,
        };

        if (isWorkspaceTaskReport(report)) {
            const workspaceIcon = getWorkspaceIcon(report, policy);
            return [ownerIcon, workspaceIcon];
        }

        return [ownerIcon];
    }
    if (isDomainRoom(report)) {
        // Get domain name after the #. Domain Rooms use our default workspace avatar pattern.
        const domainName = report?.reportName?.substring(1);
        const policyExpenseChatAvatarSource = getDefaultWorkspaceAvatar(domainName);
        const domainIcon: Icon = {
            source: policyExpenseChatAvatarSource,
            type: CONST.ICON_TYPE_WORKSPACE,
            name: domainName ?? '',
            id: report?.policyID,
        };
        return [domainIcon];
    }
    if (isAdminRoom(report) || isAnnounceRoom(report) || isChatRoom(report) || isArchivedRoom(report, getReportNameValuePairs(report?.reportID))) {
        const icons = [getWorkspaceIcon(report, policy)];

        if (isInvoiceRoom(report)) {
            if (report?.invoiceReceiver?.type === CONST.REPORT.INVOICE_RECEIVER_TYPE.INDIVIDUAL) {
                icons.push(...getIconsForParticipants([report?.invoiceReceiver.accountID], personalDetails));
            } else {
                const receiverPolicy = getPolicy(report?.invoiceReceiver?.policyID);
                if (!isEmptyObject(receiverPolicy)) {
                    icons.push(getWorkspaceIcon(report, receiverPolicy));
                }
            }
        }

        return icons;
    }
    if (isPolicyExpenseChat(report) || isExpenseReport(report)) {
        const workspaceIcon = getWorkspaceIcon(report, policy);
        const memberIcon = {
            source: personalDetails?.[report?.ownerAccountID ?? -1]?.avatar ?? FallbackAvatar,
            id: report?.ownerAccountID,
            type: CONST.ICON_TYPE_AVATAR,
            name: personalDetails?.[report?.ownerAccountID ?? -1]?.displayName ?? '',
            fallbackIcon: personalDetails?.[report?.ownerAccountID ?? -1]?.fallbackIcon,
        };
        return isExpenseReport(report) ? [memberIcon, workspaceIcon] : [workspaceIcon, memberIcon];
    }
    if (isIOUReport(report)) {
        const managerIcon = {
            source: personalDetails?.[report?.managerID ?? -1]?.avatar ?? FallbackAvatar,
            id: report?.managerID,
            type: CONST.ICON_TYPE_AVATAR,
            name: personalDetails?.[report?.managerID ?? -1]?.displayName ?? '',
            fallbackIcon: personalDetails?.[report?.managerID ?? -1]?.fallbackIcon,
        };
        const ownerIcon = {
            id: report?.ownerAccountID,
            source: personalDetails?.[report?.ownerAccountID ?? -1]?.avatar ?? FallbackAvatar,
            type: CONST.ICON_TYPE_AVATAR,
            name: personalDetails?.[report?.ownerAccountID ?? -1]?.displayName ?? '',
            fallbackIcon: personalDetails?.[report?.ownerAccountID ?? -1]?.fallbackIcon,
        };
        const isManager = currentUserAccountID === report?.managerID;

        // For one transaction IOUs, display a simplified report icon
        if (isOneTransactionReport(report?.reportID ?? '-1')) {
            return [ownerIcon];
        }

        return isManager ? [managerIcon, ownerIcon] : [ownerIcon, managerIcon];
    }

    if (isSelfDM(report)) {
        return getIconsForParticipants([currentUserAccountID ?? -1], personalDetails);
    }

    if (isSystemChat(report)) {
        return getIconsForParticipants([CONST.ACCOUNT_ID.NOTIFICATIONS ?? 0], personalDetails);
    }

    if (isGroupChat(report)) {
        const groupChatIcon = {
            // eslint-disable-next-line @typescript-eslint/prefer-nullish-coalescing
            source: report.avatarUrl || getDefaultGroupAvatar(report.reportID),
            id: -1,
            type: CONST.ICON_TYPE_AVATAR,
            name: getGroupChatName(undefined, true, report),
        };
        return [groupChatIcon];
    }

    if (isInvoiceReport(report)) {
        const invoiceRoomReport = getReportOrDraftReport(report.chatReportID);
        const icons = [getWorkspaceIcon(invoiceRoomReport, policy)];

        if (invoiceRoomReport?.invoiceReceiver?.type === CONST.REPORT.INVOICE_RECEIVER_TYPE.INDIVIDUAL) {
            icons.push(...getIconsForParticipants([invoiceRoomReport?.invoiceReceiver.accountID], personalDetails));

            return icons;
        }

        const receiverPolicy = getPolicy(invoiceRoomReport?.invoiceReceiver?.policyID);

        if (!isEmptyObject(receiverPolicy)) {
            icons.push(getWorkspaceIcon(invoiceRoomReport, receiverPolicy));
        }

        return icons;
    }

    if (isOneOnOneChat(report)) {
        const otherParticipantsAccountIDs = Object.keys(report.participants ?? {})
            .map(Number)
            .filter((accountID) => accountID !== currentUserAccountID);
        return getIconsForParticipants(otherParticipantsAccountIDs, personalDetails);
    }

    const participantAccountIDs = Object.keys(report.participants ?? {}).map(Number);
    return getIconsForParticipants(participantAccountIDs, personalDetails);
}

function getDisplayNamesWithTooltips(
    personalDetailsList: PersonalDetails[] | PersonalDetailsList | OptionData[],
    shouldUseShortForm: boolean,
    shouldFallbackToHidden = true,
    shouldAddCurrentUserPostfix = false,
): DisplayNameWithTooltips {
    const personalDetailsListArray = Array.isArray(personalDetailsList) ? personalDetailsList : Object.values(personalDetailsList);

    return personalDetailsListArray
        .map((user) => {
            const accountID = Number(user?.accountID);
            // eslint-disable-next-line @typescript-eslint/prefer-nullish-coalescing
            const displayName = getDisplayNameForParticipant(accountID, shouldUseShortForm, shouldFallbackToHidden, shouldAddCurrentUserPostfix) || user?.login || '';
            const avatar = user && 'avatar' in user ? user.avatar : undefined;

            let pronouns = user?.pronouns ?? undefined;
            if (pronouns?.startsWith(CONST.PRONOUNS.PREFIX)) {
                const pronounTranslationKey = pronouns.replace(CONST.PRONOUNS.PREFIX, '');
                pronouns = Localize.translateLocal(`pronouns.${pronounTranslationKey}` as TranslationPaths);
            }

            return {
                displayName,
                avatar,
                login: user?.login ?? '',
                accountID,
                pronouns,
            };
        })
        .sort((first, second) => {
            // First sort by displayName/login
            const displayNameLoginOrder = localeCompare(first.displayName, second.displayName);
            if (displayNameLoginOrder !== 0) {
                return displayNameLoginOrder;
            }

            // Then fallback on accountID as the final sorting criteria.
            return first.accountID - second.accountID;
        });
}

/**
 * Returns the the display names of the given user accountIDs
 */
function getUserDetailTooltipText(accountID: number, fallbackUserDisplayName = ''): string {
    const displayNameForParticipant = getDisplayNameForParticipant(accountID);
    return displayNameForParticipant || fallbackUserDisplayName;
}

/**
 * For a deleted parent report action within a chat report,
 * let us return the appropriate display message
 *
 * @param reportAction - The deleted report action of a chat report for which we need to return message.
 */
function getDeletedParentActionMessageForChatReport(reportAction: OnyxEntry<ReportAction>): string {
    // By default, let us display [Deleted message]
    let deletedMessageText = Localize.translateLocal('parentReportAction.deletedMessage');
    if (ReportActionsUtils.isCreatedTaskReportAction(reportAction)) {
        // For canceled task report, let us display [Deleted task]
        deletedMessageText = Localize.translateLocal('parentReportAction.deletedTask');
    }
    return deletedMessageText;
}

/**
 * Returns the preview message for `REIMBURSEMENT_QUEUED` action
 */
function getReimbursementQueuedActionMessage(
    reportAction: OnyxEntry<ReportAction<typeof CONST.REPORT.ACTIONS.TYPE.REIMBURSEMENT_QUEUED>>,
    reportOrID: OnyxEntry<Report> | string,
    shouldUseShortDisplayName = true,
): string {
    const report = typeof reportOrID === 'string' ? ReportConnection.getAllReports()?.[`${ONYXKEYS.COLLECTION.REPORT}${reportOrID}`] : reportOrID;
    const submitterDisplayName = getDisplayNameForParticipant(report?.ownerAccountID, shouldUseShortDisplayName) ?? '';
    const originalMessage = ReportActionsUtils.getOriginalMessage(reportAction);
    let messageKey: TranslationPaths;
    if (originalMessage?.paymentType === CONST.IOU.PAYMENT_TYPE.EXPENSIFY) {
        messageKey = 'iou.waitingOnEnabledWallet';
    } else {
        messageKey = 'iou.waitingOnBankAccount';
    }

    return Localize.translateLocal(messageKey, {submitterDisplayName});
}

/**
 * Returns the preview message for `REIMBURSEMENT_DEQUEUED` action
 */
function getReimbursementDeQueuedActionMessage(
    reportAction: OnyxEntry<ReportAction<typeof CONST.REPORT.ACTIONS.TYPE.REIMBURSEMENT_DEQUEUED>>,
    reportOrID: OnyxEntry<Report> | string,
    isLHNPreview = false,
): string {
    const report = typeof reportOrID === 'string' ? ReportConnection.getAllReports()?.[`${ONYXKEYS.COLLECTION.REPORT}${reportOrID}`] : reportOrID;
    const originalMessage = ReportActionsUtils.getOriginalMessage(reportAction);
    const amount = originalMessage?.amount;
    const currency = originalMessage?.currency;
    const formattedAmount = CurrencyUtils.convertToDisplayString(amount, currency);
    if (originalMessage?.cancellationReason === CONST.REPORT.CANCEL_PAYMENT_REASONS.ADMIN) {
        const payerOrApproverName = report?.managerID === currentUserAccountID || !isLHNPreview ? '' : getDisplayNameForParticipant(report?.managerID, true);
        return Localize.translateLocal('iou.adminCanceledRequest', {manager: payerOrApproverName, amount: formattedAmount});
    }
    const submitterDisplayName = getDisplayNameForParticipant(report?.ownerAccountID, true) ?? '';
    return Localize.translateLocal('iou.canceledRequest', {submitterDisplayName, amount: formattedAmount});
}

/**
 * Builds an optimistic REIMBURSEMENT_DEQUEUED report action with a randomly generated reportActionID.
 *
 */
function buildOptimisticCancelPaymentReportAction(expenseReportID: string, amount: number, currency: string): OptimisticCancelPaymentReportAction {
    return {
        actionName: CONST.REPORT.ACTIONS.TYPE.REIMBURSEMENT_DEQUEUED,
        actorAccountID: currentUserAccountID,
        message: [
            {
                cancellationReason: CONST.REPORT.CANCEL_PAYMENT_REASONS.ADMIN,
                expenseReportID,
                type: CONST.REPORT.MESSAGE.TYPE.COMMENT,
                text: '',
                amount,
                currency,
            },
        ],
        originalMessage: {
            cancellationReason: CONST.REPORT.CANCEL_PAYMENT_REASONS.ADMIN,
            expenseReportID,
            amount,
            currency,
        },
        person: [
            {
                style: 'strong',
                text: getCurrentUserDisplayNameOrEmail(),
                type: 'TEXT',
            },
        ],
        reportActionID: NumberUtils.rand64(),
        shouldShow: true,
        created: DateUtils.getDBTime(),
        pendingAction: CONST.RED_BRICK_ROAD_PENDING_ACTION.ADD,
    };
}

/**
 * Returns the last visible message for a given report after considering the given optimistic actions
 *
 * @param reportID - the report for which last visible message has to be fetched
 * @param [actionsToMerge] - the optimistic merge actions that needs to be considered while fetching last visible message

 */
function getLastVisibleMessage(reportID: string | undefined, actionsToMerge: ReportActions = {}): LastVisibleMessage {
    const report = getReportOrDraftReport(reportID);
    const lastVisibleAction = ReportActionsUtils.getLastVisibleAction(reportID ?? '-1', actionsToMerge);

    // For Chat Report with deleted parent actions, let us fetch the correct message
    if (ReportActionsUtils.isDeletedParentAction(lastVisibleAction) && !isEmptyObject(report) && isChatReport(report)) {
        const lastMessageText = getDeletedParentActionMessageForChatReport(lastVisibleAction);
        return {
            lastMessageText,
        };
    }

    // Fetch the last visible message for report represented by reportID and based on actions to merge.
    return ReportActionsUtils.getLastVisibleMessage(reportID ?? '-1', actionsToMerge);
}

/**
 * Checks if a report is an open task report assigned to current user.
 *
 * @param [parentReportAction] - The parent report action of the report (Used to check if the task has been canceled)
 */
function isWaitingForAssigneeToCompleteTask(report: OnyxEntry<Report>, parentReportAction: OnyxEntry<ReportAction>): boolean {
    if (report?.hasOutstandingChildTask) {
        return true;
    }

    if (isOpenTaskReport(report, parentReportAction) && !report?.hasParentAccess && isReportManager(report)) {
        return true;
    }

    return false;
}

function isUnreadWithMention(reportOrOption: OnyxEntry<Report> | OptionData): boolean {
    if (!reportOrOption) {
        return false;
    }
    // lastMentionedTime and lastReadTime are both datetime strings and can be compared directly
    const lastMentionedTime = reportOrOption.lastMentionedTime ?? '';
    const lastReadTime = reportOrOption.lastReadTime ?? '';
    return !!('isUnreadWithMention' in reportOrOption && reportOrOption.isUnreadWithMention) || lastReadTime < lastMentionedTime;
}

/**
 * Determines if the option requires action from the current user. This can happen when it:
 *  - is unread and the user was mentioned in one of the unread comments
 *  - is for an outstanding task waiting on the user
 *  - has an outstanding child expense that is waiting for an action from the current user (e.g. pay, approve, add bank account)
 *  - is either the system or concierge chat, the user free trial has ended and it didn't add a payment card yet
 *
 * @param option (report or optionItem)
 * @param parentReportAction (the report action the current report is a thread of)
 */
function requiresAttentionFromCurrentUser(optionOrReport: OnyxEntry<Report> | OptionData, parentReportAction?: OnyxEntry<ReportAction>) {
    if (!optionOrReport) {
        return false;
    }

    if (isJoinRequestInAdminRoom(optionOrReport)) {
        return true;
    }

    if (
        isArchivedRoom(optionOrReport, getReportNameValuePairs(optionOrReport?.reportID)) ||
        isArchivedRoom(getReportOrDraftReport(optionOrReport.parentReportID), getReportNameValuePairs(optionOrReport?.reportID))
    ) {
        return false;
    }

    if (isUnreadWithMention(optionOrReport)) {
        return true;
    }

    if (isWaitingForAssigneeToCompleteTask(optionOrReport, parentReportAction)) {
        return true;
    }

    // Has a child report that is awaiting action (e.g. approve, pay, add bank account) from current user
    if (optionOrReport.hasOutstandingChildRequest) {
        return true;
    }

    return false;
}

/**
 * Returns number of transactions that are nonReimbursable
 *
 */
function hasNonReimbursableTransactions(iouReportID: string | undefined): boolean {
    const transactions = TransactionUtils.getAllReportTransactions(iouReportID);
    return transactions.filter((transaction) => transaction.reimbursable === false).length > 0;
}

function getMoneyRequestSpendBreakdown(report: OnyxInputOrEntry<Report>, allReportsDict?: OnyxCollection<Report>): SpendBreakdown {
    const allAvailableReports = allReportsDict ?? ReportConnection.getAllReports();
    let moneyRequestReport;
    if (isMoneyRequestReport(report) || isInvoiceReport(report)) {
        moneyRequestReport = report;
    }
    if (allAvailableReports && report?.iouReportID) {
        moneyRequestReport = allAvailableReports[`${ONYXKEYS.COLLECTION.REPORT}${report.iouReportID}`];
    }
    if (moneyRequestReport) {
        let nonReimbursableSpend = moneyRequestReport.nonReimbursableTotal ?? 0;
        let totalSpend = moneyRequestReport.total ?? 0;

        if (nonReimbursableSpend + totalSpend !== 0) {
            // There is a possibility that if the Expense report has a negative total.
            // This is because there are instances where you can get a credit back on your card,
            // or you enter a negative expense to “offset” future expenses
            nonReimbursableSpend = isExpenseReport(moneyRequestReport) ? nonReimbursableSpend * -1 : Math.abs(nonReimbursableSpend);
            totalSpend = isExpenseReport(moneyRequestReport) ? totalSpend * -1 : Math.abs(totalSpend);

            const totalDisplaySpend = totalSpend;
            const reimbursableSpend = totalDisplaySpend - nonReimbursableSpend;

            return {
                nonReimbursableSpend,
                reimbursableSpend,
                totalDisplaySpend,
            };
        }
    }
    return {
        nonReimbursableSpend: 0,
        reimbursableSpend: 0,
        totalDisplaySpend: 0,
    };
}

/**
 * Get the title for a policy expense chat which depends on the role of the policy member seeing this report
 */
function getPolicyExpenseChatName(report: OnyxEntry<Report>, policy?: OnyxEntry<Policy>): string | undefined {
    const ownerAccountID = report?.ownerAccountID;
    const personalDetails = allPersonalDetails?.[ownerAccountID ?? -1];
    const login = personalDetails ? personalDetails.login : null;
    // eslint-disable-next-line @typescript-eslint/prefer-nullish-coalescing
    const reportOwnerDisplayName = getDisplayNameForParticipant(ownerAccountID) || login || report?.reportName;

    // If the policy expense chat is owned by this user, use the name of the policy as the report name.
    if (report?.isOwnPolicyExpenseChat) {
        return getPolicyName(report, false, policy);
    }

    let policyExpenseChatRole = 'user';
    const policyItem = allPolicies?.[`${ONYXKEYS.COLLECTION.POLICY}${report?.policyID}`];
    if (policyItem) {
        policyExpenseChatRole = policyItem.role || 'user';
    }

    // If this user is not admin and this policy expense chat has been archived because of account merging, this must be an old workspace chat
    // of the account which was merged into the current user's account. Use the name of the policy as the name of the report.
    if (isArchivedRoom(report, getReportNameValuePairs(report?.reportID))) {
        const lastAction = ReportActionsUtils.getLastVisibleAction(report?.reportID ?? '-1');
        const archiveReason = ReportActionsUtils.isClosedAction(lastAction) ? ReportActionsUtils.getOriginalMessage(lastAction)?.reason : CONST.REPORT.ARCHIVE_REASON.DEFAULT;
        if (archiveReason === CONST.REPORT.ARCHIVE_REASON.ACCOUNT_MERGED && policyExpenseChatRole !== CONST.POLICY.ROLE.ADMIN) {
            return getPolicyName(report, false, policy);
        }
    }

    // If user can see this report and they are not its owner, they must be an admin and the report name should be the name of the policy member
    return reportOwnerDisplayName;
}

/**
 * Given a report field, check if the field is for the report title.
 */
function isReportFieldOfTypeTitle(reportField: OnyxEntry<PolicyReportField>): boolean {
    return reportField?.type === 'formula' && reportField?.fieldID === CONST.REPORT_FIELD_TITLE_FIELD_ID;
}

/**
 * Check if Report has any held expenses
 */
function isHoldCreator(transaction: OnyxEntry<Transaction>, reportID: string): boolean {
    const holdReportAction = ReportActionsUtils.getReportAction(reportID, `${transaction?.comment?.hold ?? ''}`);
    return isActionCreator(holdReportAction);
}

/**
 * Given a report field, check if the field can be edited or not.
 * For title fields, its considered disabled if `deletable` prop is `true` (https://github.com/Expensify/App/issues/35043#issuecomment-1911275433)
 * For non title fields, its considered disabled if:
 * 1. The user is not admin of the report
 * 2. Report is settled or it is closed
 */
function isReportFieldDisabled(report: OnyxEntry<Report>, reportField: OnyxEntry<PolicyReportField>, policy: OnyxEntry<Policy>): boolean {
    const isReportSettled = isSettled(report?.reportID);
    const isReportClosed = isClosedReport(report);
    const isTitleField = isReportFieldOfTypeTitle(reportField);
    const isAdmin = isPolicyAdmin(report?.policyID ?? '-1', {[`${ONYXKEYS.COLLECTION.POLICY}${policy?.id ?? '-1'}`]: policy});
    return isTitleField ? !reportField?.deletable : !isAdmin && (isReportSettled || isReportClosed);
}

/**
 * Given a set of report fields, return the field of type formula
 */
function getFormulaTypeReportField(reportFields: Record<string, PolicyReportField>) {
    return Object.values(reportFields).find((field) => field?.type === 'formula');
}

/**
 * Given a set of report fields, return the field that refers to title
 */
function getTitleReportField(reportFields: Record<string, PolicyReportField>) {
    return Object.values(reportFields).find((field) => isReportFieldOfTypeTitle(field));
}

/**
 * Get the key for a report field
 */
function getReportFieldKey(reportFieldId: string) {
    // We don't need to add `expensify_` prefix to the title field key, because backend stored title under a unique key `text_title`,
    // and all the other report field keys are stored under `expensify_FIELD_ID`.
    if (reportFieldId === CONST.REPORT_FIELD_TITLE_FIELD_ID) {
        return reportFieldId;
    }

    return `expensify_${reportFieldId}`;
}

/**
 * Get the report fields attached to the policy given policyID
 */
function getReportFieldsByPolicyID(policyID: string): Record<string, PolicyReportField> {
    const policyReportFields = Object.entries(allPolicies ?? {}).find(([key]) => key.replace(ONYXKEYS.COLLECTION.POLICY, '') === policyID);
    const fieldList = policyReportFields?.[1]?.fieldList;

    if (!policyReportFields || !fieldList) {
        return {};
    }

    return fieldList;
}

/**
 * Get the report fields that we should display a MoneyReportView gets opened
 */

function getAvailableReportFields(report: Report, policyReportFields: PolicyReportField[]): PolicyReportField[] {
    // Get the report fields that are attached to a report. These will persist even if a field is deleted from the policy.
    const reportFields = Object.values(report.fieldList ?? {});
    const reportIsSettled = isSettled(report.reportID);

    // If the report is settled, we don't want to show any new field that gets added to the policy.
    if (reportIsSettled) {
        return reportFields;
    }

    // If the report is unsettled, we want to merge the new fields that get added to the policy with the fields that
    // are attached to the report.
    const mergedFieldIds = Array.from(new Set([...policyReportFields.map(({fieldID}) => fieldID), ...reportFields.map(({fieldID}) => fieldID)]));

    const fields = mergedFieldIds.map((id) => {
        const field = report?.fieldList?.[getReportFieldKey(id)];

        if (field) {
            return field;
        }

        const policyReportField = policyReportFields.find(({fieldID}) => fieldID === id);

        if (policyReportField) {
            return policyReportField;
        }

        return null;
    });

    return fields.filter(Boolean) as PolicyReportField[];
}

/**
 * Get the title for an IOU or expense chat which will be showing the payer and the amount
 */
function getMoneyRequestReportName(report: OnyxEntry<Report>, policy?: OnyxEntry<Policy>): string {
    const isReportSettled = isSettled(report?.reportID ?? '-1');
    const reportFields = isReportSettled ? report?.fieldList : getReportFieldsByPolicyID(report?.policyID ?? '-1');
    const titleReportField = getFormulaTypeReportField(reportFields ?? {});

    if (titleReportField && report?.reportName && isPaidGroupPolicyExpenseReport(report)) {
        return report.reportName;
    }

    const moneyRequestTotal = getMoneyRequestSpendBreakdown(report).totalDisplaySpend;
    const formattedAmount = CurrencyUtils.convertToDisplayString(moneyRequestTotal, report?.currency);
    let payerOrApproverName = isExpenseReport(report) ? getPolicyName(report, false, policy) : getDisplayNameForParticipant(report?.managerID) ?? '';
    const payerPaidAmountMessage = Localize.translateLocal('iou.payerPaidAmount', {
        payer: payerOrApproverName,
        amount: formattedAmount,
    });

    if (isReportApproved(report)) {
        return Localize.translateLocal('iou.managerApprovedAmount', {
            manager: payerOrApproverName,
            amount: formattedAmount,
        });
    }

    if (report?.isWaitingOnBankAccount) {
        return `${payerPaidAmountMessage} ${CONST.DOT_SEPARATOR} ${Localize.translateLocal('iou.pending')}`;
    }

    if (!isSettled(report?.reportID) && hasNonReimbursableTransactions(report?.reportID)) {
        payerOrApproverName = getDisplayNameForParticipant(report?.ownerAccountID) ?? '';
        return Localize.translateLocal('iou.payerSpentAmount', {payer: payerOrApproverName, amount: formattedAmount});
    }

    if (isProcessingReport(report) || isOpenExpenseReport(report) || isOpenInvoiceReport(report) || moneyRequestTotal === 0) {
        return Localize.translateLocal('iou.payerOwesAmount', {payer: payerOrApproverName, amount: formattedAmount});
    }

    return payerPaidAmountMessage;
}

/**
 * Gets transaction created, amount, currency, comment, and waypoints (for distance expense)
 * into a flat object. Used for displaying transactions and sending them in API commands
 */

function getTransactionDetails(transaction: OnyxInputOrEntry<Transaction>, createdDateFormat: string = CONST.DATE.FNS_FORMAT_STRING): TransactionDetails | undefined {
    if (!transaction) {
        return;
    }
    const report = getReportOrDraftReport(transaction?.reportID);
    return {
        created: TransactionUtils.getFormattedCreated(transaction, createdDateFormat),
        amount: TransactionUtils.getAmount(transaction, !isEmptyObject(report) && isExpenseReport(report)),
        taxAmount: TransactionUtils.getTaxAmount(transaction, !isEmptyObject(report) && isExpenseReport(report)),
        taxCode: TransactionUtils.getTaxCode(transaction),
        currency: TransactionUtils.getCurrency(transaction),
        comment: TransactionUtils.getDescription(transaction),
        merchant: TransactionUtils.getMerchant(transaction),
        waypoints: TransactionUtils.getWaypoints(transaction),
        category: TransactionUtils.getCategory(transaction),
        billable: TransactionUtils.getBillable(transaction),
        tag: TransactionUtils.getTag(transaction),
        mccGroup: TransactionUtils.getMCCGroup(transaction),
        cardID: TransactionUtils.getCardID(transaction),
        originalAmount: TransactionUtils.getOriginalAmount(transaction),
        originalCurrency: TransactionUtils.getOriginalCurrency(transaction),
    };
}

function getTransactionCommentObject(transaction: OnyxEntry<Transaction>): Comment {
    return {
        ...transaction?.comment,
        waypoints: TransactionUtils.getWaypoints(transaction),
    };
}

/**
 * Can only edit if:
 *
 * - in case of IOU report
 *    - the current user is the requestor and is not settled yet
 * - in case of expense report
 *    - the current user is the requestor and is not settled yet
 *    - the current user is the manager of the report
 *    - or the current user is an admin on the policy the expense report is tied to
 *
 *    This is used in conjunction with canEditRestrictedField to control editing of specific fields like amount, currency, created, receipt, and distance.
 *    On its own, it only controls allowing/disallowing navigating to the editing pages or showing/hiding the 'Edit' icon on report actions
 */
function canEditMoneyRequest(reportAction: OnyxInputOrEntry<ReportAction<typeof CONST.REPORT.ACTIONS.TYPE.IOU>>): boolean {
    const isDeleted = ReportActionsUtils.isDeletedAction(reportAction);

    if (isDeleted) {
        return false;
    }

    const allowedReportActionType: Array<ValueOf<typeof CONST.IOU.REPORT_ACTION_TYPE>> = [CONST.IOU.REPORT_ACTION_TYPE.TRACK, CONST.IOU.REPORT_ACTION_TYPE.CREATE];
    const originalMessage = ReportActionsUtils.getOriginalMessage(reportAction);
    const actionType = originalMessage?.type;

    if (!actionType || !allowedReportActionType.includes(actionType)) {
        return false;
    }

    const moneyRequestReportID = originalMessage?.IOUReportID ?? -1;

    if (!moneyRequestReportID) {
        return actionType === CONST.IOU.REPORT_ACTION_TYPE.TRACK;
    }

    const moneyRequestReport = getReportOrDraftReport(String(moneyRequestReportID));
    const isRequestor = currentUserAccountID === reportAction?.actorAccountID;

    if (isIOUReport(moneyRequestReport)) {
        return isProcessingReport(moneyRequestReport) && isRequestor;
    }

    const policy = getPolicy(moneyRequestReport?.policyID ?? '-1');
    const isAdmin = policy?.role === CONST.POLICY.ROLE.ADMIN;
    const isManager = currentUserAccountID === moneyRequestReport?.managerID;

    if (isInvoiceReport(moneyRequestReport) && isManager) {
        return false;
    }

    // Admin & managers can always edit coding fields such as tag, category, billable, etc. As long as the report has a state higher than OPEN.
    if ((isAdmin || isManager) && !isOpenExpenseReport(moneyRequestReport)) {
        return true;
    }

    return !isReportApproved(moneyRequestReport) && !isSettled(moneyRequestReport?.reportID) && isRequestor;
}

/**
 * Checks if the current user can edit the provided property of an expense
 *
 */
function canEditFieldOfMoneyRequest(reportAction: OnyxInputOrEntry<ReportAction>, fieldToEdit: ValueOf<typeof CONST.EDIT_REQUEST_FIELD>): boolean {
    // A list of fields that cannot be edited by anyone, once an expense has been settled
    const restrictedFields: string[] = [
        CONST.EDIT_REQUEST_FIELD.AMOUNT,
        CONST.EDIT_REQUEST_FIELD.CURRENCY,
        CONST.EDIT_REQUEST_FIELD.MERCHANT,
        CONST.EDIT_REQUEST_FIELD.DATE,
        CONST.EDIT_REQUEST_FIELD.RECEIPT,
        CONST.EDIT_REQUEST_FIELD.DISTANCE,
    ];

    if (!ReportActionsUtils.isMoneyRequestAction(reportAction) || !canEditMoneyRequest(reportAction)) {
        return false;
    }

    // If we're editing fields such as category, tag, description, etc. the check above should be enough for handling the permission
    if (!restrictedFields.includes(fieldToEdit)) {
        return true;
    }

    const iouMessage = ReportActionsUtils.getOriginalMessage(reportAction);
    const moneyRequestReport = ReportConnection.getAllReports()?.[`${ONYXKEYS.COLLECTION.REPORT}${iouMessage?.IOUReportID}`] ?? ({} as Report);
    const transaction = allTransactions?.[`${ONYXKEYS.COLLECTION.TRANSACTION}${iouMessage?.IOUTransactionID}`] ?? ({} as Transaction);

    if (isSettled(String(moneyRequestReport.reportID)) || isReportApproved(String(moneyRequestReport.reportID))) {
        return false;
    }

    if (
        (fieldToEdit === CONST.EDIT_REQUEST_FIELD.AMOUNT || fieldToEdit === CONST.EDIT_REQUEST_FIELD.CURRENCY || fieldToEdit === CONST.EDIT_REQUEST_FIELD.DATE) &&
        TransactionUtils.isCardTransaction(transaction)
    ) {
        return false;
    }

    if ((fieldToEdit === CONST.EDIT_REQUEST_FIELD.AMOUNT || fieldToEdit === CONST.EDIT_REQUEST_FIELD.CURRENCY) && TransactionUtils.isDistanceRequest(transaction)) {
        const policy = getPolicy(moneyRequestReport?.reportID ?? '-1');
        const isAdmin = isExpenseReport(moneyRequestReport) && policy?.role === CONST.POLICY.ROLE.ADMIN;
        const isManager = isExpenseReport(moneyRequestReport) && currentUserAccountID === moneyRequestReport?.managerID;

        return isAdmin || isManager;
    }

    if (fieldToEdit === CONST.EDIT_REQUEST_FIELD.RECEIPT) {
        const isRequestor = currentUserAccountID === reportAction?.actorAccountID;
        return !isInvoiceReport(moneyRequestReport) && !TransactionUtils.isReceiptBeingScanned(transaction) && !TransactionUtils.isDistanceRequest(transaction) && isRequestor;
    }

    return true;
}

/**
 * Can only edit if:
 *
 * - It was written by the current user
 * - It's an ADD_COMMENT that is not an attachment
 * - It's an expense where conditions for editability are defined in canEditMoneyRequest method
 * - It's not pending deletion
 */
function canEditReportAction(reportAction: OnyxInputOrEntry<ReportAction>): boolean {
    const isCommentOrIOU = reportAction?.actionName === CONST.REPORT.ACTIONS.TYPE.ADD_COMMENT || reportAction?.actionName === CONST.REPORT.ACTIONS.TYPE.IOU;
    const message = reportAction ? ReportActionsUtils.getReportActionMessage(reportAction) : undefined;

    return !!(
        reportAction?.actorAccountID === currentUserAccountID &&
        isCommentOrIOU &&
        (!ReportActionsUtils.isMoneyRequestAction(reportAction) || canEditMoneyRequest(reportAction)) && // Returns true for non-IOU actions
        !isReportMessageAttachment(message) &&
        (isEmptyObject(reportAction.attachmentInfo) || !reportAction.isOptimisticAction) &&
        !ReportActionsUtils.isDeletedAction(reportAction) &&
        !ReportActionsUtils.isCreatedTaskReportAction(reportAction) &&
        reportAction?.pendingAction !== CONST.RED_BRICK_ROAD_PENDING_ACTION.DELETE
    );
}

function canHoldUnholdReportAction(reportAction: OnyxInputOrEntry<ReportAction>): {canHoldRequest: boolean; canUnholdRequest: boolean} {
    if (!ReportActionsUtils.isMoneyRequestAction(reportAction)) {
        return {canHoldRequest: false, canUnholdRequest: false};
    }

    const moneyRequestReportID = ReportActionsUtils.getOriginalMessage(reportAction)?.IOUReportID ?? 0;
    const moneyRequestReport = getReportOrDraftReport(String(moneyRequestReportID));

    if (!moneyRequestReportID || !moneyRequestReport) {
        return {canHoldRequest: false, canUnholdRequest: false};
    }

    const isRequestSettled = isSettled(moneyRequestReport?.reportID);
    const isApproved = isReportApproved(moneyRequestReport);
    const transactionID = moneyRequestReport ? ReportActionsUtils.getOriginalMessage(reportAction)?.IOUTransactionID : 0;
    const transaction = allTransactions?.[`${ONYXKEYS.COLLECTION.TRANSACTION}${transactionID}`] ?? ({} as Transaction);

    const parentReport = getReportOrDraftReport(String(moneyRequestReport.parentReportID));
    const parentReportAction = ReportActionsUtils.getParentReportAction(moneyRequestReport);

    const isRequestIOU = parentReport?.type === 'iou';
    const isRequestHoldCreator = isHoldCreator(transaction, moneyRequestReport?.reportID) && isRequestIOU;
    const isTrackExpenseMoneyReport = isTrackExpenseReport(moneyRequestReport);
    const isActionOwner =
        typeof parentReportAction?.actorAccountID === 'number' &&
        typeof currentUserPersonalDetails?.accountID === 'number' &&
        parentReportAction.actorAccountID === currentUserPersonalDetails?.accountID;
    const isApprover = isMoneyRequestReport(moneyRequestReport) && moneyRequestReport?.managerID !== null && currentUserPersonalDetails?.accountID === moneyRequestReport?.managerID;
    const isOnHold = TransactionUtils.isOnHold(transaction);
    const isScanning = TransactionUtils.hasReceipt(transaction) && TransactionUtils.isReceiptBeingScanned(transaction);

    const canModifyStatus = !isTrackExpenseMoneyReport && (isPolicyAdmin || isActionOwner || isApprover);
    const isDeletedParentAction = isEmptyObject(parentReportAction) || ReportActionsUtils.isDeletedAction(parentReportAction);

    const canHoldOrUnholdRequest = !isRequestSettled && !isApproved && !isDeletedParentAction;
    const canHoldRequest = canHoldOrUnholdRequest && !isOnHold && (isRequestHoldCreator || (!isRequestIOU && canModifyStatus)) && !isScanning && !!transaction?.reimbursable;
    const canUnholdRequest =
        !!(canHoldOrUnholdRequest && isOnHold && !TransactionUtils.isDuplicate(transaction.transactionID, true) && (isRequestHoldCreator || (!isRequestIOU && canModifyStatus))) &&
        !!transaction?.reimbursable;

    return {canHoldRequest, canUnholdRequest};
}

const changeMoneyRequestHoldStatus = (reportAction: OnyxEntry<ReportAction>, backTo?: string): void => {
    if (!ReportActionsUtils.isMoneyRequestAction(reportAction)) {
        return;
    }
    const moneyRequestReportID = ReportActionsUtils.getOriginalMessage(reportAction)?.IOUReportID ?? 0;

    const moneyRequestReport = getReportOrDraftReport(String(moneyRequestReportID));
    if (!moneyRequestReportID || !moneyRequestReport) {
        return;
    }

    const transactionID = ReportActionsUtils.getOriginalMessage(reportAction)?.IOUTransactionID ?? '';
    const transaction = allTransactions?.[`${ONYXKEYS.COLLECTION.TRANSACTION}${transactionID}`] ?? ({} as Transaction);
    const isOnHold = TransactionUtils.isOnHold(transaction);
    const policy = allPolicies?.[`${ONYXKEYS.COLLECTION.POLICY}${moneyRequestReport.policyID}`] ?? null;

    if (isOnHold) {
        IOU.unholdRequest(transactionID, reportAction.childReportID ?? '');
    } else {
        const activeRoute = encodeURIComponent(Navigation.getActiveRouteWithoutParams());
        // eslint-disable-next-line @typescript-eslint/prefer-nullish-coalescing
        Navigation.navigate(ROUTES.MONEY_REQUEST_HOLD_REASON.getRoute(policy?.type ?? CONST.POLICY.TYPE.PERSONAL, transactionID, reportAction.childReportID ?? '', backTo || activeRoute));
    }
};

/**
 * Gets all transactions on an IOU report with a receipt
 */
function getTransactionsWithReceipts(iouReportID: string | undefined): Transaction[] {
    const transactions = TransactionUtils.getAllReportTransactions(iouReportID);
    return transactions.filter((transaction) => TransactionUtils.hasReceipt(transaction));
}

/**
 * For report previews, we display a "Receipt scan in progress" indicator
 * instead of the report total only when we have no report total ready to show. This is the case when
 * all requests are receipts that are being SmartScanned. As soon as we have a non-receipt request,
 * or as soon as one receipt request is done scanning, we have at least one
 * "ready" expense, and we remove this indicator to show the partial report total.
 */
function areAllRequestsBeingSmartScanned(iouReportID: string, reportPreviewAction: OnyxEntry<ReportAction>): boolean {
    const transactionsWithReceipts = getTransactionsWithReceipts(iouReportID);
    // If we have more requests than requests with receipts, we have some manual requests
    if (ReportActionsUtils.getNumberOfMoneyRequests(reportPreviewAction) > transactionsWithReceipts.length) {
        return false;
    }
    return transactionsWithReceipts.every((transaction) => TransactionUtils.isReceiptBeingScanned(transaction));
}

/**
 * Get the transactions related to a report preview with receipts
 * Get the details linked to the IOU reportAction
 *
 * NOTE: This method is only meant to be used inside this action file. Do not export and use it elsewhere. Use withOnyx or Onyx.connect() instead.
 */
function getLinkedTransaction(reportAction: OnyxEntry<ReportAction | OptimisticIOUReportAction>): OnyxEntry<Transaction> {
    let transactionID = '';

    if (ReportActionsUtils.isMoneyRequestAction(reportAction)) {
        transactionID = ReportActionsUtils.getOriginalMessage(reportAction)?.IOUTransactionID ?? '-1';
    }

    return allTransactions?.[`${ONYXKEYS.COLLECTION.TRANSACTION}${transactionID}`];
}

/**
 * Check if any of the transactions in the report has required missing fields
 */
function hasMissingSmartscanFields(iouReportID: string): boolean {
    return TransactionUtils.getAllReportTransactions(iouReportID).some(TransactionUtils.hasMissingSmartscanFields);
}

/**
 * Check if iouReportID has required missing fields
 */
function shouldShowRBRForMissingSmartscanFields(iouReportID: string): boolean {
    const reportActions = Object.values(ReportActionsUtils.getAllReportActions(iouReportID));
    return reportActions.some((action) => {
        if (!ReportActionsUtils.isMoneyRequestAction(action)) {
            return false;
        }
        const transaction = getLinkedTransaction(action);
        if (isEmptyObject(transaction)) {
            return false;
        }
        if (!ReportActionsUtils.wasActionTakenByCurrentUser(action)) {
            return false;
        }
        return TransactionUtils.hasMissingSmartscanFields(transaction);
    });
}

/**
 * Given a parent IOU report action get report name for the LHN.
 */
function getTransactionReportName(reportAction: OnyxEntry<ReportAction | OptimisticIOUReportAction>): string {
    if (ReportActionsUtils.isReversedTransaction(reportAction)) {
        return Localize.translateLocal('parentReportAction.reversedTransaction');
    }

    if (ReportActionsUtils.isDeletedAction(reportAction)) {
        return Localize.translateLocal('parentReportAction.deletedExpense');
    }

    const transaction = getLinkedTransaction(reportAction);

    if (isEmptyObject(transaction)) {
        // Transaction data might be empty on app's first load, if so we fallback to Expense/Track Expense
        return ReportActionsUtils.isTrackExpenseAction(reportAction) ? Localize.translateLocal('iou.trackExpense') : Localize.translateLocal('iou.expense');
    }

    if (TransactionUtils.hasReceipt(transaction) && TransactionUtils.isReceiptBeingScanned(transaction)) {
        return Localize.translateLocal('iou.receiptScanning');
    }

    if (TransactionUtils.hasMissingSmartscanFields(transaction)) {
        return Localize.translateLocal('iou.receiptMissingDetails');
    }

    if (TransactionUtils.isFetchingWaypointsFromServer(transaction) && TransactionUtils.getMerchant(transaction) === Localize.translateLocal('iou.fieldPending')) {
        return Localize.translateLocal('iou.fieldPending');
    }

    if (ReportActionsUtils.isSentMoneyReportAction(reportAction)) {
        return getIOUReportActionDisplayMessage(reportAction as ReportAction, transaction);
    }

    const report = getReportOrDraftReport(transaction?.reportID);
    const amount = TransactionUtils.getAmount(transaction, !isEmptyObject(report) && isExpenseReport(report)) ?? 0;
    const formattedAmount = CurrencyUtils.convertToDisplayString(amount, TransactionUtils.getCurrency(transaction)) ?? '';
    const comment = (!TransactionUtils.isMerchantMissing(transaction) ? TransactionUtils.getMerchant(transaction) : TransactionUtils.getDescription(transaction)) ?? '';
    if (ReportActionsUtils.isTrackExpenseAction(reportAction)) {
        return Localize.translateLocal('iou.threadTrackReportName', {formattedAmount, comment});
    }
    return Localize.translateLocal('iou.threadExpenseReportName', {formattedAmount, comment});
}

/**
 * Get expense message for an IOU report
 *
 * @param [iouReportAction] This is always an IOU action. When necessary, report preview actions will be unwrapped and the child iou report action is passed here (the original report preview
 *     action will be passed as `originalReportAction` in this case).
 * @param [originalReportAction] This can be either a report preview action or the IOU action. This will be the original report preview action in cases where `iouReportAction` was unwrapped
 *     from a report preview action. Otherwise, it will be the same as `iouReportAction`.
 */
function getReportPreviewMessage(
    reportOrID: OnyxInputOrEntry<Report> | string,
    iouReportAction: OnyxInputOrEntry<ReportAction> = null,
    shouldConsiderScanningReceiptOrPendingRoute = false,
    isPreviewMessageForParentChatReport = false,
    policy?: OnyxInputOrEntry<Policy>,
    isForListPreview = false,
    originalReportAction: OnyxInputOrEntry<ReportAction> = iouReportAction,
): string {
    const report = typeof reportOrID === 'string' ? ReportConnection.getAllReports()?.[`${ONYXKEYS.COLLECTION.REPORT}${reportOrID}`] : reportOrID;
    const reportActionMessage = ReportActionsUtils.getReportActionHtml(iouReportAction);

    if (isEmptyObject(report) || !report?.reportID) {
        // The iouReport is not found locally after SignIn because the OpenApp API won't return iouReports if they're settled
        // As a temporary solution until we know how to solve this the best, we just use the message that returned from BE
        return reportActionMessage;
    }

    if (!isEmptyObject(iouReportAction) && !isIOUReport(report) && iouReportAction && ReportActionsUtils.isSplitBillAction(iouReportAction)) {
        // This covers group chats where the last action is a split expense action
        const linkedTransaction = getLinkedTransaction(iouReportAction);
        if (isEmptyObject(linkedTransaction)) {
            return reportActionMessage;
        }

        if (!isEmptyObject(linkedTransaction)) {
            if (TransactionUtils.isReceiptBeingScanned(linkedTransaction)) {
                return Localize.translateLocal('iou.receiptScanning');
            }

            if (TransactionUtils.hasMissingSmartscanFields(linkedTransaction)) {
                return Localize.translateLocal('iou.receiptMissingDetails');
            }

            const amount = TransactionUtils.getAmount(linkedTransaction, !isEmptyObject(report) && isExpenseReport(report)) ?? 0;
            const formattedAmount = CurrencyUtils.convertToDisplayString(amount, TransactionUtils.getCurrency(linkedTransaction)) ?? '';
            return Localize.translateLocal('iou.didSplitAmount', {formattedAmount, comment: TransactionUtils.getDescription(linkedTransaction) ?? ''});
        }
    }

    if (!isEmptyObject(iouReportAction) && !isIOUReport(report) && iouReportAction && ReportActionsUtils.isTrackExpenseAction(iouReportAction)) {
        // This covers group chats where the last action is a track expense action
        const linkedTransaction = getLinkedTransaction(iouReportAction);
        if (isEmptyObject(linkedTransaction)) {
            return reportActionMessage;
        }

        if (!isEmptyObject(linkedTransaction)) {
            if (TransactionUtils.isReceiptBeingScanned(linkedTransaction)) {
                return Localize.translateLocal('iou.receiptScanning');
            }

            if (TransactionUtils.hasMissingSmartscanFields(linkedTransaction)) {
                return Localize.translateLocal('iou.receiptMissingDetails');
            }

            const amount = TransactionUtils.getAmount(linkedTransaction, !isEmptyObject(report) && isExpenseReport(report)) ?? 0;
            const formattedAmount = CurrencyUtils.convertToDisplayString(amount, TransactionUtils.getCurrency(linkedTransaction)) ?? '';
            return Localize.translateLocal('iou.trackedAmount', {formattedAmount, comment: TransactionUtils.getDescription(linkedTransaction) ?? ''});
        }
    }

    const containsNonReimbursable = hasNonReimbursableTransactions(report.reportID);
    const totalAmount = getMoneyRequestSpendBreakdown(report).totalDisplaySpend;

    const policyName = getPolicyName(report, false, policy);
    const payerName = isExpenseReport(report) ? policyName : getDisplayNameForParticipant(report.managerID, !isPreviewMessageForParentChatReport);

    const formattedAmount = CurrencyUtils.convertToDisplayString(totalAmount, report.currency);

    if (isReportApproved(report) && isPaidGroupPolicy(report)) {
        return Localize.translateLocal('iou.managerApprovedAmount', {
            manager: payerName ?? '',
            amount: formattedAmount,
        });
    }

    let linkedTransaction;
    if (!isEmptyObject(iouReportAction) && shouldConsiderScanningReceiptOrPendingRoute && iouReportAction && ReportActionsUtils.isMoneyRequestAction(iouReportAction)) {
        linkedTransaction = getLinkedTransaction(iouReportAction);
    }

    if (!isEmptyObject(linkedTransaction) && TransactionUtils.hasReceipt(linkedTransaction) && TransactionUtils.isReceiptBeingScanned(linkedTransaction)) {
        return Localize.translateLocal('iou.receiptScanning');
    }

    if (!isEmptyObject(linkedTransaction) && TransactionUtils.isFetchingWaypointsFromServer(linkedTransaction) && !TransactionUtils.getAmount(linkedTransaction)) {
        return Localize.translateLocal('iou.fieldPending');
    }

    const originalMessage = !isEmptyObject(iouReportAction) && ReportActionsUtils.isMoneyRequestAction(iouReportAction) ? ReportActionsUtils.getOriginalMessage(iouReportAction) : undefined;

    // Show Paid preview message if it's settled or if the amount is paid & stuck at receivers end for only chat reports.
    if (isSettled(report.reportID) || (report.isWaitingOnBankAccount && isPreviewMessageForParentChatReport)) {
        // A settled report preview message can come in three formats "paid ... elsewhere" or "paid ... with Expensify"
        let translatePhraseKey: TranslationPaths = 'iou.paidElsewhereWithAmount';
        if (isPreviewMessageForParentChatReport) {
            translatePhraseKey = 'iou.payerPaidAmount';
        } else if (
            [CONST.IOU.PAYMENT_TYPE.VBBA, CONST.IOU.PAYMENT_TYPE.EXPENSIFY].some((paymentType) => paymentType === originalMessage?.paymentType) ||
            !!reportActionMessage.match(/ (with Expensify|using Expensify)$/) ||
            report.isWaitingOnBankAccount
        ) {
            translatePhraseKey = 'iou.paidWithExpensifyWithAmount';
        }

        let actualPayerName = report.managerID === currentUserAccountID ? '' : getDisplayNameForParticipant(report.managerID, true);
        actualPayerName = actualPayerName && isForListPreview && !isPreviewMessageForParentChatReport ? `${actualPayerName}:` : actualPayerName;
        const payerDisplayName = isPreviewMessageForParentChatReport ? payerName : actualPayerName;

        return Localize.translateLocal(translatePhraseKey, {amount: formattedAmount, payer: payerDisplayName ?? ''});
    }

    if (report.isWaitingOnBankAccount) {
        const submitterDisplayName = getDisplayNameForParticipant(report.ownerAccountID ?? -1, true) ?? '';
        return Localize.translateLocal('iou.waitingOnBankAccount', {submitterDisplayName});
    }

    const lastActorID = iouReportAction?.actorAccountID;
    let amount = originalMessage?.amount;
    let currency = originalMessage?.currency ? originalMessage?.currency : report.currency;

    if (!isEmptyObject(linkedTransaction)) {
        amount = TransactionUtils.getAmount(linkedTransaction, isExpenseReport(report));
        currency = TransactionUtils.getCurrency(linkedTransaction);
    }

    if (isEmptyObject(linkedTransaction) && !isEmptyObject(iouReportAction)) {
        linkedTransaction = getLinkedTransaction(iouReportAction);
    }

    let comment = !isEmptyObject(linkedTransaction) ? TransactionUtils.getDescription(linkedTransaction) : undefined;
    if (!isEmptyObject(originalReportAction) && ReportActionsUtils.isReportPreviewAction(originalReportAction) && ReportActionsUtils.getNumberOfMoneyRequests(originalReportAction) !== 1) {
        comment = undefined;
    }

    // if we have the amount in the originalMessage and lastActorID, we can use that to display the preview message for the latest expense
    if (amount !== undefined && lastActorID && !isPreviewMessageForParentChatReport) {
        const amountToDisplay = CurrencyUtils.convertToDisplayString(Math.abs(amount), currency);

        // We only want to show the actor name in the preview if it's not the current user who took the action
        const requestorName = lastActorID && lastActorID !== currentUserAccountID ? getDisplayNameForParticipant(lastActorID, !isPreviewMessageForParentChatReport) : '';
        return `${requestorName ? `${requestorName}: ` : ''}${Localize.translateLocal('iou.submittedAmount', {formattedAmount: amountToDisplay, comment})}`;
    }

    if (containsNonReimbursable) {
        return Localize.translateLocal('iou.payerSpentAmount', {payer: getDisplayNameForParticipant(report.ownerAccountID) ?? '', amount: formattedAmount});
    }

    return Localize.translateLocal('iou.payerOwesAmount', {payer: payerName ?? '', amount: formattedAmount, comment});
}

/**
 * Given the updates user made to the expense, compose the originalMessage
 * object of the modified expense action.
 *
 * At the moment, we only allow changing one transaction field at a time.
 */
function getModifiedExpenseOriginalMessage(
    oldTransaction: OnyxInputOrEntry<Transaction>,
    transactionChanges: TransactionChanges,
    isFromExpenseReport: boolean,
    policy: OnyxInputOrEntry<Policy>,
): OriginalMessageModifiedExpense {
    const originalMessage: OriginalMessageModifiedExpense = {};
    // Remark: Comment field is the only one which has new/old prefixes for the keys (newComment/ oldComment),
    // all others have old/- pattern such as oldCreated/created
    if ('comment' in transactionChanges) {
        originalMessage.oldComment = TransactionUtils.getDescription(oldTransaction);
        originalMessage.newComment = transactionChanges?.comment;
    }
    if ('created' in transactionChanges) {
        originalMessage.oldCreated = TransactionUtils.getFormattedCreated(oldTransaction);
        originalMessage.created = transactionChanges?.created;
    }
    if ('merchant' in transactionChanges) {
        originalMessage.oldMerchant = TransactionUtils.getMerchant(oldTransaction);
        originalMessage.merchant = transactionChanges?.merchant;
    }

    // The amount is always a combination of the currency and the number value so when one changes we need to store both
    // to match how we handle the modified expense action in oldDot
    const didAmountOrCurrencyChange = 'amount' in transactionChanges || 'currency' in transactionChanges;
    if (didAmountOrCurrencyChange) {
        originalMessage.oldAmount = TransactionUtils.getAmount(oldTransaction, isFromExpenseReport);
        originalMessage.amount = transactionChanges?.amount ?? transactionChanges.oldAmount;
        originalMessage.oldCurrency = TransactionUtils.getCurrency(oldTransaction);
        originalMessage.currency = transactionChanges?.currency ?? transactionChanges.oldCurrency;
    }

    if ('category' in transactionChanges) {
        originalMessage.oldCategory = TransactionUtils.getCategory(oldTransaction);
        originalMessage.category = transactionChanges?.category;
    }

    if ('tag' in transactionChanges) {
        originalMessage.oldTag = TransactionUtils.getTag(oldTransaction);
        originalMessage.tag = transactionChanges?.tag;
    }

    // We only want to display a tax rate update system message when tax rate is updated by user.
    // Tax rate can change as a result of currency update. In such cases, we want to skip displaying a system message, as discussed.
    const didTaxCodeChange = 'taxCode' in transactionChanges;
    if (didTaxCodeChange && !didAmountOrCurrencyChange) {
        originalMessage.oldTaxRate = policy?.taxRates?.taxes[TransactionUtils.getTaxCode(oldTransaction)]?.value;
        originalMessage.taxRate = transactionChanges?.taxCode && policy?.taxRates?.taxes[transactionChanges?.taxCode].value;
    }

    // We only want to display a tax amount update system message when tax amount is updated by user.
    // Tax amount can change as a result of amount, currency or tax rate update. In such cases, we want to skip displaying a system message, as discussed.
    if ('taxAmount' in transactionChanges && !(didAmountOrCurrencyChange || didTaxCodeChange)) {
        originalMessage.oldTaxAmount = TransactionUtils.getTaxAmount(oldTransaction, isFromExpenseReport);
        originalMessage.taxAmount = transactionChanges?.taxAmount;
        originalMessage.currency = TransactionUtils.getCurrency(oldTransaction);
    }

    if ('billable' in transactionChanges) {
        const oldBillable = TransactionUtils.getBillable(oldTransaction);
        originalMessage.oldBillable = oldBillable ? Localize.translateLocal('common.billable').toLowerCase() : Localize.translateLocal('common.nonBillable').toLowerCase();
        originalMessage.billable = transactionChanges?.billable ? Localize.translateLocal('common.billable').toLowerCase() : Localize.translateLocal('common.nonBillable').toLowerCase();
    }

    return originalMessage;
}

/**
 * Check if original message is an object and can be used as a ChangeLog type
 * @param originalMessage
 */
function isChangeLogObject(originalMessage?: OriginalMessageChangeLog): OriginalMessageChangeLog | undefined {
    if (originalMessage && typeof originalMessage === 'object') {
        return originalMessage;
    }
    return undefined;
}

/**
 * Build invited usernames for admin chat threads
 * @param parentReportAction
 * @param parentReportActionMessage
 */
function getAdminRoomInvitedParticipants(parentReportAction: OnyxEntry<ReportAction>, parentReportActionMessage: string) {
    if (isEmptyObject(parentReportAction)) {
        return parentReportActionMessage || Localize.translateLocal('parentReportAction.deletedMessage');
    }
    if (!ReportActionsUtils.getOriginalMessage(parentReportAction)) {
        return parentReportActionMessage || Localize.translateLocal('parentReportAction.deletedMessage');
    }
    if (!ReportActionsUtils.isPolicyChangeLogAction(parentReportAction) || !ReportActionsUtils.isRoomChangeLogAction(parentReportAction)) {
        return parentReportActionMessage || Localize.translateLocal('parentReportAction.deletedMessage');
    }

    const originalMessage = isChangeLogObject(ReportActionsUtils.getOriginalMessage(parentReportAction));
    const participantAccountIDs = originalMessage?.targetAccountIDs ?? [];

    const participants = participantAccountIDs.map((id: number) => {
        const name = getDisplayNameForParticipant(id);
        if (name && name?.length > 0) {
            return name;
        }
        return Localize.translateLocal('common.hidden');
    });
    const users = participants.length > 1 ? participants.join(` ${Localize.translateLocal('common.and')} `) : participants[0];
    if (!users) {
        return parentReportActionMessage;
    }
    const actionType = parentReportAction.actionName;
    const isInviteAction = actionType === CONST.REPORT.ACTIONS.TYPE.ROOM_CHANGE_LOG.INVITE_TO_ROOM || actionType === CONST.REPORT.ACTIONS.TYPE.POLICY_CHANGE_LOG.INVITE_TO_ROOM;

    const verbKey = isInviteAction ? 'workspace.invite.invited' : 'workspace.invite.removed';
    const prepositionKey = isInviteAction ? 'workspace.invite.to' : 'workspace.invite.from';

    const verb = Localize.translateLocal(verbKey);
    const preposition = Localize.translateLocal(prepositionKey);

    const roomName = originalMessage?.roomName ?? '';

    return roomName ? `${verb} ${users} ${preposition} ${roomName}` : `${verb} ${users}`;
}

/**
 * Get the invoice payer name based on its type:
 * - Individual - a receiver display name.
 * - Policy - a receiver policy name.
 */
function getInvoicePayerName(report: OnyxEntry<Report>): string {
    const invoiceReceiver = report?.invoiceReceiver;
    const isIndividual = invoiceReceiver?.type === CONST.REPORT.INVOICE_RECEIVER_TYPE.INDIVIDUAL;

    if (isIndividual) {
        return PersonalDetailsUtils.getDisplayNameOrDefault(allPersonalDetails?.[invoiceReceiver.accountID]);
    }

    return getPolicyName(report, false, allPolicies?.[`${ONYXKEYS.COLLECTION.POLICY}${invoiceReceiver?.policyID}`]);
}

/**
 * Parse html of reportAction into text
 */
function parseReportActionHtmlToText(reportAction: OnyxEntry<ReportAction>, reportID: string, childReportID?: string): string {
    if (!reportAction) {
        return '';
    }
    const key = `${reportID}_${reportAction.reportActionID}_${reportAction.lastModified}`;
    const cachedText = parsedReportActionMessageCache[key];
    if (cachedText !== undefined) {
        return cachedText;
    }

    const {html, text} = ReportActionsUtils.getReportActionMessage(reportAction) ?? {};

    if (!html) {
        return text ?? '';
    }

    const mentionReportRegex = /<mention-report reportID="(\d+)" *\/>/gi;
    const matches = html.matchAll(mentionReportRegex);

    const reportIDToName: Record<string, string> = {};
    for (const match of matches) {
        if (match[1] !== childReportID) {
            // eslint-disable-next-line @typescript-eslint/no-use-before-define
            reportIDToName[match[1]] = getReportName(getReportOrDraftReport(match[1])) ?? '';
        }
    }

    const mentionUserRegex = /<mention-user accountID="(\d+)" *\/>/gi;
    const accountIDToName: Record<string, string> = {};
    const accountIDs = Array.from(html.matchAll(mentionUserRegex), (mention) => Number(mention[1]));
    const logins = PersonalDetailsUtils.getLoginsByAccountIDs(accountIDs);
    accountIDs.forEach((id, index) => (accountIDToName[id] = logins[index]));

    const textMessage = Str.removeSMSDomain(Parser.htmlToText(html, {reportIDToName, accountIDToName}));
    parsedReportActionMessageCache[key] = textMessage;

    return textMessage;
}

/**
 * Get the report action message for a report action.
 */
function getReportActionMessage(reportAction: OnyxEntry<ReportAction>, reportID?: string, childReportID?: string) {
    if (isEmptyObject(reportAction)) {
        return '';
    }
    if (reportAction.actionName === CONST.REPORT.ACTIONS.TYPE.HOLD) {
        return Localize.translateLocal('iou.heldExpense');
    }

    if (reportAction.actionName === CONST.REPORT.ACTIONS.TYPE.EXPORTED_TO_INTEGRATION) {
        return ReportActionsUtils.getExportIntegrationLastMessageText(reportAction);
    }

    if (reportAction.actionName === CONST.REPORT.ACTIONS.TYPE.UNHOLD) {
        return Localize.translateLocal('iou.unheldExpense');
    }
    if (ReportActionsUtils.isApprovedOrSubmittedReportAction(reportAction)) {
        return ReportActionsUtils.getReportActionMessageText(reportAction);
    }
    if (ReportActionsUtils.isReimbursementQueuedAction(reportAction)) {
        return getReimbursementQueuedActionMessage(reportAction, getReportOrDraftReport(reportID), false);
    }

    return parseReportActionHtmlToText(reportAction, reportID ?? '', childReportID);
}

/**
 * Get the title for an invoice room.
 */
function getInvoicesChatName(report: OnyxEntry<Report>): string {
    const invoiceReceiver = report?.invoiceReceiver;
    const isIndividual = invoiceReceiver?.type === CONST.REPORT.INVOICE_RECEIVER_TYPE.INDIVIDUAL;
    const invoiceReceiverAccountID = isIndividual ? invoiceReceiver.accountID : -1;
    const invoiceReceiverPolicyID = isIndividual ? '' : invoiceReceiver?.policyID ?? '-1';
    const isCurrentUserReceiver =
        (isIndividual && invoiceReceiverAccountID === currentUserAccountID) || (!isIndividual && PolicyUtils.isPolicyEmployee(invoiceReceiverPolicyID, allPolicies));

    if (isCurrentUserReceiver) {
        return getPolicyName(report);
    }

    if (isIndividual) {
        return PersonalDetailsUtils.getDisplayNameOrDefault(allPersonalDetails?.[invoiceReceiverAccountID]);
    }

    // TODO: Check this flow in a scope of the Invoice V0.3
    return getPolicyName(report, false, allPolicies?.[`${ONYXKEYS.COLLECTION.POLICY}${invoiceReceiverPolicyID}`]);
}

/**
 * Get the title for a report.
 */
function getReportName(report: OnyxEntry<Report>, policy?: OnyxEntry<Policy>, parentReportActionParam?: OnyxInputOrEntry<ReportAction>): string {
    let formattedName: string | undefined;
    const parentReportAction = parentReportActionParam ?? ReportActionsUtils.getParentReportAction(report);
    const parentReportActionMessage = ReportActionsUtils.getReportActionMessage(parentReportAction);

    if (isChatThread(report)) {
        if (!isEmptyObject(parentReportAction) && ReportActionsUtils.isTransactionThread(parentReportAction)) {
            formattedName = getTransactionReportName(parentReportAction);
            if (isArchivedRoom(report, getReportNameValuePairs(report?.reportID))) {
                formattedName += ` (${Localize.translateLocal('common.archived')})`;
            }
            return formatReportLastMessageText(formattedName);
        }

        if (!isEmptyObject(parentReportAction) && ReportActionsUtils.isOldDotReportAction(parentReportAction)) {
            return ReportActionsUtils.getMessageOfOldDotReportAction(parentReportAction);
        }

        if (parentReportActionMessage?.isDeletedParentAction) {
            return Localize.translateLocal('parentReportAction.deletedMessage');
        }

        const isAttachment = ReportActionsUtils.isReportActionAttachment(!isEmptyObject(parentReportAction) ? parentReportAction : undefined);
<<<<<<< HEAD
        const parentReportActionMessage = getReportActionMessage(parentReportAction, report?.parentReportID, report?.reportID ?? '').replace(/(\n+|\r\n|\n|\r)/gm, ' ');
        if (isAttachment && parentReportActionMessage) {
=======
        const reportActionMessage = getReportActionMessage(parentReportAction, report?.parentReportID, report?.reportID ?? '').replace(/(\r\n|\n|\r)/gm, ' ');
        if (isAttachment && reportActionMessage) {
>>>>>>> 2bb1d002
            return `[${Localize.translateLocal('common.attachment')}]`;
        }
        if (
            parentReportActionMessage?.moderationDecision?.decision === CONST.MODERATION.MODERATOR_DECISION_PENDING_HIDE ||
            parentReportActionMessage?.moderationDecision?.decision === CONST.MODERATION.MODERATOR_DECISION_HIDDEN ||
            parentReportActionMessage?.moderationDecision?.decision === CONST.MODERATION.MODERATOR_DECISION_PENDING_REMOVE
        ) {
            return Localize.translateLocal('parentReportAction.hiddenMessage');
        }
        if (isAdminRoom(report) || isUserCreatedPolicyRoom(report)) {
            return getAdminRoomInvitedParticipants(parentReportAction, reportActionMessage);
        }
        if (reportActionMessage && isArchivedRoom(report, getReportNameValuePairs(report?.reportID))) {
            return `${reportActionMessage} (${Localize.translateLocal('common.archived')})`;
        }
        if (!isEmptyObject(parentReportAction) && ReportActionsUtils.isModifiedExpenseAction(parentReportAction)) {
            return ModifiedExpenseMessage.getForReportAction(report?.reportID, parentReportAction);
        }

        if (isTripRoom(report)) {
            return report?.reportName ?? '';
        }

        return reportActionMessage;
    }

    if (isClosedExpenseReportWithNoExpenses(report)) {
        return Localize.translateLocal('parentReportAction.deletedReport');
    }

    if (isTaskReport(report) && isCanceledTaskReport(report, parentReportAction)) {
        return Localize.translateLocal('parentReportAction.deletedTask');
    }

    if (isGroupChat(report)) {
        return getGroupChatName(undefined, true, report) ?? '';
    }

    if (isChatRoom(report) || isTaskReport(report)) {
        formattedName = report?.reportName;
    }

    if (isPolicyExpenseChat(report)) {
        formattedName = getPolicyExpenseChatName(report, policy);
    }

    if (isMoneyRequestReport(report) || isInvoiceReport(report)) {
        formattedName = getMoneyRequestReportName(report, policy);
    }

    if (isInvoiceRoom(report)) {
        formattedName = getInvoicesChatName(report);
    }

    if (isArchivedRoom(report, getReportNameValuePairs(report?.reportID))) {
        formattedName += ` (${Localize.translateLocal('common.archived')})`;
    }

    if (isSelfDM(report)) {
        formattedName = getDisplayNameForParticipant(currentUserAccountID, undefined, undefined, true);
    }

    if (isInvoiceRoom(report)) {
        formattedName = getInvoicesChatName(report);
    }

    if (formattedName) {
        return formatReportLastMessageText(formattedName);
    }

    // Not a room or PolicyExpenseChat, generate title from first 5 other participants
    const participantsWithoutCurrentUser: number[] = [];
    Object.keys(report?.participants ?? {}).forEach((accountID) => {
        const accID = Number(accountID);
        if (accID !== currentUserAccountID && participantsWithoutCurrentUser.length < 5) {
            participantsWithoutCurrentUser.push(accID);
        }
    });
    const isMultipleParticipantReport = participantsWithoutCurrentUser.length > 1;
    return participantsWithoutCurrentUser.map((accountID) => getDisplayNameForParticipant(accountID, isMultipleParticipantReport)).join(', ');
}

/**
 * Get the payee name given a report.
 */
function getPayeeName(report: OnyxEntry<Report>): string | undefined {
    if (isEmptyObject(report)) {
        return undefined;
    }

    const participantsWithoutCurrentUser = Object.keys(report?.participants ?? {})
        .map(Number)
        .filter((accountID) => accountID !== currentUserAccountID);

    if (participantsWithoutCurrentUser.length === 0) {
        return undefined;
    }
    return getDisplayNameForParticipant(participantsWithoutCurrentUser[0], true);
}

/**
 * Get either the policyName or domainName the chat is tied to
 */
function getChatRoomSubtitle(report: OnyxEntry<Report>): string | undefined {
    if (isChatThread(report)) {
        return '';
    }
    if (isSelfDM(report)) {
        return Localize.translateLocal('reportActionsView.yourSpace');
    }
    if (isInvoiceRoom(report)) {
        return Localize.translateLocal('workspace.common.invoices');
    }
    if (!isDefaultRoom(report) && !isUserCreatedPolicyRoom(report) && !isPolicyExpenseChat(report)) {
        return '';
    }
    if (getChatType(report) === CONST.REPORT.CHAT_TYPE.DOMAIN_ALL) {
        // The domainAll rooms are just #domainName, so we ignore the prefix '#' to get the domainName
        return report?.reportName?.substring(1) ?? '';
    }
    if ((isPolicyExpenseChat(report) && !!report?.isOwnPolicyExpenseChat) || isExpenseReport(report)) {
        return Localize.translateLocal('workspace.common.workspace');
    }
    if (isArchivedRoom(report, getReportNameValuePairs(report?.reportID))) {
        return report?.oldPolicyName ?? '';
    }
    return getPolicyName(report);
}

/**
 * Get pending members for reports
 */
function getPendingChatMembers(accountIDs: number[], previousPendingChatMembers: PendingChatMember[], pendingAction: PendingAction): PendingChatMember[] {
    const pendingChatMembers = accountIDs.map((accountID) => ({accountID: accountID.toString(), pendingAction}));
    return [...previousPendingChatMembers, ...pendingChatMembers];
}

/**
 * Gets the parent navigation subtitle for the report
 */
function getParentNavigationSubtitle(report: OnyxEntry<Report>): ParentNavigationSummaryParams {
    const parentReport = getParentReport(report);
    if (isEmptyObject(parentReport)) {
        return {};
    }

    if (isInvoiceReport(report) || isInvoiceRoom(parentReport)) {
        let reportName = `${getPolicyName(parentReport)} & ${getInvoicePayerName(parentReport)}`;

        if (isArchivedRoom(parentReport, getReportNameValuePairs(parentReport?.reportID))) {
            reportName += ` (${Localize.translateLocal('common.archived')})`;
        }

        return {
            reportName,
        };
    }

    return {
        reportName: getReportName(parentReport),
        workspaceName: getPolicyName(parentReport, true),
    };
}

/**
 * Navigate to the details page of a given report
 */
function navigateToDetailsPage(report: OnyxEntry<Report>) {
    const isSelfDMReport = isSelfDM(report);
    const isOneOnOneChatReport = isOneOnOneChat(report);
    const participantAccountID = getParticipantsAccountIDsForDisplay(report);

    if (isSelfDMReport || isOneOnOneChatReport) {
        Navigation.navigate(ROUTES.PROFILE.getRoute(participantAccountID[0]));
        return;
    }

    if (report?.reportID) {
        Navigation.navigate(ROUTES.REPORT_WITH_ID_DETAILS.getRoute(report?.reportID));
    }
}

/**
 * Go back to the details page of a given report
 */
function goBackToDetailsPage(report: OnyxEntry<Report>) {
    const isOneOnOneChatReport = isOneOnOneChat(report);
    const participantAccountID = getParticipantsAccountIDsForDisplay(report);

    if (isOneOnOneChatReport) {
        Navigation.navigate(ROUTES.PROFILE.getRoute(participantAccountID[0]));
        return;
    }

    Navigation.goBack(ROUTES.REPORT_SETTINGS.getRoute(report?.reportID ?? '-1'));
}

function navigateBackAfterDeleteTransaction(backRoute: Route | undefined, isFromRHP?: boolean) {
    if (!backRoute) {
        return;
    }
    const topmostCentralPaneRoute = Navigation.getTopMostCentralPaneRouteFromRootState();
    if (topmostCentralPaneRoute?.name === SCREENS.SEARCH.CENTRAL_PANE) {
        Navigation.dismissModal();
        return;
    }
    if (isFromRHP) {
        Navigation.dismissModal();
    }
    Navigation.isNavigationReady().then(() => {
        Navigation.goBack(backRoute);
    });
}

/**
 * Go back to the previous page from the edit private page of a given report
 */
function goBackFromPrivateNotes(report: OnyxEntry<Report>, session: OnyxEntry<Session>) {
    if (isEmpty(report) || isEmpty(session) || !session.accountID) {
        return;
    }
    const currentUserPrivateNote = report.privateNotes?.[session.accountID]?.note ?? '';
    if (isEmpty(currentUserPrivateNote)) {
        const participantAccountIDs = getParticipantsAccountIDsForDisplay(report);

        if (isOneOnOneChat(report)) {
            Navigation.goBack(ROUTES.PROFILE.getRoute(participantAccountIDs[0]));
            return;
        }

        if (report?.reportID) {
            Navigation.goBack(ROUTES.REPORT_WITH_ID_DETAILS.getRoute(report?.reportID));
            return;
        }
    }
    Navigation.goBack(ROUTES.PRIVATE_NOTES_LIST.getRoute(report.reportID));
}

/**
 * Generate a random reportID up to 53 bits aka 9,007,199,254,740,991 (Number.MAX_SAFE_INTEGER).
 * There were approximately 98,000,000 reports with sequential IDs generated before we started using this approach, those make up roughly one billionth of the space for these numbers,
 * so we live with the 1 in a billion chance of a collision with an older ID until we can switch to 64-bit IDs.
 *
 * In a test of 500M reports (28 years of reports at our current max rate) we got 20-40 collisions meaning that
 * this is more than random enough for our needs.
 */
function generateReportID(): string {
    return (Math.floor(Math.random() * 2 ** 21) * 2 ** 32 + Math.floor(Math.random() * 2 ** 32)).toString();
}

function hasReportNameError(report: OnyxEntry<Report>): boolean {
    return !isEmptyObject(report?.errorFields?.reportName);
}

/**
 * Adds a domain to a short mention, converting it into a full mention with email or SMS domain.
 * @param mention The user mention to be converted.
 * @returns The converted mention as a full mention string or undefined if conversion is not applicable.
 */
function addDomainToShortMention(mention: string): string | undefined {
    if (!Str.isValidEmail(mention) && currentUserPrivateDomain) {
        const mentionWithEmailDomain = `${mention}@${currentUserPrivateDomain}`;
        if (allPersonalDetailLogins.includes(mentionWithEmailDomain)) {
            return mentionWithEmailDomain;
        }
    }
    if (Str.isValidE164Phone(mention)) {
        const mentionWithSmsDomain = PhoneNumber.addSMSDomainIfPhoneNumber(mention);
        if (allPersonalDetailLogins.includes(mentionWithSmsDomain)) {
            return mentionWithSmsDomain;
        }
    }
    return undefined;
}

/**
 * Replaces all valid short mention found in a text to a full mention
 *
 * Example:
 * "Hello \@example -> Hello \@example\@expensify.com"
 */
function completeShortMention(text: string): string {
    return text.replace(CONST.REGEX.SHORT_MENTION, (match) => {
        if (!Str.isValidMention(match)) {
            return match;
        }
        const mention = match.substring(1);
        const mentionWithDomain = addDomainToShortMention(mention);
        return mentionWithDomain ? `@${mentionWithDomain}` : match;
    });
}

/**
 * For comments shorter than or equal to 10k chars, convert the comment from MD into HTML because that's how it is stored in the database
 * For longer comments, skip parsing, but still escape the text, and display plaintext for performance reasons. It takes over 40s to parse a 100k long string!!
 */
function getParsedComment(text: string, parsingDetails?: ParsingDetails): string {
    let isGroupPolicyReport = false;
    if (parsingDetails?.reportID) {
        const currentReport = getReportOrDraftReport(parsingDetails?.reportID);
        isGroupPolicyReport = isReportInGroupPolicy(currentReport);
    }

    const textWithMention = completeShortMention(text);

    return text.length <= CONST.MAX_MARKUP_LENGTH
        ? Parser.replace(textWithMention, {shouldEscapeText: parsingDetails?.shouldEscapeText, disabledRules: isGroupPolicyReport ? [] : ['reportMentions']})
        : lodashEscape(text);
}

function getReportDescriptionText(report: Report): string {
    if (!report.description) {
        return '';
    }

    return Parser.htmlToText(report.description);
}

function getPolicyDescriptionText(policy: OnyxEntry<Policy>): string {
    if (!policy?.description) {
        return '';
    }

    return Parser.htmlToText(policy.description);
}

function buildOptimisticAddCommentReportAction(
    text?: string,
    file?: FileObject,
    actorAccountID?: number,
    createdOffset = 0,
    shouldEscapeText?: boolean,
    reportID?: string,
): OptimisticReportAction {
    const commentText = getParsedComment(text ?? '', {shouldEscapeText, reportID});
    const isAttachmentOnly = file && !text;
    const isTextOnly = text && !file;

    let htmlForNewComment;
    let textForNewComment;
    if (isAttachmentOnly) {
        htmlForNewComment = CONST.ATTACHMENT_UPLOADING_MESSAGE_HTML;
        textForNewComment = CONST.ATTACHMENT_UPLOADING_MESSAGE_HTML;
    } else if (isTextOnly) {
        htmlForNewComment = commentText;
        textForNewComment = Parser.htmlToText(htmlForNewComment);
    } else {
        htmlForNewComment = `${commentText}<uploading-attachment>${CONST.ATTACHMENT_UPLOADING_MESSAGE_HTML}</uploading-attachment>`;
        textForNewComment = `${Parser.htmlToText(commentText)}\n${CONST.ATTACHMENT_UPLOADING_MESSAGE_HTML}`;
    }

    const isAttachment = !text && file !== undefined;
    const attachmentInfo = file ?? {};
    const accountID = actorAccountID ?? currentUserAccountID;

    // Remove HTML from text when applying optimistic offline comment
    return {
        commentText,
        reportAction: {
            reportActionID: NumberUtils.rand64(),
            actionName: CONST.REPORT.ACTIONS.TYPE.ADD_COMMENT,
            actorAccountID: accountID,
            person: [
                {
                    style: 'strong',
                    text: allPersonalDetails?.[accountID ?? -1]?.displayName ?? currentUserEmail,
                    type: 'TEXT',
                },
            ],
            automatic: false,
            avatar: allPersonalDetails?.[accountID ?? -1]?.avatar,
            created: DateUtils.getDBTimeWithSkew(Date.now() + createdOffset),
            message: [
                {
                    translationKey: isAttachmentOnly ? CONST.TRANSLATION_KEYS.ATTACHMENT : '',
                    type: CONST.REPORT.MESSAGE.TYPE.COMMENT,
                    html: htmlForNewComment,
                    text: textForNewComment,
                },
            ],
            originalMessage: {
                html: htmlForNewComment,
                whisperedTo: [],
            },
            isFirstItem: false,
            isAttachment,
            attachmentInfo,
            pendingAction: CONST.RED_BRICK_ROAD_PENDING_ACTION.ADD,
            shouldShow: true,
            isOptimisticAction: true,
        },
    };
}

/**
 * update optimistic parent reportAction when a comment is added or remove in the child report
 * @param parentReportAction - Parent report action of the child report
 * @param lastVisibleActionCreated - Last visible action created of the child report
 * @param type - The type of action in the child report
 */

function updateOptimisticParentReportAction(parentReportAction: OnyxEntry<ReportAction>, lastVisibleActionCreated: string, type: string): UpdateOptimisticParentReportAction {
    let childVisibleActionCount = parentReportAction?.childVisibleActionCount ?? 0;
    let childCommenterCount = parentReportAction?.childCommenterCount ?? 0;
    let childOldestFourAccountIDs = parentReportAction?.childOldestFourAccountIDs;

    if (type === CONST.RED_BRICK_ROAD_PENDING_ACTION.ADD) {
        childVisibleActionCount += 1;
        const oldestFourAccountIDs = childOldestFourAccountIDs ? childOldestFourAccountIDs.split(',') : [];
        if (oldestFourAccountIDs.length < 4) {
            const index = oldestFourAccountIDs.findIndex((accountID) => accountID === currentUserAccountID?.toString());
            if (index === -1) {
                childCommenterCount += 1;
                oldestFourAccountIDs.push(currentUserAccountID?.toString() ?? '');
            }
        }
        childOldestFourAccountIDs = oldestFourAccountIDs.join(',');
    } else if (type === CONST.RED_BRICK_ROAD_PENDING_ACTION.DELETE) {
        if (childVisibleActionCount > 0) {
            childVisibleActionCount -= 1;
        }

        if (childVisibleActionCount === 0) {
            childCommenterCount = 0;
            childOldestFourAccountIDs = '';
        }
    }

    return {
        childVisibleActionCount,
        childCommenterCount,
        childLastVisibleActionCreated: lastVisibleActionCreated,
        childOldestFourAccountIDs,
    };
}

/**
 * Builds an optimistic reportAction for the parent report when a task is created
 * @param taskReportID - Report ID of the task
 * @param taskTitle - Title of the task
 * @param taskAssigneeAccountID - AccountID of the person assigned to the task
 * @param text - Text of the comment
 * @param parentReportID - Report ID of the parent report
 * @param createdOffset - The offset for task's created time that created via a loop
 */
function buildOptimisticTaskCommentReportAction(
    taskReportID: string,
    taskTitle: string,
    taskAssigneeAccountID: number,
    text: string,
    parentReportID: string,
    actorAccountID?: number,
    createdOffset = 0,
): OptimisticReportAction {
    const reportAction = buildOptimisticAddCommentReportAction(text, undefined, undefined, createdOffset, undefined, taskReportID);
    if (Array.isArray(reportAction.reportAction.message) && reportAction.reportAction.message?.[0]) {
        reportAction.reportAction.message[0].taskReportID = taskReportID;
    } else if (!Array.isArray(reportAction.reportAction.message) && reportAction.reportAction.message) {
        reportAction.reportAction.message.taskReportID = taskReportID;
    }

    // These parameters are not saved on the reportAction, but are used to display the task in the UI
    // Added when we fetch the reportActions on a report
    reportAction.reportAction.originalMessage = {
        html: ReportActionsUtils.getReportActionHtml(reportAction.reportAction),
        taskReportID: ReportActionsUtils.getReportActionMessage(reportAction.reportAction)?.taskReportID,
        whisperedTo: [],
    };
    reportAction.reportAction.childReportID = taskReportID;
    reportAction.reportAction.parentReportID = parentReportID;
    reportAction.reportAction.childType = CONST.REPORT.TYPE.TASK;
    reportAction.reportAction.childReportName = taskTitle;
    reportAction.reportAction.childManagerAccountID = taskAssigneeAccountID;
    reportAction.reportAction.childStatusNum = CONST.REPORT.STATUS_NUM.OPEN;
    reportAction.reportAction.childStateNum = CONST.REPORT.STATE_NUM.OPEN;

    if (actorAccountID) {
        reportAction.reportAction.actorAccountID = actorAccountID;
    }

    return reportAction;
}

/**
 * Builds an optimistic IOU report with a randomly generated reportID
 *
 * @param payeeAccountID - AccountID of the person generating the IOU.
 * @param payerAccountID - AccountID of the other person participating in the IOU.
 * @param total - IOU amount in the smallest unit of the currency.
 * @param chatReportID - Report ID of the chat where the IOU is.
 * @param currency - IOU currency.
 * @param isSendingMoney - If we pay someone the IOU should be created as settled
 */

function buildOptimisticIOUReport(payeeAccountID: number, payerAccountID: number, total: number, chatReportID: string, currency: string, isSendingMoney = false): OptimisticIOUReport {
    const formattedTotal = CurrencyUtils.convertToDisplayString(total, currency);
    const personalDetails = getPersonalDetailsForAccountID(payerAccountID);
    const payerEmail = 'login' in personalDetails ? personalDetails.login : '';

    const participants: Participants = {
        [payeeAccountID]: {hidden: true},
        [payerAccountID]: {hidden: true},
    };

    return {
        type: CONST.REPORT.TYPE.IOU,
        cachedTotal: formattedTotal,
        chatReportID,
        currency,
        managerID: payerAccountID,
        ownerAccountID: payeeAccountID,
        participants,
        reportID: generateReportID(),
        stateNum: isSendingMoney ? CONST.REPORT.STATE_NUM.APPROVED : CONST.REPORT.STATE_NUM.SUBMITTED,
        statusNum: isSendingMoney ? CONST.REPORT.STATUS_NUM.REIMBURSED : CONST.REPORT.STATE_NUM.SUBMITTED,
        total,

        // We don't translate reportName because the server response is always in English
        reportName: `${payerEmail} owes ${formattedTotal}`,
        notificationPreference: CONST.REPORT.NOTIFICATION_PREFERENCE.HIDDEN,
        parentReportID: chatReportID,
        lastVisibleActionCreated: DateUtils.getDBTime(),
    };
}

function getHumanReadableStatus(statusNum: number): string {
    const status = Object.keys(CONST.REPORT.STATUS_NUM).find((key) => CONST.REPORT.STATUS_NUM[key as keyof typeof CONST.REPORT.STATUS_NUM] === statusNum);
    return status ? `${status.charAt(0)}${status.slice(1).toLowerCase()}` : '';
}

/**
 * Populates the report field formula with the values from the report and policy.
 * Currently, this only supports optimistic expense reports.
 * Each formula field is either replaced with a value, or removed.
 * If after all replacements the formula is empty, the original formula is returned.
 * See {@link https://help.expensify.com/articles/expensify-classic/insights-and-custom-reporting/Custom-Templates}
 */
function populateOptimisticReportFormula(formula: string, report: OptimisticExpenseReport, policy: OnyxEntry<Policy>): string {
    const createdDate = report.lastVisibleActionCreated ? new Date(report.lastVisibleActionCreated) : undefined;
    const result = formula
        // We don't translate because the server response is always in English
        .replaceAll('{report:type}', 'Expense Report')
        .replaceAll('{report:startdate}', createdDate ? format(createdDate, CONST.DATE.FNS_FORMAT_STRING) : '')
        .replaceAll('{report:total}', report.total !== undefined ? CurrencyUtils.convertToDisplayString(Math.abs(report.total), report.currency).toString() : '')
        .replaceAll('{report:currency}', report.currency ?? '')
        .replaceAll('{report:policyname}', policy?.name ?? '')
        .replaceAll('{report:created}', createdDate ? format(createdDate, CONST.DATE.FNS_DATE_TIME_FORMAT_STRING) : '')
        .replaceAll('{report:created:yyyy-MM-dd}', createdDate ? format(createdDate, CONST.DATE.FNS_FORMAT_STRING) : '')
        .replaceAll('{report:status}', report.statusNum !== undefined ? getHumanReadableStatus(report.statusNum) : '')
        .replaceAll('{user:email}', currentUserEmail ?? '')
        .replaceAll('{user:email|frontPart}', currentUserEmail ? currentUserEmail.split('@')[0] : '')
        .replaceAll(/\{report:(.+)}/g, '');

    return result.trim().length ? result : formula;
}

/** Builds an optimistic invoice report with a randomly generated reportID */
function buildOptimisticInvoiceReport(chatReportID: string, policyID: string, receiverAccountID: number, receiverName: string, total: number, currency: string): OptimisticExpenseReport {
    const formattedTotal = CurrencyUtils.convertToDisplayString(total, currency);

    return {
        reportID: generateReportID(),
        chatReportID,
        policyID,
        type: CONST.REPORT.TYPE.INVOICE,
        ownerAccountID: currentUserAccountID,
        managerID: receiverAccountID,
        currency,
        // We don’t translate reportName because the server response is always in English
        reportName: `${receiverName} owes ${formattedTotal}`,
        stateNum: CONST.REPORT.STATE_NUM.SUBMITTED,
        statusNum: CONST.REPORT.STATUS_NUM.OPEN,
        total,
        notificationPreference: CONST.REPORT.NOTIFICATION_PREFERENCE.HIDDEN,
        parentReportID: chatReportID,
        lastVisibleActionCreated: DateUtils.getDBTime(),
    };
}

/**
 * Builds an optimistic Expense report with a randomly generated reportID
 *
 * @param chatReportID - Report ID of the PolicyExpenseChat where the Expense Report is
 * @param policyID - The policy ID of the PolicyExpenseChat
 * @param payeeAccountID - AccountID of the employee (payee)
 * @param total - Amount in cents
 * @param currency
 * @param reimbursable – Whether the expense is reimbursable
 */
function buildOptimisticExpenseReport(chatReportID: string, policyID: string, payeeAccountID: number, total: number, currency: string, reimbursable = true): OptimisticExpenseReport {
    // The amount for Expense reports are stored as negative value in the database
    const storedTotal = total * -1;
    const policyName = getPolicyName(ReportConnection.getAllReports()?.[`${ONYXKEYS.COLLECTION.REPORT}${chatReportID}`]);
    const formattedTotal = CurrencyUtils.convertToDisplayString(storedTotal, currency);
    const policy = getPolicy(policyID);

    const isInstantSubmitEnabled = PolicyUtils.isInstantSubmitEnabled(policy);

    const stateNum = isInstantSubmitEnabled ? CONST.REPORT.STATE_NUM.SUBMITTED : CONST.REPORT.STATE_NUM.OPEN;
    const statusNum = isInstantSubmitEnabled ? CONST.REPORT.STATUS_NUM.SUBMITTED : CONST.REPORT.STATUS_NUM.OPEN;

    const expenseReport: OptimisticExpenseReport = {
        reportID: generateReportID(),
        chatReportID,
        policyID,
        type: CONST.REPORT.TYPE.EXPENSE,
        ownerAccountID: payeeAccountID,
        currency,
        // We don't translate reportName because the server response is always in English
        reportName: `${policyName} owes ${formattedTotal}`,
        stateNum,
        statusNum,
        total: storedTotal,
        nonReimbursableTotal: reimbursable ? 0 : storedTotal,
        notificationPreference: CONST.REPORT.NOTIFICATION_PREFERENCE.HIDDEN,
        parentReportID: chatReportID,
        lastVisibleActionCreated: DateUtils.getDBTime(),
    };

    // Get the approver/manager for this report to properly display the optimistic data
    const submitToAccountID = PolicyUtils.getSubmitToAccountID(policy, payeeAccountID);
    if (submitToAccountID) {
        expenseReport.managerID = submitToAccountID;
    }

    const titleReportField = getTitleReportField(getReportFieldsByPolicyID(policyID) ?? {});
    if (!!titleReportField && isPaidGroupPolicyExpenseReport(expenseReport)) {
        expenseReport.reportName = populateOptimisticReportFormula(titleReportField.defaultValue, expenseReport, policy);
    }

    return expenseReport;
}

function getFormattedAmount(reportID: string) {
    const report = getReportOrDraftReport(reportID);
    const linkedReport = isChatThread(report) ? getParentReport(report) : report;
    const formattedAmount = CurrencyUtils.convertToDisplayString(Math.abs(linkedReport?.total ?? 0), linkedReport?.currency);
    return formattedAmount;
}

function getIOUSubmittedMessage(reportID: string) {
    return Localize.translateLocal('iou.submittedAmount', {formattedAmount: getFormattedAmount(reportID)});
}

function getIOUApprovedMessage(reportID: string) {
    return Localize.translateLocal('iou.approvedAmount', {amount: getFormattedAmount(reportID)});
}

/**
 * @param iouReportID - the report ID of the IOU report the action belongs to
 * @param type - IOUReportAction type. Can be oneOf(create, decline, cancel, pay, split)
 * @param total - IOU total in cents
 * @param comment - IOU comment
 * @param currency - IOU currency
 * @param paymentType - IOU paymentMethodType. Can be oneOf(Elsewhere, Expensify)
 * @param isSettlingUp - Whether we are settling up an IOU
 */
function getIOUReportActionMessage(iouReportID: string, type: string, total: number, comment: string, currency: string, paymentType = '', isSettlingUp = false): Message[] {
    const report = getReportOrDraftReport(iouReportID);
    const amount =
        type === CONST.IOU.REPORT_ACTION_TYPE.PAY && !isEmptyObject(report)
            ? CurrencyUtils.convertToDisplayString(getMoneyRequestSpendBreakdown(report).totalDisplaySpend, currency)
            : CurrencyUtils.convertToDisplayString(total, currency);

    let paymentMethodMessage;
    switch (paymentType) {
        case CONST.IOU.PAYMENT_TYPE.VBBA:
        case CONST.IOU.PAYMENT_TYPE.EXPENSIFY:
            paymentMethodMessage = ' with Expensify';
            break;
        default:
            paymentMethodMessage = ` elsewhere`;
            break;
    }

    let iouMessage;
    switch (type) {
        case CONST.REPORT.ACTIONS.TYPE.APPROVED:
            iouMessage = `approved ${amount}`;
            break;
        case CONST.REPORT.ACTIONS.TYPE.UNAPPROVED:
            iouMessage = `unapproved ${amount}`;
            break;
        case CONST.IOU.REPORT_ACTION_TYPE.CREATE:
            iouMessage = `submitted ${amount}${comment && ` for ${comment}`}`;
            break;
        case CONST.IOU.REPORT_ACTION_TYPE.TRACK:
            iouMessage = `tracking ${amount}${comment && ` for ${comment}`}`;
            break;
        case CONST.IOU.REPORT_ACTION_TYPE.SPLIT:
            iouMessage = `split ${amount}${comment && ` for ${comment}`}`;
            break;
        case CONST.IOU.REPORT_ACTION_TYPE.DELETE:
            iouMessage = `deleted the ${amount} expense${comment && ` for ${comment}`}`;
            break;
        case CONST.IOU.REPORT_ACTION_TYPE.PAY:
            iouMessage = isSettlingUp ? `paid ${amount}${paymentMethodMessage}` : `sent ${amount}${comment && ` for ${comment}`}${paymentMethodMessage}`;
            break;
        case CONST.REPORT.ACTIONS.TYPE.SUBMITTED:
            iouMessage = Localize.translateLocal('iou.submittedAmount', {formattedAmount: amount});
            break;
        default:
            break;
    }

    return [
        {
            html: lodashEscape(iouMessage),
            text: iouMessage ?? '',
            isEdited: false,
            type: CONST.REPORT.MESSAGE.TYPE.COMMENT,
        },
    ];
}

/**
 * Builds an optimistic IOU reportAction object
 *
 * @param type - IOUReportAction type. Can be oneOf(create, delete, pay, split).
 * @param amount - IOU amount in cents.
 * @param currency
 * @param comment - User comment for the IOU.
 * @param participants - An array with participants details.
 * @param [transactionID] - Not required if the IOUReportAction type is 'pay'
 * @param [paymentType] - Only required if the IOUReportAction type is 'pay'. Can be oneOf(elsewhere, Expensify).
 * @param [iouReportID] - Only required if the IOUReportActions type is oneOf(decline, cancel, pay). Generates a randomID as default.
 * @param [isSettlingUp] - Whether we are settling up an IOU.
 * @param [isSendMoneyFlow] - Whether this is pay someone flow
 * @param [receipt]
 * @param [isOwnPolicyExpenseChat] - Whether this is an expense report create from the current user's policy expense chat
 */
function buildOptimisticIOUReportAction(
    type: ValueOf<typeof CONST.IOU.REPORT_ACTION_TYPE>,
    amount: number,
    currency: string,
    comment: string,
    participants: Participant[],
    transactionID: string,
    paymentType?: PaymentMethodType,
    iouReportID = '',
    isSettlingUp = false,
    isSendMoneyFlow = false,
    isOwnPolicyExpenseChat = false,
    created = DateUtils.getDBTime(),
    linkedExpenseReportAction?: OnyxEntry<ReportAction>,
): OptimisticIOUReportAction {
    const IOUReportID = iouReportID || generateReportID();

    const originalMessage: ReportAction<typeof CONST.REPORT.ACTIONS.TYPE.IOU>['originalMessage'] = {
        amount,
        comment,
        currency,
        IOUTransactionID: transactionID,
        IOUReportID,
        type,
    };

    if (type === CONST.IOU.REPORT_ACTION_TYPE.PAY) {
        // In pay someone flow, we store amount, comment, currency in IOUDetails when type = pay
        if (isSendMoneyFlow) {
            const keys = ['amount', 'comment', 'currency'] as const;
            keys.forEach((key) => {
                delete originalMessage[key];
            });
            originalMessage.IOUDetails = {amount, comment, currency};
            originalMessage.paymentType = paymentType;
        } else {
            // In case of pay someone action, we dont store the comment
            // and there is no single transctionID to link the action to.
            delete originalMessage.IOUTransactionID;
            delete originalMessage.comment;
            originalMessage.paymentType = paymentType;
        }
    }

    // IOUs of type split only exist in group DMs and those don't have an iouReport so we need to delete the IOUReportID key
    if (type === CONST.IOU.REPORT_ACTION_TYPE.SPLIT) {
        delete originalMessage.IOUReportID;
        // Split expense made from a policy expense chat only have the payee's accountID as the participant because the payer could be any policy admin
        if (isOwnPolicyExpenseChat) {
            originalMessage.participantAccountIDs = currentUserAccountID ? [currentUserAccountID] : [];
        } else {
            originalMessage.participantAccountIDs = currentUserAccountID
                ? [currentUserAccountID, ...participants.map((participant) => participant.accountID ?? -1)]
                : participants.map((participant) => participant.accountID ?? -1);
        }
    }

    return {
        ...linkedExpenseReportAction,
        actionName: CONST.REPORT.ACTIONS.TYPE.IOU,
        actorAccountID: currentUserAccountID,
        automatic: false,
        avatar: getCurrentUserAvatar(),
        isAttachment: false,
        originalMessage,
        message: getIOUReportActionMessage(iouReportID, type, amount, comment, currency, paymentType, isSettlingUp),
        person: [
            {
                style: 'strong',
                text: getCurrentUserDisplayNameOrEmail(),
                type: 'TEXT',
            },
        ],
        reportActionID: NumberUtils.rand64(),
        shouldShow: true,
        created,
        pendingAction: CONST.RED_BRICK_ROAD_PENDING_ACTION.ADD,
    };
}

/**
 * Builds an optimistic APPROVED report action with a randomly generated reportActionID.
 */
function buildOptimisticApprovedReportAction(amount: number, currency: string, expenseReportID: string): OptimisticApprovedReportAction {
    const originalMessage = {
        amount,
        currency,
        expenseReportID,
    };

    return {
        actionName: CONST.REPORT.ACTIONS.TYPE.APPROVED,
        actorAccountID: currentUserAccountID,
        automatic: false,
        avatar: getCurrentUserAvatar(),
        isAttachment: false,
        originalMessage,
        message: getIOUReportActionMessage(expenseReportID, CONST.REPORT.ACTIONS.TYPE.APPROVED, Math.abs(amount), '', currency),
        person: [
            {
                style: 'strong',
                text: getCurrentUserDisplayNameOrEmail(),
                type: 'TEXT',
            },
        ],
        reportActionID: NumberUtils.rand64(),
        shouldShow: true,
        created: DateUtils.getDBTime(),
        pendingAction: CONST.RED_BRICK_ROAD_PENDING_ACTION.ADD,
    };
}

/**
 * Builds an optimistic APPROVED report action with a randomly generated reportActionID.
 */
function buildOptimisticUnapprovedReportAction(amount: number, currency: string, expenseReportID: string): OptimisticUnapprovedReportAction {
    return {
        actionName: CONST.REPORT.ACTIONS.TYPE.UNAPPROVED,
        actorAccountID: currentUserAccountID,
        automatic: false,
        avatar: getCurrentUserAvatar(),
        isAttachment: false,
        originalMessage: {
            amount,
            currency,
            expenseReportID,
        },
        message: getIOUReportActionMessage(expenseReportID, CONST.REPORT.ACTIONS.TYPE.UNAPPROVED, Math.abs(amount), '', currency),
        person: [
            {
                style: 'strong',
                text: getCurrentUserDisplayNameOrEmail(),
                type: 'TEXT',
            },
        ],
        reportActionID: NumberUtils.rand64(),
        shouldShow: true,
        created: DateUtils.getDBTime(),
        pendingAction: CONST.RED_BRICK_ROAD_PENDING_ACTION.ADD,
    };
}

/**
 * Builds an optimistic MOVED report action with a randomly generated reportActionID.
 * This action is used when we move reports across workspaces.
 */
function buildOptimisticMovedReportAction(fromPolicyID: string, toPolicyID: string, newParentReportID: string, movedReportID: string, policyName: string): ReportAction {
    const originalMessage = {
        fromPolicyID,
        toPolicyID,
        newParentReportID,
        movedReportID,
    };

    const movedActionMessage = [
        {
            html: `moved the report to the <a href='${CONST.NEW_EXPENSIFY_URL}r/${newParentReportID}' target='_blank' rel='noreferrer noopener'>${policyName}</a> workspace`,
            text: `moved the report to the ${policyName} workspace`,
            type: CONST.REPORT.MESSAGE.TYPE.COMMENT,
        },
    ];

    return {
        actionName: CONST.REPORT.ACTIONS.TYPE.MOVED,
        actorAccountID: currentUserAccountID,
        automatic: false,
        avatar: getCurrentUserAvatar(),
        isAttachment: false,
        originalMessage,
        message: movedActionMessage,
        person: [
            {
                style: 'strong',
                text: getCurrentUserDisplayNameOrEmail(),
                type: 'TEXT',
            },
        ],
        reportActionID: NumberUtils.rand64(),
        shouldShow: true,
        created: DateUtils.getDBTime(),
        pendingAction: CONST.RED_BRICK_ROAD_PENDING_ACTION.ADD,
    };
}

/**
 * Builds an optimistic SUBMITTED report action with a randomly generated reportActionID.
 *
 */
function buildOptimisticSubmittedReportAction(amount: number, currency: string, expenseReportID: string, adminAccountID: number | undefined): OptimisticSubmittedReportAction {
    const originalMessage = {
        amount,
        currency,
        expenseReportID,
    };

    return {
        actionName: CONST.REPORT.ACTIONS.TYPE.SUBMITTED,
        actorAccountID: currentUserAccountID,
        adminAccountID,
        automatic: false,
        avatar: getCurrentUserAvatar(),
        isAttachment: false,
        originalMessage,
        message: getIOUReportActionMessage(expenseReportID, CONST.REPORT.ACTIONS.TYPE.SUBMITTED, Math.abs(amount), '', currency),
        person: [
            {
                style: 'strong',
                text: getCurrentUserDisplayNameOrEmail(),
                type: 'TEXT',
            },
        ],
        reportActionID: NumberUtils.rand64(),
        shouldShow: true,
        created: DateUtils.getDBTime(),
        pendingAction: CONST.RED_BRICK_ROAD_PENDING_ACTION.ADD,
    };
}

/**
 * Builds an optimistic report preview action with a randomly generated reportActionID.
 *
 * @param chatReport
 * @param iouReport
 * @param [comment] - User comment for the IOU.
 * @param [transaction] - optimistic first transaction of preview
 */
function buildOptimisticReportPreview(
    chatReport: OnyxInputOrEntry<Report>,
    iouReport: Report,
    comment = '',
    transaction: OnyxInputOrEntry<Transaction> = null,
    childReportID?: string,
): ReportAction<typeof CONST.REPORT.ACTIONS.TYPE.REPORT_PREVIEW> {
    const hasReceipt = TransactionUtils.hasReceipt(transaction);
    const message = getReportPreviewMessage(iouReport);
    const created = DateUtils.getDBTime();
    return {
        reportActionID: NumberUtils.rand64(),
        reportID: chatReport?.reportID,
        actionName: CONST.REPORT.ACTIONS.TYPE.REPORT_PREVIEW,
        pendingAction: CONST.RED_BRICK_ROAD_PENDING_ACTION.ADD,
        originalMessage: {
            linkedReportID: iouReport?.reportID,
        },
        message: [
            {
                html: message,
                text: message,
                isEdited: false,
                type: CONST.REPORT.MESSAGE.TYPE.COMMENT,
            },
        ],
        created,
        accountID: iouReport?.managerID ?? -1,
        // The preview is initially whispered if created with a receipt, so the actor is the current user as well
        actorAccountID: hasReceipt ? currentUserAccountID : iouReport?.managerID ?? -1,
        childReportID: childReportID ?? iouReport?.reportID,
        childMoneyRequestCount: 1,
        childLastMoneyRequestComment: comment,
        childRecentReceiptTransactionIDs: hasReceipt && !isEmptyObject(transaction) ? {[transaction?.transactionID ?? '-1']: created} : undefined,
    };
}

/**
 * Builds an optimistic ACTIONABLETRACKEXPENSEWHISPER action with a randomly generated reportActionID.
 */
function buildOptimisticActionableTrackExpenseWhisper(iouAction: OptimisticIOUReportAction, transactionID: string): ReportAction {
    const currentTime = DateUtils.getDBTime();
    const targetEmail = CONST.EMAIL.CONCIERGE;
    const actorAccountID = PersonalDetailsUtils.getAccountIDsByLogins([targetEmail])[0];
    const reportActionID = NumberUtils.rand64();
    return {
        actionName: CONST.REPORT.ACTIONS.TYPE.ACTIONABLE_TRACK_EXPENSE_WHISPER,
        actorAccountID,
        avatar: UserUtils.getDefaultAvatarURL(actorAccountID),
        created: DateUtils.addMillisecondsFromDateTime(currentTime, 1),
        lastModified: DateUtils.addMillisecondsFromDateTime(currentTime, 1),
        message: [
            {
                html: CONST.ACTIONABLE_TRACK_EXPENSE_WHISPER_MESSAGE,
                text: CONST.ACTIONABLE_TRACK_EXPENSE_WHISPER_MESSAGE,
                whisperedTo: [],
                type: CONST.REPORT.MESSAGE.TYPE.COMMENT,
            },
        ],
        originalMessage: {
            lastModified: DateUtils.addMillisecondsFromDateTime(currentTime, 1),
            transactionID,
        },
        person: [
            {
                text: CONST.DISPLAY_NAME.EXPENSIFY_CONCIERGE,
                type: 'TEXT',
            },
        ],
        reportActionID,
        shouldShow: true,
        pendingAction: CONST.RED_BRICK_ROAD_PENDING_ACTION.ADD,
    };
}

/**
 * Builds an optimistic modified expense action with a randomly generated reportActionID.
 */
function buildOptimisticModifiedExpenseReportAction(
    transactionThread: OnyxInputOrEntry<Report>,
    oldTransaction: OnyxInputOrEntry<Transaction>,
    transactionChanges: TransactionChanges,
    isFromExpenseReport: boolean,
    policy: OnyxInputOrEntry<Policy>,
): OptimisticModifiedExpenseReportAction {
    const originalMessage = getModifiedExpenseOriginalMessage(oldTransaction, transactionChanges, isFromExpenseReport, policy);
    return {
        actionName: CONST.REPORT.ACTIONS.TYPE.MODIFIED_EXPENSE,
        actorAccountID: currentUserAccountID,
        automatic: false,
        avatar: getCurrentUserAvatar(),
        created: DateUtils.getDBTime(),
        isAttachment: false,
        message: [
            {
                // Currently we are composing the message from the originalMessage and message is only used in OldDot and not in the App
                text: 'You',
                style: 'strong',
                type: CONST.REPORT.MESSAGE.TYPE.TEXT,
            },
        ],
        originalMessage,
        person: [
            {
                style: 'strong',
                text: currentUserPersonalDetails?.displayName ?? String(currentUserAccountID),
                type: 'TEXT',
            },
        ],
        pendingAction: CONST.RED_BRICK_ROAD_PENDING_ACTION.ADD,
        reportActionID: NumberUtils.rand64(),
        reportID: transactionThread?.reportID,
        shouldShow: true,
    };
}

/**
 * Builds an optimistic modified expense action for a tracked expense move with a randomly generated reportActionID.
 * @param transactionThreadID - The reportID of the transaction thread
 * @param movedToReportID - The reportID of the report the transaction is moved to
 */
function buildOptimisticMovedTrackedExpenseModifiedReportAction(transactionThreadID: string, movedToReportID: string): OptimisticModifiedExpenseReportAction {
    return {
        actionName: CONST.REPORT.ACTIONS.TYPE.MODIFIED_EXPENSE,
        actorAccountID: currentUserAccountID,
        automatic: false,
        avatar: getCurrentUserAvatar(),
        created: DateUtils.getDBTime(),
        isAttachment: false,
        message: [
            {
                // Currently we are composing the message from the originalMessage and message is only used in OldDot and not in the App
                text: 'You',
                style: 'strong',
                type: CONST.REPORT.MESSAGE.TYPE.TEXT,
            },
        ],
        originalMessage: {
            movedToReportID,
        },
        person: [
            {
                style: 'strong',
                text: currentUserPersonalDetails?.displayName ?? String(currentUserAccountID),
                type: 'TEXT',
            },
        ],
        pendingAction: CONST.RED_BRICK_ROAD_PENDING_ACTION.ADD,
        reportActionID: NumberUtils.rand64(),
        reportID: transactionThreadID,
        shouldShow: true,
    };
}

/**
 * Updates a report preview action that exists for an IOU report.
 *
 * @param [comment] - User comment for the IOU.
 * @param [transaction] - optimistic newest transaction of a report preview
 *
 */
function updateReportPreview(
    iouReport: OnyxEntry<Report>,
    reportPreviewAction: ReportAction<typeof CONST.REPORT.ACTIONS.TYPE.REPORT_PREVIEW>,
    isPayRequest = false,
    comment = '',
    transaction?: OnyxEntry<Transaction>,
): ReportAction<typeof CONST.REPORT.ACTIONS.TYPE.REPORT_PREVIEW> {
    const hasReceipt = TransactionUtils.hasReceipt(transaction);
    const recentReceiptTransactions = reportPreviewAction?.childRecentReceiptTransactionIDs ?? {};
    const transactionsToKeep = TransactionUtils.getRecentTransactions(recentReceiptTransactions);
    const previousTransactionsArray = Object.entries(recentReceiptTransactions ?? {}).map(([key, value]) => (transactionsToKeep.includes(key) ? {[key]: value} : null));
    const previousTransactions: Record<string, string> = {};

    for (const obj of previousTransactionsArray) {
        for (const key in obj) {
            if (obj) {
                previousTransactions[key] = obj[key];
            }
        }
    }

    const message = getReportPreviewMessage(iouReport, reportPreviewAction);
    const originalMessage = ReportActionsUtils.getOriginalMessage(reportPreviewAction);
    return {
        ...reportPreviewAction,
        message: [
            {
                html: message,
                text: message,
                isEdited: false,
                type: CONST.REPORT.MESSAGE.TYPE.COMMENT,
            },
        ],
        childLastMoneyRequestComment: comment || reportPreviewAction?.childLastMoneyRequestComment,
        childMoneyRequestCount: (reportPreviewAction?.childMoneyRequestCount ?? 0) + (isPayRequest ? 0 : 1),
        childRecentReceiptTransactionIDs: hasReceipt
            ? {
                  ...(transaction && {[transaction.transactionID]: transaction?.created}),
                  ...previousTransactions,
              }
            : recentReceiptTransactions,
        // As soon as we add a transaction without a receipt to the report, it will have ready expenses,
        // so we remove the whisper
        originalMessage: {
            ...(originalMessage ?? {}),
            whisperedTo: hasReceipt ? originalMessage?.whisperedTo : [],
            linkedReportID: originalMessage?.linkedReportID ?? '0',
        },
    };
}

function buildOptimisticTaskReportAction(
    taskReportID: string,
    actionName: typeof CONST.REPORT.ACTIONS.TYPE.TASK_COMPLETED | typeof CONST.REPORT.ACTIONS.TYPE.TASK_REOPENED | typeof CONST.REPORT.ACTIONS.TYPE.TASK_CANCELLED,
    message = '',
    actorAccountID = currentUserAccountID,
    createdOffset = 0,
): OptimisticTaskReportAction {
    const originalMessage = {
        taskReportID,
        type: actionName,
        text: message,
        html: message,
        whisperedTo: [],
    };
    return {
        actionName,
        actorAccountID,
        automatic: false,
        avatar: getCurrentUserAvatar(),
        isAttachment: false,
        originalMessage,
        message: [
            {
                text: message,
                taskReportID,
                type: CONST.REPORT.MESSAGE.TYPE.TEXT,
            },
        ],
        person: [
            {
                style: 'strong',
                text: currentUserPersonalDetails?.displayName ?? String(currentUserAccountID),
                type: 'TEXT',
            },
        ],
        reportActionID: NumberUtils.rand64(),
        shouldShow: true,
        created: DateUtils.getDBTimeWithSkew(Date.now() + createdOffset),
        isFirstItem: false,
        pendingAction: CONST.RED_BRICK_ROAD_PENDING_ACTION.ADD,
    };
}

/**
 * Builds an optimistic chat report with a randomly generated reportID and as much information as we currently have
 */
function buildOptimisticChatReport(
    participantList: number[],
    reportName: string = CONST.REPORT.DEFAULT_REPORT_NAME,
    chatType?: ValueOf<typeof CONST.REPORT.CHAT_TYPE>,
    policyID: string = CONST.POLICY.OWNER_EMAIL_FAKE,
    ownerAccountID: number = CONST.REPORT.OWNER_ACCOUNT_ID_FAKE,
    isOwnPolicyExpenseChat = false,
    oldPolicyName = '',
    visibility?: ValueOf<typeof CONST.REPORT.VISIBILITY>,
    writeCapability?: ValueOf<typeof CONST.REPORT.WRITE_CAPABILITIES>,
    notificationPreference: NotificationPreference = CONST.REPORT.NOTIFICATION_PREFERENCE.ALWAYS,
    parentReportActionID = '',
    parentReportID = '',
    description = '',
    avatarUrl = '',
    optimisticReportID = '',
    shouldShowParticipants = true,
): OptimisticChatReport {
    const participants = participantList.reduce((reportParticipants: Participants, accountID: number) => {
        const participant: ReportParticipant = {
            hidden: !shouldShowParticipants,
            role: accountID === currentUserAccountID ? CONST.REPORT.ROLE.ADMIN : CONST.REPORT.ROLE.MEMBER,
        };
        // eslint-disable-next-line no-param-reassign
        reportParticipants[accountID] = participant;
        return reportParticipants;
    }, {} as Participants);
    const currentTime = DateUtils.getDBTime();
    const isNewlyCreatedWorkspaceChat = chatType === CONST.REPORT.CHAT_TYPE.POLICY_EXPENSE_CHAT && isOwnPolicyExpenseChat;
    const optimisticChatReport: OptimisticChatReport = {
        isOptimisticReport: true,
        type: CONST.REPORT.TYPE.CHAT,
        chatType,
        isOwnPolicyExpenseChat,
        isPinned: isNewlyCreatedWorkspaceChat,
        lastActorAccountID: 0,
        lastMessageTranslationKey: '',
        lastMessageHtml: '',
        lastMessageText: undefined,
        lastReadTime: currentTime,
        lastVisibleActionCreated: currentTime,
        notificationPreference,
        oldPolicyName,
        ownerAccountID: ownerAccountID || CONST.REPORT.OWNER_ACCOUNT_ID_FAKE,
        parentReportActionID,
        parentReportID,
        participants,
        policyID,
        reportID: optimisticReportID || generateReportID(),
        reportName,
        stateNum: 0,
        statusNum: 0,
        visibility,
        description,
        writeCapability,
        avatarUrl,
    };

    if (chatType === CONST.REPORT.CHAT_TYPE.INVOICE) {
        // TODO: update to support workspace as an invoice receiver when workspace-to-workspace invoice room implemented
        optimisticChatReport.invoiceReceiver = {
            type: 'individual',
            accountID: participantList[0],
        };
    }

    return optimisticChatReport;
}

function buildOptimisticGroupChatReport(
    participantAccountIDs: number[],
    reportName: string,
    avatarUri: string,
    optimisticReportID?: string,
    notificationPreference?: NotificationPreference,
) {
    return buildOptimisticChatReport(
        participantAccountIDs,
        reportName,
        CONST.REPORT.CHAT_TYPE.GROUP,
        undefined,
        undefined,
        undefined,
        undefined,
        undefined,
        undefined,
        notificationPreference,
        undefined,
        undefined,
        undefined,
        avatarUri,
        optimisticReportID,
    );
}

/**
 * Returns the necessary reportAction onyx data to indicate that the chat has been created optimistically
 * @param [created] - Action created time
 */
function buildOptimisticCreatedReportAction(emailCreatingAction: string, created = DateUtils.getDBTime()): OptimisticCreatedReportAction {
    return {
        reportActionID: NumberUtils.rand64(),
        actionName: CONST.REPORT.ACTIONS.TYPE.CREATED,
        pendingAction: CONST.RED_BRICK_ROAD_PENDING_ACTION.ADD,
        actorAccountID: currentUserAccountID,
        message: [
            {
                type: CONST.REPORT.MESSAGE.TYPE.TEXT,
                style: 'strong',
                text: emailCreatingAction,
            },
            {
                type: CONST.REPORT.MESSAGE.TYPE.TEXT,
                style: 'normal',
                text: ' created this report',
            },
        ],
        person: [
            {
                type: CONST.REPORT.MESSAGE.TYPE.TEXT,
                style: 'strong',
                text: getCurrentUserDisplayNameOrEmail(),
            },
        ],
        automatic: false,
        avatar: getCurrentUserAvatar(),
        created,
        shouldShow: true,
    };
}

/**
 * Returns the necessary reportAction onyx data to indicate that the room has been renamed
 */
function buildOptimisticRenamedRoomReportAction(newName: string, oldName: string): OptimisticRenamedReportAction {
    const now = DateUtils.getDBTime();
    return {
        reportActionID: NumberUtils.rand64(),
        actionName: CONST.REPORT.ACTIONS.TYPE.RENAMED,
        pendingAction: CONST.RED_BRICK_ROAD_PENDING_ACTION.ADD,
        actorAccountID: currentUserAccountID,
        message: [
            {
                type: CONST.REPORT.MESSAGE.TYPE.TEXT,
                style: 'strong',
                text: 'You',
            },
            {
                type: CONST.REPORT.MESSAGE.TYPE.TEXT,
                style: 'normal',
                text: ` renamed this report. New title is '${newName}' (previously '${oldName}').`,
            },
        ],
        person: [
            {
                type: CONST.REPORT.MESSAGE.TYPE.TEXT,
                style: 'strong',
                text: getCurrentUserDisplayNameOrEmail(),
            },
        ],
        originalMessage: {
            oldName,
            newName,
            html: `Room renamed to ${newName}`,
            lastModified: now,
        },
        automatic: false,
        avatar: getCurrentUserAvatar(),
        created: now,
        shouldShow: true,
    };
}

/**
 * Returns the necessary reportAction onyx data to indicate that the transaction has been put on hold optimistically
 * @param [created] - Action created time
 */
function buildOptimisticHoldReportAction(created = DateUtils.getDBTime()): OptimisticHoldReportAction {
    return {
        reportActionID: NumberUtils.rand64(),
        actionName: CONST.REPORT.ACTIONS.TYPE.HOLD,
        pendingAction: CONST.RED_BRICK_ROAD_PENDING_ACTION.ADD,
        actorAccountID: currentUserAccountID,
        message: [
            {
                type: CONST.REPORT.MESSAGE.TYPE.TEXT,
                style: 'normal',
                text: Localize.translateLocal('iou.heldExpense'),
            },
        ],
        person: [
            {
                type: CONST.REPORT.MESSAGE.TYPE.TEXT,
                style: 'strong',
                text: getCurrentUserDisplayNameOrEmail(),
            },
        ],
        automatic: false,
        avatar: getCurrentUserAvatar(),
        created,
        shouldShow: true,
    };
}

/**
 * Returns the necessary reportAction onyx data to indicate that the transaction has been put on hold optimistically
 * @param [created] - Action created time
 */
function buildOptimisticHoldReportActionComment(comment: string, created = DateUtils.getDBTime()): OptimisticHoldReportAction {
    return {
        reportActionID: NumberUtils.rand64(),
        actionName: CONST.REPORT.ACTIONS.TYPE.ADD_COMMENT,
        pendingAction: CONST.RED_BRICK_ROAD_PENDING_ACTION.ADD,
        actorAccountID: currentUserAccountID,
        message: [
            {
                type: CONST.REPORT.MESSAGE.TYPE.COMMENT,
                text: comment,
                html: comment, // as discussed on https://github.com/Expensify/App/pull/39452 we will not support HTML for now
            },
        ],
        person: [
            {
                type: CONST.REPORT.MESSAGE.TYPE.TEXT,
                style: 'strong',
                text: getCurrentUserDisplayNameOrEmail(),
            },
        ],
        automatic: false,
        avatar: getCurrentUserAvatar(),
        created,
        shouldShow: true,
    };
}

/**
 * Returns the necessary reportAction onyx data to indicate that the transaction has been removed from hold optimistically
 * @param [created] - Action created time
 */
function buildOptimisticUnHoldReportAction(created = DateUtils.getDBTime()): OptimisticHoldReportAction {
    return {
        reportActionID: NumberUtils.rand64(),
        actionName: CONST.REPORT.ACTIONS.TYPE.UNHOLD,
        pendingAction: CONST.RED_BRICK_ROAD_PENDING_ACTION.ADD,
        actorAccountID: currentUserAccountID,
        message: [
            {
                type: CONST.REPORT.MESSAGE.TYPE.TEXT,
                style: 'normal',
                text: Localize.translateLocal('iou.unheldExpense'),
            },
        ],
        person: [
            {
                type: CONST.REPORT.MESSAGE.TYPE.TEXT,
                style: 'normal',
                text: getCurrentUserDisplayNameOrEmail(),
            },
        ],
        automatic: false,
        avatar: getCurrentUserAvatar(),
        created,
        shouldShow: true,
    };
}

function buildOptimisticEditedTaskFieldReportAction({title, description}: Task): OptimisticEditedTaskReportAction {
    // We do not modify title & description in one request, so we need to create a different optimistic action for each field modification
    let field = '';
    let value = '';
    if (title !== undefined) {
        field = 'task title';
        value = title;
    } else if (description !== undefined) {
        field = 'description';
        value = description;
    }

    let changelog = 'edited this task';
    if (field && value) {
        changelog = `updated the ${field} to ${value}`;
    } else if (field) {
        changelog = `removed the ${field}`;
    }

    return {
        reportActionID: NumberUtils.rand64(),
        actionName: CONST.REPORT.ACTIONS.TYPE.TASK_EDITED,
        pendingAction: CONST.RED_BRICK_ROAD_PENDING_ACTION.ADD,
        actorAccountID: currentUserAccountID,
        message: [
            {
                type: CONST.REPORT.MESSAGE.TYPE.COMMENT,
                text: changelog,
                html: description ? getParsedComment(changelog) : changelog,
            },
        ],
        person: [
            {
                type: CONST.REPORT.MESSAGE.TYPE.TEXT,
                style: 'strong',
                text: getCurrentUserDisplayNameOrEmail(),
            },
        ],
        automatic: false,
        avatar: getCurrentUserAvatar(),
        created: DateUtils.getDBTime(),
        shouldShow: false,
    };
}

function buildOptimisticChangedTaskAssigneeReportAction(assigneeAccountID: number): OptimisticEditedTaskReportAction {
    return {
        reportActionID: NumberUtils.rand64(),
        actionName: CONST.REPORT.ACTIONS.TYPE.TASK_EDITED,
        pendingAction: CONST.RED_BRICK_ROAD_PENDING_ACTION.ADD,
        actorAccountID: currentUserAccountID,
        message: [
            {
                type: CONST.REPORT.MESSAGE.TYPE.COMMENT,
                text: `assigned to ${getDisplayNameForParticipant(assigneeAccountID)}`,
                html: `assigned to <mention-user accountID=${assigneeAccountID}></mention-user>`,
            },
        ],
        person: [
            {
                type: CONST.REPORT.MESSAGE.TYPE.TEXT,
                style: 'strong',
                text: getCurrentUserDisplayNameOrEmail(),
            },
        ],
        automatic: false,
        avatar: getCurrentUserAvatar(),
        created: DateUtils.getDBTime(),
        shouldShow: false,
    };
}

/**
 * Returns the necessary reportAction onyx data to indicate that a chat has been archived
 *
 * @param reason - A reason why the chat has been archived
 */
function buildOptimisticClosedReportAction(
    emailClosingReport: string,
    policyName: string,
    reason: ValueOf<typeof CONST.REPORT.ARCHIVE_REASON> = CONST.REPORT.ARCHIVE_REASON.DEFAULT,
): OptimisticClosedReportAction {
    return {
        actionName: CONST.REPORT.ACTIONS.TYPE.CLOSED,
        actorAccountID: currentUserAccountID,
        automatic: false,
        avatar: getCurrentUserAvatar(),
        created: DateUtils.getDBTime(),
        message: [
            {
                type: CONST.REPORT.MESSAGE.TYPE.TEXT,
                style: 'strong',
                text: emailClosingReport,
            },
            {
                type: CONST.REPORT.MESSAGE.TYPE.TEXT,
                style: 'normal',
                text: ' closed this report',
            },
        ],
        originalMessage: {
            policyName,
            reason,
        },
        pendingAction: CONST.RED_BRICK_ROAD_PENDING_ACTION.ADD,
        person: [
            {
                type: CONST.REPORT.MESSAGE.TYPE.TEXT,
                style: 'strong',
                text: getCurrentUserDisplayNameOrEmail(),
            },
        ],
        reportActionID: NumberUtils.rand64(),
        shouldShow: true,
    };
}

/**
 * Returns an optimistic Dismissed Violation Report Action. Use the originalMessage customize this to the type of
 * violation being dismissed.
 */
function buildOptimisticDismissedViolationReportAction(
    originalMessage: ReportAction<typeof CONST.REPORT.ACTIONS.TYPE.DISMISSED_VIOLATION>['originalMessage'],
): OptimisticDismissedViolationReportAction {
    return {
        actionName: CONST.REPORT.ACTIONS.TYPE.DISMISSED_VIOLATION,
        actorAccountID: currentUserAccountID,
        avatar: getCurrentUserAvatar(),
        created: DateUtils.getDBTime(),
        message: [
            {
                type: CONST.REPORT.MESSAGE.TYPE.TEXT,
                style: 'normal',
                text: ReportActionsUtils.getDismissedViolationMessageText(originalMessage),
            },
        ],
        originalMessage,
        pendingAction: CONST.RED_BRICK_ROAD_PENDING_ACTION.ADD,
        person: [
            {
                type: CONST.REPORT.MESSAGE.TYPE.TEXT,
                style: 'strong',
                text: getCurrentUserDisplayNameOrEmail(),
            },
        ],
        reportActionID: NumberUtils.rand64(),
        shouldShow: true,
    };
}

function buildOptimisticWorkspaceChats(policyID: string, policyName: string, expenseReportId?: string): OptimisticWorkspaceChats {
    const announceChatData = buildOptimisticChatReport(
        currentUserAccountID ? [currentUserAccountID] : [],
        CONST.REPORT.WORKSPACE_CHAT_ROOMS.ANNOUNCE,
        CONST.REPORT.CHAT_TYPE.POLICY_ANNOUNCE,
        policyID,
        CONST.POLICY.OWNER_ACCOUNT_ID_FAKE,
        false,
        policyName,
        undefined,
        undefined,

        // #announce contains all policy members so notifying always should be opt-in only.
        CONST.REPORT.NOTIFICATION_PREFERENCE.DAILY,
    );
    const announceChatReportID = announceChatData.reportID;
    const announceCreatedAction = buildOptimisticCreatedReportAction(CONST.POLICY.OWNER_EMAIL_FAKE);
    const announceReportActionData = {
        [announceCreatedAction.reportActionID]: announceCreatedAction,
    };
    const pendingChatMembers = getPendingChatMembers(currentUserAccountID ? [currentUserAccountID] : [], [], CONST.RED_BRICK_ROAD_PENDING_ACTION.ADD);
    const adminsChatData = {
        ...buildOptimisticChatReport(
            [currentUserAccountID ?? -1],
            CONST.REPORT.WORKSPACE_CHAT_ROOMS.ADMINS,
            CONST.REPORT.CHAT_TYPE.POLICY_ADMINS,
            policyID,
            CONST.POLICY.OWNER_ACCOUNT_ID_FAKE,
            false,
            policyName,
        ),
        pendingChatMembers,
    };
    const adminsChatReportID = adminsChatData.reportID;
    const adminsCreatedAction = buildOptimisticCreatedReportAction(CONST.POLICY.OWNER_EMAIL_FAKE);
    const adminsReportActionData = {
        [adminsCreatedAction.reportActionID]: adminsCreatedAction,
    };

    const expenseChatData = buildOptimisticChatReport(
        [currentUserAccountID ?? -1],
        '',
        CONST.REPORT.CHAT_TYPE.POLICY_EXPENSE_CHAT,
        policyID,
        currentUserAccountID,
        true,
        policyName,
        undefined,
        undefined,
        undefined,
        undefined,
        undefined,
        undefined,
        undefined,
        expenseReportId,
    );
    const expenseChatReportID = expenseChatData.reportID;
    const expenseReportCreatedAction = buildOptimisticCreatedReportAction(currentUserEmail ?? '');
    const expenseReportActionData = {
        [expenseReportCreatedAction.reportActionID]: expenseReportCreatedAction,
    };

    return {
        announceChatReportID,
        announceChatData,
        announceReportActionData,
        announceCreatedReportActionID: announceCreatedAction.reportActionID,
        adminsChatReportID,
        adminsChatData,
        adminsReportActionData,
        adminsCreatedReportActionID: adminsCreatedAction.reportActionID,
        expenseChatReportID,
        expenseChatData,
        expenseReportActionData,
        expenseCreatedReportActionID: expenseReportCreatedAction.reportActionID,
    };
}

/**
 * Builds an optimistic Task Report with a randomly generated reportID
 *
 * @param ownerAccountID - Account ID of the person generating the Task.
 * @param assigneeAccountID - AccountID of the other person participating in the Task.
 * @param parentReportID - Report ID of the chat where the Task is.
 * @param title - Task title.
 * @param description - Task description.
 * @param policyID - PolicyID of the parent report
 */

function buildOptimisticTaskReport(
    ownerAccountID: number,
    assigneeAccountID = 0,
    parentReportID?: string,
    title?: string,
    description?: string,
    policyID: string = CONST.POLICY.OWNER_EMAIL_FAKE,
    notificationPreference: NotificationPreference = CONST.REPORT.NOTIFICATION_PREFERENCE.HIDDEN,
): OptimisticTaskReport {
    const participants: Participants = {
        [ownerAccountID]: {
            hidden: false,
        },
    };

    if (assigneeAccountID) {
        participants[assigneeAccountID] = {hidden: false};
    }

    return {
        reportID: generateReportID(),
        reportName: title,
        description: getParsedComment(description ?? ''),
        ownerAccountID,
        participants,
        managerID: assigneeAccountID,
        type: CONST.REPORT.TYPE.TASK,
        parentReportID,
        policyID,
        stateNum: CONST.REPORT.STATE_NUM.OPEN,
        statusNum: CONST.REPORT.STATUS_NUM.OPEN,
        notificationPreference,
        lastVisibleActionCreated: DateUtils.getDBTime(),
        hasParentAccess: true,
    };
}

/**
 * A helper method to create transaction thread
 *
 * @param reportAction - the parent IOU report action from which to create the thread
 * @param moneyRequestReport - the report which the report action belongs to
 */
function buildTransactionThread(
    reportAction: OnyxEntry<ReportAction | OptimisticIOUReportAction>,
    moneyRequestReport: OnyxEntry<Report>,
    existingTransactionThreadReportID?: string,
): OptimisticChatReport {
    const participantAccountIDs = [...new Set([currentUserAccountID, Number(reportAction?.actorAccountID)])].filter(Boolean) as number[];
    const existingTransactionThreadReport = getReportOrDraftReport(existingTransactionThreadReportID);

    if (existingTransactionThreadReportID && existingTransactionThreadReport) {
        return {
            ...existingTransactionThreadReport,
            isOptimisticReport: true,
            parentReportActionID: reportAction?.reportActionID,
            parentReportID: moneyRequestReport?.reportID,
            reportName: getTransactionReportName(reportAction),
            policyID: moneyRequestReport?.policyID,
        };
    }

    return buildOptimisticChatReport(
        participantAccountIDs,
        getTransactionReportName(reportAction),
        undefined,
        moneyRequestReport?.policyID ?? '-1',
        CONST.POLICY.OWNER_ACCOUNT_ID_FAKE,
        false,
        '',
        undefined,
        undefined,
        CONST.REPORT.NOTIFICATION_PREFERENCE.HIDDEN,
        reportAction?.reportActionID,
        moneyRequestReport?.reportID,
        '',
        '',
        '',
        false,
    );
}

/**
 * Build optimistic expense entities:
 *
 * 1. CREATED action for the chatReport
 * 2. CREATED action for the iouReport
 * 3. IOU action for the iouReport linked to the transaction thread via `childReportID`
 * 4. Transaction Thread linked to the IOU action via `parentReportActionID`
 * 5. CREATED action for the Transaction Thread
 */
function buildOptimisticMoneyRequestEntities(
    iouReport: Report,
    type: ValueOf<typeof CONST.IOU.REPORT_ACTION_TYPE>,
    amount: number,
    currency: string,
    comment: string,
    payeeEmail: string,
    participants: Participant[],
    transactionID: string,
    paymentType?: PaymentMethodType,
    isSettlingUp = false,
    isSendMoneyFlow = false,
    isOwnPolicyExpenseChat = false,
    isPersonalTrackingExpense?: boolean,
    existingTransactionThreadReportID?: string,
    linkedTrackedExpenseReportAction?: ReportAction,
): [OptimisticCreatedReportAction, OptimisticCreatedReportAction, OptimisticIOUReportAction, OptimisticChatReport, OptimisticCreatedReportAction | null] {
    const createdActionForChat = buildOptimisticCreatedReportAction(payeeEmail);

    // The `CREATED` action must be optimistically generated before the IOU action so that it won't appear after the IOU action in the chat.
    const iouActionCreationTime = DateUtils.getDBTime();
    const createdActionForIOUReport = buildOptimisticCreatedReportAction(payeeEmail, DateUtils.subtractMillisecondsFromDateTime(iouActionCreationTime, 1));

    const iouAction = buildOptimisticIOUReportAction(
        type,
        amount,
        currency,
        comment,
        participants,
        transactionID,
        paymentType,
        isPersonalTrackingExpense ? '0' : iouReport.reportID,
        isSettlingUp,
        isSendMoneyFlow,
        isOwnPolicyExpenseChat,
        iouActionCreationTime,
        linkedTrackedExpenseReportAction,
    );

    // Create optimistic transactionThread and the `CREATED` action for it, if existingTransactionThreadReportID is undefined
    const transactionThread = buildTransactionThread(iouAction, iouReport, existingTransactionThreadReportID);
    const createdActionForTransactionThread = existingTransactionThreadReportID ? null : buildOptimisticCreatedReportAction(payeeEmail);

    // The IOU action and the transactionThread are co-dependent as parent-child, so we need to link them together
    iouAction.childReportID = existingTransactionThreadReportID ?? transactionThread.reportID;

    return [createdActionForChat, createdActionForIOUReport, iouAction, transactionThread, createdActionForTransactionThread];
}

// Check if the report is empty, meaning it has no visible messages (i.e. only a "created" report action).
function isEmptyReport(report: OnyxEntry<Report>): boolean {
    if (!report) {
        return true;
    }

    if (report.lastMessageText ?? report.lastMessageTranslationKey) {
        return false;
    }

    const lastVisibleMessage = getLastVisibleMessage(report.reportID);
    return !lastVisibleMessage.lastMessageText && !lastVisibleMessage.lastMessageTranslationKey;
}

function isUnread(report: OnyxEntry<Report>): boolean {
    if (!report) {
        return false;
    }

    if (isEmptyReport(report) && !isSelfDM(report)) {
        return false;
    }
    // lastVisibleActionCreated and lastReadTime are both datetime strings and can be compared directly
    const lastVisibleActionCreated = report.lastVisibleActionCreated ?? '';
    const lastReadTime = report.lastReadTime ?? '';
    const lastMentionedTime = report.lastMentionedTime ?? '';

    // If the user was mentioned and the comment got deleted the lastMentionedTime will be more recent than the lastVisibleActionCreated
    return lastReadTime < lastVisibleActionCreated || lastReadTime < lastMentionedTime;
}

function isIOUOwnedByCurrentUser(report: OnyxEntry<Report>, allReportsDict?: OnyxCollection<Report>): boolean {
    const allAvailableReports = allReportsDict ?? ReportConnection.getAllReports();
    if (!report || !allAvailableReports) {
        return false;
    }

    let reportToLook = report;
    if (report.iouReportID) {
        const iouReport = allAvailableReports[`${ONYXKEYS.COLLECTION.REPORT}${report.iouReportID}`];
        if (iouReport) {
            reportToLook = iouReport;
        }
    }

    return reportToLook.ownerAccountID === currentUserAccountID;
}

/**
 * Assuming the passed in report is a default room, lets us know whether we can see it or not, based on permissions and
 * the various subsets of users we've allowed to use default rooms.
 */
function canSeeDefaultRoom(report: OnyxEntry<Report>, policies: OnyxCollection<Policy>, betas: OnyxEntry<Beta[]>): boolean {
    // Include archived rooms
    if (isArchivedRoom(report, getReportNameValuePairs(report?.reportID))) {
        return true;
    }

    // Include default rooms for free plan policies (domain rooms aren't included in here because they do not belong to a policy)
    if (getPolicyType(report, policies) === CONST.POLICY.TYPE.FREE) {
        return true;
    }

    // If the room has an assigned guide, it can be seen.
    if (hasExpensifyGuidesEmails(Object.keys(report?.participants ?? {}).map(Number))) {
        return true;
    }

    // Include any admins and announce rooms, since only non partner-managed domain rooms are on the beta now.
    if (isAdminRoom(report) || isAnnounceRoom(report)) {
        return true;
    }

    // For all other cases, just check that the user belongs to the default rooms beta
    return Permissions.canUseDefaultRooms(betas ?? []);
}

function canAccessReport(report: OnyxEntry<Report>, policies: OnyxCollection<Policy>, betas: OnyxEntry<Beta[]>): boolean {
    // We hide default rooms (it's basically just domain rooms now) from people who aren't on the defaultRooms beta.
    if (isDefaultRoom(report) && !canSeeDefaultRoom(report, policies, betas)) {
        return false;
    }

    if (report?.errorFields?.notFound) {
        return false;
    }

    return true;
}

/**
 * Check if the report is the parent report of the currently viewed report or at least one child report has report action
 */
function shouldHideReport(report: OnyxEntry<Report>, currentReportId: string): boolean {
    const currentReport = getReportOrDraftReport(currentReportId);
    const parentReport = getParentReport(!isEmptyObject(currentReport) ? currentReport : undefined);
    const reportActions = allReportActions?.[`${ONYXKEYS.COLLECTION.REPORT_ACTIONS}${report?.reportID}`] ?? {};
    const isChildReportHasComment = Object.values(reportActions ?? {})?.some((reportAction) => (reportAction?.childVisibleActionCount ?? 0) > 0);
    return parentReport?.reportID !== report?.reportID && !isChildReportHasComment;
}

/**
 * Checks to see if a report's parentAction is an expense that contains a violation type of either violation or warning
 */
function doesTransactionThreadHaveViolations(
    report: OnyxInputOrEntry<Report>,
    transactionViolations: OnyxCollection<TransactionViolation[]>,
    parentReportAction: OnyxInputOrEntry<ReportAction>,
): boolean {
    if (!ReportActionsUtils.isMoneyRequestAction(parentReportAction)) {
        return false;
    }
    const {IOUTransactionID, IOUReportID} = ReportActionsUtils.getOriginalMessage(parentReportAction) ?? {};
    if (!IOUTransactionID || !IOUReportID) {
        return false;
    }
    if (!isCurrentUserSubmitter(IOUReportID)) {
        return false;
    }
    if (report?.stateNum !== CONST.REPORT.STATE_NUM.OPEN && report?.stateNum !== CONST.REPORT.STATE_NUM.SUBMITTED) {
        return false;
    }
    return TransactionUtils.hasViolation(IOUTransactionID, transactionViolations) || TransactionUtils.hasWarningTypeViolation(IOUTransactionID, transactionViolations);
}

/**
 * Checks if we should display violation - we display violations when the expense has violation and it is not settled
 */
function shouldDisplayTransactionThreadViolations(
    report: OnyxEntry<Report>,
    transactionViolations: OnyxCollection<TransactionViolation[]>,
    parentReportAction: OnyxEntry<ReportAction>,
): boolean {
    if (!ReportActionsUtils.isMoneyRequestAction(parentReportAction)) {
        return false;
    }
    const {IOUReportID} = ReportActionsUtils.getOriginalMessage(parentReportAction) ?? {};
    if (isSettled(IOUReportID)) {
        return false;
    }
    return doesTransactionThreadHaveViolations(report, transactionViolations, parentReportAction);
}

/**
 * Checks to see if a report contains a violation
 */
function hasViolations(reportID: string, transactionViolations: OnyxCollection<TransactionViolation[]>): boolean {
    const transactions = TransactionUtils.getAllReportTransactions(reportID);
    return transactions.some((transaction) => TransactionUtils.hasViolation(transaction.transactionID, transactionViolations));
}

/**
 * Checks to see if a report contains a violation of type `warning`
 */
function hasWarningTypeViolations(reportID: string, transactionViolations: OnyxCollection<TransactionViolation[]>): boolean {
    const transactions = TransactionUtils.getAllReportTransactions(reportID);
    return transactions.some((transaction) => TransactionUtils.hasWarningTypeViolation(transaction.transactionID, transactionViolations));
}

function hasReportViolations(reportID: string) {
    const reportViolations = allReportsViolations?.[`${ONYXKEYS.COLLECTION.REPORT_VIOLATIONS}${reportID}`];
    return Object.values(reportViolations ?? {}).some((violations) => !isEmptyObject(violations));
}

/**
 * Checks if #admins room chan be shown
 * We show #admin rooms when a) More than one admin exists or b) There exists policy audit log for review.
 */
function shouldAdminsRoomBeVisible(report: OnyxEntry<Report>): boolean {
    const accountIDs = Object.entries(report?.participants ?? {}).map(([accountID]) => Number(accountID));
    const adminAccounts = PersonalDetailsUtils.getLoginsByAccountIDs(accountIDs).filter((login) => !PolicyUtils.isExpensifyTeam(login));
    const lastVisibleAction = ReportActionsUtils.getLastVisibleAction(report?.reportID ?? '');
    if ((lastVisibleAction ? ReportActionsUtils.isCreatedAction(lastVisibleAction) : report?.lastActionType === CONST.REPORT.ACTIONS.TYPE.CREATED) && adminAccounts.length <= 1) {
        return false;
    }
    return true;
}

/**
 * Takes several pieces of data from Onyx and evaluates if a report should be shown in the option list (either when searching
 * for reports or the reports shown in the LHN).
 *
 * This logic is very specific and the order of the logic is very important. It should fail quickly in most cases and also
 * filter out the majority of reports before filtering out very specific minority of reports.
 */
function shouldReportBeInOptionList({
    report,
    currentReportId,
    isInFocusMode,
    betas,
    policies,
    excludeEmptyChats,
    doesReportHaveViolations,
    includeSelfDM = false,
    login,
    includeDomainEmail = false,
}: {
    report: OnyxEntry<Report>;
    currentReportId: string;
    isInFocusMode: boolean;
    betas: OnyxEntry<Beta[]>;
    policies: OnyxCollection<Policy>;
    excludeEmptyChats: boolean;
    doesReportHaveViolations: boolean;
    includeSelfDM?: boolean;
    login?: string;
    includeDomainEmail?: boolean;
}) {
    const isInDefaultMode = !isInFocusMode;
    // Exclude reports that have no data because there wouldn't be anything to show in the option item.
    // This can happen if data is currently loading from the server or a report is in various stages of being created.
    // This can also happen for anyone accessing a public room or archived room for which they don't have access to the underlying policy.
    // Optionally exclude reports that do not belong to currently active workspace

    const parentReportAction = ReportActionsUtils.getParentReportAction(report);

    if (
        !report?.reportID ||
        !report?.type ||
        report?.reportName === undefined ||
        // eslint-disable-next-line @typescript-eslint/prefer-nullish-coalescing
        report?.isHidden ||
        (!report?.participants &&
            // We omit sending back participants for chat rooms when searching for reports since they aren't needed to display the results and can get very large.
            // So we allow showing rooms with no participants–in any other circumstances we should never have these reports with no participants in Onyx.
            !isChatRoom(report) &&
            !isChatThread(report) &&
            !isArchivedRoom(report, getReportNameValuePairs(report?.reportID)) &&
            !isMoneyRequestReport(report) &&
            !isTaskReport(report) &&
            !isSelfDM(report) &&
            !isSystemChat(report) &&
            !isGroupChat(report))
    ) {
        return false;
    }

    if (report?.participants?.[CONST.ACCOUNT_ID.NOTIFICATIONS] && (!currentUserAccountID || !AccountUtils.isAccountIDOddNumber(currentUserAccountID))) {
        return false;
    }

    if (!canAccessReport(report, policies, betas)) {
        return false;
    }

    // If this is a transaction thread associated with a report that only has one transaction, omit it
    if (isOneTransactionThread(report.reportID, report.parentReportID ?? '-1', parentReportAction)) {
        return false;
    }

    if ((Object.values(CONST.REPORT.UNSUPPORTED_TYPE) as string[]).includes(report?.type ?? '')) {
        return false;
    }

    // Include the currently viewed report. If we excluded the currently viewed report, then there
    // would be no way to highlight it in the options list and it would be confusing to users because they lose
    // a sense of context.
    if (report.reportID === currentReportId) {
        return true;
    }

    // Retrieve the draft comment for the report and convert it to a boolean
    const hasDraftComment = hasValidDraftComment(report.reportID);

    // Include reports that are relevant to the user in any view mode. Criteria include having a draft or having a GBR showing.
    // eslint-disable-next-line @typescript-eslint/prefer-nullish-coalescing
    if (hasDraftComment || requiresAttentionFromCurrentUser(report)) {
        return true;
    }

    const isEmptyChat = isEmptyReport(report);
    const canHideReport = shouldHideReport(report, currentReportId);

    // Include reports if they are pinned
    if (report.isPinned) {
        return true;
    }

    const reportIsSettled = report.statusNum === CONST.REPORT.STATUS_NUM.REIMBURSED;

    // Always show IOU reports with violations unless they are reimbursed
    if (isExpenseRequest(report) && doesReportHaveViolations && !reportIsSettled) {
        return true;
    }

    // Hide only chat threads that haven't been commented on (other threads are actionable)
    if (isChatThread(report) && canHideReport && isEmptyChat) {
        return false;
    }

    // Show #admins room only when it has some value to the user.
    if (isAdminRoom(report) && !shouldAdminsRoomBeVisible(report)) {
        return false;
    }

    // Include reports that have errors from trying to add a workspace
    // If we excluded it, then the red-brock-road pattern wouldn't work for the user to resolve the error
    if (report.errorFields?.addWorkspaceRoom) {
        return true;
    }

    // All unread chats (even archived ones) in GSD mode will be shown. This is because GSD mode is specifically for focusing the user on the most relevant chats, primarily, the unread ones
    if (isInFocusMode) {
        return isUnread(report) && report.notificationPreference !== CONST.REPORT.NOTIFICATION_PREFERENCE.MUTE;
    }

    // Archived reports should always be shown when in default (most recent) mode. This is because you should still be able to access and search for the chats to find them.
    if (isInDefaultMode && isArchivedRoom(report, getReportNameValuePairs(report?.reportID))) {
        return true;
    }

    // Hide chats between two users that haven't been commented on from the LNH
    if (excludeEmptyChats && isEmptyChat && isChatReport(report) && !isChatRoom(report) && !isPolicyExpenseChat(report) && !isSystemChat(report) && !isGroupChat(report) && canHideReport) {
        return false;
    }

    if (isSelfDM(report)) {
        return includeSelfDM;
    }

    if (Str.isDomainEmail(login ?? '') && !includeDomainEmail) {
        return false;
    }

    // Hide chat threads where the parent message is pending removal
    if (
        !isEmptyObject(parentReportAction) &&
        ReportActionsUtils.isPendingRemove(parentReportAction) &&
        ReportActionsUtils.isThreadParentMessage(parentReportAction, report?.reportID ?? '')
    ) {
        return false;
    }

    return true;
}

/**
 * Returns the system report from the list of reports.
 */
function getSystemChat(): OnyxEntry<Report> {
    const allReports = ReportConnection.getAllReports();
    if (!allReports) {
        return undefined;
    }

    return Object.values(allReports ?? {}).find((report) => report?.chatType === CONST.REPORT.CHAT_TYPE.SYSTEM);
}

/**
 * Attempts to find a report in onyx with the provided list of participants. Does not include threads, task, expense, room, and policy expense chat.
 */
function getChatByParticipants(newParticipantList: number[], reports: OnyxCollection<Report> = ReportConnection.getAllReports(), shouldIncludeGroupChats = false): OnyxEntry<Report> {
    const sortedNewParticipantList = newParticipantList.sort();
    return Object.values(reports ?? {}).find((report) => {
        const participantAccountIDs = Object.keys(report?.participants ?? {});

        // Skip if it's not a 1:1 chat
        if (!shouldIncludeGroupChats && !isOneOnOneChat(report)) {
            return false;
        }

        // If we are looking for a group chat, then skip non-group chat report
        if (shouldIncludeGroupChats && !isGroupChat(report)) {
            return false;
        }

        const sortedParticipantsAccountIDs = participantAccountIDs.map(Number).sort();

        // Only return the chat if it has all the participants
        return lodashIsEqual(sortedNewParticipantList, sortedParticipantsAccountIDs);
    });
}

/**
 * Attempts to find an invoice chat report in onyx with the provided policyID and receiverID.
 */
function getInvoiceChatByParticipants(policyID: string, receiverID: string | number, reports: OnyxCollection<Report> = ReportConnection.getAllReports()): OnyxEntry<Report> {
    return Object.values(reports ?? {}).find((report) => {
        if (!report || !isInvoiceRoom(report)) {
            return false;
        }

        const isSameReceiver =
            report.invoiceReceiver &&
            (('accountID' in report.invoiceReceiver && report.invoiceReceiver.accountID === receiverID) ||
                ('policyID' in report.invoiceReceiver && report.invoiceReceiver.policyID === receiverID));

        return report.policyID === policyID && isSameReceiver;
    });
}

/**
 * Attempts to find a policy expense report in onyx that is owned by ownerAccountID in a given policy
 */
function getPolicyExpenseChat(ownerAccountID: number, policyID: string): OnyxEntry<Report> {
    return Object.values(ReportConnection.getAllReports() ?? {}).find((report: OnyxEntry<Report>) => {
        // If the report has been deleted, then skip it
        if (!report) {
            return false;
        }

        return report.policyID === policyID && isPolicyExpenseChat(report) && report.ownerAccountID === ownerAccountID;
    });
}

function getAllPolicyReports(policyID: string): Array<OnyxEntry<Report>> {
    return Object.values(ReportConnection.getAllReports() ?? {}).filter((report) => report?.policyID === policyID);
}

/**
 * Returns true if Chronos is one of the chat participants (1:1)
 */
function chatIncludesChronos(report: OnyxInputOrEntry<Report>): boolean {
    const participantAccountIDs = Object.keys(report?.participants ?? {}).map(Number);
    return participantAccountIDs.includes(CONST.ACCOUNT_ID.CHRONOS);
}

function chatIncludesChronosWithID(reportID?: string): boolean {
    // eslint-disable-next-line @typescript-eslint/prefer-nullish-coalescing
    const report = ReportConnection.getAllReports()?.[`${ONYXKEYS.COLLECTION.REPORT}${reportID || -1}`];
    return chatIncludesChronos(report);
}

/**
 * Can only flag if:
 *
 * - It was written by someone else and isn't a whisper
 * - It's a welcome message whisper
 * - It's an ADD_COMMENT that is not an attachment
 */
function canFlagReportAction(reportAction: OnyxInputOrEntry<ReportAction>, reportID: string | undefined): boolean {
    let report = getReportOrDraftReport(reportID);

    // If the childReportID exists in reportAction and is equal to the reportID,
    // the report action being evaluated is the parent report action in a thread, and we should get the parent report to evaluate instead.
    if (reportAction?.childReportID?.toString() === reportID?.toString()) {
        report = getReportOrDraftReport(report?.parentReportID);
    }
    const isCurrentUserAction = reportAction?.actorAccountID === currentUserAccountID;
    if (ReportActionsUtils.isWhisperAction(reportAction)) {
        // Allow flagging whispers that are sent by other users
        if (!isCurrentUserAction && reportAction?.actorAccountID !== CONST.ACCOUNT_ID.CONCIERGE) {
            return true;
        }

        // Disallow flagging the rest of whisper as they are sent by us
        return false;
    }

    return !!(
        !isCurrentUserAction &&
        reportAction?.actionName === CONST.REPORT.ACTIONS.TYPE.ADD_COMMENT &&
        !ReportActionsUtils.isDeletedAction(reportAction) &&
        !ReportActionsUtils.isCreatedTaskReportAction(reportAction) &&
        !isEmptyObject(report) &&
        report &&
        isAllowedToComment(report)
    );
}

/**
 * Whether flag comment page should show
 */
function shouldShowFlagComment(reportAction: OnyxInputOrEntry<ReportAction>, report: OnyxInputOrEntry<Report>): boolean {
    return (
        canFlagReportAction(reportAction, report?.reportID) &&
        !isArchivedRoom(report, getReportNameValuePairs(report?.reportID)) &&
        !chatIncludesChronos(report) &&
        !isConciergeChatReport(report) &&
        reportAction?.actorAccountID !== CONST.ACCOUNT_ID.CONCIERGE
    );
}

/**
 * @param sortedAndFilteredReportActions - reportActions for the report, sorted newest to oldest, and filtered for only those that should be visible
 */
function getNewMarkerReportActionID(report: OnyxEntry<Report>, sortedAndFilteredReportActions: ReportAction[]): string {
    if (!isUnread(report)) {
        return '';
    }

    const newMarkerIndex = lodashFindLastIndex(sortedAndFilteredReportActions, (reportAction) => (reportAction.created ?? '') > (report?.lastReadTime ?? ''));

    return 'reportActionID' in sortedAndFilteredReportActions[newMarkerIndex] ? sortedAndFilteredReportActions[newMarkerIndex].reportActionID : '';
}

/**
 * Performs the markdown conversion, and replaces code points > 127 with C escape sequences
 * Used for compatibility with the backend auth validator for AddComment, and to account for MD in comments
 * @returns The comment's total length as seen from the backend
 */
function getCommentLength(textComment: string, parsingDetails?: ParsingDetails): number {
    return getParsedComment(textComment, parsingDetails)
        .replace(/[^ -~]/g, '\\u????')
        .trim().length;
}

function getRouteFromLink(url: string | null): string {
    if (!url) {
        return '';
    }

    // Get the reportID from URL
    let route = url;
    const localWebAndroidRegEx = /^(https:\/\/([0-9]{1,3})\.([0-9]{1,3})\.([0-9]{1,3})\.([0-9]{1,3}))/;
    linkingConfig.prefixes.forEach((prefix) => {
        if (route.startsWith(prefix)) {
            route = route.replace(prefix, '');
        } else if (localWebAndroidRegEx.test(route)) {
            route = route.replace(localWebAndroidRegEx, '');
        } else {
            return;
        }

        // Remove the port if it's a localhost URL
        if (/^:\d+/.test(route)) {
            route = route.replace(/:\d+/, '');
        }

        // Remove the leading slash if exists
        if (route.startsWith('/')) {
            route = route.replace('/', '');
        }
    });
    return route;
}

function parseReportRouteParams(route: string): ReportRouteParams {
    let parsingRoute = route;
    if (parsingRoute.at(0) === '/') {
        // remove the first slash
        parsingRoute = parsingRoute.slice(1);
    }

    if (!parsingRoute.startsWith(Url.addTrailingForwardSlash(ROUTES.REPORT))) {
        return {reportID: '', isSubReportPageRoute: false};
    }

    const pathSegments = parsingRoute.split('/');

    const reportIDSegment = pathSegments[1];
    const hasRouteReportActionID = !Number.isNaN(Number(reportIDSegment));

    // Check for "undefined" or any other unwanted string values
    if (!reportIDSegment || reportIDSegment === 'undefined') {
        return {reportID: '', isSubReportPageRoute: false};
    }

    return {
        reportID: reportIDSegment,
        isSubReportPageRoute: pathSegments.length > 2 && !hasRouteReportActionID,
    };
}

function getReportIDFromLink(url: string | null): string {
    const route = getRouteFromLink(url);
    const {reportID, isSubReportPageRoute} = parseReportRouteParams(route);
    if (isSubReportPageRoute) {
        // We allow the Sub-Report deep link routes (settings, details, etc.) to be handled by their respective component pages
        return '';
    }
    return reportID;
}

/**
 * Check if the chat report is linked to an iou that is waiting for the current user to add a credit bank account.
 */
function hasIOUWaitingOnCurrentUserBankAccount(chatReport: OnyxInputOrEntry<Report>): boolean {
    if (chatReport?.iouReportID) {
        const iouReport = ReportConnection.getAllReports()?.[`${ONYXKEYS.COLLECTION.REPORT}${chatReport?.iouReportID}`];
        if (iouReport?.isWaitingOnBankAccount && iouReport?.ownerAccountID === currentUserAccountID) {
            return true;
        }
    }

    return false;
}

/**
 * Users can submit an expense:
 * - in policy expense chats only if they are in a role of a member in the chat (in other words, if it's their policy expense chat)
 * - in an open or submitted expense report tied to a policy expense chat the user owns
 *     - employee can submit expenses in a submitted expense report only if the policy has Instant Submit settings turned on
 * - in an IOU report, which is not settled yet
 * - in a 1:1 DM chat
 */
function canRequestMoney(report: OnyxEntry<Report>, policy: OnyxEntry<Policy>, otherParticipants: number[]): boolean {
    // User cannot submit expenses in a chat thread, task report or in a chat room
    if (isChatThread(report) || isTaskReport(report) || isChatRoom(report) || isSelfDM(report) || isGroupChat(report)) {
        return false;
    }

    // Users can only submit expenses in DMs if they are a 1:1 DM
    if (isDM(report)) {
        return otherParticipants.length === 1;
    }

    // Prevent requesting money if pending IOU report waiting for their bank account already exists
    if (hasIOUWaitingOnCurrentUserBankAccount(report)) {
        return false;
    }

    let isOwnPolicyExpenseChat = report?.isOwnPolicyExpenseChat ?? false;
    if (isExpenseReport(report) && getParentReport(report)) {
        isOwnPolicyExpenseChat = !!getParentReport(report)?.isOwnPolicyExpenseChat;
    }

    // In case there are no other participants than the current user and it's not user's own policy expense chat, they can't submit expenses from such report
    if (otherParticipants.length === 0 && !isOwnPolicyExpenseChat) {
        return false;
    }

    // User can submit expenses in any IOU report, unless paid, but the user can only submit expenses in an expense report
    // which is tied to their workspace chat.
    if (isMoneyRequestReport(report)) {
        const canAddTransactions = canAddOrDeleteTransactions(report);
        return isReportInGroupPolicy(report) ? isOwnPolicyExpenseChat && canAddTransactions : canAddTransactions;
    }

    // In the case of policy expense chat, users can only submit expenses from their own policy expense chat
    return !isPolicyExpenseChat(report) || isOwnPolicyExpenseChat;
}

function isGroupChatAdmin(report: OnyxEntry<Report>, accountID: number) {
    if (!report?.participants) {
        return false;
    }

    const reportParticipants = report.participants ?? {};
    const participant = reportParticipants[accountID];
    return participant?.role === CONST.REPORT.ROLE.ADMIN;
}

/**
 * Helper method to define what expense options we want to show for particular method.
 * There are 4 expense options: Submit, Split, Pay and Track expense:
 * - Submit option should show for:
 *     - DMs
 *     - own policy expense chats
 *     - open and processing expense reports tied to own policy expense chat
 *     - unsettled IOU reports
 * - Pay option should show for:
 *     - DMs
 * - Split options should show for:
 *     - DMs
 *     - chat/policy rooms with more than 1 participant
 *     - groups chats with 2 and more participants
 *     - corporate workspace chats
 * - Track expense option should show for:
 *    - Self DMs
 *    - own policy expense chats
 *    - open and processing expense reports tied to own policy expense chat
 * - Send invoice option should show for:
 *    - invoice rooms if the user is an admin of the sender workspace
 * None of the options should show in chat threads or if there is some special Expensify account
 * as a participant of the report.
 */
function getMoneyRequestOptions(report: OnyxEntry<Report>, policy: OnyxEntry<Policy>, reportParticipants: number[], filterDeprecatedTypes = false): IOUType[] {
    // In any thread or task report, we do not allow any new expenses yet
    if (isChatThread(report) || isTaskReport(report) || isInvoiceReport(report) || isSystemChat(report)) {
        return [];
    }

    if (isInvoiceRoom(report)) {
        if (isPolicyAdmin(report?.policyID ?? '-1', allPolicies)) {
            return [CONST.IOU.TYPE.INVOICE];
        }
        return [];
    }

    // We don't allow IOU actions if an Expensify account is a participant of the report, unless the policy that the report is on is owned by an Expensify account
    const doParticipantsIncludeExpensifyAccounts = lodashIntersection(reportParticipants, CONST.EXPENSIFY_ACCOUNT_IDS).length > 0;
    const isPolicyOwnedByExpensifyAccounts = report?.policyID ? CONST.EXPENSIFY_ACCOUNT_IDS.includes(getPolicy(report?.policyID ?? '-1')?.ownerAccountID ?? -1) : false;
    if (doParticipantsIncludeExpensifyAccounts && !isPolicyOwnedByExpensifyAccounts) {
        return [];
    }

    const otherParticipants = reportParticipants.filter((accountID) => currentUserPersonalDetails?.accountID !== accountID);
    const hasSingleParticipantInReport = otherParticipants.length === 1;
    let options: IOUType[] = [];

    if (isSelfDM(report)) {
        options = [CONST.IOU.TYPE.TRACK];
    }

    // User created policy rooms and default rooms like #admins or #announce will always have the Split Expense option
    // unless there are no other participants at all (e.g. #admins room for a policy with only 1 admin)
    // DM chats will have the Split Expense option.
    // Your own workspace chats will have the split expense option.
    if (
        (isChatRoom(report) && !isAnnounceRoom(report) && otherParticipants.length > 0) ||
        (isDM(report) && otherParticipants.length > 0) ||
        (isGroupChat(report) && otherParticipants.length > 0) ||
        (isPolicyExpenseChat(report) && report?.isOwnPolicyExpenseChat)
    ) {
        options = [CONST.IOU.TYPE.SPLIT];
    }

    if (canRequestMoney(report, policy, otherParticipants)) {
        options = [...options, CONST.IOU.TYPE.SUBMIT];
        if (!filterDeprecatedTypes) {
            options = [...options, CONST.IOU.TYPE.REQUEST];
        }

        // If the user can request money from the workspace report, they can also track expenses
        if (isPolicyExpenseChat(report) || isExpenseReport(report)) {
            options = [...options, CONST.IOU.TYPE.TRACK];
        }
    }

    // Pay someone option should be visible only in 1:1 DMs
    if (isDM(report) && hasSingleParticipantInReport) {
        options = [...options, CONST.IOU.TYPE.PAY];
        if (!filterDeprecatedTypes) {
            options = [...options, CONST.IOU.TYPE.SEND];
        }
    }

    return options;
}

/**
 * This is a temporary function to help with the smooth transition with the oldDot.
 * This function will be removed once the transition occurs in oldDot to new links.
 */
// eslint-disable-next-line @typescript-eslint/naming-convention
function temporary_getMoneyRequestOptions(
    report: OnyxEntry<Report>,
    policy: OnyxEntry<Policy>,
    reportParticipants: number[],
): Array<Exclude<IOUType, typeof CONST.IOU.TYPE.REQUEST | typeof CONST.IOU.TYPE.SEND>> {
    return getMoneyRequestOptions(report, policy, reportParticipants, true) as Array<Exclude<IOUType, typeof CONST.IOU.TYPE.REQUEST | typeof CONST.IOU.TYPE.SEND>>;
}

/**
 * Invoice sender, invoice receiver and auto-invited admins cannot leave
 */
function canLeaveInvoiceRoom(report: OnyxEntry<Report>): boolean {
    if (!report || !report?.invoiceReceiver) {
        return false;
    }

    if (report?.statusNum === CONST.REPORT.STATUS_NUM.CLOSED) {
        return false;
    }

    const isSenderPolicyAdmin = getPolicy(report.policyID)?.role === CONST.POLICY.ROLE.ADMIN;

    if (isSenderPolicyAdmin) {
        return false;
    }

    if (report.invoiceReceiver.type === CONST.REPORT.INVOICE_RECEIVER_TYPE.INDIVIDUAL) {
        return report?.invoiceReceiver?.accountID !== currentUserAccountID;
    }

    const isReceiverPolicyAdmin = getPolicy(report.invoiceReceiver.policyID)?.role === CONST.POLICY.ROLE.ADMIN;

    if (isReceiverPolicyAdmin) {
        return false;
    }

    return true;
}

/**
 * Allows a user to leave a policy room according to the following conditions of the visibility or chatType rNVP:
 * `public` - Anyone can leave (because anybody can join)
 * `public_announce` - Only non-policy members can leave (it's auto-shared with policy members)
 * `policy_admins` - Nobody can leave (it's auto-shared with all policy admins)
 * `policy_announce` - Nobody can leave (it's auto-shared with all policy members)
 * `policyExpenseChat` - Nobody can leave (it's auto-shared with all policy members)
 * `policy` - Anyone can leave (though only policy members can join)
 * `domain` - Nobody can leave (it's auto-shared with domain members)
 * `dm` - Nobody can leave (it's auto-shared with users)
 * `private` - Anybody can leave (though you can only be invited to join)
 * `invoice` - Invoice sender, invoice receiver and auto-invited admins cannot leave
 */
function canLeaveRoom(report: OnyxEntry<Report>, isPolicyEmployee: boolean): boolean {
    if (isInvoiceRoom(report)) {
        if (isArchivedRoom(report, getReportNameValuePairs(report?.reportID))) {
            return false;
        }

        const invoiceReport = getReportOrDraftReport(report?.iouReportID ?? '-1');

        if (invoiceReport?.ownerAccountID === currentUserAccountID) {
            return false;
        }

        if (invoiceReport?.managerID === currentUserAccountID) {
            return false;
        }

        const isSenderPolicyAdmin = getPolicy(report?.policyID)?.role === CONST.POLICY.ROLE.ADMIN;

        if (isSenderPolicyAdmin) {
            return false;
        }

        const isReceiverPolicyAdmin =
            report?.invoiceReceiver?.type === CONST.REPORT.INVOICE_RECEIVER_TYPE.BUSINESS ? getPolicy(report?.invoiceReceiver?.policyID)?.role === CONST.POLICY.ROLE.ADMIN : false;

        if (isReceiverPolicyAdmin) {
            return false;
        }

        return true;
    }

    if (!report?.visibility) {
        if (
            report?.chatType === CONST.REPORT.CHAT_TYPE.POLICY_ADMINS ||
            report?.chatType === CONST.REPORT.CHAT_TYPE.POLICY_ANNOUNCE ||
            report?.chatType === CONST.REPORT.CHAT_TYPE.POLICY_EXPENSE_CHAT ||
            report?.chatType === CONST.REPORT.CHAT_TYPE.DOMAIN_ALL ||
            report?.chatType === CONST.REPORT.CHAT_TYPE.SELF_DM ||
            !report?.chatType
        ) {
            // DM chats don't have a chatType
            return false;
        }
    } else if (isPublicAnnounceRoom(report) && isPolicyEmployee) {
        return false;
    }
    return true;
}

function isCurrentUserTheOnlyParticipant(participantAccountIDs?: number[]): boolean {
    return !!(participantAccountIDs?.length === 1 && participantAccountIDs?.[0] === currentUserAccountID);
}

/**
 * Returns display names for those that can see the whisper.
 * However, it returns "you" if the current user is the only one who can see it besides the person that sent it.
 */
function getWhisperDisplayNames(participantAccountIDs?: number[]): string | undefined {
    const isWhisperOnlyVisibleToCurrentUser = isCurrentUserTheOnlyParticipant(participantAccountIDs);

    // When the current user is the only participant, the display name needs to be "you" because that's the only person reading it
    if (isWhisperOnlyVisibleToCurrentUser) {
        return Localize.translateLocal('common.youAfterPreposition');
    }

    return participantAccountIDs?.map((accountID) => getDisplayNameForParticipant(accountID, !isWhisperOnlyVisibleToCurrentUser)).join(', ');
}

/**
 * Show subscript on workspace chats / threads and expense requests
 */
function shouldReportShowSubscript(report: OnyxEntry<Report>): boolean {
    if (isArchivedRoom(report, getReportNameValuePairs(report?.reportID)) && !isWorkspaceThread(report)) {
        return false;
    }

    if (isPolicyExpenseChat(report) && !isChatThread(report) && !isTaskReport(report) && !report?.isOwnPolicyExpenseChat) {
        return true;
    }

    if (isPolicyExpenseChat(report) && !isThread(report) && !isTaskReport(report)) {
        return true;
    }

    if (isExpenseRequest(report)) {
        return true;
    }

    if (isExpenseReport(report) && isOneTransactionReport(report?.reportID ?? '-1')) {
        return true;
    }

    if (isWorkspaceTaskReport(report)) {
        return true;
    }

    if (isWorkspaceThread(report)) {
        return true;
    }

    if (isInvoiceRoom(report)) {
        return true;
    }

    return false;
}

/**
 * Return true if reports data exists
 */
function isReportDataReady(): boolean {
    const allReports = ReportConnection.getAllReports();
    return !isEmptyObject(allReports) && Object.keys(allReports ?? {}).some((key) => allReports?.[key]?.reportID);
}

/**
 * Return true if reportID from path is valid
 */
function isValidReportIDFromPath(reportIDFromPath: string): boolean {
    return !['', 'null', '0', '-1'].includes(reportIDFromPath);
}

/**
 * Return the errors we have when creating a chat or a workspace room
 */
function getAddWorkspaceRoomOrChatReportErrors(report: OnyxEntry<Report>): Errors | null | undefined {
    // We are either adding a workspace room, or we're creating a chat, it isn't possible for both of these to have errors for the same report at the same time, so
    // simply looking up the first truthy value will get the relevant property if it's set.
    return report?.errorFields?.addWorkspaceRoom ?? report?.errorFields?.createChat;
}

/**
 * Return true if the expense report is marked for deletion.
 */
function isMoneyRequestReportPendingDeletion(reportOrID: OnyxEntry<Report> | string): boolean {
    const report = typeof reportOrID === 'string' ? ReportConnection.getAllReports()?.[`${ONYXKEYS.COLLECTION.REPORT}${reportOrID}`] : reportOrID;
    if (!isMoneyRequestReport(report)) {
        return false;
    }

    const parentReportAction = ReportActionsUtils.getReportAction(report?.parentReportID ?? '-1', report?.parentReportActionID ?? '-1');
    return parentReportAction?.pendingAction === CONST.RED_BRICK_ROAD_PENDING_ACTION.DELETE;
}

function canUserPerformWriteAction(report: OnyxEntry<Report>) {
    const reportErrors = getAddWorkspaceRoomOrChatReportErrors(report);

    // If the expense report is marked for deletion, let us prevent any further write action.
    if (isMoneyRequestReportPendingDeletion(report)) {
        return false;
    }

    const reportNameValuePairs = getReportNameValuePairs(report?.reportID);
    return !isArchivedRoom(report, reportNameValuePairs) && isEmptyObject(reportErrors) && report && isAllowedToComment(report) && !isAnonymousUser && canWriteInReport(report);
}

/**
 * Returns ID of the original report from which the given reportAction is first created.
 */
function getOriginalReportID(reportID: string, reportAction: OnyxInputOrEntry<ReportAction>): string | undefined {
    const reportActions = allReportActions?.[`${ONYXKEYS.COLLECTION.REPORT_ACTIONS}${reportID}`];
    const currentReportAction = reportActions?.[reportAction?.reportActionID ?? '-1'] ?? null;
    const transactionThreadReportID = ReportActionsUtils.getOneTransactionThreadReportID(reportID, reportActions ?? ([] as ReportAction[]));
    if (Object.keys(currentReportAction ?? {}).length === 0) {
        return isThreadFirstChat(reportAction, reportID)
            ? ReportConnection.getAllReports()?.[`${ONYXKEYS.COLLECTION.REPORT}${reportID}`]?.parentReportID
            : transactionThreadReportID ?? reportID;
    }
    return reportID;
}

/**
 * Return the pendingAction and the errors resulting from either
 *
 * - creating a workspace room
 * - starting a chat
 * - paying the expense
 *
 * while being offline
 */
function getReportOfflinePendingActionAndErrors(report: OnyxEntry<Report>): ReportOfflinePendingActionAndErrors {
    // It shouldn't be possible for all of these actions to be pending (or to have errors) for the same report at the same time, so just take the first that exists
    const reportPendingAction = report?.pendingFields?.addWorkspaceRoom ?? report?.pendingFields?.createChat ?? report?.pendingFields?.reimbursed;

    const reportErrors = getAddWorkspaceRoomOrChatReportErrors(report);
    return {reportPendingAction, reportErrors};
}

/**
 * Check if the report can create the expense with type is iouType
 */
function canCreateRequest(report: OnyxEntry<Report>, policy: OnyxEntry<Policy>, iouType: ValueOf<typeof CONST.IOU.TYPE>): boolean {
    const participantAccountIDs = Object.keys(report?.participants ?? {}).map(Number);
    if (!canUserPerformWriteAction(report)) {
        return false;
    }
    return getMoneyRequestOptions(report, policy, participantAccountIDs).includes(iouType);
}

function getWorkspaceChats(policyID: string, accountIDs: number[]): Array<OnyxEntry<Report>> {
    const allReports = ReportConnection.getAllReports();
    return Object.values(allReports ?? {}).filter((report) => isPolicyExpenseChat(report) && (report?.policyID ?? '-1') === policyID && accountIDs.includes(report?.ownerAccountID ?? -1));
}

/**
 * Gets all reports that relate to the policy
 *
 * @param policyID - the workspace ID to get all associated reports
 */
function getAllWorkspaceReports(policyID: string): Array<OnyxEntry<Report>> {
    const allReports = ReportConnection.getAllReports();
    return Object.values(allReports ?? {}).filter((report) => (report?.policyID ?? '-1') === policyID);
}

/**
 * @param policy - the workspace the report is on, null if the user isn't a member of the workspace
 */
function shouldDisableRename(report: OnyxEntry<Report>): boolean {
    if (
        isDefaultRoom(report) ||
        isArchivedRoom(report, getReportNameValuePairs(report?.reportID)) ||
        isPublicRoom(report) ||
        isThread(report) ||
        isMoneyRequest(report) ||
        isMoneyRequestReport(report) ||
        isPolicyExpenseChat(report) ||
        isInvoiceRoom(report) ||
        isInvoiceReport(report) ||
        isSystemChat(report)
    ) {
        return true;
    }

    if (isGroupChat(report)) {
        return false;
    }

    if (isDeprecatedGroupDM(report) || isTaskReport(report)) {
        return true;
    }

    return false;
}

/**
 * @param policy - the workspace the report is on, null if the user isn't a member of the workspace
 */
function canEditWriteCapability(report: OnyxEntry<Report>, policy: OnyxEntry<Policy>): boolean {
    return PolicyUtils.isPolicyAdmin(policy) && !isAdminRoom(report) && !isArchivedRoom(report, getReportNameValuePairs(report?.reportID)) && !isThread(report) && !isInvoiceRoom(report);
}

/**
 * @param policy - the workspace the report is on, null if the user isn't a member of the workspace
 */
function canEditRoomVisibility(report: OnyxEntry<Report>, policy: OnyxEntry<Policy>): boolean {
    return PolicyUtils.isPolicyAdmin(policy) && !isArchivedRoom(report, getReportNameValuePairs(report?.reportID));
}

/**
 * Returns the onyx data needed for the task assignee chat
 */
function getTaskAssigneeChatOnyxData(
    accountID: number,
    assigneeAccountID: number,
    taskReportID: string,
    assigneeChatReportID: string,
    parentReportID: string,
    title: string,
    assigneeChatReport: OnyxEntry<Report>,
): OnyxDataTaskAssigneeChat {
    // Set if we need to add a comment to the assignee chat notifying them that they have been assigned a task
    let optimisticAssigneeAddComment: OptimisticReportAction | undefined;
    // Set if this is a new chat that needs to be created for the assignee
    let optimisticChatCreatedReportAction: OptimisticCreatedReportAction | undefined;
    const currentTime = DateUtils.getDBTime();
    const optimisticData: OnyxUpdate[] = [];
    const successData: OnyxUpdate[] = [];
    const failureData: OnyxUpdate[] = [];

    // You're able to assign a task to someone you haven't chatted with before - so we need to optimistically create the chat and the chat reportActions
    // Only add the assignee chat report to onyx if we haven't already set it optimistically
    if (assigneeChatReport?.isOptimisticReport && assigneeChatReport.pendingFields?.createChat !== CONST.RED_BRICK_ROAD_PENDING_ACTION.ADD) {
        optimisticChatCreatedReportAction = buildOptimisticCreatedReportAction(assigneeChatReportID);
        optimisticData.push(
            {
                onyxMethod: Onyx.METHOD.MERGE,
                key: `${ONYXKEYS.COLLECTION.REPORT}${assigneeChatReportID}`,
                value: {
                    pendingFields: {
                        createChat: CONST.RED_BRICK_ROAD_PENDING_ACTION.ADD,
                    },
                    isHidden: false,
                },
            },
            {
                onyxMethod: Onyx.METHOD.MERGE,
                key: `${ONYXKEYS.COLLECTION.REPORT_ACTIONS}${assigneeChatReportID}`,
                value: {[optimisticChatCreatedReportAction.reportActionID]: optimisticChatCreatedReportAction as Partial<ReportAction>},
            },
        );

        successData.push({
            onyxMethod: Onyx.METHOD.MERGE,
            key: `${ONYXKEYS.COLLECTION.REPORT}${assigneeChatReportID}`,
            value: {
                pendingFields: {
                    createChat: null,
                },
                isOptimisticReport: false,
                // BE will send a different participant. We clear the optimistic one to avoid duplicated entries
                participants: {[assigneeAccountID]: null},
            },
        });

        failureData.push(
            {
                onyxMethod: Onyx.METHOD.SET,
                key: `${ONYXKEYS.COLLECTION.REPORT}${assigneeChatReportID}`,
                value: null,
            },
            {
                onyxMethod: Onyx.METHOD.MERGE,
                key: `${ONYXKEYS.COLLECTION.REPORT_ACTIONS}${assigneeChatReportID}`,
                value: {[optimisticChatCreatedReportAction.reportActionID]: {pendingAction: null}},
            },
            // If we failed, we want to remove the optimistic personal details as it was likely due to an invalid login
            {
                onyxMethod: Onyx.METHOD.MERGE,
                key: ONYXKEYS.PERSONAL_DETAILS_LIST,
                value: {
                    [assigneeAccountID]: null,
                },
            },
        );
    }

    // If you're choosing to share the task in the same DM as the assignee then we don't need to create another reportAction indicating that you've been assigned
    if (assigneeChatReportID !== parentReportID) {
        // eslint-disable-next-line @typescript-eslint/prefer-nullish-coalescing
        const displayname = allPersonalDetails?.[assigneeAccountID]?.displayName || allPersonalDetails?.[assigneeAccountID]?.login || '';
        optimisticAssigneeAddComment = buildOptimisticTaskCommentReportAction(taskReportID, title, assigneeAccountID, `assigned to ${displayname}`, parentReportID);
        const lastAssigneeCommentText = formatReportLastMessageText(ReportActionsUtils.getReportActionText(optimisticAssigneeAddComment.reportAction as ReportAction));
        const optimisticAssigneeReport = {
            lastVisibleActionCreated: currentTime,
            lastMessageText: lastAssigneeCommentText,
            lastActorAccountID: accountID,
            lastReadTime: currentTime,
        };

        optimisticData.push(
            {
                onyxMethod: Onyx.METHOD.MERGE,
                key: `${ONYXKEYS.COLLECTION.REPORT_ACTIONS}${assigneeChatReportID}`,
                value: {[optimisticAssigneeAddComment.reportAction.reportActionID ?? '-1']: optimisticAssigneeAddComment.reportAction as ReportAction},
            },
            {
                onyxMethod: Onyx.METHOD.MERGE,
                key: `${ONYXKEYS.COLLECTION.REPORT}${assigneeChatReportID}`,
                value: optimisticAssigneeReport,
            },
        );
        successData.push({
            onyxMethod: Onyx.METHOD.MERGE,
            key: `${ONYXKEYS.COLLECTION.REPORT_ACTIONS}${assigneeChatReportID}`,
            value: {[optimisticAssigneeAddComment.reportAction.reportActionID ?? '-1']: {isOptimisticAction: null}},
        });
        failureData.push({
            onyxMethod: Onyx.METHOD.MERGE,
            key: `${ONYXKEYS.COLLECTION.REPORT_ACTIONS}${assigneeChatReportID}`,
            value: {[optimisticAssigneeAddComment.reportAction.reportActionID ?? '-1']: {pendingAction: null}},
        });
    }

    return {
        optimisticData,
        successData,
        failureData,
        optimisticAssigneeAddComment,
        optimisticChatCreatedReportAction,
    };
}

/**
 * Return iou report action display message
 */
function getIOUReportActionDisplayMessage(reportAction: OnyxEntry<ReportAction>, transaction?: OnyxEntry<Transaction>): string {
    if (!ReportActionsUtils.isMoneyRequestAction(reportAction)) {
        return '';
    }
    const originalMessage = ReportActionsUtils.getOriginalMessage(reportAction);
    const {IOUReportID} = originalMessage ?? {};
    const iouReport = getReportOrDraftReport(IOUReportID);
    let translationKey: TranslationPaths;
    if (originalMessage?.type === CONST.IOU.REPORT_ACTION_TYPE.PAY) {
        // The `REPORT_ACTION_TYPE.PAY` action type is used for both fulfilling existing requests and sending money. To
        // differentiate between these two scenarios, we check if the `originalMessage` contains the `IOUDetails`
        // property. If it does, it indicates that this is a 'Pay someone' action.
        const {amount, currency} = originalMessage?.IOUDetails ?? originalMessage ?? {};
        const formattedAmount = CurrencyUtils.convertToDisplayString(Math.abs(amount), currency) ?? '';

        switch (originalMessage.paymentType) {
            case CONST.IOU.PAYMENT_TYPE.ELSEWHERE:
                translationKey = 'iou.paidElsewhereWithAmount';
                break;
            case CONST.IOU.PAYMENT_TYPE.EXPENSIFY:
            case CONST.IOU.PAYMENT_TYPE.VBBA:
                translationKey = 'iou.paidWithExpensifyWithAmount';
                break;
            default:
                translationKey = 'iou.payerPaidAmount';
                break;
        }
        return Localize.translateLocal(translationKey, {amount: formattedAmount, payer: ''});
    }

    const amount = TransactionUtils.getAmount(transaction, !isEmptyObject(iouReport) && isExpenseReport(iouReport)) ?? 0;
    const formattedAmount = CurrencyUtils.convertToDisplayString(amount, TransactionUtils.getCurrency(transaction)) ?? '';
    const isRequestSettled = isSettled(originalMessage?.IOUReportID);
    const isApproved = isReportApproved(iouReport);
    if (isRequestSettled) {
        return Localize.translateLocal('iou.payerSettled', {
            amount: formattedAmount,
        });
    }
    if (isApproved) {
        return Localize.translateLocal('iou.approvedAmount', {
            amount: formattedAmount,
        });
    }
    if (ReportActionsUtils.isSplitBillAction(reportAction)) {
        translationKey = 'iou.didSplitAmount';
    } else if (ReportActionsUtils.isTrackExpenseAction(reportAction)) {
        translationKey = 'iou.trackedAmount';
    } else {
        translationKey = 'iou.submittedAmount';
    }
    return Localize.translateLocal(translationKey, {
        formattedAmount,
        comment: TransactionUtils.getDescription(transaction) ?? '',
    });
}

/**
 * Checks if a report is a group chat.
 *
 * A report is a group chat if it meets the following conditions:
 * - Not a chat thread.
 * - Not a task report.
 * - Not an expense / IOU report.
 * - Not an archived room.
 * - Not a public / admin / announce chat room (chat type doesn't match any of the specified types).
 * - More than 2 participants.
 *
 */
function isDeprecatedGroupDM(report: OnyxEntry<Report>): boolean {
    return !!(
        report &&
        !isChatThread(report) &&
        !isTaskReport(report) &&
        !isInvoiceReport(report) &&
        !isMoneyRequestReport(report) &&
        !isArchivedRoom(report, getReportNameValuePairs(report?.reportID)) &&
        !Object.values(CONST.REPORT.CHAT_TYPE).some((chatType) => chatType === getChatType(report)) &&
        Object.keys(report.participants ?? {})
            .map(Number)
            .filter((accountID) => accountID !== currentUserAccountID).length > 1
    );
}

/**
 * A "root" group chat is the top level group chat and does not refer to any threads off of a Group Chat
 */
function isRootGroupChat(report: OnyxEntry<Report>): boolean {
    return !isChatThread(report) && (isGroupChat(report) || isDeprecatedGroupDM(report));
}

/**
 * Assume any report without a reportID is unusable.
 */
function isValidReport(report?: OnyxEntry<Report>): boolean {
    return !!report?.reportID;
}

/**
 * Check to see if we are a participant of this report.
 */
function isReportParticipant(accountID: number, report: OnyxEntry<Report>): boolean {
    if (!accountID) {
        return false;
    }

    const possibleAccountIDs = Object.keys(report?.participants ?? {}).map(Number);
    if (report?.ownerAccountID) {
        possibleAccountIDs.push(report?.ownerAccountID);
    }
    if (report?.managerID) {
        possibleAccountIDs.push(report?.managerID);
    }
    return possibleAccountIDs.includes(accountID);
}

/**
 * Check to see if the current user has access to view the report.
 */
function canCurrentUserOpenReport(report: OnyxEntry<Report>): boolean {
    return (isReportParticipant(currentUserAccountID ?? 0, report) || isPublicRoom(report)) && canAccessReport(report, allPolicies, allBetas);
}

function shouldUseFullTitleToDisplay(report: OnyxEntry<Report>): boolean {
    return (
        isMoneyRequestReport(report) || isPolicyExpenseChat(report) || isChatRoom(report) || isChatThread(report) || isTaskReport(report) || isGroupChat(report) || isInvoiceReport(report)
    );
}

function getRoom(type: ValueOf<typeof CONST.REPORT.CHAT_TYPE>, policyID: string): OnyxEntry<Report> {
    const room = Object.values(ReportConnection.getAllReports() ?? {}).find((report) => report?.policyID === policyID && report?.chatType === type && !isThread(report));
    return room;
}

/**
 *  We only want policy members who are members of the report to be able to modify the report description, but not in thread chat.
 */
function canEditReportDescription(report: OnyxEntry<Report>, policy: OnyxEntry<Policy>): boolean {
    return (
        !isMoneyRequestReport(report) &&
        !isArchivedRoom(report, getReportNameValuePairs(report?.reportID)) &&
        isChatRoom(report) &&
        !isChatThread(report) &&
        !isEmpty(policy) &&
        hasParticipantInArray(report, [currentUserAccountID ?? 0])
    );
}

function canEditPolicyDescription(policy: OnyxEntry<Policy>): boolean {
    return PolicyUtils.isPolicyAdmin(policy);
}

/**
 * Checks if report action has error when smart scanning
 */
function hasSmartscanError(reportActions: ReportAction[]) {
    return reportActions.some((action) => {
        if (!ReportActionsUtils.isSplitBillAction(action) && !ReportActionsUtils.isReportPreviewAction(action)) {
            return false;
        }
        const IOUReportID = ReportActionsUtils.getIOUReportIDFromReportActionPreview(action);
        const isReportPreviewError = ReportActionsUtils.isReportPreviewAction(action) && shouldShowRBRForMissingSmartscanFields(IOUReportID) && !isSettled(IOUReportID);
        const transactionID = ReportActionsUtils.isMoneyRequestAction(action) ? ReportActionsUtils.getOriginalMessage(action)?.IOUTransactionID ?? '-1' : '-1';
        const transaction = allTransactions?.[`${ONYXKEYS.COLLECTION.TRANSACTION}${transactionID}`] ?? {};
        const isSplitBillError = ReportActionsUtils.isSplitBillAction(action) && TransactionUtils.hasMissingSmartscanFields(transaction as Transaction);

        return isReportPreviewError || isSplitBillError;
    });
}

function shouldAutoFocusOnKeyPress(event: KeyboardEvent): boolean {
    if (event.key.length > 1) {
        return false;
    }

    // If a key is pressed in combination with Meta, Control or Alt do not focus
    if (event.ctrlKey || event.metaKey) {
        return false;
    }

    if (event.code === 'Space') {
        return false;
    }

    return true;
}

/**
 * Navigates to the appropriate screen based on the presence of a private note for the current user.
 */
function navigateToPrivateNotes(report: OnyxEntry<Report>, session: OnyxEntry<Session>) {
    if (isEmpty(report) || isEmpty(session) || !session.accountID) {
        return;
    }
    const currentUserPrivateNote = report.privateNotes?.[session.accountID]?.note ?? '';
    if (isEmpty(currentUserPrivateNote)) {
        Navigation.navigate(ROUTES.PRIVATE_NOTES_EDIT.getRoute(report.reportID, session.accountID));
        return;
    }
    Navigation.navigate(ROUTES.PRIVATE_NOTES_LIST.getRoute(report.reportID));
}

/**
 * Get all held transactions of a iouReport
 */
function getAllHeldTransactions(iouReportID?: string): Transaction[] {
    const transactions = TransactionUtils.getAllReportTransactions(iouReportID);
    return transactions.filter((transaction) => TransactionUtils.isOnHold(transaction));
}

/**
 * Check if Report has any held expenses
 */
function hasHeldExpenses(iouReportID?: string): boolean {
    const transactions = TransactionUtils.getAllReportTransactions(iouReportID);
    return transactions.some((transaction) => TransactionUtils.isOnHold(transaction));
}

/**
 * Check if all expenses in the Report are on hold
 */
function hasOnlyHeldExpenses(iouReportID: string, transactions?: OnyxCollection<Transaction>): boolean {
    const reportTransactions = TransactionUtils.getAllReportTransactions(iouReportID, transactions);
    return reportTransactions.length > 0 && !reportTransactions.some((transaction) => !TransactionUtils.isOnHold(transaction));
}

/**
 * Checks if thread replies should be displayed
 */
function shouldDisplayThreadReplies(reportAction: OnyxInputOrEntry<ReportAction>, reportID: string): boolean {
    const hasReplies = (reportAction?.childVisibleActionCount ?? 0) > 0;
    return hasReplies && !!reportAction?.childCommenterCount && !isThreadFirstChat(reportAction, reportID);
}

/**
 * Check if money report has any transactions updated optimistically
 */
function hasUpdatedTotal(report: OnyxInputOrEntry<Report>, policy: OnyxInputOrEntry<Policy>): boolean {
    if (!report) {
        return true;
    }

    const transactions = TransactionUtils.getAllReportTransactions(report.reportID);
    const hasPendingTransaction = transactions.some((transaction) => !!transaction.pendingAction);
    const hasTransactionWithDifferentCurrency = transactions.some((transaction) => transaction.currency !== report.currency);
    const hasDifferentWorkspaceCurrency = report.pendingFields?.createChat && isExpenseReport(report) && report.currency !== policy?.outputCurrency;
    const hasOptimisticHeldExpense = hasHeldExpenses(report.reportID) && report?.unheldTotal === undefined;

    return !(hasPendingTransaction && (hasTransactionWithDifferentCurrency || hasDifferentWorkspaceCurrency)) && !hasOptimisticHeldExpense;
}

/**
 * Return held and full amount formatted with used currency
 */
function getNonHeldAndFullAmount(iouReport: OnyxEntry<Report>, policy: OnyxEntry<Policy>): string[] {
    const transactions = TransactionUtils.getAllReportTransactions(iouReport?.reportID ?? '-1');
    const hasPendingTransaction = transactions.some((transaction) => !!transaction.pendingAction);

    // if the report is an expense report, the total amount should be negated
    const coefficient = isExpenseReport(iouReport) ? -1 : 1;

    if (hasUpdatedTotal(iouReport, policy) && hasPendingTransaction) {
        const unheldTotal = transactions.reduce((currentVal, transaction) => currentVal - (!TransactionUtils.isOnHold(transaction) ? transaction.amount : 0), 0);

        return [CurrencyUtils.convertToDisplayString(unheldTotal, iouReport?.currency), CurrencyUtils.convertToDisplayString((iouReport?.total ?? 0) * coefficient, iouReport?.currency)];
    }

    return [
        CurrencyUtils.convertToDisplayString((iouReport?.unheldTotal ?? 0) * coefficient, iouReport?.currency),
        CurrencyUtils.convertToDisplayString((iouReport?.total ?? 0) * coefficient, iouReport?.currency),
    ];
}

/**
 * Disable reply in thread action if:
 *
 * - The action is listed in the thread-disabled list
 * - The action is a split expense action
 * - The action is deleted and is not threaded
 * - The report is archived and the action is not threaded
 * - The action is a whisper action and it's neither a report preview nor IOU action
 * - The action is the thread's first chat
 */
function shouldDisableThread(reportAction: OnyxInputOrEntry<ReportAction>, reportID: string): boolean {
    const isSplitBillAction = ReportActionsUtils.isSplitBillAction(reportAction);
    const isDeletedAction = ReportActionsUtils.isDeletedAction(reportAction);
    const isReportPreviewAction = ReportActionsUtils.isReportPreviewAction(reportAction);
    const isIOUAction = ReportActionsUtils.isMoneyRequestAction(reportAction);
    const isWhisperAction = ReportActionsUtils.isWhisperAction(reportAction) || ReportActionsUtils.isActionableTrackExpense(reportAction);
    const isArchivedReport = isArchivedRoom(getReportOrDraftReport(reportID), getReportNameValuePairs(reportID));
    const isActionDisabled = CONST.REPORT.ACTIONS.THREAD_DISABLED.some((action: string) => action === reportAction?.actionName);

    return (
        isActionDisabled ||
        isSplitBillAction ||
        (isDeletedAction && !reportAction?.childVisibleActionCount) ||
        (isArchivedReport && !reportAction?.childVisibleActionCount) ||
        (isWhisperAction && !isReportPreviewAction && !isIOUAction) ||
        isThreadFirstChat(reportAction, reportID)
    );
}

function getAllAncestorReportActions(report: Report | null | undefined): Ancestor[] {
    if (!report) {
        return [];
    }
    const allAncestors: Ancestor[] = [];
    let parentReportID = report.parentReportID;
    let parentReportActionID = report.parentReportActionID;

    // Store the child of parent report
    let currentReport = report;

    while (parentReportID) {
        const parentReport = getReportOrDraftReport(parentReportID);
        const parentReportAction = ReportActionsUtils.getReportAction(parentReportID, parentReportActionID ?? '-1');

        if (
            !parentReportAction ||
            (ReportActionsUtils.isTransactionThread(parentReportAction) && !ReportActionsUtils.isSentMoneyReportAction(parentReportAction)) ||
            ReportActionsUtils.isReportPreviewAction(parentReportAction)
        ) {
            break;
        }

        const isParentReportActionUnread = ReportActionsUtils.isCurrentActionUnread(parentReport, parentReportAction);
        allAncestors.push({
            report: currentReport,
            reportAction: parentReportAction,
            shouldDisplayNewMarker: isParentReportActionUnread,
        });

        if (!parentReport) {
            break;
        }

        parentReportID = parentReport?.parentReportID;
        parentReportActionID = parentReport?.parentReportActionID;
        if (!isEmptyObject(parentReport)) {
            currentReport = parentReport;
        }
    }

    return allAncestors.reverse();
}

function getAllAncestorReportActionIDs(report: Report | null | undefined, includeTransactionThread = false): AncestorIDs {
    if (!report) {
        return {
            reportIDs: [],
            reportActionsIDs: [],
        };
    }

    const allAncestorIDs: AncestorIDs = {
        reportIDs: [],
        reportActionsIDs: [],
    };
    let parentReportID = report.parentReportID;
    let parentReportActionID = report.parentReportActionID;

    while (parentReportID) {
        const parentReport = getReportOrDraftReport(parentReportID);
        const parentReportAction = ReportActionsUtils.getReportAction(parentReportID, parentReportActionID ?? '-1');

        if (
            !parentReportAction ||
            (!includeTransactionThread &&
                ((ReportActionsUtils.isTransactionThread(parentReportAction) && !ReportActionsUtils.isSentMoneyReportAction(parentReportAction)) ||
                    ReportActionsUtils.isReportPreviewAction(parentReportAction)))
        ) {
            break;
        }

        allAncestorIDs.reportIDs.push(parentReportID ?? '-1');
        allAncestorIDs.reportActionsIDs.push(parentReportActionID ?? '-1');

        if (!parentReport) {
            break;
        }

        parentReportID = parentReport?.parentReportID;
        parentReportActionID = parentReport?.parentReportActionID;
    }

    return allAncestorIDs;
}

/**
 * Get optimistic data of parent report action
 * @param reportID The reportID of the report that is updated
 * @param lastVisibleActionCreated Last visible action created of the child report
 * @param type The type of action in the child report
 */
function getOptimisticDataForParentReportAction(reportID: string, lastVisibleActionCreated: string, type: string): Array<OnyxUpdate | null> {
    const report = getReportOrDraftReport(reportID);

    if (!report || isEmptyObject(report)) {
        return [];
    }

    const ancestors = getAllAncestorReportActionIDs(report, true);
    const totalAncestor = ancestors.reportIDs.length;

    return Array.from(Array(totalAncestor), (_, index) => {
        const ancestorReport = getReportOrDraftReport(ancestors.reportIDs[index]);

        if (!ancestorReport || isEmptyObject(ancestorReport)) {
            return null;
        }

        const ancestorReportAction = ReportActionsUtils.getReportAction(ancestorReport.reportID, ancestors.reportActionsIDs[index]);

        if (!ancestorReportAction || isEmptyObject(ancestorReportAction)) {
            return null;
        }

        return {
            onyxMethod: Onyx.METHOD.MERGE,
            key: `${ONYXKEYS.COLLECTION.REPORT_ACTIONS}${ancestorReport.reportID}`,
            value: {
                [ancestorReportAction?.reportActionID ?? '-1']: updateOptimisticParentReportAction(ancestorReportAction, lastVisibleActionCreated, type),
            },
        };
    });
}

function canBeAutoReimbursed(report: OnyxInputOrEntry<Report>, policy: OnyxInputOrEntry<Policy>): boolean {
    if (isEmptyObject(policy)) {
        return false;
    }
    type CurrencyType = TupleToUnion<typeof CONST.DIRECT_REIMBURSEMENT_CURRENCIES>;
    const reimbursableTotal = getMoneyRequestSpendBreakdown(report).totalDisplaySpend;
    const autoReimbursementLimit = policy.autoReimbursementLimit ?? 0;
    const isAutoReimbursable =
        isReportInGroupPolicy(report) &&
        policy.reimbursementChoice === CONST.POLICY.REIMBURSEMENT_CHOICES.REIMBURSEMENT_YES &&
        autoReimbursementLimit >= reimbursableTotal &&
        reimbursableTotal > 0 &&
        CONST.DIRECT_REIMBURSEMENT_CURRENCIES.includes(report?.currency as CurrencyType);
    return isAutoReimbursable;
}

/** Check if the current user is an owner of the report */
function isReportOwner(report: OnyxInputOrEntry<Report>): boolean {
    return report?.ownerAccountID === currentUserPersonalDetails?.accountID;
}

function isAllowedToApproveExpenseReport(report: OnyxEntry<Report>, approverAccountID?: number): boolean {
    const policy = getPolicy(report?.policyID);
    const isOwner = (approverAccountID ?? currentUserAccountID) === report?.ownerAccountID;
    return !(policy?.preventSelfApproval && isOwner);
}

function isAllowedToSubmitDraftExpenseReport(report: OnyxEntry<Report>): boolean {
    const policy = getPolicy(report?.policyID);
    const submitToAccountID = PolicyUtils.getSubmitToAccountID(policy, report?.ownerAccountID ?? -1);

    return isAllowedToApproveExpenseReport(report, submitToAccountID);
}

/**
 * What missing payment method does this report action indicate, if any?
 */
function getIndicatedMissingPaymentMethod(userWallet: OnyxEntry<UserWallet>, reportId: string, reportAction: ReportAction): MissingPaymentMethod | undefined {
    const isSubmitterOfUnsettledReport = isCurrentUserSubmitter(reportId) && !isSettled(reportId);
    if (!isSubmitterOfUnsettledReport || !ReportActionsUtils.isReimbursementQueuedAction(reportAction)) {
        return undefined;
    }
    const paymentType = ReportActionsUtils.getOriginalMessage(reportAction)?.paymentType;
    if (paymentType === CONST.IOU.PAYMENT_TYPE.EXPENSIFY) {
        return isEmpty(userWallet) || userWallet.tierName === CONST.WALLET.TIER_NAME.SILVER ? 'wallet' : undefined;
    }

    return !store.hasCreditBankAccount() ? 'bankAccount' : undefined;
}

/**
 * Checks if report chat contains missing payment method
 */
function hasMissingPaymentMethod(userWallet: OnyxEntry<UserWallet>, iouReportID: string): boolean {
    const reportActions = allReportActions?.[`${ONYXKEYS.COLLECTION.REPORT_ACTIONS}${iouReportID}`] ?? {};
    return Object.values(reportActions)
        .filter(Boolean)
        .some((action) => getIndicatedMissingPaymentMethod(userWallet, iouReportID, action) !== undefined);
}

/**
 * Used from expense actions to decide if we need to build an optimistic expense report.
 * Create a new report if:
 * - we don't have an iouReport set in the chatReport
 * - we have one, but it's waiting on the payee adding a bank account
 * - we have one, but we can't add more transactions to it due to: report is approved or settled, or report is processing and policy isn't on Instant submit reporting frequency
 */
function shouldCreateNewMoneyRequestReport(existingIOUReport: OnyxInputOrEntry<Report> | undefined, chatReport: OnyxInputOrEntry<Report>): boolean {
    return !existingIOUReport || hasIOUWaitingOnCurrentUserBankAccount(chatReport) || !canAddOrDeleteTransactions(existingIOUReport);
}

function getTripTransactions(tripRoomReportID: string | undefined, reportFieldToCompare: 'parentReportID' | 'reportID' = 'parentReportID'): Transaction[] {
    const tripTransactionReportIDs = Object.values(ReportConnection.getAllReports() ?? {})
        .filter((report) => report && report?.[reportFieldToCompare] === tripRoomReportID)
        .map((report) => report?.reportID);
    return tripTransactionReportIDs.flatMap((reportID) => TransactionUtils.getAllReportTransactions(reportID));
}

function getTripIDFromTransactionParentReport(transactionParentReport: OnyxEntry<Report> | undefined | null): string | undefined {
    return getReportOrDraftReport(transactionParentReport?.parentReportID)?.tripData?.tripID;
}

/**
 * Checks if report contains actions with errors
 */
function hasActionsWithErrors(reportID: string): boolean {
    const reportActions = allReportActions?.[`${ONYXKEYS.COLLECTION.REPORT_ACTIONS}${reportID}`] ?? {};
    return Object.values(reportActions)
        .filter(Boolean)
        .some((action) => !isEmptyObject(action.errors));
}

function isNonAdminOrOwnerOfPolicyExpenseChat(report: OnyxInputOrEntry<Report>, policy: OnyxInputOrEntry<Policy>): boolean {
    return isPolicyExpenseChat(report) && !(PolicyUtils.isPolicyAdmin(policy) || PolicyUtils.isPolicyOwner(policy, currentUserAccountID ?? -1) || isReportOwner(report));
}

function isAdminOwnerApproverOrReportOwner(report: OnyxEntry<Report>, policy: OnyxEntry<Policy>): boolean {
    const isApprover = isMoneyRequestReport(report) && report?.managerID !== null && currentUserPersonalDetails?.accountID === report?.managerID;

    return PolicyUtils.isPolicyAdmin(policy) || PolicyUtils.isPolicyOwner(policy, currentUserAccountID ?? -1) || isReportOwner(report) || isApprover;
}

/**
 * Whether the user can join a report
 */
function canJoinChat(report: OnyxInputOrEntry<Report>, parentReportAction: OnyxInputOrEntry<ReportAction>, policy: OnyxInputOrEntry<Policy>): boolean {
    // We disabled thread functions for whisper action
    // So we should not show join option for existing thread on whisper message that has already been left, or manually leave it
    if (ReportActionsUtils.isWhisperAction(parentReportAction)) {
        return false;
    }

    // If the notification preference of the chat is not hidden that means we have already joined the chat
    if (report?.notificationPreference !== CONST.REPORT.NOTIFICATION_PREFERENCE.HIDDEN) {
        return false;
    }

    const isExpenseChat = isMoneyRequestReport(report) || isMoneyRequest(report) || isInvoiceReport(report) || isTrackExpenseReport(report);
    // Anyone viewing these chat types is already a participant and therefore cannot join
    if (isRootGroupChat(report) || isSelfDM(report) || isInvoiceRoom(report) || isSystemChat(report) || isExpenseChat) {
        return false;
    }

    // The user who is a member of the workspace has already joined the public announce room.
    if (isPublicAnnounceRoom(report) && !isEmptyObject(policy)) {
        return false;
    }

    return isChatThread(report) || isUserCreatedPolicyRoom(report) || isNonAdminOrOwnerOfPolicyExpenseChat(report, policy);
}

/**
 * Whether the user can leave a report
 */
function canLeaveChat(report: OnyxEntry<Report>, policy: OnyxEntry<Policy>): boolean {
    if (isRootGroupChat(report)) {
        return true;
    }

    if (isPolicyExpenseChat(report) && !report?.isOwnPolicyExpenseChat && !PolicyUtils.isPolicyAdmin(policy)) {
        return true;
    }

    if (isPublicRoom(report) && SessionUtils.isAnonymousUser()) {
        return false;
    }

    if (report?.notificationPreference === CONST.REPORT.NOTIFICATION_PREFERENCE.HIDDEN) {
        return false;
    }

    // Anyone viewing these chat types is already a participant and therefore cannot leave
    if (isSelfDM(report)) {
        return false;
    }

    // The user who is a member of the workspace cannot leave the public announce room.
    if (isPublicAnnounceRoom(report) && !isEmptyObject(policy)) {
        return false;
    }

    if (isInvoiceRoom(report)) {
        return canLeaveInvoiceRoom(report);
    }

    return (isChatThread(report) && !!report?.notificationPreference?.length) || isUserCreatedPolicyRoom(report) || isNonAdminOrOwnerOfPolicyExpenseChat(report, policy);
}

function getReportActionActorAccountID(reportAction: OnyxInputOrEntry<ReportAction>, iouReport: OnyxInputOrEntry<Report> | undefined): number | undefined {
    switch (reportAction?.actionName) {
        case CONST.REPORT.ACTIONS.TYPE.REPORT_PREVIEW:
            return !isEmptyObject(iouReport) ? iouReport.managerID : reportAction?.childManagerAccountID;

        case CONST.REPORT.ACTIONS.TYPE.SUBMITTED:
            return reportAction?.adminAccountID ?? reportAction?.actorAccountID;

        default:
            return reportAction?.actorAccountID;
    }
}

function createDraftWorkspaceAndNavigateToConfirmationScreen(transactionID: string, actionName: IOUAction): void {
    const isCategorizing = actionName === CONST.IOU.ACTION.CATEGORIZE;
    const {expenseChatReportID, policyID, policyName} = PolicyActions.createDraftWorkspace();
    IOU.setMoneyRequestParticipants(transactionID, [
        {
            selected: true,
            accountID: 0,
            isPolicyExpenseChat: true,
            reportID: expenseChatReportID,
            policyID,
            searchText: policyName,
        },
    ]);
    const iouConfirmationPageRoute = ROUTES.MONEY_REQUEST_STEP_CONFIRMATION.getRoute(actionName, CONST.IOU.TYPE.SUBMIT, transactionID, expenseChatReportID);
    if (isCategorizing) {
        Navigation.navigate(ROUTES.MONEY_REQUEST_STEP_CATEGORY.getRoute(actionName, CONST.IOU.TYPE.SUBMIT, transactionID, expenseChatReportID, iouConfirmationPageRoute));
    } else {
        Navigation.navigate(iouConfirmationPageRoute);
    }
}

function createDraftTransactionAndNavigateToParticipantSelector(transactionID: string, reportID: string, actionName: IOUAction, reportActionID: string): void {
    const transaction = allTransactions?.[`${ONYXKEYS.COLLECTION.TRANSACTION}${transactionID}`] ?? ({} as Transaction);
    const reportActions = allReportActions?.[`${ONYXKEYS.COLLECTION.REPORT_ACTIONS}${reportID}`] ?? ([] as ReportAction[]);

    if (!transaction || !reportActions) {
        return;
    }

    const linkedTrackedExpenseReportAction = Object.values(reportActions)
        .filter(Boolean)
        .find((action) => ReportActionsUtils.isMoneyRequestAction(action) && ReportActionsUtils.getOriginalMessage(action)?.IOUTransactionID === transactionID);

    const {created, amount, currency, merchant, mccGroup} = getTransactionDetails(transaction) ?? {};
    const comment = getTransactionCommentObject(transaction);

    IOU.createDraftTransaction({
        ...transaction,
        actionableWhisperReportActionID: reportActionID,
        linkedTrackedExpenseReportAction,
        linkedTrackedExpenseReportID: reportID,
        created,
        amount,
        currency,
        comment,
        merchant,
        modifiedMerchant: '',
        mccGroup,
    } as Transaction);

    const filteredPolicies = Object.values(allPolicies ?? {}).filter(
        (policy) => policy && policy.type !== CONST.POLICY.TYPE.PERSONAL && policy.pendingAction !== CONST.RED_BRICK_ROAD_PENDING_ACTION.DELETE,
    );

    if (actionName === CONST.IOU.ACTION.SUBMIT || (allPolicies && filteredPolicies.length > 0)) {
        Navigation.navigate(ROUTES.MONEY_REQUEST_STEP_PARTICIPANTS.getRoute(CONST.IOU.TYPE.SUBMIT, transactionID, reportID, undefined, actionName));
        return;
    }

    return createDraftWorkspaceAndNavigateToConfirmationScreen(transactionID, actionName);
}

/**
 * @returns the object to update `report.hasOutstandingChildRequest`
 */
function getOutstandingChildRequest(iouReport: OnyxInputOrEntry<Report>): OutstandingChildRequest {
    if (!iouReport || isEmptyObject(iouReport)) {
        return {};
    }

    if (!isExpenseReport(iouReport)) {
        const {reimbursableSpend} = getMoneyRequestSpendBreakdown(iouReport);
        return {
            hasOutstandingChildRequest: iouReport.managerID === currentUserAccountID && reimbursableSpend !== 0,
        };
    }

    const policy = getPolicy(iouReport.policyID);
    const shouldBeManuallySubmitted = PolicyUtils.isPaidGroupPolicy(policy) && !policy?.harvesting?.enabled;
    const isOwnFreePolicy = PolicyUtils.isFreeGroupPolicy(policy) && PolicyUtils.isPolicyAdmin(policy);
    if (shouldBeManuallySubmitted || isOwnFreePolicy) {
        return {
            hasOutstandingChildRequest: true,
        };
    }

    // We don't need to update hasOutstandingChildRequest in this case
    return {};
}

function canReportBeMentionedWithinPolicy(report: OnyxEntry<Report>, policyID: string): boolean {
    if (report?.policyID !== policyID) {
        return false;
    }

    return isChatRoom(report) && !isInvoiceRoom(report) && !isThread(report);
}

function shouldShowMerchantColumn(transactions: Transaction[]) {
    const allReports = ReportConnection.getAllReports();
    return transactions.some((transaction) => isExpenseReport(allReports?.[transaction.reportID] ?? null));
}

/**
 * Whether the report is a system chat or concierge chat, depending on the onboarding report ID or fallbacking
 * to the user's account ID (used for A/B testing purposes).
 */
function isChatUsedForOnboarding(optionOrReport: OnyxEntry<Report> | OptionData): boolean {
    // onboarding can be an array for old accounts and accounts created from olddot
    if (!Array.isArray(onboarding) && onboarding?.chatReportID === optionOrReport?.reportID) {
        return true;
    }

    return AccountUtils.isAccountIDOddNumber(currentUserAccountID ?? -1)
        ? isSystemChat(optionOrReport)
        : (optionOrReport as OptionData)?.isConciergeChat ?? isConciergeChatReport(optionOrReport);
}

/**
 * Get the report (system or concierge chat) used for the user's onboarding process.
 */
function getChatUsedForOnboarding(): OnyxEntry<Report> {
    return Object.values(ReportConnection.getAllReports() ?? {}).find(isChatUsedForOnboarding);
}

/**
 * Checks if given field has any violations and returns name of the first encountered one
 */
function getFieldViolation(violations: OnyxEntry<ReportViolations>, reportField: PolicyReportField): ReportViolationName | undefined {
    if (!violations || !reportField) {
        return undefined;
    }

    return Object.values(CONST.REPORT_VIOLATIONS).find((violation) => !!violations[violation] && violations[violation][reportField.fieldID]);
}

/**
 * Returns translation for given field violation
 */
function getFieldViolationTranslation(reportField: PolicyReportField, violation?: ReportViolationName): string {
    if (!violation) {
        return '';
    }

    switch (violation) {
        case 'fieldRequired':
            return Localize.translateLocal('reportViolations.fieldRequired', reportField.name);
        default:
            return '';
    }
}

/**
 * Returns all violations for report
 */
function getReportViolations(reportID: string): ReportViolations | undefined {
    if (!allReportsViolations) {
        return undefined;
    }

    return allReportsViolations[`${ONYXKEYS.COLLECTION.REPORT_VIOLATIONS}${reportID}`];
}

function findPolicyExpenseChatByPolicyID(policyID: string): OnyxEntry<Report> {
    return Object.values(ReportConnection.getAllReports() ?? {}).find((report) => isPolicyExpenseChat(report) && report?.policyID === policyID);
}

function getIntegrationIcon(connectionName?: ConnectionName) {
    if (connectionName === CONST.POLICY.CONNECTIONS.NAME.XERO) {
        return XeroSquare;
    }
    if (connectionName === CONST.POLICY.CONNECTIONS.NAME.QBO) {
        return QBOSquare;
    }
    return undefined;
}

function canBeExported(report: OnyxEntry<Report>) {
    if (!report?.statusNum) {
        return false;
    }
    const isCorrectState = [CONST.REPORT.STATUS_NUM.APPROVED, CONST.REPORT.STATUS_NUM.CLOSED, CONST.REPORT.STATUS_NUM.REIMBURSED].some((status) => status === report.statusNum);
    return isExpenseReport(report) && isCorrectState;
}

function isExported(reportActions: OnyxEntry<ReportActions>) {
    if (!reportActions) {
        return false;
    }
    return Object.values(reportActions).some((action) => ReportActionsUtils.isExportIntegrationAction(action));
}

export {
    addDomainToShortMention,
    completeShortMention,
    areAllRequestsBeingSmartScanned,
    buildOptimisticAddCommentReportAction,
    buildOptimisticApprovedReportAction,
    buildOptimisticUnapprovedReportAction,
    buildOptimisticCancelPaymentReportAction,
    buildOptimisticChangedTaskAssigneeReportAction,
    buildOptimisticChatReport,
    buildOptimisticClosedReportAction,
    buildOptimisticCreatedReportAction,
    buildOptimisticDismissedViolationReportAction,
    buildOptimisticEditedTaskFieldReportAction,
    buildOptimisticExpenseReport,
    buildOptimisticGroupChatReport,
    buildOptimisticHoldReportAction,
    buildOptimisticHoldReportActionComment,
    buildOptimisticIOUReport,
    buildOptimisticIOUReportAction,
    buildOptimisticModifiedExpenseReportAction,
    buildOptimisticMoneyRequestEntities,
    buildOptimisticMovedReportAction,
    buildOptimisticMovedTrackedExpenseModifiedReportAction,
    buildOptimisticRenamedRoomReportAction,
    buildOptimisticReportPreview,
    buildOptimisticActionableTrackExpenseWhisper,
    buildOptimisticSubmittedReportAction,
    buildOptimisticTaskCommentReportAction,
    buildOptimisticTaskReport,
    buildOptimisticTaskReportAction,
    buildOptimisticUnHoldReportAction,
    buildOptimisticWorkspaceChats,
    buildParticipantsFromAccountIDs,
    buildTransactionThread,
    canAccessReport,
    canAddOrDeleteTransactions,
    canBeAutoReimbursed,
    canCreateRequest,
    canCreateTaskInReport,
    canCurrentUserOpenReport,
    canDeleteReportAction,
    canHoldUnholdReportAction,
    canEditFieldOfMoneyRequest,
    canEditMoneyRequest,
    canEditPolicyDescription,
    canEditReportAction,
    canEditReportDescription,
    canEditRoomVisibility,
    canEditWriteCapability,
    canFlagReportAction,
    isNonAdminOrOwnerOfPolicyExpenseChat,
    canLeaveRoom,
    canJoinChat,
    canLeaveChat,
    canReportBeMentionedWithinPolicy,
    canRequestMoney,
    canSeeDefaultRoom,
    canShowReportRecipientLocalTime,
    canUserPerformWriteAction,
    chatIncludesChronos,
    chatIncludesChronosWithID,
    chatIncludesConcierge,
    createDraftTransactionAndNavigateToParticipantSelector,
    doesReportBelongToWorkspace,
    doesTransactionThreadHaveViolations,
    findLastAccessedReport,
    findSelfDMReportID,
    formatReportLastMessageText,
    generateReportID,
    getAddWorkspaceRoomOrChatReportErrors,
    getAllAncestorReportActionIDs,
    getAllAncestorReportActions,
    getAllHeldTransactions,
    getAllPolicyReports,
    getAllWorkspaceReports,
    getAvailableReportFields,
    getBankAccountRoute,
    getChatByParticipants,
    getChatRoomSubtitle,
    getChildReportNotificationPreference,
    getCommentLength,
    getDefaultGroupAvatar,
    getDefaultWorkspaceAvatar,
    getDefaultWorkspaceAvatarTestID,
    getDeletedParentActionMessageForChatReport,
    getDisplayNameForParticipant,
    getDisplayNamesWithTooltips,
    getGroupChatName,
    getIOUReportActionDisplayMessage,
    getIOUReportActionMessage,
    getIOUApprovedMessage,
    getIOUSubmittedMessage,
    getIcons,
    getIconsForParticipants,
    getIndicatedMissingPaymentMethod,
    getLastVisibleMessage,
    getMoneyRequestOptions,
    getMoneyRequestSpendBreakdown,
    getNewMarkerReportActionID,
    getNonHeldAndFullAmount,
    getOptimisticDataForParentReportAction,
    getOriginalReportID,
    getOutstandingChildRequest,
    getParentNavigationSubtitle,
    getParsedComment,
    getParticipantsAccountIDsForDisplay,
    getParticipants,
    getPendingChatMembers,
    getPersonalDetailsForAccountID,
    getPolicyDescriptionText,
    getPolicyExpenseChat,
    getPolicyName,
    getPolicyType,
    getReimbursementDeQueuedActionMessage,
    getReimbursementQueuedActionMessage,
    getReportActionActorAccountID,
    getReportDescriptionText,
    getReportFieldKey,
    getReportIDFromLink,
    getReportName,
    getReportNotificationPreference,
    getReportOfflinePendingActionAndErrors,
    getReportParticipantsTitle,
    getReportPreviewMessage,
    getReportRecipientAccountIDs,
    getRoom,
    getRootParentReport,
    getRouteFromLink,
    getSystemChat,
    getTaskAssigneeChatOnyxData,
    getTransactionDetails,
    getTransactionReportName,
    getTransactionsWithReceipts,
    getUserDetailTooltipText,
    getWhisperDisplayNames,
    getWorkspaceAvatar,
    getWorkspaceChats,
    getWorkspaceIcon,
    goBackToDetailsPage,
    goBackFromPrivateNotes,
    getInvoicePayerName,
    getInvoicesChatName,
    getPayeeName,
    hasActionsWithErrors,
    hasAutomatedExpensifyAccountIDs,
    hasExpensifyGuidesEmails,
    hasHeldExpenses,
    hasIOUWaitingOnCurrentUserBankAccount,
    hasMissingPaymentMethod,
    hasMissingSmartscanFields,
    hasNonReimbursableTransactions,
    hasOnlyHeldExpenses,
    hasOnlyTransactionsWithPendingRoutes,
    hasReportNameError,
    hasSmartscanError,
    hasUpdatedTotal,
    hasViolations,
    hasWarningTypeViolations,
    isActionCreator,
    isAdminRoom,
    isAdminsOnlyPostingRoom,
    isAllowedToApproveExpenseReport,
    isAllowedToComment,
    isAllowedToSubmitDraftExpenseReport,
    isAnnounceRoom,
    isArchivedRoom,
    isArchivedRoomWithID,
    isClosedReport,
    isCanceledTaskReport,
    isChatReport,
    isChatRoom,
    isTripRoom,
    isChatThread,
    isChildReport,
    isClosedExpenseReportWithNoExpenses,
    isCompletedTaskReport,
    isConciergeChatReport,
    isControlPolicyExpenseChat,
    isControlPolicyExpenseReport,
    isCurrentUserSubmitter,
    isCurrentUserTheOnlyParticipant,
    isDM,
    isDefaultRoom,
    isDeprecatedGroupDM,
    isEmptyReport,
    isRootGroupChat,
    isExpenseReport,
    isExpenseRequest,
    isExpensifyOnlyParticipantInReport,
    isGroupChat,
    isGroupChatAdmin,
    isGroupPolicy,
    isReportInGroupPolicy,
    isHoldCreator,
    isIOUOwnedByCurrentUser,
    isIOUReport,
    isIOUReportUsingReport,
    isJoinRequestInAdminRoom,
    isDomainRoom,
    isMoneyRequest,
    isMoneyRequestReport,
    isMoneyRequestReportPendingDeletion,
    isOneOnOneChat,
    isOneTransactionThread,
    isOpenExpenseReport,
    isOpenTaskReport,
    isOptimisticPersonalDetail,
    isPaidGroupPolicy,
    isPaidGroupPolicyExpenseChat,
    isPaidGroupPolicyExpenseReport,
    isPayer,
    isPolicyAdmin,
    isPolicyExpenseChat,
    isPolicyExpenseChatAdmin,
    isProcessingReport,
    isPublicAnnounceRoom,
    isPublicRoom,
    isReportApproved,
    isReportManuallyReimbursed,
    isReportDataReady,
    isReportFieldDisabled,
    isReportFieldOfTypeTitle,
    isReportManager,
    isReportMessageAttachment,
    isReportOwner,
    isReportParticipant,
    isSelfDM,
    isSettled,
    isSystemChat,
    isTaskReport,
    isThread,
    isThreadFirstChat,
    isTrackExpenseReport,
    isUnread,
    isUnreadWithMention,
    isUserCreatedPolicyRoom,
    isValidReport,
    isValidReportIDFromPath,
    isWaitingForAssigneeToCompleteTask,
    isInvoiceRoom,
    isInvoiceRoomWithID,
    isInvoiceReport,
    isOpenInvoiceReport,
    canWriteInReport,
    navigateToDetailsPage,
    navigateToPrivateNotes,
    navigateBackAfterDeleteTransaction,
    parseReportRouteParams,
    parseReportActionHtmlToText,
    requiresAttentionFromCurrentUser,
    shouldAutoFocusOnKeyPress,
    shouldCreateNewMoneyRequestReport,
    shouldDisableDetailPage,
    shouldDisableRename,
    shouldDisableThread,
    shouldDisplayThreadReplies,
    shouldDisplayTransactionThreadViolations,
    shouldReportBeInOptionList,
    shouldReportShowSubscript,
    shouldShowFlagComment,
    shouldShowRBRForMissingSmartscanFields,
    shouldUseFullTitleToDisplay,
    updateOptimisticParentReportAction,
    updateReportPreview,
    temporary_getMoneyRequestOptions,
    getTripTransactions,
    getTripIDFromTransactionParentReport,
    buildOptimisticInvoiceReport,
    getInvoiceChatByParticipants,
    shouldShowMerchantColumn,
    isCurrentUserInvoiceReceiver,
    isDraftReport,
    changeMoneyRequestHoldStatus,
    isAdminOwnerApproverOrReportOwner,
    createDraftWorkspaceAndNavigateToConfirmationScreen,
    isChatUsedForOnboarding,
    getChatUsedForOnboarding,
    getFieldViolationTranslation,
    getFieldViolation,
    getReportViolations,
    findPolicyExpenseChatByPolicyID,
    getIntegrationIcon,
    canBeExported,
    isExported,
    hasOnlyNonReimbursableTransactions,
    getMostRecentlyVisitedReport,
    getReport,
    getReportNameValuePairs,
    hasReportViolations,
};

export type {
    Ancestor,
    DisplayNameWithTooltips,
    OptimisticAddCommentReportAction,
    OptimisticChatReport,
    OptimisticClosedReportAction,
    OptimisticCreatedReportAction,
    OptimisticIOUReportAction,
    OptimisticTaskReportAction,
    OptionData,
    TransactionDetails,
    PartialReportAction,
    ParsingDetails,
};<|MERGE_RESOLUTION|>--- conflicted
+++ resolved
@@ -3418,13 +3418,8 @@
         }
 
         const isAttachment = ReportActionsUtils.isReportActionAttachment(!isEmptyObject(parentReportAction) ? parentReportAction : undefined);
-<<<<<<< HEAD
-        const parentReportActionMessage = getReportActionMessage(parentReportAction, report?.parentReportID, report?.reportID ?? '').replace(/(\n+|\r\n|\n|\r)/gm, ' ');
-        if (isAttachment && parentReportActionMessage) {
-=======
-        const reportActionMessage = getReportActionMessage(parentReportAction, report?.parentReportID, report?.reportID ?? '').replace(/(\r\n|\n|\r)/gm, ' ');
+        const reportActionMessage = getReportActionMessage(parentReportAction, report?.parentReportID, report?.reportID ?? '').replace(/(\n+|\r\n|\n|\r)/gm, ' ');
         if (isAttachment && reportActionMessage) {
->>>>>>> 2bb1d002
             return `[${Localize.translateLocal('common.attachment')}]`;
         }
         if (
