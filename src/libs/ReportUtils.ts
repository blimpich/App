--- conflicted
+++ resolved
@@ -3194,11 +3194,7 @@
 /**
  * Get the report action message for a report action.
  */
-<<<<<<< HEAD
-function getReportActionMessage(reportAction: OnyxEntry<ReportAction>, parentReportID?: string) {
-=======
-function getReportActionMessage(reportAction: ReportAction | EmptyObject, reportID?: string, childReportID?: string) {
->>>>>>> 928f0d3e
+function getReportActionMessage(reportAction: OnyxEntry<ReportAction>, reportID?: string, childReportID?: string) {
     if (isEmptyObject(reportAction)) {
         return '';
     }
