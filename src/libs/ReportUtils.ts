--- conflicted
+++ resolved
@@ -6966,12 +6966,8 @@
     // The `CREATED` action must be optimistically generated before the IOU action so that it won't appear after the IOU action in the chat.
     const iouActionCreationTime = DateUtils.getDBTime();
     const createdActionForIOUReport = buildOptimisticCreatedReportAction(payeeEmail, DateUtils.subtractMillisecondsFromDateTime(iouActionCreationTime, 1));
-<<<<<<< HEAD
-    const iouAction = buildOptimisticIOUReportAction(
-=======
 
     const iouAction = buildOptimisticIOUReportAction({
->>>>>>> c0ab6a84
         type,
         amount,
         currency,
@@ -9721,12 +9717,8 @@
     buildOptimisticSelfDMReport,
     isHiddenForCurrentUser,
     prepareOnboardingOnyxData,
-<<<<<<< HEAD
+    isSelectedManagerMcTest,
     isTestTransactionReport,
-    isSelectedManagerMcTest,
-    buildOptimisticResolvedDuplicatesReportAction,
-=======
->>>>>>> c0ab6a84
     getReportSubtitlePrefix,
     buildOptimisticChangePolicyReportAction,
     getPolicyChangeMessage,
