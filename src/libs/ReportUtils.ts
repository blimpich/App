import {findFocusedRoute} from '@react-navigation/native';
import {format} from 'date-fns';
import {Str} from 'expensify-common';
import {deepEqual} from 'fast-equals';
import lodashEscape from 'lodash/escape';
import lodashIntersection from 'lodash/intersection';
import isEmpty from 'lodash/isEmpty';
import isNumber from 'lodash/isNumber';
import mapValues from 'lodash/mapValues';
import lodashMaxBy from 'lodash/maxBy';
import type {OnyxCollection, OnyxEntry, OnyxUpdate} from 'react-native-onyx';
import Onyx from 'react-native-onyx';
import type {SvgProps} from 'react-native-svg';
import type {OriginalMessageChangePolicy, OriginalMessageExportIntegration, OriginalMessageModifiedExpense} from 'src/types/onyx/OriginalMessage';
import type {SetRequired, TupleToUnion, ValueOf} from 'type-fest';
import {FallbackAvatar, IntacctSquare, NetSuiteExport, NetSuiteSquare, QBDSquare, QBOExport, QBOSquare, SageIntacctExport, XeroExport, XeroSquare} from '@components/Icon/Expensicons';
import * as defaultGroupAvatars from '@components/Icon/GroupDefaultAvatars';
import * as defaultWorkspaceAvatars from '@components/Icon/WorkspaceDefaultAvatars';
import type {LocaleContextProps} from '@components/LocaleContextProvider';
import type {MoneyRequestAmountInputProps} from '@components/MoneyRequestAmountInput';
import type {FileObject} from '@pages/media/AttachmentModalScreen/types';
import type {IOUAction, IOUType, OnboardingAccounting} from '@src/CONST';
import CONST, {TASK_TO_FEATURE} from '@src/CONST';
import type {ParentNavigationSummaryParams} from '@src/languages/params';
import type {TranslationPaths} from '@src/languages/types';
import NAVIGATORS from '@src/NAVIGATORS';
import ONYXKEYS from '@src/ONYXKEYS';
import type {Route} from '@src/ROUTES';
import ROUTES from '@src/ROUTES';
import SCREENS from '@src/SCREENS';
import type {
    BankAccountList,
    Beta,
    IntroSelected,
    NewGroupChatDraft,
    OnyxInputOrEntry,
    OutstandingReportsByPolicyIDDerivedValue,
    PersonalDetails,
    PersonalDetailsList,
    Policy,
    PolicyCategories,
    PolicyCategory,
    PolicyReportField,
    PolicyTagLists,
    Report,
    ReportAction,
    ReportAttributesDerivedValue,
    ReportMetadata,
    ReportNameValuePairs,
    ReportViolationName,
    ReportViolations,
    Session,
    Task,
    Transaction,
    TransactionViolation,
    TransactionViolations,
} from '@src/types/onyx';
import type {Attendee, Participant} from '@src/types/onyx/IOU';
import type {SelectedParticipant} from '@src/types/onyx/NewGroupChatDraft';
import type {OriginalMessageExportedToIntegration} from '@src/types/onyx/OldDotAction';
import type Onboarding from '@src/types/onyx/Onboarding';
import type {ErrorFields, Errors, Icon, PendingAction} from '@src/types/onyx/OnyxCommon';
import type {OriginalMessageChangeLog, PaymentMethodType} from '@src/types/onyx/OriginalMessage';
import type {Status} from '@src/types/onyx/PersonalDetails';
import type {AllConnectionName, ConnectionName} from '@src/types/onyx/Policy';
import type {NotificationPreference, Participants, Participant as ReportParticipant} from '@src/types/onyx/Report';
import type {Message, OldDotReportAction, ReportActions} from '@src/types/onyx/ReportAction';
import type {PendingChatMember} from '@src/types/onyx/ReportMetadata';
import type {OnyxData} from '@src/types/onyx/Request';
import type {SearchPolicy, SearchReport, SearchTransaction} from '@src/types/onyx/SearchResults';
import type {Comment, TransactionChanges, WaypointCollection} from '@src/types/onyx/Transaction';
import {isEmptyObject} from '@src/types/utils/EmptyObject';
import type IconAsset from '@src/types/utils/IconAsset';
import {canApproveIOU, canIOUBePaid, canSubmitReport, createDraftTransaction, getIOUReportActionToApproveOrPay, setMoneyRequestParticipants, unholdRequest} from './actions/IOU';
import {isApprover as isApproverUtils} from './actions/Policy/Member';
import {createDraftWorkspace} from './actions/Policy/Policy';
import {hasCreditBankAccount} from './actions/ReimbursementAccount/store';
import {handleReportChanged} from './actions/Report';
import type {GuidedSetupData, TaskForParameters} from './actions/Report';
import {isAnonymousUser as isAnonymousUserSession} from './actions/Session';
import {getOnboardingMessages} from './actions/Welcome/OnboardingFlow';
import type {OnboardingCompanySize, OnboardingMessage, OnboardingPurpose, OnboardingTaskLinks} from './actions/Welcome/OnboardingFlow';
import type {AddCommentOrAttachmentParams} from './API/parameters';
import {convertToDisplayString} from './CurrencyUtils';
import DateUtils from './DateUtils';
import {hasValidDraftComment} from './DraftCommentUtils';
import {getEnvironment, getEnvironmentURL} from './Environment/Environment';
import type EnvironmentType from './Environment/getEnvironment/types';
import {getMicroSecondOnyxErrorWithTranslationKey, isReceiptError} from './ErrorUtils';
import getAttachmentDetails from './fileDownload/getAttachmentDetails';
import {isReportMessageAttachment} from './isReportMessageAttachment';
import localeCompareLibs from './LocaleCompare';
import {formatPhoneNumber} from './LocalePhoneNumber';
import {translateLocal} from './Localize';
import Log from './Log';
import {isEmailPublicDomain} from './LoginUtils';
// eslint-disable-next-line import/no-cycle
import {getForReportAction, getMovedReportID} from './ModifiedExpenseMessage';
import getStateFromPath from './Navigation/helpers/getStateFromPath';
import {isFullScreenName} from './Navigation/helpers/isNavigatorName';
import {linkingConfig} from './Navigation/linkingConfig';
import Navigation, {navigationRef} from './Navigation/Navigation';
import type {MoneyRequestNavigatorParamList, ReportsSplitNavigatorParamList} from './Navigation/types';
import {rand64} from './NumberUtils';
import Parser from './Parser';
import {getParsedMessageWithShortMentions} from './ParsingUtils';
import Permissions from './Permissions';
import {
    getAccountIDsByLogins,
    getDisplayNameOrDefault,
    getEffectiveDisplayName,
    getLoginByAccountID,
    getLoginsByAccountIDs,
    getPersonalDetailByEmail,
    getPersonalDetailsByIDs,
    getShortMentionIfFound,
} from './PersonalDetailsUtils';
import {
    arePaymentsEnabled,
    canSendInvoiceFromWorkspace,
    getActivePolicies,
    getCleanedTagName,
    getConnectedIntegration,
    getForwardsToAccount,
    getManagerAccountEmail,
    getManagerAccountID,
    getPolicyEmployeeListByIdWithoutCurrentUser,
    getPolicyNameByID,
    getPolicyRole,
    getRuleApprovers,
    getSubmitToAccountID,
    hasDependentTags as hasDependentTagsPolicyUtils,
    isExpensifyTeam,
    isInstantSubmitEnabled,
    isPaidGroupPolicy as isPaidGroupPolicyPolicyUtils,
    isPolicyAdmin as isPolicyAdminPolicyUtils,
    isPolicyAuditor,
    isPolicyMember,
    isPolicyOwner,
    isSubmitAndClose,
    shouldShowPolicy,
} from './PolicyUtils';
import {
    formatLastMessageText,
    getActionableJoinRequestPendingReportAction,
    getAllReportActions,
    getCardIssuedMessage,
    getChangedApproverActionMessage,
    getDismissedViolationMessageText,
    getExportIntegrationLastMessageText,
    getIntegrationSyncFailedMessage,
    getIOUReportIDFromReportActionPreview,
    getJoinRequestMessage,
    getLastClosedReportAction,
    getLastVisibleAction,
    getLastVisibleAction as getLastVisibleActionReportActionsUtils,
    getLastVisibleMessage as getLastVisibleMessageActionUtils,
    getLastVisibleMessage as getLastVisibleMessageReportActionsUtils,
    getMessageOfOldDotReportAction,
    getNumberOfMoneyRequests,
    getOneTransactionThreadReportID,
    getOriginalMessage,
    getPolicyChangeLogDefaultBillableMessage,
    getPolicyChangeLogDefaultReimbursableMessage,
    getPolicyChangeLogDefaultTitleEnforcedMessage,
    getPolicyChangeLogMaxExpenseAmountNoReceiptMessage,
    getRenamedAction,
    getReopenedMessage,
    getReportAction,
    getReportActionHtml,
    getReportActionMessage as getReportActionMessageReportUtils,
    getReportActionMessageText,
    getReportActionText,
    getRetractedMessage,
    getTravelUpdateMessage,
    getWorkspaceCurrencyUpdateMessage,
    getWorkspaceFrequencyUpdateMessage,
    getWorkspaceReportFieldAddMessage,
    getWorkspaceReportFieldDeleteMessage,
    getWorkspaceReportFieldUpdateMessage,
    getWorkspaceTagUpdateMessage,
    getWorkspaceUpdateFieldMessage,
    isActionableJoinRequest,
    isActionableJoinRequestPending,
    isActionableTrackExpense,
    isActionOfType,
    isApprovedOrSubmittedReportAction,
    isCardIssuedAction,
    isClosedAction,
    isCreatedTaskReportAction,
    isCurrentActionUnread,
    isDeletedAction,
    isDeletedParentAction,
    isExportIntegrationAction,
    isIntegrationMessageAction,
    isMarkAsClosedAction,
    isModifiedExpenseAction,
    isMoneyRequestAction,
    isMovedAction,
    isOldDotReportAction,
    isPendingRemove,
    isPolicyChangeLogAction,
    isReimbursementDeQueuedOrCanceledAction,
    isReimbursementQueuedAction,
    isRenamedAction,
    isReopenedAction,
    isReportActionAttachment,
    isReportPreviewAction,
    isRetractedAction,
    isReversedTransaction,
    isRoomChangeLogAction,
    isSentMoneyReportAction,
    isSplitBillAction as isSplitBillReportAction,
    isTagModificationAction,
    isThreadParentMessage,
    isTrackExpenseAction,
    isTransactionThread,
    isTripPreview,
    isUnapprovedAction,
    isWhisperAction,
    shouldReportActionBeVisible,
    wasActionTakenByCurrentUser,
} from './ReportActionsUtils';
import type {LastVisibleMessage} from './ReportActionsUtils';
<<<<<<< HEAD
import type {ArchivedReportsIDSet} from './SearchUIUtils';
=======
import {getSession} from './SessionUtils';
>>>>>>> 6d9f878c
import {shouldRestrictUserBillableActions} from './SubscriptionUtils';
import {
    getAttendees,
    getBillable,
    getCardID,
    getCardName,
    getCategory,
    getCurrency,
    getDescription,
    getFormattedCreated,
    getFormattedPostedDate,
    getMCCGroup,
    getMerchant,
    getMerchantOrDescription,
    getOriginalAmount,
    getOriginalCurrency,
    getRateID,
    getRecentTransactions,
    getReimbursable,
    getTag,
    getTaxAmount,
    getTaxCode,
    getAmount as getTransactionAmount,
    getWaypoints,
    hasMissingSmartscanFields as hasMissingSmartscanFieldsTransactionUtils,
    hasNoticeTypeViolation,
    hasReceipt as hasReceiptTransactionUtils,
    hasViolation,
    hasWarningTypeViolation,
    isCardTransaction as isCardTransactionTransactionUtils,
    isDemoTransaction,
    isDistanceRequest,
    isExpensifyCardTransaction,
    isFetchingWaypointsFromServer,
    isManualDistanceRequest,
    isOnHold as isOnHoldTransactionUtils,
    isPayAtEndExpense,
    isPending,
    isPerDiemRequest,
    isReceiptBeingScanned,
    isScanning,
    isScanRequest as isScanRequestTransactionUtils,
} from './TransactionUtils';
import addTrailingForwardSlash from './UrlUtils';
import type {AvatarSource} from './UserUtils';
import {generateAccountID, getDefaultAvatarURL} from './UserUtils';
import ViolationsUtils from './Violations/ViolationsUtils';

// Dynamic Import to avoid circular dependency
const UnreadIndicatorUpdaterHelper = () => import('./UnreadIndicatorUpdater');

type AvatarRange = 1 | 2 | 3 | 4 | 5 | 6 | 7 | 8 | 9 | 10 | 11 | 12 | 13 | 14 | 15 | 16 | 17 | 18;

type SpendBreakdown = {
    nonReimbursableSpend: number;
    reimbursableSpend: number;
    totalDisplaySpend: number;
};

type OptimisticAddCommentReportAction = Pick<
    ReportAction<typeof CONST.REPORT.ACTIONS.TYPE.ADD_COMMENT>,
    | 'reportActionID'
    | 'reportID'
    | 'actionName'
    | 'actorAccountID'
    | 'person'
    | 'automatic'
    | 'avatar'
    | 'created'
    | 'message'
    | 'isFirstItem'
    | 'isAttachmentOnly'
    | 'isAttachmentWithText'
    | 'pendingAction'
    | 'shouldShow'
    | 'originalMessage'
    | 'childReportID'
    | 'parentReportID'
    | 'childType'
    | 'childReportName'
    | 'childManagerAccountID'
    | 'childStatusNum'
    | 'childStateNum'
    | 'errors'
    | 'childVisibleActionCount'
    | 'childCommenterCount'
    | 'childLastVisibleActionCreated'
    | 'childOldestFourAccountIDs'
    | 'delegateAccountID'
> & {isOptimisticAction: boolean};

type OptimisticReportAction = {
    commentText: string;
    reportAction: OptimisticAddCommentReportAction;
};

type UpdateOptimisticParentReportAction = {
    childVisibleActionCount: number;
    childCommenterCount: number;
    childLastVisibleActionCreated: string;
    childOldestFourAccountIDs: string | undefined;
};

type OptimisticExpenseReport = Pick<
    Report,
    | 'reportID'
    | 'chatReportID'
    | 'policyID'
    | 'type'
    | 'ownerAccountID'
    | 'managerID'
    | 'currency'
    | 'reportName'
    | 'stateNum'
    | 'statusNum'
    | 'total'
    | 'unheldTotal'
    | 'nonReimbursableTotal'
    | 'unheldNonReimbursableTotal'
    | 'parentReportID'
    | 'lastVisibleActionCreated'
    | 'parentReportActionID'
    | 'participants'
    | 'fieldList'
>;

type OptimisticNewReport = Pick<
    Report,
    | 'reportID'
    | 'policyID'
    | 'type'
    | 'ownerAccountID'
    | 'reportName'
    | 'stateNum'
    | 'statusNum'
    | 'currency'
    | 'total'
    | 'nonReimbursableTotal'
    | 'parentReportID'
    | 'lastVisibleActionCreated'
    | 'parentReportActionID'
    | 'participants'
    | 'managerID'
    | 'pendingFields'
    | 'chatReportID'
> & {reportName: string};

type BuildOptimisticIOUReportActionParams = {
    type: ValueOf<typeof CONST.IOU.REPORT_ACTION_TYPE>;
    amount: number;
    currency: string;
    comment: string;
    participants: Participant[];
    transactionID: string;
    paymentType?: PaymentMethodType;
    iouReportID?: string;
    isSettlingUp?: boolean;
    isSendMoneyFlow?: boolean;
    isOwnPolicyExpenseChat?: boolean;
    created?: string;
    linkedExpenseReportAction?: OnyxEntry<ReportAction>;
    payAsBusiness?: boolean;
    bankAccountID?: number | undefined;
    isPersonalTrackingExpense?: boolean;
    reportActionID?: string;
};

type OptimisticIOUReportAction = Pick<
    ReportAction,
    | 'actionName'
    | 'actorAccountID'
    | 'automatic'
    | 'avatar'
    | 'isAttachmentOnly'
    | 'originalMessage'
    | 'message'
    | 'person'
    | 'reportActionID'
    | 'shouldShow'
    | 'created'
    | 'pendingAction'
    | 'receipt'
    | 'childReportID'
    | 'childVisibleActionCount'
    | 'childCommenterCount'
    | 'delegateAccountID'
>;

type PartialReportAction =
    | OnyxInputOrEntry<ReportAction>
    | Partial<ReportAction>
    | OptimisticIOUReportAction
    | OptimisticApprovedReportAction
    | OptimisticSubmittedReportAction
    | OptimisticConciergeCategoryOptionsAction
    | undefined;

type ReportRouteParams = {
    reportID: string;
    isSubReportPageRoute: boolean;
};

type ReportOfflinePendingActionAndErrors = {
    reportPendingAction: PendingAction | undefined;
    reportErrors: Errors | null | undefined;
};

type OptimisticApprovedReportAction = Pick<
    ReportAction<typeof CONST.REPORT.ACTIONS.TYPE.APPROVED>,
    | 'actionName'
    | 'actorAccountID'
    | 'automatic'
    | 'avatar'
    | 'isAttachmentOnly'
    | 'originalMessage'
    | 'message'
    | 'person'
    | 'reportActionID'
    | 'shouldShow'
    | 'created'
    | 'pendingAction'
    | 'delegateAccountID'
>;

type OptimisticUnapprovedReportAction = Pick<
    ReportAction<typeof CONST.REPORT.ACTIONS.TYPE.UNAPPROVED>,
    | 'actionName'
    | 'actorAccountID'
    | 'automatic'
    | 'avatar'
    | 'isAttachmentOnly'
    | 'originalMessage'
    | 'message'
    | 'person'
    | 'reportActionID'
    | 'shouldShow'
    | 'created'
    | 'pendingAction'
    | 'delegateAccountID'
>;

type OptimisticSubmittedReportAction = Pick<
    ReportAction<typeof CONST.REPORT.ACTIONS.TYPE.SUBMITTED>,
    | 'actionName'
    | 'actorAccountID'
    | 'adminAccountID'
    | 'automatic'
    | 'avatar'
    | 'isAttachmentOnly'
    | 'originalMessage'
    | 'message'
    | 'person'
    | 'reportActionID'
    | 'shouldShow'
    | 'created'
    | 'pendingAction'
    | 'delegateAccountID'
>;

type OptimisticHoldReportAction = Pick<
    ReportAction,
    'actionName' | 'actorAccountID' | 'automatic' | 'avatar' | 'isAttachmentOnly' | 'originalMessage' | 'message' | 'person' | 'reportActionID' | 'shouldShow' | 'created' | 'pendingAction'
>;

type OptimisticRejectReportAction = Pick<
    ReportAction,
    'actionName' | 'actorAccountID' | 'automatic' | 'avatar' | 'isAttachmentOnly' | 'originalMessage' | 'message' | 'person' | 'reportActionID' | 'shouldShow' | 'created' | 'pendingAction'
>;

type OptimisticReopenedReportAction = Pick<
    ReportAction,
    'actionName' | 'actorAccountID' | 'automatic' | 'avatar' | 'isAttachmentOnly' | 'originalMessage' | 'message' | 'person' | 'reportActionID' | 'shouldShow' | 'created' | 'pendingAction'
>;

type OptimisticRetractedReportAction = Pick<
    ReportAction,
    'actionName' | 'actorAccountID' | 'automatic' | 'avatar' | 'isAttachmentOnly' | 'originalMessage' | 'message' | 'person' | 'reportActionID' | 'shouldShow' | 'created' | 'pendingAction'
>;

type OptimisticCancelPaymentReportAction = Pick<
    ReportAction,
    'actionName' | 'actorAccountID' | 'message' | 'originalMessage' | 'person' | 'reportActionID' | 'shouldShow' | 'created' | 'pendingAction'
>;

type OptimisticChangeFieldAction = Pick<
    OldDotReportAction & ReportAction,
    'actionName' | 'actorAccountID' | 'originalMessage' | 'person' | 'reportActionID' | 'created' | 'pendingAction' | 'message'
>;

type OptimisticEditedTaskReportAction = Pick<
    ReportAction,
    'reportActionID' | 'actionName' | 'pendingAction' | 'actorAccountID' | 'automatic' | 'avatar' | 'created' | 'shouldShow' | 'message' | 'person' | 'delegateAccountID'
>;

type OptimisticClosedReportAction = Pick<
    ReportAction<typeof CONST.REPORT.ACTIONS.TYPE.CLOSED>,
    'actionName' | 'actorAccountID' | 'automatic' | 'avatar' | 'created' | 'message' | 'originalMessage' | 'pendingAction' | 'person' | 'reportActionID' | 'shouldShow'
>;

type OptimisticCardAssignedReportAction = Pick<
    ReportAction<typeof CONST.REPORT.ACTIONS.TYPE.CARD_ASSIGNED>,
    'actionName' | 'actorAccountID' | 'automatic' | 'avatar' | 'created' | 'message' | 'originalMessage' | 'pendingAction' | 'person' | 'reportActionID' | 'shouldShow'
>;

type OptimisticDismissedViolationReportAction = Pick<
    ReportAction,
    'actionName' | 'actorAccountID' | 'avatar' | 'created' | 'message' | 'originalMessage' | 'person' | 'reportActionID' | 'shouldShow' | 'pendingAction'
>;

type OptimisticCreatedReportAction = Pick<
    ReportAction<typeof CONST.REPORT.ACTIONS.TYPE.CREATED>,
    'actorAccountID' | 'automatic' | 'avatar' | 'created' | 'message' | 'person' | 'reportActionID' | 'shouldShow' | 'pendingAction' | 'actionName' | 'delegateAccountID'
>;

type OptimisticConciergeCategoryOptionsAction = Pick<
    ReportAction<typeof CONST.REPORT.ACTIONS.TYPE.CONCIERGE_CATEGORY_OPTIONS>,
    'reportActionID' | 'actionName' | 'actorAccountID' | 'person' | 'automatic' | 'avatar' | 'created' | 'message' | 'pendingAction' | 'shouldShow' | 'originalMessage' | 'errors'
> & {isOptimisticAction: boolean};

type OptimisticRenamedReportAction = Pick<
    ReportAction<typeof CONST.REPORT.ACTIONS.TYPE.RENAMED>,
    'actorAccountID' | 'automatic' | 'avatar' | 'created' | 'message' | 'person' | 'reportActionID' | 'shouldShow' | 'pendingAction' | 'actionName' | 'originalMessage'
>;

type OptimisticRoomDescriptionUpdatedReportAction = Pick<
    ReportAction<typeof CONST.REPORT.ACTIONS.TYPE.ROOM_CHANGE_LOG.UPDATE_ROOM_DESCRIPTION>,
    'actorAccountID' | 'created' | 'message' | 'person' | 'reportActionID' | 'pendingAction' | 'actionName' | 'originalMessage'
>;

type OptimisticChatReport = Pick<
    Report,
    | 'type'
    | 'chatType'
    | 'chatReportID'
    | 'iouReportID'
    | 'isOwnPolicyExpenseChat'
    | 'isPinned'
    | 'lastActorAccountID'
    | 'lastMessageHtml'
    | 'lastMessageText'
    | 'lastReadTime'
    | 'lastVisibleActionCreated'
    | 'oldPolicyName'
    | 'ownerAccountID'
    | 'pendingFields'
    | 'parentReportActionID'
    | 'parentReportID'
    | 'participants'
    | 'policyID'
    | 'reportID'
    | 'reportName'
    | 'stateNum'
    | 'statusNum'
    | 'visibility'
    | 'description'
    | 'writeCapability'
    | 'avatarUrl'
    | 'invoiceReceiver'
>;

type OptimisticExportIntegrationAction = OriginalMessageExportedToIntegration &
    Pick<
        ReportAction<typeof CONST.REPORT.ACTIONS.TYPE.EXPORTED_TO_INTEGRATION>,
        'reportActionID' | 'actorAccountID' | 'avatar' | 'created' | 'lastModified' | 'message' | 'person' | 'shouldShow' | 'pendingAction' | 'errors' | 'automatic'
    >;

type OptimisticTaskReportAction = Pick<
    ReportAction,
    | 'reportActionID'
    | 'actionName'
    | 'actorAccountID'
    | 'automatic'
    | 'avatar'
    | 'created'
    | 'isAttachmentOnly'
    | 'message'
    | 'originalMessage'
    | 'person'
    | 'pendingAction'
    | 'shouldShow'
    | 'isFirstItem'
    | 'previousMessage'
    | 'errors'
    | 'linkMetadata'
    | 'delegateAccountID'
>;

type AnnounceRoomOnyxData = {
    onyxOptimisticData: OnyxUpdate[];
    onyxSuccessData: OnyxUpdate[];
    onyxFailureData: OnyxUpdate[];
};

type OptimisticAnnounceChat = {
    announceChatReportID: string;
    announceChatReportActionID: string;
    announceChatData: AnnounceRoomOnyxData;
};

type OptimisticWorkspaceChats = {
    adminsChatReportID: string;
    adminsChatData: OptimisticChatReport;
    adminsReportActionData: Record<string, OptimisticCreatedReportAction>;
    adminsCreatedReportActionID: string;
    expenseChatReportID: string;
    expenseChatData: OptimisticChatReport;
    expenseReportActionData: Record<string, OptimisticCreatedReportAction>;
    expenseCreatedReportActionID: string;
    pendingChatMembers: PendingChatMember[];
};

type OptimisticModifiedExpenseReportAction = Pick<
    ReportAction<typeof CONST.REPORT.ACTIONS.TYPE.MODIFIED_EXPENSE>,
    | 'actionName'
    | 'actorAccountID'
    | 'automatic'
    | 'avatar'
    | 'created'
    | 'isAttachmentOnly'
    | 'message'
    | 'originalMessage'
    | 'person'
    | 'pendingAction'
    | 'reportActionID'
    | 'shouldShow'
    | 'delegateAccountID'
> & {reportID?: string};

type BaseOptimisticMoneyRequestEntities = {
    iouReport: Report;
    type: ValueOf<typeof CONST.IOU.REPORT_ACTION_TYPE>;
    amount: number;
    currency: string;
    comment: string;
    payeeEmail: string;
    participants: Participant[];
    transactionID: string;
    paymentType?: PaymentMethodType;
    isSettlingUp?: boolean;
    isSendMoneyFlow?: boolean;
    isOwnPolicyExpenseChat?: boolean;
    isPersonalTrackingExpense?: boolean;
    existingTransactionThreadReportID?: string;
    linkedTrackedExpenseReportAction?: ReportAction;
    optimisticCreatedReportActionID?: string;
};

type OptimisticMoneyRequestEntities = BaseOptimisticMoneyRequestEntities & {shouldGenerateTransactionThreadReport?: boolean};
type OptimisticMoneyRequestEntitiesWithTransactionThreadFlag = BaseOptimisticMoneyRequestEntities & {shouldGenerateTransactionThreadReport: boolean};
type OptimisticMoneyRequestEntitiesWithoutTransactionThreadFlag = BaseOptimisticMoneyRequestEntities;

type OptimisticTaskReport = SetRequired<
    Pick<
        Report,
        | 'reportID'
        | 'reportName'
        | 'description'
        | 'ownerAccountID'
        | 'participants'
        | 'managerID'
        | 'type'
        | 'parentReportID'
        | 'policyID'
        | 'stateNum'
        | 'statusNum'
        | 'parentReportActionID'
        | 'lastVisibleActionCreated'
        | 'hasParentAccess'
    >,
    'parentReportID'
>;

type TransactionDetails = {
    created: string;
    amount: number;
    attendees: Attendee[] | string;
    taxAmount?: number;
    taxCode?: string;
    currency: string;
    merchant: string;
    waypoints?: WaypointCollection | string;
    customUnitRateID?: string;
    comment: string;
    category: string;
    reimbursable: boolean;
    billable: boolean;
    tag: string;
    mccGroup?: ValueOf<typeof CONST.MCC_GROUPS>;
    description?: string;
    cardID: number;
    cardName?: string;
    originalAmount: number;
    originalCurrency: string;
    postedDate: string;
};

type OptimisticIOUReport = Pick<
    Report,
    | 'type'
    | 'chatReportID'
    | 'currency'
    | 'managerID'
    | 'policyID'
    | 'ownerAccountID'
    | 'participants'
    | 'reportID'
    | 'stateNum'
    | 'statusNum'
    | 'total'
    | 'unheldTotal'
    | 'nonReimbursableTotal'
    | 'unheldNonReimbursableTotal'
    | 'reportName'
    | 'parentReportID'
    | 'lastVisibleActionCreated'
    | 'fieldList'
    | 'parentReportActionID'
>;

type OptimisticChangedApproverReportAction = Pick<
    ReportAction,
    'actionName' | 'actorAccountID' | 'avatar' | 'created' | 'message' | 'originalMessage' | 'person' | 'reportActionID' | 'shouldShow' | 'pendingAction' | 'isOptimisticAction'
>;

type DisplayNameWithTooltips = Array<Pick<PersonalDetails, 'accountID' | 'pronouns' | 'displayName' | 'login' | 'avatar'>>;

type CustomIcon = {
    src: IconAsset;
    color?: string;
};

type OptionData = {
    text?: string;
    alternateText?: string;
    allReportErrors?: Errors;
    brickRoadIndicator?: ValueOf<typeof CONST.BRICK_ROAD_INDICATOR_STATUS> | '' | null;
    tooltipText?: string | null;
    alternateTextMaxLines?: number;
    boldStyle?: boolean;
    customIcon?: CustomIcon;
    subtitle?: string;
    login?: string;
    accountID?: number;
    pronouns?: string;
    status?: Status | null;
    phoneNumber?: string;
    isUnread?: boolean | null;
    isUnreadWithMention?: boolean | null;
    hasDraftComment?: boolean | null;
    keyForList?: string;
    searchText?: string;
    isIOUReportOwner?: boolean | null;
    shouldShowSubscript?: boolean | null;
    isPolicyExpenseChat?: boolean;
    isMoneyRequestReport?: boolean | null;
    isInvoiceReport?: boolean;
    isExpenseRequest?: boolean | null;
    isAllowedToComment?: boolean | null;
    isThread?: boolean | null;
    isTaskReport?: boolean | null;
    parentReportAction?: OnyxEntry<ReportAction>;
    displayNamesWithTooltips?: DisplayNameWithTooltips | null;
    isDefaultRoom?: boolean;
    isInvoiceRoom?: boolean;
    isExpenseReport?: boolean;
    isOptimisticPersonalDetail?: boolean;
    selected?: boolean;
    isOptimisticAccount?: boolean;
    isSelected?: boolean;
    descriptiveText?: string;
    notificationPreference?: NotificationPreference | null;
    isDisabled?: boolean | null;
    name?: string | null;
    isSelfDM?: boolean;
    isOneOnOneChat?: boolean;
    reportID?: string;
    enabled?: boolean;
    code?: string;
    transactionThreadReportID?: string | null;
    shouldShowAmountInput?: boolean;
    amountInputProps?: MoneyRequestAmountInputProps;
    tabIndex?: 0 | -1;
    isConciergeChat?: boolean;
    isBold?: boolean;
    lastIOUCreationDate?: string;
    isChatRoom?: boolean;
    participantsList?: PersonalDetails[];
    icons?: Icon[];
    iouReportAmount?: number;
    displayName?: string;
    firstName?: string;
    lastName?: string;
    avatar?: AvatarSource;
} & Report &
    ReportNameValuePairs;

type OnyxDataTaskAssigneeChat = {
    optimisticData: OnyxUpdate[];
    successData: OnyxUpdate[];
    failureData: OnyxUpdate[];
    optimisticAssigneeAddComment?: OptimisticReportAction;
    optimisticChatCreatedReportAction?: OptimisticCreatedReportAction;
};

type Ancestor = {
    report: Report;
    reportAction: ReportAction;
    shouldDisplayNewMarker: boolean;
};

type AncestorIDs = {
    reportIDs: string[];
    reportActionsIDs: string[];
};

type MissingPaymentMethod = 'bankAccount' | 'wallet';

type OutstandingChildRequest = {
    hasOutstandingChildRequest?: boolean;
};

type ParsingDetails = {
    /**
     * this param is deprecated
     * Currently there are no calls/reference that use this param
     * This should be removed after https://github.com/Expensify/App/issues/50724 as a followup
     */
    shouldEscapeText?: boolean;
    reportID?: string;
    policyID?: string;
};

type NonHeldAndFullAmount = {
    nonHeldAmount: string;
    fullAmount: string;
    /**
     * nonHeldAmount is valid if not negative;
     * It can be negative if the unheld transaction comes from the current user
     */
    hasValidNonHeldAmount: boolean;
};

type Thread = {
    parentReportID: string;
    parentReportActionID: string;
} & Report;

type SelfDMParameters = {
    reportID?: string;
    createdReportActionID?: string;
};

type GetPolicyNameParams = {
    report: OnyxInputOrEntry<Report>;
    returnEmptyIfNotFound?: boolean;
    policy?: OnyxInputOrEntry<Policy> | SearchPolicy;
    policies?: SearchPolicy[];
    reports?: SearchReport[];
};

type GetReportNameParams = {
    report: OnyxEntry<Report>;
    policy?: OnyxEntry<Policy> | SearchPolicy;
    parentReportActionParam?: OnyxInputOrEntry<ReportAction>;
    personalDetails?: Partial<PersonalDetailsList>;
    invoiceReceiverPolicy?: OnyxEntry<Policy> | SearchPolicy;
    transactions?: SearchTransaction[];
    reports?: SearchReport[];
    draftReports?: OnyxCollection<Report>;
    reportNameValuePairs?: OnyxCollection<ReportNameValuePairs>;
    policies?: SearchPolicy[];
};

type ReportByPolicyMap = Record<string, OnyxCollection<Report>>;

let currentUserEmail: string | undefined;
let currentUserPrivateDomain: string | undefined;
let currentUserAccountID: number | undefined;
let isAnonymousUser = false;

let environmentURL: string;
getEnvironmentURL().then((url: string) => (environmentURL = url));
let environment: EnvironmentType;
getEnvironment().then((env) => {
    environment = env;
});

// This cache is used to save parse result of report action html message into text
// to prevent unnecessary parsing when the report action is not changed/modified.
// Example case: when we need to get a report name of a thread which is dependent on a report action message.
const parsedReportActionMessageCache: Record<string, string> = {};

let conciergeReportID: OnyxEntry<string>;
Onyx.connect({
    key: ONYXKEYS.CONCIERGE_REPORT_ID,
    callback: (value) => {
        conciergeReportID = value;
    },
});

const defaultAvatarBuildingIconTestID = 'SvgDefaultAvatarBuilding Icon';
Onyx.connect({
    key: ONYXKEYS.SESSION,
    callback: (value) => {
        // When signed out, val is undefined
        if (!value) {
            return;
        }

        currentUserEmail = value.email;
        currentUserAccountID = value.accountID;
        isAnonymousUser = value.authTokenType === CONST.AUTH_TOKEN_TYPES.ANONYMOUS;
        currentUserPrivateDomain = isEmailPublicDomain(currentUserEmail ?? '') ? '' : Str.extractEmailDomain(currentUserEmail ?? '');
    },
});

let allPersonalDetails: OnyxEntry<PersonalDetailsList>;
let allPersonalDetailLogins: string[];
let currentUserPersonalDetails: OnyxEntry<PersonalDetails>;
Onyx.connect({
    key: ONYXKEYS.PERSONAL_DETAILS_LIST,
    callback: (value) => {
        if (currentUserAccountID) {
            currentUserPersonalDetails = value?.[currentUserAccountID] ?? undefined;
        }
        allPersonalDetails = value ?? {};
        allPersonalDetailLogins = Object.values(allPersonalDetails).map((personalDetail) => personalDetail?.login ?? '');
    },
});

let allReportsDraft: OnyxCollection<Report>;
Onyx.connect({
    key: ONYXKEYS.COLLECTION.REPORT_DRAFT,
    waitForCollectionCallback: true,
    callback: (value) => (allReportsDraft = value),
});

let allPolicies: OnyxCollection<Policy>;
Onyx.connect({
    key: ONYXKEYS.COLLECTION.POLICY,
    waitForCollectionCallback: true,
    callback: (value) => (allPolicies = value),
});

let allReports: OnyxCollection<Report>;
let reportsByPolicyID: ReportByPolicyMap;
Onyx.connect({
    key: ONYXKEYS.COLLECTION.REPORT,
    waitForCollectionCallback: true,
    callback: (value) => {
        allReports = value;
        UnreadIndicatorUpdaterHelper().then((module) => {
            module.triggerUnreadUpdate();
        });

        if (!value) {
            return;
        }

        reportsByPolicyID = Object.entries(value).reduce<ReportByPolicyMap>((acc, [reportID, report]) => {
            if (!report) {
                return acc;
            }

            handleReportChanged(report);

            // Get all reports, which are the ones that are:
            // - Owned by the same user
            // - Are either open or submitted
            // - Belong to the same workspace
            if (report.policyID && report.ownerAccountID === currentUserAccountID && (report.stateNum ?? 0) <= 1) {
                if (!acc[report.policyID]) {
                    acc[report.policyID] = {};
                }

                acc[report.policyID] = {
                    ...acc[report.policyID],
                    [reportID]: report,
                };
            }

            return acc;
        }, {});
    },
});

let allBetas: OnyxEntry<Beta[]>;
Onyx.connect({
    key: ONYXKEYS.BETAS,
    callback: (value) => (allBetas = value),
});

let allTransactions: OnyxCollection<Transaction> = {};
let reportsTransactions: Record<string, Transaction[]> = {};
Onyx.connect({
    key: ONYXKEYS.COLLECTION.TRANSACTION,
    waitForCollectionCallback: true,
    callback: (value) => {
        if (!value) {
            return;
        }
        allTransactions = Object.fromEntries(Object.entries(value).filter(([, transaction]) => transaction));

        reportsTransactions = Object.values(value).reduce<Record<string, Transaction[]>>((all, transaction) => {
            const reportsMap = all;
            if (!transaction?.reportID) {
                return reportsMap;
            }

            if (!reportsMap[transaction.reportID]) {
                reportsMap[transaction.reportID] = [];
            }
            reportsMap[transaction.reportID].push(transaction);

            return all;
        }, {});
    },
});

let allReportActions: OnyxCollection<ReportActions>;
Onyx.connect({
    key: ONYXKEYS.COLLECTION.REPORT_ACTIONS,
    waitForCollectionCallback: true,
    callback: (actions) => {
        if (!actions) {
            return;
        }
        allReportActions = actions;
    },
});

let allReportMetadata: OnyxCollection<ReportMetadata>;
const allReportMetadataKeyValue: Record<string, ReportMetadata> = {};
Onyx.connect({
    key: ONYXKEYS.COLLECTION.REPORT_METADATA,
    waitForCollectionCallback: true,
    callback: (value) => {
        if (!value) {
            return;
        }
        allReportMetadata = value;

        Object.entries(value).forEach(([reportID, reportMetadata]) => {
            if (!reportMetadata) {
                return;
            }

            const [, id] = reportID.split('_');
            allReportMetadataKeyValue[id] = reportMetadata;
        });
    },
});

let allReportNameValuePair: OnyxCollection<ReportNameValuePairs>;
Onyx.connect({
    key: ONYXKEYS.COLLECTION.REPORT_NAME_VALUE_PAIRS,
    waitForCollectionCallback: true,
    callback: (value) => {
        if (!value) {
            return;
        }
        allReportNameValuePair = value;
    },
});

let allReportsViolations: OnyxCollection<ReportViolations>;
Onyx.connect({
    key: ONYXKEYS.COLLECTION.REPORT_VIOLATIONS,
    waitForCollectionCallback: true,
    callback: (value) => {
        if (!value) {
            return;
        }
        allReportsViolations = value;
    },
});

let onboarding: OnyxEntry<Onboarding>;
Onyx.connect({
    key: ONYXKEYS.NVP_ONBOARDING,
    callback: (value) => (onboarding = value),
});

let delegateEmail = '';
Onyx.connect({
    key: ONYXKEYS.ACCOUNT,
    callback: (value) => {
        delegateEmail = value?.delegatedAccess?.delegate ?? '';
    },
});

let activePolicyID: OnyxEntry<string>;
Onyx.connect({
    key: ONYXKEYS.NVP_ACTIVE_POLICY_ID,
    callback: (value) => (activePolicyID = value),
});

let reportAttributesDerivedValue: ReportAttributesDerivedValue['reports'];
Onyx.connect({
    key: ONYXKEYS.DERIVED.REPORT_ATTRIBUTES,
    callback: (value) => {
        reportAttributesDerivedValue = value?.reports ?? {};
    },
});

let newGroupChatDraft: OnyxEntry<NewGroupChatDraft>;
Onyx.connect({
    key: ONYXKEYS.NEW_GROUP_CHAT_DRAFT,
    callback: (value) => (newGroupChatDraft = value),
});

let onboardingCompanySize: OnyxEntry<OnboardingCompanySize>;
Onyx.connect({
    key: ONYXKEYS.ONBOARDING_COMPANY_SIZE,
    callback: (value) => {
        onboardingCompanySize = value;
    },
});

let hiddenTranslation = '';
let unavailableTranslation = '';

Onyx.connect({
    key: ONYXKEYS.ARE_TRANSLATIONS_LOADING,
    initWithStoredValues: false,
    callback: (value) => {
        if (value ?? true) {
            return;
        }
        hiddenTranslation = translateLocal('common.hidden');
        unavailableTranslation = translateLocal('workspace.common.unavailable');
    },
});

function getCurrentUserAvatar(): AvatarSource | undefined {
    return currentUserPersonalDetails?.avatar;
}

function getCurrentUserDisplayNameOrEmail(): string | undefined {
    return currentUserPersonalDetails?.displayName ?? currentUserEmail;
}

function getChatType(report: OnyxInputOrEntry<Report> | Participant): ValueOf<typeof CONST.REPORT.CHAT_TYPE> | undefined {
    return report?.chatType;
}

/**
 * Get the report or draft report given a reportID
 */
function getReportOrDraftReport(reportID: string | undefined, searchReports?: SearchReport[]): OnyxEntry<Report> | SearchReport {
    const searchReport = searchReports?.find((report) => report.reportID === reportID);
    const onyxReport = allReports?.[`${ONYXKEYS.COLLECTION.REPORT}${reportID}`];
    return searchReport ?? onyxReport ?? allReportsDraft?.[`${ONYXKEYS.COLLECTION.REPORT_DRAFT}${reportID}`];
}

function reportTransactionsSelector(transactions: OnyxCollection<Transaction>, reportID: string | undefined): Transaction[] {
    if (!transactions || !reportID) {
        return [];
    }

    return Object.values(transactions).filter((transaction): transaction is Transaction => !!transaction && transaction.reportID === reportID);
}

function getReportTransactions(reportID: string | undefined, allReportsTransactions: Record<string, Transaction[]> = reportsTransactions): Transaction[] {
    if (!reportID) {
        return [];
    }

    return allReportsTransactions[reportID] ?? [];
}

/**
 * Check if a report is a draft report
 */
function isDraftReport(reportID: string | undefined): boolean {
    const draftReport = allReportsDraft?.[`${ONYXKEYS.COLLECTION.REPORT_DRAFT}${reportID}`];

    return !!draftReport;
}
/**
 * @private
 */
function isSearchReportArray(object: SearchReport[] | OnyxCollection<Report>): object is SearchReport[] {
    if (!Array.isArray(object)) {
        return false;
    }
    const firstItem = object.at(0);
    return firstItem !== undefined && 'private_isArchived' in firstItem;
}

/**
 * @private
 * Returns the report
 */
function getReport(reportID: string, reports: SearchReport[] | OnyxCollection<Report>): OnyxEntry<Report> | SearchReport {
    if (isSearchReportArray(reports)) {
        reports?.find((report) => report.reportID === reportID);
    } else {
        return reports?.[`${ONYXKEYS.COLLECTION.REPORT}${reportID}`];
    }
}

/**
 * Returns the report
 * @deprecated Get the data straight from Onyx
 */
function getReportNameValuePairs(reportID?: string, reportNameValuePairs: OnyxCollection<ReportNameValuePairs> = allReportNameValuePair): OnyxEntry<ReportNameValuePairs> {
    return reportNameValuePairs?.[`${ONYXKEYS.COLLECTION.REPORT_NAME_VALUE_PAIRS}${reportID}`];
}

/**
 * Returns the parentReport if the given report is a thread
 */
function getParentReport(report: OnyxEntry<Report>): OnyxEntry<Report> {
    if (!report?.parentReportID) {
        return undefined;
    }
    return getReport(report.parentReportID, allReports);
}

/**
 * Returns the root parentReport if the given report is nested.
 * Uses recursion to iterate any depth of nested reports.
 */

function getRootParentReport({
    report,
    reports,
    visitedReportIDs = new Set<string>(),
}: {
    report: OnyxEntry<Report>;
    reports?: SearchReport[];
    visitedReportIDs?: Set<string>;
}): OnyxEntry<Report> {
    if (!report) {
        return undefined;
    }

    // Returns the current report as the root report, because it does not have a parentReportID
    if (!report?.parentReportID) {
        return report;
    }

    // Detect and prevent an infinite loop caused by a cycle in the ancestry. This should normally
    // never happen
    if (visitedReportIDs.has(report.reportID)) {
        Log.alert('Report ancestry cycle detected.', {reportID: report.reportID, ancestry: Array.from(visitedReportIDs)});
        return undefined;
    }
    visitedReportIDs.add(report.reportID);

    const parentReport = getReportOrDraftReport(report?.parentReportID, reports);

    // Runs recursion to iterate a parent report
    return getRootParentReport({report: !isEmptyObject(parentReport) ? parentReport : undefined, visitedReportIDs, reports});
}

/**
 * Returns the policy of the report
 * @deprecated Get the data straight from Onyx - This will be fixed as part of https://github.com/Expensify/Expensify/issues/507850
 */
function getPolicy(policyID: string | undefined): OnyxEntry<Policy> {
    if (!allPolicies || !policyID) {
        return undefined;
    }
    return allPolicies[`${ONYXKEYS.COLLECTION.POLICY}${policyID}`];
}

/**
 * Get the policy type from a given report
 * @param policies must have Onyxkey prefix (i.e 'policy_') for keys
 */
function getPolicyType(report: OnyxInputOrEntry<Report>, policies: OnyxCollection<Policy>): string {
    return policies?.[`${ONYXKEYS.COLLECTION.POLICY}${report?.policyID}`]?.type ?? '';
}

/**
 * Get the policy name from a given report
 */
function getPolicyName({report, returnEmptyIfNotFound = false, policy, policies, reports}: GetPolicyNameParams): string {
    const noPolicyFound = returnEmptyIfNotFound ? '' : unavailableTranslation;
    const parentReport = report ? getRootParentReport({report, reports}) : undefined;

    if (isEmptyObject(report) || (isEmptyObject(policies) && isEmptyObject(allPolicies) && !report?.policyName && !parentReport?.policyName)) {
        return noPolicyFound;
    }
    const finalPolicy = (() => {
        if (isEmptyObject(policy)) {
            if (policies) {
                return policies.find((p) => p.id === report.policyID);
            }
            return allPolicies?.[`${ONYXKEYS.COLLECTION.POLICY}${report.policyID}`];
        }
        return policy ?? policies?.find((p) => p.id === report.policyID);
    })();

    // Rooms send back the policy name with the reportSummary,
    // since they can also be accessed by people who aren't in the workspace
    // eslint-disable-next-line @typescript-eslint/prefer-nullish-coalescing
    const policyName = finalPolicy?.name || report?.policyName || report?.oldPolicyName || parentReport?.policyName || parentReport?.oldPolicyName || noPolicyFound;

    return policyName;
}

/**
 * Returns the concatenated title for the PrimaryLogins of a report
 */
function getReportParticipantsTitle(accountIDs: number[]): string {
    // Somehow it's possible for the logins coming from report.participantAccountIDs to contain undefined values so we use .filter(Boolean) to remove them.
    return accountIDs.filter(Boolean).join(', ');
}

/**
 * Checks if a report is a chat report.
 */
function isChatReport(report: OnyxEntry<Report>): boolean {
    return report?.type === CONST.REPORT.TYPE.CHAT;
}

function isInvoiceReport(reportOrID: OnyxInputOrEntry<Report> | SearchReport | string): boolean {
    const report = typeof reportOrID === 'string' ? (getReport(reportOrID, allReports) ?? null) : reportOrID;
    return report?.type === CONST.REPORT.TYPE.INVOICE;
}

function isFinancialReportsForBusinesses(report: OnyxEntry<Report>): boolean {
    return report?.type === CONST.REPORT.TYPE.EXPENSE || report?.type === CONST.REPORT.TYPE.INVOICE;
}

function isNewDotInvoice(invoiceRoomID: string | undefined): boolean {
    if (!invoiceRoomID) {
        return false;
    }

    return isInvoiceRoom(getReport(invoiceRoomID, allReports));
}

/**
 * Checks if the report with supplied ID has been approved or not
 */
function isReportIDApproved(reportID: string | undefined) {
    if (!reportID) {
        return;
    }
    const report = getReport(reportID, allReports);
    if (!report) {
        return;
    }
    return isReportApproved({report});
}

/**
 * Checks if a report is an Expense report.
 */
function isExpenseReport(reportOrID: OnyxInputOrEntry<Report> | SearchReport | string): boolean {
    const report = typeof reportOrID === 'string' ? (getReport(reportOrID, allReports) ?? null) : reportOrID;
    return report?.type === CONST.REPORT.TYPE.EXPENSE;
}

/**
 * Checks if a report is an IOU report using report or reportID
 */
function isIOUReport(reportOrID: OnyxInputOrEntry<Report> | SearchReport | string): boolean {
    const report = typeof reportOrID === 'string' ? (getReport(reportOrID, allReports) ?? null) : reportOrID;
    return report?.type === CONST.REPORT.TYPE.IOU;
}

/**
 * Checks if a report is an IOU report using report
 */
function isIOUReportUsingReport(report: OnyxEntry<Report>): report is Report {
    return report?.type === CONST.REPORT.TYPE.IOU;
}
/**
 * Checks if a report is a task report.
 */
function isTaskReport(report: OnyxInputOrEntry<Report>): boolean {
    return report?.type === CONST.REPORT.TYPE.TASK;
}

/**
 * Checks if a task has been cancelled
 * When a task is deleted, the parentReportAction is updated to have a isDeletedParentAction deleted flag
 * This is because when you delete a task, we still allow you to chat on the report itself
 * There's another situation where you don't have access to the parentReportAction (because it was created in a chat you don't have access to)
 * In this case, we have added the key to the report itself
 */
function isCanceledTaskReport(report: OnyxInputOrEntry<Report>, parentReportAction: OnyxInputOrEntry<ReportAction> = null): boolean {
    if (!isEmptyObject(parentReportAction) && (getReportActionMessageReportUtils(parentReportAction)?.isDeletedParentAction ?? false)) {
        return true;
    }

    if (!isEmptyObject(report) && report?.isDeletedParentAction) {
        return true;
    }

    return false;
}

/**
 * Checks if a report is an open task report.
 *
 * @param parentReportAction - The parent report action of the report (Used to check if the task has been canceled)
 */
function isOpenTaskReport(report: OnyxInputOrEntry<Report>, parentReportAction: OnyxInputOrEntry<ReportAction> = null): boolean {
    return (
        isTaskReport(report) && !isCanceledTaskReport(report, parentReportAction) && report?.stateNum === CONST.REPORT.STATE_NUM.OPEN && report?.statusNum === CONST.REPORT.STATUS_NUM.OPEN
    );
}

/**
 * Checks if a report is a completed task report.
 */
function isCompletedTaskReport(report: OnyxEntry<Report>): boolean {
    return isTaskReport(report) && report?.stateNum === CONST.REPORT.STATE_NUM.APPROVED && report?.statusNum === CONST.REPORT.STATUS_NUM.APPROVED;
}

/**
 * Checks if the current user is the manager of the supplied report
 */
function isReportManager(report: OnyxEntry<Report>): boolean {
    return !!(report && report.managerID === currentUserAccountID);
}

/**
 * Checks if the supplied report has been approved
 */
function isReportApproved({report, parentReportAction = undefined}: {report: OnyxInputOrEntry<Report>; parentReportAction?: OnyxEntry<ReportAction> | undefined}): boolean {
    if (!report) {
        return parentReportAction?.childStateNum === CONST.REPORT.STATE_NUM.APPROVED && parentReportAction?.childStatusNum === CONST.REPORT.STATUS_NUM.APPROVED;
    }
    return report?.stateNum === CONST.REPORT.STATE_NUM.APPROVED && report?.statusNum === CONST.REPORT.STATUS_NUM.APPROVED;
}

/**
 * Checks if the supplied report has been manually reimbursed
 */
function isReportManuallyReimbursed(report: OnyxEntry<Report>): boolean {
    return report?.stateNum === CONST.REPORT.STATE_NUM.APPROVED && report?.statusNum === CONST.REPORT.STATUS_NUM.REIMBURSED;
}

/**
 * Checks if the supplied report is an expense report in Open state and status.
 */
function isOpenExpenseReport(report: OnyxInputOrEntry<Report>): boolean {
    return isExpenseReport(report) && report?.stateNum === CONST.REPORT.STATE_NUM.OPEN && report?.statusNum === CONST.REPORT.STATUS_NUM.OPEN;
}

/**
 * Checks if the supplied report has a member with the array passed in params.
 */
function hasParticipantInArray(report: OnyxEntry<Report>, memberAccountIDs: number[]) {
    if (!report?.participants) {
        return false;
    }

    const memberAccountIDsSet = new Set(memberAccountIDs);

    for (const accountID in report.participants) {
        if (memberAccountIDsSet.has(Number(accountID))) {
            return true;
        }
    }

    return false;
}

/**
 * Whether the Money Request report is settled
 */
function isSettled(reportOrID: OnyxInputOrEntry<Report> | SearchReport | string | undefined, reports?: SearchReport[] | OnyxCollection<Report>): boolean {
    if (!reportOrID) {
        return false;
    }
    const report = typeof reportOrID === 'string' ? (getReport(reportOrID, reports ?? allReports) ?? null) : reportOrID;
    if (!report) {
        return false;
    }

    if (isEmptyObject(report)) {
        return false;
    }

    // In case the payment is scheduled and we are waiting for the payee to set up their wallet,
    // consider the report as paid as well.
    if (report.isWaitingOnBankAccount && report.statusNum === CONST.REPORT.STATUS_NUM.APPROVED) {
        return false;
    }

    return report?.statusNum === CONST.REPORT.STATUS_NUM.REIMBURSED;
}

/**
 * Whether the current user is the submitter of the report
 */
function isCurrentUserSubmitter(report: OnyxEntry<Report>): boolean {
    return !!report && report.ownerAccountID === currentUserAccountID;
}

/**
 * Whether the provided report is an Admin room
 */
function isAdminRoom(report: OnyxEntry<Report>): boolean {
    return getChatType(report) === CONST.REPORT.CHAT_TYPE.POLICY_ADMINS;
}

/**
 * Whether the provided report is an Admin-only posting room
 */
function isAdminsOnlyPostingRoom(report: OnyxEntry<Report>): boolean {
    return report?.writeCapability === CONST.REPORT.WRITE_CAPABILITIES.ADMINS;
}

/**
 * Whether the provided report is a Announce room
 */
function isAnnounceRoom(report: OnyxEntry<Report>): boolean {
    return getChatType(report) === CONST.REPORT.CHAT_TYPE.POLICY_ANNOUNCE;
}

/**
 * Whether the provided report is a default room
 */
function isDefaultRoom(report: OnyxEntry<Report>): boolean {
    return CONST.DEFAULT_POLICY_ROOM_CHAT_TYPES.some((type) => type === getChatType(report));
}

/**
 * Whether the provided report is a Domain room
 */
function isDomainRoom(report: OnyxEntry<Report>): boolean {
    return getChatType(report) === CONST.REPORT.CHAT_TYPE.DOMAIN_ALL;
}

/**
 * Whether the provided report is a user created policy room
 */
function isUserCreatedPolicyRoom(report: OnyxEntry<Report>): boolean {
    return getChatType(report) === CONST.REPORT.CHAT_TYPE.POLICY_ROOM;
}

/**
 * Whether the provided report is a Policy Expense chat.
 */
function isPolicyExpenseChat(option: OnyxInputOrEntry<Report> | OptionData | Participant): boolean {
    return getChatType(option) === CONST.REPORT.CHAT_TYPE.POLICY_EXPENSE_CHAT || !!(option && typeof option === 'object' && 'isPolicyExpenseChat' in option && option.isPolicyExpenseChat);
}

function isInvoiceRoom(report: OnyxEntry<Report>): boolean {
    return getChatType(report) === CONST.REPORT.CHAT_TYPE.INVOICE;
}

function isInvoiceRoomWithID(reportID?: string): boolean {
    if (!reportID) {
        return false;
    }
    const report = getReport(reportID, allReports);
    return isInvoiceRoom(report);
}

/**
 * Checks if a report is a completed task report.
 */
function isTripRoom(report: OnyxEntry<Report>): boolean {
    return isChatReport(report) && getChatType(report) === CONST.REPORT.CHAT_TYPE.TRIP_ROOM;
}

function isIndividualInvoiceRoom(report: OnyxEntry<Report>): boolean {
    return isInvoiceRoom(report) && report?.invoiceReceiver?.type === CONST.REPORT.INVOICE_RECEIVER_TYPE.INDIVIDUAL;
}

function isBusinessInvoiceRoom(report: OnyxEntry<Report>): boolean {
    return isInvoiceRoom(report) && report?.invoiceReceiver?.type === CONST.REPORT.INVOICE_RECEIVER_TYPE.BUSINESS;
}

function isCurrentUserInvoiceReceiver(report: OnyxEntry<Report>): boolean {
    if (report?.invoiceReceiver?.type === CONST.REPORT.INVOICE_RECEIVER_TYPE.INDIVIDUAL) {
        return currentUserAccountID === report.invoiceReceiver.accountID;
    }

    if (report?.invoiceReceiver?.type === CONST.REPORT.INVOICE_RECEIVER_TYPE.BUSINESS) {
        // This will be fixed as part of https://github.com/Expensify/Expensify/issues/507850
        // eslint-disable-next-line deprecation/deprecation
        const policy = getPolicy(report.invoiceReceiver.policyID);
        return isPolicyAdminPolicyUtils(policy);
    }

    return false;
}

/**
 * Whether the provided report belongs to a Control policy and is an expense chat
 */
function isControlPolicyExpenseChat(report: OnyxEntry<Report>): boolean {
    return isPolicyExpenseChat(report) && getPolicyType(report, allPolicies) === CONST.POLICY.TYPE.CORPORATE;
}

/**
 * Whether the provided policyType is a Free, Collect or Control policy type
 */
function isGroupPolicy(policyType: string): boolean {
    return policyType === CONST.POLICY.TYPE.CORPORATE || policyType === CONST.POLICY.TYPE.TEAM;
}

/**
 * Whether the provided report belongs to a Free, Collect or Control policy
 */
function isReportInGroupPolicy(report: OnyxInputOrEntry<Report>, policy?: OnyxInputOrEntry<Policy>): boolean {
    const policyType = policy?.type ?? getPolicyType(report, allPolicies);
    return isGroupPolicy(policyType);
}

/**
 * Whether the provided report belongs to a Control or Collect policy
 */
function isPaidGroupPolicy(report: OnyxEntry<Report>): boolean {
    const policyType = getPolicyType(report, allPolicies);
    return policyType === CONST.POLICY.TYPE.CORPORATE || policyType === CONST.POLICY.TYPE.TEAM;
}

/**
 * Whether the provided report belongs to a Control or Collect policy and is an expense chat
 */
function isPaidGroupPolicyExpenseChat(report: OnyxEntry<Report>): boolean {
    return isPolicyExpenseChat(report) && isPaidGroupPolicy(report);
}

/**
 * Whether the provided report belongs to a Control policy and is an expense report
 */
function isControlPolicyExpenseReport(report: OnyxEntry<Report>): boolean {
    return isExpenseReport(report) && getPolicyType(report, allPolicies) === CONST.POLICY.TYPE.CORPORATE;
}

/**
 * Whether the provided report belongs to a Control or Collect policy and is an expense report
 */
function isPaidGroupPolicyExpenseReport(report: OnyxEntry<Report>): boolean {
    return isExpenseReport(report) && isPaidGroupPolicy(report);
}

/**
 * Checks if the supplied report is an invoice report in Open state and status.
 */
function isOpenInvoiceReport(report: OnyxEntry<Report>): boolean {
    return isInvoiceReport(report) && report?.statusNum === CONST.REPORT.STATUS_NUM.OPEN;
}

/**
 * Whether the provided report is a chat room
 */
function isChatRoom(report: OnyxEntry<Report>): boolean {
    return isUserCreatedPolicyRoom(report) || isDefaultRoom(report) || isInvoiceRoom(report) || isTripRoom(report);
}

/**
 * Whether the provided report is a public room
 */
function isPublicRoom(report: OnyxEntry<Report>): boolean {
    return report?.visibility === CONST.REPORT.VISIBILITY.PUBLIC || report?.visibility === CONST.REPORT.VISIBILITY.PUBLIC_ANNOUNCE;
}

/**
 * Whether the provided report is a public announce room
 */
function isPublicAnnounceRoom(report: OnyxEntry<Report>): boolean {
    return report?.visibility === CONST.REPORT.VISIBILITY.PUBLIC_ANNOUNCE;
}

/**
 * If the report is a policy expense, the route should be for adding bank account for that policy
 * else since the report is a personal IOU, the route should be for personal bank account.
 */
function getBankAccountRoute(report: OnyxEntry<Report>): Route {
    if (isPolicyExpenseChat(report)) {
        return ROUTES.BANK_ACCOUNT_WITH_STEP_TO_OPEN.getRoute(report?.policyID, undefined, Navigation.getActiveRoute());
    }

    if (isInvoiceRoom(report) && report?.invoiceReceiver?.type === CONST.REPORT.INVOICE_RECEIVER_TYPE.BUSINESS) {
        const invoiceReceiverPolicy = allPolicies?.[`${ONYXKEYS.COLLECTION.POLICY}${report?.invoiceReceiver?.policyID}`];
        if (invoiceReceiverPolicy?.areInvoicesEnabled) {
            return ROUTES.WORKSPACE_INVOICES.getRoute(report?.invoiceReceiver?.policyID);
        }
    }

    return ROUTES.SETTINGS_ADD_BANK_ACCOUNT.route;
}

/**
 * Check if personal detail of accountID is empty or optimistic data
 */
function isOptimisticPersonalDetail(accountID: number): boolean {
    return isEmptyObject(allPersonalDetails?.[accountID]) || !!allPersonalDetails?.[accountID]?.isOptimisticPersonalDetail;
}

/**
 * Checks if a report is a task report from a policy expense chat.
 */
function isWorkspaceTaskReport(report: OnyxEntry<Report>): boolean {
    if (!isTaskReport(report)) {
        return false;
    }
    const parentReport = report?.parentReportID ? getReport(report?.parentReportID, allReports) : undefined;
    return isPolicyExpenseChat(parentReport);
}

/**
 * Returns true if report has a parent
 */
function isThread(report: OnyxInputOrEntry<Report>): report is Thread {
    return !!(report?.parentReportID && report?.parentReportActionID);
}

/**
 * Returns true if report is of type chat and has a parent and is therefore a Thread.
 */
function isChatThread(report: OnyxInputOrEntry<Report>): report is Thread {
    return isThread(report) && report?.type === CONST.REPORT.TYPE.CHAT;
}

function isDM(report: OnyxEntry<Report>): boolean {
    return isChatReport(report) && !getChatType(report) && !isThread(report);
}

function isSelfDM(report: OnyxInputOrEntry<Report>): boolean {
    return getChatType(report) === CONST.REPORT.CHAT_TYPE.SELF_DM;
}

function isGroupChat(report: OnyxEntry<Report> | Partial<Report>): boolean {
    return getChatType(report) === CONST.REPORT.CHAT_TYPE.GROUP;
}

/**
 * Only returns true if this is the Expensify DM report.
 *
 * Note that this chat is no longer used for new users. We still need this function for users who have this chat.
 */
function isSystemChat(report: OnyxEntry<Report>): boolean {
    return getChatType(report) === CONST.REPORT.CHAT_TYPE.SYSTEM;
}

function getDefaultNotificationPreferenceForReport(report: OnyxEntry<Report>): ValueOf<typeof CONST.REPORT.NOTIFICATION_PREFERENCE> {
    if (isAnnounceRoom(report)) {
        return CONST.REPORT.NOTIFICATION_PREFERENCE.ALWAYS;
    }
    if (isPublicRoom(report)) {
        return CONST.REPORT.NOTIFICATION_PREFERENCE.DAILY;
    }
    if (!getChatType(report) || isGroupChat(report)) {
        return CONST.REPORT.NOTIFICATION_PREFERENCE.ALWAYS;
    }
    if (isAdminRoom(report) || isPolicyExpenseChat(report) || isInvoiceRoom(report)) {
        return CONST.REPORT.NOTIFICATION_PREFERENCE.ALWAYS;
    }
    if (isSelfDM(report)) {
        return CONST.REPORT.NOTIFICATION_PREFERENCE.MUTE;
    }
    return CONST.REPORT.NOTIFICATION_PREFERENCE.DAILY;
}

/**
 * Get the notification preference given a report. This should ALWAYS default to 'hidden'. Do not change this!
 */
function getReportNotificationPreference(report: OnyxEntry<Report>): ValueOf<typeof CONST.REPORT.NOTIFICATION_PREFERENCE> {
    const participant = currentUserAccountID ? report?.participants?.[currentUserAccountID] : undefined;
    return participant?.notificationPreference ?? CONST.REPORT.NOTIFICATION_PREFERENCE.HIDDEN;
}

/**
 * Only returns true if this is our main 1:1 DM report with Concierge.
 */
function isConciergeChatReport(report: OnyxInputOrEntry<Report>): boolean {
    return !!report && report?.reportID === conciergeReportID;
}

function findSelfDMReportID(): string | undefined {
    if (!allReports) {
        return;
    }

    const selfDMReport = Object.values(allReports).find((report) => isSelfDM(report) && !isThread(report));
    return selfDMReport?.reportID;
}

/**
 * Checks if the supplied report is from a policy or is an invoice report from a policy
 */
function isPolicyRelatedReport(report: OnyxEntry<Report>, policyID?: string) {
    return report?.policyID === policyID || !!(report?.invoiceReceiver && 'policyID' in report.invoiceReceiver && report.invoiceReceiver.policyID === policyID);
}

/**
 * Checks if the supplied report belongs to workspace based on the provided params. If the report's policyID is _FAKE_ or has no value, it means this report is a DM.
 * In this case report and workspace members must be compared to determine whether the report belongs to the workspace.
 */
function doesReportBelongToWorkspace(report: OnyxEntry<Report>, policyMemberAccountIDs: number[], policyID?: string) {
    return (
        isConciergeChatReport(report) ||
        (report?.policyID === CONST.POLICY.ID_FAKE || !report?.policyID ? hasParticipantInArray(report, policyMemberAccountIDs) : isPolicyRelatedReport(report, policyID))
    );
}

/**
 * Given an array of reports, return them filtered by a policyID and policyMemberAccountIDs.
 */
function filterReportsByPolicyIDAndMemberAccountIDs(reports: Array<OnyxEntry<Report>>, policyMemberAccountIDs: number[] = [], policyID?: string) {
    return reports.filter((report) => !!report && doesReportBelongToWorkspace(report, policyMemberAccountIDs, policyID));
}

/**
 * Returns true if report is still being processed
 */
function isProcessingReport(report: OnyxEntry<Report>): boolean {
    return report?.stateNum === CONST.REPORT.STATE_NUM.SUBMITTED && report?.statusNum === CONST.REPORT.STATUS_NUM.SUBMITTED;
}

function isOpenReport(report: OnyxEntry<Report>): boolean {
    return report?.stateNum === CONST.REPORT.STATE_NUM.OPEN && report?.statusNum === CONST.REPORT.STATUS_NUM.OPEN;
}

function isAwaitingFirstLevelApproval(report: OnyxEntry<Report>): boolean {
    if (!report) {
        return false;
    }

    // This will be fixed as part of https://github.com/Expensify/Expensify/issues/507850
    // eslint-disable-next-line deprecation/deprecation
    const submitsToAccountID = getSubmitToAccountID(getPolicy(report.policyID), report);

    return isProcessingReport(report) && submitsToAccountID === report.managerID;
}

/**
 * Pushes optimistic transaction violations to OnyxData for the given policy and categories onyx update.
 *
 * @param policyUpdate Changed policy properties, if none pass empty object
 * @param policyCategoriesUpdate Changed categories properties, if none pass empty object
 */
function pushTransactionViolationsOnyxData(
    onyxData: OnyxData,
    policyID: string,
    policyTagLists: PolicyTagLists,
    policyCategories: PolicyCategories,
    allTransactionViolations: OnyxCollection<TransactionViolations>,
    policyUpdate: Partial<Policy> = {},
    policyCategoriesUpdate: Record<string, Partial<PolicyCategory>> = {},
): OnyxData {
    if (isEmptyObject(policyUpdate) && isEmptyObject(policyCategoriesUpdate)) {
        return onyxData;
    }
    const optimisticPolicyCategories = Object.keys(policyCategories).reduce<Record<string, PolicyCategory>>((acc, categoryName) => {
        acc[categoryName] = {...policyCategories[categoryName], ...(policyCategoriesUpdate?.[categoryName] ?? {})};
        return acc;
    }, {}) as PolicyCategories;

    const optimisticPolicy = {...allPolicies?.[`${ONYXKEYS.COLLECTION.POLICY}${policyID}`], ...policyUpdate} as Policy;
    const hasDependentTags = hasDependentTagsPolicyUtils(optimisticPolicy, policyTagLists);

    getAllPolicyReports(policyID).forEach((report) => {
        const isReportAnInvoice = isInvoiceReport(report);
        if (!report?.reportID || isReportAnInvoice) {
            return;
        }

        getReportTransactions(report.reportID).forEach((transaction: Transaction) => {
            const transactionViolations = allTransactionViolations?.[`${ONYXKEYS.COLLECTION.TRANSACTION_VIOLATIONS}${transaction.transactionID}`] ?? [];

            const optimisticTransactionViolations = ViolationsUtils.getViolationsOnyxData(
                transaction,
                transactionViolations,
                optimisticPolicy,
                policyTagLists,
                optimisticPolicyCategories,
                hasDependentTags,
                isReportAnInvoice,
            );

            if (optimisticTransactionViolations) {
                onyxData?.optimisticData?.push(optimisticTransactionViolations);
                onyxData?.failureData?.push({
                    onyxMethod: Onyx.METHOD.SET,
                    key: `${ONYXKEYS.COLLECTION.TRANSACTION_VIOLATIONS}${transaction.transactionID}`,
                    value: transactionViolations,
                });
            }
        });
    });
    return onyxData;
}

/**
 * Check if the report is a single chat report that isn't a thread
 * and personal detail of participant is optimistic data
 */
function shouldDisableDetailPage(report: OnyxEntry<Report>): boolean {
    if (isChatRoom(report) || isPolicyExpenseChat(report) || isChatThread(report) || isTaskReport(report)) {
        return false;
    }
    if (isOneOnOneChat(report)) {
        const participantAccountIDs = Object.keys(report?.participants ?? {})
            .map(Number)
            .filter((accountID) => accountID !== currentUserAccountID);
        return isOptimisticPersonalDetail(participantAccountIDs.at(0) ?? -1);
    }
    return false;
}

/**
 * Returns true if this report has only one participant and it's an Expensify account.
 */
function isExpensifyOnlyParticipantInReport(report: OnyxEntry<Report>): boolean {
    const otherParticipants = Object.keys(report?.participants ?? {})
        .map(Number)
        .filter((accountID) => accountID !== currentUserAccountID);
    return otherParticipants.length === 1 && otherParticipants.some((accountID) => CONST.EXPENSIFY_ACCOUNT_IDS.includes(accountID));
}

/**
 * Returns whether a given report can have tasks created in it.
 * We only prevent the task option if it's a DM/group-DM and the other users are all special Expensify accounts
 *
 */
function canCreateTaskInReport(report: OnyxEntry<Report>): boolean {
    const otherParticipants = Object.keys(report?.participants ?? {})
        .map(Number)
        .filter((accountID) => accountID !== currentUserAccountID);
    const areExpensifyAccountsOnlyOtherParticipants = otherParticipants.length >= 1 && otherParticipants.every((accountID) => CONST.EXPENSIFY_ACCOUNT_IDS.includes(accountID));
    if (areExpensifyAccountsOnlyOtherParticipants && isDM(report)) {
        return false;
    }

    return true;
}

/**
 * For all intents and purposes a report that has no notificationPreference at all should be considered "hidden".
 * We will remove the 'hidden' field entirely once the backend changes for https://github.com/Expensify/Expensify/issues/450891 are done.
 */
function isHiddenForCurrentUser(notificationPreference: string | null | undefined): boolean;
function isHiddenForCurrentUser(report: OnyxEntry<Report>): boolean;
function isHiddenForCurrentUser(reportOrPreference: OnyxEntry<Report> | string | null | undefined): boolean {
    if (typeof reportOrPreference === 'object' && reportOrPreference !== null) {
        const notificationPreference = getReportNotificationPreference(reportOrPreference);
        return isHiddenForCurrentUser(notificationPreference);
    }
    if (reportOrPreference === undefined || reportOrPreference === null || reportOrPreference === '') {
        return true;
    }
    return reportOrPreference === CONST.REPORT.NOTIFICATION_PREFERENCE.HIDDEN;
}

/**
 * Returns true if there are any guides accounts (team.expensify.com) in a list of accountIDs
 * by cross-referencing the accountIDs with personalDetails since guides that are participants
 * of the user's chats should have their personal details in Onyx.
 */
function hasExpensifyGuidesEmails(accountIDs: number[]): boolean {
    return accountIDs.some((accountID) => Str.extractEmailDomain(allPersonalDetails?.[accountID]?.login ?? '') === CONST.EMAIL.GUIDES_DOMAIN);
}

function getMostRecentlyVisitedReport(reports: Array<OnyxEntry<Report>>, reportMetadata: OnyxCollection<ReportMetadata>): OnyxEntry<Report> {
    const filteredReports = reports.filter((report) => {
        const shouldKeep = !isChatThread(report) || !isHiddenForCurrentUser(report);
        return shouldKeep && !!report?.reportID && !!(reportMetadata?.[`${ONYXKEYS.COLLECTION.REPORT_METADATA}${report.reportID}`]?.lastVisitTime ?? report?.lastReadTime);
    });
    return lodashMaxBy(filteredReports, (a) => [reportMetadata?.[`${ONYXKEYS.COLLECTION.REPORT_METADATA}${a?.reportID}`]?.lastVisitTime ?? '', a?.lastReadTime ?? '']);
}

/**
 * This function is used to find the last accessed report and we don't need to subscribe the data in the UI.
 * So please use `Onyx.connectWithoutView()` to get the necessary data when we remove the `Onyx.connect()`
 */
function findLastAccessedReport(ignoreDomainRooms: boolean, openOnAdminRoom = false, policyID?: string, excludeReportID?: string): OnyxEntry<Report> {
    // If it's the user's first time using New Expensify, then they could either have:
    //   - just a Concierge report, if so we'll return that
    //   - their Concierge report, and a separate report that must have deeplinked them to the app before they created their account.
    // If it's the latter, we'll use the deeplinked report over the Concierge report,
    // since the Concierge report would be incorrectly selected over the deep-linked report in the logic below.

    const policyMemberAccountIDs = getPolicyEmployeeListByIdWithoutCurrentUser(allPolicies, policyID, currentUserAccountID);

    let reportsValues = Object.values(allReports ?? {});

    if (!!policyID || policyMemberAccountIDs.length > 0) {
        reportsValues = filterReportsByPolicyIDAndMemberAccountIDs(reportsValues, policyMemberAccountIDs, policyID);
    }

    let adminReport: OnyxEntry<Report>;
    if (openOnAdminRoom) {
        adminReport = reportsValues.find((report) => {
            const chatType = getChatType(report);
            return chatType === CONST.REPORT.CHAT_TYPE.POLICY_ADMINS;
        });
    }
    if (adminReport) {
        return adminReport;
    }

    // eslint-disable-next-line @typescript-eslint/prefer-nullish-coalescing
    const shouldFilter = excludeReportID || ignoreDomainRooms;
    if (shouldFilter) {
        reportsValues = reportsValues.filter((report) => {
            if (excludeReportID && report?.reportID === excludeReportID) {
                return false;
            }

            // We allow public announce rooms, admins, and announce rooms through since we bypass the default rooms beta for them.
            // Check where findLastAccessedReport is called in MainDrawerNavigator.js for more context.
            // Domain rooms are now the only type of default room that are on the defaultRooms beta.
            if (ignoreDomainRooms && isDomainRoom(report) && !hasExpensifyGuidesEmails(Object.keys(report?.participants ?? {}).map(Number))) {
                return false;
            }

            return true;
        });
    }

    // Filter out the system chat (Expensify chat) because the composer is disabled in it,
    // and it prompts the user to use the Concierge chat instead.
    reportsValues =
        reportsValues.filter((report) => {
            const reportNameValuePairs = allReportNameValuePair?.[`${ONYXKEYS.COLLECTION.REPORT_NAME_VALUE_PAIRS}${report?.reportID}`];
            return !isSystemChat(report) && !isArchivedReport(reportNameValuePairs);
        }) ?? [];

    // At least two reports remain: self DM and Concierge chat.
    // Return the most recently visited report. Get the last read report from the report metadata.
    // If allReportMetadata is empty we'll return most recent report owned by user
    if (isEmptyObject(allReportMetadata)) {
        const ownedReports = reportsValues.filter((report) => report?.ownerAccountID === currentUserAccountID);
        if (ownedReports.length > 0) {
            return lodashMaxBy(ownedReports, (a) => a?.lastReadTime ?? '');
        }
        return lodashMaxBy(reportsValues, (a) => a?.lastReadTime ?? '');
    }
    return getMostRecentlyVisitedReport(reportsValues, allReportMetadata);
}

/**
 * Whether the provided report has expenses
 */
function hasExpenses(reportID?: string, transactions?: SearchTransaction[] | Array<OnyxEntry<Transaction>>): boolean {
    if (transactions) {
        return !!transactions?.find((transaction) => transaction?.reportID === reportID);
    }
    return !!Object.values(allTransactions ?? {}).find((transaction) => transaction?.reportID === reportID);
}

/**
 * Whether the provided report is a closed expense report with no expenses
 */
function isClosedExpenseReportWithNoExpenses(report: OnyxEntry<Report>, transactions?: SearchTransaction[] | Array<OnyxEntry<Transaction>>): boolean {
    return report?.statusNum === CONST.REPORT.STATUS_NUM.CLOSED && isExpenseReport(report) && !hasExpenses(report.reportID, transactions);
}

/**
 * Whether the provided report is an archived room
 */
function isArchivedNonExpenseReport(report: OnyxInputOrEntry<Report> | SearchReport, isReportArchived = false): boolean {
    return isReportArchived && !(isExpenseReport(report) || isExpenseRequest(report));
}

/**
 * Whether the provided report is an archived report
 */
// eslint-disable-next-line @typescript-eslint/no-unused-vars
function isArchivedReport(reportNameValuePairs?: OnyxInputOrEntry<ReportNameValuePairs>): boolean {
    return !!reportNameValuePairs?.private_isArchived;
}

/**
 * Whether the report with the provided reportID is an archived non-expense report
 */
function isArchivedNonExpenseReportWithID(report?: OnyxInputOrEntry<Report>, isReportArchived = false) {
    if (!report) {
        return false;
    }
    return !(isExpenseReport(report) || isExpenseRequest(report)) && isReportArchived;
}

/**
 * Whether the provided report is a closed report
 */
function isClosedReport(report: OnyxInputOrEntry<Report> | SearchReport): boolean {
    return report?.statusNum === CONST.REPORT.STATUS_NUM.CLOSED;
}
/**
 * Whether the provided report is the admin's room
 */
function isJoinRequestInAdminRoom(report: OnyxEntry<Report>): boolean {
    if (!report) {
        return false;
    }
    // If this policy isn't owned by Expensify,
    // Account manager/guide should not have the workspace join request pinned to their LHN,
    // since they are not a part of the company, and should not action it on their behalf.
    if (report.policyID) {
        // This will be fixed as part of https://github.com/Expensify/Expensify/issues/507850
        // eslint-disable-next-line deprecation/deprecation
        const policy = getPolicy(report.policyID);
        if (!isExpensifyTeam(policy?.owner) && isExpensifyTeam(currentUserPersonalDetails?.login)) {
            return false;
        }
    }
    return isActionableJoinRequestPending(report.reportID);
}

/**
 * Checks if the user has auditor permission in the provided report
 */
function isAuditor(report: OnyxEntry<Report>): boolean {
    if (report?.policyID) {
        // This will be fixed as part of https://github.com/Expensify/Expensify/issues/507850
        // eslint-disable-next-line deprecation/deprecation
        const policy = getPolicy(report.policyID);
        return isPolicyAuditor(policy);
    }

    if (Array.isArray(report?.permissions) && report?.permissions.length > 0) {
        return report?.permissions?.includes(CONST.REPORT.PERMISSIONS.AUDITOR);
    }

    return false;
}

/**
 * Checks if the user can write in the provided report
 */
function canWriteInReport(report: OnyxEntry<Report>): boolean {
    if (Array.isArray(report?.permissions) && report?.permissions.length > 0 && !report?.permissions?.includes(CONST.REPORT.PERMISSIONS.AUDITOR)) {
        return report?.permissions?.includes(CONST.REPORT.PERMISSIONS.WRITE);
    }

    return true;
}

/**
 * Checks if the current user is allowed to comment on the given report.
 */
function isAllowedToComment(report: OnyxEntry<Report>): boolean {
    if (!canWriteInReport(report)) {
        return false;
    }

    // Default to allowing all users to post
    const capability = report?.writeCapability ?? CONST.REPORT.WRITE_CAPABILITIES.ALL;

    if (capability === CONST.REPORT.WRITE_CAPABILITIES.ALL) {
        return true;
    }

    // If unauthenticated user opens public chat room using deeplink, they do not have policies available and they cannot comment
    if (!allPolicies) {
        return false;
    }

    // If we've made it here, commenting on this report is restricted.
    // If the user is an admin, allow them to post.
    const policy = allPolicies[`${ONYXKEYS.COLLECTION.POLICY}${report?.policyID}`];
    return policy?.role === CONST.POLICY.ROLE.ADMIN;
}

/**
 * Checks if the current user is the admin of the policy given the policy expense chat.
 */
function isPolicyExpenseChatAdmin(report: OnyxEntry<Report>, policies: OnyxCollection<Policy>): boolean {
    if (!isPolicyExpenseChat(report)) {
        return false;
    }

    const policyRole = policies?.[`${ONYXKEYS.COLLECTION.POLICY}${report?.policyID}`]?.role;

    return policyRole === CONST.POLICY.ROLE.ADMIN;
}

/**
 * Checks if the current user is the admin of the policy.
 */
function isPolicyAdmin(policyID: string | undefined, policies: OnyxCollection<Policy>): boolean {
    if (!policyID) {
        return false;
    }

    const policyRole = policies?.[`${ONYXKEYS.COLLECTION.POLICY}${policyID}`]?.role;

    return policyRole === CONST.POLICY.ROLE.ADMIN;
}

/**
 * Checks whether all the transactions linked to the IOU report are of the Distance Request type with pending routes
 */
function hasOnlyTransactionsWithPendingRoutes(iouReportID: string | undefined): boolean {
    const transactions = getReportTransactions(iouReportID);

    // Early return false in case not having any transaction
    if (!transactions || transactions.length === 0) {
        return false;
    }

    return transactions.every((transaction) => isFetchingWaypointsFromServer(transaction));
}

/**
 * If the report is a thread and has a chat type set, it is a expense chat.
 */
function isWorkspaceThread(report: OnyxEntry<Report>): boolean {
    const chatType = getChatType(report);
    return isThread(report) && isChatReport(report) && CONST.WORKSPACE_ROOM_TYPES.some((type) => chatType === type);
}

/**
 * Checks if a report is a child report.
 */
function isChildReport(report: OnyxEntry<Report>): boolean {
    return isThread(report) || isTaskReport(report);
}

/**
 * An Expense Request is a thread where the parent report is an Expense Report and
 * the parentReportAction is a transaction.
 */
function isExpenseRequest(report: OnyxInputOrEntry<Report>): report is Thread {
    if (isThread(report)) {
        const parentReportAction = allReportActions?.[`${ONYXKEYS.COLLECTION.REPORT_ACTIONS}${report.parentReportID}`]?.[report.parentReportActionID];
        const parentReport = getReport(report?.parentReportID, allReports);
        return isExpenseReport(parentReport) && !isEmptyObject(parentReportAction) && isTransactionThread(parentReportAction);
    }
    return false;
}

/**
 * An IOU Request is a thread where the parent report is an IOU Report and
 * the parentReportAction is a transaction.
 */
function isIOURequest(report: OnyxInputOrEntry<Report>): boolean {
    if (isThread(report)) {
        const parentReportAction = allReportActions?.[`${ONYXKEYS.COLLECTION.REPORT_ACTIONS}${report.parentReportID}`]?.[report.parentReportActionID];
        const parentReport = getReport(report?.parentReportID, allReports);
        return isIOUReport(parentReport) && !isEmptyObject(parentReportAction) && isTransactionThread(parentReportAction);
    }
    return false;
}

/**
 * A Track Expense Report is a thread where the parent the parentReportAction is a transaction, and
 * parentReportAction has type of track.
 */
function isTrackExpenseReport(report: OnyxInputOrEntry<Report>): boolean {
    if (isThread(report)) {
        const selfDMReportID = findSelfDMReportID();
        const parentReportAction = allReportActions?.[`${ONYXKEYS.COLLECTION.REPORT_ACTIONS}${report.parentReportID}`]?.[report.parentReportActionID];
        return !isEmptyObject(parentReportAction) && selfDMReportID === report.parentReportID && isTrackExpenseAction(parentReportAction);
    }
    return false;
}

/**
 * Checks if a report is an IOU or expense request.
 */
function isMoneyRequest(reportOrID: OnyxEntry<Report> | string): boolean {
    const report = typeof reportOrID === 'string' ? (getReport(reportOrID, allReports) ?? null) : reportOrID;
    return isIOURequest(report) || isExpenseRequest(report);
}

/**
 * Checks if a report is an IOU or expense report.
 */
function isMoneyRequestReport(reportOrID: OnyxInputOrEntry<Report> | SearchReport | string, reports?: SearchReport[] | OnyxCollection<Report>): boolean {
    const report = typeof reportOrID === 'string' ? (getReport(reportOrID, reports ?? allReports) ?? null) : reportOrID;
    return isIOUReport(report) || isExpenseReport(report);
}

/**
 * Determines the Help Panel report type based on the given report.
 */
function getHelpPaneReportType(report: OnyxEntry<Report>): ValueOf<typeof CONST.REPORT.HELP_TYPE> | undefined {
    if (!report) {
        return undefined;
    }

    if (isConciergeChatReport(report)) {
        return CONST.REPORT.HELP_TYPE.CHAT_CONCIERGE;
    }

    if (report?.chatType) {
        return getChatType(report);
    }

    switch (report?.type) {
        case CONST.REPORT.TYPE.EXPENSE:
            return CONST.REPORT.HELP_TYPE.EXPENSE_REPORT;
        case CONST.REPORT.TYPE.CHAT:
            return CONST.REPORT.HELP_TYPE.CHAT;
        case CONST.REPORT.TYPE.IOU:
            return CONST.REPORT.HELP_TYPE.IOU;
        case CONST.REPORT.TYPE.INVOICE:
            return CONST.REPORT.HELP_TYPE.INVOICE;
        case CONST.REPORT.TYPE.TASK:
            return CONST.REPORT.HELP_TYPE.TASK;
        default:
            return undefined;
    }
}

/**
 * Checks if a report contains only Non-Reimbursable transactions
 */
function hasOnlyNonReimbursableTransactions(iouReportID: string | undefined): boolean {
    const transactions = getReportTransactions(iouReportID);
    if (!transactions || transactions.length === 0) {
        return false;
    }

    return transactions.every((transaction) => !getReimbursable(transaction));
}

/**
 * Checks if a report has only one transaction associated with it
 */
function isOneTransactionReport(report: OnyxEntry<Report>): boolean {
    const reportActions = allReportActions?.[`${ONYXKEYS.COLLECTION.REPORT_ACTIONS}${report?.reportID}`] ?? ([] as ReportAction[]);
    const chatReport = allReports?.[`${ONYXKEYS.COLLECTION.REPORT}${report?.chatReportID}`];
    return !!getOneTransactionThreadReportID(report, chatReport, reportActions);
}

/*
 * Whether the report contains only one expense and the expense should be paid later
 */
function isPayAtEndExpenseReport(report: OnyxEntry<Report>, transactions: Transaction[] | undefined): boolean {
    if ((!!transactions && transactions.length !== 1) || !isOneTransactionReport(report)) {
        return false;
    }

    return isPayAtEndExpense(transactions?.[0] ?? getReportTransactions(report?.reportID).at(0));
}
/**
 * Checks if a report is a transaction thread associated with a report that has only one transaction
 */
function isOneTransactionThread(report: OnyxEntry<Report>, parentReport: OnyxEntry<Report>, threadParentReportAction: OnyxEntry<ReportAction>) {
    if (!report || !parentReport) {
        return false;
    }

    const parentReportActions = allReportActions?.[`${ONYXKEYS.COLLECTION.REPORT_ACTIONS}${parentReport?.reportID}`] ?? ([] as ReportAction[]);

    const chatReport = allReports?.[`${ONYXKEYS.COLLECTION.REPORT}${parentReport?.chatReportID}`];
    const transactionThreadReportID = getOneTransactionThreadReportID(parentReport, chatReport, parentReportActions);
    return report?.reportID === transactionThreadReportID && !isSentMoneyReportAction(threadParentReportAction);
}

/**
 * Checks if given report is a transaction thread
 */
function isReportTransactionThread(report: OnyxEntry<Report>) {
    return isMoneyRequest(report) || isTrackExpenseReport(report);
}

/**
 * Get displayed report ID, it will be parentReportID if the report is one transaction thread
 */
function getDisplayedReportID(reportID: string): string {
    const report = getReport(reportID, allReports);
    const parentReportID = report?.parentReportID;
    const parentReport = allReports?.[`${ONYXKEYS.COLLECTION.REPORT}${parentReportID}`];
    const parentReportAction = getReportAction(parentReportID, report?.parentReportActionID);
    return parentReportID && isOneTransactionThread(report, parentReport, parentReportAction) ? parentReportID : reportID;
}

/**
 * Should return true only for personal 1:1 report
 *
 */
function isOneOnOneChat(report: OnyxEntry<Report>): boolean {
    const participants = report?.participants ?? {};
    const participant = currentUserAccountID ? participants[currentUserAccountID] : undefined;
    const isCurrentUserParticipant = participant ? 1 : 0;
    const participantAmount = Object.keys(participants).length - isCurrentUserParticipant;
    if (participantAmount !== 1) {
        return false;
    }
    return (
        (report?.policyID === CONST.POLICY.ID_FAKE || !report?.policyID) &&
        !isChatRoom(report) &&
        !isExpenseRequest(report) &&
        !isMoneyRequestReport(report) &&
        !isPolicyExpenseChat(report) &&
        !isTaskReport(report) &&
        isDM(report) &&
        !isIOUReport(report)
    );
}

/**
 * Checks if the current user is a payer of the expense
 */

function isPayer(session: OnyxEntry<Session>, iouReport: OnyxEntry<Report>, onlyShowPayElsewhere = false, reportPolicy?: OnyxInputOrEntry<Policy> | SearchPolicy) {
    const isApproved = isReportApproved({report: iouReport});
    const policy = reportPolicy ?? allPolicies?.[`${ONYXKEYS.COLLECTION.POLICY}${iouReport?.policyID}`] ?? null;
    const policyType = policy?.type;
    const isAdmin = policyType !== CONST.POLICY.TYPE.PERSONAL && policy?.role === CONST.POLICY.ROLE.ADMIN;
    const isManager = iouReport?.managerID === session?.accountID;
    if (isPaidGroupPolicy(iouReport)) {
        if (policy?.reimbursementChoice === CONST.POLICY.REIMBURSEMENT_CHOICES.REIMBURSEMENT_YES) {
            if (!policy?.achAccount?.reimburser) {
                // If there is a manager assigned, only allow payment if the user is both an admin and the manager.
                // Otherwise, if there is no reimburser and no manager, only allow payment if the user is an admin.
                if (iouReport?.managerID) {
                    return isAdmin && isManager;
                }
                return isAdmin;
            }

            // If we are the reimburser and the report is approved or we are the manager then we can pay it.
            const isReimburser = session?.email === policy?.achAccount?.reimburser;
            return isReimburser && (isApproved || isManager);
        }
        if (policy?.reimbursementChoice === CONST.POLICY.REIMBURSEMENT_CHOICES.REIMBURSEMENT_MANUAL || onlyShowPayElsewhere) {
            return isAdmin && (isApproved || isManager);
        }
        return false;
    }
    return isAdmin || (isMoneyRequestReport(iouReport) && isManager);
}

/**
 * Checks if the current user is the action's author
 */
function isActionCreator(reportAction: OnyxInputOrEntry<ReportAction> | Partial<ReportAction>): boolean {
    return reportAction?.actorAccountID === currentUserAccountID;
}

/**
 * Returns the notification preference of the action's child report if it exists.
 * Otherwise, calculates it based on the action's authorship.
 */
function getChildReportNotificationPreference(reportAction: OnyxInputOrEntry<ReportAction> | Partial<ReportAction>): NotificationPreference {
    const childReportNotificationPreference = reportAction?.childReportNotificationPreference ?? '';
    if (childReportNotificationPreference) {
        return childReportNotificationPreference;
    }

    return isActionCreator(reportAction) ? CONST.REPORT.NOTIFICATION_PREFERENCE.ALWAYS : CONST.REPORT.NOTIFICATION_PREFERENCE.HIDDEN;
}

function canAddOrDeleteTransactions(moneyRequestReport: OnyxEntry<Report>, isReportArchived = false): boolean {
    if (!isMoneyRequestReport(moneyRequestReport) || isReportArchived) {
        return false;
    }
    // This will be fixed as part of https://github.com/Expensify/Expensify/issues/507850
    // eslint-disable-next-line deprecation/deprecation
    const policy = getPolicy(moneyRequestReport?.policyID);

    if (isInstantSubmitEnabled(policy) && isSubmitAndClose(policy) && !arePaymentsEnabled(policy)) {
        return false;
    }

    if (isInstantSubmitEnabled(policy) && isProcessingReport(moneyRequestReport)) {
        return isAwaitingFirstLevelApproval(moneyRequestReport);
    }

    if (isReportApproved({report: moneyRequestReport}) || isClosedReport(moneyRequestReport) || isSettled(moneyRequestReport?.reportID)) {
        return false;
    }

    return true;
}

/**
 * Checks whether the supplied report supports adding more transactions to it.
 * Return true if:
 * - report is a non-settled IOU
 * - report is a draft
 * Returns false if:
 * - if current user is not the submitter of an expense report
 */
function canAddTransaction(moneyRequestReport: OnyxEntry<Report>, isReportArchived = false): boolean {
    if (!isMoneyRequestReport(moneyRequestReport) || (isExpenseReport(moneyRequestReport) && !isCurrentUserSubmitter(moneyRequestReport))) {
        return false;
    }
    // This will be fixed as part of https://github.com/Expensify/Expensify/issues/507850
    // eslint-disable-next-line deprecation/deprecation
    const policy = getPolicy(moneyRequestReport?.policyID);
    if (isInstantSubmitEnabled(policy) && isSubmitAndClose(policy) && hasOnlyNonReimbursableTransactions(moneyRequestReport?.reportID)) {
        return false;
    }

    return canAddOrDeleteTransactions(moneyRequestReport, isReportArchived);
}

/**
 * Checks whether the supplied report supports deleting more transactions from it.
 * Return true if:
 * - report is a non-settled IOU
 * - report is a non-approved IOU
 */
function canDeleteTransaction(moneyRequestReport: OnyxEntry<Report>, isReportArchived = false): boolean {
    return canAddOrDeleteTransactions(moneyRequestReport, isReportArchived);
}

/**
 * Determines whether a money request report is eligible for merging transactions based on the user's role and permissions.
 * Rules:
 * - **Admins**: reports that are in "Open" or "Processing" status
 * - **Submitters**: IOUs, unreported expenses, and expenses on Open or Processing reports at the first level of approval
 * - **Managers**: Expenses on Open or Processing reports
 *
 * @param reportID - The ID of the money request report to check for merge eligibility
 * @param isAdmin - Whether the current user is an admin of the policy associated with the target report
 *
 * @returns True if the report is eligible for merging transactions, false otherwise
 */
function isMoneyRequestReportEligibleForMerge(reportID: string, isAdmin: boolean): boolean {
    const report = getReportOrDraftReport(reportID);

    if (!isMoneyRequestReport(report)) {
        return false;
    }

    const isManager = isReportManager(report);
    const isSubmitter = isReportOwner(report);

    if (isAdmin) {
        return isOpenReport(report) || isProcessingReport(report);
    }

    if (isSubmitter) {
        return isOpenReport(report) || (isIOUReport(report) && isProcessingReport(report)) || isAwaitingFirstLevelApproval(report);
    }

    return isManager && isExpenseReport(report) && isProcessingReport(report);
}

function hasOutstandingChildRequest(chatReport: Report, iouReportOrID: OnyxEntry<Report> | string) {
    const reportActions = getAllReportActions(chatReport.reportID);
    // This will be fixed as part of https://github.com/Expensify/Expensify/issues/507850
    // eslint-disable-next-line deprecation/deprecation
    const policy = getPolicy(chatReport.policyID);
    return Object.values(reportActions).some((action) => {
        const iouReportID = getIOUReportIDFromReportActionPreview(action);
        if (
            !iouReportID ||
            action.pendingAction === CONST.RED_BRICK_ROAD_PENDING_ACTION.DELETE ||
            isDeletedAction(action) ||
            (typeof iouReportOrID === 'string' && iouReportID === iouReportOrID)
        ) {
            return false;
        }

        const iouReport = typeof iouReportOrID !== 'string' && iouReportOrID?.reportID === iouReportID ? iouReportOrID : getReportOrDraftReport(iouReportID);
        const transactions = getReportTransactions(iouReportID);
        return (
            canIOUBePaid(iouReport, chatReport, policy, transactions) || canApproveIOU(iouReport, policy, transactions) || canSubmitReport(iouReport, policy, transactions, undefined, false)
        );
    });
}

/**
 * Checks whether the card transaction support deleting based on liability type
 */
function canDeleteCardTransactionByLiabilityType(transaction: OnyxEntry<Transaction>): boolean {
    const isCardTransaction = isCardTransactionTransactionUtils(transaction);
    if (!isCardTransaction) {
        return true;
    }
    return transaction?.comment?.liabilityType === CONST.TRANSACTION.LIABILITY_TYPE.ALLOW;
}

/**
 * Can only delete if the author is this user and the action is an ADD_COMMENT action or an IOU action in an unsettled report, or if the user is a
 * policy admin
 */
function canDeleteReportAction(reportAction: OnyxInputOrEntry<ReportAction>, reportID: string | undefined, transaction: OnyxEntry<Transaction> | undefined): boolean {
    const report = getReportOrDraftReport(reportID);
    const isActionOwner = reportAction?.actorAccountID === currentUserAccountID;
    const policy = allPolicies?.[`${ONYXKEYS.COLLECTION.POLICY}${report?.policyID}`] ?? null;

    if (isDemoTransaction(transaction)) {
        return true;
    }

    if (isMoneyRequestAction(reportAction)) {
        const isCardTransactionCanBeDeleted = canDeleteCardTransactionByLiabilityType(transaction);
        // For now, users cannot delete split actions
        const isSplitAction = getOriginalMessage(reportAction)?.type === CONST.IOU.REPORT_ACTION_TYPE.SPLIT;

        if (isSplitAction) {
            return false;
        }

        if (isActionOwner) {
            if (!isEmptyObject(report) && (isMoneyRequestReport(report) || isInvoiceReport(report))) {
                return canDeleteTransaction(report) && isCardTransactionCanBeDeleted;
            }
            return true;
        }
    }

    if (
        reportAction?.actionName !== CONST.REPORT.ACTIONS.TYPE.ADD_COMMENT ||
        reportAction?.pendingAction === CONST.RED_BRICK_ROAD_PENDING_ACTION.DELETE ||
        isCreatedTaskReportAction(reportAction) ||
        reportAction?.actorAccountID === CONST.ACCOUNT_ID.CONCIERGE
    ) {
        return false;
    }

    const isAdmin = policy?.type !== CONST.POLICY.TYPE.PERSONAL && policy?.role === CONST.POLICY.ROLE.ADMIN && !isEmptyObject(report);

    return isActionOwner || isAdmin;
}

/**
 * Returns true if Concierge is one of the chat participants (1:1 as well as group chats)
 */
function chatIncludesConcierge(report: Partial<OnyxEntry<Report>>): boolean {
    const participantAccountIDs = Object.keys(report?.participants ?? {}).map(Number);
    return participantAccountIDs.includes(CONST.ACCOUNT_ID.CONCIERGE);
}

/**
 * Returns true if there is any automated expensify account `in accountIDs
 */
function hasAutomatedExpensifyAccountIDs(accountIDs: number[]): boolean {
    return accountIDs.some((accountID) => CONST.EXPENSIFY_ACCOUNT_IDS.includes(accountID));
}

function getReportRecipientAccountIDs(report: OnyxEntry<Report>, currentLoginAccountID: number): number[] {
    let finalReport: OnyxEntry<Report> = report;
    // In 1:1 chat threads, the participants will be the same as parent report. If a report is specifically a 1:1 chat thread then we will
    // get parent report and use its participants array.
    if (isThread(report) && !(isTaskReport(report) || isMoneyRequestReport(report))) {
        const parentReport = getReport(report?.parentReportID, allReports);
        if (isOneOnOneChat(parentReport)) {
            finalReport = parentReport;
        }
    }

    let finalParticipantAccountIDs: number[] = [];
    if (isTaskReport(report)) {
        // Task reports `managerID` will change when assignee is changed, in that case the old `managerID` is still present in `participants`
        // along with the new one. We only need the `managerID` as a participant here.
        finalParticipantAccountIDs = report?.managerID ? [report?.managerID] : [];
    } else {
        finalParticipantAccountIDs = Object.keys(finalReport?.participants ?? {}).map(Number);
    }

    const otherParticipantsWithoutExpensifyAccountIDs = finalParticipantAccountIDs.filter((accountID) => {
        if (accountID === currentLoginAccountID) {
            return false;
        }
        if (CONST.EXPENSIFY_ACCOUNT_IDS.includes(accountID)) {
            return false;
        }
        return true;
    });

    return otherParticipantsWithoutExpensifyAccountIDs;
}

/**
 * Whether the time row should be shown for a report.
 */
function canShowReportRecipientLocalTime(personalDetails: OnyxEntry<PersonalDetailsList>, report: OnyxEntry<Report>, accountID: number): boolean {
    const reportRecipientAccountIDs = getReportRecipientAccountIDs(report, accountID);
    const hasMultipleParticipants = reportRecipientAccountIDs.length > 1;
    const reportRecipient = personalDetails?.[reportRecipientAccountIDs[0]];
    const reportRecipientTimezone = reportRecipient?.timezone ?? CONST.DEFAULT_TIME_ZONE;
    const isReportParticipantValidated = reportRecipient?.validated ?? false;
    return !!(
        !hasMultipleParticipants &&
        !isChatRoom(report) &&
        !isPolicyExpenseChat(getRootParentReport({report})) &&
        reportRecipient &&
        reportRecipientTimezone?.selected &&
        isReportParticipantValidated
    );
}

/**
 * Shorten last message text to fixed length and trim spaces.
 */
function formatReportLastMessageText(lastMessageText: string | undefined, isModifiedExpenseMessage = false): string {
    if (isModifiedExpenseMessage) {
        return String(lastMessageText).trim().replace(CONST.REGEX.LINE_BREAK, '').trim();
    }

    return formatLastMessageText(lastMessageText);
}

/**
 * Helper method to return the default avatar associated with the given login
 */
function getDefaultWorkspaceAvatar(workspaceName?: string): React.FC<SvgProps> {
    if (!workspaceName) {
        return defaultWorkspaceAvatars.WorkspaceBuilding;
    }

    // Remove all chars not A-Z or 0-9 including underscore
    const alphaNumeric = workspaceName
        .normalize('NFD')
        .replace(/[^0-9a-z]/gi, '')
        .toUpperCase();

    const workspace = `Workspace${alphaNumeric[0]}` as keyof typeof defaultWorkspaceAvatars;
    const defaultWorkspaceAvatar = defaultWorkspaceAvatars[workspace];

    return !alphaNumeric ? defaultWorkspaceAvatars.WorkspaceBuilding : defaultWorkspaceAvatar;
}

/**
 * Helper method to return the default avatar testID associated with the given login
 */
function getDefaultWorkspaceAvatarTestID(workspaceName: string): string {
    if (!workspaceName) {
        return defaultAvatarBuildingIconTestID;
    }

    // Remove all chars not A-Z or 0-9 including underscore
    const alphaNumeric = workspaceName
        .normalize('NFD')
        .replace(/[^0-9a-z]/gi, '')
        .toLowerCase();

    return !alphaNumeric ? defaultAvatarBuildingIconTestID : `SvgDefaultAvatar_${alphaNumeric[0]} Icon`;
}

/**
 * Helper method to return the default avatar associated with the given reportID
 */
function getDefaultGroupAvatar(reportID?: string): IconAsset {
    if (!reportID) {
        return defaultGroupAvatars.Avatar1;
    }
    const reportIDHashBucket: AvatarRange = ((Number(reportID) % CONST.DEFAULT_GROUP_AVATAR_COUNT) + 1) as AvatarRange;
    return defaultGroupAvatars[`Avatar${reportIDHashBucket}`];
}

/**
 * Returns the appropriate icons for the given chat report using the stored personalDetails.
 * The Avatar sources can be URLs or Icon components according to the chat type.
 */
function getIconsForParticipants(participants: number[], personalDetails: OnyxInputOrEntry<PersonalDetailsList>): Icon[] {
    const participantsList = participants || [];
    const avatars: Icon[] = [];

    for (const accountID of participantsList) {
        const avatarSource = personalDetails?.[accountID]?.avatar ?? FallbackAvatar;
        const displayNameLogin = personalDetails?.[accountID]?.displayName ? personalDetails?.[accountID]?.displayName : personalDetails?.[accountID]?.login;
        const userIcon = {
            id: accountID,
            source: avatarSource,
            type: CONST.ICON_TYPE_AVATAR,
            name: displayNameLogin ?? '',
            fallbackIcon: personalDetails?.[accountID]?.fallbackIcon ?? '',
        };
        avatars.push(userIcon);
    }

    return avatars;
}

/**
 * Cache the workspace icons
 */
const workSpaceIconsCache = new Map<string, {name: string; icon: Icon}>();

/**
 * Given a report, return the associated workspace icon.
 */
function getWorkspaceIcon(report: OnyxInputOrEntry<Report>, policy?: OnyxInputOrEntry<Policy>): Icon {
    const workspaceName = getPolicyName({report, policy});
    const cacheKey = report?.policyID ?? workspaceName;
    const iconFromCache = workSpaceIconsCache.get(cacheKey);
    const reportPolicy = policy ?? allPolicies?.[`${ONYXKEYS.COLLECTION.POLICY}${report?.policyID}`];
    const policyAvatarURL = reportPolicy ? reportPolicy?.avatarURL : report?.policyAvatar;
    // eslint-disable-next-line @typescript-eslint/prefer-nullish-coalescing
    const policyExpenseChatAvatarSource = policyAvatarURL || getDefaultWorkspaceAvatar(workspaceName);

    const isSameAvatarURL = iconFromCache?.icon?.source === policyExpenseChatAvatarSource;
    const hasWorkSpaceNameChanged = iconFromCache?.name !== workspaceName;

    if (iconFromCache && (isSameAvatarURL || policyAvatarURL === undefined) && !hasWorkSpaceNameChanged) {
        return iconFromCache.icon;
    }

    const workspaceIcon: Icon = {
        source: policyExpenseChatAvatarSource ?? '',
        type: CONST.ICON_TYPE_WORKSPACE,
        name: workspaceName,
        id: report?.policyID,
    };
    workSpaceIconsCache.set(cacheKey, {name: workspaceName, icon: workspaceIcon});
    return workspaceIcon;
}

/**
 * Gets the personal details for a login by looking in the ONYXKEYS.PERSONAL_DETAILS_LIST Onyx key (stored in the local variable, allPersonalDetails). If it doesn't exist in Onyx,
 * then a default object is constructed.
 */
function getPersonalDetailsForAccountID(accountID: number | undefined, personalDetailsData?: Partial<PersonalDetailsList>): Partial<PersonalDetails> {
    if (!accountID) {
        return {};
    }

    const defaultDetails = {
        isOptimisticPersonalDetail: true,
    };

    if (!personalDetailsData) {
        return allPersonalDetails?.[accountID] ?? defaultDetails;
    }

    return personalDetailsData?.[accountID] ?? defaultDetails;
}

/**
 * Returns the personal details or a default object if the personal details are not available.
 */
function getPersonalDetailsOrDefault(personalDetails: Partial<PersonalDetails> | undefined | null): Partial<PersonalDetails> {
    return personalDetails ?? {isOptimisticPersonalDetail: true};
}

const phoneNumberCache: Record<string, string> = {};

/**
 * Get the displayName for a single report participant.
 */
function getDisplayNameForParticipant({
    accountID,
    shouldUseShortForm = false,
    shouldFallbackToHidden = true,
    shouldAddCurrentUserPostfix = false,
    personalDetailsData = allPersonalDetails,
    shouldRemoveDomain = false,
}: {
    accountID?: number;
    shouldUseShortForm?: boolean;
    shouldFallbackToHidden?: boolean;
    shouldAddCurrentUserPostfix?: boolean;
    personalDetailsData?: Partial<PersonalDetailsList>;
    shouldRemoveDomain?: boolean;
}): string {
    if (!accountID) {
        return '';
    }

    const personalDetails = getPersonalDetailsOrDefault(personalDetailsData?.[accountID]);
    if (!personalDetails) {
        return '';
    }

    const login = personalDetails.login ?? '';

    // Check if the phone number is already cached
    let formattedLogin = phoneNumberCache[login];
    if (!formattedLogin) {
        formattedLogin = formatPhoneNumber(login);
        // Store the formatted phone number in the cache
        phoneNumberCache[login] = formattedLogin;
    }

    // This is to check if account is an invite/optimistically created one
    // and prevent from falling back to 'Hidden', so a correct value is shown
    // when searching for a new user
    if (personalDetails.isOptimisticPersonalDetail === true) {
        return formattedLogin;
    }

    // For selfDM, we display the user's displayName followed by '(you)' as a postfix
    const shouldAddPostfix = shouldAddCurrentUserPostfix && accountID === currentUserAccountID;

    let longName = getDisplayNameOrDefault(personalDetails, formattedLogin, shouldFallbackToHidden, shouldAddPostfix);

    if (shouldRemoveDomain && longName === formattedLogin) {
        longName = longName.split('@').at(0) ?? '';
    }

    // If the user's personal details (first name) should be hidden, make sure we return "hidden" instead of the short name
    if (shouldFallbackToHidden && longName === hiddenTranslation) {
        return formatPhoneNumber(longName);
    }

    const shortName = personalDetails.firstName ? personalDetails.firstName : longName;
    return shouldUseShortForm ? shortName : longName;
}

function getParticipantsAccountIDsForDisplay(
    report: OnyxEntry<Report>,
    shouldExcludeHidden = false,
    shouldExcludeDeleted = false,
    shouldForceExcludeCurrentUser = false,
    reportMetadataParam?: OnyxEntry<ReportMetadata>,
): number[] {
    const reportParticipants = report?.participants ?? {};
    const reportMetadata = reportMetadataParam ?? getReportMetadata(report?.reportID);
    let participantsEntries = Object.entries(reportParticipants);

    // We should not show participants that have an optimistic entry with the same login in the personal details
    const nonOptimisticLoginMap: Record<string, boolean | undefined> = {};

    for (const entry of participantsEntries) {
        const [accountID] = entry;
        const personalDetail = allPersonalDetails?.[accountID];
        if (personalDetail?.login && !personalDetail.isOptimisticPersonalDetail) {
            nonOptimisticLoginMap[personalDetail.login] = true;
        }
    }

    participantsEntries = participantsEntries.filter(([accountID]) => {
        const personalDetail = allPersonalDetails?.[accountID];
        if (personalDetail?.login && personalDetail.isOptimisticPersonalDetail) {
            return !nonOptimisticLoginMap[personalDetail.login];
        }
        return true;
    });

    let participantsIds = participantsEntries.map(([accountID]) => Number(accountID));

    // For 1:1 chat, we don't want to include the current user as a participant in order to not mark 1:1 chats as having multiple participants
    // For system chat, we want to display Expensify as the only participant
    const shouldExcludeCurrentUser = isOneOnOneChat(report) || isSystemChat(report) || shouldForceExcludeCurrentUser;

    if (shouldExcludeCurrentUser || shouldExcludeHidden || shouldExcludeDeleted) {
        participantsIds = participantsIds.filter((accountID) => {
            if (shouldExcludeCurrentUser && accountID === currentUserAccountID) {
                return false;
            }

            if (shouldExcludeHidden && isHiddenForCurrentUser(reportParticipants[accountID]?.notificationPreference)) {
                return false;
            }

            if (
                shouldExcludeDeleted &&
                reportMetadata?.pendingChatMembers?.findLast((member) => Number(member.accountID) === accountID)?.pendingAction === CONST.RED_BRICK_ROAD_PENDING_ACTION.DELETE
            ) {
                return false;
            }

            return true;
        });
    }

    return participantsIds.filter((accountID) => isNumber(accountID));
}

function getParticipantsList(report: Report, personalDetails: OnyxEntry<PersonalDetailsList>, isRoomMembersList = false, reportMetadata: OnyxEntry<ReportMetadata> = undefined): number[] {
    const isReportGroupChat = isGroupChat(report);
    const shouldExcludeHiddenParticipants = !isReportGroupChat && !isInvoiceReport(report) && !isMoneyRequestReport(report) && !isMoneyRequest(report);
    const chatParticipants = getParticipantsAccountIDsForDisplay(report, isRoomMembersList || shouldExcludeHiddenParticipants, false, false, reportMetadata);

    return chatParticipants.filter((accountID) => {
        const details = personalDetails?.[accountID];

        if (!isRoomMembersList) {
            if (!details) {
                Log.hmmm(`[ReportParticipantsPage] no personal details found for Group chat member with accountID: ${accountID}`);
                return false;
            }
        } else {
            // When adding a new member to a room (whose personal detail does not exist in Onyx), an optimistic personal detail
            // is created. However, when the real personal detail is returned from the backend, a duplicate member may appear
            // briefly before the optimistic personal detail is deleted. To address this, we filter out the optimistically created
            // member here.
            const isDuplicateOptimisticDetail =
                details?.isOptimisticPersonalDetail && chatParticipants.some((accID) => accID !== accountID && details.login === personalDetails?.[accID]?.login);

            if (!details || isDuplicateOptimisticDetail) {
                Log.hmmm(`[RoomMembersPage] no personal details found for room member with accountID: ${accountID}`);
                return false;
            }
        }
        return true;
    });
}

function buildParticipantsFromAccountIDs(accountIDs: number[]): Participants {
    const finalParticipants: Participants = {};
    return accountIDs.reduce((participants, accountID) => {
        // eslint-disable-next-line no-param-reassign
        participants[accountID] = {notificationPreference: CONST.REPORT.NOTIFICATION_PREFERENCE.ALWAYS};
        return participants;
    }, finalParticipants);
}

/**
 * Returns the report name if the report is a group chat
 */
function getGroupChatName(participants?: SelectedParticipant[], shouldApplyLimit = false, report?: OnyxEntry<Report>, reportMetadataParam?: OnyxEntry<ReportMetadata>): string | undefined {
    // If we have a report always try to get the name from the report.
    if (report?.reportName) {
        return report.reportName;
    }

    const reportMetadata = reportMetadataParam ?? getReportMetadata(report?.reportID);

    const pendingMemberAccountIDs = new Set(
        reportMetadata?.pendingChatMembers?.filter((member) => member.pendingAction === CONST.RED_BRICK_ROAD_PENDING_ACTION.DELETE).map((member) => member.accountID),
    );
    let participantAccountIDs =
        participants?.map((participant) => participant.accountID) ??
        Object.keys(report?.participants ?? {})
            .map(Number)
            .filter((accountID) => !pendingMemberAccountIDs.has(accountID.toString()));
    const shouldAddEllipsis = participantAccountIDs.length > CONST.DISPLAY_PARTICIPANTS_LIMIT && shouldApplyLimit;
    if (shouldApplyLimit) {
        participantAccountIDs = participantAccountIDs.slice(0, CONST.DISPLAY_PARTICIPANTS_LIMIT);
    }
    const isMultipleParticipantReport = participantAccountIDs.length > 1;

    if (isMultipleParticipantReport) {
        return participantAccountIDs
            .map(
                (participantAccountID, index) =>
                    getDisplayNameForParticipant({accountID: participantAccountID, shouldUseShortForm: isMultipleParticipantReport}) || formatPhoneNumber(participants?.[index]?.login ?? ''),
            )
            .sort((first, second) => localeCompareLibs(first ?? '', second ?? ''))
            .filter(Boolean)
            .join(', ')
            .slice(0, CONST.REPORT_NAME_LIMIT)
            .concat(shouldAddEllipsis ? '...' : '');
    }

    return translateLocal('groupChat.defaultReportName', {displayName: getDisplayNameForParticipant({accountID: participantAccountIDs.at(0)})});
}

function getParticipants(reportID: string) {
    const report = getReportOrDraftReport(reportID);
    if (!report) {
        return {};
    }

    return report.participants;
}

function getParticipantIcon(accountID: number | undefined, personalDetails: OnyxInputOrEntry<PersonalDetailsList>, shouldUseShortForm = false): Icon {
    if (!accountID) {
        return {
            id: CONST.DEFAULT_NUMBER_ID,
            source: FallbackAvatar,
            type: CONST.ICON_TYPE_AVATAR,
            name: '',
        };
    }
    const details = personalDetails?.[accountID];
    const displayName = getDisplayNameOrDefault(details, '', shouldUseShortForm);

    return {
        id: accountID,
        source: details?.avatar ?? FallbackAvatar,
        type: CONST.ICON_TYPE_AVATAR,
        name: displayName,
        fallbackIcon: details?.fallbackIcon,
    };
}

/**
 * Helper function to get the icons for the invoice receiver. Only to be used in getIcons().
 */
function getInvoiceReceiverIcons(report: OnyxInputOrEntry<Report>, personalDetails: OnyxInputOrEntry<PersonalDetailsList>, invoiceReceiverPolicy: OnyxInputOrEntry<Policy>): Icon[] {
    if (report?.invoiceReceiver?.type === CONST.REPORT.INVOICE_RECEIVER_TYPE.INDIVIDUAL) {
        return getIconsForParticipants([report?.invoiceReceiver.accountID], personalDetails);
    }

    const receiverPolicyID = report?.invoiceReceiver?.policyID;

    // This will be fixed as part of https://github.com/Expensify/Expensify/issues/507850
    // eslint-disable-next-line deprecation/deprecation
    const receiverPolicy = invoiceReceiverPolicy ?? getPolicy(receiverPolicyID);
    if (!isEmptyObject(receiverPolicy)) {
        return [
            {
                source: receiverPolicy?.avatarURL ?? getDefaultWorkspaceAvatar(receiverPolicy.name),
                type: CONST.ICON_TYPE_WORKSPACE,
                name: receiverPolicy.name,
                id: receiverPolicyID,
            },
        ];
    }
    return [];
}

/**
 * Helper function to get the icons for an expense request. Only to be used in getIcons().
 */
function getIconsForExpenseRequest(report: OnyxInputOrEntry<Report>, personalDetails: OnyxInputOrEntry<PersonalDetailsList>, policy: OnyxInputOrEntry<Policy>): Icon[] {
    if (!report || !report?.parentReportID || !report?.parentReportActionID) {
        return [];
    }
    const parentReportAction = allReportActions?.[`${ONYXKEYS.COLLECTION.REPORT_ACTIONS}${report.parentReportID}`]?.[report.parentReportActionID];
    const workspaceIcon = getWorkspaceIcon(report, policy);
    const actorDetails = parentReportAction?.actorAccountID ? personalDetails?.[parentReportAction.actorAccountID] : undefined;
    const memberIcon = {
        source: actorDetails?.avatar ?? FallbackAvatar,
        id: parentReportAction?.actorAccountID,
        type: CONST.ICON_TYPE_AVATAR,
        name: actorDetails?.displayName ?? '',
        fallbackIcon: actorDetails?.fallbackIcon,
    };
    return [memberIcon, workspaceIcon];
}

/**
 * Helper function to get the icons for a chat thread. Only to be used in getIcons().
 */
function getIconsForChatThread(report: OnyxInputOrEntry<Report>, personalDetails: OnyxInputOrEntry<PersonalDetailsList>, policy: OnyxInputOrEntry<Policy>): Icon[] {
    if (!report || !report?.parentReportID || !report?.parentReportActionID) {
        return [];
    }
    const parentReportAction = allReportActions?.[`${ONYXKEYS.COLLECTION.REPORT_ACTIONS}${report.parentReportID}`]?.[report.parentReportActionID];
    const actorAccountID = getReportActionActorAccountID(parentReportAction, report as OnyxEntry<Report>, report as OnyxEntry<Report>);
    const actorDetails = actorAccountID ? personalDetails?.[actorAccountID] : undefined;
    const actorDisplayName = getDisplayNameOrDefault(actorDetails, '', false);
    const actorIcon = {
        id: actorAccountID,
        source: actorDetails?.avatar ?? FallbackAvatar,
        name: formatPhoneNumber(actorDisplayName),
        type: CONST.ICON_TYPE_AVATAR,
        fallbackIcon: actorDetails?.fallbackIcon,
    };

    if (isWorkspaceThread(report)) {
        const workspaceIcon = getWorkspaceIcon(report, policy);
        return [actorIcon, workspaceIcon];
    }
    return [actorIcon];
}

/**
 * Helper function to get the icons for a task report. Only to be used in getIcons().
 */
function getIconsForTaskReport(report: OnyxInputOrEntry<Report>, personalDetails: OnyxInputOrEntry<PersonalDetailsList>, policy: OnyxInputOrEntry<Policy>): Icon[] {
    const ownerIcon = getParticipantIcon(report?.ownerAccountID, personalDetails, true);
    if (report && isWorkspaceTaskReport(report)) {
        const workspaceIcon = getWorkspaceIcon(report, policy);
        return [ownerIcon, workspaceIcon];
    }
    return [ownerIcon];
}

/**
 * Helper function to get the icons for a domain room. Only to be used in getIcons().
 */
function getIconsForDomainRoom(report: OnyxInputOrEntry<Report>): Icon[] {
    const domainName = report?.reportName?.substring(1);
    const policyExpenseChatAvatarSource = getDefaultWorkspaceAvatar(domainName);
    const domainIcon: Icon = {
        source: policyExpenseChatAvatarSource,
        type: CONST.ICON_TYPE_WORKSPACE,
        name: domainName ?? '',
        id: report?.policyID,
    };
    return [domainIcon];
}

/**
 * Helper function to get the icons for a policy room. Only to be used in getIcons().
 */
function getIconsForPolicyRoom(
    report: OnyxInputOrEntry<Report>,
    personalDetails: OnyxInputOrEntry<PersonalDetailsList>,
    policy: OnyxInputOrEntry<Policy>,
    invoiceReceiverPolicy: OnyxInputOrEntry<Policy>,
): Icon[] {
    if (!report) {
        return [];
    }
    const icons = [getWorkspaceIcon(report, policy)];
    if (report && isInvoiceRoom(report)) {
        icons.push(...getInvoiceReceiverIcons(report, personalDetails, invoiceReceiverPolicy));
    }
    return icons;
}

/**
 * Helper function to get the icons for a policy expense chat. Only to be used in getIcons().
 */
function getIconsForPolicyExpenseChat(report: OnyxInputOrEntry<Report>, personalDetails: OnyxInputOrEntry<PersonalDetailsList>, policy: OnyxInputOrEntry<Policy>): Icon[] {
    if (!report) {
        return [];
    }
    const workspaceIcon = getWorkspaceIcon(report, policy);
    const memberIcon = getParticipantIcon(report?.ownerAccountID, personalDetails, true);
    return [workspaceIcon, memberIcon];
}

/**
 * Helper function to get the icons for an expense report. Only to be used in getIcons().
 */
function getIconsForExpenseReport(report: OnyxInputOrEntry<Report>, personalDetails: OnyxInputOrEntry<PersonalDetailsList>, policy: OnyxInputOrEntry<Policy>): Icon[] {
    if (!report) {
        return [];
    }
    const workspaceIcon = getWorkspaceIcon(report, policy);
    const memberIcon = getParticipantIcon(report?.ownerAccountID, personalDetails, true);
    return [memberIcon, workspaceIcon];
}

/**
 * Helper function to get the icons for an iou report. Only to be used in getIcons().
 */
function getIconsForIOUReport(report: OnyxInputOrEntry<Report>, personalDetails: OnyxInputOrEntry<PersonalDetailsList>): Icon[] {
    if (!report) {
        return [];
    }

    const managerDetails = report?.managerID ? personalDetails?.[report.managerID] : undefined;
    const ownerDetails = report?.ownerAccountID ? personalDetails?.[report.ownerAccountID] : undefined;
    const managerIcon = {
        source: managerDetails?.avatar ?? FallbackAvatar,
        id: report?.managerID,
        type: CONST.ICON_TYPE_AVATAR,
        name: managerDetails?.displayName ?? '',
        fallbackIcon: managerDetails?.fallbackIcon,
    };
    const ownerIcon = {
        id: report?.ownerAccountID,
        source: ownerDetails?.avatar ?? FallbackAvatar,
        type: CONST.ICON_TYPE_AVATAR,
        name: ownerDetails?.displayName ?? '',
        fallbackIcon: ownerDetails?.fallbackIcon,
    };
    const isManager = currentUserAccountID === report?.managerID;

    // For one transaction IOUs, display a simplified report icon
    if (isOneTransactionReport(report)) {
        return [ownerIcon];
    }

    return isManager ? [managerIcon, ownerIcon] : [ownerIcon, managerIcon];
}

/**
 * Helper function to get the icons for a group chat. Only to be used in getIcons().
 */
function getIconsForGroupChat(report: OnyxInputOrEntry<Report>): Icon[] {
    if (!report) {
        return [];
    }
    const groupChatIcon = {
        // eslint-disable-next-line @typescript-eslint/prefer-nullish-coalescing
        source: report.avatarUrl || getDefaultGroupAvatar(report.reportID),
        id: -1,
        type: CONST.ICON_TYPE_AVATAR,
        name: getGroupChatName(undefined, true, report),
    };
    return [groupChatIcon];
}

/**
 * Helper function to get the icons for an invoice report. Only to be used in getIcons().
 */
function getIconsForInvoiceReport(
    report: OnyxInputOrEntry<Report>,
    personalDetails: OnyxInputOrEntry<PersonalDetailsList>,
    policy: OnyxInputOrEntry<Policy>,
    invoiceReceiverPolicy: OnyxInputOrEntry<Policy>,
): Icon[] {
    if (!report) {
        return [];
    }
    const invoiceRoomReport = getReportOrDraftReport(report.chatReportID);
    const icons = [getWorkspaceIcon(invoiceRoomReport, policy)];

    if (invoiceRoomReport?.invoiceReceiver?.type === CONST.REPORT.INVOICE_RECEIVER_TYPE.INDIVIDUAL) {
        icons.push(...getIconsForParticipants([invoiceRoomReport?.invoiceReceiver.accountID], personalDetails));
        return icons;
    }

    const receiverPolicyID = invoiceRoomReport?.invoiceReceiver?.policyID;
    // This will be fixed as part of https://github.com/Expensify/Expensify/issues/507850
    // eslint-disable-next-line deprecation/deprecation
    const receiverPolicy = invoiceReceiverPolicy ?? getPolicy(receiverPolicyID);

    if (!isEmptyObject(receiverPolicy)) {
        icons.push({
            source: receiverPolicy?.avatarURL ?? getDefaultWorkspaceAvatar(receiverPolicy.name),
            type: CONST.ICON_TYPE_WORKSPACE,
            name: receiverPolicy.name,
            id: receiverPolicyID,
        });
    }

    return icons;
}

/**
 * Returns the appropriate icons for the given chat report using the stored personalDetails.
 * The Avatar sources can be URLs or Icon components according to the chat type.
 */
function getIcons(
    report: OnyxInputOrEntry<Report>,
    personalDetails: OnyxInputOrEntry<PersonalDetailsList> = allPersonalDetails,
    defaultIcon: AvatarSource | null = null,
    defaultName = '',
    defaultAccountID = -1,
    policy?: OnyxInputOrEntry<Policy>,
    invoiceReceiverPolicy?: OnyxInputOrEntry<Policy>,
    isReportArchived = false,
): Icon[] {
    if (isEmptyObject(report)) {
        return [
            {
                source: defaultIcon ?? FallbackAvatar,
                type: CONST.ICON_TYPE_AVATAR,
                name: defaultName,
                id: defaultAccountID,
            },
        ];
    }
    if (isExpenseRequest(report)) {
        return getIconsForExpenseRequest(report, personalDetails, policy);
    }
    if (isChatThread(report)) {
        return getIconsForChatThread(report, personalDetails, policy);
    }
    if (isTaskReport(report)) {
        return getIconsForTaskReport(report, personalDetails, policy);
    }
    if (isDomainRoom(report)) {
        return getIconsForDomainRoom(report);
    }
    if (isAdminRoom(report) || isAnnounceRoom(report) || isChatRoom(report) || (isArchivedNonExpenseReport(report, isReportArchived) && !chatIncludesConcierge(report))) {
        return getIconsForPolicyRoom(report, personalDetails, policy, invoiceReceiverPolicy);
    }
    if (isPolicyExpenseChat(report)) {
        return getIconsForPolicyExpenseChat(report, personalDetails, policy);
    }
    if (isExpenseReport(report)) {
        return getIconsForExpenseReport(report, personalDetails, policy);
    }
    if (isIOUReport(report)) {
        return getIconsForIOUReport(report, personalDetails);
    }
    if (isSelfDM(report)) {
        return getIconsForParticipants(currentUserAccountID ? [currentUserAccountID] : [], personalDetails);
    }
    if (isSystemChat(report)) {
        return getIconsForParticipants([CONST.ACCOUNT_ID.NOTIFICATIONS ?? 0], personalDetails);
    }
    if (isGroupChat(report)) {
        return getIconsForGroupChat(report);
    }
    if (isInvoiceReport(report)) {
        return getIconsForInvoiceReport(report, personalDetails, policy, invoiceReceiverPolicy);
    }
    if (isOneOnOneChat(report)) {
        const otherParticipantsAccountIDs = Object.keys(report.participants ?? {})
            .map(Number)
            .filter((accountID) => accountID !== currentUserAccountID);
        return getIconsForParticipants(otherParticipantsAccountIDs, personalDetails);
    }
    const participantAccountIDs = Object.keys(report.participants ?? {}).map(Number);
    return getIconsForParticipants(participantAccountIDs, personalDetails);
}

const getIconDisplayName = (icon: Icon, personalDetails: OnyxInputOrEntry<PersonalDetailsList>) =>
    icon.id ? (personalDetails?.[icon.id]?.displayName ?? personalDetails?.[icon.id]?.login ?? '') : '';

function sortIconsByName(icons: Icon[], personalDetails: OnyxInputOrEntry<PersonalDetailsList>, localeCompare: LocaleContextProps['localeCompare']) {
    return icons.sort((first, second) => {
        // First sort by displayName/login
        const displayNameLoginOrder = localeCompare(getIconDisplayName(first, personalDetails), getIconDisplayName(second, personalDetails));
        if (displayNameLoginOrder !== 0) {
            return displayNameLoginOrder;
        }

        // Then fallback on accountID as the final sorting criteria.
        // This will ensure that the order of avatars with same login/displayName
        // stay consistent across all users and devices
        return Number(first?.id) - Number(second?.id);
    });
}

function getDisplayNamesWithTooltips(
    personalDetailsList: PersonalDetails[] | PersonalDetailsList | OptionData[],
    shouldUseShortForm: boolean,
    localeCompare: LocaleContextProps['localeCompare'],
    shouldFallbackToHidden = true,
    shouldAddCurrentUserPostfix = false,
): DisplayNameWithTooltips {
    const personalDetailsListArray = Array.isArray(personalDetailsList) ? personalDetailsList : Object.values(personalDetailsList);

    return personalDetailsListArray
        .map((user) => {
            const accountID = Number(user?.accountID);
            // eslint-disable-next-line @typescript-eslint/prefer-nullish-coalescing
            const displayName = getDisplayNameForParticipant({accountID, shouldUseShortForm, shouldFallbackToHidden, shouldAddCurrentUserPostfix}) || user?.login || '';
            const avatar = user && 'avatar' in user ? user.avatar : undefined;

            let pronouns = user?.pronouns ?? undefined;
            if (pronouns?.startsWith(CONST.PRONOUNS.PREFIX)) {
                const pronounTranslationKey = pronouns.replace(CONST.PRONOUNS.PREFIX, '');
                pronouns = translateLocal(`pronouns.${pronounTranslationKey}` as TranslationPaths);
            }

            return {
                displayName,
                avatar,
                login: user?.login ?? '',
                accountID,
                pronouns,
            };
        })
        .sort((first, second) => {
            // First sort by displayName/login
            const displayNameLoginOrder = localeCompare(first.displayName, second.displayName);
            if (displayNameLoginOrder !== 0) {
                return displayNameLoginOrder;
            }

            // Then fallback on accountID as the final sorting criteria.
            return first.accountID - second.accountID;
        });
}

/**
 * Returns the the display names of the given user accountIDs
 */
function getUserDetailTooltipText(accountID: number, fallbackUserDisplayName = ''): string {
    const displayNameForParticipant = getDisplayNameForParticipant({accountID});
    return displayNameForParticipant || fallbackUserDisplayName;
}

/**
 * For a deleted parent report action within a chat report,
 * let us return the appropriate display message
 *
 * @param reportAction - The deleted report action of a chat report for which we need to return message.
 */
function getDeletedParentActionMessageForChatReport(reportAction: OnyxEntry<ReportAction>): string {
    // By default, let us display [Deleted message]
    let deletedMessageText = translateLocal('parentReportAction.deletedMessage');
    if (isCreatedTaskReportAction(reportAction)) {
        // For canceled task report, let us display [Deleted task]
        deletedMessageText = translateLocal('parentReportAction.deletedTask');
    }
    return deletedMessageText;
}

/**
 * Returns the preview message for `REIMBURSEMENT_QUEUED` action
 */
function getReimbursementQueuedActionMessage({
    reportAction,
    reportOrID,
    shouldUseShortDisplayName = true,
    reports,
    personalDetails,
}: {
    reportAction: OnyxEntry<ReportAction<typeof CONST.REPORT.ACTIONS.TYPE.REIMBURSEMENT_QUEUED>>;
    reportOrID: OnyxEntry<Report> | string | SearchReport;
    shouldUseShortDisplayName?: boolean;
    reports?: SearchReport[];
    personalDetails?: Partial<PersonalDetailsList>;
}): string {
    const report = typeof reportOrID === 'string' ? getReport(reportOrID, reports ?? allReports) : reportOrID;
    const submitterDisplayName = getDisplayNameForParticipant({accountID: report?.ownerAccountID, shouldUseShortForm: shouldUseShortDisplayName, personalDetailsData: personalDetails}) ?? '';
    const originalMessage = getOriginalMessage(reportAction);
    let messageKey: TranslationPaths;
    if (originalMessage?.paymentType === CONST.IOU.PAYMENT_TYPE.EXPENSIFY) {
        messageKey = 'iou.waitingOnEnabledWallet';
    } else {
        messageKey = 'iou.waitingOnBankAccount';
    }

    return translateLocal(messageKey, {submitterDisplayName});
}

/**
 * Returns the preview message for `REIMBURSEMENT_DEQUEUED` or `REIMBURSEMENT_ACH_CANCELED` action
 */
function getReimbursementDeQueuedOrCanceledActionMessage(
    reportAction: OnyxEntry<ReportAction<typeof CONST.REPORT.ACTIONS.TYPE.REIMBURSEMENT_DEQUEUED | typeof CONST.REPORT.ACTIONS.TYPE.REIMBURSEMENT_ACH_CANCELED>>,
    reportOrID: OnyxEntry<Report> | string | SearchReport,
    isLHNPreview = false,
): string {
    const report = typeof reportOrID === 'string' ? getReport(reportOrID, allReports) : reportOrID;
    const originalMessage = getOriginalMessage(reportAction);
    const amount = originalMessage?.amount;
    const currency = originalMessage?.currency;
    const formattedAmount = convertToDisplayString(amount, currency);
    if (originalMessage?.cancellationReason === CONST.REPORT.CANCEL_PAYMENT_REASONS.ADMIN || originalMessage?.cancellationReason === CONST.REPORT.CANCEL_PAYMENT_REASONS.USER) {
        const payerOrApproverName = report?.managerID === currentUserAccountID || !isLHNPreview ? '' : getDisplayNameForParticipant({accountID: report?.managerID, shouldUseShortForm: true});
        return translateLocal('iou.adminCanceledRequest', {manager: payerOrApproverName, amount: formattedAmount});
    }
    const submitterDisplayName = getDisplayNameForParticipant({accountID: report?.ownerAccountID, shouldUseShortForm: true}) ?? '';
    return translateLocal('iou.canceledRequest', {submitterDisplayName, amount: formattedAmount});
}

/**
 * Builds an optimistic REIMBURSEMENT_DEQUEUED report action with a randomly generated reportActionID.
 *
 */
function buildOptimisticChangeFieldAction(reportField: PolicyReportField, previousReportField: PolicyReportField): OptimisticChangeFieldAction {
    return {
        actionName: CONST.REPORT.ACTIONS.TYPE.CHANGE_FIELD,
        actorAccountID: currentUserAccountID,
        message: [
            {
                type: 'TEXT',
                style: 'strong',
                text: 'You',
            },
            {
                type: 'TEXT',
                style: 'normal',
                text: ` modified field '${reportField.name}'.`,
            },
            {
                type: 'TEXT',
                style: 'normal',
                text: ` New value is '${reportField.value}'`,
            },
            {
                type: 'TEXT',
                style: 'normal',
                text: ` (previously '${previousReportField.value}').`,
            },
        ],
        originalMessage: {
            fieldName: reportField.name,
            newType: reportField.type,
            newValue: reportField.value,
            oldType: previousReportField.type,
            oldValue: previousReportField.value,
        },
        person: [
            {
                style: 'strong',
                text: getCurrentUserDisplayNameOrEmail(),
                type: 'TEXT',
            },
        ],
        reportActionID: rand64(),
        created: DateUtils.getDBTime(),
        pendingAction: CONST.RED_BRICK_ROAD_PENDING_ACTION.ADD,
    };
}

/**
 * Builds an optimistic REIMBURSEMENT_DEQUEUED report action with a randomly generated reportActionID.
 *
 */
function buildOptimisticCancelPaymentReportAction(expenseReportID: string, amount: number, currency: string): OptimisticCancelPaymentReportAction {
    return {
        actionName: CONST.REPORT.ACTIONS.TYPE.REIMBURSEMENT_DEQUEUED,
        actorAccountID: currentUserAccountID,
        message: [
            {
                cancellationReason: CONST.REPORT.CANCEL_PAYMENT_REASONS.ADMIN,
                expenseReportID,
                type: CONST.REPORT.MESSAGE.TYPE.COMMENT,
                text: '',
                amount,
                currency,
            },
        ],
        originalMessage: {
            cancellationReason: CONST.REPORT.CANCEL_PAYMENT_REASONS.ADMIN,
            expenseReportID,
            amount,
            currency,
        },
        person: [
            {
                style: 'strong',
                text: getCurrentUserDisplayNameOrEmail(),
                type: 'TEXT',
            },
        ],
        reportActionID: rand64(),
        shouldShow: true,
        created: DateUtils.getDBTime(),
        pendingAction: CONST.RED_BRICK_ROAD_PENDING_ACTION.ADD,
    };
}

/**
 * Returns the last visible message for a given report after considering the given optimistic actions
 *
 * @param reportID - the report for which last visible message has to be fetched
 * @param [actionsToMerge] - the optimistic merge actions that needs to be considered while fetching last visible message

 */
function getLastVisibleMessage(reportID: string | undefined, actionsToMerge: ReportActions = {}, isReportArchived = false): LastVisibleMessage {
    const report = getReportOrDraftReport(reportID);
    const lastVisibleAction = getLastVisibleActionReportActionsUtils(reportID, canUserPerformWriteAction(report, isReportArchived), actionsToMerge);

    // For Chat Report with deleted parent actions, let us fetch the correct message
    if (isDeletedParentAction(lastVisibleAction) && !isEmptyObject(report) && isChatReport(report)) {
        const lastMessageText = getDeletedParentActionMessageForChatReport(lastVisibleAction);
        return {
            lastMessageText,
        };
    }

    // Fetch the last visible message for report represented by reportID and based on actions to merge.
    return getLastVisibleMessageReportActionsUtils(reportID, canUserPerformWriteAction(report), actionsToMerge);
}

/**
 * Checks if a report is waiting for the manager to complete an action.
 * Example: the assignee of an open task report or the manager of a processing expense report.
 *
 * @param [parentReportAction] - The parent report action of the report (Used to check if the task has been canceled)
 */
function isWaitingForAssigneeToCompleteAction(report: OnyxEntry<Report>, parentReportAction: OnyxEntry<ReportAction>): boolean {
    if (report?.hasOutstandingChildTask) {
        return true;
    }

    if (report?.hasParentAccess === false && isReportManager(report)) {
        if (isOpenTaskReport(report, parentReportAction)) {
            return true;
        }

        if (isProcessingReport(report) && isExpenseReport(report)) {
            return true;
        }
    }

    return false;
}

function isUnreadWithMention(reportOrOption: OnyxEntry<Report> | OptionData): boolean {
    if (!reportOrOption) {
        return false;
    }
    // lastMentionedTime and lastReadTime are both datetime strings and can be compared directly
    const lastMentionedTime = reportOrOption.lastMentionedTime ?? '';
    const lastReadTime = reportOrOption.lastReadTime ?? '';
    return !!('isUnreadWithMention' in reportOrOption && reportOrOption.isUnreadWithMention) || lastReadTime < lastMentionedTime;
}

type ReasonAndReportActionThatRequiresAttention = {
    reason: ValueOf<typeof CONST.REQUIRES_ATTENTION_REASONS>;
    reportAction?: OnyxEntry<ReportAction>;
};

function getReasonAndReportActionThatRequiresAttention(
    optionOrReport: OnyxEntry<Report> | OptionData,
    parentReportAction?: OnyxEntry<ReportAction>,
    isReportArchived = false,
): ReasonAndReportActionThatRequiresAttention | null {
    if (!optionOrReport) {
        return null;
    }

    const reportActions = getAllReportActions(optionOrReport.reportID);

    if (isJoinRequestInAdminRoom(optionOrReport)) {
        return {
            reason: CONST.REQUIRES_ATTENTION_REASONS.HAS_JOIN_REQUEST,
            reportAction: getActionableJoinRequestPendingReportAction(optionOrReport.reportID),
        };
    }

    if (isReportArchived) {
        return null;
    }

    if (isUnreadWithMention(optionOrReport)) {
        return {
            reason: CONST.REQUIRES_ATTENTION_REASONS.IS_UNREAD_WITH_MENTION,
        };
    }

    if (isWaitingForAssigneeToCompleteAction(optionOrReport, parentReportAction)) {
        return {
            reason: CONST.REQUIRES_ATTENTION_REASONS.IS_WAITING_FOR_ASSIGNEE_TO_COMPLETE_ACTION,
            reportAction: Object.values(reportActions).find((action) => action.childType === CONST.REPORT.TYPE.TASK),
        };
    }

    const iouReportActionToApproveOrPay = getIOUReportActionToApproveOrPay(optionOrReport, undefined);
    const iouReportID = getIOUReportIDFromReportActionPreview(iouReportActionToApproveOrPay);
    const transactions = getReportTransactions(iouReportID);
    const hasOnlyPendingTransactions = transactions.length > 0 && transactions.every((t) => isExpensifyCardTransaction(t) && isPending(t));

    // Has a child report that is awaiting action (e.g. approve, pay, add bank account) from current user
    // This will be fixed as part of https://github.com/Expensify/Expensify/issues/507850
    // eslint-disable-next-line deprecation/deprecation
    const policy = getPolicy(optionOrReport.policyID);
    if (
        (optionOrReport.hasOutstandingChildRequest === true || iouReportActionToApproveOrPay?.reportActionID) &&
        (policy?.reimbursementChoice !== CONST.POLICY.REIMBURSEMENT_CHOICES.REIMBURSEMENT_NO || !hasOnlyPendingTransactions)
    ) {
        return {
            reason: CONST.REQUIRES_ATTENTION_REASONS.HAS_CHILD_REPORT_AWAITING_ACTION,
            reportAction: iouReportActionToApproveOrPay,
        };
    }

    if (hasMissingInvoiceBankAccount(optionOrReport.reportID) && !isSettled(optionOrReport.reportID)) {
        return {
            reason: CONST.REQUIRES_ATTENTION_REASONS.HAS_MISSING_INVOICE_BANK_ACCOUNT,
        };
    }

    if (isInvoiceRoom(optionOrReport)) {
        const reportAction = Object.values(reportActions).find(
            (action) =>
                action.actionName === CONST.REPORT.ACTIONS.TYPE.REPORT_PREVIEW &&
                action.childReportID &&
                hasMissingInvoiceBankAccount(action.childReportID) &&
                !isSettled(action.childReportID),
        );

        return reportAction
            ? {
                  reason: CONST.REQUIRES_ATTENTION_REASONS.HAS_MISSING_INVOICE_BANK_ACCOUNT,
                  reportAction,
              }
            : null;
    }

    return null;
}

/**
 * Determines if the option requires action from the current user. This can happen when it:
 *  - is unread and the user was mentioned in one of the unread comments
 *  - is for an outstanding task waiting on the user
 *  - has an outstanding child expense that is waiting for an action from the current user (e.g. pay, approve, add bank account)
 *  - is either the system or concierge chat, the user free trial has ended and it didn't add a payment card yet
 *
 * @param option (report or optionItem)
 * @param parentReportAction (the report action the current report is a thread of)
 */
function requiresAttentionFromCurrentUser(optionOrReport: OnyxEntry<Report> | OptionData, parentReportAction?: OnyxEntry<ReportAction>, isReportArchived = false) {
    return !!getReasonAndReportActionThatRequiresAttention(optionOrReport, parentReportAction, isReportArchived);
}

/**
 * Checks if the report contains at least one Non-Reimbursable transaction
 */
function hasNonReimbursableTransactions(iouReportID: string | undefined, reportsTransactionsParam: Record<string, Transaction[]> = reportsTransactions): boolean {
    const transactions = getReportTransactions(iouReportID, reportsTransactionsParam);
    return transactions.filter((transaction) => transaction.reimbursable === false).length > 0;
}

function getMoneyRequestSpendBreakdown(report: OnyxInputOrEntry<Report>, searchReports?: SearchReport[]): SpendBreakdown {
    const reports = searchReports ?? allReports;
    let moneyRequestReport: OnyxEntry<Report>;
    if (report && (isMoneyRequestReport(report, searchReports) || isInvoiceReport(report))) {
        moneyRequestReport = report;
    }
    if (reports && report?.iouReportID) {
        moneyRequestReport = getReport(report.iouReportID, allReports);
    }
    if (moneyRequestReport) {
        let nonReimbursableSpend = moneyRequestReport.nonReimbursableTotal ?? 0;
        let totalSpend = moneyRequestReport.total ?? 0;

        if (nonReimbursableSpend + totalSpend !== 0) {
            // There is a possibility that if the Expense report has a negative total.
            // This is because there are instances where you can get a credit back on your card,
            // or you enter a negative expense to "offset" future expenses
            nonReimbursableSpend = isExpenseReport(moneyRequestReport) ? nonReimbursableSpend * -1 : Math.abs(nonReimbursableSpend);
            totalSpend = isExpenseReport(moneyRequestReport) ? totalSpend * -1 : Math.abs(totalSpend);

            const totalDisplaySpend = totalSpend;
            const reimbursableSpend = totalDisplaySpend - nonReimbursableSpend;

            return {
                nonReimbursableSpend,
                reimbursableSpend,
                totalDisplaySpend,
            };
        }
    }
    return {
        nonReimbursableSpend: 0,
        reimbursableSpend: 0,
        totalDisplaySpend: 0,
    };
}

/**
 * Get the title for a policy expense chat
 */
function getPolicyExpenseChatName({report, personalDetailsList}: {report: OnyxEntry<Report>; personalDetailsList?: Partial<PersonalDetailsList>}): string | undefined {
    const ownerAccountID = report?.ownerAccountID;
    const personalDetails = ownerAccountID ? personalDetailsList?.[ownerAccountID] : undefined;
    const login = personalDetails ? personalDetails.login : null;
    // eslint-disable-next-line @typescript-eslint/prefer-nullish-coalescing
    const reportOwnerDisplayName = getDisplayNameForParticipant({accountID: ownerAccountID, shouldRemoveDomain: true}) || login;

    if (reportOwnerDisplayName) {
        return translateLocal('workspace.common.policyExpenseChatName', {displayName: reportOwnerDisplayName});
    }

    return report?.reportName;
}

function getArchiveReason(reportActions: OnyxEntry<ReportActions>): ValueOf<typeof CONST.REPORT.ARCHIVE_REASON> | undefined {
    const lastClosedReportAction = getLastClosedReportAction(reportActions);

    if (!lastClosedReportAction) {
        return undefined;
    }

    return isClosedAction(lastClosedReportAction) ? getOriginalMessage(lastClosedReportAction)?.reason : CONST.REPORT.ARCHIVE_REASON.DEFAULT;
}

/**
 * Given a report field, check if the field is for the report title.
 */
function isReportFieldOfTypeTitle(reportField: OnyxEntry<PolicyReportField>): boolean {
    return reportField?.fieldID === CONST.REPORT_FIELD_TITLE_FIELD_ID;
}

/**
 * Check if Report has any held expenses
 */
function isHoldCreator(transaction: OnyxEntry<Transaction>, reportID: string | undefined): boolean {
    const holdReportAction = getReportAction(reportID, `${transaction?.comment?.hold ?? ''}`);
    return isActionCreator(holdReportAction);
}

/**
 * Given a report field, check if the field can be edited or not.
 * For title fields, its considered disabled if `deletable` prop is `true` (https://github.com/Expensify/App/issues/35043#issuecomment-1911275433)
 * For non title fields, its considered disabled if:
 * 1. The user is not admin of the report
 * 2. Report is settled or it is closed
 */
function isReportFieldDisabled(report: OnyxEntry<Report>, reportField: OnyxEntry<PolicyReportField>, policy: OnyxEntry<Policy>): boolean {
    if (isInvoiceReport(report)) {
        return true;
    }
    const isReportSettled = isSettled(report?.reportID);
    const isReportClosed = isClosedReport(report);
    const isTitleField = isReportFieldOfTypeTitle(reportField);
    const isAdmin = isPolicyAdmin(report?.policyID, {[`${ONYXKEYS.COLLECTION.POLICY}${policy?.id}`]: policy});
    const isApproved = isReportApproved({report});
    if (!isAdmin && (isReportSettled || isReportClosed || isApproved)) {
        return true;
    }

    if (isTitleField) {
        return !reportField?.deletable;
    }

    return false;
}

/**
 * Given a set of report fields, return the field that refers to title
 */
function getTitleReportField(reportFields: Record<string, PolicyReportField>) {
    return Object.values(reportFields).find((field) => isReportFieldOfTypeTitle(field));
}

/**
 * Get the key for a report field
 */
function getReportFieldKey(reportFieldId: string | undefined) {
    if (!reportFieldId) {
        return '';
    }

    // We don't need to add `expensify_` prefix to the title field key, because backend stored title under a unique key `text_title`,
    // and all the other report field keys are stored under `expensify_FIELD_ID`.
    if (reportFieldId === CONST.REPORT_FIELD_TITLE_FIELD_ID) {
        return reportFieldId;
    }

    return `expensify_${reportFieldId}`;
}

/**
 * Get the report fields attached to the policy given policyID
 */
function getReportFieldsByPolicyID(policyID: string | undefined): Record<string, PolicyReportField> {
    if (!policyID) {
        return {};
    }

    const policyReportFields = Object.entries(allPolicies ?? {}).find(([key]) => key.replace(ONYXKEYS.COLLECTION.POLICY, '') === policyID);
    const fieldList = policyReportFields?.[1]?.fieldList;

    if (!policyReportFields || !fieldList) {
        return {};
    }

    return fieldList;
}

/**
 * Get the report fields that we should display a MoneyReportView gets opened
 */

function getAvailableReportFields(report: OnyxEntry<Report>, policyReportFields: PolicyReportField[]): PolicyReportField[] {
    // Get the report fields that are attached to a report. These will persist even if a field is deleted from the policy.
    const reportFields = Object.values(report?.fieldList ?? {});
    const reportIsSettled = isSettled(report?.reportID);

    // If the report is settled, we don't want to show any new field that gets added to the policy.
    if (reportIsSettled) {
        return reportFields;
    }

    // If the report is unsettled, we want to merge the new fields that get added to the policy with the fields that
    // are attached to the report.
    const mergedFieldIds = Array.from(new Set([...policyReportFields.map(({fieldID}) => fieldID), ...reportFields.map(({fieldID}) => fieldID)]));

    const fields = mergedFieldIds.map((id) => {
        const field = report?.fieldList?.[getReportFieldKey(id)];

        if (field) {
            return field;
        }

        const policyReportField = policyReportFields.find(({fieldID}) => fieldID === id);

        if (policyReportField) {
            return policyReportField;
        }

        return null;
    });

    return fields.filter(Boolean) as PolicyReportField[];
}

/**
 * Get the title for an IOU or expense chat which will be showing the payer and the amount
 */
function getMoneyRequestReportName({
    report,
    policy,
    invoiceReceiverPolicy,
}: {
    report: OnyxEntry<Report>;
    policy?: OnyxEntry<Policy> | SearchPolicy;
    invoiceReceiverPolicy?: OnyxEntry<Policy> | SearchPolicy;
}): string {
    if (report?.reportName && isExpenseReport(report)) {
        return report.reportName;
    }

    const moneyRequestTotal = getMoneyRequestSpendBreakdown(report).totalDisplaySpend;
    const formattedAmount = convertToDisplayString(moneyRequestTotal, report?.currency);

    let payerOrApproverName;
    if (isExpenseReport(report)) {
        const parentReport = getParentReport(report);
        payerOrApproverName = getPolicyName({report: parentReport ?? report, policy});
    } else if (isInvoiceReport(report)) {
        const chatReport = getReportOrDraftReport(report?.chatReportID);
        payerOrApproverName = getInvoicePayerName(chatReport, invoiceReceiverPolicy);
    } else {
        payerOrApproverName = getDisplayNameForParticipant({accountID: report?.managerID}) ?? '';
    }

    const payerPaidAmountMessage = translateLocal('iou.payerPaidAmount', {
        payer: payerOrApproverName,
        amount: formattedAmount,
    });

    if (isReportApproved({report})) {
        return translateLocal('iou.managerApprovedAmount', {
            manager: payerOrApproverName,
            amount: formattedAmount,
        });
    }

    if (report?.isWaitingOnBankAccount) {
        return `${payerPaidAmountMessage} ${CONST.DOT_SEPARATOR} ${translateLocal('iou.pending')}`;
    }

    if (!isSettled(report?.reportID) && hasNonReimbursableTransactions(report?.reportID)) {
        payerOrApproverName = getDisplayNameForParticipant({accountID: report?.ownerAccountID}) ?? '';
        return translateLocal('iou.payerSpentAmount', {payer: payerOrApproverName, amount: formattedAmount});
    }

    if (isProcessingReport(report) || isOpenExpenseReport(report) || isOpenInvoiceReport(report) || moneyRequestTotal === 0) {
        return translateLocal('iou.payerOwesAmount', {payer: payerOrApproverName, amount: formattedAmount});
    }

    return payerPaidAmountMessage;
}

/**
 * Gets transaction created, amount, currency, comment, and waypoints (for distance expense)
 * into a flat object. Used for displaying transactions and sending them in API commands
 */

function getTransactionDetails(
    transaction: OnyxInputOrEntry<Transaction>,
    createdDateFormat: string = CONST.DATE.FNS_FORMAT_STRING,
    policy: OnyxEntry<Policy> = undefined,
): TransactionDetails | undefined {
    if (!transaction) {
        return;
    }
    const report = getReportOrDraftReport(transaction?.reportID);
    return {
        created: getFormattedCreated(transaction, createdDateFormat),
        amount: getTransactionAmount(transaction, !isEmptyObject(report) && isExpenseReport(report), transaction?.reportID === CONST.REPORT.UNREPORTED_REPORT_ID),
        attendees: getAttendees(transaction),
        taxAmount: getTaxAmount(transaction, !isEmptyObject(report) && isExpenseReport(report)),
        taxCode: getTaxCode(transaction),
        currency: getCurrency(transaction),
        comment: getDescription(transaction),
        merchant: getMerchant(transaction, policy),
        waypoints: getWaypoints(transaction),
        customUnitRateID: getRateID(transaction),
        category: getCategory(transaction),
        reimbursable: getReimbursable(transaction),
        billable: getBillable(transaction),
        tag: getTag(transaction),
        mccGroup: getMCCGroup(transaction),
        cardID: getCardID(transaction),
        cardName: getCardName(transaction),
        originalAmount: getOriginalAmount(transaction),
        originalCurrency: getOriginalCurrency(transaction),
        postedDate: getFormattedPostedDate(transaction),
    };
}

function getTransactionCommentObject(transaction: OnyxEntry<Transaction>): Comment {
    return {
        ...transaction?.comment,
        comment: Parser.htmlToMarkdown(transaction?.comment?.comment ?? ''),
        waypoints: getWaypoints(transaction),
    };
}

function isWorkspacePayer(memberLogin: string, policy: OnyxEntry<Policy>): boolean {
    const isAdmin = policy?.employeeList?.[memberLogin]?.role === CONST.POLICY.ROLE.ADMIN;
    if (isPaidGroupPolicyPolicyUtils(policy)) {
        if (policy?.reimbursementChoice === CONST.POLICY.REIMBURSEMENT_CHOICES.REIMBURSEMENT_YES) {
            // If we get here without a reimburser only admin is the payer.
            if (!policy?.achAccount?.reimburser) {
                return isAdmin;
            }

            // If we are the reimburser then we are the payer.
            const isReimburser = memberLogin === policy?.achAccount?.reimburser;
            return isReimburser;
        }
        if (policy?.reimbursementChoice === CONST.POLICY.REIMBURSEMENT_CHOICES.REIMBURSEMENT_MANUAL) {
            return isAdmin;
        }
        return false;
    }
    return false;
}

/**
 * Can only edit if:
 *
 * - in case of IOU report
 *    - the current user is the requestor and is not settled yet
 * - in case of expense report
 *    - the current user is the requestor and is not settled yet
 *    - the current user is the manager of the report
 *    - or the current user is an admin on the policy the expense report is tied to
 *
 *    This is used in conjunction with canEditRestrictedField to control editing of specific fields like amount, currency, created, receipt, and distance.
 *    On its own, it only controls allowing/disallowing navigating to the editing pages or showing/hiding the 'Edit' icon on report actions
 */
function canEditMoneyRequest(
    reportAction: OnyxInputOrEntry<ReportAction<typeof CONST.REPORT.ACTIONS.TYPE.IOU>>,
    linkedTransaction?: OnyxEntry<Transaction>,
    isChatReportArchived = false,
): boolean {
    const isDeleted = isDeletedAction(reportAction);

    if (isDeleted) {
        return false;
    }

    const allowedReportActionType: Array<ValueOf<typeof CONST.IOU.REPORT_ACTION_TYPE>> = [CONST.IOU.REPORT_ACTION_TYPE.TRACK, CONST.IOU.REPORT_ACTION_TYPE.CREATE];
    const originalMessage = getOriginalMessage(reportAction);
    const actionType = originalMessage?.type;

    if (!actionType || !(allowedReportActionType.includes(actionType) || (actionType === CONST.IOU.REPORT_ACTION_TYPE.PAY && !!originalMessage.IOUDetails))) {
        return false;
    }

    const transaction = linkedTransaction ?? getLinkedTransaction(reportAction ?? undefined);

    // In case the transaction is failed to be created, we should disable editing the money request
    if (!transaction?.transactionID || (transaction?.pendingAction === CONST.RED_BRICK_ROAD_PENDING_ACTION.ADD && !isEmptyObject(transaction.errors))) {
        return false;
    }

    const moneyRequestReportID = originalMessage?.IOUReportID;

    if (!moneyRequestReportID) {
        return actionType === CONST.IOU.REPORT_ACTION_TYPE.TRACK;
    }

    const moneyRequestReport = getReportOrDraftReport(String(moneyRequestReportID));
    const isRequestor = currentUserAccountID === reportAction?.actorAccountID;

    const isSubmitted = isProcessingReport(moneyRequestReport);
    if (isIOUReport(moneyRequestReport)) {
        return isSubmitted && isRequestor;
    }
    // This will be fixed as part of https://github.com/Expensify/Expensify/issues/507850
    // eslint-disable-next-line deprecation/deprecation
    const policy = getPolicy(moneyRequestReport?.policyID);
    const isAdmin = policy?.role === CONST.POLICY.ROLE.ADMIN;
    const isManager = currentUserAccountID === moneyRequestReport?.managerID;

    if (isInvoiceReport(moneyRequestReport) && (isManager || isChatReportArchived)) {
        return false;
    }

    // Admin & managers can always edit coding fields such as tag, category, billable, etc.
    if (isAdmin || isManager) {
        return true;
    }

    if (policy?.type === CONST.POLICY.TYPE.CORPORATE && moneyRequestReport && isSubmitted && isCurrentUserSubmitter(moneyRequestReport)) {
        const isForwarded = getSubmitToAccountID(policy, moneyRequestReport) !== moneyRequestReport.managerID;
        return !isForwarded;
    }

    return !isReportApproved({report: moneyRequestReport}) && !isSettled(moneyRequestReport?.reportID) && !isClosedReport(moneyRequestReport) && isRequestor;
}

function getNextApproverAccountID(report: OnyxEntry<Report>, isUnapproved = false) {
    // This will be fixed as part of https://github.com/Expensify/Expensify/issues/507850
    // eslint-disable-next-line deprecation/deprecation
    const policy = getPolicy(report?.policyID);
    const approvalChain = getApprovalChain(policy, report);
    const submitToAccountID = getSubmitToAccountID(policy, report);

    if (isUnapproved) {
        if (approvalChain.includes(currentUserEmail ?? '')) {
            return currentUserAccountID;
        }

        return report?.managerID;
    }

    if (approvalChain.length === 0) {
        return submitToAccountID;
    }

    const nextApproverEmail = approvalChain.length === 1 ? approvalChain.at(0) : approvalChain.at(approvalChain.indexOf(currentUserEmail ?? '') + 1);
    if (!nextApproverEmail) {
        return submitToAccountID;
    }

    return getAccountIDsByLogins([nextApproverEmail]).at(0);
}

function canEditReportPolicy(report: OnyxEntry<Report>, reportPolicy: OnyxEntry<Policy>): boolean {
    const isAdmin = isPolicyAdminPolicyUtils(reportPolicy);
    const isManager = isReportManager(report);
    const isSubmitter = isReportOwner(report);
    const isReportAuditor = isAuditor(report);
    const isIOUType = isIOUReport(report);
    const isInvoiceType = isInvoiceReport(report);
    const isExpenseType = isExpenseReport(report);
    const isOpen = isOpenReport(report);
    const isSubmitted = isProcessingReport(report);
    const isReimbursed = isReportManuallyReimbursed(report);

    if (isIOUType) {
        return isOpen || isSubmitted || isReimbursed;
    }

    if (isInvoiceType) {
        return isOpen && !isReportAuditor;
    }

    if (isExpenseType) {
        if (isOpen) {
            return isSubmitter || isAdmin;
        }

        if (isSubmitted) {
            return (isSubmitter && isAwaitingFirstLevelApproval(report)) || isManager || isAdmin;
        }

        return isManager || isAdmin;
    }

    return false;
}

/**
 * Checks if the current user can edit the provided property of an expense
 *
 */
function canEditFieldOfMoneyRequest(
    reportAction: OnyxInputOrEntry<ReportAction>,
    fieldToEdit: ValueOf<typeof CONST.EDIT_REQUEST_FIELD>,
    isDeleteAction?: boolean,
    isChatReportArchived = false,
    outstandingReportsByPolicyID?: OutstandingReportsByPolicyIDDerivedValue,
): boolean {
    // A list of fields that cannot be edited by anyone, once an expense has been settled
    const restrictedFields: string[] = [
        CONST.EDIT_REQUEST_FIELD.AMOUNT,
        CONST.EDIT_REQUEST_FIELD.CURRENCY,
        CONST.EDIT_REQUEST_FIELD.MERCHANT,
        CONST.EDIT_REQUEST_FIELD.DATE,
        CONST.EDIT_REQUEST_FIELD.RECEIPT,
        CONST.EDIT_REQUEST_FIELD.DISTANCE,
        CONST.EDIT_REQUEST_FIELD.DISTANCE_RATE,
        CONST.EDIT_REQUEST_FIELD.REIMBURSABLE,
        CONST.EDIT_REQUEST_FIELD.REPORT,
    ];

    if (!isMoneyRequestAction(reportAction) || !canEditMoneyRequest(reportAction, undefined, isChatReportArchived)) {
        return false;
    }

    // If we're editing fields such as category, tag, description, etc. the check above should be enough for handling the permission
    if (!restrictedFields.includes(fieldToEdit)) {
        return true;
    }

    const iouMessage = getOriginalMessage(reportAction);
    const moneyRequestReport = iouMessage?.IOUReportID ? (getReport(iouMessage?.IOUReportID, allReports) ?? ({} as Report)) : ({} as Report);
    const transaction = allTransactions?.[`${ONYXKEYS.COLLECTION.TRANSACTION}${iouMessage?.IOUTransactionID}`] ?? ({} as Transaction);

    if (isSettled(String(moneyRequestReport.reportID)) || isReportIDApproved(String(moneyRequestReport.reportID))) {
        return false;
    }

    if (
        (fieldToEdit === CONST.EDIT_REQUEST_FIELD.AMOUNT || fieldToEdit === CONST.EDIT_REQUEST_FIELD.CURRENCY || fieldToEdit === CONST.EDIT_REQUEST_FIELD.DATE) &&
        isCardTransactionTransactionUtils(transaction)
    ) {
        return false;
    }

    if (fieldToEdit === CONST.EDIT_REQUEST_FIELD.REIMBURSABLE && isClosedReport(moneyRequestReport)) {
        return false;
    }

    // This will be fixed as part of https://github.com/Expensify/Expensify/issues/507850
    // eslint-disable-next-line deprecation/deprecation
    const policy = getPolicy(moneyRequestReport?.policyID);
    const isAdmin = isExpenseReport(moneyRequestReport) && policy?.role === CONST.POLICY.ROLE.ADMIN;
    const isManager = isExpenseReport(moneyRequestReport) && currentUserAccountID === moneyRequestReport?.managerID;
    const isRequestor = currentUserAccountID === reportAction?.actorAccountID;

    if (fieldToEdit === CONST.EDIT_REQUEST_FIELD.REIMBURSABLE) {
        return isAdmin || isManager || isRequestor;
    }

    if ((fieldToEdit === CONST.EDIT_REQUEST_FIELD.AMOUNT || fieldToEdit === CONST.EDIT_REQUEST_FIELD.CURRENCY) && isDistanceRequest(transaction)) {
        return isAdmin || isManager;
    }

    if (
        (fieldToEdit === CONST.EDIT_REQUEST_FIELD.AMOUNT || fieldToEdit === CONST.EDIT_REQUEST_FIELD.CURRENCY || fieldToEdit === CONST.EDIT_REQUEST_FIELD.MERCHANT) &&
        isPerDiemRequest(transaction)
    ) {
        return false;
    }

    if (fieldToEdit === CONST.EDIT_REQUEST_FIELD.RECEIPT) {
        return (
            !isInvoiceReport(moneyRequestReport) &&
            !isReceiptBeingScanned(transaction) &&
            !isPerDiemRequest(transaction) &&
            (!isDistanceRequest(transaction) || isManualDistanceRequest(transaction)) &&
            (isAdmin || isManager || isRequestor) &&
            (isDeleteAction ? isRequestor : true)
        );
    }

    if (fieldToEdit === CONST.EDIT_REQUEST_FIELD.DISTANCE_RATE) {
        // The distance rate can be modified only on the distance expense reports
        return isExpenseReport(moneyRequestReport) && isDistanceRequest(transaction);
    }

    if (fieldToEdit === CONST.EDIT_REQUEST_FIELD.REPORT) {
        // Unreported transaction from OldDot can have the reportID as an empty string
        const isUnreportedExpense = !transaction?.reportID || transaction?.reportID === CONST.REPORT.UNREPORTED_REPORT_ID;

        if (!isReportOutstanding(moneyRequestReport, moneyRequestReport.policyID) && !isUnreportedExpense) {
            return false;
        }

        const isRequestIOU = isIOUReport(moneyRequestReport);
        if (isRequestIOU) {
            return false;
        }
        const isOwner = moneyRequestReport?.ownerAccountID === currentUserAccountID;

        if (isInvoiceReport(moneyRequestReport) && !isUnreportedExpense) {
            return (
                getOutstandingReportsForUser(
                    moneyRequestReport?.policyID,
                    moneyRequestReport?.ownerAccountID,
                    outstandingReportsByPolicyID?.[moneyRequestReport?.policyID ?? CONST.DEFAULT_NUMBER_ID] ?? {},
                ).length > 0
            );
        }
        const isSubmitter = isCurrentUserSubmitter(moneyRequestReport);

        // If the report is Open, then only submitters, admins can move expenses
        const isOpen = isOpenExpenseReport(moneyRequestReport);
        if (!isUnreportedExpense && isOpen && !isSubmitter && !isAdmin) {
            return false;
        }

        return isUnreportedExpense
            ? Object.values(allPolicies ?? {}).flatMap((currentPolicy) =>
                  getOutstandingReportsForUser(currentPolicy?.id, currentUserAccountID, outstandingReportsByPolicyID?.[currentPolicy?.id ?? CONST.DEFAULT_NUMBER_ID] ?? {}),
              ).length > 0
            : Object.values(allPolicies ?? {}).flatMap((currentPolicy) =>
                  getOutstandingReportsForUser(currentPolicy?.id, moneyRequestReport?.ownerAccountID, outstandingReportsByPolicyID?.[currentPolicy?.id ?? CONST.DEFAULT_NUMBER_ID] ?? {}),
              ).length > 1 ||
                  (isOwner && isReportOutstanding(moneyRequestReport, moneyRequestReport.policyID));
    }

    return true;
}

/**
 * Can only edit if:
 *
 * - It was written by the current user
 * - It's an ADD_COMMENT that is not an attachment
 * - It's an expense where conditions for modifications are defined in canEditMoneyRequest method
 * - It's not pending deletion
 */
function canEditReportAction(reportAction: OnyxInputOrEntry<ReportAction>): boolean {
    const isCommentOrIOU = reportAction?.actionName === CONST.REPORT.ACTIONS.TYPE.ADD_COMMENT || reportAction?.actionName === CONST.REPORT.ACTIONS.TYPE.IOU;
    const message = reportAction ? getReportActionMessageReportUtils(reportAction) : undefined;

    return !!(
        reportAction?.actorAccountID === currentUserAccountID &&
        isCommentOrIOU &&
        (!isMoneyRequestAction(reportAction) || canEditMoneyRequest(reportAction)) && // Returns true for non-IOU actions
        !isReportMessageAttachment(message) &&
        ((!reportAction.isAttachmentWithText && !reportAction.isAttachmentOnly) || !reportAction.isOptimisticAction) &&
        !isDeletedAction(reportAction) &&
        !isCreatedTaskReportAction(reportAction) &&
        reportAction?.pendingAction !== CONST.RED_BRICK_ROAD_PENDING_ACTION.DELETE
    );
}

/**
 * This function is needed due to the fact that when we first create an empty report, its preview action has an actorAccountID of '0'.
 * This is not the case when the report is automatically created by adding expenses to the chat where no open report is available.
 * Can be simplified by comparing actorAccountID to accountID when mentioned issue is no longer a thing on a BE side.
 */
function isActionOrReportPreviewOwner(report: Report) {
    const parentAction = getReportAction(report.parentReportID, report.parentReportActionID);
    const {accountID} = currentUserPersonalDetails ?? {};
    const {actorAccountID, actionName, childOwnerAccountID} = parentAction ?? {};
    if (typeof accountID === 'number' && typeof actorAccountID === 'number' && accountID === actorAccountID) {
        return true;
    }
    return actionName === CONST.REPORT.ACTIONS.TYPE.REPORT_PREVIEW && childOwnerAccountID === accountID;
}

function canHoldUnholdReportAction(reportAction: OnyxInputOrEntry<ReportAction>): {canHoldRequest: boolean; canUnholdRequest: boolean} {
    if (!isMoneyRequestAction(reportAction)) {
        return {canHoldRequest: false, canUnholdRequest: false};
    }

    const moneyRequestReportID = getOriginalMessage(reportAction)?.IOUReportID;
    const moneyRequestReport = getReportOrDraftReport(String(moneyRequestReportID));

    if (!moneyRequestReportID || !moneyRequestReport) {
        return {canHoldRequest: false, canUnholdRequest: false};
    }

    if (isInvoiceReport(moneyRequestReport)) {
        return {
            canHoldRequest: false,
            canUnholdRequest: false,
        };
    }

    const isRequestSettled = isSettled(moneyRequestReport?.reportID);
    const isApproved = isReportApproved({report: moneyRequestReport});
    const transactionID = moneyRequestReport ? getOriginalMessage(reportAction)?.IOUTransactionID : undefined;
    const transaction = allTransactions?.[`${ONYXKEYS.COLLECTION.TRANSACTION}${transactionID}`] ?? ({} as Transaction);

    const parentReportAction = isThread(moneyRequestReport)
        ? allReportActions?.[`${ONYXKEYS.COLLECTION.REPORT_ACTIONS}${moneyRequestReport.parentReportID}`]?.[moneyRequestReport.parentReportActionID]
        : undefined;

    const isRequestIOU = isIOUReport(moneyRequestReport);
    const isHoldActionCreator = isHoldCreator(transaction, reportAction.childReportID);

    const isTrackExpenseMoneyReport = isTrackExpenseReport(moneyRequestReport);
    const isActionOwner = isActionOrReportPreviewOwner(moneyRequestReport);
    const isApprover = isMoneyRequestReport(moneyRequestReport) && moneyRequestReport?.managerID !== null && currentUserPersonalDetails?.accountID === moneyRequestReport?.managerID;
    const isAdmin = isPolicyAdmin(moneyRequestReport.policyID, allPolicies);
    const isOnHold = isOnHoldTransactionUtils(transaction);
    const isClosed = isClosedReport(moneyRequestReport);

    const isSubmitted = isProcessingReport(moneyRequestReport);
    const canModifyStatus = !isTrackExpenseMoneyReport && (isAdmin || isActionOwner || isApprover);
    const canModifyUnholdStatus = !isTrackExpenseMoneyReport && (isAdmin || (isActionOwner && isHoldActionCreator) || isApprover);
    const isDeletedParentActionLocal = isEmptyObject(parentReportAction) || isDeletedAction(parentReportAction);

    const canHoldOrUnholdRequest = !isRequestSettled && !isApproved && !isDeletedParentActionLocal && !isClosed && !isDeletedParentAction(reportAction);
    const canHoldRequest = canHoldOrUnholdRequest && !isOnHold && (isRequestIOU || canModifyStatus) && !isScanning(transaction) && (isSubmitted || isActionOwner);
    const canUnholdRequest = !!(canHoldOrUnholdRequest && isOnHold && (isRequestIOU ? isHoldActionCreator : canModifyUnholdStatus));

    return {canHoldRequest, canUnholdRequest};
}

const changeMoneyRequestHoldStatus = (reportAction: OnyxEntry<ReportAction>): void => {
    if (!isMoneyRequestAction(reportAction)) {
        return;
    }
    const moneyRequestReportID = getOriginalMessage(reportAction)?.IOUReportID;

    const moneyRequestReport = getReportOrDraftReport(String(moneyRequestReportID));
    if (!moneyRequestReportID || !moneyRequestReport) {
        return;
    }

    const transactionID = getOriginalMessage(reportAction)?.IOUTransactionID;

    if (!transactionID) {
        Log.warn('Missing transactionID during the change of the money request hold status');
        return;
    }

    const transaction = allTransactions?.[`${ONYXKEYS.COLLECTION.TRANSACTION}${transactionID}`] ?? ({} as Transaction);
    const isOnHold = isOnHoldTransactionUtils(transaction);
    const policy = allPolicies?.[`${ONYXKEYS.COLLECTION.POLICY}${moneyRequestReport.policyID}`] ?? null;

    if (isOnHold) {
        if (reportAction.childReportID) {
            unholdRequest(transactionID, reportAction.childReportID);
        } else {
            Log.warn('Missing reportAction.childReportID during money request unhold');
        }
    } else {
        const activeRoute = encodeURIComponent(Navigation.getActiveRoute());
        Navigation.navigate(ROUTES.MONEY_REQUEST_HOLD_REASON.getRoute(policy?.type ?? CONST.POLICY.TYPE.PERSONAL, transactionID, reportAction.childReportID, activeRoute));
    }
};

const rejectMoneyRequestReason = (reportAction: OnyxEntry<ReportAction>): void => {
    if (!isMoneyRequestAction(reportAction)) {
        return;
    }

    const originalMessage = getOriginalMessage(reportAction);
    const moneyRequestReportID = originalMessage?.IOUReportID;
    const transactionID = originalMessage?.IOUTransactionID;

    if (!transactionID || !moneyRequestReportID) {
        Log.warn('Missing transactionID and moneyRequestReportID during the change of the money request hold status');
        return;
    }

    const activeRoute = encodeURIComponent(Navigation.getActiveRoute());
    Navigation.navigate(ROUTES.REJECT_MONEY_REQUEST_REASON.getRoute(transactionID, moneyRequestReportID, activeRoute));
};

/**
 * Gets all transactions on an IOU report with a receipt
 */
function getTransactionsWithReceipts(iouReportID: string | undefined): Transaction[] {
    const transactions = getReportTransactions(iouReportID);
    return transactions.filter((transaction) => hasReceiptTransactionUtils(transaction));
}

/**
 * For report previews, we display a "Receipt scan in progress" indicator
 * instead of the report total only when we have no report total ready to show. This is the case when
 * all requests are receipts that are being SmartScanned. As soon as we have a non-receipt request,
 * or as soon as one receipt request is done scanning, we have at least one
 * "ready" expense, and we remove this indicator to show the partial report total.
 */
function areAllRequestsBeingSmartScanned(iouReportID: string | undefined, reportPreviewAction: OnyxEntry<ReportAction>): boolean {
    const transactionsWithReceipts = getTransactionsWithReceipts(iouReportID);
    // If we have more requests than requests with receipts, we have some manual requests
    if (getNumberOfMoneyRequests(reportPreviewAction) > transactionsWithReceipts.length) {
        return false;
    }
    return transactionsWithReceipts.every((transaction) => isScanning(transaction));
}

/**
 * Get the transactions related to a report preview with receipts
 * Get the details linked to the IOU reportAction
 *
 * NOTE: This method is only meant to be used inside this action file. Do not export and use it elsewhere. Use withOnyx or Onyx.connect() instead.
 */
function getLinkedTransaction(reportAction: OnyxEntry<ReportAction | OptimisticIOUReportAction>, transactions?: SearchTransaction[]): OnyxEntry<Transaction> | SearchTransaction {
    let transactionID: string | undefined;

    if (isMoneyRequestAction(reportAction)) {
        transactionID = getOriginalMessage(reportAction)?.IOUTransactionID;
    }

    return transactions ? transactions.find((transaction) => transaction.transactionID === transactionID) : allTransactions?.[`${ONYXKEYS.COLLECTION.TRANSACTION}${transactionID}`];
}

/**
 * Check if any of the transactions in the report has required missing fields
 */
function hasMissingSmartscanFields(iouReportID: string | undefined, transactions?: Transaction[]): boolean {
    const reportTransactions = transactions ?? getReportTransactions(iouReportID);

    return reportTransactions.some(hasMissingSmartscanFieldsTransactionUtils);
}

/**
 * Get report action which is missing smartscan fields
 */
function getReportActionWithMissingSmartscanFields(iouReportID: string | undefined): ReportAction | undefined {
    const reportActions = Object.values(getAllReportActions(iouReportID));
    return reportActions.find((action) => {
        if (!isMoneyRequestAction(action)) {
            return false;
        }
        const transaction = getLinkedTransaction(action);
        if (isEmptyObject(transaction)) {
            return false;
        }
        if (!wasActionTakenByCurrentUser(action)) {
            return false;
        }
        return hasMissingSmartscanFieldsTransactionUtils(transaction);
    });
}

/**
 * Check if iouReportID has required missing fields
 */
function shouldShowRBRForMissingSmartscanFields(iouReportID: string | undefined): boolean {
    return !!getReportActionWithMissingSmartscanFields(iouReportID);
}

/**
 * Given a parent IOU report action get report name for the LHN.
 */
function getTransactionReportName({
    reportAction,
    transactions,
    reports,
}: {
    reportAction: OnyxEntry<ReportAction | OptimisticIOUReportAction>;
    transactions?: SearchTransaction[];
    reports?: SearchReport[];
}): string {
    if (isReversedTransaction(reportAction)) {
        return translateLocal('parentReportAction.reversedTransaction');
    }

    if (isDeletedAction(reportAction)) {
        return translateLocal('parentReportAction.deletedExpense');
    }

    const transaction = getLinkedTransaction(reportAction, transactions);

    if (isEmptyObject(transaction)) {
        // Transaction data might be empty on app's first load, if so we fallback to Expense/Track Expense
        return isTrackExpenseAction(reportAction) ? translateLocal('iou.createExpense') : translateLocal('iou.expense');
    }

    if (isScanning(transaction)) {
        return translateLocal('iou.receiptScanning', {count: 1});
    }

    if (hasMissingSmartscanFieldsTransactionUtils(transaction)) {
        return translateLocal('iou.receiptMissingDetails');
    }

    if (isFetchingWaypointsFromServer(transaction) && getMerchant(transaction) === translateLocal('iou.fieldPending')) {
        return translateLocal('iou.fieldPending');
    }

    if (isSentMoneyReportAction(reportAction)) {
        return getIOUReportActionDisplayMessage(reportAction as ReportAction, transaction);
    }

    const report = getReportOrDraftReport(transaction?.reportID, reports);
    const amount = getTransactionAmount(transaction, !isEmptyObject(report) && isExpenseReport(report), transaction?.reportID === CONST.REPORT.UNREPORTED_REPORT_ID) ?? 0;
    const formattedAmount = convertToDisplayString(amount, getCurrency(transaction)) ?? '';
    const comment = getMerchantOrDescription(transaction);

    return translateLocal('iou.threadExpenseReportName', {formattedAmount, comment: Parser.htmlToText(comment)});
}

/**
 * Get expense message for an IOU report
 *
 * @param [iouReportAction] This is always an IOU action. When necessary, report preview actions will be unwrapped and the child iou report action is passed here (the original report preview
 *     action will be passed as `originalReportAction` in this case).
 * @param [originalReportAction] This can be either a report preview action or the IOU action. This will be the original report preview action in cases where `iouReportAction` was unwrapped
 *     from a report preview action. Otherwise, it will be the same as `iouReportAction`.
 */
function getReportPreviewMessage(
    reportOrID: OnyxInputOrEntry<Report> | string,
    iouReportAction: OnyxInputOrEntry<ReportAction> = null,
    shouldConsiderScanningReceiptOrPendingRoute = false,
    isPreviewMessageForParentChatReport = false,
    policy?: OnyxInputOrEntry<Policy>,
    isForListPreview = false,
    originalReportAction: OnyxInputOrEntry<ReportAction> = iouReportAction,
): string {
    const report = typeof reportOrID === 'string' ? getReport(reportOrID, allReports) : reportOrID;
    const reportActionMessage = getReportActionHtml(iouReportAction);

    if (isEmptyObject(report) || !report?.reportID) {
        // This iouReport may be unavailable for one of the following reasons:
        // 1. After SignIn, the OpenApp API won't return iouReports if they're settled.
        // 2. The iouReport exists in local storage but hasn't been loaded into the allReports. It will be loaded automatically when the user opens the iouReport.
        // Until we know how to solve this the best, we just display the report action message.
        return reportActionMessage;
    }

    const allReportTransactions = getReportTransactions(report.reportID);
    const transactionsWithReceipts = allReportTransactions.filter(hasReceiptTransactionUtils);
    const numberOfScanningReceipts = transactionsWithReceipts.filter(isScanning).length;

    if (!isEmptyObject(iouReportAction) && !isIOUReport(report) && iouReportAction && isSplitBillReportAction(iouReportAction)) {
        // This covers group chats where the last action is a split expense action
        const linkedTransaction = getLinkedTransaction(iouReportAction);
        if (isEmptyObject(linkedTransaction)) {
            return reportActionMessage;
        }

        if (!isEmptyObject(linkedTransaction)) {
            if (isScanning(linkedTransaction)) {
                return translateLocal('iou.receiptScanning', {count: 1});
            }

            if (hasMissingSmartscanFieldsTransactionUtils(linkedTransaction)) {
                return translateLocal('iou.receiptMissingDetails');
            }

            const amount = getTransactionAmount(linkedTransaction, !isEmptyObject(report) && isExpenseReport(report), linkedTransaction?.reportID === CONST.REPORT.UNREPORTED_REPORT_ID) ?? 0;
            const formattedAmount = convertToDisplayString(amount, getCurrency(linkedTransaction)) ?? '';
            return translateLocal('iou.didSplitAmount', {formattedAmount, comment: getMerchantOrDescription(linkedTransaction)});
        }
    }

    if (!isEmptyObject(iouReportAction) && !isIOUReport(report) && !isExpenseReport(report) && iouReportAction && isTrackExpenseAction(iouReportAction)) {
        // This covers group chats where the last action is a track expense action
        const linkedTransaction = getLinkedTransaction(iouReportAction);
        if (isEmptyObject(linkedTransaction)) {
            return reportActionMessage;
        }

        if (!isEmptyObject(linkedTransaction)) {
            if (isScanning(linkedTransaction)) {
                return translateLocal('iou.receiptScanning', {count: 1});
            }

            if (hasMissingSmartscanFieldsTransactionUtils(linkedTransaction)) {
                return translateLocal('iou.receiptMissingDetails');
            }

            const amount = getTransactionAmount(linkedTransaction, !isEmptyObject(report) && isExpenseReport(report), linkedTransaction?.reportID === CONST.REPORT.UNREPORTED_REPORT_ID) ?? 0;
            const formattedAmount = convertToDisplayString(amount, getCurrency(linkedTransaction)) ?? '';
            return translateLocal('iou.trackedAmount', {formattedAmount, comment: getMerchantOrDescription(linkedTransaction)});
        }
    }

    const containsNonReimbursable = hasNonReimbursableTransactions(report.reportID);
    const {totalDisplaySpend: totalAmount} = getMoneyRequestSpendBreakdown(report);

    const parentReport = getParentReport(report);
    const policyName = getPolicyName({report: parentReport ?? report, policy});
    const payerName = isExpenseReport(report) ? policyName : getDisplayNameForParticipant({accountID: report.managerID, shouldUseShortForm: !isPreviewMessageForParentChatReport});

    const formattedAmount = convertToDisplayString(totalAmount, report.currency);

    if (isReportApproved({report}) && isPaidGroupPolicy(report)) {
        return translateLocal('iou.managerApprovedAmount', {
            manager: payerName ?? '',
            amount: formattedAmount,
        });
    }

    const reportPolicy = allPolicies?.[`${ONYXKEYS.COLLECTION.POLICY}${report.policyID}`];

    let linkedTransaction;
    if (!isEmptyObject(iouReportAction) && shouldConsiderScanningReceiptOrPendingRoute && iouReportAction && isMoneyRequestAction(iouReportAction)) {
        linkedTransaction = getLinkedTransaction(iouReportAction);
    }

    if (!isEmptyObject(linkedTransaction) && isScanning(linkedTransaction)) {
        return translateLocal('iou.receiptScanning', {count: numberOfScanningReceipts});
    }

    if (!isEmptyObject(linkedTransaction) && isFetchingWaypointsFromServer(linkedTransaction) && !getTransactionAmount(linkedTransaction)) {
        return translateLocal('iou.fieldPending');
    }

    const originalMessage = !isEmptyObject(iouReportAction) && isMoneyRequestAction(iouReportAction) ? getOriginalMessage(iouReportAction) : undefined;

    // Show Paid preview message if it's settled or if the amount is paid & stuck at receivers end for only chat reports.
    if (isSettled(report.reportID) || (report.isWaitingOnBankAccount && isPreviewMessageForParentChatReport)) {
        // A settled report preview message can come in three formats "paid ... elsewhere" or "paid ... with Expensify"
        let translatePhraseKey: TranslationPaths = 'iou.paidElsewhere';
        if (isPreviewMessageForParentChatReport) {
            translatePhraseKey = 'iou.payerPaidAmount';
        } else if (
            [CONST.IOU.PAYMENT_TYPE.VBBA, CONST.IOU.PAYMENT_TYPE.EXPENSIFY].some((paymentType) => paymentType === originalMessage?.paymentType) ||
            !!reportActionMessage.match(/ (with Expensify|using Expensify)$/) ||
            report.isWaitingOnBankAccount
        ) {
            translatePhraseKey = 'iou.paidWithExpensify';
            if (originalMessage?.automaticAction) {
                translatePhraseKey = 'iou.automaticallyPaidWithExpensify';
            }

            if (originalMessage?.paymentType === CONST.IOU.PAYMENT_TYPE.VBBA) {
                translatePhraseKey = 'iou.businessBankAccount';
            }
        }

        let actualPayerName = report.managerID === currentUserAccountID ? '' : getDisplayNameForParticipant({accountID: report.managerID, shouldUseShortForm: true});

        actualPayerName = actualPayerName && isForListPreview && !isPreviewMessageForParentChatReport ? `${actualPayerName}:` : actualPayerName;
        const payerDisplayName = isPreviewMessageForParentChatReport ? payerName : actualPayerName;

        return translateLocal(translatePhraseKey, {
            amount: '',
            payer: payerDisplayName ?? '',
            last4Digits: reportPolicy?.achAccount?.accountNumber?.slice(-4) ?? '',
        });
    }

    if (report.isWaitingOnBankAccount) {
        const submitterDisplayName = getDisplayNameForParticipant({accountID: report.ownerAccountID, shouldUseShortForm: true}) ?? '';
        return translateLocal('iou.waitingOnBankAccount', {submitterDisplayName});
    }

    const lastActorID = iouReportAction?.actorAccountID;
    let amount = originalMessage?.amount;
    let currency = originalMessage?.currency ? originalMessage?.currency : report.currency;

    if (!isEmptyObject(linkedTransaction)) {
        amount = getTransactionAmount(linkedTransaction, isExpenseReport(report));
        currency = getCurrency(linkedTransaction);
    }

    if (isEmptyObject(linkedTransaction) && !isEmptyObject(iouReportAction)) {
        linkedTransaction = getLinkedTransaction(iouReportAction);
    }

    let comment = !isEmptyObject(linkedTransaction) ? getMerchantOrDescription(linkedTransaction) : undefined;
    if (!isEmptyObject(originalReportAction) && isReportPreviewAction(originalReportAction) && getNumberOfMoneyRequests(originalReportAction) !== 1) {
        comment = undefined;
    }

    // if we have the amount in the originalMessage and lastActorID, we can use that to display the preview message for the latest expense
    if (amount !== undefined && lastActorID && !isPreviewMessageForParentChatReport) {
        const amountToDisplay = convertToDisplayString(Math.abs(amount), currency);

        // We only want to show the actor name in the preview if it's not the current user who took the action
        const requestorName =
            lastActorID && lastActorID !== currentUserAccountID ? getDisplayNameForParticipant({accountID: lastActorID, shouldUseShortForm: !isPreviewMessageForParentChatReport}) : '';
        return `${requestorName ? `${requestorName}: ` : ''}${translateLocal('iou.expenseAmount', {formattedAmount: amountToDisplay, comment})}`;
    }

    if (containsNonReimbursable) {
        return translateLocal('iou.payerSpentAmount', {payer: getDisplayNameForParticipant({accountID: report.ownerAccountID}) ?? '', amount: formattedAmount});
    }

    return translateLocal('iou.payerOwesAmount', {payer: payerName ?? '', amount: formattedAmount, comment});
}

/**
 * Given the updates user made to the expense, compose the originalMessage
 * object of the modified expense action.
 *
 * At the moment, we only allow changing one transaction field at a time.
 */
function getModifiedExpenseOriginalMessage(
    oldTransaction: OnyxInputOrEntry<Transaction>,
    transactionChanges: TransactionChanges,
    isFromExpenseReport: boolean,
    policy: OnyxInputOrEntry<Policy>,
    updatedTransaction?: OnyxInputOrEntry<Transaction>,
): OriginalMessageModifiedExpense {
    const originalMessage: OriginalMessageModifiedExpense = {};
    // Remark: Comment field is the only one which has new/old prefixes for the keys (newComment/ oldComment),
    // all others have old/- pattern such as oldCreated/created
    if ('comment' in transactionChanges) {
        originalMessage.oldComment = getDescription(oldTransaction);
        originalMessage.newComment = transactionChanges?.comment;
    }
    if ('created' in transactionChanges) {
        originalMessage.oldCreated = getFormattedCreated(oldTransaction);
        originalMessage.created = transactionChanges?.created;
    }
    if ('merchant' in transactionChanges) {
        originalMessage.oldMerchant = getMerchant(oldTransaction);
        originalMessage.merchant = transactionChanges?.merchant;
    }
    if ('attendees' in transactionChanges) {
        originalMessage.oldAttendees = getAttendees(oldTransaction);
        originalMessage.newAttendees = transactionChanges?.attendees;
    }

    // The amount is always a combination of the currency and the number value so when one changes we need to store both
    // to match how we handle the modified expense action in oldDot
    const didAmountOrCurrencyChange = 'amount' in transactionChanges || 'currency' in transactionChanges;
    if (didAmountOrCurrencyChange) {
        originalMessage.oldAmount = getTransactionAmount(oldTransaction, isFromExpenseReport);
        originalMessage.amount = transactionChanges?.amount ?? transactionChanges.oldAmount;
        originalMessage.oldCurrency = getCurrency(oldTransaction);
        originalMessage.currency = transactionChanges?.currency ?? transactionChanges.oldCurrency;
    }

    if ('category' in transactionChanges) {
        originalMessage.oldCategory = getCategory(oldTransaction);
        originalMessage.category = transactionChanges?.category;
    }

    if ('tag' in transactionChanges) {
        originalMessage.oldTag = getTag(oldTransaction);
        originalMessage.tag = transactionChanges?.tag;
    }

    // We only want to display a tax rate update system message when tax rate is updated by user.
    // Tax rate can change as a result of currency update. In such cases, we want to skip displaying a system message, as discussed.
    const didTaxCodeChange = 'taxCode' in transactionChanges;
    if (didTaxCodeChange && !didAmountOrCurrencyChange) {
        originalMessage.oldTaxRate = policy?.taxRates?.taxes[getTaxCode(oldTransaction)]?.value;
        originalMessage.taxRate = transactionChanges?.taxCode && policy?.taxRates?.taxes[transactionChanges?.taxCode]?.value;
    }

    // We only want to display a tax amount update system message when tax amount is updated by user.
    // Tax amount can change as a result of amount, currency or tax rate update. In such cases, we want to skip displaying a system message, as discussed.
    if ('taxAmount' in transactionChanges && !(didAmountOrCurrencyChange || didTaxCodeChange)) {
        originalMessage.oldTaxAmount = getTaxAmount(oldTransaction, isFromExpenseReport);
        originalMessage.taxAmount = transactionChanges?.taxAmount;
        originalMessage.currency = getCurrency(oldTransaction);
    }

    if ('reimbursable' in transactionChanges) {
        const oldReimbursable = getReimbursable(oldTransaction);
        originalMessage.oldReimbursable = oldReimbursable ? translateLocal('common.reimbursable').toLowerCase() : translateLocal('iou.nonReimbursable').toLowerCase();
        originalMessage.reimbursable = transactionChanges?.reimbursable ? translateLocal('common.reimbursable').toLowerCase() : translateLocal('iou.nonReimbursable').toLowerCase();
    }

    if ('billable' in transactionChanges) {
        const oldBillable = getBillable(oldTransaction);
        originalMessage.oldBillable = oldBillable ? translateLocal('common.billable').toLowerCase() : translateLocal('common.nonBillable').toLowerCase();
        originalMessage.billable = transactionChanges?.billable ? translateLocal('common.billable').toLowerCase() : translateLocal('common.nonBillable').toLowerCase();
    }

    if ('customUnitRateID' in transactionChanges && updatedTransaction?.comment?.customUnit?.customUnitRateID) {
        originalMessage.oldAmount = getTransactionAmount(oldTransaction, isFromExpenseReport);
        originalMessage.oldCurrency = getCurrency(oldTransaction);
        originalMessage.oldMerchant = getMerchant(oldTransaction);

        // For the originalMessage, we should use the non-negative amount, similar to what getAmount does for oldAmount
        originalMessage.amount = Math.abs(updatedTransaction.modifiedAmount ?? 0);
        originalMessage.currency = updatedTransaction.modifiedCurrency ?? CONST.CURRENCY.USD;
        originalMessage.merchant = updatedTransaction.modifiedMerchant;
    }

    return originalMessage;
}

/**
 * Check if original message is an object and can be used as a ChangeLog type
 * @param originalMessage
 */
function isChangeLogObject(originalMessage?: OriginalMessageChangeLog): OriginalMessageChangeLog | undefined {
    if (originalMessage && typeof originalMessage === 'object') {
        return originalMessage;
    }
    return undefined;
}

/**
 * Build invited usernames for admin chat threads
 * @param parentReportAction
 * @param parentReportActionMessage
 */
function getAdminRoomInvitedParticipants(parentReportAction: OnyxEntry<ReportAction>, parentReportActionMessage: string) {
    if (isEmptyObject(parentReportAction)) {
        return parentReportActionMessage || translateLocal('parentReportAction.deletedMessage');
    }
    if (!getOriginalMessage(parentReportAction)) {
        return parentReportActionMessage || translateLocal('parentReportAction.deletedMessage');
    }
    if (!isPolicyChangeLogAction(parentReportAction) && !isRoomChangeLogAction(parentReportAction)) {
        return parentReportActionMessage || translateLocal('parentReportAction.deletedMessage');
    }

    const originalMessage = isChangeLogObject(getOriginalMessage(parentReportAction));
    const personalDetails = getPersonalDetailsByIDs({accountIDs: originalMessage?.targetAccountIDs ?? [], currentUserAccountID: 0});

    const participants = personalDetails.map((personalDetail) => {
        const name = getEffectiveDisplayName(formatPhoneNumber, personalDetail);
        if (name && name?.length > 0) {
            return name;
        }
        return translateLocal('common.hidden');
    });
    const users = participants.length > 1 ? participants.join(` ${translateLocal('common.and')} `) : participants.at(0);
    if (!users) {
        return parentReportActionMessage;
    }
    const actionType = parentReportAction.actionName;
    const isInviteAction = actionType === CONST.REPORT.ACTIONS.TYPE.ROOM_CHANGE_LOG.INVITE_TO_ROOM || actionType === CONST.REPORT.ACTIONS.TYPE.POLICY_CHANGE_LOG.INVITE_TO_ROOM;

    const verbKey = isInviteAction ? 'workspace.invite.invited' : 'workspace.invite.removed';
    const prepositionKey = isInviteAction ? 'workspace.invite.to' : 'workspace.invite.from';

    const verb = translateLocal(verbKey);
    const preposition = translateLocal(prepositionKey);

    const roomName = originalMessage?.roomName ?? '';

    return roomName ? `${verb} ${users} ${preposition} ${roomName}` : `${verb} ${users}`;
}

/**
 * Get the invoice payer name based on its type:
 * - Individual - a receiver display name.
 * - Policy - a receiver policy name.
 */
function getInvoicePayerName(report: OnyxEntry<Report>, invoiceReceiverPolicy?: OnyxEntry<Policy> | SearchPolicy, invoiceReceiverPersonalDetail?: PersonalDetails | null): string {
    const invoiceReceiver = report?.invoiceReceiver;
    const isIndividual = invoiceReceiver?.type === CONST.REPORT.INVOICE_RECEIVER_TYPE.INDIVIDUAL;

    if (isIndividual) {
        return formatPhoneNumber(getDisplayNameOrDefault(invoiceReceiverPersonalDetail ?? allPersonalDetails?.[invoiceReceiver.accountID]));
    }

    return getPolicyName({report, policy: invoiceReceiverPolicy ?? allPolicies?.[`${ONYXKEYS.COLLECTION.POLICY}${invoiceReceiver?.policyID}`]});
}

/**
 * Parse html of reportAction into text
 */
function parseReportActionHtmlToText(reportAction: OnyxEntry<ReportAction>, reportID: string | undefined, childReportID?: string): string {
    if (!reportAction) {
        return '';
    }
    const key = `${reportID}_${reportAction.reportActionID}_${reportAction.lastModified}`;
    const cachedText = parsedReportActionMessageCache[key];
    if (cachedText !== undefined) {
        return cachedText;
    }

    const {html, text} = getReportActionMessageReportUtils(reportAction) ?? {};

    if (!html) {
        return text ?? '';
    }

    const mentionReportRegex = /<mention-report reportID="?(\d+)"?(?: *\/>|><\/mention-report>)/gi;
    const matches = html.matchAll(mentionReportRegex);

    const reportIDToName: Record<string, string> = {};
    for (const match of matches) {
        if (match[1] !== childReportID) {
            // eslint-disable-next-line @typescript-eslint/no-use-before-define
            reportIDToName[match[1]] = getReportName(getReportOrDraftReport(match[1])) ?? '';
        }
    }

    const mentionUserRegex = /(?:<mention-user accountID="?(\d+)"?(?: *\/>|><\/mention-user>))/gi;
    const accountIDToName: Record<string, string> = {};
    const accountIDs = Array.from(html.matchAll(mentionUserRegex), (mention) => Number(mention[1]));
    const logins = getLoginsByAccountIDs(accountIDs);
    accountIDs.forEach((id, index) => {
        const login = logins.at(index);
        const user = allPersonalDetails?.[id];
        const displayName = formatPhoneNumber(login ?? '') || getDisplayNameOrDefault(user);
        accountIDToName[id] = getShortMentionIfFound(displayName, id.toString(), currentUserPersonalDetails, login) ?? '';
    });

    const textMessage = Str.removeSMSDomain(Parser.htmlToText(html, {reportIDToName, accountIDToName}));
    parsedReportActionMessageCache[key] = textMessage;

    return textMessage;
}

/**
 * Get the report action message for a report action.
 */
function getReportActionMessage({
    reportAction,
    reportID,
    childReportID,
    reports,
    personalDetails,
}: {
    reportAction: OnyxEntry<ReportAction>;
    reportID?: string;
    childReportID?: string;
    reports?: SearchReport[];
    personalDetails?: Partial<PersonalDetailsList>;
}) {
    if (isEmptyObject(reportAction)) {
        return '';
    }
    if (reportAction.actionName === CONST.REPORT.ACTIONS.TYPE.HOLD) {
        return translateLocal('iou.heldExpense');
    }

    if (reportAction.actionName === CONST.REPORT.ACTIONS.TYPE.EXPORTED_TO_INTEGRATION) {
        return getExportIntegrationLastMessageText(reportAction);
    }

    if (reportAction.actionName === CONST.REPORT.ACTIONS.TYPE.UNHOLD) {
        return translateLocal('iou.unheldExpense');
    }

    if (reportAction.actionName === CONST.REPORT.ACTIONS.TYPE.REJECTEDTRANSACTION_THREAD) {
        return translateLocal('iou.reject.reportActions.rejectedExpense');
    }

    if (reportAction.actionName === CONST.REPORT.ACTIONS.TYPE.REJECTED_TRANSACTION_MARKASRESOLVED) {
        return translateLocal('iou.reject.reportActions.markedAsResolved');
    }

    if (isApprovedOrSubmittedReportAction(reportAction) || isActionOfType(reportAction, CONST.REPORT.ACTIONS.TYPE.REIMBURSED)) {
        return getReportActionMessageText(reportAction);
    }
    if (isReimbursementQueuedAction(reportAction)) {
        return getReimbursementQueuedActionMessage({
            reportAction,
            reportOrID: getReportOrDraftReport(reportID, reports),
            shouldUseShortDisplayName: false,
            reports,
            personalDetails,
        });
    }
    if (reportAction.actionName === CONST.REPORT.ACTIONS.TYPE.RECEIPT_SCAN_FAILED) {
        return translateLocal('iou.receiptScanningFailed');
    }

    if (isReimbursementDeQueuedOrCanceledAction(reportAction)) {
        return getReimbursementDeQueuedOrCanceledActionMessage(reportAction, getReportOrDraftReport(reportID, reports));
    }

    return parseReportActionHtmlToText(reportAction, reportID, childReportID);
}

/**
 * Get the title for an invoice room.
 */
function getInvoicesChatName({
    report,
    receiverPolicy,
    personalDetails,
    policies,
}: {
    report: OnyxEntry<Report>;
    receiverPolicy: OnyxEntry<Policy> | SearchPolicy;
    personalDetails?: Partial<PersonalDetailsList>;
    policies?: SearchPolicy[];
}): string {
    const invoiceReceiver = report?.invoiceReceiver;
    const isIndividual = invoiceReceiver?.type === CONST.REPORT.INVOICE_RECEIVER_TYPE.INDIVIDUAL;
    const invoiceReceiverAccountID = isIndividual ? invoiceReceiver.accountID : CONST.DEFAULT_NUMBER_ID;
    const invoiceReceiverPolicyID = isIndividual ? undefined : invoiceReceiver?.policyID;
    // This will be fixed as part of https://github.com/Expensify/Expensify/issues/507850
    // eslint-disable-next-line deprecation/deprecation
    const invoiceReceiverPolicy = receiverPolicy ?? getPolicy(invoiceReceiverPolicyID);
    const isCurrentUserReceiver = (isIndividual && invoiceReceiverAccountID === currentUserAccountID) || (!isIndividual && isPolicyAdminPolicyUtils(invoiceReceiverPolicy));

    if (isCurrentUserReceiver) {
        return getPolicyName({report, policies});
    }

    if (isIndividual) {
        return formatPhoneNumber(getDisplayNameOrDefault((personalDetails ?? allPersonalDetails)?.[invoiceReceiverAccountID]));
    }

    return getPolicyName({report, policy: invoiceReceiverPolicy, policies});
}

/**
 * Generates a report title using the names of participants, excluding the current user.
 * This function is useful in contexts such as 1:1 direct messages (DMs) or other group chats.
 * It limits to a maximum of 5 participants for the title and uses short names unless there is only one participant.
 */
const buildReportNameFromParticipantNames = ({report, personalDetails: personalDetailsData}: {report: OnyxEntry<Report>; personalDetails?: Partial<PersonalDetailsList>}) =>
    Object.keys(report?.participants ?? {})
        .map(Number)
        .filter((id) => id !== currentUserAccountID)
        .slice(0, 5)
        .map((accountID) => ({
            accountID,
            name: getDisplayNameForParticipant({
                accountID,
                shouldUseShortForm: true,
                personalDetailsData,
            }),
        }))
        .filter((participant) => participant.name)
        .reduce((formattedNames, {name, accountID}, _, array) => {
            // If there is only one participant (if it is 0 or less the function will return empty string), return their full name
            if (array.length < 2) {
                return getDisplayNameForParticipant({
                    accountID,
                    personalDetailsData,
                });
            }
            return formattedNames ? `${formattedNames}, ${name}` : name;
        }, '');

function generateReportName(report: OnyxEntry<Report>): string {
    if (!report) {
        return '';
    }
    return getReportNameInternal({report});
}

/**
 * Get the title for a report.
 */
function getReportName(
    report: OnyxEntry<Report>,
    policy?: OnyxEntry<Policy>,
    parentReportActionParam?: OnyxInputOrEntry<ReportAction>,
    personalDetails?: Partial<PersonalDetailsList>,
    invoiceReceiverPolicy?: OnyxEntry<Policy>,
    reportAttributes?: ReportAttributesDerivedValue['reports'],
    transactions?: SearchTransaction[],
): string {
    // Check if we can use report name in derived values - only when we have report but no other params
    const canUseDerivedValue = report && policy === undefined && parentReportActionParam === undefined && personalDetails === undefined && invoiceReceiverPolicy === undefined;
    const attributes = reportAttributes ?? reportAttributesDerivedValue;
    const derivedNameExists = report && !!attributes?.[report.reportID]?.reportName;
    if (canUseDerivedValue && derivedNameExists) {
        return attributes[report.reportID].reportName;
    }
    return getReportNameInternal({report, policy, parentReportActionParam, personalDetails, invoiceReceiverPolicy, transactions});
}

function getSearchReportName(props: GetReportNameParams): string {
    const {report, policy} = props;
    if (isChatThread(report) && policy?.name) {
        return policy.name;
    }
    return getReportNameInternal(props);
}

function getInvoiceReportName(report: OnyxEntry<Report>, policy?: OnyxEntry<Policy | SearchPolicy>, invoiceReceiverPolicy?: OnyxEntry<Policy | SearchPolicy>): string {
    const moneyRequestReportName = getMoneyRequestReportName({report, policy, invoiceReceiverPolicy});
    const oldDotInvoiceName = report?.reportName ?? moneyRequestReportName;
    return isNewDotInvoice(report?.chatReportID) ? moneyRequestReportName : oldDotInvoiceName;
}

function generateArchivedReportName(reportName: string): string {
    return `${reportName} (${translateLocal('common.archived')}) `;
}

function getReportNameInternal({
    report,
    policy,
    parentReportActionParam,
    personalDetails,
    invoiceReceiverPolicy,
    transactions,
    reports,
    reportNameValuePairs = allReportNameValuePair,
    policies,
}: GetReportNameParams): string {
    let formattedName: string | undefined;
    let parentReportAction: OnyxEntry<ReportAction>;
    const parentReport = allReports?.[`${ONYXKEYS.COLLECTION.REPORT}${report?.parentReportID}`];
    if (parentReportActionParam) {
        parentReportAction = parentReportActionParam;
    } else {
        parentReportAction = isThread(report) ? allReportActions?.[`${ONYXKEYS.COLLECTION.REPORT_ACTIONS}${report.parentReportID}`]?.[report.parentReportActionID] : undefined;
    }
    const parentReportActionMessage = getReportActionMessageReportUtils(parentReportAction);
    const isReportArchived = isArchivedReport(reportNameValuePairs?.[`${ONYXKEYS.COLLECTION.REPORT_NAME_VALUE_PAIRS}${report?.reportID ?? String(CONST.DEFAULT_NUMBER_ID)}`]);
    const isArchivedNonExpense = isArchivedNonExpenseReport(report, isReportArchived);

    if (
        isActionOfType(parentReportAction, CONST.REPORT.ACTIONS.TYPE.SUBMITTED) ||
        isActionOfType(parentReportAction, CONST.REPORT.ACTIONS.TYPE.SUBMITTED_AND_CLOSED) ||
        isMarkAsClosedAction(parentReportAction)
    ) {
        const harvesting = !isMarkAsClosedAction(parentReportAction) ? (getOriginalMessage(parentReportAction)?.harvesting ?? false) : false;
        if (harvesting) {
            return translateLocal('iou.automaticallySubmitted');
        }
        return translateLocal('iou.submitted', {memo: getOriginalMessage(parentReportAction)?.message});
    }
    if (isActionOfType(parentReportAction, CONST.REPORT.ACTIONS.TYPE.FORWARDED)) {
        const {automaticAction} = getOriginalMessage(parentReportAction) ?? {};
        if (automaticAction) {
            return translateLocal('iou.automaticallyForwarded');
        }
        return translateLocal('iou.forwarded');
    }
    if (parentReportAction?.actionName === CONST.REPORT.ACTIONS.TYPE.REJECTED) {
        return getRejectedReportMessage();
    }
    if (parentReportAction?.actionName === CONST.REPORT.ACTIONS.TYPE.RETRACTED) {
        return getRetractedMessage();
    }
    if (parentReportAction?.actionName === CONST.REPORT.ACTIONS.TYPE.REOPENED) {
        return getReopenedMessage();
    }
    if (parentReportAction?.actionName === CONST.REPORT.ACTIONS.TYPE.POLICY_CHANGE_LOG.CORPORATE_UPGRADE) {
        return getUpgradeWorkspaceMessage();
    }
    if (parentReportAction?.actionName === CONST.REPORT.ACTIONS.TYPE.POLICY_CHANGE_LOG.TEAM_DOWNGRADE) {
        return getDowngradeWorkspaceMessage();
    }
    if (parentReportAction?.actionName === CONST.REPORT.ACTIONS.TYPE.POLICY_CHANGE_LOG.UPDATE_CURRENCY) {
        return getWorkspaceCurrencyUpdateMessage(parentReportAction);
    }
    if (parentReportAction?.actionName === CONST.REPORT.ACTIONS.TYPE.POLICY_CHANGE_LOG.UPDATE_FIELD) {
        return getWorkspaceUpdateFieldMessage(parentReportAction);
    }
    if (parentReportAction?.actionName === CONST.REPORT.ACTIONS.TYPE.MERGED_WITH_CASH_TRANSACTION) {
        return translateLocal('systemMessage.mergedWithCashTransaction');
    }
    if (parentReportAction?.actionName === CONST.REPORT.ACTIONS.TYPE.POLICY_CHANGE_LOG.UPDATE_NAME) {
        return Str.htmlDecode(getWorkspaceNameUpdatedMessage(parentReportAction));
    }
    if (parentReportAction?.actionName === CONST.REPORT.ACTIONS.TYPE.POLICY_CHANGE_LOG.UPDATE_AUTO_REPORTING_FREQUENCY) {
        return getWorkspaceFrequencyUpdateMessage(parentReportAction);
    }
    if (parentReportAction?.actionName === CONST.REPORT.ACTIONS.TYPE.POLICY_CHANGE_LOG.ADD_REPORT_FIELD) {
        return getWorkspaceReportFieldAddMessage(parentReportAction);
    }
    if (parentReportAction?.actionName === CONST.REPORT.ACTIONS.TYPE.POLICY_CHANGE_LOG.UPDATE_REPORT_FIELD) {
        return getWorkspaceReportFieldUpdateMessage(parentReportAction);
    }
    if (parentReportAction?.actionName === CONST.REPORT.ACTIONS.TYPE.POLICY_CHANGE_LOG.DELETE_REPORT_FIELD) {
        return getWorkspaceReportFieldDeleteMessage(parentReportAction);
    }

    if (isActionOfType(parentReportAction, CONST.REPORT.ACTIONS.TYPE.UNREPORTED_TRANSACTION)) {
        return getUnreportedTransactionMessage();
    }

    if (isActionOfType(parentReportAction, CONST.REPORT.ACTIONS.TYPE.POLICY_CHANGE_LOG.UPDATE_MAX_EXPENSE_AMOUNT_NO_RECEIPT)) {
        return getPolicyChangeLogMaxExpenseAmountNoReceiptMessage(parentReportAction);
    }

    if (isActionOfType(parentReportAction, CONST.REPORT.ACTIONS.TYPE.POLICY_CHANGE_LOG.UPDATE_DEFAULT_BILLABLE)) {
        return getPolicyChangeLogDefaultBillableMessage(parentReportAction);
    }
    if (isActionOfType(parentReportAction, CONST.REPORT.ACTIONS.TYPE.POLICY_CHANGE_LOG.UPDATE_DEFAULT_REIMBURSABLE)) {
        return getPolicyChangeLogDefaultReimbursableMessage(parentReportAction);
    }
    if (isActionOfType(parentReportAction, CONST.REPORT.ACTIONS.TYPE.POLICY_CHANGE_LOG.UPDATE_DEFAULT_TITLE_ENFORCED)) {
        return getPolicyChangeLogDefaultTitleEnforcedMessage(parentReportAction);
    }

    if (isActionOfType(parentReportAction, CONST.REPORT.ACTIONS.TYPE.CHANGE_POLICY)) {
        return getPolicyChangeMessage(parentReportAction);
    }

    if (isActionOfType(parentReportAction, CONST.REPORT.ACTIONS.TYPE.TAKE_CONTROL) || isActionOfType(parentReportAction, CONST.REPORT.ACTIONS.TYPE.REROUTE)) {
        return getChangedApproverActionMessage(parentReportAction);
    }

    if (parentReportAction?.actionName && isTagModificationAction(parentReportAction?.actionName)) {
        return getCleanedTagName(getWorkspaceTagUpdateMessage(parentReportAction) ?? '');
    }

    if (isMovedAction(parentReportAction)) {
        return getMovedActionMessage(parentReportAction, parentReport);
    }

    if (isMoneyRequestAction(parentReportAction)) {
        const originalMessage = getOriginalMessage(parentReportAction);
        const reportPolicy = allPolicies?.[`${ONYXKEYS.COLLECTION.POLICY}${report?.policyID}`];
        const last4Digits = reportPolicy?.achAccount?.accountNumber?.slice(-4) ?? '';

        if (originalMessage?.type === CONST.IOU.REPORT_ACTION_TYPE.PAY) {
            if (originalMessage.paymentType === CONST.IOU.PAYMENT_TYPE.ELSEWHERE) {
                return translateLocal('iou.paidElsewhere');
            }
            if (originalMessage.paymentType === CONST.IOU.PAYMENT_TYPE.VBBA) {
                if (originalMessage.automaticAction) {
                    return translateLocal('iou.automaticallyPaidWithBusinessBankAccount', {last4Digits});
                }
                return translateLocal('iou.businessBankAccount', {last4Digits});
            }
            if (originalMessage.paymentType === CONST.IOU.PAYMENT_TYPE.EXPENSIFY) {
                if (originalMessage.automaticAction) {
                    return translateLocal('iou.automaticallyPaidWithExpensify');
                }
                return translateLocal('iou.paidWithExpensify');
            }
        }
    }

    if (isActionOfType(parentReportAction, CONST.REPORT.ACTIONS.TYPE.APPROVED)) {
        const {automaticAction} = getOriginalMessage(parentReportAction) ?? {};
        if (automaticAction) {
            return translateLocal('iou.automaticallyApproved');
        }
        return translateLocal('iou.approvedMessage');
    }
    if (isUnapprovedAction(parentReportAction)) {
        return translateLocal('iou.unapproved');
    }

    if (isActionableJoinRequest(parentReportAction)) {
        return getJoinRequestMessage(parentReportAction);
    }

    if (isTaskReport(report) && isCanceledTaskReport(report, parentReportAction)) {
        return translateLocal('parentReportAction.deletedTask');
    }

    if (isTaskReport(report)) {
        return Parser.htmlToText(report?.reportName ?? '').trim();
    }

    if (isActionOfType(parentReportAction, CONST.REPORT.ACTIONS.TYPE.INTEGRATION_SYNC_FAILED)) {
        return getIntegrationSyncFailedMessage(parentReportAction, report?.policyID);
    }

    if (isActionOfType(parentReportAction, CONST.REPORT.ACTIONS.TYPE.TRAVEL_UPDATE)) {
        return getTravelUpdateMessage(parentReportAction);
    }

    if (isChatThread(report)) {
        if (!isEmptyObject(parentReportAction) && isTransactionThread(parentReportAction)) {
            formattedName = getTransactionReportName({reportAction: parentReportAction, transactions, reports});

            // This will get removed as part of https://github.com/Expensify/App/issues/59961
            // eslint-disable-next-line deprecation/deprecation
            if (isArchivedNonExpense) {
                formattedName = generateArchivedReportName(formattedName);
            }
            return formatReportLastMessageText(formattedName);
        }

        if (!isEmptyObject(parentReportAction) && isOldDotReportAction(parentReportAction)) {
            return getMessageOfOldDotReportAction(parentReportAction);
        }

        if (isRenamedAction(parentReportAction)) {
            return getRenamedAction(parentReportAction, isExpenseReport(getReport(report.parentReportID, allReports)));
        }

        if (parentReportActionMessage?.isDeletedParentAction) {
            return translateLocal('parentReportAction.deletedMessage');
        }

        if (parentReportAction?.actionName === CONST.REPORT.ACTIONS.TYPE.RESOLVED_DUPLICATES) {
            return translateLocal('violations.resolvedDuplicates');
        }

        const isAttachment = isReportActionAttachment(!isEmptyObject(parentReportAction) ? parentReportAction : undefined);
        const reportActionMessage = getReportActionMessage({
            reportAction: parentReportAction,
            reportID: report?.parentReportID,
            childReportID: report?.reportID,
            reports,
            personalDetails,
        }).replace(/(\n+|\r\n|\n|\r)/gm, ' ');
        if (isAttachment && reportActionMessage) {
            return `[${translateLocal('common.attachment')}]`;
        }
        if (
            parentReportActionMessage?.moderationDecision?.decision === CONST.MODERATION.MODERATOR_DECISION_PENDING_HIDE ||
            parentReportActionMessage?.moderationDecision?.decision === CONST.MODERATION.MODERATOR_DECISION_HIDDEN ||
            parentReportActionMessage?.moderationDecision?.decision === CONST.MODERATION.MODERATOR_DECISION_PENDING_REMOVE
        ) {
            return translateLocal('parentReportAction.hiddenMessage');
        }
        if (isAdminRoom(report) || isUserCreatedPolicyRoom(report)) {
            return getAdminRoomInvitedParticipants(parentReportAction, reportActionMessage);
        }

        // This will get removed as part of https://github.com/Expensify/App/issues/59961
        // eslint-disable-next-line deprecation/deprecation
        if (reportActionMessage && isArchivedNonExpense) {
            return generateArchivedReportName(reportActionMessage);
        }
        if (!isEmptyObject(parentReportAction) && isModifiedExpenseAction(parentReportAction)) {
            const policyID = reports?.find((r) => r.reportID === report?.reportID)?.policyID;

            const movedFromReport = allReports?.[`${ONYXKEYS.COLLECTION.REPORT}${getMovedReportID(parentReportAction, CONST.REPORT.MOVE_TYPE.FROM)}`];
            const movedToReport = allReports?.[`${ONYXKEYS.COLLECTION.REPORT}${getMovedReportID(parentReportAction, CONST.REPORT.MOVE_TYPE.TO)}`];
            const modifiedMessage = getForReportAction({
                reportAction: parentReportAction,
                policyID,
                movedFromReport,
                movedToReport,
            });
            return formatReportLastMessageText(modifiedMessage);
        }
        if (isTripRoom(report) && report?.reportName !== CONST.REPORT.DEFAULT_REPORT_NAME) {
            return report?.reportName ?? '';
        }
        if (isCardIssuedAction(parentReportAction)) {
            return getCardIssuedMessage({reportAction: parentReportAction});
        }
        return reportActionMessage;
    }

    if (isClosedExpenseReportWithNoExpenses(report, transactions)) {
        return translateLocal('parentReportAction.deletedReport');
    }

    if (isGroupChat(report)) {
        return getGroupChatName(undefined, true, report) ?? '';
    }

    if (isChatRoom(report)) {
        formattedName = report?.reportName;
    }

    if (isPolicyExpenseChat(report)) {
        formattedName = getPolicyExpenseChatName({report, personalDetailsList: personalDetails});
    }

    if (isMoneyRequestReport(report)) {
        formattedName = getMoneyRequestReportName({report, policy});
    }

    if (isInvoiceReport(report)) {
        formattedName = getInvoiceReportName(report, policy, invoiceReceiverPolicy);
    }

    if (isInvoiceRoom(report)) {
        formattedName = getInvoicesChatName({report, receiverPolicy: invoiceReceiverPolicy, personalDetails, policies});
    }

    if (isSelfDM(report)) {
        formattedName = getDisplayNameForParticipant({accountID: currentUserAccountID, shouldAddCurrentUserPostfix: true, personalDetailsData: personalDetails});
    }

    if (isConciergeChatReport(report)) {
        formattedName = CONST.CONCIERGE_DISPLAY_NAME;
    }

    if (formattedName) {
        return formatReportLastMessageText(isArchivedNonExpense ? generateArchivedReportName(formattedName) : formattedName);
    }

    // Not a room or PolicyExpenseChat, generate title from first 5 other participants
    formattedName = buildReportNameFromParticipantNames({report, personalDetails});

    const finalName = formattedName || (report?.reportName ?? '');

    return isArchivedNonExpense ? generateArchivedReportName(finalName) : finalName;
}

/**
 * Get the payee name given a report.
 */
function getPayeeName(report: OnyxEntry<Report>): string | undefined {
    if (isEmptyObject(report)) {
        return undefined;
    }

    const participantsWithoutCurrentUser = Object.keys(report?.participants ?? {})
        .map(Number)
        .filter((accountID) => accountID !== currentUserAccountID);

    if (participantsWithoutCurrentUser.length === 0) {
        return undefined;
    }
    return getDisplayNameForParticipant({accountID: participantsWithoutCurrentUser.at(0), shouldUseShortForm: true});
}

function getReportSubtitlePrefix(report: OnyxEntry<Report>): string {
    if ((!isChatRoom(report) && !isPolicyExpenseChat(report)) || isThread(report)) {
        return '';
    }

    const filteredPolicies = Object.values(allPolicies ?? {}).filter((policy) => shouldShowPolicy(policy, false, currentUserEmail));
    if (filteredPolicies.length < 2) {
        return '';
    }

    const policyName = getPolicyName({report, returnEmptyIfNotFound: true});
    if (!policyName) {
        return '';
    }
    return `${policyName} ${CONST.DOT_SEPARATOR} `;
}

/**
 * Get either the policyName or domainName the chat is tied to
 */
function getChatRoomSubtitle(report: OnyxEntry<Report>, isPolicyNamePreferred = false, isReportArchived = false): string | undefined {
    if (isChatThread(report)) {
        return '';
    }
    if (isSelfDM(report)) {
        return translateLocal('reportActionsView.yourSpace');
    }
    if (isInvoiceRoom(report)) {
        return translateLocal('workspace.common.invoices');
    }
    if (isConciergeChatReport(report)) {
        return translateLocal('reportActionsView.conciergeSupport');
    }
    if (!isDefaultRoom(report) && !isUserCreatedPolicyRoom(report) && !isPolicyExpenseChat(report)) {
        return '';
    }
    if (getChatType(report) === CONST.REPORT.CHAT_TYPE.DOMAIN_ALL) {
        // The domainAll rooms are just #domainName, so we ignore the prefix '#' to get the domainName
        return report?.reportName?.substring(1) ?? '';
    }
    if ((isPolicyExpenseChat(report) && !!report?.isOwnPolicyExpenseChat) || isExpenseReport(report)) {
        const policy = allPolicies?.[`${ONYXKEYS.COLLECTION.POLICY}${report?.policyID}`];
        const submitToAccountID = getSubmitToAccountID(policy, report);
        const submitsToAccountDetails = allPersonalDetails?.[submitToAccountID];
        const subtitle = submitsToAccountDetails?.displayName ?? submitsToAccountDetails?.login;

        if (!subtitle || !isPolicyNamePreferred) {
            return getPolicyName({report});
        }

        return `${getReportSubtitlePrefix(report)}${translateLocal('iou.submitsTo', {name: subtitle ?? ''})}`;
    }

    if (isReportArchived) {
        return report?.oldPolicyName ?? '';
    }
    return getPolicyName({report});
}

/**
 * Get pending members for reports
 */
function getPendingChatMembers(accountIDs: number[], previousPendingChatMembers: PendingChatMember[], pendingAction: PendingAction): PendingChatMember[] {
    const pendingChatMembers = accountIDs.map((accountID) => ({accountID: accountID.toString(), pendingAction}));
    return [...previousPendingChatMembers, ...pendingChatMembers];
}

/**
 * Gets the parent navigation subtitle for the report
 */
function getParentNavigationSubtitle(report: OnyxEntry<Report>, isParentReportArchived = false): ParentNavigationSummaryParams {
    const parentReport = getParentReport(report);
    if (isEmptyObject(parentReport)) {
        const ownerAccountID = report?.ownerAccountID;
        const personalDetails = ownerAccountID ? allPersonalDetails?.[ownerAccountID] : undefined;
        const login = personalDetails ? personalDetails.login : null;
        // eslint-disable-next-line @typescript-eslint/prefer-nullish-coalescing
        const reportOwnerDisplayName = getDisplayNameForParticipant({accountID: ownerAccountID, shouldRemoveDomain: true}) || login;

        if (isExpenseReport(report)) {
            return {
                reportName: translateLocal('workspace.common.policyExpenseChatName', {displayName: reportOwnerDisplayName ?? ''}),
                workspaceName: getPolicyName({report}),
            };
        }
        if (isIOUReport(report)) {
            return {reportName: reportOwnerDisplayName ?? ''};
        }
        return {};
    }

    if (isInvoiceReport(report) || isInvoiceRoom(parentReport)) {
        let reportName = `${getPolicyName({report: parentReport})} & ${getInvoicePayerName(parentReport)}`;

        if (isArchivedNonExpenseReport(parentReport, isParentReportArchived)) {
            reportName += ` (${translateLocal('common.archived')})`;
        }

        return {
            reportName,
        };
    }

    return {
        reportName: getReportName(parentReport),
        workspaceName: getPolicyName({report: parentReport, returnEmptyIfNotFound: true}),
    };
}

/**
 * Navigate to the details page of a given report
 */
function navigateToDetailsPage(report: OnyxEntry<Report>, backTo?: string, shouldUseActiveRoute?: boolean) {
    const isSelfDMReport = isSelfDM(report);
    const isOneOnOneChatReport = isOneOnOneChat(report);
    const participantAccountID = getParticipantsAccountIDsForDisplay(report);

    if (isSelfDMReport || isOneOnOneChatReport) {
        Navigation.navigate(ROUTES.PROFILE.getRoute(participantAccountID.at(0), isSelfDMReport || shouldUseActiveRoute ? Navigation.getActiveRoute() : backTo));
        return;
    }

    if (report?.reportID) {
        Navigation.navigate(ROUTES.REPORT_WITH_ID_DETAILS.getRoute(report?.reportID, backTo));
    }
}

/**
 * Go back to the details page of a given report
 */
function goBackToDetailsPage(report: OnyxEntry<Report>, backTo?: string, shouldGoBackToDetailsPage = false) {
    const isOneOnOneChatReport = isOneOnOneChat(report);
    const participantAccountID = getParticipantsAccountIDsForDisplay(report);

    if (isOneOnOneChatReport) {
        Navigation.goBack(ROUTES.PROFILE.getRoute(participantAccountID.at(0), backTo));
        return;
    }

    if (report?.reportID) {
        if (shouldGoBackToDetailsPage) {
            Navigation.goBack(ROUTES.REPORT_WITH_ID_DETAILS.getRoute(report.reportID, backTo));
        } else {
            Navigation.goBack(ROUTES.REPORT_SETTINGS.getRoute(report.reportID, backTo));
        }
    } else {
        Log.warn('Missing reportID during navigation back to the details page');
    }
}

function navigateBackOnDeleteTransaction(backRoute: Route | undefined, isFromRHP?: boolean) {
    if (!backRoute) {
        return;
    }

    const rootState = navigationRef.current?.getRootState();
    const lastFullScreenRoute = rootState?.routes.findLast((route) => isFullScreenName(route.name));
    if (lastFullScreenRoute?.name === NAVIGATORS.SEARCH_FULLSCREEN_NAVIGATOR) {
        Navigation.dismissModal();
        return;
    }
    if (isFromRHP) {
        Navigation.dismissModal();
    }
    Navigation.isNavigationReady().then(() => {
        Navigation.goBack(backRoute);
    });
}

/**
 * Go back to the previous page from the edit private page of a given report
 */
function goBackFromPrivateNotes(report: OnyxEntry<Report>, accountID?: number, backTo?: string) {
    if (isEmpty(report) || !accountID) {
        return;
    }
    const currentUserPrivateNote = report.privateNotes?.[accountID]?.note ?? '';
    if (isEmpty(currentUserPrivateNote)) {
        const participantAccountIDs = getParticipantsAccountIDsForDisplay(report);

        if (isOneOnOneChat(report)) {
            Navigation.goBack(ROUTES.PROFILE.getRoute(participantAccountIDs.at(0), backTo));
            return;
        }

        if (report?.reportID) {
            Navigation.goBack(ROUTES.REPORT_WITH_ID_DETAILS.getRoute(report?.reportID, backTo));
            return;
        }
    }
    Navigation.goBack(ROUTES.PRIVATE_NOTES_LIST.getRoute(report.reportID, backTo));
}

function navigateOnDeleteExpense(backToRoute: Route) {
    const rootState = navigationRef.getRootState();
    const focusedRoute = findFocusedRoute(rootState);
    if (focusedRoute?.params && 'backTo' in focusedRoute.params) {
        Navigation.goBack(focusedRoute.params.backTo as Route);
        return;
    }

    Navigation.goBack(backToRoute);
}

/**
 * Generate a random reportID up to 53 bits aka 9,007,199,254,740,991 (Number.MAX_SAFE_INTEGER).
 * There were approximately 98,000,000 reports with sequential IDs generated before we started using this approach, those make up roughly one billionth of the space for these numbers,
 * so we live with the 1 in a billion chance of a collision with an older ID until we can switch to 64-bit IDs.
 *
 * In a test of 500M reports (28 years of reports at our current max rate) we got 20-40 collisions meaning that
 * this is more than random enough for our needs.
 */
function generateReportID(): string {
    return (Math.floor(Math.random() * 2 ** 21) * 2 ** 32 + Math.floor(Math.random() * 2 ** 32)).toString();
}

function hasReportNameError(report: OnyxEntry<Report>): boolean {
    return !isEmptyObject(report?.errorFields?.reportName);
}

/**
 * For comments shorter than or equal to 10k chars, convert the comment from MD into HTML because that's how it is stored in the database
 * For longer comments, skip parsing, but still escape the text, and display plaintext for performance reasons. It takes over 40s to parse a 100k long string!!
 */
function getParsedComment(text: string, parsingDetails?: ParsingDetails, mediaAttributes?: Record<string, string>, disabledRules?: string[]): string {
    let isGroupPolicyReport = false;
    if (parsingDetails?.reportID) {
        const currentReport = getReportOrDraftReport(parsingDetails?.reportID);
        isGroupPolicyReport = isReportInGroupPolicy(currentReport);
    }

    if (parsingDetails?.policyID) {
        // This will be fixed as part of https://github.com/Expensify/Expensify/issues/507850
        // eslint-disable-next-line deprecation/deprecation
        const policyType = getPolicy(parsingDetails?.policyID)?.type;
        if (policyType) {
            isGroupPolicyReport = isGroupPolicy(policyType);
        }
    }

    const rules = disabledRules ?? [];

    if (text.length > CONST.MAX_MARKUP_LENGTH) {
        return lodashEscape(text);
    }

    return getParsedMessageWithShortMentions({
        text,
        availableMentionLogins: allPersonalDetailLogins,
        userEmailDomain: currentUserPrivateDomain,
        parserOptions: {
            disabledRules: isGroupPolicyReport ? [...rules] : ['reportMentions', ...rules],
            extras: {mediaAttributeCache: mediaAttributes},
        },
    });
}

function getUploadingAttachmentHtml(file?: FileObject): string {
    if (!file || typeof file.uri !== 'string') {
        return '';
    }

    const dataAttributes = [
        `${CONST.ATTACHMENT_OPTIMISTIC_SOURCE_ATTRIBUTE}="${file.uri}"`,
        `${CONST.ATTACHMENT_SOURCE_ATTRIBUTE}="${file.uri}"`,
        `${CONST.ATTACHMENT_ORIGINAL_FILENAME_ATTRIBUTE}="${file.name}"`,
        'width' in file && `${CONST.ATTACHMENT_THUMBNAIL_WIDTH_ATTRIBUTE}="${file.width}"`,
        'height' in file && `${CONST.ATTACHMENT_THUMBNAIL_HEIGHT_ATTRIBUTE}="${file.height}"`,
    ]
        .filter((x) => !!x)
        .join(' ');

    // file.type is a known mime type like image/png, image/jpeg, video/mp4 etc.
    if (file.type?.startsWith('image')) {
        return `<img src="${file.uri}" alt="${file.name}" ${dataAttributes} />`;
    }
    if (file.type?.startsWith('video')) {
        return `<video src="${file.uri}" ${dataAttributes}>${file.name}</video>`;
    }

    // For all other types, we present a generic download link
    return `<a href="${file.uri}" ${dataAttributes}>${file.name}</a>`;
}

function getReportDescription(report: OnyxEntry<Report>): string {
    if (!report?.description) {
        return '';
    }
    try {
        const reportDescription = report?.description;
        const objectDescription = JSON.parse(reportDescription) as {html: string};
        return objectDescription.html ?? reportDescription ?? '';
    } catch (error) {
        return report?.description ?? '';
    }
}

function getPolicyDescriptionText(policy: OnyxEntry<Policy>): string {
    if (!policy?.description) {
        return '';
    }

    return Parser.htmlToText(policy.description);
}

/**
 * Fixme the `shouldEscapeText` arg is never used (it's always set to undefined)
 * it should be removed after https://github.com/Expensify/App/issues/50724 gets fixed as a followup
 */
function buildOptimisticAddCommentReportAction(
    text?: string,
    file?: FileObject,
    actorAccountID?: number,
    createdOffset = 0,
    shouldEscapeText?: boolean,
    reportID?: string,
    reportActionID: string = rand64(),
): OptimisticReportAction {
    const commentText = getParsedComment(text ?? '', {shouldEscapeText, reportID});
    const attachmentHtml = getUploadingAttachmentHtml(file);

    const htmlForNewComment = `${commentText}${commentText && attachmentHtml ? '<br /><br />' : ''}${attachmentHtml}`;
    const textForNewComment = Parser.htmlToText(htmlForNewComment);

    const isAttachmentOnly = file && !text;
    const isAttachmentWithText = !!text && file !== undefined;
    const accountID = actorAccountID ?? currentUserAccountID ?? CONST.DEFAULT_NUMBER_ID;
    const delegateAccountDetails = getPersonalDetailByEmail(delegateEmail);

    // Remove HTML from text when applying optimistic offline comment
    return {
        commentText,
        reportAction: {
            reportActionID,
            reportID,
            actionName: CONST.REPORT.ACTIONS.TYPE.ADD_COMMENT,
            actorAccountID: accountID,
            person: [
                {
                    style: 'strong',
                    text: allPersonalDetails?.[accountID]?.displayName ?? currentUserEmail,
                    type: 'TEXT',
                },
            ],
            automatic: false,
            avatar: allPersonalDetails?.[accountID]?.avatar,
            created: DateUtils.getDBTimeWithSkew(Date.now() + createdOffset),
            message: [
                {
                    translationKey: isAttachmentOnly ? CONST.TRANSLATION_KEYS.ATTACHMENT : '',
                    type: CONST.REPORT.MESSAGE.TYPE.COMMENT,
                    html: htmlForNewComment,
                    text: textForNewComment,
                },
            ],
            originalMessage: {
                html: htmlForNewComment,
                whisperedTo: [],
            },
            isFirstItem: false,
            isAttachmentOnly,
            isAttachmentWithText,
            pendingAction: CONST.RED_BRICK_ROAD_PENDING_ACTION.ADD,
            shouldShow: true,
            isOptimisticAction: true,
            delegateAccountID: delegateAccountDetails?.accountID,
        },
    };
}

/**
 * update optimistic parent reportAction when a comment is added or remove in the child report
 * @param parentReportAction - Parent report action of the child report
 * @param lastVisibleActionCreated - Last visible action created of the child report
 * @param type - The type of action in the child report
 */

function updateOptimisticParentReportAction(parentReportAction: OnyxEntry<ReportAction>, lastVisibleActionCreated: string, type: string): UpdateOptimisticParentReportAction {
    let childVisibleActionCount = parentReportAction?.childVisibleActionCount ?? 0;
    let childCommenterCount = parentReportAction?.childCommenterCount ?? 0;
    let childOldestFourAccountIDs = parentReportAction?.childOldestFourAccountIDs;

    if (type === CONST.RED_BRICK_ROAD_PENDING_ACTION.ADD) {
        childVisibleActionCount += 1;
        const oldestFourAccountIDs = childOldestFourAccountIDs ? childOldestFourAccountIDs.split(',') : [];
        if (oldestFourAccountIDs.length < 4) {
            const index = oldestFourAccountIDs.findIndex((accountID) => accountID === currentUserAccountID?.toString());
            if (index === -1) {
                childCommenterCount += 1;
                oldestFourAccountIDs.push(currentUserAccountID?.toString() ?? '');
            }
        }
        childOldestFourAccountIDs = oldestFourAccountIDs.join(',');
    } else if (type === CONST.RED_BRICK_ROAD_PENDING_ACTION.DELETE) {
        if (childVisibleActionCount > 0) {
            childVisibleActionCount -= 1;
        }

        if (childVisibleActionCount === 0) {
            childCommenterCount = 0;
            childOldestFourAccountIDs = '';
        }
    }

    return {
        childVisibleActionCount,
        childCommenterCount,
        childLastVisibleActionCreated: lastVisibleActionCreated,
        childOldestFourAccountIDs,
    };
}

/**
 * Builds an optimistic reportAction for the parent report when a task is created
 * @param taskReportID - Report ID of the task
 * @param taskTitle - Title of the task
 * @param taskAssigneeAccountID - AccountID of the person assigned to the task
 * @param text - Text of the comment
 * @param parentReportID - Report ID of the parent report
 * @param createdOffset - The offset for task's created time that created via a loop
 */
function buildOptimisticTaskCommentReportAction(
    taskReportID: string,
    taskTitle: string,
    taskAssigneeAccountID: number,
    text: string,
    parentReportID: string | undefined,
    actorAccountID?: number,
    createdOffset = 0,
): OptimisticReportAction {
    const reportAction = buildOptimisticAddCommentReportAction(text, undefined, undefined, createdOffset, undefined, taskReportID);
    if (Array.isArray(reportAction.reportAction.message)) {
        const message = reportAction.reportAction.message.at(0);
        if (message) {
            message.taskReportID = taskReportID;
        }
    } else if (!Array.isArray(reportAction.reportAction.message) && reportAction.reportAction.message) {
        reportAction.reportAction.message.taskReportID = taskReportID;
    }

    // These parameters are not saved on the reportAction, but are used to display the task in the UI
    // Added when we fetch the reportActions on a report
    // eslint-disable-next-line
    reportAction.reportAction.originalMessage = {
        html: getReportActionHtml(reportAction.reportAction),
        taskReportID: getReportActionMessageReportUtils(reportAction.reportAction)?.taskReportID,
        whisperedTo: [],
    };
    reportAction.reportAction.childReportID = taskReportID;
    reportAction.reportAction.parentReportID = parentReportID;
    reportAction.reportAction.childType = CONST.REPORT.TYPE.TASK;
    reportAction.reportAction.childReportName = taskTitle;
    reportAction.reportAction.childManagerAccountID = taskAssigneeAccountID;
    reportAction.reportAction.childStatusNum = CONST.REPORT.STATUS_NUM.OPEN;
    reportAction.reportAction.childStateNum = CONST.REPORT.STATE_NUM.OPEN;

    if (actorAccountID) {
        reportAction.reportAction.actorAccountID = actorAccountID;
    }

    return reportAction;
}

function buildOptimisticSelfDMReport(created: string): Report {
    return {
        reportID: generateReportID(),
        participants: {
            [currentUserAccountID ?? CONST.DEFAULT_NUMBER_ID]: {
                notificationPreference: CONST.REPORT.NOTIFICATION_PREFERENCE.MUTE,
            },
        },
        type: CONST.REPORT.TYPE.CHAT,
        chatType: CONST.REPORT.CHAT_TYPE.SELF_DM,
        isOwnPolicyExpenseChat: false,
        lastActorAccountID: 0,
        lastMessageHtml: '',
        lastMessageText: undefined,
        lastReadTime: created,
        lastVisibleActionCreated: created,
        ownerAccountID: currentUserAccountID,
        reportName: '',
        stateNum: 0,
        statusNum: 0,
        writeCapability: CONST.REPORT.WRITE_CAPABILITIES.ALL,
    };
}

/**
 * Builds an optimistic IOU report with a randomly generated reportID
 *
 * @param payeeAccountID - AccountID of the person generating the IOU.
 * @param payerAccountID - AccountID of the other person participating in the IOU.
 * @param total - IOU amount in the smallest unit of the currency.
 * @param chatReportID - Report ID of the chat where the IOU is.
 * @param currency - IOU currency.
 * @param isSendingMoney - If we pay someone the IOU should be created as settled
 * @param parentReportActionID - The parent report action ID of the IOU report
 * @param optimisticIOUReportID - Optimistic IOU report id
 */

function buildOptimisticIOUReport(
    payeeAccountID: number,
    payerAccountID: number,
    total: number,
    chatReportID: string | undefined,
    currency: string,
    isSendingMoney = false,
    parentReportActionID?: string,
    optimisticIOUReportID?: string,
): OptimisticIOUReport {
    const formattedTotal = convertToDisplayString(total, currency);
    const personalDetails = getPersonalDetailsForAccountID(payerAccountID);
    const payerEmail = 'login' in personalDetails ? personalDetails.login : '';
    const policyID = chatReportID ? getReport(chatReportID, allReports)?.policyID : undefined;
    // This will be fixed as part of https://github.com/Expensify/Expensify/issues/507850
    // eslint-disable-next-line deprecation/deprecation
    const policy = getPolicy(policyID);

    const participants: Participants = {
        [payeeAccountID]: {notificationPreference: CONST.REPORT.NOTIFICATION_PREFERENCE.HIDDEN},
        [payerAccountID]: {notificationPreference: CONST.REPORT.NOTIFICATION_PREFERENCE.HIDDEN},
    };

    return {
        type: CONST.REPORT.TYPE.IOU,
        chatReportID,
        currency,
        managerID: payerAccountID,
        ownerAccountID: payeeAccountID,
        participants,
        reportID: optimisticIOUReportID ?? generateReportID(),
        stateNum: isSendingMoney ? CONST.REPORT.STATE_NUM.APPROVED : CONST.REPORT.STATE_NUM.SUBMITTED,
        statusNum: isSendingMoney ? CONST.REPORT.STATUS_NUM.REIMBURSED : CONST.REPORT.STATE_NUM.SUBMITTED,
        total,
        unheldTotal: total,
        nonReimbursableTotal: 0,
        unheldNonReimbursableTotal: 0,

        // We don't translate reportName because the server response is always in English
        reportName: `${payerEmail} owes ${formattedTotal}`,
        parentReportID: chatReportID,
        lastVisibleActionCreated: DateUtils.getDBTime(),
        fieldList: policy?.fieldList,
        parentReportActionID,
    };
}

function getHumanReadableStatus(statusNum: number): string {
    const status = Object.keys(CONST.REPORT.STATUS_NUM).find((key) => CONST.REPORT.STATUS_NUM[key as keyof typeof CONST.REPORT.STATUS_NUM] === statusNum);
    return status ? `${status.charAt(0)}${status.slice(1).toLowerCase()}` : '';
}

/**
 * Populates the report field formula with the values from the report and policy.
 * Currently, this only supports optimistic expense reports.
 * Each formula field is either replaced with a value, or removed.
 * If after all replacements the formula is empty, the original formula is returned.
 * See {@link https://help.expensify.com/articles/expensify-classic/insights-and-custom-reporting/Custom-Templates}
 */
function populateOptimisticReportFormula(formula: string, report: OptimisticExpenseReport, policy: OnyxEntry<Policy>): string {
    const createdDate = report.lastVisibleActionCreated ? new Date(report.lastVisibleActionCreated) : undefined;
    const result = formula
        // We don't translate because the server response is always in English
        .replaceAll(/\{report:type\}/gi, 'Expense Report')
        .replaceAll(/\{report:startdate\}/gi, createdDate ? format(createdDate, CONST.DATE.FNS_FORMAT_STRING) : '')
        .replaceAll(/\{report:total\}/gi, report.total !== undefined ? convertToDisplayString(Math.abs(report.total), report.currency).toString() : '')
        .replaceAll(/\{report:currency\}/gi, report.currency ?? '')
        .replaceAll(/\{report:policyname\}/gi, policy?.name ?? '')
        .replaceAll(/\{report:workspacename\}/gi, policy?.name ?? '')
        .replaceAll(/\{report:created\}/gi, createdDate ? format(createdDate, CONST.DATE.FNS_DATE_TIME_FORMAT_STRING) : '')
        .replaceAll(/\{report:created:yyyy-MM-dd\}/gi, createdDate ? format(createdDate, CONST.DATE.FNS_FORMAT_STRING) : '')
        .replaceAll(/\{report:status\}/gi, report.statusNum !== undefined ? getHumanReadableStatus(report.statusNum) : '')
        .replaceAll(/\{user:email\}/gi, currentUserEmail ?? '')
        .replaceAll(/\{user:email\|frontPart\}/gi, (currentUserEmail ? currentUserEmail.split('@').at(0) : '') ?? '')
        .replaceAll(/\{report:(.+)\}/gi, '');

    return result.trim().length ? result : formula;
}

/** Builds an optimistic invoice report with a randomly generated reportID */
function buildOptimisticInvoiceReport(
    chatReportID: string,
    policyID: string | undefined,
    receiverAccountID: number,
    receiverName: string,
    total: number,
    currency: string,
): OptimisticExpenseReport {
    const formattedTotal = convertToDisplayString(total, currency);
    const invoiceReport = {
        reportID: generateReportID(),
        chatReportID,
        policyID,
        type: CONST.REPORT.TYPE.INVOICE,
        ownerAccountID: currentUserAccountID,
        managerID: receiverAccountID,
        currency,
        // We don't translate reportName because the server response is always in English
        reportName: `${receiverName} owes ${formattedTotal}`,
        stateNum: CONST.REPORT.STATE_NUM.SUBMITTED,
        statusNum: CONST.REPORT.STATUS_NUM.OPEN,
        total: total * -1,
        participants: {
            [receiverAccountID]: {
                notificationPreference: CONST.REPORT.NOTIFICATION_PREFERENCE.HIDDEN,
            },
        },
        parentReportID: chatReportID,
        lastVisibleActionCreated: DateUtils.getDBTime(),
    };

    if (currentUserAccountID) {
        invoiceReport.participants[currentUserAccountID] = {notificationPreference: CONST.REPORT.NOTIFICATION_PREFERENCE.HIDDEN};
    }

    return invoiceReport;
}

/**
 * Returns the stateNum and statusNum for an expense report based on the policy settings
 * @param policy
 */
function getExpenseReportStateAndStatus(policy: OnyxEntry<Policy>, isEmptyOptimisticReport = false) {
    const isASAPSubmitBetaEnabled = Permissions.isBetaEnabled(CONST.BETAS.ASAP_SUBMIT, allBetas);
    if (isASAPSubmitBetaEnabled) {
        return {
            stateNum: CONST.REPORT.STATE_NUM.OPEN,
            statusNum: CONST.REPORT.STATUS_NUM.OPEN,
        };
    }
    const isInstantSubmitEnabledLocal = isInstantSubmitEnabled(policy);
    const isSubmitAndCloseLocal = isSubmitAndClose(policy);
    const arePaymentsDisabled = policy?.reimbursementChoice === CONST.POLICY.REIMBURSEMENT_CHOICES.REIMBURSEMENT_NO;

    if (isInstantSubmitEnabledLocal && arePaymentsDisabled && isSubmitAndCloseLocal && !isEmptyOptimisticReport) {
        return {
            stateNum: CONST.REPORT.STATE_NUM.APPROVED,
            statusNum: CONST.REPORT.STATUS_NUM.CLOSED,
        };
    }

    if (isInstantSubmitEnabledLocal) {
        return {
            stateNum: CONST.REPORT.STATE_NUM.SUBMITTED,
            statusNum: CONST.REPORT.STATUS_NUM.SUBMITTED,
        };
    }

    return {
        stateNum: CONST.REPORT.STATE_NUM.OPEN,
        statusNum: CONST.REPORT.STATUS_NUM.OPEN,
    };
}

/**
 * Builds an optimistic Expense report with a randomly generated reportID
 *
 * @param chatReportID - Report ID of the PolicyExpenseChat where the Expense Report is
 * @param policyID - The policy ID of the PolicyExpenseChat
 * @param payeeAccountID - AccountID of the employee (payee)
 * @param total - Amount in cents
 * @param currency
 * @param reimbursable – Whether the expense is reimbursable
 * @param parentReportActionID – The parent ReportActionID of the PolicyExpenseChat
 * @param optimisticIOUReportID – Optimistic IOU report id
 */
function buildOptimisticExpenseReport(
    chatReportID: string | undefined,
    policyID: string | undefined,
    payeeAccountID: number,
    total: number,
    currency: string,
    nonReimbursableTotal = 0,
    parentReportActionID?: string,
    optimisticIOUReportID?: string,
): OptimisticExpenseReport {
    // The amount for Expense reports are stored as negative value in the database
    const storedTotal = total * -1;
    const storedNonReimbursableTotal = nonReimbursableTotal * -1;
    const report = chatReportID ? getReport(chatReportID, allReports) : undefined;
    const policyName = getPolicyName({report});
    const formattedTotal = convertToDisplayString(storedTotal, currency);
    // This will be fixed as part of https://github.com/Expensify/Expensify/issues/507850
    // eslint-disable-next-line deprecation/deprecation
    const policy = getPolicy(policyID);

    const {stateNum, statusNum} = getExpenseReportStateAndStatus(policy);

    const expenseReport: OptimisticExpenseReport = {
        reportID: optimisticIOUReportID ?? generateReportID(),
        chatReportID,
        policyID,
        type: CONST.REPORT.TYPE.EXPENSE,
        ownerAccountID: payeeAccountID,
        currency,
        // We don't translate reportName because the server response is always in English
        reportName: `${policyName} owes ${formattedTotal}`,
        stateNum,
        statusNum,
        total: storedTotal,
        unheldTotal: storedTotal,
        nonReimbursableTotal: storedNonReimbursableTotal,
        unheldNonReimbursableTotal: storedNonReimbursableTotal,
        participants: {
            [payeeAccountID]: {
                notificationPreference: CONST.REPORT.NOTIFICATION_PREFERENCE.HIDDEN,
            },
        },
        parentReportID: chatReportID,
        lastVisibleActionCreated: DateUtils.getDBTime(),
        parentReportActionID,
    };

    // Get the approver/manager for this report to properly display the optimistic data
    const submitToAccountID = getSubmitToAccountID(policy, expenseReport);
    if (submitToAccountID) {
        expenseReport.managerID = submitToAccountID;
    }

    const titleReportField = getTitleReportField(getReportFieldsByPolicyID(policyID) ?? {});
    if (!!titleReportField && isPaidGroupPolicyExpenseReport(expenseReport)) {
        expenseReport.reportName = populateOptimisticReportFormula(titleReportField.defaultValue, expenseReport, policy);
    }

    expenseReport.fieldList = policy?.fieldList;

    return expenseReport;
}

function buildOptimisticEmptyReport(reportID: string, accountID: number, parentReport: OnyxEntry<Report>, parentReportActionID: string, policy: OnyxEntry<Policy>, timeOfCreation: string) {
    const {stateNum, statusNum} = getExpenseReportStateAndStatus(policy, true);
    const titleReportField = getTitleReportField(getReportFieldsByPolicyID(policy?.id) ?? {});
    const optimisticEmptyReport: OptimisticNewReport = {
        reportName: '',
        reportID,
        policyID: policy?.id,
        type: CONST.REPORT.TYPE.EXPENSE,
        currency: policy?.outputCurrency,
        ownerAccountID: accountID,
        stateNum,
        statusNum,
        total: 0,
        nonReimbursableTotal: 0,
        participants: {},
        lastVisibleActionCreated: timeOfCreation,
        pendingFields: {createReport: CONST.RED_BRICK_ROAD_PENDING_ACTION.ADD},
        parentReportID: parentReport?.reportID,
        parentReportActionID,
        chatReportID: parentReport?.reportID,
        managerID: getManagerAccountID(policy, {ownerAccountID: accountID}),
    };

    const optimisticReportName = populateOptimisticReportFormula(titleReportField?.defaultValue ?? CONST.POLICY.DEFAULT_REPORT_NAME_PATTERN, optimisticEmptyReport, policy);
    optimisticEmptyReport.reportName = optimisticReportName;

    optimisticEmptyReport.participants = accountID
        ? {
              [accountID]: {
                  notificationPreference: CONST.REPORT.NOTIFICATION_PREFERENCE.HIDDEN,
              },
          }
        : {};
    optimisticEmptyReport.ownerAccountID = accountID;
    return optimisticEmptyReport;
}

function getRejectedReportMessage() {
    return translateLocal('iou.rejectedThisReport');
}

function getUpgradeWorkspaceMessage() {
    return translateLocal('workspaceActions.upgradedWorkspace');
}

function getDowngradeWorkspaceMessage() {
    return translateLocal('workspaceActions.downgradedWorkspace');
}

function getWorkspaceNameUpdatedMessage(action: ReportAction) {
    const {oldName, newName} = getOriginalMessage(action as ReportAction<typeof CONST.REPORT.ACTIONS.TYPE.POLICY_CHANGE_LOG.UPDATE_NAME>) ?? {};
    const message = oldName && newName ? translateLocal('workspaceActions.renamedWorkspaceNameAction', {oldName, newName}) : getReportActionText(action);
    return Str.htmlEncode(message);
}

function getDeletedTransactionMessage(action: ReportAction) {
    const deletedTransactionOriginalMessage = getOriginalMessage(action as ReportAction<typeof CONST.REPORT.ACTIONS.TYPE.DELETED_TRANSACTION>) ?? {};
    const amount = Math.abs(deletedTransactionOriginalMessage.amount ?? 0);
    const currency = deletedTransactionOriginalMessage.currency ?? '';
    const formattedAmount = convertToDisplayString(amount, currency) ?? '';
    const message = translateLocal('iou.deletedTransaction', {
        amount: formattedAmount,
        merchant: deletedTransactionOriginalMessage.merchant ?? '',
    });
    return message;
}

function getMovedTransactionMessage(report: OnyxEntry<Report>) {
    const reportName = getReportName(report) ?? report?.reportName ?? '';
    const reportUrl = `${environmentURL}/r/${report?.reportID}`;
    const message = translateLocal('iou.movedTransaction', {
        reportUrl,
        reportName,
    });
    return message;
}

function getUnreportedTransactionMessage() {
    const selfDMReportID = findSelfDMReportID();
    const reportUrl = `${environmentURL}/r/${selfDMReportID}`;
    const message = translateLocal('iou.unreportedTransaction', {
        reportUrl,
    });
    return message;
}

function getMovedActionMessage(action: ReportAction, report: OnyxEntry<Report>) {
    if (!isMovedAction(action)) {
        return '';
    }
    const movedActionOriginalMessage = getOriginalMessage(action);

    if (!movedActionOriginalMessage) {
        return '';
    }
    const {toPolicyID, newParentReportID, movedReportID} = movedActionOriginalMessage;
    const toPolicyName = getPolicyNameByID(toPolicyID);
    return translateLocal('iou.movedAction', {
        shouldHideMovedReportUrl: !isDM(report),
        movedReportUrl: `${environmentURL}/r/${movedReportID}`,
        newParentReportUrl: `${environmentURL}/r/${newParentReportID}`,
        toPolicyName,
    });
}

function getPolicyChangeMessage(action: ReportAction) {
    const PolicyChangeOriginalMessage = getOriginalMessage(action as ReportAction<typeof CONST.REPORT.ACTIONS.TYPE.CHANGE_POLICY>) ?? {};
    const {fromPolicy: fromPolicyID, toPolicy: toPolicyID} = PolicyChangeOriginalMessage as OriginalMessageChangePolicy;
    const message = translateLocal('report.actions.type.changeReportPolicy', {
        fromPolicyName: fromPolicyID ? getPolicyNameByID(fromPolicyID) : undefined,
        toPolicyName: getPolicyNameByID(toPolicyID),
    });
    return message;
}

/**
 * @param iouReportID - the report ID of the IOU report the action belongs to
 * @param type - IOUReportAction type. Can be oneOf(create, decline, cancel, pay, split)
 * @param total - IOU total in cents
 * @param comment - IOU comment
 * @param currency - IOU currency
 * @param paymentType - IOU paymentMethodType. Can be oneOf(Elsewhere, Expensify)
 * @param isSettlingUp - Whether we are settling up an IOU
 * @param bankAccountID - Bank account ID
 * @param payAsBusiness - Whether the payment is made as a business
 */
function getIOUReportActionMessage(
    iouReportID: string,
    type: string,
    total: number,
    comment: string,
    currency: string,
    paymentType = '',
    isSettlingUp = false,
    bankAccountID?: number | undefined,
    payAsBusiness = false,
): Message[] {
    const report = getReportOrDraftReport(iouReportID);
    const isInvoice = isInvoiceReport(report);
    const amount =
        type === CONST.IOU.REPORT_ACTION_TYPE.PAY && !isEmptyObject(report)
            ? convertToDisplayString(getMoneyRequestSpendBreakdown(report).totalDisplaySpend, currency)
            : convertToDisplayString(total, currency);

    let paymentMethodMessage;
    switch (paymentType) {
        case CONST.IOU.PAYMENT_TYPE.VBBA:
        case CONST.IOU.PAYMENT_TYPE.EXPENSIFY:
            paymentMethodMessage = ' with Expensify';
            break;
        default:
            paymentMethodMessage = ` elsewhere`;
            break;
    }

    let iouMessage;
    switch (type) {
        case CONST.REPORT.ACTIONS.TYPE.APPROVED:
            iouMessage = `approved ${amount}`;
            break;
        case CONST.REPORT.ACTIONS.TYPE.FORWARDED:
            iouMessage = `approved ${amount}`;
            break;
        case CONST.REPORT.ACTIONS.TYPE.UNAPPROVED:
            iouMessage = `unapproved ${amount}`;
            break;
        case CONST.IOU.REPORT_ACTION_TYPE.CREATE:
            iouMessage = `submitted ${amount}${comment && ` for ${comment}`}`;
            break;
        case CONST.IOU.REPORT_ACTION_TYPE.TRACK:
            iouMessage = `tracking ${amount}${comment && ` for ${comment}`}`;
            break;
        case CONST.IOU.REPORT_ACTION_TYPE.SPLIT:
            iouMessage = `split ${amount}${comment && ` for ${comment}`}`;
            break;
        case CONST.IOU.REPORT_ACTION_TYPE.DELETE:
            iouMessage = `deleted the ${amount} expense${comment && ` for ${comment}`}`;
            break;
        case CONST.IOU.REPORT_ACTION_TYPE.PAY:
            if (isInvoice && isSettlingUp) {
                iouMessage =
                    paymentType === CONST.IOU.PAYMENT_TYPE.ELSEWHERE
                        ? translateLocal('iou.payElsewhere', {formattedAmount: amount})
                        : translateLocal(payAsBusiness ? 'iou.settleInvoiceBusiness' : 'iou.settleInvoicePersonal', {amount, last4Digits: String(bankAccountID).slice(-4)});
            } else {
                iouMessage = isSettlingUp ? `paid ${amount}${paymentMethodMessage}` : `sent ${amount}${comment && ` for ${comment}`}${paymentMethodMessage}`;
            }
            break;
        case CONST.REPORT.ACTIONS.TYPE.SUBMITTED:
            iouMessage = translateLocal('iou.expenseAmount', {formattedAmount: amount});
            break;
        default:
            break;
    }

    return [
        {
            html: lodashEscape(iouMessage),
            text: iouMessage ?? '',
            isEdited: false,
            type: CONST.REPORT.MESSAGE.TYPE.COMMENT,
        },
    ];
}

/**
 * Builds an optimistic IOU reportAction object
 *
 * @param type - IOUReportAction type. Can be oneOf(create, delete, pay, split).
 * @param amount - IOU amount in cents.
 * @param currency
 * @param comment - User comment for the IOU.
 * @param participants - An array with participants details.
 * @param [transactionID] - Not required if the IOUReportAction type is 'pay'
 * @param [paymentType] - Only required if the IOUReportAction type is 'pay'. Can be oneOf(elsewhere, Expensify).
 * @param [iouReportID] - Only required if the IOUReportActions type is oneOf(decline, cancel, pay). Generates a randomID as default.
 * @param [isSettlingUp] - Whether we are settling up an IOU.
 * @param [isSendMoneyFlow] - Whether this is pay someone flow
 * @param [receipt]
 * @param [isOwnPolicyExpenseChat] - Whether this is an expense report create from the current user's policy expense chat
 */
function buildOptimisticIOUReportAction(params: BuildOptimisticIOUReportActionParams): OptimisticIOUReportAction {
    const {
        type,
        amount,
        currency,
        comment,
        participants,
        transactionID,
        paymentType,
        iouReportID = '',
        isSettlingUp = false,
        isSendMoneyFlow = false,
        isOwnPolicyExpenseChat = false,
        created = DateUtils.getDBTime(),
        linkedExpenseReportAction,
        isPersonalTrackingExpense = false,
        payAsBusiness,
        bankAccountID,
        reportActionID,
    } = params;

    const IOUReportID = isPersonalTrackingExpense ? undefined : iouReportID || generateReportID();

    const originalMessage: ReportAction<typeof CONST.REPORT.ACTIONS.TYPE.IOU>['originalMessage'] = {
        amount,
        comment,
        currency,
        IOUTransactionID: transactionID,
        IOUReportID,
        type,
        payAsBusiness,
        bankAccountID,
    };

    const delegateAccountDetails = getPersonalDetailByEmail(delegateEmail);

    if (type === CONST.IOU.REPORT_ACTION_TYPE.PAY) {
        // In pay someone flow, we store amount, comment, currency in IOUDetails when type = pay
        if (isSendMoneyFlow) {
            const keys = ['amount', 'comment', 'currency'] as const;
            keys.forEach((key) => {
                delete originalMessage[key];
            });
            originalMessage.IOUDetails = {amount, comment, currency};
            originalMessage.paymentType = paymentType;
        } else {
            // In case of pay someone action, we dont store the comment
            // and there is no single transactionID to link the action to.
            delete originalMessage.IOUTransactionID;
            delete originalMessage.comment;
            originalMessage.paymentType = paymentType;
        }
    }

    // IOUs of type split only exist in group DMs and those don't have an iouReport so we need to delete the IOUReportID key
    if (type === CONST.IOU.REPORT_ACTION_TYPE.SPLIT) {
        delete originalMessage.IOUReportID;
    }

    if (type !== CONST.IOU.REPORT_ACTION_TYPE.PAY) {
        // Split expense made from a policy expense chat only have the payee's accountID as the participant because the payer could be any policy admin
        if (isOwnPolicyExpenseChat && type === CONST.IOU.REPORT_ACTION_TYPE.SPLIT) {
            originalMessage.participantAccountIDs = currentUserAccountID ? [currentUserAccountID] : [];
        } else {
            originalMessage.participantAccountIDs = currentUserAccountID
                ? [
                      currentUserAccountID,
                      ...participants.filter((participant) => participant.accountID !== currentUserAccountID).map((participant) => participant.accountID ?? CONST.DEFAULT_NUMBER_ID),
                  ]
                : participants.map((participant) => participant.accountID ?? CONST.DEFAULT_NUMBER_ID);
        }
    }

    const iouReportAction = {
        ...linkedExpenseReportAction,
        actionName: CONST.REPORT.ACTIONS.TYPE.IOU,
        actorAccountID: currentUserAccountID,
        automatic: false,
        isAttachmentOnly: false,
        originalMessage,
        reportActionID: reportActionID ?? rand64(),
        shouldShow: true,
        created,
        pendingAction: CONST.RED_BRICK_ROAD_PENDING_ACTION.ADD,
        delegateAccountID: delegateAccountDetails?.accountID,
        person: [
            {
                style: 'strong',
                text: getCurrentUserDisplayNameOrEmail(),
                type: 'TEXT',
            },
        ],
        avatar: getCurrentUserAvatar(),
        message: getIOUReportActionMessage(iouReportID, type, amount, comment, currency, paymentType, isSettlingUp, bankAccountID, payAsBusiness),
    };

    const managerMcTestParticipant = participants.find((participant) => isSelectedManagerMcTest(participant.login));
    if (managerMcTestParticipant) {
        return {
            ...iouReportAction,
            actorAccountID: managerMcTestParticipant.accountID,
            avatar: managerMcTestParticipant.icons?.[0]?.source,
            person: [
                {
                    style: 'strong',
                    text: getDisplayNameForParticipant(managerMcTestParticipant),
                    type: 'TEXT',
                },
            ],
        };
    }

    return iouReportAction;
}

/**
 * Builds an optimistic APPROVED report action with a randomly generated reportActionID.
 */
function buildOptimisticApprovedReportAction(amount: number, currency: string, expenseReportID: string): OptimisticApprovedReportAction {
    const originalMessage = {
        amount,
        currency,
        expenseReportID,
    };
    const delegateAccountDetails = getPersonalDetailByEmail(delegateEmail);

    return {
        actionName: CONST.REPORT.ACTIONS.TYPE.APPROVED,
        actorAccountID: currentUserAccountID,
        automatic: false,
        avatar: getCurrentUserAvatar(),
        isAttachmentOnly: false,
        originalMessage,
        message: getIOUReportActionMessage(expenseReportID, CONST.REPORT.ACTIONS.TYPE.APPROVED, Math.abs(amount), '', currency),
        person: [
            {
                style: 'strong',
                text: getCurrentUserDisplayNameOrEmail(),
                type: 'TEXT',
            },
        ],
        reportActionID: rand64(),
        shouldShow: true,
        created: DateUtils.getDBTime(),
        pendingAction: CONST.RED_BRICK_ROAD_PENDING_ACTION.ADD,
        delegateAccountID: delegateAccountDetails?.accountID,
    };
}

/**
 * Builds an optimistic APPROVED report action with a randomly generated reportActionID.
 */
function buildOptimisticUnapprovedReportAction(amount: number, currency: string, expenseReportID: string): OptimisticUnapprovedReportAction {
    const delegateAccountDetails = getPersonalDetailByEmail(delegateEmail);
    return {
        actionName: CONST.REPORT.ACTIONS.TYPE.UNAPPROVED,
        actorAccountID: currentUserAccountID,
        automatic: false,
        avatar: getCurrentUserAvatar(),
        isAttachmentOnly: false,
        originalMessage: {
            amount,
            currency,
            expenseReportID,
        },
        message: getIOUReportActionMessage(expenseReportID, CONST.REPORT.ACTIONS.TYPE.UNAPPROVED, Math.abs(amount), '', currency),
        person: [
            {
                style: 'strong',
                text: getCurrentUserDisplayNameOrEmail(),
                type: 'TEXT',
            },
        ],
        reportActionID: rand64(),
        shouldShow: true,
        created: DateUtils.getDBTime(),
        pendingAction: CONST.RED_BRICK_ROAD_PENDING_ACTION.ADD,
        delegateAccountID: delegateAccountDetails?.accountID,
    };
}

/**
 * Builds an optimistic MOVED report action with a randomly generated reportActionID.
 * This action is used when we move reports across workspaces.
 */
function buildOptimisticMovedReportAction(
    fromPolicyID: string | undefined,
    toPolicyID: string,
    newParentReportID: string,
    movedReportID: string,
    policyName: string,
    shouldHideMovedReportUrl = false,
): ReportAction {
    const originalMessage = {
        fromPolicyID,
        toPolicyID,
        newParentReportID,
        movedReportID,
    };

    const movedActionMessage = [
        {
            html: shouldHideMovedReportUrl
                ? `moved this <a href='${CONST.NEW_EXPENSIFY_URL}r/${movedReportID}' target='_blank' rel='noreferrer noopener'>report</a> to the <a href='${CONST.NEW_EXPENSIFY_URL}r/${newParentReportID}' target='_blank' rel='noreferrer noopener'>${policyName}</a> workspace`
                : `moved this report to the <a href='${CONST.NEW_EXPENSIFY_URL}r/${newParentReportID}' target='_blank' rel='noreferrer noopener'>${policyName}</a> workspace`,
            text: `moved this report to the ${policyName} workspace`,
            type: CONST.REPORT.MESSAGE.TYPE.COMMENT,
        },
    ];

    return {
        actionName: CONST.REPORT.ACTIONS.TYPE.MOVED,
        actorAccountID: currentUserAccountID,
        automatic: false,
        avatar: getCurrentUserAvatar(),
        isAttachmentOnly: false,
        originalMessage,
        message: movedActionMessage,
        person: [
            {
                style: 'strong',
                text: getCurrentUserDisplayNameOrEmail(),
                type: 'TEXT',
            },
        ],
        reportActionID: rand64(),
        shouldShow: true,
        created: DateUtils.getDBTime(),
        pendingAction: CONST.RED_BRICK_ROAD_PENDING_ACTION.ADD,
    };
}

/**
 * Builds an optimistic CHANGE_POLICY report action with a randomly generated reportActionID.
 * This action is used when we change the workspace of a report.
 */
function buildOptimisticChangePolicyReportAction(fromPolicyID: string | undefined, toPolicyID: string, automaticAction = false): ReportAction {
    const originalMessage = {
        fromPolicy: fromPolicyID,
        toPolicy: toPolicyID,
        automaticAction,
    };

    // This will be fixed as part of https://github.com/Expensify/Expensify/issues/507850
    // eslint-disable-next-line deprecation/deprecation
    const fromPolicy = getPolicy(fromPolicyID);
    // This will be fixed as part of https://github.com/Expensify/Expensify/issues/507850
    // eslint-disable-next-line deprecation/deprecation
    const toPolicy = getPolicy(toPolicyID);

    const changePolicyReportActionMessage = [
        {
            type: CONST.REPORT.MESSAGE.TYPE.TEXT,
            text: `changed the workspace to ${toPolicy?.name}`,
        },
        ...(fromPolicyID
            ? [
                  {
                      type: CONST.REPORT.MESSAGE.TYPE.TEXT,
                      text: ` (previously ${fromPolicy?.name})`,
                  },
              ]
            : []),
    ];

    return {
        actionName: CONST.REPORT.ACTIONS.TYPE.CHANGE_POLICY,
        actorAccountID: currentUserAccountID,
        avatar: getCurrentUserAvatar(),
        created: DateUtils.getDBTime(),
        originalMessage,
        message: changePolicyReportActionMessage,
        person: [
            {
                style: 'strong',
                text: getCurrentUserDisplayNameOrEmail(),
                type: 'TEXT',
            },
        ],
        reportActionID: rand64(),
        shouldShow: true,
        pendingAction: CONST.RED_BRICK_ROAD_PENDING_ACTION.ADD,
    };
}

function buildOptimisticTransactionAction(
    type: typeof CONST.REPORT.ACTIONS.TYPE.MOVED_TRANSACTION | typeof CONST.REPORT.ACTIONS.TYPE.UNREPORTED_TRANSACTION,
    transactionThreadReportID: string | undefined,
    targetReportID: string,
): ReportAction {
    const reportName = allReports?.[targetReportID]?.reportName ?? '';
    const url = `${environmentURL}/r/${targetReportID}`;
    const [actionText, messageHtml] =
        type === CONST.REPORT.ACTIONS.TYPE.MOVED_TRANSACTION
            ? [`moved this expense to ${reportName}`, `moved this expense to <a href='${url}' target='_blank' rel='noreferrer noopener'>${reportName}</a>`]
            : ['moved this expense to your personal space', 'moved this expense to your personal space'];

    return {
        actionName: type,
        reportID: transactionThreadReportID,
        actorAccountID: currentUserAccountID,
        avatar: getCurrentUserAvatar(),
        created: DateUtils.getDBTime(),
        originalMessage: type === CONST.REPORT.ACTIONS.TYPE.MOVED_TRANSACTION ? {toReportID: targetReportID} : {fromReportID: targetReportID},
        message: [
            {
                type: CONST.REPORT.MESSAGE.TYPE.TEXT,
                html: messageHtml,
                text: actionText,
            },
        ],
        person: [
            {
                style: 'strong',
                text: getCurrentUserDisplayNameOrEmail(),
                type: 'TEXT',
            },
        ],
        reportActionID: rand64(),
        shouldShow: true,
        pendingAction: CONST.RED_BRICK_ROAD_PENDING_ACTION.ADD,
    };
}

/**
 * Builds an optimistic MOVED_TRANSACTION report action with a randomly generated reportActionID.
 * This action is used when we change the workspace of a report.
 */
function buildOptimisticMovedTransactionAction(transactionThreadReportID: string | undefined, toReportID: string) {
    return buildOptimisticTransactionAction(CONST.REPORT.ACTIONS.TYPE.MOVED_TRANSACTION, transactionThreadReportID, toReportID);
}

/**
 * Builds an optimistic UNREPORTED_TRANSACTION report action with a randomly generated reportActionID.
 * This action is used when we un-report a transaction.
 */
function buildOptimisticUnreportedTransactionAction(transactionThreadReportID: string | undefined, fromReportID: string) {
    return buildOptimisticTransactionAction(CONST.REPORT.ACTIONS.TYPE.UNREPORTED_TRANSACTION, transactionThreadReportID, fromReportID);
}

/**
 * Builds an optimistic SUBMITTED report action with a randomly generated reportActionID.
 *
 */
function buildOptimisticSubmittedReportAction(amount: number, currency: string, expenseReportID: string, adminAccountID: number | undefined): OptimisticSubmittedReportAction {
    const originalMessage = {
        amount,
        currency,
        expenseReportID,
    };

    const delegateAccountDetails = getPersonalDetailByEmail(delegateEmail);

    return {
        actionName: CONST.REPORT.ACTIONS.TYPE.SUBMITTED,
        actorAccountID: currentUserAccountID,
        adminAccountID,
        automatic: false,
        avatar: getCurrentUserAvatar(),
        isAttachmentOnly: false,
        originalMessage,
        message: getIOUReportActionMessage(expenseReportID, CONST.REPORT.ACTIONS.TYPE.SUBMITTED, Math.abs(amount), '', currency),
        person: [
            {
                style: 'strong',
                text: getCurrentUserDisplayNameOrEmail(),
                type: 'TEXT',
            },
        ],
        reportActionID: rand64(),
        shouldShow: true,
        created: DateUtils.getDBTime(),
        pendingAction: CONST.RED_BRICK_ROAD_PENDING_ACTION.ADD,
        delegateAccountID: delegateAccountDetails?.accountID,
    };
}

/**
 * Builds an optimistic report preview action with a randomly generated reportActionID.
 *
 * @param chatReport
 * @param iouReport
 * @param [comment] - User comment for the IOU.
 * @param [transaction] - optimistic first transaction of preview
 * @param reportActionID
 */
function buildOptimisticReportPreview(
    chatReport: OnyxInputOrEntry<Report>,
    iouReport: Report,
    comment = '',
    transaction: OnyxInputOrEntry<Transaction> = null,
    childReportID?: string,
    reportActionID?: string,
): ReportAction<typeof CONST.REPORT.ACTIONS.TYPE.REPORT_PREVIEW> {
    const hasReceipt = hasReceiptTransactionUtils(transaction);
    const message = getReportPreviewMessage(iouReport);
    const created = DateUtils.getDBTime();
    const reportActorAccountID = (isInvoiceReport(iouReport) || isExpenseReport(iouReport) ? iouReport?.ownerAccountID : iouReport?.managerID) ?? -1;
    const delegateAccountDetails = getPersonalDetailByEmail(delegateEmail);
    const isTestTransaction = isTestTransactionReport(iouReport);
    const isTestDriveTransaction = !!transaction?.receipt?.isTestDriveReceipt;
    const isScanRequest = transaction ? isScanRequestTransactionUtils(transaction) : false;
    return {
        reportActionID: reportActionID ?? rand64(),
        reportID: chatReport?.reportID,
        actionName: CONST.REPORT.ACTIONS.TYPE.REPORT_PREVIEW,
        pendingAction: CONST.RED_BRICK_ROAD_PENDING_ACTION.ADD,
        originalMessage: {
            linkedReportID: iouReport?.reportID,
        },
        message: [
            {
                html: message,
                text: message,
                isEdited: false,
                type: CONST.REPORT.MESSAGE.TYPE.COMMENT,
            },
        ],
        delegateAccountID: delegateAccountDetails?.accountID,
        created,
        accountID: iouReport?.managerID,
        // The preview is initially whispered if created with a receipt, so the actor is the current user as well
        actorAccountID: hasReceipt ? currentUserAccountID : reportActorAccountID,
        childReportID: childReportID ?? iouReport?.reportID,
        childMoneyRequestCount: 1,
        isOptimisticAction: true,
        childLastActorAccountID: currentUserAccountID,
        childLastMoneyRequestComment: comment,
        childRecentReceiptTransactionIDs: hasReceipt && !isEmptyObject(transaction) && transaction?.transactionID ? {[transaction.transactionID]: created} : undefined,
        childOwnerAccountID: iouReport?.ownerAccountID,
        childManagerAccountID: iouReport?.managerID,
        ...((isTestDriveTransaction || isTestTransaction) && !isScanRequest && {childStateNum: 2, childStatusNum: 4}),
    };
}

/**
 * Builds an optimistic ACTIONABLE_TRACK_EXPENSE_WHISPER action with a randomly generated reportActionID.
 */
function buildOptimisticActionableTrackExpenseWhisper(iouAction: OptimisticIOUReportAction, transactionID: string): ReportAction {
    const currentTime = DateUtils.getDBTime();
    const targetEmail = CONST.EMAIL.CONCIERGE;
    const actorAccountID = getAccountIDsByLogins([targetEmail]).at(0);
    const reportActionID = rand64();
    return {
        actionName: CONST.REPORT.ACTIONS.TYPE.ACTIONABLE_TRACK_EXPENSE_WHISPER,
        actorAccountID,
        avatar: getDefaultAvatarURL(actorAccountID),
        created: DateUtils.addMillisecondsFromDateTime(currentTime, 1),
        lastModified: DateUtils.addMillisecondsFromDateTime(currentTime, 1),
        message: [
            {
                html: CONST.ACTIONABLE_TRACK_EXPENSE_WHISPER_MESSAGE,
                text: CONST.ACTIONABLE_TRACK_EXPENSE_WHISPER_MESSAGE,
                whisperedTo: [],
                type: CONST.REPORT.MESSAGE.TYPE.COMMENT,
            },
        ],
        originalMessage: {
            lastModified: DateUtils.addMillisecondsFromDateTime(currentTime, 1),
            transactionID,
        },
        person: [
            {
                text: CONST.DISPLAY_NAME.EXPENSIFY_CONCIERGE,
                type: 'TEXT',
            },
        ],
        reportActionID,
        shouldShow: true,
        pendingAction: CONST.RED_BRICK_ROAD_PENDING_ACTION.ADD,
    };
}

/**
 * Builds an optimistic modified expense action with a randomly generated reportActionID.
 */
function buildOptimisticModifiedExpenseReportAction(
    transactionThread: OnyxInputOrEntry<Report>,
    oldTransaction: OnyxInputOrEntry<Transaction>,
    transactionChanges: TransactionChanges,
    isFromExpenseReport: boolean,
    policy: OnyxInputOrEntry<Policy>,
    updatedTransaction?: OnyxInputOrEntry<Transaction>,
): OptimisticModifiedExpenseReportAction {
    const originalMessage = getModifiedExpenseOriginalMessage(oldTransaction, transactionChanges, isFromExpenseReport, policy, updatedTransaction);
    const delegateAccountDetails = getPersonalDetailByEmail(delegateEmail);

    return {
        actionName: CONST.REPORT.ACTIONS.TYPE.MODIFIED_EXPENSE,
        actorAccountID: currentUserAccountID,
        automatic: false,
        avatar: getCurrentUserAvatar(),
        created: DateUtils.getDBTime(),
        isAttachmentOnly: false,
        message: [
            {
                // Currently we are composing the message from the originalMessage and message is only used in OldDot and not in the App
                text: 'You',
                style: 'strong',
                type: CONST.REPORT.MESSAGE.TYPE.TEXT,
            },
        ],
        originalMessage,
        person: [
            {
                style: 'strong',
                text: currentUserPersonalDetails?.displayName ?? String(currentUserAccountID),
                type: 'TEXT',
            },
        ],
        pendingAction: CONST.RED_BRICK_ROAD_PENDING_ACTION.ADD,
        reportActionID: rand64(),
        reportID: transactionThread?.reportID,
        shouldShow: true,
        delegateAccountID: delegateAccountDetails?.accountID,
    };
}

/**
 * Builds an optimistic DETACH_RECEIPT report action with a randomly generated reportActionID.
 */
function buildOptimisticDetachReceipt(reportID: string | undefined, transactionID: string, merchant: string = CONST.TRANSACTION.PARTIAL_TRANSACTION_MERCHANT) {
    return {
        actionName: CONST.REPORT.ACTIONS.TYPE.MANAGER_DETACH_RECEIPT,
        actorAccountID: currentUserAccountID,
        automatic: false,
        avatar: getCurrentUserAvatar(),
        created: DateUtils.getDBTime(),
        isAttachmentOnly: false,
        originalMessage: {
            transactionID,
            merchant: `${merchant}`,
        },
        message: [
            {
                type: 'COMMENT',
                html: `detached a receipt from expense '${merchant}'`,
                text: `detached a receipt from expense '${merchant}'`,
                whisperedTo: [],
            },
        ],
        person: [
            {
                style: 'strong',
                text: currentUserPersonalDetails?.displayName ?? String(currentUserAccountID),
                type: 'TEXT',
            },
        ],
        pendingAction: CONST.RED_BRICK_ROAD_PENDING_ACTION.ADD,
        reportActionID: rand64(),
        reportID,
        shouldShow: true,
    };
}

/**
 * Updates a report preview action that exists for an IOU report.
 *
 * @param [comment] - User comment for the IOU.
 * @param [transaction] - optimistic newest transaction of a report preview
 *
 */
function updateReportPreview(
    iouReport: OnyxEntry<Report>,
    reportPreviewAction: ReportAction<typeof CONST.REPORT.ACTIONS.TYPE.REPORT_PREVIEW>,
    isPayRequest = false,
    comment = '',
    transaction?: OnyxEntry<Transaction>,
): ReportAction<typeof CONST.REPORT.ACTIONS.TYPE.REPORT_PREVIEW> {
    const hasReceipt = hasReceiptTransactionUtils(transaction);
    const recentReceiptTransactions = reportPreviewAction?.childRecentReceiptTransactionIDs ?? {};
    const transactionsToKeep = getRecentTransactions(recentReceiptTransactions);
    const previousTransactionsArray = Object.entries(recentReceiptTransactions ?? {}).map(([key, value]) => (transactionsToKeep.includes(key) ? {[key]: value} : null));
    const previousTransactions: Record<string, string> = {};

    for (const obj of previousTransactionsArray) {
        for (const key in obj) {
            if (obj) {
                previousTransactions[key] = obj[key];
            }
        }
    }

    const message = getReportPreviewMessage(iouReport, reportPreviewAction);
    const originalMessage = getOriginalMessage(reportPreviewAction);
    return {
        ...reportPreviewAction,
        message: [
            {
                html: message,
                text: message,
                isEdited: false,
                type: CONST.REPORT.MESSAGE.TYPE.COMMENT,
            },
        ],
        childLastMoneyRequestComment: comment || reportPreviewAction?.childLastMoneyRequestComment,
        childMoneyRequestCount: (reportPreviewAction?.childMoneyRequestCount ?? 0) + (isPayRequest ? 0 : 1),
        childRecentReceiptTransactionIDs: hasReceipt
            ? {
                  ...(transaction && {[transaction.transactionID]: transaction?.created}),
                  ...previousTransactions,
              }
            : recentReceiptTransactions,
        // As soon as we add a transaction without a receipt to the report, it will have ready expenses,
        // so we remove the whisper
        originalMessage: originalMessage
            ? {
                  ...originalMessage,
                  whisperedTo: hasReceipt ? originalMessage.whisperedTo : [],
                  linkedReportID: originalMessage.linkedReportID,
              }
            : undefined,
    };
}

function buildOptimisticTaskReportAction(
    taskReportID: string,
    actionName: typeof CONST.REPORT.ACTIONS.TYPE.TASK_COMPLETED | typeof CONST.REPORT.ACTIONS.TYPE.TASK_REOPENED | typeof CONST.REPORT.ACTIONS.TYPE.TASK_CANCELLED,
    message = '',
    actorAccountID = currentUserAccountID,
    createdOffset = 0,
): OptimisticTaskReportAction {
    const originalMessage = {
        taskReportID,
        type: actionName,
        text: message,
        html: message,
        whisperedTo: [],
    };
    const delegateAccountDetails = getPersonalDetailByEmail(delegateEmail);

    return {
        actionName,
        actorAccountID,
        automatic: false,
        avatar: getCurrentUserAvatar(),
        isAttachmentOnly: false,
        originalMessage,
        message: [
            {
                text: message,
                taskReportID,
                type: CONST.REPORT.MESSAGE.TYPE.TEXT,
            },
        ],
        person: [
            {
                style: 'strong',
                text: currentUserPersonalDetails?.displayName ?? String(currentUserAccountID),
                type: 'TEXT',
            },
        ],
        reportActionID: rand64(),
        shouldShow: true,
        created: DateUtils.getDBTimeWithSkew(Date.now() + createdOffset),
        isFirstItem: false,
        pendingAction: CONST.RED_BRICK_ROAD_PENDING_ACTION.ADD,
        delegateAccountID: delegateAccountDetails?.accountID,
    };
}

function isWorkspaceChat(chatType: string) {
    return chatType === CONST.REPORT.CHAT_TYPE.POLICY_ADMINS || chatType === CONST.REPORT.CHAT_TYPE.POLICY_ANNOUNCE || chatType === CONST.REPORT.CHAT_TYPE.POLICY_EXPENSE_CHAT;
}

/**
 * Builds an optimistic chat report with a randomly generated reportID and as much information as we currently have
 */
type BuildOptimisticChatReportParams = {
    participantList: number[];
    reportName?: string;
    chatType?: ValueOf<typeof CONST.REPORT.CHAT_TYPE>;
    policyID?: string;
    ownerAccountID?: number;
    isOwnPolicyExpenseChat?: boolean;
    oldPolicyName?: string;
    visibility?: ValueOf<typeof CONST.REPORT.VISIBILITY>;
    writeCapability?: ValueOf<typeof CONST.REPORT.WRITE_CAPABILITIES>;
    notificationPreference?: NotificationPreference;
    parentReportActionID?: string;
    parentReportID?: string;
    description?: string;
    avatarUrl?: string;
    optimisticReportID?: string;
};

function buildOptimisticChatReport({
    participantList,
    reportName = CONST.REPORT.DEFAULT_REPORT_NAME,
    chatType,
    policyID = CONST.POLICY.OWNER_EMAIL_FAKE,
    ownerAccountID = CONST.REPORT.OWNER_ACCOUNT_ID_FAKE,
    isOwnPolicyExpenseChat = false,
    oldPolicyName = '',
    visibility,
    writeCapability,
    notificationPreference = CONST.REPORT.NOTIFICATION_PREFERENCE.ALWAYS,
    parentReportActionID = '',
    parentReportID = undefined,
    description = '',
    avatarUrl = '',
    optimisticReportID = '',
}: BuildOptimisticChatReportParams): OptimisticChatReport {
    const isWorkspaceChatType = chatType && isWorkspaceChat(chatType);
    const participants = participantList.reduce((reportParticipants: Participants, accountID: number) => {
        const participant: ReportParticipant = {
            notificationPreference,
            ...(!isWorkspaceChatType && {role: accountID === currentUserAccountID ? CONST.REPORT.ROLE.ADMIN : CONST.REPORT.ROLE.MEMBER}),
        };
        // eslint-disable-next-line no-param-reassign
        reportParticipants[accountID] = participant;
        return reportParticipants;
    }, {} as Participants);
    const currentTime = DateUtils.getDBTime();
    const optimisticChatReport: OptimisticChatReport = {
        type: CONST.REPORT.TYPE.CHAT,
        chatType,
        isOwnPolicyExpenseChat,
        isPinned: false,
        lastActorAccountID: 0,
        lastMessageHtml: '',
        lastMessageText: undefined,
        lastReadTime: currentTime,
        lastVisibleActionCreated: currentTime,
        oldPolicyName,
        ownerAccountID: ownerAccountID || CONST.REPORT.OWNER_ACCOUNT_ID_FAKE,
        parentReportActionID,
        parentReportID,
        participants,
        policyID,
        reportID: optimisticReportID || generateReportID(),
        reportName,
        stateNum: 0,
        statusNum: 0,
        visibility,
        description,
        writeCapability,
        avatarUrl,
    };

    if (chatType === CONST.REPORT.CHAT_TYPE.INVOICE) {
        // TODO: update to support workspace as an invoice receiver when workspace-to-workspace invoice room implemented
        optimisticChatReport.invoiceReceiver = {
            type: 'individual',
            accountID: participantList.at(0) ?? -1,
        };
    }

    return optimisticChatReport;
}

function buildOptimisticGroupChatReport(
    participantAccountIDs: number[],
    reportName: string,
    avatarUri: string,
    optimisticReportID?: string,
    notificationPreference?: NotificationPreference,
) {
    return buildOptimisticChatReport({
        participantList: participantAccountIDs,
        reportName,
        chatType: CONST.REPORT.CHAT_TYPE.GROUP,
        notificationPreference,
        avatarUrl: avatarUri,
        optimisticReportID,
    });
}

/**
 * Returns the necessary reportAction onyx data to indicate that the chat has been created optimistically
 * @param [created] - Action created time
 */
function buildOptimisticCreatedReportAction(emailCreatingAction: string, created = DateUtils.getDBTime(), optimisticReportActionID?: string): OptimisticCreatedReportAction {
    return {
        reportActionID: optimisticReportActionID ?? rand64(),
        actionName: CONST.REPORT.ACTIONS.TYPE.CREATED,
        pendingAction: CONST.RED_BRICK_ROAD_PENDING_ACTION.ADD,
        actorAccountID: currentUserAccountID,
        message: [
            {
                type: CONST.REPORT.MESSAGE.TYPE.TEXT,
                style: 'strong',
                text: emailCreatingAction,
            },
            {
                type: CONST.REPORT.MESSAGE.TYPE.TEXT,
                style: 'normal',
                text: ' created this report',
            },
        ],
        person: [
            {
                type: CONST.REPORT.MESSAGE.TYPE.TEXT,
                style: 'strong',
                text: getCurrentUserDisplayNameOrEmail(),
            },
        ],
        automatic: false,
        avatar: getCurrentUserAvatar(),
        created,
        shouldShow: true,
    };
}

/**
 * Returns the necessary reportAction onyx data to indicate that the room has been renamed
 */
function buildOptimisticRenamedRoomReportAction(newName: string, oldName: string): OptimisticRenamedReportAction {
    const now = DateUtils.getDBTime();
    return {
        reportActionID: rand64(),
        actionName: CONST.REPORT.ACTIONS.TYPE.RENAMED,
        pendingAction: CONST.RED_BRICK_ROAD_PENDING_ACTION.ADD,
        actorAccountID: currentUserAccountID,
        message: [
            {
                type: CONST.REPORT.MESSAGE.TYPE.TEXT,
                style: 'strong',
                text: 'You',
            },
            {
                type: CONST.REPORT.MESSAGE.TYPE.TEXT,
                style: 'normal',
                text: ` renamed this report. New title is '${newName}' (previously '${oldName}').`,
            },
        ],
        person: [
            {
                type: CONST.REPORT.MESSAGE.TYPE.TEXT,
                style: 'strong',
                text: getCurrentUserDisplayNameOrEmail(),
            },
        ],
        originalMessage: {
            oldName,
            newName,
            html: `Room renamed to ${newName}`,
            lastModified: now,
        },
        automatic: false,
        avatar: getCurrentUserAvatar(),
        created: now,
        shouldShow: true,
    };
}

/**
 * Returns the necessary reportAction onyx data to indicate that the room description has been updated
 */
function buildOptimisticRoomDescriptionUpdatedReportAction(description: string): OptimisticRoomDescriptionUpdatedReportAction {
    const now = DateUtils.getDBTime();
    return {
        reportActionID: rand64(),
        actionName: CONST.REPORT.ACTIONS.TYPE.ROOM_CHANGE_LOG.UPDATE_ROOM_DESCRIPTION,
        pendingAction: CONST.RED_BRICK_ROAD_PENDING_ACTION.ADD,
        actorAccountID: currentUserAccountID,
        message: [
            {
                type: CONST.REPORT.MESSAGE.TYPE.COMMENT,
                text: description ? `set the room description to: ${Parser.htmlToText(description)}` : 'cleared the room description',
                html: description ? `<muted-text>set the room description to: ${description}</muted-text>` : '<muted-text>cleared the room description</muted-text>',
            },
        ],
        person: [
            {
                type: CONST.REPORT.MESSAGE.TYPE.TEXT,
                style: 'strong',
                text: getCurrentUserDisplayNameOrEmail(),
            },
        ],
        originalMessage: {
            description,
            lastModified: now,
        },
        created: now,
    };
}

/**
 * Returns the necessary reportAction onyx data to indicate that the transaction has been put on hold optimistically
 * @param [created] - Action created time
 */
function buildOptimisticHoldReportAction(created = DateUtils.getDBTime()): OptimisticHoldReportAction {
    return {
        reportActionID: rand64(),
        actionName: CONST.REPORT.ACTIONS.TYPE.HOLD,
        pendingAction: CONST.RED_BRICK_ROAD_PENDING_ACTION.ADD,
        actorAccountID: currentUserAccountID,
        message: [
            {
                type: CONST.REPORT.MESSAGE.TYPE.TEXT,
                style: 'normal',
                text: translateLocal('iou.heldExpense'),
            },
        ],
        person: [
            {
                type: CONST.REPORT.MESSAGE.TYPE.TEXT,
                style: 'strong',
                text: getCurrentUserDisplayNameOrEmail(),
            },
        ],
        automatic: false,
        avatar: getCurrentUserAvatar(),
        created,
        shouldShow: true,
    };
}

/**
 * Returns the necessary reportAction onyx data to indicate that the transaction has been put on hold optimistically
 * @param [created] - Action created time
 */
function buildOptimisticHoldReportActionComment(comment: string, created = DateUtils.getDBTime()): OptimisticHoldReportAction {
    return {
        reportActionID: rand64(),
        actionName: CONST.REPORT.ACTIONS.TYPE.ADD_COMMENT,
        pendingAction: CONST.RED_BRICK_ROAD_PENDING_ACTION.ADD,
        actorAccountID: currentUserAccountID,
        message: [
            {
                type: CONST.REPORT.MESSAGE.TYPE.COMMENT,
                text: comment,
                html: comment, // as discussed on https://github.com/Expensify/App/pull/39452 we will not support HTML for now
            },
        ],
        person: [
            {
                type: CONST.REPORT.MESSAGE.TYPE.TEXT,
                style: 'strong',
                text: getCurrentUserDisplayNameOrEmail(),
            },
        ],
        automatic: false,
        avatar: getCurrentUserAvatar(),
        created,
        shouldShow: true,
    };
}

/**
 * Returns the necessary reportAction onyx data to indicate that the transaction has been removed from hold optimistically
 * @param [created] - Action created time
 */
function buildOptimisticUnHoldReportAction(created = DateUtils.getDBTime()): OptimisticHoldReportAction {
    return {
        reportActionID: rand64(),
        actionName: CONST.REPORT.ACTIONS.TYPE.UNHOLD,
        pendingAction: CONST.RED_BRICK_ROAD_PENDING_ACTION.ADD,
        actorAccountID: currentUserAccountID,
        message: [
            {
                type: CONST.REPORT.MESSAGE.TYPE.TEXT,
                style: 'normal',
                text: translateLocal('iou.unheldExpense'),
            },
        ],
        person: [
            {
                type: CONST.REPORT.MESSAGE.TYPE.TEXT,
                style: 'normal',
                text: getCurrentUserDisplayNameOrEmail(),
            },
        ],
        automatic: false,
        avatar: getCurrentUserAvatar(),
        created,
        shouldShow: true,
    };
}

function buildOptimisticRetractedReportAction(created = DateUtils.getDBTime()): OptimisticRetractedReportAction {
    return {
        reportActionID: rand64(),
        actionName: CONST.REPORT.ACTIONS.TYPE.RETRACTED,
        actorAccountID: currentUserAccountID,
        pendingAction: CONST.RED_BRICK_ROAD_PENDING_ACTION.ADD,
        message: [
            {
                type: CONST.REPORT.MESSAGE.TYPE.COMMENT,
                text: 'retracted',
                html: `<muted-text>retracted</muted-text>`,
            },
        ],
        person: [
            {
                style: 'strong',
                text: getCurrentUserDisplayNameOrEmail(),
                type: CONST.REPORT.MESSAGE.TYPE.TEXT,
            },
        ],
        automatic: false,
        avatar: getCurrentUserAvatar(),
        created,
        shouldShow: true,
    };
}

function buildOptimisticReopenedReportAction(created = DateUtils.getDBTime()): OptimisticReopenedReportAction {
    return {
        reportActionID: rand64(),
        actionName: CONST.REPORT.ACTIONS.TYPE.REOPENED,
        actorAccountID: currentUserAccountID,
        pendingAction: CONST.RED_BRICK_ROAD_PENDING_ACTION.ADD,
        message: [
            {
                type: CONST.REPORT.MESSAGE.TYPE.COMMENT,
                text: 'reopened',
                html: '<muted-text>reopened</muted-text>',
            },
        ],
        person: [
            {
                style: 'strong',
                text: getCurrentUserDisplayNameOrEmail(),
                type: CONST.REPORT.MESSAGE.TYPE.TEXT,
            },
        ],
        automatic: false,
        avatar: getCurrentUserAvatar(),
        created,
        shouldShow: true,
    };
}

function buildOptimisticEditedTaskFieldReportAction({title, description}: Task): OptimisticEditedTaskReportAction {
    // We do not modify title & description in one request, so we need to create a different optimistic action for each field modification
    let field = '';
    let value = '';
    if (title !== undefined) {
        field = 'task title';
        value = title;
    } else if (description !== undefined) {
        field = 'description';
        value = description;
    }

    let changelog = 'edited this task';
    if (field && value) {
        changelog = `updated the ${field} to ${value}`;
    } else if (field) {
        changelog = `removed the ${field}`;
    }
    const delegateAccountDetails = getPersonalDetailByEmail(delegateEmail);

    return {
        reportActionID: rand64(),
        actionName: CONST.REPORT.ACTIONS.TYPE.TASK_EDITED,
        pendingAction: CONST.RED_BRICK_ROAD_PENDING_ACTION.ADD,
        actorAccountID: currentUserAccountID,
        message: [
            {
                type: CONST.REPORT.MESSAGE.TYPE.COMMENT,
                text: changelog,
                html: getParsedComment(changelog, undefined, undefined, title !== undefined ? [...CONST.TASK_TITLE_DISABLED_RULES] : undefined),
            },
        ],
        person: [
            {
                type: CONST.REPORT.MESSAGE.TYPE.TEXT,
                style: 'strong',
                text: getCurrentUserDisplayNameOrEmail(),
            },
        ],
        automatic: false,
        avatar: getCurrentUserAvatar(),
        created: DateUtils.getDBTime(),
        shouldShow: false,
        delegateAccountID: delegateAccountDetails?.accountID,
    };
}

function buildOptimisticCardAssignedReportAction(assigneeAccountID: number): OptimisticCardAssignedReportAction {
    return {
        actionName: CONST.REPORT.ACTIONS.TYPE.CARD_ASSIGNED,
        actorAccountID: currentUserAccountID,
        avatar: getCurrentUserAvatar(),
        created: DateUtils.getDBTime(),
        originalMessage: {assigneeAccountID, cardID: -1},
        message: [{type: CONST.REPORT.MESSAGE.TYPE.COMMENT, text: '', html: ''}],
        pendingAction: CONST.RED_BRICK_ROAD_PENDING_ACTION.ADD,
        person: [
            {
                type: CONST.REPORT.MESSAGE.TYPE.TEXT,
                style: 'strong',
                text: getCurrentUserDisplayNameOrEmail(),
            },
        ],
        reportActionID: rand64(),
        shouldShow: true,
    };
}

function buildOptimisticChangedTaskAssigneeReportAction(assigneeAccountID: number): OptimisticEditedTaskReportAction {
    const delegateAccountDetails = getPersonalDetailByEmail(delegateEmail);

    return {
        reportActionID: rand64(),
        actionName: CONST.REPORT.ACTIONS.TYPE.TASK_EDITED,
        pendingAction: CONST.RED_BRICK_ROAD_PENDING_ACTION.ADD,
        actorAccountID: currentUserAccountID,
        message: [
            {
                type: CONST.REPORT.MESSAGE.TYPE.COMMENT,
                text: `assigned to ${getDisplayNameForParticipant({accountID: assigneeAccountID})}`,
                html: `assigned to <mention-user accountID="${assigneeAccountID}"/>`,
            },
        ],
        person: [
            {
                type: CONST.REPORT.MESSAGE.TYPE.TEXT,
                style: 'strong',
                text: getCurrentUserDisplayNameOrEmail(),
            },
        ],
        automatic: false,
        avatar: getCurrentUserAvatar(),
        created: DateUtils.getDBTime(),
        shouldShow: false,
        delegateAccountID: delegateAccountDetails?.accountID,
    };
}

/**
 * Returns the necessary reportAction onyx data to indicate that a chat has been archived
 *
 * @param reason - A reason why the chat has been archived
 */
function buildOptimisticClosedReportAction(
    emailClosingReport: string,
    policyName: string,
    reason: ValueOf<typeof CONST.REPORT.ARCHIVE_REASON> = CONST.REPORT.ARCHIVE_REASON.DEFAULT,
): OptimisticClosedReportAction {
    return {
        actionName: CONST.REPORT.ACTIONS.TYPE.CLOSED,
        actorAccountID: currentUserAccountID,
        automatic: false,
        avatar: getCurrentUserAvatar(),
        created: DateUtils.getDBTime(),
        message: [
            {
                type: CONST.REPORT.MESSAGE.TYPE.TEXT,
                style: 'strong',
                text: emailClosingReport,
            },
            {
                type: CONST.REPORT.MESSAGE.TYPE.TEXT,
                style: 'normal',
                text: ' closed this report',
            },
        ],
        originalMessage: {
            policyName,
            reason,
        },
        pendingAction: CONST.RED_BRICK_ROAD_PENDING_ACTION.ADD,
        person: [
            {
                type: CONST.REPORT.MESSAGE.TYPE.TEXT,
                style: 'strong',
                text: getCurrentUserDisplayNameOrEmail(),
            },
        ],
        reportActionID: rand64(),
        shouldShow: true,
    };
}

/**
 * Returns an optimistic Dismissed Violation Report Action. Use the originalMessage customize this to the type of
 * violation being dismissed.
 */
function buildOptimisticDismissedViolationReportAction(
    originalMessage: ReportAction<typeof CONST.REPORT.ACTIONS.TYPE.DISMISSED_VIOLATION>['originalMessage'],
): OptimisticDismissedViolationReportAction {
    return {
        actionName: CONST.REPORT.ACTIONS.TYPE.DISMISSED_VIOLATION,
        actorAccountID: currentUserAccountID,
        avatar: getCurrentUserAvatar(),
        created: DateUtils.getDBTime(),
        message: [
            {
                type: CONST.REPORT.MESSAGE.TYPE.TEXT,
                style: 'normal',
                text: getDismissedViolationMessageText(originalMessage),
            },
        ],
        originalMessage,
        pendingAction: CONST.RED_BRICK_ROAD_PENDING_ACTION.ADD,
        person: [
            {
                type: CONST.REPORT.MESSAGE.TYPE.TEXT,
                style: 'strong',
                text: getCurrentUserDisplayNameOrEmail(),
            },
        ],
        reportActionID: rand64(),
        shouldShow: true,
    };
}

function buildOptimisticResolvedDuplicatesReportAction(): OptimisticDismissedViolationReportAction {
    return {
        actionName: CONST.REPORT.ACTIONS.TYPE.RESOLVED_DUPLICATES,
        actorAccountID: currentUserAccountID,
        avatar: getCurrentUserAvatar(),
        created: DateUtils.getDBTime(),
        message: [
            {
                type: CONST.REPORT.MESSAGE.TYPE.TEXT,
                style: 'normal',
                text: translateLocal('violations.resolvedDuplicates'),
            },
        ],
        pendingAction: CONST.RED_BRICK_ROAD_PENDING_ACTION.ADD,
        person: [
            {
                type: CONST.REPORT.MESSAGE.TYPE.TEXT,
                style: 'strong',
                text: getCurrentUserDisplayNameOrEmail(),
            },
        ],
        reportActionID: rand64(),
        shouldShow: true,
    };
}

function buildOptimisticChangeApproverReportAction(managerID: number, actorAccountID: number): OptimisticChangedApproverReportAction {
    const created = DateUtils.getDBTime();
    return {
        actionName: managerID === actorAccountID ? CONST.REPORT.ACTIONS.TYPE.TAKE_CONTROL : CONST.REPORT.ACTIONS.TYPE.REROUTE,
        actorAccountID,
        avatar: getCurrentUserAvatar(),
        created: DateUtils.getDBTime(),
        message: [
            {
                type: CONST.REPORT.MESSAGE.TYPE.COMMENT,
                text: `changed the approver to ${getDisplayNameForParticipant({accountID: managerID})}`,
                html: `changed the approver to <mention-user accountID="${managerID}"/>`,
            },
        ],
        person: [
            {
                type: CONST.REPORT.MESSAGE.TYPE.TEXT,
                style: 'strong',
                text: getCurrentUserDisplayNameOrEmail(),
            },
        ],
        originalMessage: {
            lastModified: created,
            mentionedAccountIDs: [managerID],
        },
        shouldShow: false,
        pendingAction: CONST.RED_BRICK_ROAD_PENDING_ACTION.ADD,
        isOptimisticAction: true,
        reportActionID: rand64(),
    };
}

function buildOptimisticAnnounceChat(policyID: string, accountIDs: number[]): OptimisticAnnounceChat {
    const announceReport = getRoom(CONST.REPORT.CHAT_TYPE.POLICY_ANNOUNCE, policyID);
    // This will be fixed as part of https://github.com/Expensify/Expensify/issues/507850
    // eslint-disable-next-line deprecation/deprecation
    const policy = getPolicy(policyID);
    const announceRoomOnyxData: AnnounceRoomOnyxData = {
        onyxOptimisticData: [],
        onyxSuccessData: [],
        onyxFailureData: [],
    };

    // Do not create #announce room if the room already exists or if there are less than 3 participants in workspace
    if (accountIDs.length < 3 || announceReport) {
        return {
            announceChatReportID: '',
            announceChatReportActionID: '',
            announceChatData: announceRoomOnyxData,
        };
    }

    const announceChatData = buildOptimisticChatReport({
        participantList: accountIDs,
        reportName: CONST.REPORT.WORKSPACE_CHAT_ROOMS.ANNOUNCE,
        chatType: CONST.REPORT.CHAT_TYPE.POLICY_ANNOUNCE,
        policyID,
        ownerAccountID: CONST.POLICY.OWNER_ACCOUNT_ID_FAKE,
        oldPolicyName: policy?.name,
        writeCapability: CONST.REPORT.WRITE_CAPABILITIES.ADMINS,
        notificationPreference: CONST.REPORT.NOTIFICATION_PREFERENCE.ALWAYS,
    });

    const announceCreatedAction = buildOptimisticCreatedReportAction(CONST.POLICY.OWNER_EMAIL_FAKE);
    announceRoomOnyxData.onyxOptimisticData.push(
        {
            onyxMethod: Onyx.METHOD.SET,
            key: `${ONYXKEYS.COLLECTION.REPORT}${announceChatData.reportID}`,
            value: {
                pendingFields: {
                    addWorkspaceRoom: CONST.RED_BRICK_ROAD_PENDING_ACTION.ADD,
                },
                ...announceChatData,
            },
        },
        {
            onyxMethod: Onyx.METHOD.SET,
            key: `${ONYXKEYS.COLLECTION.REPORT_DRAFT}${announceChatData.reportID}`,
            value: null,
        },
        {
            onyxMethod: Onyx.METHOD.SET,
            key: `${ONYXKEYS.COLLECTION.REPORT_ACTIONS}${announceChatData.reportID}`,
            value: {
                [announceCreatedAction.reportActionID]: announceCreatedAction,
            },
        },
    );
    announceRoomOnyxData.onyxSuccessData.push(
        {
            onyxMethod: Onyx.METHOD.MERGE,
            key: `${ONYXKEYS.COLLECTION.REPORT}${announceChatData.reportID}`,
            value: {
                pendingFields: {
                    addWorkspaceRoom: null,
                },
                pendingAction: null,
            },
        },
        {
            onyxMethod: Onyx.METHOD.MERGE,
            key: `${ONYXKEYS.COLLECTION.REPORT_METADATA}${announceChatData.reportID}`,
            value: {
                isOptimisticReport: false,
            },
        },
        {
            onyxMethod: Onyx.METHOD.MERGE,
            key: `${ONYXKEYS.COLLECTION.REPORT_ACTIONS}${announceChatData.reportID}`,
            value: {
                [announceCreatedAction.reportActionID]: {
                    pendingAction: null,
                },
            },
        },
    );
    announceRoomOnyxData.onyxFailureData.push(
        {
            onyxMethod: Onyx.METHOD.MERGE,
            key: `${ONYXKEYS.COLLECTION.REPORT}${announceChatData.reportID}`,
            value: {
                pendingFields: {
                    addWorkspaceRoom: null,
                },
                pendingAction: null,
            },
        },
        {
            onyxMethod: Onyx.METHOD.MERGE,
            key: `${ONYXKEYS.COLLECTION.REPORT_METADATA}${announceChatData.reportID}`,
            value: {
                isOptimisticReport: false,
            },
        },
        {
            onyxMethod: Onyx.METHOD.MERGE,
            key: `${ONYXKEYS.COLLECTION.REPORT_ACTIONS}${announceChatData.reportID}`,
            value: {
                [announceCreatedAction.reportActionID]: {
                    pendingAction: null,
                },
            },
        },
    );
    return {
        announceChatReportID: announceChatData.reportID,
        announceChatReportActionID: announceCreatedAction.reportActionID,
        announceChatData: announceRoomOnyxData,
    };
}

function buildOptimisticWorkspaceChats(policyID: string, policyName: string, expenseReportId?: string): OptimisticWorkspaceChats {
    const pendingChatMembers = getPendingChatMembers(currentUserAccountID ? [currentUserAccountID] : [], [], CONST.RED_BRICK_ROAD_PENDING_ACTION.ADD);
    const adminsChatData = {
        ...buildOptimisticChatReport({
            participantList: currentUserAccountID ? [currentUserAccountID] : [],
            reportName: CONST.REPORT.WORKSPACE_CHAT_ROOMS.ADMINS,
            chatType: CONST.REPORT.CHAT_TYPE.POLICY_ADMINS,
            policyID,
            ownerAccountID: CONST.POLICY.OWNER_ACCOUNT_ID_FAKE,
            oldPolicyName: policyName,
        }),
    };
    const adminsChatReportID = adminsChatData.reportID;
    const adminsCreatedAction = buildOptimisticCreatedReportAction(CONST.POLICY.OWNER_EMAIL_FAKE);
    const adminsReportActionData = {
        [adminsCreatedAction.reportActionID]: adminsCreatedAction,
    };

    const expenseChatData = buildOptimisticChatReport({
        participantList: currentUserAccountID ? [currentUserAccountID] : [],
        reportName: '',
        chatType: CONST.REPORT.CHAT_TYPE.POLICY_EXPENSE_CHAT,
        policyID,
        ownerAccountID: currentUserAccountID,
        isOwnPolicyExpenseChat: true,
        oldPolicyName: policyName,
        optimisticReportID: expenseReportId,
    });

    const expenseChatReportID = expenseChatData.reportID;
    const expenseReportCreatedAction = buildOptimisticCreatedReportAction(currentUserEmail ?? '');
    const expenseReportActionData = {
        [expenseReportCreatedAction.reportActionID]: expenseReportCreatedAction,
    };

    return {
        adminsChatReportID,
        adminsChatData,
        adminsReportActionData,
        adminsCreatedReportActionID: adminsCreatedAction.reportActionID,
        expenseChatReportID,
        expenseChatData,
        expenseReportActionData,
        expenseCreatedReportActionID: expenseReportCreatedAction.reportActionID,
        pendingChatMembers,
    };
}

/**
 * Builds an optimistic Task Report with a randomly generated reportID
 *
 * @param ownerAccountID - Account ID of the person generating the Task.
 * @param assigneeAccountID - AccountID of the other person participating in the Task.
 * @param parentReportID - Report ID of the chat where the Task is.
 * @param title - Task title.
 * @param description - Task description.
 * @param policyID - PolicyID of the parent report
 */

function buildOptimisticTaskReport(
    ownerAccountID: number,
    parentReportID: string,
    assigneeAccountID = 0,
    title?: string,
    description?: string,
    policyID: string = CONST.POLICY.OWNER_EMAIL_FAKE,
    notificationPreference: NotificationPreference = CONST.REPORT.NOTIFICATION_PREFERENCE.HIDDEN,
    mediaAttributes?: Record<string, string>,
): OptimisticTaskReport {
    const participants: Participants = {
        [ownerAccountID]: {
            notificationPreference,
        },
    };

    if (assigneeAccountID) {
        participants[assigneeAccountID] = {notificationPreference};
    }

    return {
        reportID: generateReportID(),
        reportName: getParsedComment(title ?? '', undefined, undefined, [...CONST.TASK_TITLE_DISABLED_RULES]),
        description: getParsedComment(description ?? '', {}, mediaAttributes),
        ownerAccountID,
        participants,
        managerID: assigneeAccountID,
        type: CONST.REPORT.TYPE.TASK,
        parentReportID,
        policyID,
        stateNum: CONST.REPORT.STATE_NUM.OPEN,
        statusNum: CONST.REPORT.STATUS_NUM.OPEN,
        lastVisibleActionCreated: DateUtils.getDBTime(),
        hasParentAccess: true,
    };
}

/**
 * Builds an optimistic EXPORTED_TO_INTEGRATION report action
 *
 * @param integration - The connectionName of the integration
 * @param markedManually - Whether the integration was marked as manually exported
 */
function buildOptimisticExportIntegrationAction(integration: ConnectionName, markedManually = false): OptimisticExportIntegrationAction {
    const label = CONST.POLICY.CONNECTIONS.NAME_USER_FRIENDLY[integration];
    return {
        reportActionID: rand64(),
        actionName: CONST.REPORT.ACTIONS.TYPE.EXPORTED_TO_INTEGRATION,
        pendingAction: CONST.RED_BRICK_ROAD_PENDING_ACTION.ADD,
        actorAccountID: currentUserAccountID,
        message: [],
        person: [
            {
                type: CONST.REPORT.MESSAGE.TYPE.TEXT,
                style: 'strong',
                text: getCurrentUserDisplayNameOrEmail(),
            },
        ],
        automatic: false,
        avatar: getCurrentUserAvatar(),
        created: DateUtils.getDBTime(),
        shouldShow: true,
        originalMessage: {
            label,
            lastModified: DateUtils.getDBTime(),
            markedManually,
            inProgress: true,
        },
    };
}

/**
 * A helper method to create transaction thread
 *
 * @param reportAction - the parent IOU report action from which to create the thread
 * @param moneyRequestReport - the report which the report action belongs to
 */
function buildTransactionThread(
    reportAction: OnyxEntry<ReportAction | OptimisticIOUReportAction>,
    moneyRequestReport: OnyxEntry<Report>,
    existingTransactionThreadReportID?: string,
    optimisticTransactionThreadReportID?: string,
): OptimisticChatReport {
    const participantAccountIDs = [...new Set([currentUserAccountID, Number(reportAction?.actorAccountID)])].filter(Boolean) as number[];
    const existingTransactionThreadReport = getReportOrDraftReport(existingTransactionThreadReportID);

    if (existingTransactionThreadReportID && existingTransactionThreadReport) {
        return {
            ...existingTransactionThreadReport,
            parentReportActionID: reportAction?.reportActionID,
            parentReportID: moneyRequestReport?.reportID,
            reportName: getTransactionReportName({reportAction}),
            policyID: moneyRequestReport?.policyID,
        };
    }

    return buildOptimisticChatReport({
        participantList: participantAccountIDs,
        reportName: getTransactionReportName({reportAction}),
        policyID: moneyRequestReport?.policyID,
        ownerAccountID: CONST.POLICY.OWNER_ACCOUNT_ID_FAKE,
        notificationPreference: CONST.REPORT.NOTIFICATION_PREFERENCE.HIDDEN,
        parentReportActionID: reportAction?.reportActionID,
        parentReportID: moneyRequestReport?.reportID,
        optimisticReportID: optimisticTransactionThreadReportID,
    });
}

/**
 * Build optimistic expense entities:
 *
 * 1. CREATED action for the chatReport
 * 2. CREATED action for the iouReport
 * 3. IOU action for the iouReport linked to the transaction thread via `childReportID`
 * 4. Transaction Thread linked to the IOU action via `parentReportActionID`
 * 5. CREATED action for the Transaction Thread
 */
function buildOptimisticMoneyRequestEntities(
    optimisticMoneyRequestEntities: OptimisticMoneyRequestEntitiesWithoutTransactionThreadFlag,
): [OptimisticCreatedReportAction, OptimisticCreatedReportAction, OptimisticIOUReportAction, OptimisticChatReport, OptimisticCreatedReportAction | null];
function buildOptimisticMoneyRequestEntities(
    optimisticMoneyRequestEntities: OptimisticMoneyRequestEntitiesWithTransactionThreadFlag,
): [OptimisticCreatedReportAction, OptimisticCreatedReportAction, OptimisticIOUReportAction, OptimisticChatReport | undefined, OptimisticCreatedReportAction | null];
function buildOptimisticMoneyRequestEntities({
    iouReport,
    type,
    amount,
    currency,
    comment,
    payeeEmail,
    participants,
    transactionID,
    paymentType,
    isSettlingUp = false,
    isSendMoneyFlow = false,
    isOwnPolicyExpenseChat = false,
    isPersonalTrackingExpense,
    existingTransactionThreadReportID,
    linkedTrackedExpenseReportAction,
    optimisticCreatedReportActionID,
    shouldGenerateTransactionThreadReport = true,
}: OptimisticMoneyRequestEntities): [
    OptimisticCreatedReportAction,
    OptimisticCreatedReportAction,
    OptimisticIOUReportAction,
    OptimisticChatReport | undefined,
    OptimisticCreatedReportAction | null,
] {
    const createdActionForChat = buildOptimisticCreatedReportAction(payeeEmail, undefined, optimisticCreatedReportActionID);

    // The `CREATED` action must be optimistically generated before the IOU action so that it won't appear after the IOU action in the chat.
    const iouActionCreationTime = DateUtils.getDBTime();
    const createdActionForIOUReport = buildOptimisticCreatedReportAction(payeeEmail, DateUtils.subtractMillisecondsFromDateTime(iouActionCreationTime, 1));

    const iouAction = buildOptimisticIOUReportAction({
        type,
        amount,
        currency,
        comment,
        participants,
        transactionID,
        paymentType,
        iouReportID: iouReport.reportID,
        isPersonalTrackingExpense,
        isSettlingUp,
        isSendMoneyFlow,
        isOwnPolicyExpenseChat,
        created: iouActionCreationTime,
        linkedExpenseReportAction: linkedTrackedExpenseReportAction,
    });

    // Create optimistic transactionThread and the `CREATED` action for it, if existingTransactionThreadReportID is undefined
    const transactionThread = shouldGenerateTransactionThreadReport ? buildTransactionThread(iouAction, iouReport, existingTransactionThreadReportID) : undefined;
    const createdActionForTransactionThread = !!existingTransactionThreadReportID || !shouldGenerateTransactionThreadReport ? null : buildOptimisticCreatedReportAction(payeeEmail);

    // The IOU action and the transactionThread are co-dependent as parent-child, so we need to link them together
    iouAction.childReportID = existingTransactionThreadReportID ?? transactionThread?.reportID;

    return [createdActionForChat, createdActionForIOUReport, iouAction, transactionThread, createdActionForTransactionThread];
}

/**
 * Check if the report is empty, meaning it has no visible messages (i.e. only a "created" report action).
 * Added caching mechanism via derived values.
 */
function isEmptyReport(report: OnyxEntry<Report>, isReportArchived = false): boolean {
    if (!report) {
        return true;
    }

    // Get the `isEmpty` state from cached report attributes
    const attributes = reportAttributesDerivedValue?.[report.reportID];
    if (attributes) {
        return attributes.isEmpty;
    }

    return generateIsEmptyReport(report, isReportArchived);
}

/**
 * Check if the report is empty, meaning it has no visible messages (i.e. only a "created" report action).
 * No cache implementation which bypasses derived value check.
 */
function generateIsEmptyReport(report: OnyxEntry<Report>, isReportArchived = false): boolean {
    if (!report) {
        return true;
    }

    if (report.lastMessageText) {
        return false;
    }

    const lastVisibleMessage = getLastVisibleMessage(report.reportID, {}, isReportArchived);
    return !lastVisibleMessage.lastMessageText;
}

// We need oneTransactionThreadReport to get the correct last visible action created
function isUnread(report: OnyxEntry<Report>, oneTransactionThreadReport: OnyxEntry<Report>, isReportArchived = false): boolean {
    if (!report) {
        return false;
    }

    if (isEmptyReport(report, isReportArchived)) {
        return false;
    }
    // lastVisibleActionCreated and lastReadTime are both datetime strings and can be compared directly
    const lastVisibleActionCreated = getReportLastVisibleActionCreated(report, oneTransactionThreadReport);
    const lastReadTime = report.lastReadTime ?? '';
    const lastMentionedTime = report.lastMentionedTime ?? '';

    // If the user was mentioned and the comment got deleted the lastMentionedTime will be more recent than the lastVisibleActionCreated
    return lastReadTime < (lastVisibleActionCreated ?? '') || lastReadTime < lastMentionedTime;
}

function isIOUOwnedByCurrentUser(report: OnyxEntry<Report>, allReportsDict?: OnyxCollection<Report>): boolean {
    const allAvailableReports = allReportsDict ?? allReports;
    if (!report || !allAvailableReports) {
        return false;
    }

    let reportToLook = report;
    if (report.iouReportID) {
        const iouReport = allAvailableReports[`${ONYXKEYS.COLLECTION.REPORT}${report.iouReportID}`];
        if (iouReport) {
            reportToLook = iouReport;
        }
    }

    return reportToLook.ownerAccountID === currentUserAccountID;
}

/**
 * Assuming the passed in report is a default room, lets us know whether we can see it or not, based on permissions and
 * the various subsets of users we've allowed to use default rooms.
 */
function canSeeDefaultRoom(report: OnyxEntry<Report>, betas: OnyxEntry<Beta[]>, isReportArchived = false): boolean {
    // Include archived rooms
    if (isArchivedNonExpenseReport(report, isReportArchived)) {
        return true;
    }

    // If the room has an assigned guide, it can be seen.
    if (hasExpensifyGuidesEmails(Object.keys(report?.participants ?? {}).map(Number))) {
        return true;
    }

    // Include any admins and announce rooms, since only non partner-managed domain rooms are on the beta now.
    if (isAdminRoom(report) || isAnnounceRoom(report)) {
        return true;
    }

    // For all other cases, just check that the user belongs to the default rooms beta
    return Permissions.isBetaEnabled(CONST.BETAS.DEFAULT_ROOMS, betas ?? []);
}

function canAccessReport(report: OnyxEntry<Report>, betas: OnyxEntry<Beta[]>, isReportArchived = false): boolean {
    // We hide default rooms (it's basically just domain rooms now) from people who aren't on the defaultRooms beta.
    if (isDefaultRoom(report) && !canSeeDefaultRoom(report, betas, isReportArchived)) {
        return false;
    }

    if (report?.errorFields?.notFound) {
        return false;
    }

    return true;
}

// eslint-disable-next-line rulesdir/no-negated-variables
function isReportNotFound(report: OnyxEntry<Report>): boolean {
    return !!report?.errorFields?.notFound;
}

/**
 * Check if the report is the parent report of the currently viewed report or at least one child report has report action
 */
function shouldHideReport(report: OnyxEntry<Report>, currentReportId: string | undefined): boolean {
    const currentReport = getReportOrDraftReport(currentReportId);
    const parentReport = getParentReport(!isEmptyObject(currentReport) ? currentReport : undefined);
    const reportActions = allReportActions?.[`${ONYXKEYS.COLLECTION.REPORT_ACTIONS}${report?.reportID}`] ?? {};
    const isChildReportHasComment = Object.values(reportActions ?? {})?.some(
        (reportAction) => (reportAction?.childVisibleActionCount ?? 0) > 0 && shouldReportActionBeVisible(reportAction, reportAction.reportActionID, canUserPerformWriteAction(report)),
    );
    return parentReport?.reportID !== report?.reportID && !isChildReportHasComment;
}

/**
 * Should we display a RBR on the LHN on this report due to violations?
 */
function shouldDisplayViolationsRBRInLHN(report: OnyxEntry<Report>, transactionViolations: OnyxCollection<TransactionViolation[]>): boolean {
    // We only show the RBR in the highest level, which is the expense chat
    if (!report || !isPolicyExpenseChat(report)) {
        return false;
    }

    // We only show the RBR to the submitter
    if (!isCurrentUserSubmitter(report)) {
        return false;
    }
    if (!report.policyID || !reportsByPolicyID) {
        return false;
    }

    // If any report has a violation, then it should have a RBR
    const potentialReports = Object.values(reportsByPolicyID[report.policyID] ?? {}) ?? [];
    return potentialReports.some((potentialReport) => {
        if (!potentialReport) {
            return false;
        }

        return (
            !isInvoiceReport(potentialReport) &&
            (hasViolations(potentialReport.reportID, transactionViolations, true) ||
                hasWarningTypeViolations(potentialReport.reportID, transactionViolations, true) ||
                hasNoticeTypeViolations(potentialReport.reportID, transactionViolations, true))
        );
    });
}

/**
 * Checks to see if a report contains a violation
 */
function hasViolations(
    reportID: string | undefined,
    transactionViolations: OnyxCollection<TransactionViolation[]>,
    shouldShowInReview?: boolean,
    reportTransactions?: SearchTransaction[],
): boolean {
    const transactions = reportTransactions ?? getReportTransactions(reportID);
    return transactions.some((transaction) => hasViolation(transaction, transactionViolations, shouldShowInReview));
}

/**
 * Checks to see if a report contains a violation of type `warning`
 */
function hasWarningTypeViolations(
    reportID: string | undefined,
    transactionViolations: OnyxCollection<TransactionViolation[]>,
    shouldShowInReview?: boolean,
    reportTransactions?: SearchTransaction[],
): boolean {
    const transactions = reportTransactions ?? getReportTransactions(reportID);
    return transactions.some((transaction) => hasWarningTypeViolation(transaction, transactionViolations, shouldShowInReview));
}

/**
 * Checks to see if a transaction contains receipt error
 */
function hasReceiptError(transaction: OnyxInputOrEntry<Transaction>): boolean {
    const errors = {
        ...(transaction?.errorFields?.route ?? transaction?.errorFields?.waypoints ?? transaction?.errors),
    };
    const errorEntries = Object.entries(errors ?? {});
    const errorMessages = mapValues(Object.fromEntries(errorEntries), (error) => error);
    return Object.values(errorMessages).some((error) => isReceiptError(error));
}

/**
 * Checks to see if a report contains receipt error
 */
function hasReceiptErrors(reportID: string | undefined): boolean {
    const transactions = getReportTransactions(reportID);
    return transactions.some(hasReceiptError);
}

/**
 * Checks to see if a report contains a violation of type `notice`
 */
function hasNoticeTypeViolations(
    reportID: string | undefined,
    transactionViolations: OnyxCollection<TransactionViolation[]>,
    shouldShowInReview?: boolean,
    reportTransactions?: SearchTransaction[],
): boolean {
    const transactions = reportTransactions ?? getReportTransactions(reportID);
    return transactions.some((transaction) => hasNoticeTypeViolation(transaction, transactionViolations, shouldShowInReview));
}

/**
 * Checks to see if a report contains any type of violation
 */
function hasAnyViolations(reportID: string | undefined, transactionViolations: OnyxCollection<TransactionViolation[]>, reportTransactions?: SearchTransaction[]) {
    return (
        hasViolations(reportID, transactionViolations, undefined, reportTransactions) ||
        hasNoticeTypeViolations(reportID, transactionViolations, true, reportTransactions) ||
        hasWarningTypeViolations(reportID, transactionViolations, true, reportTransactions)
    );
}

function hasReportViolations(reportID: string | undefined) {
    if (!reportID) {
        return false;
    }
    const reportViolations = allReportsViolations?.[`${ONYXKEYS.COLLECTION.REPORT_VIOLATIONS}${reportID}`];
    return Object.values(reportViolations ?? {}).some((violations) => !isEmptyObject(violations));
}

type ReportErrorsAndReportActionThatRequiresAttention = {
    errors: ErrorFields;
    reportAction?: OnyxEntry<ReportAction>;
};

function getAllReportActionsErrorsAndReportActionThatRequiresAttention(
    report: OnyxEntry<Report>,
    reportActions: OnyxEntry<ReportActions>,
    isReportArchived = false,
): ReportErrorsAndReportActionThatRequiresAttention {
    const reportActionsArray = Object.values(reportActions ?? {}).filter((action) => !isDeletedAction(action));
    const reportActionErrors: ErrorFields = {};
    let reportAction: OnyxEntry<ReportAction>;

    for (const action of reportActionsArray) {
        if (action && !isEmptyObject(action.errors)) {
            Object.assign(reportActionErrors, action.errors);

            if (!reportAction) {
                reportAction = action;
            }
        }
    }
    const parentReportAction: OnyxEntry<ReportAction> =
        !report?.parentReportID || !report?.parentReportActionID
            ? undefined
            : allReportActions?.[`${ONYXKEYS.COLLECTION.REPORT_ACTIONS}${report.parentReportID}`]?.[report.parentReportActionID];

    if (!isReportArchived) {
        if (wasActionTakenByCurrentUser(parentReportAction) && isTransactionThread(parentReportAction)) {
            const transactionID = isMoneyRequestAction(parentReportAction) ? getOriginalMessage(parentReportAction)?.IOUTransactionID : null;
            const transaction = allTransactions?.[`${ONYXKEYS.COLLECTION.TRANSACTION}${transactionID}`];
            if (hasMissingSmartscanFieldsTransactionUtils(transaction ?? null) && !isSettled(transaction?.reportID)) {
                reportActionErrors.smartscan = getMicroSecondOnyxErrorWithTranslationKey('iou.error.genericSmartscanFailureMessage');
                reportAction = undefined;
            }
        } else if ((isIOUReport(report) || isExpenseReport(report)) && report?.ownerAccountID === currentUserAccountID) {
            if (shouldShowRBRForMissingSmartscanFields(report?.reportID) && !isSettled(report?.reportID)) {
                reportActionErrors.smartscan = getMicroSecondOnyxErrorWithTranslationKey('iou.error.genericSmartscanFailureMessage');
                reportAction = getReportActionWithMissingSmartscanFields(report?.reportID);
            }
        } else if (hasSmartscanError(reportActionsArray)) {
            reportActionErrors.smartscan = getMicroSecondOnyxErrorWithTranslationKey('iou.error.genericSmartscanFailureMessage');
            reportAction = getReportActionWithSmartscanError(reportActionsArray);
        }
    }

    return {
        errors: reportActionErrors,
        reportAction,
    };
}

/**
 * Get an object of error messages keyed by microtime by combining all error objects related to the report.
 */
function getAllReportErrors(report: OnyxEntry<Report>, reportActions: OnyxEntry<ReportActions>, isReportArchived = false): Errors {
    const reportErrorFields = report?.errorFields ?? {};
    const {errors: reportActionErrors} = getAllReportActionsErrorsAndReportActionThatRequiresAttention(report, reportActions, isReportArchived);

    // All error objects related to the report. Each object in the sources contains error messages keyed by microtime
    const errorSources = {
        ...reportErrorFields,
        ...reportActionErrors,
    };

    const reportPolicy = allPolicies?.[`${ONYXKEYS.COLLECTION.POLICY}${report?.policyID}`];
    if (reportErrorFields.export && !getConnectedIntegration(reportPolicy)) {
        delete errorSources.export;
    }

    // Combine all error messages keyed by microtime into one object
    const errorSourcesArray = Object.values(errorSources ?? {});
    const allReportErrors = {};

    for (const errors of errorSourcesArray) {
        if (!isEmptyObject(errors)) {
            Object.assign(allReportErrors, errors);
        }
    }
    return allReportErrors;
}

function hasReportErrorsOtherThanFailedReceipt(
    report: Report,
    chatReport: OnyxEntry<Report>,
    doesReportHaveViolations: boolean,
    transactionViolations: OnyxCollection<TransactionViolation[]>,
    reportAttributes?: ReportAttributesDerivedValue['reports'],
) {
    const allReportErrors = reportAttributes?.[report?.reportID]?.reportErrors ?? {};
    const transactionReportActions = getAllReportActions(report.reportID);
    const oneTransactionThreadReportID = getOneTransactionThreadReportID(report, chatReport, transactionReportActions, undefined);
    let doesTransactionThreadReportHasViolations = false;
    if (oneTransactionThreadReportID) {
        const transactionReport = getReport(oneTransactionThreadReportID, allReports);
        doesTransactionThreadReportHasViolations = !!transactionReport && shouldDisplayViolationsRBRInLHN(transactionReport, transactionViolations);
    }
    return (
        doesTransactionThreadReportHasViolations ||
        doesReportHaveViolations ||
        Object.values(allReportErrors).some((error) => error?.[0] !== translateLocal('iou.error.genericSmartscanFailureMessage'))
    );
}

type ShouldReportBeInOptionListParams = {
    report: OnyxEntry<Report>;
    chatReport: OnyxEntry<Report>;
    currentReportId: string | undefined;
    isInFocusMode: boolean;
    betas: OnyxEntry<Beta[]>;
    excludeEmptyChats: boolean;
    doesReportHaveViolations: boolean;
    includeSelfDM?: boolean;
    login?: string;
    includeDomainEmail?: boolean;
    isReportArchived?: boolean;
};

function reasonForReportToBeInOptionList({
    report,
    chatReport,
    currentReportId,
    isInFocusMode,
    betas,
    excludeEmptyChats,
    doesReportHaveViolations,
    includeSelfDM = false,
    login,
    includeDomainEmail = false,
    isReportArchived = false,
}: ShouldReportBeInOptionListParams): ValueOf<typeof CONST.REPORT_IN_LHN_REASONS> | null {
    const isInDefaultMode = !isInFocusMode;
    // Exclude reports that have no data because there wouldn't be anything to show in the option item.
    // This can happen if data is currently loading from the server or a report is in various stages of being created.
    // This can also happen for anyone accessing a public room or archived room for which they don't have access to the underlying policy.
    // Optionally exclude reports that do not belong to currently active workspace

    const parentReportAction = isThread(report) ? allReportActions?.[`${ONYXKEYS.COLLECTION.REPORT_ACTIONS}${report.parentReportID}`]?.[report.parentReportActionID] : undefined;

    if (
        !report?.reportID ||
        !report?.type ||
        report?.reportName === undefined ||
        (!report?.participants &&
            // We omit sending back participants for chat rooms when searching for reports since they aren't needed to display the results and can get very large.
            // So we allow showing rooms with no participants–in any other circumstances we should never have these reports with no participants in Onyx.
            !isChatRoom(report) &&
            !isChatThread(report) &&
            !isReportArchived &&
            !isMoneyRequestReport(report) &&
            !isTaskReport(report) &&
            !isSelfDM(report) &&
            !isSystemChat(report) &&
            !isGroupChat(report))
    ) {
        return null;
    }

    const currentReportActions = allReportActions?.[`${ONYXKEYS.COLLECTION.REPORT_ACTIONS}${report?.reportID}`] ?? {};
    const reportActionValues = Object.values(currentReportActions);
    const hasOnlyCreatedAction = reportActionValues.length === 1 && reportActionValues.at(0)?.actionName === CONST.REPORT.ACTIONS.TYPE.CREATED;

    // Hide empty reports that have only a `CREATED` action, a total of 0, and are in a submitted state
    // These reports should be hidden because they appear empty to users and there is nothing actionable for them to do
    if (report?.total === 0 && report?.stateNum === CONST.REPORT.STATE_NUM.SUBMITTED && report?.statusNum === CONST.REPORT.STATUS_NUM.SUBMITTED && hasOnlyCreatedAction) {
        return null;
    }

    // We used to use the system DM for A/B testing onboarding tasks, but now only create them in the Concierge chat. We
    // still need to allow existing users who have tasks in the system DM to see them, but otherwise we don't need to
    // show that chat
    if (report?.participants?.[CONST.ACCOUNT_ID.NOTIFICATIONS] && isEmptyReport(report, isReportArchived)) {
        return null;
    }

    if (!canAccessReport(report, betas, isReportArchived)) {
        return null;
    }

    const parentReport = allReports?.[`${ONYXKEYS.COLLECTION.REPORT}${report.parentReportID}`];

    // If this is a transaction thread associated with a report that only has one transaction, omit it
    if (isOneTransactionThread(report, parentReport, parentReportAction)) {
        return null;
    }

    if ((Object.values(CONST.REPORT.UNSUPPORTED_TYPE) as string[]).includes(report?.type ?? '')) {
        return null;
    }

    // Include the currently viewed report. If we excluded the currently viewed report, then there
    // would be no way to highlight it in the options list and it would be confusing to users because they lose
    // a sense of context.
    if (report.reportID === currentReportId) {
        return CONST.REPORT_IN_LHN_REASONS.IS_FOCUSED;
    }

    // Retrieve the draft comment for the report and convert it to a boolean
    const hasDraftComment = hasValidDraftComment(report.reportID);

    // Include reports that are relevant to the user in any view mode. Criteria include having a draft or having a GBR showing.
    // eslint-disable-next-line @typescript-eslint/prefer-nullish-coalescing
    if (hasDraftComment) {
        return CONST.REPORT_IN_LHN_REASONS.HAS_DRAFT_COMMENT;
    }

    if (requiresAttentionFromCurrentUser(report, undefined, isReportArchived)) {
        return CONST.REPORT_IN_LHN_REASONS.HAS_GBR;
    }

    const isEmptyChat = isEmptyReport(report, isReportArchived);
    const canHideReport = shouldHideReport(report, currentReportId);

    // Include reports if they are pinned
    if (report.isPinned) {
        return CONST.REPORT_IN_LHN_REASONS.PINNED_BY_USER;
    }

    const reportIsSettled = report.statusNum === CONST.REPORT.STATUS_NUM.REIMBURSED;

    // Always show IOU reports with violations unless they are reimbursed
    if (isExpenseRequest(report) && doesReportHaveViolations && !reportIsSettled) {
        return CONST.REPORT_IN_LHN_REASONS.HAS_IOU_VIOLATIONS;
    }

    // Hide only chat threads that haven't been commented on (other threads are actionable)
    if (isChatThread(report) && canHideReport && isEmptyChat) {
        return null;
    }

    // Include reports that have errors from trying to add a workspace
    // If we excluded it, then the red-brock-road pattern wouldn't work for the user to resolve the error
    if (report.errorFields?.addWorkspaceRoom) {
        return CONST.REPORT_IN_LHN_REASONS.HAS_ADD_WORKSPACE_ROOM_ERRORS;
    }

    // All unread chats (even archived ones) in GSD mode will be shown. This is because GSD mode is specifically for focusing the user on the most relevant chats, primarily, the unread ones
    if (isInFocusMode) {
        const oneTransactionThreadReportID = getOneTransactionThreadReportID(report, chatReport, allReportActions?.[`${ONYXKEYS.COLLECTION.REPORT_ACTIONS}${report.reportID}`]);
        const oneTransactionThreadReport = allReports?.[`${ONYXKEYS.COLLECTION.REPORT}${oneTransactionThreadReportID}`];
        return isUnread(report, oneTransactionThreadReport, isReportArchived) && getReportNotificationPreference(report) !== CONST.REPORT.NOTIFICATION_PREFERENCE.MUTE
            ? CONST.REPORT_IN_LHN_REASONS.IS_UNREAD
            : null;
    }

    // Archived reports should always be shown when in default (most recent) mode. This is because you should still be able to access and search for the chats to find them.
    if (isInDefaultMode && isArchivedNonExpenseReport(report, isReportArchived)) {
        return CONST.REPORT_IN_LHN_REASONS.IS_ARCHIVED;
    }

    // Hide chats between two users that haven't been commented on from the LNH
    if (excludeEmptyChats && isEmptyChat && isChatReport(report) && !isPolicyExpenseChat(report) && !isTripRoom(report) && !isSystemChat(report) && canHideReport) {
        return null;
    }

    if (isSelfDM(report)) {
        return includeSelfDM ? CONST.REPORT_IN_LHN_REASONS.IS_SELF_DM : null;
    }

    if (Str.isDomainEmail(login ?? '') && !includeDomainEmail) {
        return null;
    }

    // Hide chat threads where the parent message is pending removal
    if (!isEmptyObject(parentReportAction) && isPendingRemove(parentReportAction) && isThreadParentMessage(parentReportAction, report?.reportID)) {
        return null;
    }

    return CONST.REPORT_IN_LHN_REASONS.DEFAULT;
}

/**
 * Takes several pieces of data from Onyx and evaluates if a report should be shown in the option list (either when searching
 * for reports or the reports shown in the LHN).
 *
 * This logic is very specific and the order of the logic is very important. It should fail quickly in most cases and also
 * filter out the majority of reports before filtering out very specific minority of reports.
 */
function shouldReportBeInOptionList(params: ShouldReportBeInOptionListParams) {
    return reasonForReportToBeInOptionList(params) !== null;
}

/**
 * Attempts to find a report in onyx with the provided list of participants. Does not include threads, task, expense, room, and policy expense chat.
 */
function getChatByParticipants(newParticipantList: number[], reports: OnyxCollection<Report> = allReports, shouldIncludeGroupChats = false): OnyxEntry<Report> {
    const sortedNewParticipantList = newParticipantList.sort();
    return Object.values(reports ?? {}).find((report) => {
        const participantAccountIDs = Object.keys(report?.participants ?? {});

        // Skip if it's not a 1:1 chat
        if (!shouldIncludeGroupChats && !isOneOnOneChat(report) && !isSystemChat(report)) {
            return false;
        }

        // If we are looking for a group chat, then skip non-group chat report
        if (shouldIncludeGroupChats && !isGroupChat(report)) {
            return false;
        }

        const sortedParticipantsAccountIDs = participantAccountIDs.map(Number).sort();

        // Only return the chat if it has all the participants
        return deepEqual(sortedNewParticipantList, sortedParticipantsAccountIDs);
    });
}

/**
 * Attempts to find a policy expense report in onyx that is owned by ownerAccountID in a given policy
 */
function getPolicyExpenseChat(ownerAccountID: number | undefined, policyID: string | undefined, reports = allReports): OnyxEntry<Report> {
    if (!ownerAccountID || !policyID) {
        return;
    }

    return Object.values(reports ?? {}).find((report: OnyxEntry<Report>) => {
        // If the report has been deleted, then skip it
        if (!report) {
            return false;
        }

        return report.policyID === policyID && isPolicyExpenseChat(report) && !isThread(report) && report.ownerAccountID === ownerAccountID;
    });
}

function getAllPolicyReports(policyID: string): Array<OnyxEntry<Report>> {
    return Object.values(allReports ?? {}).filter((report) => report?.policyID === policyID);
}

/**
 * Returns true if Chronos is one of the chat participants (1:1)
 */
function chatIncludesChronos(report: OnyxInputOrEntry<Report> | SearchReport): boolean {
    const participantAccountIDs = Object.keys(report?.participants ?? {}).map(Number);
    return participantAccountIDs.includes(CONST.ACCOUNT_ID.CHRONOS);
}

function chatIncludesChronosWithID(reportOrID?: string | SearchReport): boolean {
    if (!reportOrID) {
        return false;
    }

    const report = typeof reportOrID === 'string' ? getReport(reportOrID, allReports) : reportOrID;
    return chatIncludesChronos(report);
}

/**
 * Can only flag if:
 *
 * - It was written by someone else and isn't a whisper
 * - It's a welcome message whisper
 * - It's an ADD_COMMENT that is not an attachment
 */
function canFlagReportAction(reportAction: OnyxInputOrEntry<ReportAction>, reportID: string | undefined): boolean {
    const isCurrentUserAction = reportAction?.actorAccountID === currentUserAccountID;
    if (isWhisperAction(reportAction)) {
        // Allow flagging whispers that are sent by other users
        if (!isCurrentUserAction && reportAction?.actorAccountID !== CONST.ACCOUNT_ID.CONCIERGE) {
            return true;
        }

        // Disallow flagging the rest of whisper as they are sent by us
        return false;
    }

    let report = getReportOrDraftReport(reportID);

    // If the childReportID exists in reportAction and is equal to the reportID,
    // the report action being evaluated is the parent report action in a thread, and we should get the parent report to evaluate instead.
    if (reportAction?.childReportID?.toString() === reportID?.toString()) {
        report = getReportOrDraftReport(report?.parentReportID);
    }

    return !!(
        !isCurrentUserAction &&
        reportAction?.actionName === CONST.REPORT.ACTIONS.TYPE.ADD_COMMENT &&
        !isDeletedAction(reportAction) &&
        !isCreatedTaskReportAction(reportAction) &&
        !isEmptyObject(report) &&
        report &&
        isAllowedToComment(report)
    );
}

/**
 * Whether flag comment page should show
 */
function shouldShowFlagComment(reportAction: OnyxInputOrEntry<ReportAction>, report: OnyxInputOrEntry<Report>, isReportArchived = false): boolean {
    return (
        canFlagReportAction(reportAction, report?.reportID) &&
        !isArchivedNonExpenseReport(report, isReportArchived) &&
        !chatIncludesChronos(report) &&
        !isConciergeChatReport(report) &&
        reportAction?.actorAccountID !== CONST.ACCOUNT_ID.CONCIERGE
    );
}

/**
 * Performs the markdown conversion, and replaces code points > 127 with C escape sequences
 * Used for compatibility with the backend auth validator for AddComment, and to account for MD in comments
 * @returns The comment's total length as seen from the backend
 */
function getCommentLength(textComment: string, parsingDetails?: ParsingDetails): number {
    return getParsedComment(textComment, parsingDetails)
        .replace(/[^ -~]/g, '\\u????')
        .trim().length;
}

function getRouteFromLink(url: string | null): string {
    if (!url) {
        return '';
    }

    // Get the reportID from URL
    let route = url;
    const localWebAndroidRegEx = /^(https:\/\/([0-9]{1,3})\.([0-9]{1,3})\.([0-9]{1,3})\.([0-9]{1,3}))/;
    linkingConfig.prefixes.forEach((prefix) => {
        if (route.startsWith(prefix)) {
            route = route.replace(prefix, '');
        } else if (localWebAndroidRegEx.test(route)) {
            route = route.replace(localWebAndroidRegEx, '');
        } else {
            return;
        }

        // Remove the port if it's a localhost URL
        if (/^:\d+/.test(route)) {
            route = route.replace(/:\d+/, '');
        }

        // Remove the leading slash if exists
        if (route.startsWith('/')) {
            route = route.replace('/', '');
        }
    });
    return route;
}

function parseReportRouteParams(route: string): ReportRouteParams {
    let parsingRoute = route;
    if (parsingRoute.at(0) === '/') {
        // remove the first slash
        parsingRoute = parsingRoute.slice(1);
    }

    if (!parsingRoute.startsWith(addTrailingForwardSlash(ROUTES.REPORT))) {
        return {reportID: '', isSubReportPageRoute: false};
    }

    const state = getStateFromPath(parsingRoute as Route);
    const focusedRoute = findFocusedRoute(state);

    const reportID = focusedRoute?.params && 'reportID' in focusedRoute.params ? (focusedRoute?.params?.reportID as string) : '';

    if (!reportID) {
        return {reportID: '', isSubReportPageRoute: false};
    }

    return {
        reportID,
        // We're checking the route start with `r/`, the sub report route is the route that we can open from report screen like `r/:reportID/details`
        isSubReportPageRoute: focusedRoute?.name !== SCREENS.REPORT,
    };
}

function getReportIDFromLink(url: string | null): string {
    const route = getRouteFromLink(url);
    const {reportID, isSubReportPageRoute} = parseReportRouteParams(route);
    if (isSubReportPageRoute) {
        // We allow the Sub-Report deep link routes (settings, details, etc.) to be handled by their respective component pages
        return '';
    }
    return reportID;
}

/**
 * Check if the chat report is linked to an iou that is waiting for the current user to add a credit bank account.
 */
function hasIOUWaitingOnCurrentUserBankAccount(chatReport: OnyxInputOrEntry<Report>): boolean {
    if (chatReport?.iouReportID) {
        const iouReport = getReport(chatReport.iouReportID, allReports);
        if (iouReport?.isWaitingOnBankAccount && iouReport?.ownerAccountID === currentUserAccountID) {
            return true;
        }
    }

    return false;
}

/**
 * Users can submit an expense:
 * - in policy expense chats only if they are in a role of a member in the chat (in other words, if it's their policy expense chat)
 * - in an open or submitted expense report tied to a policy expense chat the user owns
 *     - employee can submit expenses in a submitted expense report only if the policy has Instant Submit settings turned on
 * - in an IOU report, which is not settled yet
 * - in a 1:1 DM chat
 */
function canRequestMoney(report: OnyxEntry<Report>, policy: OnyxEntry<Policy>, otherParticipants: number[]): boolean {
    // User cannot submit expenses in a chat thread, task report or in a chat room
    if (isChatThread(report) || isTaskReport(report) || isChatRoom(report) || isSelfDM(report) || isGroupChat(report)) {
        return false;
    }

    // Users can only submit expenses in DMs if they are a 1:1 DM
    if (isDM(report)) {
        return otherParticipants.length === 1;
    }

    // Prevent requesting money if pending IOU report waiting for their bank account already exists
    if (hasIOUWaitingOnCurrentUserBankAccount(report)) {
        return false;
    }

    let isOwnPolicyExpenseChat = report?.isOwnPolicyExpenseChat ?? false;
    if (isExpenseReport(report) && getParentReport(report)) {
        isOwnPolicyExpenseChat = !!getParentReport(report)?.isOwnPolicyExpenseChat;
    }

    // In case there are no other participants than the current user and it's not user's own policy expense chat, they can't submit expenses from such report
    if (otherParticipants.length === 0 && !isOwnPolicyExpenseChat) {
        return false;
    }

    // Current user must be a manager or owner of this IOU
    if (isIOUReport(report) && currentUserAccountID !== report?.managerID && currentUserAccountID !== report?.ownerAccountID) {
        return false;
    }

    if (isMoneyRequestReport(report)) {
        return canAddTransaction(report);
    }

    // In the case of policy expense chat, users can only submit expenses from their own policy expense chat
    return !isPolicyExpenseChat(report) || isOwnPolicyExpenseChat;
}

function isGroupChatAdmin(report: OnyxEntry<Report>, accountID: number) {
    if (!report?.participants) {
        return false;
    }

    const reportParticipants = report.participants ?? {};
    const participant = reportParticipants[accountID];
    return participant?.role === CONST.REPORT.ROLE.ADMIN;
}

/**
 * Helper method to define what expense options we want to show for particular method.
 * There are 4 expense options: Submit, Split, Pay and Track expense:
 * - Submit option should show for:
 *     - DMs
 *     - own policy expense chats
 *     - open and processing expense reports tied to own policy expense chat
 *     - unsettled IOU reports
 * - Pay option should show for:
 *     - DMs
 * - Split options should show for:
 *     - DMs
 *     - chat/policy rooms with more than 1 participant
 *     - groups chats with 2 and more participants
 *     - corporate expense chats
 * - Track expense option should show for:
 *    - Self DMs
 *    - own policy expense chats
 *    - open and processing expense reports tied to own policy expense chat
 * - Send invoice option should show for:
 *    - invoice rooms if the user is an admin of the sender workspace
 * None of the options should show in chat threads or if there is some special Expensify account
 * as a participant of the report.
 */
function getMoneyRequestOptions(report: OnyxEntry<Report>, policy: OnyxEntry<Policy>, reportParticipants: number[], filterDeprecatedTypes = false, isReportArchived = false): IOUType[] {
    const teacherUnitePolicyID = environment === CONST.ENVIRONMENT.PRODUCTION ? CONST.TEACHERS_UNITE.PROD_POLICY_ID : CONST.TEACHERS_UNITE.TEST_POLICY_ID;
    const isTeachersUniteReport = report?.policyID === teacherUnitePolicyID;

    // In any thread, task report or trip room, we do not allow any new expenses
    if (isChatThread(report) || isTaskReport(report) || isInvoiceReport(report) || isSystemChat(report) || isReportArchived || isTripRoom(report)) {
        return [];
    }

    if (isInvoiceRoom(report)) {
        if (canSendInvoiceFromWorkspace(policy?.id) && isPolicyAdmin(report?.policyID, allPolicies)) {
            return [CONST.IOU.TYPE.INVOICE];
        }
        return [];
    }

    // We don't allow IOU actions if an Expensify account is a participant of the report, unless the policy that the report is on is owned by an Expensify account
    const doParticipantsIncludeExpensifyAccounts = lodashIntersection(reportParticipants, CONST.EXPENSIFY_ACCOUNT_IDS).length > 0;
    // This will be fixed as part of https://github.com/Expensify/Expensify/issues/507850
    // eslint-disable-next-line deprecation/deprecation
    const policyOwnerAccountID = getPolicy(report?.policyID)?.ownerAccountID;
    const isPolicyOwnedByExpensifyAccounts = policyOwnerAccountID ? CONST.EXPENSIFY_ACCOUNT_IDS.includes(policyOwnerAccountID) : false;
    if (doParticipantsIncludeExpensifyAccounts && !isPolicyOwnedByExpensifyAccounts) {
        // Allow create expense option for Manager McTest report
        if (reportParticipants.some((accountID) => accountID === CONST.ACCOUNT_ID.MANAGER_MCTEST) && Permissions.isBetaEnabled(CONST.BETAS.NEWDOT_MANAGER_MCTEST, allBetas)) {
            return [CONST.IOU.TYPE.SUBMIT];
        }
        return [];
    }

    const otherParticipants = reportParticipants.filter((accountID) => currentUserPersonalDetails?.accountID !== accountID);
    const hasSingleParticipantInReport = otherParticipants.length === 1;
    let options: IOUType[] = [];

    if (isSelfDM(report)) {
        options = [CONST.IOU.TYPE.TRACK];
    }

    if (canRequestMoney(report, policy, otherParticipants)) {
        // For Teachers Unite policy, don't show Create Expense option
        if (!isTeachersUniteReport) {
            options = [...options, CONST.IOU.TYPE.SUBMIT];
            if (!filterDeprecatedTypes) {
                options = [...options, CONST.IOU.TYPE.REQUEST];
            }
        }

        // If the user can request money from the workspace report, they can also track expenses
        if (isPolicyExpenseChat(report) || isExpenseReport(report)) {
            options = [...options, CONST.IOU.TYPE.TRACK];
        }
    }

    // For expense reports on Teachers Unite workspace, disable "Create report" option
    if (isExpenseReport(report) && report?.policyID === teacherUnitePolicyID) {
        options = options.filter((option) => option !== CONST.IOU.TYPE.SUBMIT);
    }

    // User created policy rooms and default rooms like #admins or #announce will always have the Split Expense option
    // unless there are no other participants at all (e.g. #admins room for a policy with only 1 admin)
    // DM chats will have the Split Expense option.
    // Your own expense chats will have the split expense option.
    // Only show Split Expense for TU policy
    if (
        (isChatRoom(report) && !isAnnounceRoom(report) && otherParticipants.length > 0) ||
        (isDM(report) && otherParticipants.length > 0) ||
        (isGroupChat(report) && otherParticipants.length > 0) ||
        (isPolicyExpenseChat(report) && report?.isOwnPolicyExpenseChat && isTeachersUniteReport)
    ) {
        options = [...options, CONST.IOU.TYPE.SPLIT];
    }

    // Pay someone option should be visible only in 1:1 DMs
    if (isDM(report) && hasSingleParticipantInReport) {
        options = [...options, CONST.IOU.TYPE.PAY];
        if (!filterDeprecatedTypes) {
            options = [...options, CONST.IOU.TYPE.SEND];
        }
    }

    return options;
}

/**
 * This is a temporary function to help with the smooth transition with the oldDot.
 * This function will be removed once the transition occurs in oldDot to new links.
 */
// eslint-disable-next-line @typescript-eslint/naming-convention
function temporary_getMoneyRequestOptions(
    report: OnyxEntry<Report>,
    policy: OnyxEntry<Policy>,
    reportParticipants: number[],
    isReportArchived = false,
): Array<Exclude<IOUType, typeof CONST.IOU.TYPE.REQUEST | typeof CONST.IOU.TYPE.SEND | typeof CONST.IOU.TYPE.CREATE | typeof CONST.IOU.TYPE.SPLIT_EXPENSE>> {
    return getMoneyRequestOptions(report, policy, reportParticipants, true, isReportArchived) as Array<
        Exclude<IOUType, typeof CONST.IOU.TYPE.REQUEST | typeof CONST.IOU.TYPE.SEND | typeof CONST.IOU.TYPE.CREATE | typeof CONST.IOU.TYPE.SPLIT_EXPENSE>
    >;
}

/**
 * Invoice sender, invoice receiver and auto-invited admins cannot leave
 */
function canLeaveInvoiceRoom(report: OnyxEntry<Report>): boolean {
    if (!report || !report?.invoiceReceiver) {
        return false;
    }

    if (report?.statusNum === CONST.REPORT.STATUS_NUM.CLOSED) {
        return false;
    }
    // This will be fixed as part of https://github.com/Expensify/Expensify/issues/507850
    // eslint-disable-next-line deprecation/deprecation
    const isSenderPolicyAdmin = getPolicy(report.policyID)?.role === CONST.POLICY.ROLE.ADMIN;

    if (isSenderPolicyAdmin) {
        return false;
    }

    if (report.invoiceReceiver.type === CONST.REPORT.INVOICE_RECEIVER_TYPE.INDIVIDUAL) {
        return report?.invoiceReceiver?.accountID !== currentUserAccountID;
    }

    // This will be fixed as part of https://github.com/Expensify/Expensify/issues/507850
    // eslint-disable-next-line deprecation/deprecation
    const isReceiverPolicyAdmin = getPolicy(report.invoiceReceiver.policyID)?.role === CONST.POLICY.ROLE.ADMIN;

    if (isReceiverPolicyAdmin) {
        return false;
    }

    return true;
}

function isCurrentUserTheOnlyParticipant(participantAccountIDs?: number[]): boolean {
    return !!(participantAccountIDs?.length === 1 && participantAccountIDs?.at(0) === currentUserAccountID);
}

/**
 * Returns display names for those that can see the whisper.
 * However, it returns "you" if the current user is the only one who can see it besides the person that sent it.
 */
function getWhisperDisplayNames(participantAccountIDs?: number[]): string | undefined {
    const isWhisperOnlyVisibleToCurrentUser = isCurrentUserTheOnlyParticipant(participantAccountIDs);

    // When the current user is the only participant, the display name needs to be "you" because that's the only person reading it
    if (isWhisperOnlyVisibleToCurrentUser) {
        return translateLocal('common.youAfterPreposition');
    }

    return participantAccountIDs?.map((accountID) => getDisplayNameForParticipant({accountID, shouldUseShortForm: !isWhisperOnlyVisibleToCurrentUser})).join(', ');
}

/**
 * Show subscript on expense chats / threads and expense requests
 */
function shouldReportShowSubscript(report: OnyxEntry<Report>, isReportArchived = false): boolean {
    if (isArchivedNonExpenseReport(report, isReportArchived) && !isWorkspaceThread(report)) {
        return false;
    }

    if (isPolicyExpenseChat(report) && !isChatThread(report) && !isTaskReport(report) && !report?.isOwnPolicyExpenseChat) {
        return true;
    }

    if (isPolicyExpenseChat(report) && !isThread(report) && !isTaskReport(report)) {
        return true;
    }

    if (isExpenseRequest(report)) {
        return true;
    }

    if (isExpenseReport(report)) {
        return true;
    }

    if (isWorkspaceTaskReport(report)) {
        return true;
    }

    if (isWorkspaceThread(report)) {
        return true;
    }

    if (isInvoiceRoom(report) || isInvoiceReport(report)) {
        return true;
    }

    return false;
}

/**
 * Return true if reports data exists
 */
function isReportDataReady(): boolean {
    return !isEmptyObject(allReports) && Object.keys(allReports ?? {}).some((key) => allReports?.[key]?.reportID);
}

/**
 * Return true if reportID from path is valid
 */
function isValidReportIDFromPath(reportIDFromPath: string | undefined): boolean {
    return !!reportIDFromPath && !['', 'null', 'undefined', '0', '-1'].includes(reportIDFromPath);
}

/**
 * Return the errors we have when creating a chat, a workspace room, or a new empty report
 */
function getCreationReportErrors(report: OnyxEntry<Report>): Errors | null | undefined {
    // We are either adding a workspace room, creating a chat, or we're creating a report, it isn't possible for all of these to have errors for the same report at the same time, so
    // simply looking up the first truthy value will get the relevant property if it's set.
    return report?.errorFields?.addWorkspaceRoom ?? report?.errorFields?.createChat ?? report?.errorFields?.createReport;
}

/**
 * Return true if the expense report is marked for deletion.
 */
function isMoneyRequestReportPendingDeletion(reportOrID: OnyxEntry<Report> | string): boolean {
    const report = typeof reportOrID === 'string' ? getReport(reportOrID, allReports) : reportOrID;
    if (!isMoneyRequestReport(report)) {
        return false;
    }

    const parentReportAction = getReportAction(report?.parentReportID, report?.parentReportActionID);
    return parentReportAction?.pendingAction === CONST.RED_BRICK_ROAD_PENDING_ACTION.DELETE;
}

function navigateToLinkedReportAction(ancestor: Ancestor, isInNarrowPaneModal: boolean, canUserPerformWrite: boolean | undefined, isOffline: boolean) {
    if (isInNarrowPaneModal) {
        Navigation.navigate(
            ROUTES.SEARCH_REPORT.getRoute({
                reportID: ancestor.report.reportID,
                reportActionID: ancestor.reportAction.reportActionID,
                backTo: SCREENS.SEARCH.REPORT_RHP,
            }),
        );
        return;
    }

    // Pop the thread report screen before navigating to the chat report.
    Navigation.goBack(ROUTES.REPORT_WITH_ID.getRoute(ancestor.report.reportID));

    const isVisibleAction = shouldReportActionBeVisible(ancestor.reportAction, ancestor.reportAction.reportActionID, canUserPerformWrite);

    if (isVisibleAction && !isOffline) {
        // Pop the chat report screen before navigating to the linked report action.
        Navigation.goBack(ROUTES.REPORT_WITH_ID.getRoute(ancestor.report.reportID, ancestor.reportAction.reportActionID));
    }
}

function canUserPerformWriteAction(report: OnyxEntry<Report>, isReportArchived?: boolean) {
    const reportErrors = getCreationReportErrors(report);

    // If the expense report is marked for deletion, let us prevent any further write action.
    if (isMoneyRequestReportPendingDeletion(report)) {
        return false;
    }

    // This will get removed as part of https://github.com/Expensify/App/issues/59961
    // eslint-disable-next-line deprecation/deprecation
    const reportNameValuePairs = getReportNameValuePairs(report?.reportID);

    return (
        !isArchivedNonExpenseReport(report, isReportArchived ?? !!reportNameValuePairs?.private_isArchived) &&
        isEmptyObject(reportErrors) &&
        report &&
        isAllowedToComment(report) &&
        !isAnonymousUser &&
        canWriteInReport(report)
    );
}

/**
 * Returns ID of the original report from which the given reportAction is first created.
 */
function getOriginalReportID(reportID: string | undefined, reportAction: OnyxInputOrEntry<ReportAction>): string | undefined {
    if (!reportID) {
        return undefined;
    }
    const reportActions = allReportActions?.[`${ONYXKEYS.COLLECTION.REPORT_ACTIONS}${reportID}`];
    const currentReportAction = reportAction?.reportActionID ? reportActions?.[reportAction.reportActionID] : undefined;
    const report = allReports?.[`${ONYXKEYS.COLLECTION.REPORT}${reportID}`];
    const chatReport = allReports?.[`${ONYXKEYS.COLLECTION.REPORT}${report?.chatReportID}`];
    const transactionThreadReportID = getOneTransactionThreadReportID(report, chatReport, reportActions ?? ([] as ReportAction[]));
    const isThreadReportParentAction = reportAction?.childReportID?.toString() === reportID;
    if (Object.keys(currentReportAction ?? {}).length === 0) {
        return isThreadReportParentAction ? getReport(reportID, allReports)?.parentReportID : (transactionThreadReportID ?? reportID);
    }
    return reportID;
}

/**
 * Return the pendingAction and the errors resulting from either
 *
 * - creating a workspace room
 * - starting a chat
 * - paying the expense
 *
 * while being offline
 */
function getReportOfflinePendingActionAndErrors(report: OnyxEntry<Report>): ReportOfflinePendingActionAndErrors {
    // It shouldn't be possible for all of these actions to be pending (or to have errors) for the same report at the same time, so just take the first that exists
    const reportPendingAction = report?.pendingFields?.addWorkspaceRoom ?? report?.pendingFields?.createChat ?? report?.pendingFields?.reimbursed ?? report?.pendingFields?.createReport;
    const reportErrors = getCreationReportErrors(report);
    return {reportPendingAction, reportErrors};
}

/**
 * Check if the report can create the expense with type is iouType
 */
function canCreateRequest(report: OnyxEntry<Report>, policy: OnyxEntry<Policy>, iouType: ValueOf<typeof CONST.IOU.TYPE>, isReportArchived = false): boolean {
    const participantAccountIDs = Object.keys(report?.participants ?? {}).map(Number);

    if (!canUserPerformWriteAction(report)) {
        return false;
    }

    const requestOptions = getMoneyRequestOptions(report, policy, participantAccountIDs, isReportArchived);
    requestOptions.push(CONST.IOU.TYPE.CREATE);

    return requestOptions.includes(iouType);
}

function getWorkspaceChats(policyID: string | undefined, accountIDs: number[], reports: OnyxCollection<Report> = allReports): Array<OnyxEntry<Report>> {
    return Object.values(reports ?? {}).filter(
        (report) => isPolicyExpenseChat(report) && !!policyID && report?.policyID === policyID && report?.ownerAccountID && accountIDs.includes(report?.ownerAccountID),
    );
}

/**
 * Gets all reports that relate to the policy
 *
 * @param policyID - the workspace ID to get all associated reports
 */
function getAllWorkspaceReports(policyID?: string): Array<OnyxEntry<Report>> {
    if (!policyID) {
        return [];
    }
    return Object.values(allReports ?? {}).filter((report) => report?.policyID === policyID);
}

/**
 * @param policy - the workspace the report is on, null if the user isn't a member of the workspace
 */
function shouldDisableRename(report: OnyxEntry<Report>, isReportArchived = false): boolean {
    if (
        isDefaultRoom(report) ||
        isReportArchived ||
        isPublicRoom(report) ||
        isThread(report) ||
        isMoneyRequest(report) ||
        isMoneyRequestReport(report) ||
        isPolicyExpenseChat(report) ||
        isInvoiceRoom(report) ||
        isInvoiceReport(report) ||
        isSystemChat(report)
    ) {
        return true;
    }

    if (isGroupChat(report)) {
        return false;
    }

    if (isDeprecatedGroupDM(report, isReportArchived) || isTaskReport(report)) {
        return true;
    }

    return false;
}

/**
 * @param policy - the workspace the report is on, null if the user isn't a member of the workspace
 */
function canEditWriteCapability(report: OnyxEntry<Report>, policy: OnyxEntry<Policy>, isReportArchived = false): boolean {
    return isPolicyAdminPolicyUtils(policy) && !isAdminRoom(report) && !isReportArchived && !isThread(report) && !isInvoiceRoom(report) && !isPolicyExpenseChat(report);
}

/**
 * @param policy - the workspace the room is on, null if the user isn't a member of the workspace
 * @param isReportArchived - whether the workspace room is archived
 */
function canEditRoomVisibility(policy: OnyxEntry<Policy>, isReportArchived: boolean): boolean {
    return !isReportArchived && isPolicyAdminPolicyUtils(policy);
}

/**
 * Returns the onyx data needed for the task assignee chat
 */
function getTaskAssigneeChatOnyxData(
    accountID: number,
    assigneeAccountID: number,
    taskReportID: string,
    assigneeChatReportID: string,
    parentReportID: string | undefined,
    title: string,
    assigneeChatReport: OnyxEntry<Report>,
): OnyxDataTaskAssigneeChat {
    // Set if we need to add a comment to the assignee chat notifying them that they have been assigned a task
    let optimisticAssigneeAddComment: OptimisticReportAction | undefined;
    // Set if this is a new chat that needs to be created for the assignee
    let optimisticChatCreatedReportAction: OptimisticCreatedReportAction | undefined;
    const assigneeChatReportMetadata = getReportMetadata(assigneeChatReportID);
    const currentTime = DateUtils.getDBTime();
    const optimisticData: OnyxUpdate[] = [];
    const successData: OnyxUpdate[] = [];
    const failureData: OnyxUpdate[] = [];

    // You're able to assign a task to someone you haven't chatted with before - so we need to optimistically create the chat and the chat reportActions
    // Only add the assignee chat report to onyx if we haven't already set it optimistically
    if (assigneeChatReportMetadata?.isOptimisticReport && assigneeChatReport?.pendingFields?.createChat !== CONST.RED_BRICK_ROAD_PENDING_ACTION.ADD) {
        optimisticChatCreatedReportAction = buildOptimisticCreatedReportAction(assigneeChatReportID);
        optimisticData.push(
            {
                onyxMethod: Onyx.METHOD.MERGE,
                key: `${ONYXKEYS.COLLECTION.REPORT}${assigneeChatReportID}`,
                value: {
                    pendingFields: {
                        createChat: CONST.RED_BRICK_ROAD_PENDING_ACTION.ADD,
                    },
                },
            },
            {
                onyxMethod: Onyx.METHOD.MERGE,
                key: `${ONYXKEYS.COLLECTION.REPORT_METADATA}${assigneeChatReportID}`,
                value: {
                    isOptimisticReport: true,
                },
            },
            {
                onyxMethod: Onyx.METHOD.MERGE,
                key: `${ONYXKEYS.COLLECTION.REPORT_ACTIONS}${assigneeChatReportID}`,
                value: {[optimisticChatCreatedReportAction.reportActionID]: optimisticChatCreatedReportAction as Partial<ReportAction>},
            },
        );

        successData.push(
            {
                onyxMethod: Onyx.METHOD.MERGE,
                key: `${ONYXKEYS.COLLECTION.REPORT}${assigneeChatReportID}`,
                value: {
                    pendingFields: {
                        createChat: null,
                    },
                    // BE will send a different participant. We clear the optimistic one to avoid duplicated entries
                    participants: {[assigneeAccountID]: null},
                },
            },
            {
                onyxMethod: Onyx.METHOD.MERGE,
                key: `${ONYXKEYS.COLLECTION.REPORT_METADATA}${assigneeChatReportID}`,
                value: {
                    isOptimisticReport: false,
                },
            },
            {
                onyxMethod: Onyx.METHOD.MERGE,
                key: `${ONYXKEYS.COLLECTION.REPORT_METADATA}${assigneeChatReportID}`,
                value: {
                    isOptimisticReport: false,
                },
            },
        );

        failureData.push(
            {
                onyxMethod: Onyx.METHOD.SET,
                key: `${ONYXKEYS.COLLECTION.REPORT}${assigneeChatReportID}`,
                value: null,
            },
            {
                onyxMethod: Onyx.METHOD.MERGE,
                key: `${ONYXKEYS.COLLECTION.REPORT_ACTIONS}${assigneeChatReportID}`,
                value: {[optimisticChatCreatedReportAction.reportActionID]: {pendingAction: null}},
            },
            // If we failed, we want to remove the optimistic personal details as it was likely due to an invalid login
            {
                onyxMethod: Onyx.METHOD.MERGE,
                key: ONYXKEYS.PERSONAL_DETAILS_LIST,
                value: {
                    [assigneeAccountID]: null,
                },
            },
        );
    }

    // If you're choosing to share the task in the same DM as the assignee then we don't need to create another reportAction indicating that you've been assigned
    if (assigneeChatReportID !== parentReportID) {
        // eslint-disable-next-line @typescript-eslint/prefer-nullish-coalescing
        const displayname = allPersonalDetails?.[assigneeAccountID]?.displayName || allPersonalDetails?.[assigneeAccountID]?.login || '';
        optimisticAssigneeAddComment = buildOptimisticTaskCommentReportAction(taskReportID, title, assigneeAccountID, `assigned to ${displayname}`, parentReportID);
        const lastAssigneeCommentText = formatReportLastMessageText(getReportActionText(optimisticAssigneeAddComment.reportAction as ReportAction));
        const optimisticAssigneeReport = {
            lastVisibleActionCreated: currentTime,
            lastMessageText: lastAssigneeCommentText,
            lastActorAccountID: accountID,
            lastReadTime: currentTime,
        };

        optimisticData.push(
            {
                onyxMethod: Onyx.METHOD.MERGE,
                key: `${ONYXKEYS.COLLECTION.REPORT_ACTIONS}${assigneeChatReportID}`,
                value: {[optimisticAssigneeAddComment.reportAction.reportActionID]: optimisticAssigneeAddComment.reportAction as ReportAction},
            },
            {
                onyxMethod: Onyx.METHOD.MERGE,
                key: `${ONYXKEYS.COLLECTION.REPORT}${assigneeChatReportID}`,
                value: optimisticAssigneeReport,
            },
        );
        successData.push({
            onyxMethod: Onyx.METHOD.MERGE,
            key: `${ONYXKEYS.COLLECTION.REPORT_ACTIONS}${assigneeChatReportID}`,
            value: {[optimisticAssigneeAddComment.reportAction.reportActionID]: {isOptimisticAction: null}},
        });
        failureData.push({
            onyxMethod: Onyx.METHOD.MERGE,
            key: `${ONYXKEYS.COLLECTION.REPORT_ACTIONS}${assigneeChatReportID}`,
            value: {[optimisticAssigneeAddComment.reportAction.reportActionID]: {pendingAction: null}},
        });
    }

    return {
        optimisticData,
        successData,
        failureData,
        optimisticAssigneeAddComment,
        optimisticChatCreatedReportAction,
    };
}

/**
 * Return iou report action display message
 */
function getIOUReportActionDisplayMessage(reportAction: OnyxEntry<ReportAction>, transaction?: OnyxEntry<Transaction>, report?: Report): string {
    if (!isMoneyRequestAction(reportAction)) {
        return '';
    }
    const originalMessage = getOriginalMessage(reportAction);
    const {IOUReportID, automaticAction, payAsBusiness} = originalMessage ?? {};
    const iouReport = getReportOrDraftReport(IOUReportID);
    const isInvoice = isInvoiceReport(iouReport);

    let translationKey: TranslationPaths;
    if (originalMessage?.type === CONST.IOU.REPORT_ACTION_TYPE.PAY) {
        const reportPolicy = allPolicies?.[`${ONYXKEYS.COLLECTION.POLICY}${report?.policyID}`];
        const last4Digits = reportPolicy?.achAccount?.accountNumber?.slice(-4) ?? '';

        switch (originalMessage.paymentType) {
            case CONST.IOU.PAYMENT_TYPE.ELSEWHERE:
                translationKey = hasMissingInvoiceBankAccount(IOUReportID) ? 'iou.payerSettledWithMissingBankAccount' : 'iou.paidElsewhere';
                break;
            case CONST.IOU.PAYMENT_TYPE.EXPENSIFY:
            case CONST.IOU.PAYMENT_TYPE.VBBA:
                if (isInvoice) {
                    return translateLocal(payAsBusiness ? 'iou.settleInvoiceBusiness' : 'iou.settleInvoicePersonal', {amount: '', last4Digits});
                }
                translationKey = 'iou.businessBankAccount';
                if (automaticAction && originalMessage.paymentType === CONST.IOU.PAYMENT_TYPE.EXPENSIFY) {
                    translationKey = 'iou.automaticallyPaidWithExpensify';
                } else {
                    translationKey = 'iou.automaticallyPaidWithBusinessBankAccount';
                }
                break;
            default:
                translationKey = 'iou.payerPaidAmount';
                break;
        }

        return translateLocal(translationKey, {amount: '', payer: '', last4Digits});
    }

    const amount = getTransactionAmount(transaction, !isEmptyObject(iouReport) && isExpenseReport(iouReport), transaction?.reportID === CONST.REPORT.UNREPORTED_REPORT_ID) ?? 0;
    const formattedAmount = convertToDisplayString(amount, getCurrency(transaction)) ?? '';
    const isRequestSettled = isSettled(IOUReportID);
    const isApproved = isReportApproved({report: iouReport});
    if (isRequestSettled) {
        return translateLocal('iou.payerSettled', {
            amount: formattedAmount,
        });
    }
    if (isApproved) {
        return translateLocal('iou.approvedAmount', {
            amount: formattedAmount,
        });
    }
    if (isSplitBillReportAction(reportAction)) {
        translationKey = 'iou.didSplitAmount';
    } else if (isTrackExpenseAction(reportAction)) {
        translationKey = 'iou.trackedAmount';
    } else {
        translationKey = 'iou.expenseAmount';
    }
    return translateLocal(translationKey, {
        formattedAmount,
        comment: getMerchantOrDescription(transaction),
    });
}

/**
 * Checks if a report is a group chat.
 *
 * A report is a group chat if it meets the following conditions:
 * - Not a chat thread.
 * - Not a task report.
 * - Not an expense / IOU report.
 * - Not an archived room.
 * - Not a public / admin / announce chat room (chat type doesn't match any of the specified types).
 * - More than 2 participants.
 *
 */
function isDeprecatedGroupDM(report: OnyxEntry<Report>, isReportArchived = false): boolean {
    return !!(
        report &&
        !isChatThread(report) &&
        !isTaskReport(report) &&
        !isInvoiceReport(report) &&
        !isMoneyRequestReport(report) &&
        !isReportArchived &&
        !Object.values(CONST.REPORT.CHAT_TYPE).some((chatType) => chatType === getChatType(report)) &&
        Object.keys(report.participants ?? {})
            .map(Number)
            .filter((accountID) => accountID !== currentUserAccountID).length > 1
    );
}

/**
 * A "root" group chat is the top level group chat and does not refer to any threads off of a Group Chat
 */
function isRootGroupChat(report: OnyxEntry<Report>, isReportArchived = false): boolean {
    return !isChatThread(report) && (isGroupChat(report) || isDeprecatedGroupDM(report, isReportArchived));
}

/**
 * Assume any report without a reportID is unusable.
 */
function isValidReport(report?: OnyxEntry<Report>): boolean {
    return !!report?.reportID;
}

/**
 * Check to see if we are a participant of this report.
 */
function isReportParticipant(accountID: number | undefined, report: OnyxEntry<Report>): boolean {
    if (!accountID) {
        return false;
    }

    const possibleAccountIDs = Object.keys(report?.participants ?? {}).map(Number);
    if (report?.ownerAccountID) {
        possibleAccountIDs.push(report?.ownerAccountID);
    }
    if (report?.managerID) {
        possibleAccountIDs.push(report?.managerID);
    }
    return possibleAccountIDs.includes(accountID);
}

/**
 * Check to see if the current user has access to view the report.
 */
function canCurrentUserOpenReport(report: OnyxEntry<Report>, isReportArchived = false): boolean {
    return (isReportParticipant(currentUserAccountID, report) || isPublicRoom(report)) && canAccessReport(report, allBetas, isReportArchived);
}

function shouldUseFullTitleToDisplay(report: OnyxEntry<Report>): boolean {
    return (
        isMoneyRequestReport(report) || isPolicyExpenseChat(report) || isChatRoom(report) || isChatThread(report) || isTaskReport(report) || isGroupChat(report) || isInvoiceReport(report)
    );
}

function getRoom(type: ValueOf<typeof CONST.REPORT.CHAT_TYPE>, policyID: string): OnyxEntry<Report> {
    const room = Object.values(allReports ?? {}).find((report) => report?.policyID === policyID && report?.chatType === type && !isThread(report));
    return room;
}

/**
 *  We only want policy members who are members of the report to be able to modify the report description, but not in thread chat.
 */
function canEditReportDescription(report: OnyxEntry<Report>, policy: OnyxEntry<Policy>, isReportArchived = false): boolean {
    return (
        !isMoneyRequestReport(report) &&
        !isReportArchived &&
        isChatRoom(report) &&
        !isChatThread(report) &&
        !isEmpty(policy) &&
        hasParticipantInArray(report, currentUserAccountID ? [currentUserAccountID] : []) &&
        !isAuditor(report)
    );
}

function canEditPolicyDescription(policy: OnyxEntry<Policy>): boolean {
    return isPolicyAdminPolicyUtils(policy);
}

function getReportActionWithSmartscanError(reportActions: ReportAction[]): ReportAction | undefined {
    return reportActions.find((action) => {
        const isReportPreview = isReportPreviewAction(action);
        const isSplitReportAction = isSplitBillReportAction(action);
        if (!isSplitReportAction && !isReportPreview) {
            return false;
        }
        const IOUReportID = getIOUReportIDFromReportActionPreview(action);
        const isReportPreviewError = isReportPreview && shouldShowRBRForMissingSmartscanFields(IOUReportID) && !isSettled(IOUReportID);
        if (isReportPreviewError) {
            return true;
        }

        const transactionID = isMoneyRequestAction(action) ? getOriginalMessage(action)?.IOUTransactionID : undefined;
        const transaction = allTransactions?.[`${ONYXKEYS.COLLECTION.TRANSACTION}${transactionID}`] ?? {};
        const isSplitBillError = isSplitReportAction && hasMissingSmartscanFieldsTransactionUtils(transaction as Transaction);

        return isSplitBillError;
    });
}

/**
 * Checks if report action has error when smart scanning
 */
function hasSmartscanError(reportActions: ReportAction[]): boolean {
    return !!getReportActionWithSmartscanError(reportActions);
}

function shouldAutoFocusOnKeyPress(event: KeyboardEvent): boolean {
    if (event.key.length > 1) {
        return false;
    }

    // If a key is pressed in combination with Meta, Control or Alt do not focus
    if (event.ctrlKey || event.metaKey) {
        return false;
    }

    if (event.code === 'Space') {
        return false;
    }

    return true;
}

/**
 * Navigates to the appropriate screen based on the presence of a private note for the current user.
 */
function navigateToPrivateNotes(report: OnyxEntry<Report>, session: OnyxEntry<Session>, backTo?: string) {
    if (isEmpty(report) || isEmpty(session) || !session.accountID) {
        return;
    }
    const currentUserPrivateNote = report.privateNotes?.[session.accountID]?.note ?? '';
    if (isEmpty(currentUserPrivateNote)) {
        Navigation.navigate(ROUTES.PRIVATE_NOTES_EDIT.getRoute(report.reportID, session.accountID, backTo));
        return;
    }
    Navigation.navigate(ROUTES.PRIVATE_NOTES_LIST.getRoute(report.reportID, backTo));
}

/**
 * Get all held transactions of a iouReport
 */
function getAllHeldTransactions(iouReportID?: string): Transaction[] {
    const transactions = getReportTransactions(iouReportID);
    return transactions.filter((transaction) => isOnHoldTransactionUtils(transaction));
}

/**
 * Check if Report has any held expenses
 */
function hasHeldExpenses(iouReportID?: string, allReportTransactions?: SearchTransaction[]): boolean {
    const iouReportTransactions = getReportTransactions(iouReportID);
    const transactions = allReportTransactions ?? iouReportTransactions;
    return transactions.some((transaction) => isOnHoldTransactionUtils(transaction));
}

/**
 * Check if all expenses in the Report are on hold
 */
function hasOnlyHeldExpenses(iouReportID?: string, allReportTransactions?: SearchTransaction[]): boolean {
    const transactionsByIouReportID = getReportTransactions(iouReportID);
    const reportTransactions = allReportTransactions ?? transactionsByIouReportID;
    return reportTransactions.length > 0 && !reportTransactions.some((transaction) => !isOnHoldTransactionUtils(transaction));
}

/**
 * Checks if thread replies should be displayed
 */
function shouldDisplayThreadReplies(reportAction: OnyxInputOrEntry<ReportAction>, isThreadReportParentAction: boolean): boolean {
    const hasReplies = (reportAction?.childVisibleActionCount ?? 0) > 0;
    return hasReplies && !!reportAction?.childCommenterCount && !isThreadReportParentAction;
}

/**
 * Check if money report has any transactions updated optimistically
 */
function hasUpdatedTotal(report: OnyxInputOrEntry<Report>, policy: OnyxInputOrEntry<Policy>): boolean {
    if (!report) {
        return true;
    }

    const allReportTransactions = getReportTransactions(report.reportID);

    const hasPendingTransaction = allReportTransactions.some((transaction) => !!transaction.pendingAction);
    const hasTransactionWithDifferentCurrency = allReportTransactions.some((transaction) => transaction.currency !== report.currency);
    const hasDifferentWorkspaceCurrency = report.pendingFields?.createChat && isExpenseReport(report) && report.currency !== policy?.outputCurrency;
    const hasOptimisticHeldExpense = hasHeldExpenses(report.reportID) && report?.unheldTotal === undefined;

    return !(hasPendingTransaction && (hasTransactionWithDifferentCurrency || hasDifferentWorkspaceCurrency)) && !hasOptimisticHeldExpense && !report.pendingFields?.total;
}

/**
 * Return held and full amount formatted with used currency
 */
function getNonHeldAndFullAmount(iouReport: OnyxEntry<Report>, shouldExcludeNonReimbursables: boolean): NonHeldAndFullAmount {
    // if the report is an expense report, the total amount should be negated
    const coefficient = isExpenseReport(iouReport) ? -1 : 1;

    let total = iouReport?.total ?? 0;
    let unheldTotal = iouReport?.unheldTotal ?? 0;
    if (shouldExcludeNonReimbursables) {
        total -= iouReport?.nonReimbursableTotal ?? 0;
        unheldTotal -= iouReport?.unheldNonReimbursableTotal ?? 0;
    }

    return {
        nonHeldAmount: convertToDisplayString(unheldTotal * coefficient, iouReport?.currency),
        fullAmount: convertToDisplayString(total * coefficient, iouReport?.currency),
        hasValidNonHeldAmount: unheldTotal * coefficient >= 0,
    };
}

/**
 * Disable reply in thread action if:
 *
 * - The action is listed in the thread-disabled list
 * - The action is a split expense action
 * - The action is deleted and is not threaded
 * - The report is archived and the action is not threaded
 * - The action is a whisper action and it's neither a report preview nor IOU action
 * - The action is the thread's first chat
 */
function shouldDisableThread(reportAction: OnyxInputOrEntry<ReportAction>, reportID: string, isThreadReportParentAction: boolean, isReportArchived = false): boolean {
    const isSplitBillAction = isSplitBillReportAction(reportAction);
    const isDeletedActionLocal = isDeletedAction(reportAction);
    const isReportPreviewActionLocal = isReportPreviewAction(reportAction);
    const isIOUAction = isMoneyRequestAction(reportAction);
    const isWhisperActionLocal = isWhisperAction(reportAction) || isActionableTrackExpense(reportAction);
    const isActionDisabled = CONST.REPORT.ACTIONS.THREAD_DISABLED.some((action: string) => action === reportAction?.actionName);

    return (
        isActionDisabled ||
        isSplitBillAction ||
        (isDeletedActionLocal && !reportAction?.childVisibleActionCount) ||
        (isReportArchived && !reportAction?.childVisibleActionCount) ||
        (isWhisperActionLocal && !isReportPreviewActionLocal && !isIOUAction) ||
        isThreadReportParentAction
    );
}

function getAllAncestorReportActions(report: Report | null | undefined, currentUpdatedReport?: OnyxEntry<Report>): Ancestor[] {
    if (!report) {
        return [];
    }
    const allAncestors: Ancestor[] = [];
    let parentReportID = report.parentReportID;
    let parentReportActionID = report.parentReportActionID;

    while (parentReportID) {
        const parentReport = currentUpdatedReport && currentUpdatedReport.reportID === parentReportID ? currentUpdatedReport : getReportOrDraftReport(parentReportID);
        const parentReportAction = getReportAction(parentReportID, parentReportActionID);

        if (!parentReport || !parentReportAction || (isTransactionThread(parentReportAction) && !isSentMoneyReportAction(parentReportAction)) || isReportPreviewAction(parentReportAction)) {
            break;
        }

        // For threads, we don't want to display trip summary
        if (isTripPreview(parentReportAction) && allAncestors.length > 0) {
            break;
        }

        const isParentReportActionUnread = isCurrentActionUnread(parentReport, parentReportAction);
        allAncestors.push({
            report: parentReport,
            reportAction: parentReportAction,
            shouldDisplayNewMarker: isParentReportActionUnread,
        });

        parentReportID = parentReport?.parentReportID;
        parentReportActionID = parentReport?.parentReportActionID;
    }

    return allAncestors.reverse();
}

function getAllAncestorReportActionIDs(report: Report | null | undefined, includeTransactionThread = false): AncestorIDs {
    if (!report) {
        return {
            reportIDs: [],
            reportActionsIDs: [],
        };
    }

    const allAncestorIDs: AncestorIDs = {
        reportIDs: [],
        reportActionsIDs: [],
    };
    let parentReportID = report.parentReportID;
    let parentReportActionID = report.parentReportActionID;

    while (parentReportID) {
        const parentReport = getReportOrDraftReport(parentReportID);
        const parentReportAction = getReportAction(parentReportID, parentReportActionID);

        if (
            !parentReportAction ||
            (!includeTransactionThread && ((isTransactionThread(parentReportAction) && !isSentMoneyReportAction(parentReportAction)) || isReportPreviewAction(parentReportAction)))
        ) {
            break;
        }

        allAncestorIDs.reportIDs.push(parentReportID);
        if (parentReportActionID) {
            allAncestorIDs.reportActionsIDs.push(parentReportActionID);
        }

        if (!parentReport) {
            break;
        }

        parentReportID = parentReport?.parentReportID;
        parentReportActionID = parentReport?.parentReportActionID;
    }

    return allAncestorIDs;
}

/**
 * Get optimistic data of parent report action
 * @param report The report that is updated
 * @param lastVisibleActionCreated Last visible action created of the child report
 * @param type The type of action in the child report
 */
function getOptimisticDataForParentReportAction(report: Report | undefined, lastVisibleActionCreated: string, type: string): Array<OnyxUpdate | null> {
    if (!report || isEmptyObject(report)) {
        return [];
    }

    const ancestors = getAllAncestorReportActionIDs(report, true);
    const totalAncestor = ancestors.reportIDs.length;

    return Array.from(Array(totalAncestor), (_, index) => {
        const ancestorReport = getReportOrDraftReport(ancestors.reportIDs.at(index));

        if (!ancestorReport || isEmptyObject(ancestorReport)) {
            return null;
        }

        const ancestorReportAction = getReportAction(ancestorReport.reportID, ancestors.reportActionsIDs.at(index) ?? '');

        if (!ancestorReportAction?.reportActionID || isEmptyObject(ancestorReportAction)) {
            return null;
        }

        return {
            onyxMethod: Onyx.METHOD.MERGE,
            key: `${ONYXKEYS.COLLECTION.REPORT_ACTIONS}${ancestorReport.reportID}`,
            value: {
                [ancestorReportAction.reportActionID]: updateOptimisticParentReportAction(ancestorReportAction, lastVisibleActionCreated, type),
            },
        };
    });
}

function canBeAutoReimbursed(report: OnyxInputOrEntry<Report>, policy: OnyxInputOrEntry<Policy> | SearchPolicy): boolean {
    if (isEmptyObject(policy)) {
        return false;
    }
    type CurrencyType = TupleToUnion<typeof CONST.DIRECT_REIMBURSEMENT_CURRENCIES>;
    const reimbursableTotal = getMoneyRequestSpendBreakdown(report).totalDisplaySpend;
    const autoReimbursementLimit = policy?.autoReimbursement?.limit ?? policy?.autoReimbursementLimit ?? 0;
    const isAutoReimbursable =
        isReportInGroupPolicy(report) &&
        policy.reimbursementChoice === CONST.POLICY.REIMBURSEMENT_CHOICES.REIMBURSEMENT_YES &&
        autoReimbursementLimit >= reimbursableTotal &&
        reimbursableTotal > 0 &&
        CONST.DIRECT_REIMBURSEMENT_CURRENCIES.includes(report?.currency as CurrencyType);
    return isAutoReimbursable;
}

/** Check if the current user is an owner of the report */
function isReportOwner(report: OnyxInputOrEntry<Report>): boolean {
    return report?.ownerAccountID === currentUserPersonalDetails?.accountID;
}

function isAllowedToApproveExpenseReport(report: OnyxEntry<Report>, approverAccountID?: number, reportPolicy?: OnyxEntry<Policy> | SearchPolicy): boolean {
    // This will be fixed as part of https://github.com/Expensify/Expensify/issues/507850
    // eslint-disable-next-line deprecation/deprecation
    const policy = reportPolicy ?? getPolicy(report?.policyID);
    const isOwner = (approverAccountID ?? currentUserAccountID) === report?.ownerAccountID;
    return !(policy?.preventSelfApproval && isOwner);
}

function isAllowedToSubmitDraftExpenseReport(report: OnyxEntry<Report>): boolean {
    // This will be fixed as part of https://github.com/Expensify/Expensify/issues/507850
    // eslint-disable-next-line deprecation/deprecation
    const policy = getPolicy(report?.policyID);
    const submitToAccountID = getSubmitToAccountID(policy, report);

    return isAllowedToApproveExpenseReport(report, submitToAccountID);
}

/**
 * What missing payment method does this report action indicate, if any?
 */
function getIndicatedMissingPaymentMethod(
    userWalletTierName: string | undefined,
    reportId: string | undefined,
    reportAction: ReportAction,
    bankAccountList: OnyxEntry<BankAccountList>,
): MissingPaymentMethod | undefined {
    const isSubmitterOfUnsettledReport = reportId && isCurrentUserSubmitter(getReport(reportId, allReports)) && !isSettled(reportId);
    if (!reportId || !isSubmitterOfUnsettledReport || !isReimbursementQueuedAction(reportAction)) {
        return undefined;
    }
    const paymentType = getOriginalMessage(reportAction)?.paymentType;
    if (paymentType === CONST.IOU.PAYMENT_TYPE.EXPENSIFY) {
        return !userWalletTierName || userWalletTierName === CONST.WALLET.TIER_NAME.SILVER ? 'wallet' : undefined;
    }

    return !hasCreditBankAccount(bankAccountList) ? 'bankAccount' : undefined;
}

/**
 * Checks if report chat contains missing payment method
 */
function hasMissingPaymentMethod(userWalletTierName: string | undefined, iouReportID: string | undefined, bankAccountList: OnyxEntry<BankAccountList>): boolean {
    const reportActions = allReportActions?.[`${ONYXKEYS.COLLECTION.REPORT_ACTIONS}${iouReportID}`] ?? {};
    return Object.values(reportActions)
        .filter(Boolean)
        .some((action) => getIndicatedMissingPaymentMethod(userWalletTierName, iouReportID, action, bankAccountList) !== undefined);
}

/**
 * Used from expense actions to decide if we need to build an optimistic expense report.
 * Create a new report if:
 * - we don't have an iouReport set in the chatReport
 * - we have one, but it's waiting on the payee adding a bank account
 * - we have one, but we can't add more transactions to it due to: report is approved or settled
 */
function shouldCreateNewMoneyRequestReport(existingIOUReport: OnyxInputOrEntry<Report> | undefined, chatReport: OnyxInputOrEntry<Report>, isScanRequest: boolean): boolean {
    if (existingIOUReport && !!existingIOUReport.errorFields?.createChat) {
        return true;
    }

    const isASAPSubmitBetaEnabled = Permissions.isBetaEnabled(CONST.BETAS.ASAP_SUBMIT, allBetas);
    return !existingIOUReport || hasIOUWaitingOnCurrentUserBankAccount(chatReport) || !canAddTransaction(existingIOUReport) || (isScanRequest && isASAPSubmitBetaEnabled);
}

function getTripIDFromTransactionParentReportID(transactionParentReportID: string | undefined): string | undefined {
    return (getReportOrDraftReport(transactionParentReportID) as OnyxEntry<Report>)?.tripData?.tripID;
}

/**
 * Checks if report contains actions with errors
 */
function hasActionWithErrorsForTransaction(reportID: string | undefined, transaction: Transaction | undefined): boolean {
    if (!reportID) {
        return false;
    }
    const reportActions = allReportActions?.[`${ONYXKEYS.COLLECTION.REPORT_ACTIONS}${reportID}`] ?? {};
    return Object.values(reportActions)
        .filter(Boolean)
        .some((action) => {
            if (isMoneyRequestAction(action) && getOriginalMessage(action)?.IOUTransactionID) {
                if (getOriginalMessage(action)?.IOUTransactionID === transaction?.transactionID) {
                    return !isEmptyObject(action.errors);
                }
                return false;
            }
            return !isEmptyObject(action.errors);
        });
}

function isNonAdminOrOwnerOfPolicyExpenseChat(report: OnyxInputOrEntry<Report>, policy: OnyxInputOrEntry<Policy>): boolean {
    return isPolicyExpenseChat(report) && !(isPolicyAdminPolicyUtils(policy) || isPolicyOwner(policy, currentUserAccountID) || isReportOwner(report));
}

function isAdminOwnerApproverOrReportOwner(report: OnyxEntry<Report>, policy: OnyxEntry<Policy>): boolean {
    const isApprover = isMoneyRequestReport(report) && report?.managerID !== null && currentUserPersonalDetails?.accountID === report?.managerID;

    return isPolicyAdminPolicyUtils(policy) || isPolicyOwner(policy, currentUserAccountID) || isReportOwner(report) || isApprover;
}

/**
 * Whether the user can join a report
 */
function canJoinChat(report: OnyxEntry<Report>, parentReportAction: OnyxInputOrEntry<ReportAction>, policy: OnyxInputOrEntry<Policy>, isReportArchived = false): boolean {
    // We disabled thread functions for whisper action
    // So we should not show join option for existing thread on whisper message that has already been left, or manually leave it
    if (isWhisperAction(parentReportAction)) {
        return false;
    }

    // If the notification preference of the chat is not hidden that means we have already joined the chat
    if (!isHiddenForCurrentUser(report)) {
        return false;
    }

    const isExpenseChat = isMoneyRequestReport(report) || isMoneyRequest(report) || isInvoiceReport(report) || isTrackExpenseReport(report);
    // Anyone viewing these chat types is already a participant and therefore cannot join
    if (isRootGroupChat(report, isReportArchived) || isSelfDM(report) || isInvoiceRoom(report) || isSystemChat(report) || isExpenseChat) {
        return false;
    }

    // The user who is a member of the workspace has already joined the public announce room.
    if (isPublicAnnounceRoom(report) && !isEmptyObject(policy)) {
        return false;
    }

    if (isReportArchived) {
        return false;
    }

    return isChatThread(report) || isUserCreatedPolicyRoom(report) || isNonAdminOrOwnerOfPolicyExpenseChat(report, policy);
}

/**
 * Whether the user can leave a report
 */
function canLeaveChat(report: OnyxEntry<Report>, policy: OnyxEntry<Policy>, isReportArchived = false): boolean {
    if (isRootGroupChat(report, isReportArchived)) {
        return true;
    }

    if (isPolicyExpenseChat(report) && !report?.isOwnPolicyExpenseChat && !isPolicyAdminPolicyUtils(policy)) {
        return true;
    }

    if (isPublicRoom(report) && isAnonymousUserSession()) {
        return false;
    }

    if (isHiddenForCurrentUser(report)) {
        return false;
    }

    // Anyone viewing these chat types is already a participant and therefore cannot leave
    if (isSelfDM(report)) {
        return false;
    }

    // The user who is a member of the workspace cannot leave the public announce room.
    if (isPublicAnnounceRoom(report) && !isEmptyObject(policy)) {
        return false;
    }

    if (isInvoiceRoom(report)) {
        return canLeaveInvoiceRoom(report);
    }

    return (isChatThread(report) && !!getReportNotificationPreference(report)) || isUserCreatedPolicyRoom(report) || isNonAdminOrOwnerOfPolicyExpenseChat(report, policy);
}

function getReportActionActorAccountID(
    reportAction: OnyxEntry<ReportAction>,
    iouReport: OnyxEntry<Report>,
    report: OnyxEntry<Report>,
    delegatePersonalDetails?: PersonalDetails | undefined | null,
): number | undefined {
    switch (reportAction?.actionName) {
        case CONST.REPORT.ACTIONS.TYPE.REPORT_PREVIEW: {
            const ownerAccountID = iouReport?.ownerAccountID ?? reportAction?.childOwnerAccountID;
            const actorAccountID = iouReport?.managerID ?? reportAction?.childManagerAccountID;

            if (isPolicyExpenseChat(report) || delegatePersonalDetails) {
                return ownerAccountID;
            }

            return actorAccountID;
        }

        case CONST.REPORT.ACTIONS.TYPE.SUBMITTED:
            return reportAction?.adminAccountID ?? reportAction?.actorAccountID;

        default:
            return reportAction?.actorAccountID;
    }
}

function createDraftWorkspaceAndNavigateToConfirmationScreen(transactionID: string, actionName: IOUAction): void {
    const isCategorizing = actionName === CONST.IOU.ACTION.CATEGORIZE;
    const {expenseChatReportID, policyID, policyName} = createDraftWorkspace(currentUserEmail);
    setMoneyRequestParticipants(transactionID, [
        {
            selected: true,
            accountID: 0,
            isPolicyExpenseChat: true,
            reportID: expenseChatReportID,
            policyID,
            searchText: policyName,
        },
    ]);
    if (isCategorizing) {
        Navigation.navigate(ROUTES.MONEY_REQUEST_STEP_CATEGORY.getRoute(actionName, CONST.IOU.TYPE.SUBMIT, transactionID, expenseChatReportID));
    } else {
        Navigation.navigate(ROUTES.MONEY_REQUEST_STEP_CONFIRMATION.getRoute(actionName, CONST.IOU.TYPE.SUBMIT, transactionID, expenseChatReportID, undefined, true));
    }
}

function createDraftTransactionAndNavigateToParticipantSelector(
    transactionID: string | undefined,
    reportID: string | undefined,
    actionName: IOUAction,
    reportActionID: string | undefined,
): void {
    if (!transactionID || !reportID) {
        return;
    }

    const transaction = allTransactions?.[`${ONYXKEYS.COLLECTION.TRANSACTION}${transactionID}`] ?? ({} as Transaction);
    const reportActions = allReportActions?.[`${ONYXKEYS.COLLECTION.REPORT_ACTIONS}${reportID}`] ?? ([] as ReportAction[]);

    if (!transaction || !reportActions) {
        return;
    }

    const linkedTrackedExpenseReportAction = Object.values(reportActions)
        .filter(Boolean)
        .find((action) => isMoneyRequestAction(action) && getOriginalMessage(action)?.IOUTransactionID === transactionID);

    const {created, amount, currency, merchant, mccGroup} = getTransactionDetails(transaction) ?? {};
    const comment = getTransactionCommentObject(transaction);

    createDraftTransaction({
        ...transaction,
        actionableWhisperReportActionID: reportActionID,
        linkedTrackedExpenseReportAction,
        linkedTrackedExpenseReportID: reportID,
        created,
        modifiedCreated: undefined,
        modifiedAmount: undefined,
        modifiedCurrency: undefined,
        amount,
        currency,
        comment,
        merchant,
        modifiedMerchant: '',
        mccGroup,
    } as Transaction);

    const filteredPolicies = Object.values(allPolicies ?? {}).filter((policy) => shouldShowPolicy(policy, false, currentUserEmail));

    if (actionName === CONST.IOU.ACTION.CATEGORIZE) {
        // This will be fixed as part of https://github.com/Expensify/Expensify/issues/507850
        // eslint-disable-next-line deprecation/deprecation
        const activePolicy = getPolicy(activePolicyID);
        if (activePolicy && shouldRestrictUserBillableActions(activePolicy.id)) {
            Navigation.navigate(ROUTES.RESTRICTED_ACTION.getRoute(activePolicy.id));
            return;
        }

        if (shouldShowPolicy(activePolicy, false, currentUserEmail)) {
            const policyExpenseReportID = getPolicyExpenseChat(currentUserAccountID, activePolicyID)?.reportID;
            setMoneyRequestParticipants(transactionID, [
                {
                    selected: true,
                    accountID: 0,
                    isPolicyExpenseChat: true,
                    reportID: policyExpenseReportID,
                    policyID: activePolicyID,
                    searchText: activePolicy?.name,
                },
            ]);
            if (policyExpenseReportID) {
                Navigation.navigate(ROUTES.MONEY_REQUEST_STEP_CATEGORY.getRoute(actionName, CONST.IOU.TYPE.SUBMIT, transactionID, policyExpenseReportID));
            } else {
                Log.warn('policyExpenseReportID is not valid during expense categorizing');
            }
            return;
        }
        if (filteredPolicies.length === 0 || filteredPolicies.length > 1) {
            Navigation.navigate(ROUTES.MONEY_REQUEST_UPGRADE.getRoute(actionName, CONST.IOU.TYPE.SUBMIT, transactionID, reportID));
            return;
        }

        const policyID = filteredPolicies.at(0)?.id;
        const policyExpenseReportID = getPolicyExpenseChat(currentUserAccountID, policyID)?.reportID;
        setMoneyRequestParticipants(transactionID, [
            {
                selected: true,
                accountID: 0,
                isPolicyExpenseChat: true,
                reportID: policyExpenseReportID,
                policyID,
                searchText: activePolicy?.name,
            },
        ]);
        if (policyExpenseReportID) {
            Navigation.navigate(ROUTES.MONEY_REQUEST_STEP_CATEGORY.getRoute(actionName, CONST.IOU.TYPE.SUBMIT, transactionID, policyExpenseReportID));
        } else {
            Log.warn('policyExpenseReportID is not valid during expense categorizing');
        }
        return;
    }

    if (actionName === CONST.IOU.ACTION.SHARE) {
        Navigation.navigate(ROUTES.MONEY_REQUEST_ACCOUNTANT.getRoute(actionName, CONST.IOU.TYPE.SUBMIT, transactionID, reportID, Navigation.getActiveRoute()));
        return;
    }

    if (actionName === CONST.IOU.ACTION.SUBMIT || (allPolicies && filteredPolicies.length > 0)) {
        Navigation.navigate(ROUTES.MONEY_REQUEST_STEP_PARTICIPANTS.getRoute(CONST.IOU.TYPE.SUBMIT, transactionID, reportID, undefined, actionName));
        return;
    }

    return createDraftWorkspaceAndNavigateToConfirmationScreen(transactionID, actionName);
}

/**
 * Check if a report has any forwarded actions
 */
function hasForwardedAction(reportID: string): boolean {
    const reportActions = getAllReportActions(reportID);
    return Object.values(reportActions).some((action) => action?.actionName === CONST.REPORT.ACTIONS.TYPE.FORWARDED);
}

function isReportOutstanding(
    iouReport: OnyxInputOrEntry<Report>,
    policyID: string | undefined,
    reportNameValuePairs: OnyxCollection<ReportNameValuePairs> = allReportNameValuePair,
    allowSubmitted = true,
): boolean {
    if (!iouReport || isEmptyObject(iouReport)) {
        return false;
    }
    const currentRoute = navigationRef.getCurrentRoute();
    const params = currentRoute?.params as MoneyRequestNavigatorParamList[typeof SCREENS.MONEY_REQUEST.STEP_CONFIRMATION] | ReportsSplitNavigatorParamList[typeof SCREENS.REPORT];
    const activeReport = allReports?.[`${ONYXKEYS.COLLECTION.REPORT}${params?.reportID}`];
    const policy = allPolicies?.[`${ONYXKEYS.COLLECTION.POLICY}${policyID}`];
    const reportNameValuePair = reportNameValuePairs?.[`${ONYXKEYS.COLLECTION.REPORT_NAME_VALUE_PAIRS}${iouReport.reportID}`];
    const shouldAllowSubmittedReport = allowSubmitted || isInstantSubmitEnabled(policy) || isProcessingReport(activeReport);
    return (
        isExpenseReport(iouReport) &&
        iouReport?.stateNum !== undefined &&
        iouReport?.statusNum !== undefined &&
        iouReport?.policyID === policyID &&
        (shouldAllowSubmittedReport ? iouReport?.stateNum <= CONST.REPORT.STATE_NUM.SUBMITTED : iouReport?.stateNum < CONST.REPORT.STATE_NUM.SUBMITTED) &&
        (shouldAllowSubmittedReport ? iouReport?.statusNum <= CONST.REPORT.STATE_NUM.SUBMITTED : iouReport?.statusNum < CONST.REPORT.STATE_NUM.SUBMITTED) &&
        !hasForwardedAction(iouReport.reportID) &&
        !isArchivedReport(reportNameValuePair)
    );
}

/**
 * Get outstanding expense reports for a given policy ID
 * @param policyID - The policy ID to filter reports by
 * @param reportOwnerAccountID - The accountID of the report owner
 * @param reports - Collection of reports to filter
 * @returns Array of outstanding expense reports
 */
function getOutstandingReportsForUser(
    policyID: string | undefined,
    reportOwnerAccountID: number | undefined,
    reports: OnyxCollection<Report> = allReports,
    reportNameValuePairs: OnyxCollection<ReportNameValuePairs> = allReportNameValuePair,
    allowSubmitted = true,
): Array<OnyxEntry<Report>> {
    if (!reports) {
        return [];
    }
    return Object.values(reports).filter(
        (report) =>
            report?.pendingFields?.preview !== CONST.RED_BRICK_ROAD_PENDING_ACTION.DELETE &&
            isReportOutstanding(report, policyID, reportNameValuePairs, allowSubmitted) &&
            report?.ownerAccountID === reportOwnerAccountID,
    );
}

/**
 * Sort outstanding reports by their name, while keeping the selected one at the beginning.
 * @param report1 Details of the first report to be compared.
 * @param report2 Details of the second report to be compared.
 * @param selectedReportID ID of the selected report which needs to be at the beginning.
 */
function sortOutstandingReportsBySelected(
    report1: OnyxEntry<Report>,
    report2: OnyxEntry<Report>,
    selectedReportID: string | undefined,
    localeCompare: LocaleContextProps['localeCompare'],
): number {
    if (report1?.reportID === selectedReportID) {
        return -1;
    }
    if (report2?.reportID === selectedReportID) {
        return 1;
    }
    return localeCompare(report1?.reportName?.toLowerCase() ?? '', report2?.reportName?.toLowerCase() ?? '');
}

/**
 * @returns the object to update `report.hasOutstandingChildRequest`
 */
function getOutstandingChildRequest(iouReport: OnyxInputOrEntry<Report>): OutstandingChildRequest {
    if (!iouReport || isEmptyObject(iouReport)) {
        return {};
    }

    if (!isExpenseReport(iouReport)) {
        const {reimbursableSpend} = getMoneyRequestSpendBreakdown(iouReport);
        return {
            hasOutstandingChildRequest: iouReport.managerID === currentUserAccountID && reimbursableSpend !== 0,
        };
    }

    // This will be fixed as part of https://github.com/Expensify/Expensify/issues/507850
    // eslint-disable-next-line deprecation/deprecation
    const policy = getPolicy(iouReport.policyID);
    const shouldBeManuallySubmitted = isPaidGroupPolicyPolicyUtils(policy) && !policy?.harvesting?.enabled;
    if (shouldBeManuallySubmitted) {
        return {
            hasOutstandingChildRequest: true,
        };
    }

    // We don't need to update hasOutstandingChildRequest in this case
    return {};
}

function canReportBeMentionedWithinPolicy(report: OnyxEntry<Report>, policyID: string | undefined): boolean {
    if (!policyID || report?.policyID !== policyID) {
        return false;
    }

    return isChatRoom(report) && !isInvoiceRoom(report) && !isThread(report);
}

function prepareOnboardingOnyxData(
    introSelected: OnyxEntry<IntroSelected>,
    engagementChoice: OnboardingPurpose,
    onboardingMessage: OnboardingMessage,
    adminsChatReportID?: string,
    onboardingPolicyID?: string,
    userReportedIntegration?: OnboardingAccounting,
    wasInvited?: boolean,
    companySize?: OnboardingCompanySize,
    selectedInterestedFeatures: string[] = [],
) {
    if (engagementChoice === CONST.ONBOARDING_CHOICES.PERSONAL_SPEND) {
        // eslint-disable-next-line no-param-reassign
        onboardingMessage = getOnboardingMessages().onboardingMessages[CONST.ONBOARDING_CHOICES.PERSONAL_SPEND];
    }

    if (engagementChoice === CONST.ONBOARDING_CHOICES.EMPLOYER || engagementChoice === CONST.ONBOARDING_CHOICES.SUBMIT) {
        // eslint-disable-next-line no-param-reassign
        onboardingMessage = getOnboardingMessages().onboardingMessages[CONST.ONBOARDING_CHOICES.SUBMIT];
    }

    // Guides are assigned and tasks are posted in the #admins room for the MANAGE_TEAM and TRACK_WORKSPACE onboarding actions, except for emails that have a '+'.
    const shouldPostTasksInAdminsRoom = isPostingTasksInAdminsRoom(engagementChoice);
    const adminsChatReport = allReports?.[`${ONYXKEYS.COLLECTION.REPORT}${adminsChatReportID}`];
    const targetChatReport = shouldPostTasksInAdminsRoom
        ? (adminsChatReport ?? {reportID: adminsChatReportID, policyID: onboardingPolicyID})
        : getChatByParticipants([CONST.ACCOUNT_ID.CONCIERGE, currentUserAccountID ?? CONST.DEFAULT_NUMBER_ID], allReports, false);
    const {reportID: targetChatReportID = '', policyID: targetChatPolicyID = ''} = targetChatReport ?? {};

    if (!targetChatReportID) {
        Log.warn('Missing reportID for onboarding optimistic data');
        return;
    }

    const integrationName = userReportedIntegration ? CONST.ONBOARDING_ACCOUNTING_MAPPING[userReportedIntegration as keyof typeof CONST.ONBOARDING_ACCOUNTING_MAPPING] : '';
    // This will be fixed as part of https://github.com/Expensify/Expensify/issues/507850
    // eslint-disable-next-line deprecation/deprecation
    const assignedGuideEmail = getPolicy(targetChatPolicyID)?.assignedGuide?.email ?? 'Setup Specialist';
    const assignedGuidePersonalDetail = Object.values(allPersonalDetails ?? {}).find((personalDetail) => personalDetail?.login === assignedGuideEmail);
    let assignedGuideAccountID: number;
    if (assignedGuidePersonalDetail && assignedGuidePersonalDetail.accountID) {
        assignedGuideAccountID = assignedGuidePersonalDetail.accountID;
    } else {
        assignedGuideAccountID = generateAccountID(assignedGuideEmail);
        // eslint-disable-next-line rulesdir/prefer-actions-set-data
        Onyx.merge(ONYXKEYS.PERSONAL_DETAILS_LIST, {
            [assignedGuideAccountID]: {
                isOptimisticPersonalDetail: assignedGuideEmail === CONST.SETUP_SPECIALIST_LOGIN,
                login: assignedGuideEmail,
                displayName: assignedGuideEmail,
            },
        });
    }
    const actorAccountID = shouldPostTasksInAdminsRoom ? assignedGuideAccountID : CONST.ACCOUNT_ID.CONCIERGE;
    const firstAdminPolicy = getActivePolicies(allPolicies, currentUserEmail).find(
        (policy) => policy.type !== CONST.POLICY.TYPE.PERSONAL && getPolicyRole(policy, currentUserEmail) === CONST.POLICY.ROLE.ADMIN,
    );

    let testDriveURL: string;
    if (([CONST.ONBOARDING_CHOICES.MANAGE_TEAM, CONST.ONBOARDING_CHOICES.TEST_DRIVE_RECEIVER, CONST.ONBOARDING_CHOICES.TRACK_WORKSPACE] as OnboardingPurpose[]).includes(engagementChoice)) {
        testDriveURL = ROUTES.TEST_DRIVE_DEMO_ROOT;
    } else if (introSelected?.choice === CONST.ONBOARDING_CHOICES.SUBMIT && introSelected.inviteType === CONST.ONBOARDING_INVITE_TYPES.WORKSPACE) {
        testDriveURL = ROUTES.TEST_DRIVE_DEMO_ROOT;
    } else {
        testDriveURL = ROUTES.TEST_DRIVE_MODAL_ROOT.route;
    }

    const onboardingTaskParams: OnboardingTaskLinks = {
        integrationName,
        onboardingCompanySize: companySize ?? onboardingCompanySize,
        workspaceSettingsLink: `${environmentURL}/${ROUTES.WORKSPACE_INITIAL.getRoute(onboardingPolicyID ?? firstAdminPolicy?.id)}`,
        workspaceCategoriesLink: `${environmentURL}/${ROUTES.WORKSPACE_CATEGORIES.getRoute(onboardingPolicyID)}`,
        workspaceTagsLink: `${environmentURL}/${ROUTES.WORKSPACE_TAGS.getRoute(onboardingPolicyID)}`,
        workspaceMembersLink: `${environmentURL}/${ROUTES.WORKSPACE_MEMBERS.getRoute(onboardingPolicyID)}`,
        workspaceMoreFeaturesLink: `${environmentURL}/${ROUTES.WORKSPACE_MORE_FEATURES.getRoute(onboardingPolicyID)}`,
        workspaceConfirmationLink: `${environmentURL}/${ROUTES.WORKSPACE_CONFIRMATION.getRoute(ROUTES.WORKSPACES_LIST.route)}`,
        testDriveURL: `${environmentURL}/${testDriveURL}`,
        workspaceAccountingLink: `${environmentURL}/${ROUTES.POLICY_ACCOUNTING.getRoute(onboardingPolicyID)}`,
        corporateCardLink: `${environmentURL}/${ROUTES.WORKSPACE_COMPANY_CARDS.getRoute(onboardingPolicyID)}`,
    };

    // Text message
    const message = typeof onboardingMessage.message === 'function' ? onboardingMessage.message(onboardingTaskParams) : onboardingMessage.message;
    const textComment = buildOptimisticAddCommentReportAction(message, undefined, actorAccountID, 1);
    const textCommentAction: OptimisticAddCommentReportAction = textComment.reportAction;
    const textMessage: AddCommentOrAttachmentParams = {
        reportID: targetChatReportID,
        reportActionID: textCommentAction.reportActionID,
        reportComment: textComment.commentText,
    };

    let createWorkspaceTaskReportID;
    const tasksData = onboardingMessage.tasks
        .filter((task) => {
            if (engagementChoice === CONST.ONBOARDING_CHOICES.MANAGE_TEAM) {
                if (selectedInterestedFeatures?.length && TASK_TO_FEATURE[task.type] && !selectedInterestedFeatures.includes(TASK_TO_FEATURE[task.type])) {
                    return false;
                }
            }

            if (([CONST.ONBOARDING_TASK_TYPE.SETUP_CATEGORIES, CONST.ONBOARDING_TASK_TYPE.SETUP_TAGS] as string[]).includes(task.type) && userReportedIntegration) {
                return false;
            }

            if (([CONST.ONBOARDING_TASK_TYPE.ADD_ACCOUNTING_INTEGRATION, CONST.ONBOARDING_TASK_TYPE.SETUP_CATEGORIES_AND_TAGS] as string[]).includes(task.type) && !userReportedIntegration) {
                return false;
            }
            type SkipViewTourOnboardingChoices = 'newDotSubmit' | 'newDotSplitChat' | 'newDotPersonalSpend' | 'newDotEmployer';
            if (
                task.type === CONST.ONBOARDING_TASK_TYPE.VIEW_TOUR &&
                [
                    CONST.ONBOARDING_CHOICES.EMPLOYER,
                    CONST.ONBOARDING_CHOICES.PERSONAL_SPEND,
                    CONST.ONBOARDING_CHOICES.SUBMIT,
                    CONST.ONBOARDING_CHOICES.CHAT_SPLIT,
                    CONST.ONBOARDING_CHOICES.MANAGE_TEAM,
                ].includes(introSelected?.choice as SkipViewTourOnboardingChoices) &&
                engagementChoice === CONST.ONBOARDING_CHOICES.MANAGE_TEAM
            ) {
                return false;
            }

            // Exclude createWorkspace and viewTour tasks from #admin room, for test drive receivers,
            // since these users already have them in concierge
            if (
                introSelected?.choice === CONST.ONBOARDING_CHOICES.TEST_DRIVE_RECEIVER &&
                ([CONST.ONBOARDING_TASK_TYPE.CREATE_WORKSPACE, CONST.ONBOARDING_TASK_TYPE.VIEW_TOUR] as string[]).includes(task.type) &&
                shouldPostTasksInAdminsRoom
            ) {
                return false;
            }

            return true;
        })
        .map((task, index) => {
            const taskDescription = typeof task.description === 'function' ? task.description(onboardingTaskParams) : task.description;
            const taskTitle = typeof task.title === 'function' ? task.title(onboardingTaskParams) : task.title;
            const currentTask = buildOptimisticTaskReport(
                actorAccountID,
                targetChatReportID,
                currentUserAccountID,
                taskTitle,
                taskDescription,
                targetChatPolicyID,
                CONST.REPORT.NOTIFICATION_PREFERENCE.HIDDEN,
                task.mediaAttributes,
            );
            const emailCreatingAction =
                engagementChoice === CONST.ONBOARDING_CHOICES.MANAGE_TEAM ? (allPersonalDetails?.[actorAccountID]?.login ?? CONST.EMAIL.CONCIERGE) : CONST.EMAIL.CONCIERGE;
            const taskCreatedAction = buildOptimisticCreatedReportAction(emailCreatingAction);
            const taskReportAction = buildOptimisticTaskCommentReportAction(currentTask.reportID, taskTitle, 0, `task for ${taskTitle}`, targetChatReportID, actorAccountID, index + 3);
            currentTask.parentReportActionID = taskReportAction.reportAction.reportActionID;

            let isTaskAutoCompleted: boolean = task.autoCompleted;

            if (task.type === CONST.ONBOARDING_TASK_TYPE.VIEW_TOUR && onboarding?.selfTourViewed) {
                // If the user has already viewed the self tour, we mark the task as auto completed
                isTaskAutoCompleted = true;
            }

            const completedTaskReportAction = isTaskAutoCompleted
                ? buildOptimisticTaskReportAction(currentTask.reportID, CONST.REPORT.ACTIONS.TYPE.TASK_COMPLETED, 'marked as complete', actorAccountID, 2)
                : null;
            if (task.type === CONST.ONBOARDING_TASK_TYPE.CREATE_WORKSPACE) {
                createWorkspaceTaskReportID = currentTask.reportID;
            }

            return {
                task,
                currentTask,
                taskCreatedAction,
                taskReportAction,
                taskDescription: currentTask.description,
                completedTaskReportAction,
            };
        });

    // Sign-off welcome message
    const welcomeSignOffText =
        engagementChoice === CONST.ONBOARDING_CHOICES.MANAGE_TEAM ? translateLocal('onboarding.welcomeSignOffTitleManageTeam') : translateLocal('onboarding.welcomeSignOffTitle');
    const welcomeSignOffComment = buildOptimisticAddCommentReportAction(welcomeSignOffText, undefined, actorAccountID, tasksData.length + 3);
    const welcomeSignOffCommentAction: OptimisticAddCommentReportAction = welcomeSignOffComment.reportAction;
    const welcomeSignOffMessage = {
        reportID: targetChatReportID,
        reportActionID: welcomeSignOffCommentAction.reportActionID,
        reportComment: welcomeSignOffComment.commentText,
    };

    const tasksForParameters = tasksData.map<TaskForParameters>(({task, currentTask, taskCreatedAction, taskReportAction, taskDescription, completedTaskReportAction}) => ({
        type: 'task',
        task: task.type,
        taskReportID: currentTask.reportID,
        parentReportID: currentTask.parentReportID,
        parentReportActionID: taskReportAction.reportAction.reportActionID,
        createdTaskReportActionID: taskCreatedAction.reportActionID,
        completedTaskReportActionID: completedTaskReportAction?.reportActionID,
        title: currentTask.reportName ?? '',
        description: taskDescription ?? '',
    }));

    const hasOutstandingChildTask = tasksData.some((task) => !task.completedTaskReportAction);

    const tasksForOptimisticData = tasksData.reduce<OnyxUpdate[]>((acc, {currentTask, taskCreatedAction, taskReportAction, taskDescription, completedTaskReportAction}) => {
        acc.push(
            {
                onyxMethod: Onyx.METHOD.MERGE,
                key: `${ONYXKEYS.COLLECTION.REPORT_ACTIONS}${targetChatReportID}`,
                value: {
                    [taskReportAction.reportAction.reportActionID]: taskReportAction.reportAction as ReportAction,
                },
            },
            {
                onyxMethod: Onyx.METHOD.SET,
                key: `${ONYXKEYS.COLLECTION.REPORT}${currentTask.reportID}`,
                value: {
                    ...currentTask,
                    description: taskDescription,
                    pendingFields: {
                        createChat: CONST.RED_BRICK_ROAD_PENDING_ACTION.ADD,
                        reportName: CONST.RED_BRICK_ROAD_PENDING_ACTION.ADD,
                        description: CONST.RED_BRICK_ROAD_PENDING_ACTION.ADD,
                        managerID: CONST.RED_BRICK_ROAD_PENDING_ACTION.ADD,
                    },
                    managerID: currentUserAccountID,
                },
            },
            {
                onyxMethod: Onyx.METHOD.MERGE,
                key: `${ONYXKEYS.COLLECTION.REPORT_METADATA}${currentTask.reportID}`,
                value: {
                    isOptimisticReport: true,
                },
            },
            {
                onyxMethod: Onyx.METHOD.MERGE,
                key: `${ONYXKEYS.COLLECTION.REPORT_ACTIONS}${currentTask.reportID}`,
                value: {
                    [taskCreatedAction.reportActionID]: taskCreatedAction as ReportAction,
                },
            },
        );

        if (completedTaskReportAction) {
            acc.push({
                onyxMethod: Onyx.METHOD.MERGE,
                key: `${ONYXKEYS.COLLECTION.REPORT_ACTIONS}${currentTask.reportID}`,
                value: {
                    [completedTaskReportAction.reportActionID]: completedTaskReportAction as ReportAction,
                },
            });

            acc.push({
                onyxMethod: Onyx.METHOD.MERGE,
                key: `${ONYXKEYS.COLLECTION.REPORT}${currentTask.reportID}`,
                value: {
                    stateNum: CONST.REPORT.STATE_NUM.APPROVED,
                    statusNum: CONST.REPORT.STATUS_NUM.APPROVED,
                    managerID: currentUserAccountID,
                },
            });
        }

        return acc;
    }, []);

    const tasksForFailureData = tasksData.reduce<OnyxUpdate[]>((acc, {currentTask, taskReportAction}) => {
        acc.push(
            {
                onyxMethod: Onyx.METHOD.MERGE,
                key: `${ONYXKEYS.COLLECTION.REPORT_ACTIONS}${targetChatReportID}`,
                value: {
                    [taskReportAction.reportAction.reportActionID]: {
                        errors: getMicroSecondOnyxErrorWithTranslationKey('report.genericAddCommentFailureMessage'),
                    } as ReportAction,
                },
            },
            {
                onyxMethod: Onyx.METHOD.MERGE,
                key: `${ONYXKEYS.COLLECTION.REPORT}${currentTask.reportID}`,
                value: null,
            },
            {
                onyxMethod: Onyx.METHOD.MERGE,
                key: `${ONYXKEYS.COLLECTION.REPORT_ACTIONS}${currentTask.reportID}`,
                value: null,
            },
        );

        return acc;
    }, []);

    const tasksForSuccessData = tasksData.reduce<OnyxUpdate[]>((acc, {currentTask, taskCreatedAction, taskReportAction, completedTaskReportAction}) => {
        acc.push(
            {
                onyxMethod: Onyx.METHOD.MERGE,
                key: `${ONYXKEYS.COLLECTION.REPORT_ACTIONS}${targetChatReportID}`,
                value: {
                    [taskReportAction.reportAction.reportActionID]: {pendingAction: null, isOptimisticAction: null},
                },
            },
            {
                onyxMethod: Onyx.METHOD.MERGE,
                key: `${ONYXKEYS.COLLECTION.REPORT}${currentTask.reportID}`,
                value: {
                    pendingFields: {
                        createChat: null,
                        reportName: null,
                        description: null,
                        managerID: null,
                    },
                },
            },
            {
                onyxMethod: Onyx.METHOD.MERGE,
                key: `${ONYXKEYS.COLLECTION.REPORT_METADATA}${currentTask.reportID}`,
                value: {
                    isOptimisticReport: false,
                },
            },
            {
                onyxMethod: Onyx.METHOD.MERGE,
                key: `${ONYXKEYS.COLLECTION.REPORT_ACTIONS}${currentTask.reportID}`,
                value: {
                    [taskCreatedAction.reportActionID]: {pendingAction: null},
                },
            },
        );

        if (completedTaskReportAction) {
            acc.push({
                onyxMethod: Onyx.METHOD.MERGE,
                key: `${ONYXKEYS.COLLECTION.REPORT_ACTIONS}${currentTask.reportID}`,
                value: {
                    [completedTaskReportAction.reportActionID]: {pendingAction: null, isOptimisticAction: null},
                },
            });
        }

        return acc;
    }, []);

    const optimisticData: OnyxUpdate[] = [...tasksForOptimisticData];
    const lastVisibleActionCreated = welcomeSignOffCommentAction.created;
    optimisticData.push(
        {
            onyxMethod: Onyx.METHOD.MERGE,
            key: `${ONYXKEYS.COLLECTION.REPORT}${targetChatReportID}`,
            value: {
                hasOutstandingChildTask,
                lastVisibleActionCreated,
                lastActorAccountID: actorAccountID,
            },
        },
        {
            onyxMethod: Onyx.METHOD.MERGE,
            key: ONYXKEYS.NVP_INTRO_SELECTED,
            value: {
                choice: engagementChoice,
                createWorkspace: createWorkspaceTaskReportID,
            },
        },
    );

    optimisticData.push({
        onyxMethod: Onyx.METHOD.MERGE,
        key: `${ONYXKEYS.COLLECTION.REPORT_ACTIONS}${targetChatReportID}`,
        value: {
            [textCommentAction.reportActionID]: textCommentAction as ReportAction,
        },
    });

    if (!wasInvited) {
        optimisticData.push({
            onyxMethod: Onyx.METHOD.MERGE,
            key: ONYXKEYS.NVP_ONBOARDING,
            value: {hasCompletedGuidedSetupFlow: true},
        });
    }

    const successData: OnyxUpdate[] = [...tasksForSuccessData];

    successData.push({
        onyxMethod: Onyx.METHOD.MERGE,
        key: `${ONYXKEYS.COLLECTION.REPORT_ACTIONS}${targetChatReportID}`,
        value: {
            [textCommentAction.reportActionID]: {pendingAction: null, isOptimisticAction: null},
        },
    });

    let failureReport: Partial<Report> = {
        lastMessageText: '',
        lastVisibleActionCreated: '',
        hasOutstandingChildTask: false,
    };
    const report = allReports?.[`${ONYXKEYS.COLLECTION.REPORT}${targetChatReportID}`];
    const canUserPerformWriteAction1 = canUserPerformWriteAction(report);
    const {lastMessageText = ''} = getLastVisibleMessageActionUtils(targetChatReportID, canUserPerformWriteAction1);
    if (lastMessageText) {
        const lastVisibleAction = getLastVisibleAction(targetChatReportID, canUserPerformWriteAction1);
        const prevLastVisibleActionCreated = lastVisibleAction?.created;
        const lastActorAccountID = lastVisibleAction?.actorAccountID;
        failureReport = {
            lastMessageText,
            lastVisibleActionCreated: prevLastVisibleActionCreated,
            lastActorAccountID,
        };
    }

    const failureData: OnyxUpdate[] = [...tasksForFailureData];
    failureData.push(
        {
            onyxMethod: Onyx.METHOD.MERGE,
            key: `${ONYXKEYS.COLLECTION.REPORT}${targetChatReportID}`,
            value: failureReport,
        },

        {
            onyxMethod: Onyx.METHOD.MERGE,
            key: ONYXKEYS.NVP_INTRO_SELECTED,
            value: {
                choice: null,
                createWorkspace: null,
            },
        },
    );
    failureData.push({
        onyxMethod: Onyx.METHOD.MERGE,
        key: `${ONYXKEYS.COLLECTION.REPORT_ACTIONS}${targetChatReportID}`,
        value: {
            [textCommentAction.reportActionID]: {
                errors: getMicroSecondOnyxErrorWithTranslationKey('report.genericAddCommentFailureMessage'),
            } as ReportAction,
        },
    });

    if (!wasInvited) {
        failureData.push({
            onyxMethod: Onyx.METHOD.MERGE,
            key: ONYXKEYS.NVP_ONBOARDING,
            value: {hasCompletedGuidedSetupFlow: onboarding?.hasCompletedGuidedSetupFlow ?? null},
        });
    }

    if (userReportedIntegration) {
        const requiresControlPlan: AllConnectionName[] = [CONST.POLICY.CONNECTIONS.NAME.NETSUITE, CONST.POLICY.CONNECTIONS.NAME.QBD, CONST.POLICY.CONNECTIONS.NAME.SAGE_INTACCT];

        optimisticData.push({
            onyxMethod: Onyx.METHOD.MERGE,
            key: `${ONYXKEYS.COLLECTION.POLICY}${onboardingPolicyID}`,
            value: {
                areConnectionsEnabled: true,
                ...(requiresControlPlan.includes(userReportedIntegration as AllConnectionName)
                    ? {
                          type: CONST.POLICY.TYPE.CORPORATE,
                      }
                    : {}),
                pendingFields: {
                    areConnectionsEnabled: CONST.RED_BRICK_ROAD_PENDING_ACTION.UPDATE,
                },
            },
        });
        successData.push({
            onyxMethod: Onyx.METHOD.MERGE,
            key: `${ONYXKEYS.COLLECTION.POLICY}${onboardingPolicyID}`,
            value: {
                pendingFields: {
                    areConnectionsEnabled: null,
                },
            },
        });
        failureData.push({
            onyxMethod: Onyx.METHOD.MERGE,
            key: `${ONYXKEYS.COLLECTION.POLICY}${onboardingPolicyID}`,
            value: {
                // This will be fixed as part of https://github.com/Expensify/Expensify/issues/507850
                // eslint-disable-next-line deprecation/deprecation
                areConnectionsEnabled: getPolicy(onboardingPolicyID)?.areConnectionsEnabled,
                pendingFields: {
                    areConnectionsEnabled: null,
                },
            },
        });
    }

    const guidedSetupData: GuidedSetupData = [];

    guidedSetupData.push({type: 'message', ...textMessage});

    let selfDMParameters: SelfDMParameters = {};
    if (engagementChoice === CONST.ONBOARDING_CHOICES.PERSONAL_SPEND) {
        const selfDMReportID = findSelfDMReportID();
        let selfDMReport = allReports?.[`${ONYXKEYS.COLLECTION.REPORT}${selfDMReportID}`];
        let createdAction: ReportAction;
        if (!selfDMReport) {
            const currentTime = DateUtils.getDBTime();
            selfDMReport = buildOptimisticSelfDMReport(currentTime);
            createdAction = buildOptimisticCreatedReportAction(currentUserEmail ?? '', currentTime);
            selfDMParameters = {reportID: selfDMReport.reportID, createdReportActionID: createdAction.reportActionID};
            optimisticData.push(
                {
                    onyxMethod: Onyx.METHOD.SET,
                    key: `${ONYXKEYS.COLLECTION.REPORT}${selfDMReport.reportID}`,
                    value: {
                        ...selfDMReport,
                        pendingFields: {
                            createChat: CONST.RED_BRICK_ROAD_PENDING_ACTION.ADD,
                        },
                    },
                },
                {
                    onyxMethod: Onyx.METHOD.MERGE,
                    key: `${ONYXKEYS.COLLECTION.REPORT_METADATA}${selfDMReport.reportID}`,
                    value: {
                        isOptimisticReport: true,
                    },
                },
                {
                    onyxMethod: Onyx.METHOD.SET,
                    key: `${ONYXKEYS.COLLECTION.REPORT_ACTIONS}${selfDMReport.reportID}`,
                    value: {
                        [createdAction.reportActionID]: createdAction,
                    },
                },
            );

            successData.push(
                {
                    onyxMethod: Onyx.METHOD.MERGE,
                    key: `${ONYXKEYS.COLLECTION.REPORT}${selfDMReport.reportID}`,
                    value: {
                        pendingFields: {
                            createChat: null,
                        },
                    },
                },
                {
                    onyxMethod: Onyx.METHOD.MERGE,
                    key: `${ONYXKEYS.COLLECTION.REPORT_METADATA}${selfDMReport.reportID}`,
                    value: {
                        isOptimisticReport: false,
                    },
                },
                {
                    onyxMethod: Onyx.METHOD.MERGE,
                    key: `${ONYXKEYS.COLLECTION.REPORT_ACTIONS}${selfDMReport.reportID}`,
                    value: {
                        [createdAction.reportActionID]: {
                            pendingAction: null,
                        },
                    },
                },
            );
        }
    }

    guidedSetupData.push(...tasksForParameters);

    if (!introSelected?.choice || introSelected.choice === CONST.ONBOARDING_CHOICES.TEST_DRIVE_RECEIVER) {
        optimisticData.push({
            onyxMethod: Onyx.METHOD.MERGE,
            key: `${ONYXKEYS.COLLECTION.REPORT_ACTIONS}${targetChatReportID}`,
            value: {
                [welcomeSignOffCommentAction.reportActionID]: welcomeSignOffCommentAction as ReportAction,
            },
        });

        successData.push({
            onyxMethod: Onyx.METHOD.MERGE,
            key: `${ONYXKEYS.COLLECTION.REPORT_ACTIONS}${targetChatReportID}`,
            value: {
                [welcomeSignOffCommentAction.reportActionID]: {pendingAction: null, isOptimisticAction: null},
            },
        });

        failureData.push({
            onyxMethod: Onyx.METHOD.MERGE,
            key: `${ONYXKEYS.COLLECTION.REPORT_ACTIONS}${targetChatReportID}`,
            value: {
                [welcomeSignOffCommentAction.reportActionID]: {
                    errors: getMicroSecondOnyxErrorWithTranslationKey('report.genericAddCommentFailureMessage'),
                } as ReportAction,
            },
        });
        guidedSetupData.push({type: 'message', ...welcomeSignOffMessage});
    }

    return {optimisticData, successData, failureData, guidedSetupData, actorAccountID, selfDMParameters};
}

/**
 * Whether a given report is used for onboarding tasks. In the past, it could be either the Concierge chat or the system
 * DM, and we saved the report ID in the user's `onboarding` NVP. As a fallback for users who don't have the NVP, we now
 * only use the Concierge chat.
 */
function isChatUsedForOnboarding(optionOrReport: OnyxEntry<Report> | OptionData, onboardingPurposeSelected?: OnboardingPurpose): boolean {
    // onboarding can be an empty object for old accounts and accounts created from olddot
    if (onboarding && !isEmptyObject(onboarding) && onboarding.chatReportID) {
        return onboarding.chatReportID === optionOrReport?.reportID;
    }
    if (isEmptyObject(onboarding)) {
        return (optionOrReport as OptionData)?.isConciergeChat ?? isConciergeChatReport(optionOrReport);
    }

    return isPostingTasksInAdminsRoom(onboardingPurposeSelected) ? isAdminRoom(optionOrReport) : ((optionOrReport as OptionData)?.isConciergeChat ?? isConciergeChatReport(optionOrReport));
}

/**
 * Whether onboarding tasks should be posted in the #admins room instead of Concierge.
 * Onboarding guides are assigned to signup with emails that do not contain a '+' and select the "Manage my team's expenses" intent.
 */
function isPostingTasksInAdminsRoom(engagementChoice?: OnboardingPurpose): boolean {
    return (
        engagementChoice !== undefined &&
        [CONST.ONBOARDING_CHOICES.MANAGE_TEAM, CONST.ONBOARDING_CHOICES.TRACK_WORKSPACE].includes(engagementChoice as 'newDotManageTeam' | 'newDotTrackWorkspace') &&
        !currentUserEmail?.includes('+')
    );
}

/**
 * Get the report used for the user's onboarding process. For most users it is the Concierge chat, however in the past
 * we also used the system DM for A/B tests.
 */
function getChatUsedForOnboarding(): OnyxEntry<Report> {
    return Object.values(allReports ?? {}).find((report) => isChatUsedForOnboarding(report));
}

/**
 * Checks if given field has any violations and returns name of the first encountered one
 */
function getFieldViolation(violations: OnyxEntry<ReportViolations>, reportField: PolicyReportField): ReportViolationName | undefined {
    if (!reportField) {
        return undefined;
    }

    if (!violations) {
        return (reportField.value ?? reportField.defaultValue) ? undefined : CONST.REPORT_VIOLATIONS.FIELD_REQUIRED;
    }

    const fieldViolation = Object.values(CONST.REPORT_VIOLATIONS).find((violation) => !!violations[violation] && violations[violation][reportField.fieldID]);

    // If the field has no value or no violation, we return 'fieldRequired' violation
    if (!fieldViolation) {
        return reportField.value ? undefined : CONST.REPORT_VIOLATIONS.FIELD_REQUIRED;
    }

    return fieldViolation;
}

/**
 * Returns translation for given field violation
 */
function getFieldViolationTranslation(reportField: PolicyReportField, violation?: ReportViolationName): string {
    if (!violation) {
        return '';
    }

    switch (violation) {
        case 'fieldRequired':
            return translateLocal('reportViolations.fieldRequired', {fieldName: reportField.name});
        default:
            return '';
    }
}

/**
 * Returns all violations for report
 */
function getReportViolations(reportID: string): ReportViolations | undefined {
    if (!allReportsViolations) {
        return undefined;
    }

    return allReportsViolations[`${ONYXKEYS.COLLECTION.REPORT_VIOLATIONS}${reportID}`];
}

function findPolicyExpenseChatByPolicyID(policyID: string): OnyxEntry<Report> {
    return Object.values(allReports ?? {}).find((report) => isPolicyExpenseChat(report) && report?.policyID === policyID);
}

/**
 * A function to get the report last message. This is usually used to restore the report message preview in LHN after report actions change.
 * @param reportID
 * @param actionsToMerge
 * @param canUserPerformWriteActionInReport
 * @returns containing the calculated message preview data of the report
 */
function getReportLastMessage(reportID: string, actionsToMerge?: ReportActions, isReportArchived = false) {
    let result: Partial<Report> = {
        lastMessageText: '',
        lastVisibleActionCreated: '',
    };

    const {lastMessageText = ''} = getLastVisibleMessage(reportID, actionsToMerge, isReportArchived);

    if (lastMessageText) {
        const report = getReport(reportID, allReports);
        const lastVisibleAction = getLastVisibleActionReportActionsUtils(reportID, canUserPerformWriteAction(report), actionsToMerge);
        const lastVisibleActionCreated = lastVisibleAction?.created;
        const lastActorAccountID = lastVisibleAction?.actorAccountID;
        result = {
            lastMessageText,
            lastVisibleActionCreated,
            lastActorAccountID,
        };
    }

    return result;
}

function getReportLastVisibleActionCreated(report: OnyxEntry<Report>, oneTransactionThreadReport: OnyxEntry<Report>) {
    const reportLastVisibleActionCreated = report?.lastVisibleActionCreated ?? '';
    const threadLastVisibleActionCreated = oneTransactionThreadReport?.lastVisibleActionCreated ?? '';
    return reportLastVisibleActionCreated > threadLastVisibleActionCreated ? reportLastVisibleActionCreated : threadLastVisibleActionCreated;
}

function getSourceIDFromReportAction(reportAction: OnyxEntry<ReportAction>): string {
    const message = Array.isArray(reportAction?.message) ? (reportAction?.message?.at(-1) ?? null) : (reportAction?.message ?? null);
    const html = message?.html ?? '';
    const {sourceURL} = getAttachmentDetails(html);
    const sourceID = (sourceURL?.match(CONST.REGEX.ATTACHMENT_ID) ?? [])[1];
    return sourceID;
}

function getIntegrationIcon(connectionName?: ConnectionName) {
    if (connectionName === CONST.POLICY.CONNECTIONS.NAME.XERO) {
        return XeroSquare;
    }
    if (connectionName === CONST.POLICY.CONNECTIONS.NAME.QBO) {
        return QBOSquare;
    }
    if (connectionName === CONST.POLICY.CONNECTIONS.NAME.NETSUITE) {
        return NetSuiteSquare;
    }
    if (connectionName === CONST.POLICY.CONNECTIONS.NAME.SAGE_INTACCT) {
        return IntacctSquare;
    }
    if (connectionName === CONST.POLICY.CONNECTIONS.NAME.QBD) {
        return QBDSquare;
    }

    return undefined;
}

function getIntegrationExportIcon(connectionName?: ConnectionName) {
    if (connectionName === CONST.POLICY.CONNECTIONS.NAME.XERO) {
        return XeroExport;
    }
    if (connectionName === CONST.POLICY.CONNECTIONS.NAME.QBO || connectionName === CONST.POLICY.CONNECTIONS.NAME.QBD) {
        return QBOExport;
    }
    if (connectionName === CONST.POLICY.CONNECTIONS.NAME.NETSUITE) {
        return NetSuiteExport;
    }
    if (connectionName === CONST.POLICY.CONNECTIONS.NAME.SAGE_INTACCT) {
        return SageIntacctExport;
    }

    return undefined;
}

function canBeExported(report: OnyxEntry<Report>) {
    if (!report?.statusNum) {
        return false;
    }
    const isCorrectState = [CONST.REPORT.STATUS_NUM.APPROVED, CONST.REPORT.STATUS_NUM.CLOSED, CONST.REPORT.STATUS_NUM.REIMBURSED].some((status) => status === report.statusNum);
    return isExpenseReport(report) && isCorrectState;
}

function getIntegrationNameFromExportMessage(reportActions: OnyxEntry<ReportActions> | ReportAction[]) {
    if (!reportActions) {
        return '';
    }

    if (Array.isArray(reportActions)) {
        const exportIntegrationAction = reportActions.find((action) => isExportIntegrationAction(action));
        if (!exportIntegrationAction || !isExportIntegrationAction(exportIntegrationAction)) {
            return null;
        }

        const originalMessage = (getOriginalMessage(exportIntegrationAction) ?? {}) as OriginalMessageExportIntegration;
        const {label} = originalMessage;
        return label ?? null;
    }
}

function isExported(reportActions: OnyxEntry<ReportActions> | ReportAction[], report?: OnyxEntry<Report>): boolean {
    // If report object is provided and has the property, use it directly
    if (report?.isExportedToIntegration !== undefined) {
        return report.isExportedToIntegration;
    }

    // Fallback to checking actions for backward compatibility
    if (!reportActions) {
        return false;
    }

    let exportIntegrationActionsCount = 0;
    let integrationMessageActionsCount = 0;

    const reportActionList = Array.isArray(reportActions) ? reportActions : Object.values(reportActions);
    for (const action of reportActionList) {
        if (isExportIntegrationAction(action)) {
            // We consider any reports marked manually as exported to be exported, so we shortcut here.
            if (getOriginalMessage(action)?.markedManually) {
                return true;
            }
            exportIntegrationActionsCount++;
        }
        if (isIntegrationMessageAction(action)) {
            integrationMessageActionsCount++;
        }
    }

    // We need to make sure that there was at least one successful export to consider the report exported.
    // We add one EXPORT_INTEGRATION action to the report when we start exporting it (with pendingAction: 'add') and then another EXPORT_INTEGRATION when the export finishes successfully.
    // If the export fails, we add an INTEGRATIONS_MESSAGE action to the report, but the initial EXPORT_INTEGRATION action is still present, so we compare the counts of these two actions to determine if the report was exported successfully.
    return exportIntegrationActionsCount > integrationMessageActionsCount;
}

function hasExportError(reportActions: OnyxEntry<ReportActions> | ReportAction[], report?: OnyxEntry<Report>) {
    // If report object is provided and has the property, use it directly
    if (report?.hasExportError !== undefined) {
        return report.hasExportError;
    }

    // Fallback to checking actions for backward compatibility
    if (!reportActions) {
        return false;
    }

    if (Array.isArray(reportActions)) {
        return reportActions.some((action) => isIntegrationMessageAction(action));
    }

    return Object.values(reportActions).some((action) => isIntegrationMessageAction(action));
}

function doesReportContainRequestsFromMultipleUsers(iouReport: OnyxEntry<Report>): boolean {
    const transactions = getReportTransactions(iouReport?.reportID);
    // eslint-disable-next-line @typescript-eslint/prefer-nullish-coalescing
    return isIOUReport(iouReport) && transactions.some((transaction) => (transaction?.modifiedAmount || transaction?.amount) < 0);
}

/**
 * Determines whether the report can be moved to the workspace.
 */
function isWorkspaceEligibleForReportChange(newPolicy: OnyxEntry<Policy>, report: OnyxEntry<Report>, policies: OnyxCollection<Policy>): boolean {
    const submitterEmail = getLoginByAccountID(report?.ownerAccountID ?? CONST.DEFAULT_NUMBER_ID);
    const managerLogin = getLoginByAccountID(report?.managerID ?? CONST.DEFAULT_NUMBER_ID);
    // We can't move the iou report to the workspace if both users from the iou report create the expense
    if (doesReportContainRequestsFromMultipleUsers(report)) {
        return false;
    }

    if (!newPolicy?.isPolicyExpenseChatEnabled) {
        return false;
    }

    // We can only move the iou report to the workspace if the manager is the payer of the new policy
    if (isIOUReport(report)) {
        return isPaidGroupPolicyPolicyUtils(newPolicy) && isWorkspacePayer(managerLogin ?? '', newPolicy);
    }
    return isPaidGroupPolicyPolicyUtils(newPolicy) && (isPolicyMember(newPolicy, submitterEmail) || isPolicyAdmin(newPolicy?.id, policies));
}

function getApprovalChain(policy: OnyxEntry<Policy>, expenseReport: OnyxEntry<Report>): string[] {
    const approvalChain: string[] = [];
    const fullApprovalChain: string[] = [];
    const reportTotal = expenseReport?.total ?? 0;
    const submitterEmail = getLoginsByAccountIDs([expenseReport?.ownerAccountID ?? CONST.DEFAULT_NUMBER_ID]).at(0) ?? '';

    if (isSubmitAndClose(policy)) {
        return approvalChain;
    }

    // Get category/tag approver list
    const ruleApprovers = getRuleApprovers(policy, expenseReport);

    // Push rule approvers to approvalChain list before submitsTo/forwardsTo approvers
    ruleApprovers.forEach((ruleApprover) => {
        // Don't push submitter to approve as a rule approver
        if (fullApprovalChain.includes(ruleApprover) || ruleApprover === submitterEmail) {
            return;
        }
        fullApprovalChain.push(ruleApprover);
    });

    let nextApproverEmail = getManagerAccountEmail(policy, expenseReport);

    while (nextApproverEmail && !approvalChain.includes(nextApproverEmail)) {
        approvalChain.push(nextApproverEmail);
        nextApproverEmail = getForwardsToAccount(policy, nextApproverEmail, reportTotal);
    }

    approvalChain.forEach((approver) => {
        if (fullApprovalChain.includes(approver)) {
            return;
        }

        fullApprovalChain.push(approver);
    });

    if (fullApprovalChain.at(-1) === submitterEmail && policy?.preventSelfApproval) {
        fullApprovalChain.pop();
    }
    return fullApprovalChain;
}

/**
 * Checks if the user has missing bank account for the invoice room.
 */
function hasMissingInvoiceBankAccount(iouReportID: string | undefined): boolean {
    if (!iouReportID) {
        return false;
    }

    const invoiceReport = getReport(iouReportID, allReports);

    if (!isInvoiceReport(invoiceReport)) {
        return false;
    }

    // This will be fixed as part of https://github.com/Expensify/Expensify/issues/507850
    // eslint-disable-next-line deprecation/deprecation
    return invoiceReport?.ownerAccountID === currentUserAccountID && !getPolicy(invoiceReport?.policyID)?.invoice?.bankAccount?.transferBankAccountID && isSettled(iouReportID);
}

function hasInvoiceReports() {
    const reports = Object.values(allReports ?? {});
    return reports.some((report) => isInvoiceReport(report));
}

function shouldUnmaskChat(participantsContext: OnyxEntry<PersonalDetailsList>, report: OnyxInputOrEntry<Report>): boolean {
    if (!report?.participants) {
        return true;
    }

    if (isThread(report) && report?.chatType && report?.chatType === CONST.REPORT.CHAT_TYPE.POLICY_EXPENSE_CHAT) {
        return true;
    }

    if (isThread(report) && report?.type === CONST.REPORT.TYPE.EXPENSE) {
        return true;
    }

    if (isAdminRoom(report)) {
        return true;
    }

    const participantAccountIDs = Object.keys(report.participants);

    if (participantAccountIDs.length > 2) {
        return false;
    }

    if (participantsContext) {
        let teamInChat = false;
        let userInChat = false;

        for (const participantAccountID of participantAccountIDs) {
            const id = Number(participantAccountID);
            const contextAccountData = participantsContext[id];

            if (contextAccountData) {
                const login = contextAccountData.login ?? '';

                if (login.endsWith(CONST.EMAIL.EXPENSIFY_EMAIL_DOMAIN) || login.endsWith(CONST.EMAIL.EXPENSIFY_TEAM_EMAIL_DOMAIN)) {
                    teamInChat = true;
                } else {
                    userInChat = true;
                }
            }
        }

        // exclude teamOnly chat
        if (teamInChat && userInChat) {
            return true;
        }
    }

    return false;
}

function getReportMetadata(reportID: string | undefined) {
    return reportID ? allReportMetadataKeyValue[reportID] : undefined;
}

/**
 * Helper method to check if participant email is Manager McTest
 */
function isSelectedManagerMcTest(email: string | null | undefined): boolean {
    return email === CONST.EMAIL.MANAGER_MCTEST;
}

/**
 *  Helper method to check if the report is a test transaction report
 */
function isTestTransactionReport(report: OnyxEntry<Report>): boolean {
    const managerID = report?.managerID ?? CONST.DEFAULT_NUMBER_ID;
    const personalDetails = allPersonalDetails?.[managerID];
    return isSelectedManagerMcTest(personalDetails?.login);
}

function isWaitingForSubmissionFromCurrentUser(chatReport: OnyxEntry<Report>, policy: OnyxEntry<Policy>) {
    return chatReport?.isOwnPolicyExpenseChat && !policy?.harvesting?.enabled;
}

function getGroupChatDraft() {
    return newGroupChatDraft;
}

function getChatListItemReportName(action: ReportAction & {reportName?: string}, report: SearchReport | undefined): string {
    if (report && isInvoiceReport(report)) {
        const properInvoiceReport = report;
        properInvoiceReport.chatReportID = report.parentReportID;

        return getInvoiceReportName(properInvoiceReport);
    }

    if (action?.reportName) {
        return action.reportName;
    }

    if (report?.reportID) {
        return getReportName(getReport(report?.reportID, allReports));
    }

    return getReportName(report);
}

/**
 * Generates report attributes for a report
 * This function should be called only in reportAttributes.ts
 * DO NOT USE THIS FUNCTION ANYWHERE ELSE
 */
function generateReportAttributes({
    report,
    chatReport,
    reportActions,
    transactionViolations,
    isReportArchived = false,
}: {
    report: OnyxEntry<Report>;
    chatReport: OnyxEntry<Report>;
    reportActions?: OnyxCollection<ReportActions>;
    transactionViolations: OnyxCollection<TransactionViolation[]>;
    isReportArchived: boolean;
}) {
    const reportActionsList = reportActions?.[`${ONYXKEYS.COLLECTION.REPORT_ACTIONS}${report?.reportID}`];
    const parentReportActionsList = reportActions?.[`${ONYXKEYS.COLLECTION.REPORT_ACTIONS}${report?.parentReportID}`];
    const isReportSettled = isSettled(report);
    const isCurrentUserReportOwner = isReportOwner(report);
    const doesReportHasViolations = hasReportViolations(report?.reportID);
    const hasViolationsToDisplayInLHN = shouldDisplayViolationsRBRInLHN(report, transactionViolations);
    const hasAnyTypeOfViolations = hasViolationsToDisplayInLHN || (!isReportSettled && isCurrentUserReportOwner && doesReportHasViolations);
    const reportErrors = getAllReportErrors(report, reportActionsList, isReportArchived);
    const hasErrors = Object.entries(reportErrors ?? {}).length > 0;
    const oneTransactionThreadReportID = getOneTransactionThreadReportID(report, chatReport, reportActionsList);
    const parentReportAction = report?.parentReportActionID ? parentReportActionsList?.[report.parentReportActionID] : undefined;
    const requiresAttention = requiresAttentionFromCurrentUser(report, parentReportAction, isReportArchived);

    return {
        doesReportHasViolations,
        hasViolationsToDisplayInLHN,
        hasAnyViolations: hasAnyTypeOfViolations,
        reportErrors,
        hasErrors,
        oneTransactionThreadReportID,
        parentReportAction,
        requiresAttention,
    };
}

function getReportPersonalDetailsParticipants(report: Report, personalDetailsParam: OnyxEntry<PersonalDetailsList>, reportMetadata: OnyxEntry<ReportMetadata>, isRoomMembersList = false) {
    const chatParticipants = getParticipantsList(report, personalDetailsParam, isRoomMembersList, reportMetadata);
    return {
        chatParticipants,
        personalDetailsParticipants: chatParticipants.reduce<Record<number, PersonalDetails>>((acc, accountID) => {
            const details = personalDetailsParam?.[accountID];
            if (details) {
                acc[accountID] = details;
            }
            return acc;
        }, {}),
    };
}

function findReportIDForAction(action?: ReportAction): string | undefined {
    if (!allReportActions || !action?.reportActionID) {
        return undefined;
    }

    return Object.keys(allReportActions)
        .find((reportActionsKey) => {
            const reportActions = allReportActions?.[reportActionsKey];
            return !!reportActions && !isEmptyObject(reportActions[action.reportActionID]);
        })
        ?.replace(`${ONYXKEYS.COLLECTION.REPORT_ACTIONS}`, '');
}
function canRejectReportAction(report: Report, policy?: Policy): boolean {
    const isReportApprover = isApproverUtils(policy, currentUserAccountID ?? CONST.DEFAULT_NUMBER_ID);
    const isReportBeingProcessed = isProcessingReport(report);
    const isApproved = isReportApproved({report});
    const isReportPayer = isPayer(getSession(), report, false, policy);
    const isIOU = isIOUReport(report);

    const userCanReject = isReportApprover || isReportPayer;

    if (!userCanReject) {
        return false; // must be approver or payer
    }

    if (isIOU) {
        return true; // IOU reports can always be rejected by approver/payer
    }

    if (isReportBeingProcessed) {
        return true; // non-IOU reports can be rejected while processing
    }

    if (isReportPayer && isApproved) {
        return true; // payers can also reject approved reports
    }

    return false;
}

function hasReportBeenReopened(report: OnyxEntry<Report>, reportActions?: OnyxEntry<ReportActions> | ReportAction[]): boolean {
    // If report object is provided and has the property, use it directly
    if (report?.hasReportBeenReopened !== undefined) {
        return report.hasReportBeenReopened;
    }

    // Fallback to checking actions for backward compatibility
    if (!reportActions) {
        return false;
    }

    const reportActionList = Array.isArray(reportActions) ? reportActions : Object.values(reportActions);
    return reportActionList.some((action) => isReopenedAction(action));
}

function hasReportBeenRetracted(report: OnyxEntry<Report>, reportActions?: OnyxEntry<ReportActions> | ReportAction[]): boolean {
    // If report object is provided and has the property, use it directly
    if (report?.hasReportBeenRetracted !== undefined) {
        return report.hasReportBeenRetracted;
    }

    // Fallback to checking actions for backward compatibility
    if (!reportActions) {
        return false;
    }

    const reportActionList = Array.isArray(reportActions) ? reportActions : Object.values(reportActions);
    return reportActionList.some((action) => isRetractedAction(action));
}

function getMoneyReportPreviewName(action: ReportAction, iouReport: OnyxEntry<Report>, isInvoice?: boolean) {
    if (isInvoice && isActionOfType(action, CONST.REPORT.ACTIONS.TYPE.REPORT_PREVIEW)) {
        const originalMessage = getOriginalMessage(action);
        return originalMessage && translateLocal('iou.invoiceReportName', originalMessage);
    }
    return getReportName(iouReport) || action.childReportName;
}

function selectArchivedReportsIdSet(all: Record<string, OnyxInputOrEntry<ReportNameValuePairs>> | null | undefined): ArchivedReportsIDSet {
    const archivedIDs = new Set<string>();
    if (!all) {
        return archivedIDs;
    }

    const prefixLen = ONYXKEYS.COLLECTION.REPORT_NAME_VALUE_PAIRS.length;

    for (const [key, value] of Object.entries(all)) {
        if (isArchivedReport(value)) {
            archivedIDs.add(key.slice(prefixLen));
        }
    }

    return archivedIDs;
}

function selectFilteredReportActions(
    reportActions: Record<string, Record<string, OnyxInputOrEntry<ReportAction>> | undefined> | null | undefined,
): Record<string, ReportAction[]> | undefined {
    if (!reportActions) {
        return {};
    }

    return Object.fromEntries(
        Object.entries(reportActions).map(([reportId, actionsGroup]) => {
            const actions = Object.values(actionsGroup ?? {});
            const filteredActions = actions.filter((action): action is ReportAction => isExportIntegrationAction(action) || isIntegrationMessageAction(action));
            return [reportId, filteredActions];
        }),
    );
}

/**
 * Returns the necessary reportAction onyx data to indicate that the transaction has been rejected optimistically
 * @param [created] - Action created time
 */
function buildOptimisticRejectReportAction(created = DateUtils.getDBTime()): OptimisticRejectReportAction {
    return {
        reportActionID: rand64(),
        actionName: CONST.REPORT.ACTIONS.TYPE.REJECTEDTRANSACTION_THREAD,
        pendingAction: CONST.RED_BRICK_ROAD_PENDING_ACTION.ADD,
        actorAccountID: currentUserAccountID,
        message: [
            {
                type: CONST.REPORT.MESSAGE.TYPE.TEXT,
                style: 'normal',
                text: translateLocal('iou.reject.reportActions.rejectedExpense'),
            },
        ],
        person: [
            {
                type: CONST.REPORT.MESSAGE.TYPE.TEXT,
                style: 'strong',
                text: getCurrentUserDisplayNameOrEmail(),
            },
        ],
        automatic: false,
        avatar: getCurrentUserAvatar(),
        created,
        shouldShow: true,
    };
}

/**
 * Returns the necessary reportAction onyx data to indicate that the transaction has been rejected optimistically
 * @param [created] - Action created time
 */
function buildOptimisticRejectReportActionComment(comment: string, created = DateUtils.getDBTime()): OptimisticRejectReportAction {
    return {
        reportActionID: rand64(),
        actionName: CONST.REPORT.ACTIONS.TYPE.ADD_COMMENT,
        pendingAction: CONST.RED_BRICK_ROAD_PENDING_ACTION.ADD,
        actorAccountID: currentUserAccountID,
        message: [
            {
                type: CONST.REPORT.MESSAGE.TYPE.COMMENT,
                text: comment,
                html: comment,
            },
        ],
        person: [
            {
                type: CONST.REPORT.MESSAGE.TYPE.TEXT,
                style: 'strong',
                text: getCurrentUserDisplayNameOrEmail(),
            },
        ],
        automatic: false,
        avatar: getCurrentUserAvatar(),
        created,
        shouldShow: true,
    };
}

/**
 * Returns the necessary reportAction onyx data to indicate that the transaction has been marked as resolved optimistically
 * @param [created] - Action created time
 */
function buildOptimisticMarkedAsResolvedReportAction(created = DateUtils.getDBTime()): OptimisticRejectReportAction {
    return {
        reportActionID: rand64(),
        actionName: CONST.REPORT.ACTIONS.TYPE.REJECTED_TRANSACTION_MARKASRESOLVED,
        pendingAction: CONST.RED_BRICK_ROAD_PENDING_ACTION.ADD,
        actorAccountID: currentUserAccountID,
        message: [
            {
                type: CONST.REPORT.MESSAGE.TYPE.TEXT,
                style: 'normal',
                text: translateLocal('iou.reject.reportActions.markedAsResolved'),
            },
        ],
        person: [
            {
                type: CONST.REPORT.MESSAGE.TYPE.TEXT,
                style: 'strong',
                text: getCurrentUserDisplayNameOrEmail(),
            },
        ],
        automatic: false,
        avatar: getCurrentUserAvatar(),
        created,
        shouldShow: true,
    };
}

/**
 * Returns the translated, human-readable status of the report based on its state and status values.
 * The status is determined by the stateNum and statusNum of the report.
 * The mapping is as follows:
 * ========================================
 * State  |  Status  |  What to display?  |
 * 0	  |  0	     |  Draft             |
 * 1	  |  1	     |  Outstanding       |
 * 2	  |  2	     |  Done              |
 * 2	  |  3	     |  Approved          |
 * 2	  |  4	     |  Paid              |
 * 3	  |  4	     |  Paid              |
 * 6      |  4	     |  Paid              |
 * ========================================
 */

function getReportStatusTranslation(stateNum?: number, statusNum?: number): string {
    if (stateNum === undefined || statusNum === undefined) {
        return '';
    }

    if (stateNum === CONST.REPORT.STATE_NUM.OPEN && statusNum === CONST.REPORT.STATUS_NUM.OPEN) {
        return translateLocal('common.draft');
    }
    if (stateNum === CONST.REPORT.STATE_NUM.SUBMITTED && statusNum === CONST.REPORT.STATUS_NUM.SUBMITTED) {
        return translateLocal('common.outstanding');
    }
    if (stateNum === CONST.REPORT.STATE_NUM.APPROVED && statusNum === CONST.REPORT.STATUS_NUM.CLOSED) {
        return translateLocal('common.done');
    }
    if (stateNum === CONST.REPORT.STATE_NUM.APPROVED && statusNum === CONST.REPORT.STATUS_NUM.APPROVED) {
        return translateLocal('iou.approved');
    }
    if (
        (stateNum === CONST.REPORT.STATE_NUM.APPROVED && statusNum === CONST.REPORT.STATUS_NUM.REIMBURSED) ||
        (stateNum === CONST.REPORT.STATE_NUM.BILLING && statusNum === CONST.REPORT.STATUS_NUM.REIMBURSED) ||
        (stateNum === CONST.REPORT.STATE_NUM.AUTOREIMBURSED && statusNum === CONST.REPORT.STATUS_NUM.REIMBURSED)
    ) {
        return translateLocal('iou.settledExpensify');
    }

    return '';
}

export {
    areAllRequestsBeingSmartScanned,
    buildOptimisticAddCommentReportAction,
    buildOptimisticApprovedReportAction,
    buildOptimisticUnapprovedReportAction,
    buildOptimisticCancelPaymentReportAction,
    buildOptimisticChangedTaskAssigneeReportAction,
    buildOptimisticChatReport,
    buildOptimisticClosedReportAction,
    buildOptimisticCreatedReportAction,
    buildOptimisticDismissedViolationReportAction,
    buildOptimisticEditedTaskFieldReportAction,
    buildOptimisticExpenseReport,
    buildOptimisticEmptyReport,
    buildOptimisticGroupChatReport,
    buildOptimisticHoldReportAction,
    buildOptimisticHoldReportActionComment,
    buildOptimisticRetractedReportAction,
    buildOptimisticReopenedReportAction,
    buildOptimisticIOUReport,
    buildOptimisticIOUReportAction,
    buildOptimisticModifiedExpenseReportAction,
    buildOptimisticMoneyRequestEntities,
    buildOptimisticMovedReportAction,
    buildOptimisticChangePolicyReportAction,
    buildOptimisticRenamedRoomReportAction,
    buildOptimisticRoomDescriptionUpdatedReportAction,
    buildOptimisticReportPreview,
    buildOptimisticActionableTrackExpenseWhisper,
    buildOptimisticSubmittedReportAction,
    buildOptimisticTaskCommentReportAction,
    buildOptimisticTaskReport,
    buildOptimisticTaskReportAction,
    buildOptimisticUnHoldReportAction,
    buildOptimisticAnnounceChat,
    buildOptimisticWorkspaceChats,
    buildOptimisticCardAssignedReportAction,
    buildOptimisticDetachReceipt,
    buildOptimisticRejectReportAction,
    buildOptimisticRejectReportActionComment,
    buildOptimisticMarkedAsResolvedReportAction,
    buildParticipantsFromAccountIDs,
    buildReportNameFromParticipantNames,
    buildOptimisticChangeApproverReportAction,
    buildTransactionThread,
    canAccessReport,
    isReportNotFound,
    canAddTransaction,
    canDeleteTransaction,
    canBeAutoReimbursed,
    canCreateRequest,
    canCreateTaskInReport,
    canCurrentUserOpenReport,
    canDeleteReportAction,
    canHoldUnholdReportAction,
    canEditReportPolicy,
    canEditFieldOfMoneyRequest,
    canEditMoneyRequest,
    canEditPolicyDescription,
    canEditReportAction,
    canEditReportDescription,
    canEditRoomVisibility,
    canEditWriteCapability,
    canFlagReportAction,
    isNonAdminOrOwnerOfPolicyExpenseChat,
    canJoinChat,
    canLeaveChat,
    canReportBeMentionedWithinPolicy,
    canRequestMoney,
    canSeeDefaultRoom,
    canShowReportRecipientLocalTime,
    canUserPerformWriteAction,
    chatIncludesChronos,
    chatIncludesChronosWithID,
    chatIncludesConcierge,
    createDraftTransactionAndNavigateToParticipantSelector,
    doesReportBelongToWorkspace,
    findLastAccessedReport,
    findSelfDMReportID,
    formatReportLastMessageText,
    generateReportID,
    getCreationReportErrors,
    getAllAncestorReportActionIDs,
    getAllAncestorReportActions,
    getAllHeldTransactions,
    getAllPolicyReports,
    getAllWorkspaceReports,
    getAvailableReportFields,
    getBankAccountRoute,
    getChatByParticipants,
    getChatRoomSubtitle,
    getChildReportNotificationPreference,
    getCommentLength,
    getDefaultGroupAvatar,
    getDefaultWorkspaceAvatar,
    getDefaultWorkspaceAvatarTestID,
    getDeletedParentActionMessageForChatReport,
    getDisplayNameForParticipant,
    getDisplayNamesWithTooltips,
    getGroupChatName,
    prepareOnboardingOnyxData,
    getIOUReportActionDisplayMessage,
    getIOUReportActionMessage,
    getRejectedReportMessage,
    getWorkspaceNameUpdatedMessage,
    getDeletedTransactionMessage,
    getUpgradeWorkspaceMessage,
    getDowngradeWorkspaceMessage,
    getIcons,
    sortIconsByName,
    getIconsForParticipants,
    getIndicatedMissingPaymentMethod,
    getLastVisibleMessage,
    getMoneyRequestOptions,
    getMoneyRequestSpendBreakdown,
    getNonHeldAndFullAmount,
    getOptimisticDataForParentReportAction,
    getOriginalReportID,
    getOutstandingChildRequest,
    getParentNavigationSubtitle,
    getParsedComment,
    getParticipantsAccountIDsForDisplay,
    getParticipantsList,
    getParticipants,
    getPendingChatMembers,
    getPersonalDetailsForAccountID,
    getPolicyDescriptionText,
    getPolicyExpenseChat,
    getPolicyExpenseChatName,
    getPolicyName,
    getPolicyType,
    getReimbursementDeQueuedOrCanceledActionMessage,
    getReimbursementQueuedActionMessage,
    getReportActionActorAccountID,
    getReportDescription,
    getReportFieldKey,
    getReportIDFromLink,
    getReportName,
    getSearchReportName,
    getReportTransactions,
    reportTransactionsSelector,
    getReportNotificationPreference,
    getReportOfflinePendingActionAndErrors,
    getReportParticipantsTitle,
    getReportPreviewMessage,
    getReportRecipientAccountIDs,
    getParentReport,
    getReportOrDraftReport,
    getRoom,
    getRootParentReport,
    getRouteFromLink,
    canDeleteCardTransactionByLiabilityType,
    getTaskAssigneeChatOnyxData,
    getTransactionDetails,
    getTransactionReportName,
    getDisplayedReportID,
    getTransactionsWithReceipts,
    getUserDetailTooltipText,
    getWhisperDisplayNames,
    getWorkspaceChats,
    getWorkspaceIcon,
    goBackToDetailsPage,
    goBackFromPrivateNotes,
    getInvoicePayerName,
    getInvoicesChatName,
    getPayeeName,
    hasActionWithErrorsForTransaction,
    hasAutomatedExpensifyAccountIDs,
    hasExpensifyGuidesEmails,
    hasHeldExpenses,
    hasIOUWaitingOnCurrentUserBankAccount,
    hasMissingPaymentMethod,
    hasMissingSmartscanFields,
    hasNonReimbursableTransactions,
    hasOnlyHeldExpenses,
    hasOnlyTransactionsWithPendingRoutes,
    hasReceiptError,
    hasReceiptErrors,
    hasReportNameError,
    getReportActionWithSmartscanError,
    hasSmartscanError,
    hasUpdatedTotal,
    hasViolations,
    hasWarningTypeViolations,
    hasNoticeTypeViolations,
    hasAnyViolations,
    isActionCreator,
    isAdminRoom,
    isAdminsOnlyPostingRoom,
    isAllowedToApproveExpenseReport,
    isAllowedToComment,
    isAnnounceRoom,
    isArchivedNonExpenseReport,
    isArchivedReport,
    isArchivedNonExpenseReportWithID,
    isClosedReport,
    isCanceledTaskReport,
    isChatReport,
    isChatRoom,
    isTripRoom,
    isChatThread,
    isChildReport,
    isClosedExpenseReportWithNoExpenses,
    isCompletedTaskReport,
    isConciergeChatReport,
    isControlPolicyExpenseChat,
    isControlPolicyExpenseReport,
    isCurrentUserSubmitter,
    isCurrentUserTheOnlyParticipant,
    isDM,
    isDefaultRoom,
    isDeprecatedGroupDM,
    isEmptyReport,
    generateIsEmptyReport,
    isRootGroupChat,
    isExpenseReport,
    isExpenseRequest,
    isFinancialReportsForBusinesses,
    isExpensifyOnlyParticipantInReport,
    isGroupChat,
    isGroupChatAdmin,
    isGroupPolicy,
    isReportInGroupPolicy,
    isHoldCreator,
    isIOUOwnedByCurrentUser,
    isIOUReport,
    isIOUReportUsingReport,
    isJoinRequestInAdminRoom,
    isDomainRoom,
    isMoneyRequest,
    isMoneyRequestReport,
    isMoneyRequestReportPendingDeletion,
    isOneOnOneChat,
    isOneTransactionThread,
    isOpenExpenseReport,
    isOpenTaskReport,
    isOptimisticPersonalDetail,
    isPaidGroupPolicy,
    isPaidGroupPolicyExpenseChat,
    isPaidGroupPolicyExpenseReport,
    isPayer,
    isPolicyAdmin,
    isPolicyExpenseChat,
    isPolicyExpenseChatAdmin,
    isProcessingReport,
    isOpenReport,
    isReportIDApproved,
    isAwaitingFirstLevelApproval,
    isPublicAnnounceRoom,
    isPublicRoom,
    isReportApproved,
    isReportManuallyReimbursed,
    isReportDataReady,
    isReportFieldDisabled,
    isReportFieldOfTypeTitle,
    isReportManager,
    isReportOwner,
    isReportParticipant,
    isSelfDM,
    isSettled,
    isSystemChat,
    isTaskReport,
    isThread,
    isTrackExpenseReport,
    isUnread,
    isUnreadWithMention,
    isUserCreatedPolicyRoom,
    isValidReport,
    isValidReportIDFromPath,
    isWaitingForAssigneeToCompleteAction,
    isWaitingForSubmissionFromCurrentUser,
    isInvoiceRoom,
    isInvoiceRoomWithID,
    isInvoiceReport,
    isNewDotInvoice,
    isOpenInvoiceReport,
    isReportTransactionThread,
    getDefaultNotificationPreferenceForReport,
    canWriteInReport,
    navigateToDetailsPage,
    navigateToPrivateNotes,
    navigateBackOnDeleteTransaction,
    parseReportRouteParams,
    parseReportActionHtmlToText,
    requiresAttentionFromCurrentUser,
    selectArchivedReportsIdSet,
    selectFilteredReportActions,
    shouldAutoFocusOnKeyPress,
    shouldCreateNewMoneyRequestReport,
    shouldDisableDetailPage,
    shouldDisableRename,
    shouldDisableThread,
    shouldDisplayThreadReplies,
    shouldDisplayViolationsRBRInLHN,
    shouldReportBeInOptionList,
    shouldReportShowSubscript,
    shouldShowFlagComment,
    sortOutstandingReportsBySelected,
    getReportActionWithMissingSmartscanFields,
    shouldShowRBRForMissingSmartscanFields,
    shouldUseFullTitleToDisplay,
    updateOptimisticParentReportAction,
    updateReportPreview,
    temporary_getMoneyRequestOptions,
    getTripIDFromTransactionParentReportID,
    buildOptimisticInvoiceReport,
    isCurrentUserInvoiceReceiver,
    isDraftReport,
    changeMoneyRequestHoldStatus,
    rejectMoneyRequestReason,
    isAdminOwnerApproverOrReportOwner,
    createDraftWorkspaceAndNavigateToConfirmationScreen,
    isChatUsedForOnboarding,
    buildOptimisticExportIntegrationAction,
    getChatUsedForOnboarding,
    getFieldViolationTranslation,
    getFieldViolation,
    getReportViolations,
    findPolicyExpenseChatByPolicyID,
    getIntegrationIcon,
    getIntegrationExportIcon,
    canBeExported,
    isExported,
    hasExportError,
    getHelpPaneReportType,
    hasOnlyNonReimbursableTransactions,
    getReportLastMessage,
    getReportLastVisibleActionCreated,
    getMostRecentlyVisitedReport,
    getSourceIDFromReportAction,
    getIntegrationNameFromExportMessage,
    // This will get removed as part of https://github.com/Expensify/App/issues/59961
    // eslint-disable-next-line deprecation/deprecation
    getReportNameValuePairs,
    hasReportViolations,
    isPayAtEndExpenseReport,
    getArchiveReason,
    getApprovalChain,
    isIndividualInvoiceRoom,
    hasOutstandingChildRequest,
    isAuditor,
    hasMissingInvoiceBankAccount,
    reasonForReportToBeInOptionList,
    getReasonAndReportActionThatRequiresAttention,
    buildOptimisticChangeFieldAction,
    isPolicyRelatedReport,
    hasReportErrorsOtherThanFailedReceipt,
    getAllReportErrors,
    getAllReportActionsErrorsAndReportActionThatRequiresAttention,
    hasInvoiceReports,
    shouldUnmaskChat,
    getReportMetadata,
    buildOptimisticSelfDMReport,
    isHiddenForCurrentUser,
    isSelectedManagerMcTest,
    isTestTransactionReport,
    getReportSubtitlePrefix,
    getPolicyChangeMessage,
    getMovedTransactionMessage,
    getUnreportedTransactionMessage,
    getExpenseReportStateAndStatus,
    generateReportName,
    navigateToLinkedReportAction,
    buildOptimisticUnreportedTransactionAction,
    isBusinessInvoiceRoom,
    buildOptimisticResolvedDuplicatesReportAction,
    getTitleReportField,
    getReportFieldsByPolicyID,
    getGroupChatDraft,
    getInvoiceReportName,
    getChatListItemReportName,
    buildOptimisticMovedTransactionAction,
    populateOptimisticReportFormula,
    getOutstandingReportsForUser,
    isReportOutstanding,
    generateReportAttributes,
    getReportPersonalDetailsParticipants,
    isAllowedToSubmitDraftExpenseReport,
    findReportIDForAction,
    isWorkspaceEligibleForReportChange,
    pushTransactionViolationsOnyxData,
    navigateOnDeleteExpense,
    canRejectReportAction,
    hasReportBeenReopened,
    hasReportBeenRetracted,
    getMoneyReportPreviewName,
    getNextApproverAccountID,
    isWorkspaceTaskReport,
    isWorkspaceThread,
    isMoneyRequestReportEligibleForMerge,
    getReportStatusTranslation,
    getMovedActionMessage,
};
export type {
    Ancestor,
    DisplayNameWithTooltips,
    OptimisticAddCommentReportAction,
    OptimisticChatReport,
    OptimisticClosedReportAction,
    OptimisticConciergeCategoryOptionsAction,
    OptimisticCreatedReportAction,
    OptimisticExportIntegrationAction,
    OptimisticIOUReportAction,
    OptimisticTaskReportAction,
    OptionData,
    TransactionDetails,
    PartialReportAction,
    ParsingDetails,
    MissingPaymentMethod,
    OptimisticNewReport,
    SelfDMParameters,
};<|MERGE_RESOLUTION|>--- conflicted
+++ resolved
@@ -222,11 +222,8 @@
     wasActionTakenByCurrentUser,
 } from './ReportActionsUtils';
 import type {LastVisibleMessage} from './ReportActionsUtils';
-<<<<<<< HEAD
 import type {ArchivedReportsIDSet} from './SearchUIUtils';
-=======
 import {getSession} from './SessionUtils';
->>>>>>> 6d9f878c
 import {shouldRestrictUserBillableActions} from './SubscriptionUtils';
 import {
     getAttendees,
