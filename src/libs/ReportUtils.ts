import ExpensiMark from 'expensify-common/lib/ExpensiMark';
import Str from 'expensify-common/lib/str';
import {isEmpty} from 'lodash';
import lodashEscape from 'lodash/escape';
import lodashFindLastIndex from 'lodash/findLastIndex';
import lodashIntersection from 'lodash/intersection';
import lodashIsEqual from 'lodash/isEqual';
import type {OnyxCollection, OnyxEntry, OnyxUpdate} from 'react-native-onyx';
import Onyx from 'react-native-onyx';
import type {ValueOf} from 'type-fest';
import * as Expensicons from '@components/Icon/Expensicons';
import * as defaultWorkspaceAvatars from '@components/Icon/WorkspaceDefaultAvatars';
import CONST from '@src/CONST';
import type {ParentNavigationSummaryParams, TranslationPaths} from '@src/languages/types';
import ONYXKEYS from '@src/ONYXKEYS';
import ROUTES from '@src/ROUTES';
import type {
    Beta,
    Login,
    PersonalDetails,
    PersonalDetailsList,
    Policy,
    PolicyReportField,
    Report,
    ReportAction,
    ReportMetadata,
    Session,
    Transaction,
    TransactionViolation,
} from '@src/types/onyx';
import type {Participant} from '@src/types/onyx/IOU';
import type {Errors, Icon, PendingAction} from '@src/types/onyx/OnyxCommon';
import type {ChangeLog, IOUMessage, OriginalMessageActionName, OriginalMessageCreated} from '@src/types/onyx/OriginalMessage';
import type {Status} from '@src/types/onyx/PersonalDetails';
import type {NotificationPreference} from '@src/types/onyx/Report';
import type {Message, ReportActionBase, ReportActions} from '@src/types/onyx/ReportAction';
import type {Receipt, WaypointCollection} from '@src/types/onyx/Transaction';
import type DeepValueOf from '@src/types/utils/DeepValueOf';
import type {EmptyObject} from '@src/types/utils/EmptyObject';
import {isEmptyObject} from '@src/types/utils/EmptyObject';
import type IconAsset from '@src/types/utils/IconAsset';
import * as CollectionUtils from './CollectionUtils';
import * as CurrencyUtils from './CurrencyUtils';
import DateUtils from './DateUtils';
import isReportMessageAttachment from './isReportMessageAttachment';
import * as LocalePhoneNumber from './LocalePhoneNumber';
import * as Localize from './Localize';
import linkingConfig from './Navigation/linkingConfig';
import Navigation from './Navigation/Navigation';
import * as NumberUtils from './NumberUtils';
import Permissions from './Permissions';
import * as PersonalDetailsUtils from './PersonalDetailsUtils';
import * as PolicyUtils from './PolicyUtils';
import type {LastVisibleMessage} from './ReportActionsUtils';
import * as ReportActionsUtils from './ReportActionsUtils';
import * as TransactionUtils from './TransactionUtils';
import * as Url from './Url';
import * as UserUtils from './UserUtils';

type WelcomeMessage = {showReportName: boolean; phrase1?: string; phrase2?: string};

type ExpenseOriginalMessage = {
    oldComment?: string;
    newComment?: string;
    comment?: string;
    merchant?: string;
    oldCreated?: string;
    created?: string;
    oldMerchant?: string;
    oldAmount?: number;
    amount?: number;
    oldCurrency?: string;
    currency?: string;
    category?: string;
    oldCategory?: string;
    tag?: string;
    oldTag?: string;
    billable?: string;
    oldBillable?: string;
};

type SpendBreakdown = {
    nonReimbursableSpend: number;
    reimbursableSpend: number;
    totalDisplaySpend: number;
};

type ParticipantDetails = [number, string, UserUtils.AvatarSource, UserUtils.AvatarSource];

type ReportAndWorkspaceName = {
    rootReportName: string;
    workspaceName?: string;
};

type OptimisticAddCommentReportAction = Pick<
    ReportAction,
    | 'reportActionID'
    | 'actionName'
    | 'actorAccountID'
    | 'person'
    | 'automatic'
    | 'avatar'
    | 'created'
    | 'message'
    | 'isFirstItem'
    | 'isAttachment'
    | 'attachmentInfo'
    | 'pendingAction'
    | 'shouldShow'
    | 'originalMessage'
    | 'childReportID'
    | 'parentReportID'
    | 'childType'
    | 'childReportName'
    | 'childManagerAccountID'
    | 'childStatusNum'
    | 'childStateNum'
    | 'errors'
> & {isOptimisticAction: boolean};

type OptimisticReportAction = {
    commentText: string;
    reportAction: OptimisticAddCommentReportAction;
};

type UpdateOptimisticParentReportAction = {
    childVisibleActionCount: number;
    childCommenterCount: number;
    childLastVisibleActionCreated: string;
    childOldestFourAccountIDs: string | undefined;
};

type OptimisticExpenseReport = Pick<
    Report,
    | 'reportID'
    | 'chatReportID'
    | 'policyID'
    | 'type'
    | 'ownerAccountID'
    | 'managerID'
    | 'currency'
    | 'reportName'
    | 'stateNum'
    | 'statusNum'
    | 'total'
    | 'notificationPreference'
    | 'parentReportID'
    | 'lastVisibleActionCreated'
>;

type OptimisticIOUReportAction = Pick<
    ReportAction,
    | 'actionName'
    | 'actorAccountID'
    | 'automatic'
    | 'avatar'
    | 'isAttachment'
    | 'originalMessage'
    | 'message'
    | 'person'
    | 'reportActionID'
    | 'shouldShow'
    | 'created'
    | 'pendingAction'
    | 'receipt'
    | 'whisperedToAccountIDs'
>;

type OptimisticReportPreview = Pick<
    ReportAction,
    | 'actionName'
    | 'reportActionID'
    | 'pendingAction'
    | 'originalMessage'
    | 'message'
    | 'created'
    | 'actorAccountID'
    | 'childMoneyRequestCount'
    | 'childLastMoneyRequestComment'
    | 'childRecentReceiptTransactionIDs'
    | 'childReportID'
    | 'whisperedToAccountIDs'
> & {reportID?: string; accountID?: number};

type UpdateReportPreview = Pick<
    ReportAction,
    'created' | 'message' | 'childLastMoneyRequestComment' | 'childMoneyRequestCount' | 'childRecentReceiptTransactionIDs' | 'whisperedToAccountIDs'
>;

type ReportRouteParams = {
    reportID: string;
    isSubReportPageRoute: boolean;
};

type ReportOfflinePendingActionAndErrors = {
    addWorkspaceRoomOrChatPendingAction: PendingAction | undefined;
    addWorkspaceRoomOrChatErrors: Record<string, string> | null | undefined;
};

type OptimisticApprovedReportAction = Pick<
    ReportAction,
    'actionName' | 'actorAccountID' | 'automatic' | 'avatar' | 'isAttachment' | 'originalMessage' | 'message' | 'person' | 'reportActionID' | 'shouldShow' | 'created' | 'pendingAction'
>;

type OptimisticSubmittedReportAction = Pick<
    ReportAction,
    'actionName' | 'actorAccountID' | 'automatic' | 'avatar' | 'isAttachment' | 'originalMessage' | 'message' | 'person' | 'reportActionID' | 'shouldShow' | 'created' | 'pendingAction'
>;

type OptimisticEditedTaskReportAction = Pick<
    ReportAction,
    'reportActionID' | 'actionName' | 'pendingAction' | 'actorAccountID' | 'automatic' | 'avatar' | 'created' | 'shouldShow' | 'message' | 'person'
>;

type OptimisticClosedReportAction = Pick<
    ReportAction,
    'actionName' | 'actorAccountID' | 'automatic' | 'avatar' | 'created' | 'message' | 'originalMessage' | 'pendingAction' | 'person' | 'reportActionID' | 'shouldShow'
>;

type OptimisticCreatedReportAction = OriginalMessageCreated &
    Pick<ReportActionBase, 'actorAccountID' | 'automatic' | 'avatar' | 'created' | 'message' | 'person' | 'reportActionID' | 'shouldShow' | 'pendingAction'>;

type OptimisticChatReport = Pick<
    Report,
    | 'type'
    | 'chatType'
    | 'isOwnPolicyExpenseChat'
    | 'isPinned'
    | 'lastActorAccountID'
    | 'lastMessageTranslationKey'
    | 'lastMessageHtml'
    | 'lastMessageText'
    | 'lastReadTime'
    | 'lastVisibleActionCreated'
    | 'notificationPreference'
    | 'oldPolicyName'
    | 'ownerAccountID'
    | 'parentReportActionID'
    | 'parentReportID'
    | 'participantAccountIDs'
    | 'visibleChatMemberAccountIDs'
    | 'policyID'
    | 'reportID'
    | 'reportName'
    | 'stateNum'
    | 'statusNum'
    | 'visibility'
    | 'welcomeMessage'
    | 'writeCapability'
>;

type OptimisticTaskReportAction = Pick<
    ReportAction,
    | 'reportActionID'
    | 'actionName'
    | 'actorAccountID'
    | 'automatic'
    | 'avatar'
    | 'created'
    | 'isAttachment'
    | 'message'
    | 'originalMessage'
    | 'person'
    | 'pendingAction'
    | 'shouldShow'
    | 'isFirstItem'
    | 'previousMessage'
    | 'errors'
    | 'linkMetadata'
>;

type OptimisticWorkspaceChats = {
    announceChatReportID: string;
    announceChatData: OptimisticChatReport;
    announceReportActionData: Record<string, OptimisticCreatedReportAction>;
    announceCreatedReportActionID: string;
    adminsChatReportID: string;
    adminsChatData: OptimisticChatReport;
    adminsReportActionData: Record<string, OptimisticCreatedReportAction>;
    adminsCreatedReportActionID: string;
    expenseChatReportID: string;
    expenseChatData: OptimisticChatReport;
    expenseReportActionData: Record<string, OptimisticCreatedReportAction>;
    expenseCreatedReportActionID: string;
};

type OptimisticModifiedExpenseReportAction = Pick<
    ReportAction,
    'actionName' | 'actorAccountID' | 'automatic' | 'avatar' | 'created' | 'isAttachment' | 'message' | 'originalMessage' | 'person' | 'pendingAction' | 'reportActionID' | 'shouldShow'
> & {reportID?: string};

type OptimisticTaskReport = Pick<
    Report,
    | 'reportID'
    | 'reportName'
    | 'description'
    | 'ownerAccountID'
    | 'participantAccountIDs'
    | 'visibleChatMemberAccountIDs'
    | 'managerID'
    | 'type'
    | 'parentReportID'
    | 'policyID'
    | 'stateNum'
    | 'statusNum'
    | 'notificationPreference'
    | 'parentReportActionID'
    | 'lastVisibleActionCreated'
>;

type TransactionDetails =
    | {
          created: string;
          amount: number;
          currency: string;
          merchant: string;
          waypoints?: WaypointCollection;
          comment: string;
          category: string;
          billable: boolean;
          tag: string;
          mccGroup?: ValueOf<typeof CONST.MCC_GROUPS>;
          cardID: number;
          originalAmount: number;
          originalCurrency: string;
      }
    | undefined;

type OptimisticIOUReport = Pick<
    Report,
    | 'cachedTotal'
    | 'type'
    | 'chatReportID'
    | 'currency'
    | 'managerID'
    | 'ownerAccountID'
    | 'participantAccountIDs'
    | 'visibleChatMemberAccountIDs'
    | 'reportID'
    | 'stateNum'
    | 'statusNum'
    | 'total'
    | 'reportName'
    | 'notificationPreference'
    | 'parentReportID'
    | 'lastVisibleActionCreated'
>;
type DisplayNameWithTooltips = Array<Pick<PersonalDetails, 'accountID' | 'pronouns' | 'displayName' | 'login' | 'avatar'>>;

type CustomIcon = {
    src: IconAsset;
    color?: string;
};

type OptionData = {
    text?: string;
    alternateText?: string | null;
    allReportErrors?: Errors;
    brickRoadIndicator?: typeof CONST.BRICK_ROAD_INDICATOR_STATUS.ERROR | '' | null;
    tooltipText?: string | null;
    alternateTextMaxLines?: number;
    boldStyle?: boolean;
    customIcon?: CustomIcon;
    subtitle?: string | null;
    login?: string | null;
    accountID?: number | null;
    pronouns?: string;
    status?: Status | null;
    phoneNumber?: string | null;
    isUnread?: boolean | null;
    isUnreadWithMention?: boolean | null;
    hasDraftComment?: boolean | null;
    keyForList?: string | null;
    searchText?: string | null;
    isIOUReportOwner?: boolean | null;
    isArchivedRoom?: boolean | null;
    shouldShowSubscript?: boolean | null;
    isPolicyExpenseChat?: boolean | null;
    isMoneyRequestReport?: boolean | null;
    isExpenseRequest?: boolean | null;
    isAllowedToComment?: boolean | null;
    isThread?: boolean | null;
    isTaskReport?: boolean | null;
    parentReportAction?: OnyxEntry<ReportAction>;
    displayNamesWithTooltips?: DisplayNameWithTooltips | null;
<<<<<<< HEAD
    isSelected: boolean;
=======
    isDefaultRoom?: boolean;
    isExpenseReport?: boolean;
    isOptimisticPersonalDetail?: boolean;
    selected?: boolean;
    isOptimisticAccount?: boolean;
    isSelected?: boolean;
    descriptiveText?: string;
    notificationPreference?: NotificationPreference | null;
>>>>>>> 3d46b00c
    isDisabled?: boolean | null;
    name?: string | null;
} & Report;

type OnyxDataTaskAssigneeChat = {
    optimisticData: OnyxUpdate[];
    successData: OnyxUpdate[];
    failureData: OnyxUpdate[];
    optimisticAssigneeAddComment?: OptimisticReportAction;
    optimisticChatCreatedReportAction?: OptimisticCreatedReportAction;
};

let currentUserEmail: string | undefined;
let currentUserAccountID: number | undefined;
let isAnonymousUser = false;

const defaultAvatarBuildingIconTestID = 'SvgDefaultAvatarBuilding Icon';

Onyx.connect({
    key: ONYXKEYS.SESSION,
    callback: (value) => {
        // When signed out, val is undefined
        if (!value) {
            return;
        }

        currentUserEmail = value.email;
        currentUserAccountID = value.accountID;
        isAnonymousUser = value.authTokenType === 'anonymousAccount';
    },
});

let allPersonalDetails: OnyxCollection<PersonalDetails>;
let currentUserPersonalDetails: OnyxEntry<PersonalDetails>;
Onyx.connect({
    key: ONYXKEYS.PERSONAL_DETAILS_LIST,
    callback: (value) => {
        currentUserPersonalDetails = value?.[currentUserAccountID ?? -1] ?? null;
        allPersonalDetails = value ?? {};
    },
});

let allReports: OnyxCollection<Report>;
Onyx.connect({
    key: ONYXKEYS.COLLECTION.REPORT,
    waitForCollectionCallback: true,
    callback: (value) => (allReports = value),
});

let doesDomainHaveApprovedAccountant = false;
Onyx.connect({
    key: ONYXKEYS.ACCOUNT,
    callback: (value) => (doesDomainHaveApprovedAccountant = value?.doesDomainHaveApprovedAccountant ?? false),
});

let allPolicies: OnyxCollection<Policy>;
Onyx.connect({
    key: ONYXKEYS.COLLECTION.POLICY,
    waitForCollectionCallback: true,
    callback: (value) => (allPolicies = value),
});

let loginList: OnyxEntry<Login>;
Onyx.connect({
    key: ONYXKEYS.LOGIN_LIST,
    callback: (value) => (loginList = value),
});

let allTransactions: OnyxCollection<Transaction> = {};

Onyx.connect({
    key: ONYXKEYS.COLLECTION.TRANSACTION,
    waitForCollectionCallback: true,
    callback: (value) => {
        if (!value) {
            return;
        }
        allTransactions = Object.fromEntries(Object.entries(value).filter(([, transaction]) => transaction));
    },
});

const reportActionsByReport: OnyxCollection<ReportActions> = {};
Onyx.connect({
    key: ONYXKEYS.COLLECTION.REPORT_ACTIONS,
    callback: (actions, key) => {
        if (!key || !actions) {
            return;
        }

        const reportID = CollectionUtils.extractCollectionItemID(key);
        reportActionsByReport[reportID] = actions;
    },
});

function getChatType(report: OnyxEntry<Report>): ValueOf<typeof CONST.REPORT.CHAT_TYPE> | undefined {
    return report?.chatType;
}

/**
 * Get the report given a reportID
 */
function getReport(reportID: string | undefined): OnyxEntry<Report> | EmptyObject {
    /**
     * Using typical string concatenation here due to performance issues
     * with template literals.
     */
    if (!allReports) {
        return {};
    }

    return allReports?.[ONYXKEYS.COLLECTION.REPORT + reportID] ?? {};
}

/**
 * Returns the parentReport if the given report is a thread.
 */
function getParentReport(report: OnyxEntry<Report> | EmptyObject): OnyxEntry<Report> | EmptyObject {
    if (!report?.parentReportID) {
        return {};
    }
    return allReports?.[`${ONYXKEYS.COLLECTION.REPORT}${report.parentReportID}`] ?? {};
}

/**
 * Returns the root parentReport if the given report is nested.
 * Uses recursion to iterate any depth of nested reports.
 */
function getRootParentReport(report: OnyxEntry<Report> | undefined | EmptyObject): OnyxEntry<Report> | EmptyObject {
    if (!report) {
        return {};
    }

    // Returns the current report as the root report, because it does not have a parentReportID
    if (!report?.parentReportID) {
        return report;
    }

    const parentReport = getReport(report?.parentReportID);

    // Runs recursion to iterate a parent report
    return getRootParentReport(!isEmptyObject(parentReport) ? parentReport : null);
}

function getPolicy(policyID: string): Policy | EmptyObject {
    if (!allPolicies || !policyID) {
        return {};
    }
    return allPolicies[`${ONYXKEYS.COLLECTION.POLICY}${policyID}`] ?? {};
}

/**
 * Get the policy type from a given report
 * @param policies must have Onyxkey prefix (i.e 'policy_') for keys
 */
function getPolicyType(report: OnyxEntry<Report>, policies: OnyxCollection<Policy>): string {
    return policies?.[`${ONYXKEYS.COLLECTION.POLICY}${report?.policyID}`]?.type ?? '';
}

/**
 * Get the policy name from a given report
 */
function getPolicyName(report: OnyxEntry<Report> | undefined | EmptyObject, returnEmptyIfNotFound = false, policy: OnyxEntry<Policy> | undefined = undefined): string {
    const noPolicyFound = returnEmptyIfNotFound ? '' : Localize.translateLocal('workspace.common.unavailable');
    if (isEmptyObject(report)) {
        return noPolicyFound;
    }

    if ((!allPolicies || Object.keys(allPolicies).length === 0) && !report?.policyName) {
        return Localize.translateLocal('workspace.common.unavailable');
    }
    const finalPolicy = policy ?? allPolicies?.[`${ONYXKEYS.COLLECTION.POLICY}${report?.policyID}`];

    const parentReport = getRootParentReport(report);

    // Public rooms send back the policy name with the reportSummary,
    // since they can also be accessed by people who aren't in the workspace
    // eslint-disable-next-line @typescript-eslint/prefer-nullish-coalescing
    const policyName = finalPolicy?.name || report?.policyName || report?.oldPolicyName || parentReport?.oldPolicyName || noPolicyFound;

    return policyName;
}

/**
 * Returns the concatenated title for the PrimaryLogins of a report
 */
function getReportParticipantsTitle(accountIDs: number[]): string {
    // Somehow it's possible for the logins coming from report.participantAccountIDs to contain undefined values so we use .filter(Boolean) to remove them.
    return accountIDs.filter(Boolean).join(', ');
}

/**
 * Checks if a report is a chat report.
 */
function isChatReport(report: OnyxEntry<Report> | EmptyObject): boolean {
    return report?.type === CONST.REPORT.TYPE.CHAT;
}

/**
 * Checks if a report is an Expense report.
 */
function isExpenseReport(report: OnyxEntry<Report> | EmptyObject): boolean {
    return report?.type === CONST.REPORT.TYPE.EXPENSE;
}

/**
 * Checks if a report is an IOU report.
 */
function isIOUReport(reportOrID: OnyxEntry<Report> | string | EmptyObject): boolean {
    const report = typeof reportOrID === 'string' ? allReports?.[`${ONYXKEYS.COLLECTION.REPORT}${reportOrID}`] ?? null : reportOrID;
    return report?.type === CONST.REPORT.TYPE.IOU;
}

/**
 * Checks if a report is a task report.
 */
function isTaskReport(report: OnyxEntry<Report>): boolean {
    return report?.type === CONST.REPORT.TYPE.TASK;
}

/**
 * Checks if a task has been cancelled
 * When a task is deleted, the parentReportAction is updated to have a isDeletedParentAction deleted flag
 * This is because when you delete a task, we still allow you to chat on the report itself
 * There's another situation where you don't have access to the parentReportAction (because it was created in a chat you don't have access to)
 * In this case, we have added the key to the report itself
 */
function isCanceledTaskReport(report: OnyxEntry<Report> | EmptyObject = {}, parentReportAction: OnyxEntry<ReportAction> | EmptyObject = {}): boolean {
    if (!isEmptyObject(parentReportAction) && (parentReportAction?.message?.[0]?.isDeletedParentAction ?? false)) {
        return true;
    }

    if (!isEmptyObject(report) && report?.isDeletedParentAction) {
        return true;
    }

    return false;
}

/**
 * Checks if a report is an open task report.
 *
 * @param parentReportAction - The parent report action of the report (Used to check if the task has been canceled)
 */
function isOpenTaskReport(report: OnyxEntry<Report>, parentReportAction: OnyxEntry<ReportAction> | EmptyObject = {}): boolean {
    return (
        isTaskReport(report) && !isCanceledTaskReport(report, parentReportAction) && report?.stateNum === CONST.REPORT.STATE_NUM.OPEN && report?.statusNum === CONST.REPORT.STATUS_NUM.OPEN
    );
}

/**
 * Checks if a report is a completed task report.
 */
function isCompletedTaskReport(report: OnyxEntry<Report>): boolean {
    return isTaskReport(report) && report?.stateNum === CONST.REPORT.STATE_NUM.APPROVED && report?.statusNum === CONST.REPORT.STATUS_NUM.APPROVED;
}

/**
 * Checks if the current user is the manager of the supplied report
 */
function isReportManager(report: OnyxEntry<Report>): boolean {
    return Boolean(report && report.managerID === currentUserAccountID);
}

/**
 * Checks if the supplied report has been approved
 */
function isReportApproved(reportOrID: OnyxEntry<Report> | string | EmptyObject): boolean {
    const report = typeof reportOrID === 'string' ? allReports?.[`${ONYXKEYS.COLLECTION.REPORT}${reportOrID}`] ?? null : reportOrID;
    return report?.stateNum === CONST.REPORT.STATE_NUM.APPROVED && report?.statusNum === CONST.REPORT.STATUS_NUM.APPROVED;
}

/**
 * Checks if the supplied report is an expense report in Open state and status.
 */
function isDraftExpenseReport(report: OnyxEntry<Report> | EmptyObject): boolean {
    return isExpenseReport(report) && report?.stateNum === CONST.REPORT.STATE_NUM.OPEN && report?.statusNum === CONST.REPORT.STATUS_NUM.OPEN;
}

/**
 * Checks if the supplied report has a common policy member with the array passed in params.
 */
function hasParticipantInArray(report: Report, policyMemberAccountIDs: number[]) {
    if (!report.participantAccountIDs) {
        return false;
    }

    const policyMemberAccountIDsSet = new Set(policyMemberAccountIDs);

    for (const reportParticipant of report.participantAccountIDs) {
        if (policyMemberAccountIDsSet.has(reportParticipant)) {
            return true;
        }
    }

    return false;
}

/**
 * Whether the Money Request report is settled
 */
function isSettled(reportID: string | undefined): boolean {
    if (!allReports) {
        return false;
    }
    const report: Report | EmptyObject = allReports[`${ONYXKEYS.COLLECTION.REPORT}${reportID}`] ?? {};
    if (isEmptyObject(report) || report.isWaitingOnBankAccount) {
        return false;
    }

    // In case the payment is scheduled and we are waiting for the payee to set up their wallet,
    // consider the report as paid as well.
    if (report.isWaitingOnBankAccount && report.statusNum === CONST.REPORT.STATUS_NUM.APPROVED) {
        return true;
    }

    return report?.statusNum === CONST.REPORT.STATUS_NUM.REIMBURSED;
}

/**
 * Whether the current user is the submitter of the report
 */
function isCurrentUserSubmitter(reportID: string): boolean {
    if (!allReports) {
        return false;
    }
    const report = allReports[`${ONYXKEYS.COLLECTION.REPORT}${reportID}`];
    return Boolean(report && report.ownerAccountID === currentUserAccountID);
}

/**
 * Whether the provided report is an Admin room
 */
function isAdminRoom(report: OnyxEntry<Report>): boolean {
    return getChatType(report) === CONST.REPORT.CHAT_TYPE.POLICY_ADMINS;
}

/**
 * Whether the provided report is an Admin-only posting room
 */
function isAdminsOnlyPostingRoom(report: OnyxEntry<Report>): boolean {
    return report?.writeCapability === CONST.REPORT.WRITE_CAPABILITIES.ADMINS;
}

/**
 * Whether the provided report is a Announce room
 */
function isAnnounceRoom(report: OnyxEntry<Report>): boolean {
    return getChatType(report) === CONST.REPORT.CHAT_TYPE.POLICY_ANNOUNCE;
}

/**
 * Whether the provided report is a default room
 */
function isDefaultRoom(report: OnyxEntry<Report>): boolean {
    return [CONST.REPORT.CHAT_TYPE.POLICY_ADMINS, CONST.REPORT.CHAT_TYPE.POLICY_ANNOUNCE, CONST.REPORT.CHAT_TYPE.DOMAIN_ALL].some((type) => type === getChatType(report));
}

/**
 * Whether the provided report is a Domain room
 */
function isDomainRoom(report: OnyxEntry<Report>): boolean {
    return getChatType(report) === CONST.REPORT.CHAT_TYPE.DOMAIN_ALL;
}

/**
 * Whether the provided report is a user created policy room
 */
function isUserCreatedPolicyRoom(report: OnyxEntry<Report>): boolean {
    return getChatType(report) === CONST.REPORT.CHAT_TYPE.POLICY_ROOM;
}

/**
 * Whether the provided report is a Policy Expense chat.
 */
function isPolicyExpenseChat(report: OnyxEntry<Report>): boolean {
    return getChatType(report) === CONST.REPORT.CHAT_TYPE.POLICY_EXPENSE_CHAT || (report?.isPolicyExpenseChat ?? false);
}

/**
 * Whether the provided report belongs to a Control policy and is an expense chat
 */
function isControlPolicyExpenseChat(report: OnyxEntry<Report>): boolean {
    return isPolicyExpenseChat(report) && getPolicyType(report, allPolicies) === CONST.POLICY.TYPE.CORPORATE;
}

/**
 * Whether the provided report belongs to a Free, Collect or Control policy
 */
function isGroupPolicy(report: OnyxEntry<Report>): boolean {
    const policyType = getPolicyType(report, allPolicies);
    return policyType === CONST.POLICY.TYPE.CORPORATE || policyType === CONST.POLICY.TYPE.TEAM || policyType === CONST.POLICY.TYPE.FREE;
}

/**
 * Whether the provided report belongs to a Control or Collect policy
 */
function isPaidGroupPolicy(report: OnyxEntry<Report>): boolean {
    const policyType = getPolicyType(report, allPolicies);
    return policyType === CONST.POLICY.TYPE.CORPORATE || policyType === CONST.POLICY.TYPE.TEAM;
}

/**
 * Whether the provided report belongs to a Control or Collect policy and is an expense chat
 */
function isPaidGroupPolicyExpenseChat(report: OnyxEntry<Report>): boolean {
    return isPolicyExpenseChat(report) && isPaidGroupPolicy(report);
}

/**
 * Whether the provided report belongs to a Control policy and is an expense report
 */
function isControlPolicyExpenseReport(report: OnyxEntry<Report>): boolean {
    return isExpenseReport(report) && getPolicyType(report, allPolicies) === CONST.POLICY.TYPE.CORPORATE;
}

/**
 * Whether the provided report belongs to a Control or Collect policy and is an expense report
 */
function isPaidGroupPolicyExpenseReport(report: OnyxEntry<Report>): boolean {
    return isExpenseReport(report) && isPaidGroupPolicy(report);
}

/**
 * Whether the provided report is a chat room
 */
function isChatRoom(report: OnyxEntry<Report>): boolean {
    return isUserCreatedPolicyRoom(report) || isDefaultRoom(report);
}

/**
 * Whether the provided report is a public room
 */
function isPublicRoom(report: OnyxEntry<Report>): boolean {
    return report?.visibility === CONST.REPORT.VISIBILITY.PUBLIC || report?.visibility === CONST.REPORT.VISIBILITY.PUBLIC_ANNOUNCE;
}

/**
 * Whether the provided report is a public announce room
 */
function isPublicAnnounceRoom(report: OnyxEntry<Report>): boolean {
    return report?.visibility === CONST.REPORT.VISIBILITY.PUBLIC_ANNOUNCE;
}

/**
 * If the report is a policy expense, the route should be for adding bank account for that policy
 * else since the report is a personal IOU, the route should be for personal bank account.
 */
function getBankAccountRoute(report: OnyxEntry<Report>): string {
    return isPolicyExpenseChat(report) ? ROUTES.BANK_ACCOUNT_WITH_STEP_TO_OPEN.getRoute('', report?.policyID) : ROUTES.SETTINGS_ADD_BANK_ACCOUNT;
}

/**
 * Check if personal detail of accountID is empty or optimistic data
 */
function isOptimisticPersonalDetail(accountID: number): boolean {
    return isEmptyObject(allPersonalDetails?.[accountID]) || !!allPersonalDetails?.[accountID]?.isOptimisticPersonalDetail;
}

/**
 * Checks if a report is a task report from a policy expense chat.
 */
function isWorkspaceTaskReport(report: OnyxEntry<Report>): boolean {
    if (!isTaskReport(report)) {
        return false;
    }
    const parentReport = allReports?.[`${ONYXKEYS.COLLECTION.REPORT}${report?.parentReportID}`] ?? null;
    return isPolicyExpenseChat(parentReport);
}

/**
 * Returns true if report has a parent
 */
function isThread(report: OnyxEntry<Report>): boolean {
    return Boolean(report?.parentReportID && report?.parentReportActionID);
}

/**
 * Returns true if report is of type chat and has a parent and is therefore a Thread.
 */
function isChatThread(report: OnyxEntry<Report>): boolean {
    return isThread(report) && report?.type === CONST.REPORT.TYPE.CHAT;
}

function isDM(report: OnyxEntry<Report>): boolean {
    return isChatReport(report) && !getChatType(report);
}

/**
 * Only returns true if this is our main 1:1 DM report with Concierge
 */
function isConciergeChatReport(report: OnyxEntry<Report>): boolean {
    return report?.participantAccountIDs?.length === 1 && Number(report.participantAccountIDs?.[0]) === CONST.ACCOUNT_ID.CONCIERGE && !isChatThread(report);
}

/**
 * Checks if the supplied report belongs to workspace based on the provided params. If the report's policyID is _FAKE_ or has no value, it means this report is a DM.
 * In this case report and workspace members must be compared to determine whether the report belongs to the workspace.
 */
function doesReportBelongToWorkspace(report: Report, policyID: string, policyMemberAccountIDs: number[]) {
    return (
        isConciergeChatReport(report) || (report.policyID === CONST.POLICY.ID_FAKE || !report.policyID ? hasParticipantInArray(report, policyMemberAccountIDs) : report.policyID === policyID)
    );
}

/**
 * Given an array of reports, return them filtered by a policyID and policyMemberAccountIDs.
 */
function filterReportsByPolicyIdAndMemberAccountIDs(reports: Report[], policyID = '', policyMemberAccountIDs: number[] = []) {
    return reports.filter((report) => !!report && doesReportBelongToWorkspace(report, policyID, policyMemberAccountIDs));
}

/**
 * Given an array of reports, return them sorted by the last read timestamp.
 */
function sortReportsByLastRead(reports: Report[], reportMetadata: OnyxCollection<ReportMetadata>): Array<OnyxEntry<Report>> {
    return reports
        .filter((report) => !!report?.reportID && !!(reportMetadata?.[`${ONYXKEYS.COLLECTION.REPORT_METADATA}${report.reportID}`]?.lastVisitTime ?? report?.lastReadTime))
        .sort((a, b) => {
            const aTime = new Date(reportMetadata?.[`${ONYXKEYS.COLLECTION.REPORT_METADATA}${a?.reportID}`]?.lastVisitTime ?? a?.lastReadTime ?? '');
            const bTime = new Date(reportMetadata?.[`${ONYXKEYS.COLLECTION.REPORT_METADATA}${b?.reportID}`]?.lastVisitTime ?? b?.lastReadTime ?? '');

            return aTime.valueOf() - bTime.valueOf();
        });
}

/**
 * Returns true if report is still being processed
 */
function isProcessingReport(report: OnyxEntry<Report> | EmptyObject): boolean {
    return report?.stateNum === CONST.REPORT.STATE_NUM.SUBMITTED && report?.statusNum === CONST.REPORT.STATUS_NUM.SUBMITTED;
}

/**
 * Check if the report is a single chat report that isn't a thread
 * and personal detail of participant is optimistic data
 */
function shouldDisableDetailPage(report: OnyxEntry<Report>): boolean {
    const participantAccountIDs = report?.participantAccountIDs ?? [];

    if (isChatRoom(report) || isPolicyExpenseChat(report) || isChatThread(report) || isTaskReport(report)) {
        return false;
    }
    if (participantAccountIDs.length === 1) {
        return isOptimisticPersonalDetail(participantAccountIDs[0]);
    }
    return false;
}

/**
 * Returns true if this report has only one participant and it's an Expensify account.
 */
function isExpensifyOnlyParticipantInReport(report: OnyxEntry<Report>): boolean {
    const reportParticipants = report?.participantAccountIDs?.filter((accountID) => accountID !== currentUserAccountID) ?? [];
    return reportParticipants.length === 1 && reportParticipants.some((accountID) => CONST.EXPENSIFY_ACCOUNT_IDS.includes(accountID));
}

/**
 * Returns whether a given report can have tasks created in it.
 * We only prevent the task option if it's a DM/group-DM and the other users are all special Expensify accounts
 *
 */
function canCreateTaskInReport(report: OnyxEntry<Report>): boolean {
    const otherReportParticipants = report?.participantAccountIDs?.filter((accountID) => accountID !== currentUserAccountID) ?? [];
    const areExpensifyAccountsOnlyOtherParticipants = otherReportParticipants?.length >= 1 && otherReportParticipants?.every((accountID) => CONST.EXPENSIFY_ACCOUNT_IDS.includes(accountID));
    if (areExpensifyAccountsOnlyOtherParticipants && isDM(report)) {
        return false;
    }

    return true;
}

/**
 * Returns true if there are any Expensify accounts (i.e. with domain 'expensify.com') in the set of accountIDs
 * by cross-referencing the accountIDs with personalDetails.
 */
function hasExpensifyEmails(accountIDs: number[]): boolean {
    return accountIDs.some((accountID) => Str.extractEmailDomain(allPersonalDetails?.[accountID]?.login ?? '') === CONST.EXPENSIFY_PARTNER_NAME);
}

/**
 * Returns true if there are any guides accounts (team.expensify.com) in a list of accountIDs
 * by cross-referencing the accountIDs with personalDetails since guides that are participants
 * of the user's chats should have their personal details in Onyx.
 */
function hasExpensifyGuidesEmails(accountIDs: number[]): boolean {
    return accountIDs.some((accountID) => Str.extractEmailDomain(allPersonalDetails?.[accountID]?.login ?? '') === CONST.EMAIL.GUIDES_DOMAIN);
}

function findLastAccessedReport(
    reports: OnyxCollection<Report>,
    ignoreDomainRooms: boolean,
    policies: OnyxCollection<Policy>,
    isFirstTimeNewExpensifyUser: boolean,
    openOnAdminRoom = false,
    reportMetadata: OnyxCollection<ReportMetadata> = {},
    policyID?: string,
    policyMemberAccountIDs: number[] = [],
): OnyxEntry<Report> {
    // If it's the user's first time using New Expensify, then they could either have:
    //   - just a Concierge report, if so we'll return that
    //   - their Concierge report, and a separate report that must have deeplinked them to the app before they created their account.
    // If it's the latter, we'll use the deeplinked report over the Concierge report,
    // since the Concierge report would be incorrectly selected over the deep-linked report in the logic below.

    let reportsValues = Object.values(reports ?? {}) as Report[];

    if (!!policyID || policyMemberAccountIDs.length > 0) {
        reportsValues = filterReportsByPolicyIdAndMemberAccountIDs(reportsValues, policyID, policyMemberAccountIDs);
    }

    let sortedReports = sortReportsByLastRead(reportsValues, reportMetadata);

    let adminReport: OnyxEntry<Report> | undefined;
    if (openOnAdminRoom) {
        adminReport = sortedReports.find((report) => {
            const chatType = getChatType(report);
            return chatType === CONST.REPORT.CHAT_TYPE.POLICY_ADMINS;
        });
    }

    if (ignoreDomainRooms) {
        // We allow public announce rooms, admins, and announce rooms through since we bypass the default rooms beta for them.
        // Check where ReportUtils.findLastAccessedReport is called in MainDrawerNavigator.js for more context.
        // Domain rooms are now the only type of default room that are on the defaultRooms beta.
        sortedReports = sortedReports.filter(
            (report) => !isDomainRoom(report) || getPolicyType(report, policies) === CONST.POLICY.TYPE.FREE || hasExpensifyGuidesEmails(report?.participantAccountIDs ?? []),
        );
    }

    if (isFirstTimeNewExpensifyUser) {
        if (sortedReports.length === 1) {
            return sortedReports[0];
        }

        return adminReport ?? sortedReports.find((report) => !isConciergeChatReport(report)) ?? null;
    }

    return adminReport ?? sortedReports.at(-1) ?? null;
}

/**
 * Whether the provided report is an archived room
 */
function isArchivedRoom(report: OnyxEntry<Report> | EmptyObject): boolean {
    return report?.statusNum === CONST.REPORT.STATUS_NUM.CLOSED && report?.stateNum === CONST.REPORT.STATE_NUM.APPROVED;
}

/**
 * Checks if the current user is allowed to comment on the given report.
 */
function isAllowedToComment(report: OnyxEntry<Report>): boolean {
    // Default to allowing all users to post
    const capability = report?.writeCapability ?? CONST.REPORT.WRITE_CAPABILITIES.ALL;

    if (capability === CONST.REPORT.WRITE_CAPABILITIES.ALL) {
        return true;
    }

    // If unauthenticated user opens public chat room using deeplink, they do not have policies available and they cannot comment
    if (!allPolicies) {
        return false;
    }

    // If we've made it here, commenting on this report is restricted.
    // If the user is an admin, allow them to post.
    const policy = allPolicies[`${ONYXKEYS.COLLECTION.POLICY}${report?.policyID}`];
    return policy?.role === CONST.POLICY.ROLE.ADMIN;
}

/**
 * Checks if the current user is the admin of the policy given the policy expense chat.
 */
function isPolicyExpenseChatAdmin(report: OnyxEntry<Report>, policies: OnyxCollection<Policy>): boolean {
    if (!isPolicyExpenseChat(report)) {
        return false;
    }

    const policyRole = policies?.[`${ONYXKEYS.COLLECTION.POLICY}${report?.policyID}`]?.role;

    return policyRole === CONST.POLICY.ROLE.ADMIN;
}

/**
 * Checks if the current user is the admin of the policy.
 */
function isPolicyAdmin(policyID: string, policies: OnyxCollection<Policy>): boolean {
    const policyRole = policies?.[`${ONYXKEYS.COLLECTION.POLICY}${policyID}`]?.role;

    return policyRole === CONST.POLICY.ROLE.ADMIN;
}

/**
 * Returns true if report has a single participant.
 */
function hasSingleParticipant(report: OnyxEntry<Report>): boolean {
    return report?.participantAccountIDs?.length === 1;
}

/**
 * Checks whether all the transactions linked to the IOU report are of the Distance Request type
 *
 */
function hasOnlyDistanceRequestTransactions(iouReportID: string | undefined): boolean {
    const transactions = TransactionUtils.getAllReportTransactions(iouReportID);

    // Early return false in case not having any transaction
    if (!transactions || transactions.length === 0) {
        return false;
    }

    return transactions.every((transaction) => TransactionUtils.isDistanceRequest(transaction));
}

/**
 * If the report is a thread and has a chat type set, it is a workspace chat.
 */
function isWorkspaceThread(report: OnyxEntry<Report>): boolean {
    return isThread(report) && isChatReport(report) && !isDM(report);
}

/**
 * Returns true if reportAction is the first chat preview of a Thread
 */
function isThreadFirstChat(reportAction: OnyxEntry<ReportAction>, reportID: string): boolean {
    return reportAction?.childReportID?.toString() === reportID;
}

/**
 * Checks if a report is a child report.
 */
function isChildReport(report: OnyxEntry<Report>): boolean {
    return isThread(report) || isTaskReport(report);
}

/**
 * An Expense Request is a thread where the parent report is an Expense Report and
 * the parentReportAction is a transaction.
 */
function isExpenseRequest(report: OnyxEntry<Report>): boolean {
    if (isThread(report)) {
        const parentReportAction = ReportActionsUtils.getParentReportAction(report);
        const parentReport = allReports?.[`${ONYXKEYS.COLLECTION.REPORT}${report?.parentReportID}`] ?? null;
        return isExpenseReport(parentReport) && !isEmptyObject(parentReportAction) && ReportActionsUtils.isTransactionThread(parentReportAction);
    }
    return false;
}

/**
 * An IOU Request is a thread where the parent report is an IOU Report and
 * the parentReportAction is a transaction.
 */
function isIOURequest(report: OnyxEntry<Report>): boolean {
    if (isThread(report)) {
        const parentReportAction = ReportActionsUtils.getParentReportAction(report);
        const parentReport = allReports?.[`${ONYXKEYS.COLLECTION.REPORT}${report?.parentReportID}`] ?? null;
        return isIOUReport(parentReport) && !isEmptyObject(parentReportAction) && ReportActionsUtils.isTransactionThread(parentReportAction);
    }
    return false;
}

/**
 * Checks if a report is an IOU or expense request.
 */
function isMoneyRequest(reportOrID: OnyxEntry<Report> | string): boolean {
    const report = typeof reportOrID === 'string' ? allReports?.[`${ONYXKEYS.COLLECTION.REPORT}${reportOrID}`] ?? null : reportOrID;
    return isIOURequest(report) || isExpenseRequest(report);
}

/**
 * Checks if a report is an IOU or expense report.
 */
function isMoneyRequestReport(reportOrID: OnyxEntry<Report> | string): boolean {
    const report = typeof reportOrID === 'object' ? reportOrID : allReports?.[`${ONYXKEYS.COLLECTION.REPORT}${reportOrID}`] ?? null;
    return isIOUReport(report) || isExpenseReport(report);
}

/**
 * Should return true only for personal 1:1 report
 *
 */
function isOneOnOneChat(report: OnyxEntry<Report>): boolean {
    const participantAccountIDs = report?.participantAccountIDs ?? [];
    return (
        !isThread(report) &&
        !isChatRoom(report) &&
        !isExpenseRequest(report) &&
        !isMoneyRequestReport(report) &&
        !isPolicyExpenseChat(report) &&
        !isTaskReport(report) &&
        isDM(report) &&
        !isIOUReport(report) &&
        participantAccountIDs.length === 1
    );
}

/**
 * Get the notification preference given a report
 */
function getReportNotificationPreference(report: OnyxEntry<Report>): string | number {
    return report?.notificationPreference ?? '';
}

/**
 * Checks if the current user is the action's author
 */
function isActionCreator(reportAction: OnyxEntry<ReportAction> | Partial<ReportAction>): boolean {
    return reportAction?.actorAccountID === currentUserAccountID;
}

/**
 * Returns the notification preference of the action's child report if it exists.
 * Otherwise, calculates it based on the action's authorship.
 */
function getChildReportNotificationPreference(reportAction: OnyxEntry<ReportAction> | Partial<ReportAction>): NotificationPreference {
    const childReportNotificationPreference = reportAction?.childReportNotificationPreference ?? '';
    if (childReportNotificationPreference) {
        return childReportNotificationPreference;
    }

    return isActionCreator(reportAction) ? CONST.REPORT.NOTIFICATION_PREFERENCE.ALWAYS : CONST.REPORT.NOTIFICATION_PREFERENCE.HIDDEN;
}

/**
 * Can only delete if the author is this user and the action is an ADDCOMMENT action or an IOU action in an unsettled report, or if the user is a
 * policy admin
 */
function canDeleteReportAction(reportAction: OnyxEntry<ReportAction>, reportID: string): boolean {
    const report = getReport(reportID);

    const isActionOwner = reportAction?.actorAccountID === currentUserAccountID;

    if (reportAction?.actionName === CONST.REPORT.ACTIONS.TYPE.IOU) {
        // For now, users cannot delete split actions
        const isSplitAction = reportAction?.originalMessage?.type === CONST.IOU.REPORT_ACTION_TYPE.SPLIT;

        if (isSplitAction || isSettled(String(reportAction?.originalMessage?.IOUReportID)) || (!isEmptyObject(report) && isReportApproved(report))) {
            return false;
        }

        if (isActionOwner) {
            return true;
        }
    }

    if (
        reportAction?.actionName !== CONST.REPORT.ACTIONS.TYPE.ADDCOMMENT ||
        reportAction?.pendingAction === CONST.RED_BRICK_ROAD_PENDING_ACTION.DELETE ||
        ReportActionsUtils.isCreatedTaskReportAction(reportAction) ||
        reportAction?.actorAccountID === CONST.ACCOUNT_ID.CONCIERGE
    ) {
        return false;
    }

    const policy = allPolicies?.[`${ONYXKEYS.COLLECTION.POLICY}${report?.policyID}`];
    const isAdmin = policy?.role === CONST.POLICY.ROLE.ADMIN && !isEmptyObject(report) && !isDM(report);

    return isActionOwner || isAdmin;
}

/**
 * Get welcome message based on room type
 */
function getRoomWelcomeMessage(report: OnyxEntry<Report>, isUserPolicyAdmin: boolean): WelcomeMessage {
    const welcomeMessage: WelcomeMessage = {showReportName: true};
    const workspaceName = getPolicyName(report);

    if (isArchivedRoom(report)) {
        welcomeMessage.phrase1 = Localize.translateLocal('reportActionsView.beginningOfArchivedRoomPartOne');
        welcomeMessage.phrase2 = Localize.translateLocal('reportActionsView.beginningOfArchivedRoomPartTwo');
    } else if (isDomainRoom(report)) {
        welcomeMessage.phrase1 = Localize.translateLocal('reportActionsView.beginningOfChatHistoryDomainRoomPartOne', {domainRoom: report?.reportName ?? ''});
        welcomeMessage.phrase2 = Localize.translateLocal('reportActionsView.beginningOfChatHistoryDomainRoomPartTwo');
    } else if (isAdminRoom(report)) {
        welcomeMessage.phrase1 = Localize.translateLocal('reportActionsView.beginningOfChatHistoryAdminRoomPartOne', {workspaceName});
        welcomeMessage.phrase2 = Localize.translateLocal('reportActionsView.beginningOfChatHistoryAdminRoomPartTwo');
    } else if (isAdminsOnlyPostingRoom(report) && !isUserPolicyAdmin) {
        welcomeMessage.phrase1 = Localize.translateLocal('reportActionsView.beginningOfChatHistoryAdminOnlyPostingRoom');
        welcomeMessage.showReportName = false;
    } else if (isAnnounceRoom(report)) {
        welcomeMessage.phrase1 = Localize.translateLocal('reportActionsView.beginningOfChatHistoryAnnounceRoomPartOne', {workspaceName});
        welcomeMessage.phrase2 = Localize.translateLocal('reportActionsView.beginningOfChatHistoryAnnounceRoomPartTwo', {workspaceName});
    } else {
        // Message for user created rooms or other room types.
        welcomeMessage.phrase1 = Localize.translateLocal('reportActionsView.beginningOfChatHistoryUserRoomPartOne');
        welcomeMessage.phrase2 = Localize.translateLocal('reportActionsView.beginningOfChatHistoryUserRoomPartTwo');
    }

    return welcomeMessage;
}

/**
 * Returns true if Concierge is one of the chat participants (1:1 as well as group chats)
 */
function chatIncludesConcierge(report: OnyxEntry<Report>): boolean {
    return Boolean(report?.participantAccountIDs?.length && report?.participantAccountIDs?.includes(CONST.ACCOUNT_ID.CONCIERGE));
}

/**
 * Returns true if there is any automated expensify account `in accountIDs
 */
function hasAutomatedExpensifyAccountIDs(accountIDs: number[]): boolean {
    return accountIDs.some((accountID) => CONST.EXPENSIFY_ACCOUNT_IDS.includes(accountID));
}

function getReportRecipientAccountIDs(report: OnyxEntry<Report>, currentLoginAccountID: number): number[] {
    let finalReport: OnyxEntry<Report> = report;
    // In 1:1 chat threads, the participants will be the same as parent report. If a report is specifically a 1:1 chat thread then we will
    // get parent report and use its participants array.
    if (isThread(report) && !(isTaskReport(report) || isMoneyRequestReport(report))) {
        const parentReport = allReports?.[`${ONYXKEYS.COLLECTION.REPORT}${report?.parentReportID}`] ?? null;
        if (hasSingleParticipant(parentReport)) {
            finalReport = parentReport;
        }
    }

    let finalParticipantAccountIDs: number[] | undefined = [];
    if (isMoneyRequestReport(report)) {
        // For money requests i.e the IOU (1:1 person) and Expense (1:* person) reports, use the full `initialParticipantAccountIDs` array
        // and add the `ownerAccountId`. Money request reports don't add `ownerAccountId` in `participantAccountIDs` array
        const defaultParticipantAccountIDs = finalReport?.participantAccountIDs ?? [];
        const setOfParticipantAccountIDs = new Set<number>(report?.ownerAccountID ? [...defaultParticipantAccountIDs, report.ownerAccountID] : defaultParticipantAccountIDs);
        finalParticipantAccountIDs = [...setOfParticipantAccountIDs];
    } else if (isTaskReport(report)) {
        // Task reports `managerID` will change when assignee is changed, in that case the old `managerID` is still present in `participantAccountIDs`
        // array along with the new one. We only need the `managerID` as a participant here.
        finalParticipantAccountIDs = report?.managerID ? [report?.managerID] : [];
    } else {
        finalParticipantAccountIDs = finalReport?.participantAccountIDs;
    }

    const reportParticipants = finalParticipantAccountIDs?.filter((accountID) => accountID !== currentLoginAccountID) ?? [];
    const participantsWithoutExpensifyAccountIDs = reportParticipants.filter((participant) => !CONST.EXPENSIFY_ACCOUNT_IDS.includes(participant ?? 0));
    return participantsWithoutExpensifyAccountIDs;
}

/**
 * Whether the time row should be shown for a report.
 */
function canShowReportRecipientLocalTime(personalDetails: OnyxCollection<PersonalDetails>, report: OnyxEntry<Report>, accountID: number): boolean {
    const reportRecipientAccountIDs = getReportRecipientAccountIDs(report, accountID);
    const hasMultipleParticipants = reportRecipientAccountIDs.length > 1;
    const reportRecipient = personalDetails?.[reportRecipientAccountIDs[0]];
    const reportRecipientTimezone = reportRecipient?.timezone ?? CONST.DEFAULT_TIME_ZONE;
    const isReportParticipantValidated = reportRecipient?.validated ?? false;
    return Boolean(!hasMultipleParticipants && !isChatRoom(report) && !isPolicyExpenseChat(report) && reportRecipient && reportRecipientTimezone?.selected && isReportParticipantValidated);
}

/**
 * Shorten last message text to fixed length and trim spaces.
 */
function formatReportLastMessageText(lastMessageText: string, isModifiedExpenseMessage = false): string {
    if (isModifiedExpenseMessage) {
        return String(lastMessageText).trim().replace(CONST.REGEX.LINE_BREAK, '').trim();
    }
    return String(lastMessageText).trim().replace(CONST.REGEX.LINE_BREAK, ' ').substring(0, CONST.REPORT.LAST_MESSAGE_TEXT_MAX_LENGTH).trim();
}

/**
 * Helper method to return the default avatar associated with the given login
 */
function getDefaultWorkspaceAvatar(workspaceName?: string): IconAsset {
    if (!workspaceName) {
        return defaultWorkspaceAvatars.WorkspaceBuilding;
    }

    // Remove all chars not A-Z or 0-9 including underscore
    const alphaNumeric = workspaceName
        .normalize('NFD')
        .replace(/[^0-9a-z]/gi, '')
        .toUpperCase();

    const workspace = `Workspace${alphaNumeric[0]}` as keyof typeof defaultWorkspaceAvatars;
    const defaultWorkspaceAvatar = defaultWorkspaceAvatars[workspace];

    return !alphaNumeric ? defaultWorkspaceAvatars.WorkspaceBuilding : defaultWorkspaceAvatar;
}

/**
 * Helper method to return the default avatar testID associated with the given login
 */
function getDefaultWorkspaceAvatarTestID(workspaceName: string): string {
    if (!workspaceName) {
        return defaultAvatarBuildingIconTestID;
    }

    // Remove all chars not A-Z or 0-9 including underscore
    const alphaNumeric = workspaceName
        .normalize('NFD')
        .replace(/[^0-9a-z]/gi, '')
        .toLowerCase();

    return !alphaNumeric ? defaultAvatarBuildingIconTestID : `SvgDefaultAvatar_${alphaNumeric[0]} Icon`;
}

function getWorkspaceAvatar(report: OnyxEntry<Report>): UserUtils.AvatarSource {
    const workspaceName = getPolicyName(report, false, allPolicies?.[`${ONYXKEYS.COLLECTION.POLICY}${report?.policyID}`]);
    const avatar = allPolicies?.[`${ONYXKEYS.COLLECTION.POLICY}${report?.policyID}`]?.avatar ?? '';
    return !isEmpty(avatar) ? avatar : getDefaultWorkspaceAvatar(workspaceName);
}

/**
 * Returns the appropriate icons for the given chat report using the stored personalDetails.
 * The Avatar sources can be URLs or Icon components according to the chat type.
 */
function getIconsForParticipants(participants: number[], personalDetails: OnyxCollection<PersonalDetails>): Icon[] {
    const participantDetails: ParticipantDetails[] = [];
    const participantsList = participants || [];

    for (const accountID of participantsList) {
        const avatarSource = UserUtils.getAvatar(personalDetails?.[accountID]?.avatar ?? '', accountID);
        const displayNameLogin = personalDetails?.[accountID]?.displayName ? personalDetails?.[accountID]?.displayName : personalDetails?.[accountID]?.login;
        participantDetails.push([accountID, displayNameLogin ?? '', avatarSource, personalDetails?.[accountID]?.fallbackIcon ?? '']);
    }

    const sortedParticipantDetails = participantDetails.sort((first, second) => {
        // First sort by displayName/login
        const displayNameLoginOrder = first[1].localeCompare(second[1]);
        if (displayNameLoginOrder !== 0) {
            return displayNameLoginOrder;
        }

        // Then fallback on accountID as the final sorting criteria.
        // This will ensure that the order of avatars with same login/displayName
        // stay consistent across all users and devices
        return first[0] - second[0];
    });

    // Now that things are sorted, gather only the avatars (second element in the array) and return those
    const avatars: Icon[] = [];

    for (const sortedParticipantDetail of sortedParticipantDetails) {
        const userIcon = {
            id: sortedParticipantDetail[0],
            source: sortedParticipantDetail[2],
            type: CONST.ICON_TYPE_AVATAR,
            name: sortedParticipantDetail[1],
            fallbackIcon: sortedParticipantDetail[3],
        };
        avatars.push(userIcon);
    }

    return avatars;
}

/**
 * Given a report, return the associated workspace icon.
 */
function getWorkspaceIcon(report: OnyxEntry<Report>, policy: OnyxEntry<Policy> = null): Icon {
    const workspaceName = getPolicyName(report, false, policy);
    const policyExpenseChatAvatarSource = allPolicies?.[`${ONYXKEYS.COLLECTION.POLICY}${report?.policyID}`]?.avatar
        ? allPolicies?.[`${ONYXKEYS.COLLECTION.POLICY}${report?.policyID}`]?.avatar
        : getDefaultWorkspaceAvatar(workspaceName);

    const workspaceIcon: Icon = {
        source: policyExpenseChatAvatarSource ?? '',
        type: CONST.ICON_TYPE_WORKSPACE,
        name: workspaceName,
        id: -1,
    };
    return workspaceIcon;
}

/**
 * Returns the appropriate icons for the given chat report using the stored personalDetails.
 * The Avatar sources can be URLs or Icon components according to the chat type.
 */
function getIcons(
    report: OnyxEntry<Report>,
    personalDetails: OnyxCollection<PersonalDetails>,
    defaultIcon: UserUtils.AvatarSource | null = null,
    defaultName = '',
    defaultAccountID = -1,
    policy: OnyxEntry<Policy> = null,
): Icon[] {
    if (isEmptyObject(report)) {
        const fallbackIcon: Icon = {
            source: defaultIcon ?? Expensicons.FallbackAvatar,
            type: CONST.ICON_TYPE_AVATAR,
            name: defaultName,
            id: defaultAccountID,
        };
        return [fallbackIcon];
    }
    if (isExpenseRequest(report)) {
        const parentReportAction = ReportActionsUtils.getParentReportAction(report);
        const workspaceIcon = getWorkspaceIcon(report, policy);
        const memberIcon = {
            source: UserUtils.getAvatar(personalDetails?.[parentReportAction.actorAccountID ?? -1]?.avatar ?? '', parentReportAction.actorAccountID ?? -1),
            id: parentReportAction.actorAccountID,
            type: CONST.ICON_TYPE_AVATAR,
            name: personalDetails?.[parentReportAction.actorAccountID ?? -1]?.displayName ?? '',
            fallbackIcon: personalDetails?.[parentReportAction.actorAccountID ?? -1]?.fallbackIcon,
        };

        return [memberIcon, workspaceIcon];
    }
    if (isChatThread(report)) {
        const parentReportAction = ReportActionsUtils.getParentReportAction(report);

        const actorAccountID = parentReportAction.actorAccountID;
        const actorDisplayName = PersonalDetailsUtils.getDisplayNameOrDefault(allPersonalDetails?.[actorAccountID ?? -1], '', false);
        const actorIcon = {
            id: actorAccountID,
            source: UserUtils.getAvatar(personalDetails?.[actorAccountID ?? -1]?.avatar ?? '', actorAccountID ?? -1),
            name: actorDisplayName,
            type: CONST.ICON_TYPE_AVATAR,
            fallbackIcon: personalDetails?.[parentReportAction.actorAccountID ?? -1]?.fallbackIcon,
        };

        if (isWorkspaceThread(report)) {
            const workspaceIcon = getWorkspaceIcon(report, policy);
            return [actorIcon, workspaceIcon];
        }
        return [actorIcon];
    }
    if (isTaskReport(report)) {
        const ownerIcon = {
            id: report?.ownerAccountID,
            source: UserUtils.getAvatar(personalDetails?.[report?.ownerAccountID ?? -1]?.avatar ?? '', report?.ownerAccountID ?? -1),
            type: CONST.ICON_TYPE_AVATAR,
            name: personalDetails?.[report?.ownerAccountID ?? -1]?.displayName ?? '',
            fallbackIcon: personalDetails?.[report?.ownerAccountID ?? -1]?.fallbackIcon,
        };

        if (isWorkspaceTaskReport(report)) {
            const workspaceIcon = getWorkspaceIcon(report, policy);
            return [ownerIcon, workspaceIcon];
        }

        return [ownerIcon];
    }
    if (isDomainRoom(report)) {
        // Get domain name after the #. Domain Rooms use our default workspace avatar pattern.
        const domainName = report?.reportName?.substring(1);
        const policyExpenseChatAvatarSource = getDefaultWorkspaceAvatar(domainName);
        const domainIcon: Icon = {
            source: policyExpenseChatAvatarSource,
            type: CONST.ICON_TYPE_WORKSPACE,
            name: domainName ?? '',
            id: -1,
        };
        return [domainIcon];
    }
    if (isAdminRoom(report) || isAnnounceRoom(report) || isChatRoom(report) || isArchivedRoom(report)) {
        const workspaceIcon = getWorkspaceIcon(report, policy);
        return [workspaceIcon];
    }
    if (isPolicyExpenseChat(report) || isExpenseReport(report)) {
        const workspaceIcon = getWorkspaceIcon(report, policy);
        const memberIcon = {
            source: UserUtils.getAvatar(personalDetails?.[report?.ownerAccountID ?? -1]?.avatar ?? '', report?.ownerAccountID ?? -1),
            id: report?.ownerAccountID,
            type: CONST.ICON_TYPE_AVATAR,
            name: personalDetails?.[report?.ownerAccountID ?? -1]?.displayName ?? '',
            fallbackIcon: personalDetails?.[report?.ownerAccountID ?? -1]?.fallbackIcon,
        };
        return isExpenseReport(report) ? [memberIcon, workspaceIcon] : [workspaceIcon, memberIcon];
    }
    if (isIOUReport(report)) {
        const managerIcon = {
            source: UserUtils.getAvatar(personalDetails?.[report?.managerID ?? -1]?.avatar ?? '', report?.managerID ?? -1),
            id: report?.managerID,
            type: CONST.ICON_TYPE_AVATAR,
            name: personalDetails?.[report?.managerID ?? -1]?.displayName ?? '',
            fallbackIcon: personalDetails?.[report?.managerID ?? -1]?.fallbackIcon,
        };
        const ownerIcon = {
            id: report?.ownerAccountID,
            source: UserUtils.getAvatar(personalDetails?.[report?.ownerAccountID ?? -1]?.avatar ?? '', report?.ownerAccountID ?? -1),
            type: CONST.ICON_TYPE_AVATAR,
            name: personalDetails?.[report?.ownerAccountID ?? -1]?.displayName ?? '',
            fallbackIcon: personalDetails?.[report?.ownerAccountID ?? -1]?.fallbackIcon,
        };
        const isPayer = currentUserAccountID === report?.managerID;

        return isPayer ? [managerIcon, ownerIcon] : [ownerIcon, managerIcon];
    }

    return getIconsForParticipants(report?.participantAccountIDs ?? [], personalDetails);
}

/**
 * Gets the personal details for a login by looking in the ONYXKEYS.PERSONAL_DETAILS_LIST Onyx key (stored in the local variable, allPersonalDetails). If it doesn't exist in Onyx,
 * then a default object is constructed.
 */
function getPersonalDetailsForAccountID(accountID: number): Partial<PersonalDetails> {
    if (!accountID) {
        return {};
    }
    if (Number(accountID) === CONST.ACCOUNT_ID.CONCIERGE) {
        return {
            accountID,
            displayName: 'Concierge',
            login: CONST.EMAIL.CONCIERGE,
            avatar: UserUtils.getDefaultAvatar(accountID),
        };
    }
    return (
        allPersonalDetails?.[accountID] ?? {
            avatar: UserUtils.getDefaultAvatar(accountID),
            isOptimisticPersonalDetail: true,
        }
    );
}

/**
 * Get the displayName for a single report participant.
 */
function getDisplayNameForParticipant(accountID?: number, shouldUseShortForm = false, shouldFallbackToHidden = true): string | undefined {
    if (!accountID) {
        return '';
    }

    const personalDetails = getPersonalDetailsForAccountID(accountID);
    // eslint-disable-next-line @typescript-eslint/prefer-nullish-coalescing
    const formattedLogin = LocalePhoneNumber.formatPhoneNumber(personalDetails.login || '');
    // This is to check if account is an invite/optimistically created one
    // and prevent from falling back to 'Hidden', so a correct value is shown
    // when searching for a new user
    if (personalDetails.isOptimisticPersonalDetail === true) {
        return formattedLogin;
    }

    const longName = PersonalDetailsUtils.getDisplayNameOrDefault(personalDetails, formattedLogin, shouldFallbackToHidden);

    // If the user's personal details (first name) should be hidden, make sure we return "hidden" instead of the short name
    if (shouldFallbackToHidden && longName === Localize.translateLocal('common.hidden')) {
        return longName;
    }

    const shortName = personalDetails.firstName ? personalDetails.firstName : longName;
    return shouldUseShortForm ? shortName : longName;
}

function getDisplayNamesWithTooltips(
    personalDetailsList: PersonalDetails[] | PersonalDetailsList | OptionData[],
    isMultipleParticipantReport: boolean,
    shouldFallbackToHidden = true,
): DisplayNameWithTooltips {
    const personalDetailsListArray = Array.isArray(personalDetailsList) ? personalDetailsList : Object.values(personalDetailsList);

    return personalDetailsListArray
        .map((user) => {
            const accountID = Number(user?.accountID);
            // eslint-disable-next-line @typescript-eslint/prefer-nullish-coalescing
            const displayName = getDisplayNameForParticipant(accountID, isMultipleParticipantReport, shouldFallbackToHidden) || user?.login || '';
            const avatar = UserUtils.getDefaultAvatar(accountID);

            let pronouns = user?.pronouns ?? undefined;
            if (pronouns?.startsWith(CONST.PRONOUNS.PREFIX)) {
                const pronounTranslationKey = pronouns.replace(CONST.PRONOUNS.PREFIX, '');
                pronouns = Localize.translateLocal(`pronouns.${pronounTranslationKey}` as TranslationPaths);
            }

            return {
                displayName,
                avatar,
                login: user?.login ?? '',
                accountID,
                pronouns,
            };
        })
        .sort((first, second) => {
            // First sort by displayName/login
            const displayNameLoginOrder = first.displayName.localeCompare(second.displayName);
            if (displayNameLoginOrder !== 0) {
                return displayNameLoginOrder;
            }

            // Then fallback on accountID as the final sorting criteria.
            return first.accountID - second.accountID;
        });
}

/**
 * For a deleted parent report action within a chat report,
 * let us return the appropriate display message
 *
 * @param reportAction - The deleted report action of a chat report for which we need to return message.
 */
function getDeletedParentActionMessageForChatReport(reportAction: OnyxEntry<ReportAction>): string {
    // By default, let us display [Deleted message]
    let deletedMessageText = Localize.translateLocal('parentReportAction.deletedMessage');
    if (ReportActionsUtils.isCreatedTaskReportAction(reportAction)) {
        // For canceled task report, let us display [Deleted task]
        deletedMessageText = Localize.translateLocal('parentReportAction.deletedTask');
    }
    return deletedMessageText;
}

/**
 * Returns the preview message for `REIMBURSEMENTQUEUED` action
 *

 */
function getReimbursementQueuedActionMessage(reportAction: OnyxEntry<ReportAction>, report: OnyxEntry<Report>): string {
    const submitterDisplayName = getDisplayNameForParticipant(report?.ownerAccountID, true) ?? '';
    const originalMessage = reportAction?.originalMessage as IOUMessage | undefined;
    let messageKey: TranslationPaths;
    if (originalMessage?.paymentType === CONST.IOU.PAYMENT_TYPE.EXPENSIFY) {
        messageKey = 'iou.waitingOnEnabledWallet';
    } else {
        messageKey = 'iou.waitingOnBankAccount';
    }

    return Localize.translateLocal(messageKey, {submitterDisplayName});
}

/**
 * Returns the preview message for `REIMBURSEMENTDEQUEUED` action
 */
function getReimbursementDeQueuedActionMessage(report: OnyxEntry<Report>): string {
    const submitterDisplayName = getDisplayNameForParticipant(report?.ownerAccountID, true) ?? '';
    const amount = CurrencyUtils.convertToDisplayString(report?.total ?? 0, report?.currency);

    return Localize.translateLocal('iou.canceledRequest', {submitterDisplayName, amount});
}

/**
 * Returns the last visible message for a given report after considering the given optimistic actions
 *
 * @param reportID - the report for which last visible message has to be fetched
 * @param [actionsToMerge] - the optimistic merge actions that needs to be considered while fetching last visible message

 */
function getLastVisibleMessage(reportID: string | undefined, actionsToMerge: ReportActions = {}): LastVisibleMessage {
    const report = getReport(reportID);
    const lastVisibleAction = ReportActionsUtils.getLastVisibleAction(reportID ?? '', actionsToMerge);

    // For Chat Report with deleted parent actions, let us fetch the correct message
    if (ReportActionsUtils.isDeletedParentAction(lastVisibleAction) && !isEmptyObject(report) && isChatReport(report)) {
        const lastMessageText = getDeletedParentActionMessageForChatReport(lastVisibleAction);
        return {
            lastMessageText,
        };
    }

    // Fetch the last visible message for report represented by reportID and based on actions to merge.
    return ReportActionsUtils.getLastVisibleMessage(reportID ?? '', actionsToMerge);
}

/**
 * Checks if a report is an open task report assigned to current user.
 *
 * @param [parentReportAction] - The parent report action of the report (Used to check if the task has been canceled)
 */
function isWaitingForAssigneeToCompleteTask(report: OnyxEntry<Report>, parentReportAction: OnyxEntry<ReportAction> | EmptyObject = {}): boolean {
    return isTaskReport(report) && isReportManager(report) && isOpenTaskReport(report, parentReportAction);
}

function isUnreadWithMention(reportOrOption: OnyxEntry<Report> | OptionData): boolean {
    if (!reportOrOption) {
        return false;
    }
    // lastMentionedTime and lastReadTime are both datetime strings and can be compared directly
    const lastMentionedTime = reportOrOption.lastMentionedTime ?? '';
    const lastReadTime = reportOrOption.lastReadTime ?? '';
    return Boolean('isUnreadWithMention' in reportOrOption && reportOrOption.isUnreadWithMention) || lastReadTime < lastMentionedTime;
}

/**
 * Determines if the option requires action from the current user. This can happen when it:
 - is unread and the user was mentioned in one of the unread comments
 - is for an outstanding task waiting on the user
 - has an outstanding child money request that is waiting for an action from the current user (e.g. pay, approve, add bank account)
 *
 * @param option (report or optionItem)
 * @param parentReportAction (the report action the current report is a thread of)
 */
function requiresAttentionFromCurrentUser(optionOrReport: OnyxEntry<Report> | OptionData, parentReportAction: EmptyObject | OnyxEntry<ReportAction> = {}) {
    if (!optionOrReport) {
        return false;
    }

    if (isArchivedRoom(optionOrReport) || isArchivedRoom(getReport(optionOrReport.parentReportID))) {
        return false;
    }

    if (isUnreadWithMention(optionOrReport)) {
        return true;
    }

    if (isWaitingForAssigneeToCompleteTask(optionOrReport, parentReportAction)) {
        return true;
    }

    // Has a child report that is awaiting action (e.g. approve, pay, add bank account) from current user
    if (optionOrReport.hasOutstandingChildRequest) {
        return true;
    }

    return false;
}

/**
 * Returns number of transactions that are nonReimbursable
 *
 */
function hasNonReimbursableTransactions(iouReportID: string | undefined): boolean {
    const transactions = TransactionUtils.getAllReportTransactions(iouReportID);
    return transactions.filter((transaction) => transaction.reimbursable === false).length > 0;
}

function getMoneyRequestSpendBreakdown(report: OnyxEntry<Report>, allReportsDict: OnyxCollection<Report> = null): SpendBreakdown {
    const allAvailableReports = allReportsDict ?? allReports;
    let moneyRequestReport;
    if (isMoneyRequestReport(report)) {
        moneyRequestReport = report;
    }
    if (allAvailableReports && report?.iouReportID) {
        moneyRequestReport = allAvailableReports[`${ONYXKEYS.COLLECTION.REPORT}${report.iouReportID}`];
    }
    if (moneyRequestReport) {
        let nonReimbursableSpend = moneyRequestReport.nonReimbursableTotal ?? 0;
        let totalSpend = moneyRequestReport.total ?? 0;

        if (nonReimbursableSpend + totalSpend !== 0) {
            // There is a possibility that if the Expense report has a negative total.
            // This is because there are instances where you can get a credit back on your card,
            // or you enter a negative expense to “offset” future expenses
            nonReimbursableSpend = isExpenseReport(moneyRequestReport) ? nonReimbursableSpend * -1 : Math.abs(nonReimbursableSpend);
            totalSpend = isExpenseReport(moneyRequestReport) ? totalSpend * -1 : Math.abs(totalSpend);

            const totalDisplaySpend = totalSpend;
            const reimbursableSpend = totalDisplaySpend - nonReimbursableSpend;

            return {
                nonReimbursableSpend,
                reimbursableSpend,
                totalDisplaySpend,
            };
        }
    }
    return {
        nonReimbursableSpend: 0,
        reimbursableSpend: 0,
        totalDisplaySpend: 0,
    };
}

/**
 * Get the title for a policy expense chat which depends on the role of the policy member seeing this report
 */
function getPolicyExpenseChatName(report: OnyxEntry<Report>, policy: OnyxEntry<Policy> | undefined = undefined): string | undefined {
    const ownerAccountID = report?.ownerAccountID;
    const personalDetails = allPersonalDetails?.[ownerAccountID ?? -1];
    const login = personalDetails ? personalDetails.login : null;
    // eslint-disable-next-line @typescript-eslint/prefer-nullish-coalescing
    const reportOwnerDisplayName = getDisplayNameForParticipant(ownerAccountID) || login || report?.reportName;

    // If the policy expense chat is owned by this user, use the name of the policy as the report name.
    if (report?.isOwnPolicyExpenseChat) {
        return getPolicyName(report, false, policy);
    }

    let policyExpenseChatRole = 'user';
    /**
     * Using typical string concatenation here due to performance issues
     * with template literals.
     */
    const policyItem = allPolicies?.[ONYXKEYS.COLLECTION.POLICY + report?.policyID];
    if (policyItem) {
        policyExpenseChatRole = policyItem.role || 'user';
    }

    // If this user is not admin and this policy expense chat has been archived because of account merging, this must be an old workspace chat
    // of the account which was merged into the current user's account. Use the name of the policy as the name of the report.
    if (isArchivedRoom(report)) {
        const lastAction = ReportActionsUtils.getLastVisibleAction(report?.reportID ?? '');
        const archiveReason = lastAction?.actionName === CONST.REPORT.ACTIONS.TYPE.CLOSED ? lastAction?.originalMessage?.reason : CONST.REPORT.ARCHIVE_REASON.DEFAULT;
        if (archiveReason === CONST.REPORT.ARCHIVE_REASON.ACCOUNT_MERGED && policyExpenseChatRole !== CONST.POLICY.ROLE.ADMIN) {
            return getPolicyName(report, false, policy);
        }
    }

    // If user can see this report and they are not its owner, they must be an admin and the report name should be the name of the policy member
    return reportOwnerDisplayName;
}

/**
 * Get the title for an IOU or expense chat which will be showing the payer and the amount
 */
function getMoneyRequestReportName(report: OnyxEntry<Report>, policy: OnyxEntry<Policy> | undefined = undefined): string {
    const moneyRequestTotal = getMoneyRequestSpendBreakdown(report).totalDisplaySpend;
    const formattedAmount = CurrencyUtils.convertToDisplayString(moneyRequestTotal, report?.currency, hasOnlyDistanceRequestTransactions(report?.reportID));
    const payerOrApproverName = isExpenseReport(report) ? getPolicyName(report, false, policy) : getDisplayNameForParticipant(report?.managerID) ?? '';
    const payerPaidAmountMessage = Localize.translateLocal('iou.payerPaidAmount', {
        payer: payerOrApproverName,
        amount: formattedAmount,
    });

    if (isReportApproved(report)) {
        return Localize.translateLocal('iou.managerApprovedAmount', {
            manager: payerOrApproverName,
            amount: formattedAmount,
        });
    }

    if (report?.isWaitingOnBankAccount) {
        return `${payerPaidAmountMessage} • ${Localize.translateLocal('iou.pending')}`;
    }

    if (report?.isCancelledIOU) {
        return `${payerPaidAmountMessage} • ${Localize.translateLocal('iou.canceled')}`;
    }

    if (hasNonReimbursableTransactions(report?.reportID)) {
        return Localize.translateLocal('iou.payerSpentAmount', {payer: payerOrApproverName, amount: formattedAmount});
    }

    if (isProcessingReport(report) || isDraftExpenseReport(report) || moneyRequestTotal === 0) {
        return Localize.translateLocal('iou.payerOwesAmount', {payer: payerOrApproverName, amount: formattedAmount});
    }

    return payerPaidAmountMessage;
}

/**
 * Gets transaction created, amount, currency, comment, and waypoints (for distance request)
 * into a flat object. Used for displaying transactions and sending them in API commands
 */

function getTransactionDetails(transaction: OnyxEntry<Transaction>, createdDateFormat: string = CONST.DATE.FNS_FORMAT_STRING): TransactionDetails {
    if (!transaction) {
        return;
    }
    const report = getReport(transaction?.reportID);
    return {
        created: TransactionUtils.getCreated(transaction, createdDateFormat),
        amount: TransactionUtils.getAmount(transaction, !isEmptyObject(report) && isExpenseReport(report)),
        currency: TransactionUtils.getCurrency(transaction),
        comment: TransactionUtils.getDescription(transaction),
        merchant: TransactionUtils.getMerchant(transaction),
        waypoints: TransactionUtils.getWaypoints(transaction),
        category: TransactionUtils.getCategory(transaction),
        billable: TransactionUtils.getBillable(transaction),
        tag: TransactionUtils.getTag(transaction),
        mccGroup: TransactionUtils.getMCCGroup(transaction),
        cardID: TransactionUtils.getCardID(transaction),
        originalAmount: TransactionUtils.getOriginalAmount(transaction),
        originalCurrency: TransactionUtils.getOriginalCurrency(transaction),
    };
}

/**
 * Can only edit if:
 *
 * - in case of IOU report
 *    - the current user is the requestor and is not settled yet
 * - in case of expense report
 *    - the current user is the requestor and is not settled yet
 *    - the current user is the manager of the report
 *    - or the current user is an admin on the policy the expense report is tied to
 *
 *    This is used in conjunction with canEditRestrictedField to control editing of specific fields like amount, currency, created, receipt, and distance.
 *    On its own, it only controls allowing/disallowing navigating to the editing pages or showing/hiding the 'Edit' icon on report actions
 */
function canEditMoneyRequest(reportAction: OnyxEntry<ReportAction>): boolean {
    const isDeleted = ReportActionsUtils.isDeletedAction(reportAction);

    if (isDeleted) {
        return false;
    }

    // If the report action is not IOU type, return true early
    if (reportAction?.actionName !== CONST.REPORT.ACTIONS.TYPE.IOU) {
        return true;
    }

    if (reportAction.originalMessage.type !== CONST.IOU.REPORT_ACTION_TYPE.CREATE) {
        return false;
    }

    const moneyRequestReportID = reportAction?.originalMessage?.IOUReportID ?? 0;

    if (!moneyRequestReportID) {
        return false;
    }

    const moneyRequestReport = getReport(String(moneyRequestReportID));
    const isRequestor = currentUserAccountID === reportAction?.actorAccountID;

    if (isIOUReport(moneyRequestReport)) {
        return isProcessingReport(moneyRequestReport) && isRequestor;
    }

    const policy = getPolicy(moneyRequestReport?.policyID ?? '');
    const isAdmin = policy.role === CONST.POLICY.ROLE.ADMIN;
    const isManager = currentUserAccountID === moneyRequestReport?.managerID;

    // Admin & managers can always edit coding fields such as tag, category, billable, etc. As long as the report has a state higher than OPEN.
    if ((isAdmin || isManager) && !isDraftExpenseReport(moneyRequestReport)) {
        return true;
    }

    return !isReportApproved(moneyRequestReport) && !isSettled(moneyRequestReport?.reportID) && isRequestor;
}

/**
 * Checks if the current user can edit the provided property of a money request
 *
 */
function canEditFieldOfMoneyRequest(reportAction: OnyxEntry<ReportAction>, fieldToEdit: ValueOf<typeof CONST.EDIT_REQUEST_FIELD>): boolean {
    // A list of fields that cannot be edited by anyone, once a money request has been settled
    const restrictedFields: string[] = [
        CONST.EDIT_REQUEST_FIELD.AMOUNT,
        CONST.EDIT_REQUEST_FIELD.CURRENCY,
        CONST.EDIT_REQUEST_FIELD.MERCHANT,
        CONST.EDIT_REQUEST_FIELD.DATE,
        CONST.EDIT_REQUEST_FIELD.RECEIPT,
        CONST.EDIT_REQUEST_FIELD.DISTANCE,
    ];

    if (!canEditMoneyRequest(reportAction)) {
        return false;
    }

    // If we're editing fields such as category, tag, description, etc. the check above should be enough for handling the permission
    if (!restrictedFields.includes(fieldToEdit)) {
        return true;
    }

    const iouMessage = reportAction?.originalMessage as IOUMessage;
    const moneyRequestReport = allReports?.[`${ONYXKEYS.COLLECTION.REPORT}${iouMessage?.IOUReportID}`] ?? ({} as Report);
    const transaction = allTransactions?.[`${ONYXKEYS.COLLECTION.TRANSACTION}${iouMessage?.IOUTransactionID}`] ?? ({} as Transaction);

    if (isSettled(String(moneyRequestReport.reportID)) || isReportApproved(String(moneyRequestReport.reportID))) {
        return false;
    }

    if (fieldToEdit === CONST.EDIT_REQUEST_FIELD.AMOUNT || fieldToEdit === CONST.EDIT_REQUEST_FIELD.CURRENCY) {
        if (TransactionUtils.isCardTransaction(transaction)) {
            return false;
        }

        if (TransactionUtils.isDistanceRequest(transaction)) {
            const policy = getPolicy(moneyRequestReport?.reportID ?? '');
            const isAdmin = isExpenseReport(moneyRequestReport) && policy.role === CONST.POLICY.ROLE.ADMIN;
            const isManager = isExpenseReport(moneyRequestReport) && currentUserAccountID === moneyRequestReport?.managerID;

            return isAdmin || isManager;
        }
    }

    if (fieldToEdit === CONST.EDIT_REQUEST_FIELD.RECEIPT) {
        const isRequestor = currentUserAccountID === reportAction?.actorAccountID;
        return !TransactionUtils.isReceiptBeingScanned(transaction) && !TransactionUtils.isDistanceRequest(transaction) && isRequestor;
    }

    return true;
}

/**
 * Can only edit if:
 *
 * - It was written by the current user
 * - It's an ADDCOMMENT that is not an attachment
 * - It's money request where conditions for editability are defined in canEditMoneyRequest method
 * - It's not pending deletion
 */
function canEditReportAction(reportAction: OnyxEntry<ReportAction>): boolean {
    const isCommentOrIOU = reportAction?.actionName === CONST.REPORT.ACTIONS.TYPE.ADDCOMMENT || reportAction?.actionName === CONST.REPORT.ACTIONS.TYPE.IOU;

    return Boolean(
        reportAction?.actorAccountID === currentUserAccountID &&
            isCommentOrIOU &&
            canEditMoneyRequest(reportAction) && // Returns true for non-IOU actions
            !isReportMessageAttachment(reportAction?.message?.[0] ?? {type: '', text: ''}) &&
            !ReportActionsUtils.isDeletedAction(reportAction) &&
            !ReportActionsUtils.isCreatedTaskReportAction(reportAction) &&
            reportAction?.pendingAction !== CONST.RED_BRICK_ROAD_PENDING_ACTION.DELETE,
    );
}

/**
 * Gets all transactions on an IOU report with a receipt
 */
function getTransactionsWithReceipts(iouReportID: string | undefined): Transaction[] {
    const transactions = TransactionUtils.getAllReportTransactions(iouReportID);
    return transactions.filter((transaction) => TransactionUtils.hasReceipt(transaction));
}

/**
 * For report previews, we display a "Receipt scan in progress" indicator
 * instead of the report total only when we have no report total ready to show. This is the case when
 * all requests are receipts that are being SmartScanned. As soon as we have a non-receipt request,
 * or as soon as one receipt request is done scanning, we have at least one
 * "ready" money request, and we remove this indicator to show the partial report total.
 */
function areAllRequestsBeingSmartScanned(iouReportID: string, reportPreviewAction: OnyxEntry<ReportAction>): boolean {
    const transactionsWithReceipts = getTransactionsWithReceipts(iouReportID);
    // If we have more requests than requests with receipts, we have some manual requests
    if (ReportActionsUtils.getNumberOfMoneyRequests(reportPreviewAction) > transactionsWithReceipts.length) {
        return false;
    }
    return transactionsWithReceipts.every((transaction) => TransactionUtils.isReceiptBeingScanned(transaction));
}

/**
 * Check if any of the transactions in the report has required missing fields
 *
 */
function hasMissingSmartscanFields(iouReportID: string): boolean {
    const transactionsWithReceipts = getTransactionsWithReceipts(iouReportID);
    return transactionsWithReceipts.some((transaction) => TransactionUtils.hasMissingSmartscanFields(transaction));
}

/**
 * Given a parent IOU report action get report name for the LHN.
 */
function getTransactionReportName(reportAction: OnyxEntry<ReportAction>): string {
    if (ReportActionsUtils.isReversedTransaction(reportAction)) {
        return Localize.translateLocal('parentReportAction.reversedTransaction');
    }

    if (ReportActionsUtils.isDeletedAction(reportAction)) {
        return Localize.translateLocal('parentReportAction.deletedRequest');
    }

    const transaction = TransactionUtils.getLinkedTransaction(reportAction);
    if (isEmptyObject(transaction)) {
        // Transaction data might be empty on app's first load, if so we fallback to Request
        return Localize.translateLocal('iou.request');
    }
    if (TransactionUtils.hasReceipt(transaction) && TransactionUtils.isReceiptBeingScanned(transaction)) {
        return Localize.translateLocal('iou.receiptScanning');
    }

    if (TransactionUtils.hasMissingSmartscanFields(transaction)) {
        return Localize.translateLocal('iou.receiptMissingDetails');
    }

    const transactionDetails = getTransactionDetails(transaction);

    return Localize.translateLocal(ReportActionsUtils.isSentMoneyReportAction(reportAction) ? 'iou.threadSentMoneyReportName' : 'iou.threadRequestReportName', {
        formattedAmount: CurrencyUtils.convertToDisplayString(transactionDetails?.amount ?? 0, transactionDetails?.currency, TransactionUtils.isDistanceRequest(transaction)) ?? '',
        comment: (!TransactionUtils.isMerchantMissing(transaction) ? transactionDetails?.merchant : transactionDetails?.comment) ?? '',
    });
}

/**
 * Get money request message for an IOU report
 *
 * @param [reportAction] This can be either a report preview action or the IOU action
 */
function getReportPreviewMessage(
    report: OnyxEntry<Report> | EmptyObject,
    reportAction: OnyxEntry<ReportAction> | EmptyObject = {},
    shouldConsiderReceiptBeingScanned = false,
    isPreviewMessageForParentChatReport = false,
    policy: OnyxEntry<Policy> = null,
    isForListPreview = false,
): string {
    const reportActionMessage = reportAction?.message?.[0].html ?? '';

    if (isEmptyObject(report) || !report?.reportID) {
        // The iouReport is not found locally after SignIn because the OpenApp API won't return iouReports if they're settled
        // As a temporary solution until we know how to solve this the best, we just use the message that returned from BE
        return reportActionMessage;
    }

    if (!isEmptyObject(reportAction) && !isIOUReport(report) && reportAction && ReportActionsUtils.isSplitBillAction(reportAction)) {
        // This covers group chats where the last action is a split bill action
        const linkedTransaction = TransactionUtils.getLinkedTransaction(reportAction);
        if (isEmptyObject(linkedTransaction)) {
            return reportActionMessage;
        }

        if (!isEmptyObject(linkedTransaction)) {
            if (TransactionUtils.isReceiptBeingScanned(linkedTransaction)) {
                return Localize.translateLocal('iou.receiptScanning');
            }

            if (TransactionUtils.hasMissingSmartscanFields(linkedTransaction)) {
                return Localize.translateLocal('iou.receiptMissingDetails');
            }

            const transactionDetails = getTransactionDetails(linkedTransaction);
            const formattedAmount = CurrencyUtils.convertToDisplayString(transactionDetails?.amount ?? 0, transactionDetails?.currency ?? '');
            return Localize.translateLocal('iou.didSplitAmount', {formattedAmount, comment: transactionDetails?.comment ?? ''});
        }
    }

    const totalAmount = getMoneyRequestSpendBreakdown(report).totalDisplaySpend;
    const policyName = getPolicyName(report, false, policy);
    const payerName = isExpenseReport(report) ? policyName : getDisplayNameForParticipant(report.managerID, !isPreviewMessageForParentChatReport);

    const formattedAmount = CurrencyUtils.convertToDisplayString(totalAmount, report.currency);

    if (isReportApproved(report) && isPaidGroupPolicy(report)) {
        return Localize.translateLocal('iou.managerApprovedAmount', {
            manager: payerName ?? '',
            amount: formattedAmount,
        });
    }

    if (!isEmptyObject(reportAction) && shouldConsiderReceiptBeingScanned && reportAction && ReportActionsUtils.isMoneyRequestAction(reportAction)) {
        const linkedTransaction = TransactionUtils.getLinkedTransaction(reportAction);

        if (!isEmptyObject(linkedTransaction) && TransactionUtils.hasReceipt(linkedTransaction) && TransactionUtils.isReceiptBeingScanned(linkedTransaction)) {
            return Localize.translateLocal('iou.receiptScanning');
        }
    }
    const originalMessage = reportAction?.originalMessage as IOUMessage | undefined;

    // Show Paid preview message if it's settled or if the amount is paid & stuck at receivers end for only chat reports.
    if (isSettled(report.reportID) || (report.isWaitingOnBankAccount && isPreviewMessageForParentChatReport)) {
        // A settled report preview message can come in three formats "paid ... elsewhere" or "paid ... with Expensify"
        let translatePhraseKey: TranslationPaths = 'iou.paidElsewhereWithAmount';
        if (
            [CONST.IOU.PAYMENT_TYPE.VBBA, CONST.IOU.PAYMENT_TYPE.EXPENSIFY].some((paymentType) => paymentType === originalMessage?.paymentType) ||
            !!reportActionMessage.match(/ (with Expensify|using Expensify)$/) ||
            report.isWaitingOnBankAccount
        ) {
            translatePhraseKey = 'iou.paidWithExpensifyWithAmount';
        }

        let actualPayerName = report.managerID === currentUserAccountID ? '' : getDisplayNameForParticipant(report.managerID, true);
        actualPayerName = actualPayerName && isForListPreview && !isPreviewMessageForParentChatReport ? `${actualPayerName}:` : actualPayerName;
        const payerDisplayName = isPreviewMessageForParentChatReport ? payerName : actualPayerName;

        return Localize.translateLocal(translatePhraseKey, {amount: formattedAmount, payer: payerDisplayName ?? ''});
    }

    if (report.isWaitingOnBankAccount) {
        const submitterDisplayName = getDisplayNameForParticipant(report.ownerAccountID ?? -1, true) ?? '';
        return Localize.translateLocal('iou.waitingOnBankAccount', {submitterDisplayName});
    }

    const containsNonReimbursable = hasNonReimbursableTransactions(report.reportID);

    const lastActorID = reportAction?.actorAccountID;

    // if we have the amount in the originalMessage and lastActorID, we can use that to display the preview message for the latest request
    if (originalMessage?.amount !== undefined && lastActorID && !isPreviewMessageForParentChatReport) {
        const amount = originalMessage?.amount;
        const currency = originalMessage?.currency ?? report.currency ?? '';
        const amountToDisplay = CurrencyUtils.convertToDisplayString(Math.abs(amount), currency);

        // We only want to show the actor name in the preview if it's not the current user who took the action
        const requestorName = lastActorID && lastActorID !== currentUserAccountID ? getDisplayNameForParticipant(lastActorID, !isPreviewMessageForParentChatReport) : '';
        return `${requestorName ? `${requestorName}: ` : ''}${Localize.translateLocal('iou.requestedAmount', {formattedAmount: amountToDisplay})}`;
    }

    return Localize.translateLocal(containsNonReimbursable ? 'iou.payerSpentAmount' : 'iou.payerOwesAmount', {payer: payerName ?? '', amount: formattedAmount});
}

/**
 * Given the updates user made to the request, compose the originalMessage
 * object of the modified expense action.
 *
 * At the moment, we only allow changing one transaction field at a time.
 */
function getModifiedExpenseOriginalMessage(oldTransaction: OnyxEntry<Transaction>, transactionChanges: ExpenseOriginalMessage, isFromExpenseReport: boolean): ExpenseOriginalMessage {
    const originalMessage: ExpenseOriginalMessage = {};
    // Remark: Comment field is the only one which has new/old prefixes for the keys (newComment/ oldComment),
    // all others have old/- pattern such as oldCreated/created
    if ('comment' in transactionChanges) {
        originalMessage.oldComment = TransactionUtils.getDescription(oldTransaction);
        originalMessage.newComment = transactionChanges?.comment;
    }
    if ('created' in transactionChanges) {
        originalMessage.oldCreated = TransactionUtils.getCreated(oldTransaction);
        originalMessage.created = transactionChanges?.created;
    }
    if ('merchant' in transactionChanges) {
        originalMessage.oldMerchant = TransactionUtils.getMerchant(oldTransaction);
        originalMessage.merchant = transactionChanges?.merchant;
    }

    // The amount is always a combination of the currency and the number value so when one changes we need to store both
    // to match how we handle the modified expense action in oldDot
    if ('amount' in transactionChanges || 'currency' in transactionChanges) {
        originalMessage.oldAmount = TransactionUtils.getAmount(oldTransaction, isFromExpenseReport);
        originalMessage.amount = transactionChanges?.amount ?? transactionChanges.oldAmount;
        originalMessage.oldCurrency = TransactionUtils.getCurrency(oldTransaction);
        originalMessage.currency = transactionChanges?.currency ?? transactionChanges.oldCurrency;
    }

    if ('category' in transactionChanges) {
        originalMessage.oldCategory = TransactionUtils.getCategory(oldTransaction);
        originalMessage.category = transactionChanges?.category;
    }

    if ('tag' in transactionChanges) {
        originalMessage.oldTag = TransactionUtils.getTag(oldTransaction);
        originalMessage.tag = transactionChanges?.tag;
    }

    if ('billable' in transactionChanges) {
        const oldBillable = TransactionUtils.getBillable(oldTransaction);
        originalMessage.oldBillable = oldBillable ? Localize.translateLocal('common.billable').toLowerCase() : Localize.translateLocal('common.nonBillable').toLowerCase();
        originalMessage.billable = transactionChanges?.billable ? Localize.translateLocal('common.billable').toLowerCase() : Localize.translateLocal('common.nonBillable').toLowerCase();
    }

    return originalMessage;
}

/**
 * Check if original message is an object and can be used as a ChangeLog type
 * @param originalMessage
 */
function isChangeLogObject(originalMessage?: ChangeLog): ChangeLog | undefined {
    if (originalMessage && typeof originalMessage === 'object') {
        return originalMessage;
    }
    return undefined;
}

/**
 * Build invited usernames for admin chat threads
 * @param parentReportAction
 * @param parentReportActionMessage
 */
function getAdminRoomInvitedParticipants(parentReportAction: ReportAction | Record<string, never>, parentReportActionMessage: string) {
    if (!parentReportAction?.originalMessage) {
        return parentReportActionMessage || Localize.translateLocal('parentReportAction.deletedMessage');
    }
    const originalMessage = isChangeLogObject(parentReportAction.originalMessage);
    const participantAccountIDs = originalMessage?.targetAccountIDs ?? [];

    const participants = participantAccountIDs.map((id) => {
        const name = getDisplayNameForParticipant(id);
        if (name && name?.length > 0) {
            return name;
        }
        return Localize.translateLocal('common.hidden');
    });
    const users = participants.length > 1 ? participants.join(` ${Localize.translateLocal('common.and')} `) : participants[0];
    if (!users) {
        return parentReportActionMessage;
    }
    const actionType = parentReportAction.actionName;
    const isInviteAction = actionType === CONST.REPORT.ACTIONS.TYPE.ROOMCHANGELOG.INVITE_TO_ROOM || actionType === CONST.REPORT.ACTIONS.TYPE.POLICYCHANGELOG.INVITE_TO_ROOM;

    const verbKey = isInviteAction ? 'workspace.invite.invited' : 'workspace.invite.removed';
    const prepositionKey = isInviteAction ? 'workspace.invite.to' : 'workspace.invite.from';

    const verb = Localize.translateLocal(verbKey);
    const preposition = Localize.translateLocal(prepositionKey);

    const roomName = originalMessage?.roomName ?? '';

    return roomName ? `${verb} ${users} ${preposition} ${roomName}` : `${verb} ${users}`;
}

/**
 * Get the title for a report.
 */
function getReportName(report: OnyxEntry<Report>, policy: OnyxEntry<Policy> = null): string {
    let formattedName: string | undefined;
    const parentReportAction = ReportActionsUtils.getParentReportAction(report);
    if (isChatThread(report)) {
        if (!isEmptyObject(parentReportAction) && ReportActionsUtils.isTransactionThread(parentReportAction)) {
            return getTransactionReportName(parentReportAction);
        }

        const isAttachment = ReportActionsUtils.isReportActionAttachment(!isEmptyObject(parentReportAction) ? parentReportAction : null);
        const parentReportActionMessage = (parentReportAction?.message?.[0]?.text ?? '').replace(/(\r\n|\n|\r)/gm, ' ');
        if (isAttachment && parentReportActionMessage) {
            return `[${Localize.translateLocal('common.attachment')}]`;
        }
        if (
            parentReportAction?.message?.[0]?.moderationDecision?.decision === CONST.MODERATION.MODERATOR_DECISION_PENDING_HIDE ||
            parentReportAction?.message?.[0]?.moderationDecision?.decision === CONST.MODERATION.MODERATOR_DECISION_HIDDEN
        ) {
            return Localize.translateLocal('parentReportAction.hiddenMessage');
        }
        if (isAdminRoom(report) || isUserCreatedPolicyRoom(report)) {
            return getAdminRoomInvitedParticipants(parentReportAction, parentReportActionMessage);
        }
        return parentReportActionMessage || Localize.translateLocal('parentReportAction.deletedMessage');
    }

    if (isTaskReport(report) && isCanceledTaskReport(report, parentReportAction)) {
        return Localize.translateLocal('parentReportAction.deletedTask');
    }

    if (isChatRoom(report) || isTaskReport(report)) {
        formattedName = report?.reportName;
    }

    if (isPolicyExpenseChat(report)) {
        formattedName = getPolicyExpenseChatName(report, policy);
    }

    if (isMoneyRequestReport(report)) {
        formattedName = getMoneyRequestReportName(report, policy);
    }

    if (isArchivedRoom(report)) {
        formattedName += ` (${Localize.translateLocal('common.archived')})`;
    }

    if (formattedName) {
        return formattedName;
    }

    // Not a room or PolicyExpenseChat, generate title from participants
    const participantAccountIDs = report?.participantAccountIDs ?? [];
    const participantsWithoutCurrentUser = participantAccountIDs.filter((accountID) => accountID !== currentUserAccountID);
    const isMultipleParticipantReport = participantsWithoutCurrentUser.length > 1;

    return participantsWithoutCurrentUser.map((accountID) => getDisplayNameForParticipant(accountID, isMultipleParticipantReport)).join(', ');
}

/**
 * Recursively navigates through thread parents to get the root report and workspace name.
 * The recursion stops when we find a non thread or money request report, whichever comes first.
 */
function getRootReportAndWorkspaceName(report: OnyxEntry<Report>): ReportAndWorkspaceName {
    if (!report) {
        return {
            rootReportName: '',
        };
    }
    if (isChildReport(report) && !isMoneyRequestReport(report) && !isTaskReport(report)) {
        const parentReport = allReports?.[`${ONYXKEYS.COLLECTION.REPORT}${report?.parentReportID}`] ?? null;
        return getRootReportAndWorkspaceName(parentReport);
    }

    if (isIOURequest(report)) {
        return {
            rootReportName: getReportName(report),
        };
    }
    if (isExpenseRequest(report)) {
        return {
            rootReportName: getReportName(report),
            workspaceName: isIOUReport(report) ? CONST.POLICY.OWNER_EMAIL_FAKE : getPolicyName(report, true),
        };
    }

    return {
        rootReportName: getReportName(report),
        workspaceName: getPolicyName(report, true),
    };
}

/**
 * Get either the policyName or domainName the chat is tied to
 */
function getChatRoomSubtitle(report: OnyxEntry<Report>): string | undefined {
    if (isChatThread(report)) {
        return '';
    }
    if (!isDefaultRoom(report) && !isUserCreatedPolicyRoom(report) && !isPolicyExpenseChat(report)) {
        return '';
    }
    if (getChatType(report) === CONST.REPORT.CHAT_TYPE.DOMAIN_ALL) {
        // The domainAll rooms are just #domainName, so we ignore the prefix '#' to get the domainName
        return report?.reportName?.substring(1) ?? '';
    }
    if ((isPolicyExpenseChat(report) && !!report?.isOwnPolicyExpenseChat) || isExpenseReport(report)) {
        return Localize.translateLocal('workspace.common.workspace');
    }
    if (isArchivedRoom(report)) {
        return report?.oldPolicyName ?? '';
    }
    return getPolicyName(report);
}

/**
 * Gets the parent navigation subtitle for the report
 */
function getParentNavigationSubtitle(report: OnyxEntry<Report>): ParentNavigationSummaryParams {
    if (isThread(report)) {
        const parentReport = allReports?.[`${ONYXKEYS.COLLECTION.REPORT}${report?.parentReportID}`] ?? null;
        const {rootReportName, workspaceName} = getRootReportAndWorkspaceName(parentReport);
        if (!rootReportName) {
            return {};
        }

        return {rootReportName, workspaceName};
    }
    return {};
}

/**
 * Navigate to the details page of a given report
 *
 */
function navigateToDetailsPage(report: OnyxEntry<Report>) {
    const participantAccountIDs = report?.participantAccountIDs ?? [];

    if (isOneOnOneChat(report)) {
        Navigation.navigate(ROUTES.PROFILE.getRoute(participantAccountIDs[0]));
        return;
    }
    if (report?.reportID) {
        Navigation.navigate(ROUTES.REPORT_WITH_ID_DETAILS.getRoute(report?.reportID));
    }
}

/**
 * Go back to the details page of a given report
 */
function goBackToDetailsPage(report: OnyxEntry<Report>) {
    if (isOneOnOneChat(report)) {
        Navigation.goBack(ROUTES.PROFILE.getRoute(report?.participantAccountIDs?.[0] ?? ''));
        return;
    }
    Navigation.goBack(ROUTES.REPORT_SETTINGS.getRoute(report?.reportID ?? ''));
}

/**
 * Generate a random reportID up to 53 bits aka 9,007,199,254,740,991 (Number.MAX_SAFE_INTEGER).
 * There were approximately 98,000,000 reports with sequential IDs generated before we started using this approach, those make up roughly one billionth of the space for these numbers,
 * so we live with the 1 in a billion chance of a collision with an older ID until we can switch to 64-bit IDs.
 *
 * In a test of 500M reports (28 years of reports at our current max rate) we got 20-40 collisions meaning that
 * this is more than random enough for our needs.
 */
function generateReportID(): string {
    return (Math.floor(Math.random() * 2 ** 21) * 2 ** 32 + Math.floor(Math.random() * 2 ** 32)).toString();
}

function hasReportNameError(report: OnyxEntry<Report>): boolean {
    return !isEmptyObject(report?.errorFields?.reportName);
}

/**
 * For comments shorter than or equal to 10k chars, convert the comment from MD into HTML because that's how it is stored in the database
 * For longer comments, skip parsing, but still escape the text, and display plaintext for performance reasons. It takes over 40s to parse a 100k long string!!
 */
function getParsedComment(text: string): string {
    const parser = new ExpensiMark();
    return text.length <= CONST.MAX_MARKUP_LENGTH ? parser.replace(text) : lodashEscape(text);
}

function buildOptimisticAddCommentReportAction(text?: string, file?: File, actorAccountID?: number): OptimisticReportAction {
    const parser = new ExpensiMark();
    const commentText = getParsedComment(text ?? '');
    const isAttachment = !text && file !== undefined;
    const attachmentInfo = isAttachment ? file : {};
    const htmlForNewComment = isAttachment ? CONST.ATTACHMENT_UPLOADING_MESSAGE_HTML : commentText;
    const accountID = actorAccountID ?? currentUserAccountID;

    // Remove HTML from text when applying optimistic offline comment
    const textForNewComment = isAttachment ? CONST.ATTACHMENT_MESSAGE_TEXT : parser.htmlToText(htmlForNewComment);
    return {
        commentText,
        reportAction: {
            reportActionID: NumberUtils.rand64(),
            actionName: CONST.REPORT.ACTIONS.TYPE.ADDCOMMENT,
            actorAccountID: accountID,
            person: [
                {
                    style: 'strong',
                    text: allPersonalDetails?.[accountID ?? -1]?.displayName ?? currentUserEmail,
                    type: 'TEXT',
                },
            ],
            automatic: false,
            avatar: allPersonalDetails?.[accountID ?? -1]?.avatar ?? UserUtils.getDefaultAvatarURL(accountID),
            created: DateUtils.getDBTimeWithSkew(),
            message: [
                {
                    translationKey: isAttachment ? CONST.TRANSLATION_KEYS.ATTACHMENT : '',
                    type: CONST.REPORT.MESSAGE.TYPE.COMMENT,
                    html: htmlForNewComment,
                    text: textForNewComment,
                },
            ],
            isFirstItem: false,
            isAttachment,
            attachmentInfo,
            pendingAction: CONST.RED_BRICK_ROAD_PENDING_ACTION.ADD,
            shouldShow: true,
            isOptimisticAction: true,
        },
    };
}

/**
 * update optimistic parent reportAction when a comment is added or remove in the child report
 * @param parentReportAction - Parent report action of the child report
 * @param lastVisibleActionCreated - Last visible action created of the child report
 * @param type - The type of action in the child report
 */

function updateOptimisticParentReportAction(parentReportAction: OnyxEntry<ReportAction>, lastVisibleActionCreated: string, type: string): UpdateOptimisticParentReportAction {
    let childVisibleActionCount = parentReportAction?.childVisibleActionCount ?? 0;
    let childCommenterCount = parentReportAction?.childCommenterCount ?? 0;
    let childOldestFourAccountIDs = parentReportAction?.childOldestFourAccountIDs;

    if (type === CONST.RED_BRICK_ROAD_PENDING_ACTION.ADD) {
        childVisibleActionCount += 1;
        const oldestFourAccountIDs = childOldestFourAccountIDs ? childOldestFourAccountIDs.split(',') : [];
        if (oldestFourAccountIDs.length < 4) {
            const index = oldestFourAccountIDs.findIndex((accountID) => accountID === currentUserAccountID?.toString());
            if (index === -1) {
                childCommenterCount += 1;
                oldestFourAccountIDs.push(currentUserAccountID?.toString() ?? '');
            }
        }
        childOldestFourAccountIDs = oldestFourAccountIDs.join(',');
    } else if (type === CONST.RED_BRICK_ROAD_PENDING_ACTION.DELETE) {
        if (childVisibleActionCount > 0) {
            childVisibleActionCount -= 1;
        }

        if (childVisibleActionCount === 0) {
            childCommenterCount = 0;
            childOldestFourAccountIDs = '';
        }
    }

    return {
        childVisibleActionCount,
        childCommenterCount,
        childLastVisibleActionCreated: lastVisibleActionCreated,
        childOldestFourAccountIDs,
    };
}

/**
 * Get optimistic data of parent report action
 * @param reportID The reportID of the report that is updated
 * @param lastVisibleActionCreated Last visible action created of the child report
 * @param type The type of action in the child report
 * @param parentReportID Custom reportID to be updated
 * @param parentReportActionID Custom reportActionID to be updated
 */
function getOptimisticDataForParentReportAction(reportID: string, lastVisibleActionCreated: string, type: string, parentReportID = '', parentReportActionID = ''): OnyxUpdate | EmptyObject {
    const report = getReport(reportID);
    if (!report || isEmptyObject(report)) {
        return {};
    }
    const parentReportAction = ReportActionsUtils.getParentReportAction(report);
    if (!parentReportAction || isEmptyObject(parentReportAction)) {
        return {};
    }

    const optimisticParentReportAction = updateOptimisticParentReportAction(parentReportAction, lastVisibleActionCreated, type);
    return {
        onyxMethod: Onyx.METHOD.MERGE,
        key: `${ONYXKEYS.COLLECTION.REPORT_ACTIONS}${parentReportID || report?.parentReportID}`,
        value: {
            [parentReportActionID || (report?.parentReportActionID ?? '')]: optimisticParentReportAction,
        },
    };
}

/**
 * Builds an optimistic reportAction for the parent report when a task is created
 * @param taskReportID - Report ID of the task
 * @param taskTitle - Title of the task
 * @param taskAssigneeAccountID - AccountID of the person assigned to the task
 * @param text - Text of the comment
 * @param parentReportID - Report ID of the parent report
 */
function buildOptimisticTaskCommentReportAction(taskReportID: string, taskTitle: string, taskAssigneeAccountID: number, text: string, parentReportID: string): OptimisticReportAction {
    const reportAction = buildOptimisticAddCommentReportAction(text);
    if (reportAction.reportAction.message) {
        reportAction.reportAction.message[0].taskReportID = taskReportID;
    }

    // These parameters are not saved on the reportAction, but are used to display the task in the UI
    // Added when we fetch the reportActions on a report
    reportAction.reportAction.originalMessage = {
        html: reportAction.reportAction.message?.[0].html,
        taskReportID: reportAction.reportAction.message?.[0].taskReportID,
    };
    reportAction.reportAction.childReportID = taskReportID;
    reportAction.reportAction.parentReportID = parentReportID;
    reportAction.reportAction.childType = CONST.REPORT.TYPE.TASK;
    reportAction.reportAction.childReportName = taskTitle;
    reportAction.reportAction.childManagerAccountID = taskAssigneeAccountID;
    reportAction.reportAction.childStatusNum = CONST.REPORT.STATUS_NUM.OPEN;
    reportAction.reportAction.childStateNum = CONST.REPORT.STATE_NUM.OPEN;

    return reportAction;
}

/**
 * Builds an optimistic IOU report with a randomly generated reportID
 *
 * @param payeeAccountID - AccountID of the person generating the IOU.
 * @param payerAccountID - AccountID of the other person participating in the IOU.
 * @param total - IOU amount in the smallest unit of the currency.
 * @param chatReportID - Report ID of the chat where the IOU is.
 * @param currency - IOU currency.
 * @param isSendingMoney - If we send money the IOU should be created as settled
 */

function buildOptimisticIOUReport(payeeAccountID: number, payerAccountID: number, total: number, chatReportID: string, currency: string, isSendingMoney = false): OptimisticIOUReport {
    const formattedTotal = CurrencyUtils.convertToDisplayString(total, currency);
    const personalDetails = getPersonalDetailsForAccountID(payerAccountID);
    const payerEmail = 'login' in personalDetails ? personalDetails.login : '';

    // When creating a report the participantsAccountIDs and visibleChatMemberAccountIDs are the same
    const participantsAccountIDs = [payeeAccountID, payerAccountID];

    return {
        type: CONST.REPORT.TYPE.IOU,
        cachedTotal: formattedTotal,
        chatReportID,
        currency,
        managerID: payerAccountID,
        ownerAccountID: payeeAccountID,
        participantAccountIDs: participantsAccountIDs,
        visibleChatMemberAccountIDs: participantsAccountIDs,
        reportID: generateReportID(),
        stateNum: isSendingMoney ? CONST.REPORT.STATE_NUM.APPROVED : CONST.REPORT.STATE_NUM.SUBMITTED,
        statusNum: isSendingMoney ? CONST.REPORT.STATUS_NUM.REIMBURSED : CONST.REPORT.STATE_NUM.SUBMITTED,
        total,

        // We don't translate reportName because the server response is always in English
        reportName: `${payerEmail} owes ${formattedTotal}`,
        notificationPreference: CONST.REPORT.NOTIFICATION_PREFERENCE.HIDDEN,
        parentReportID: chatReportID,
        lastVisibleActionCreated: DateUtils.getDBTime(),
    };
}

/**
 * Builds an optimistic Expense report with a randomly generated reportID
 *
 * @param chatReportID - Report ID of the PolicyExpenseChat where the Expense Report is
 * @param policyID - The policy ID of the PolicyExpenseChat
 * @param payeeAccountID - AccountID of the employee (payee)
 * @param total - Amount in cents
 * @param currency
 */

function buildOptimisticExpenseReport(chatReportID: string, policyID: string, payeeAccountID: number, total: number, currency: string): OptimisticExpenseReport {
    // The amount for Expense reports are stored as negative value in the database
    const storedTotal = total * -1;
    const policyName = getPolicyName(allReports?.[`${ONYXKEYS.COLLECTION.REPORT}${chatReportID}`]);
    const formattedTotal = CurrencyUtils.convertToDisplayString(storedTotal, currency);
    const policy = getPolicy(policyID);

    const isFree = policy?.type === CONST.POLICY.TYPE.FREE;

    // Define the state and status of the report based on whether the policy is free or paid
    const stateNum = isFree ? CONST.REPORT.STATE_NUM.SUBMITTED : CONST.REPORT.STATE_NUM.OPEN;
    const statusNum = isFree ? CONST.REPORT.STATUS_NUM.SUBMITTED : CONST.REPORT.STATUS_NUM.OPEN;

    const expenseReport: OptimisticExpenseReport = {
        reportID: generateReportID(),
        chatReportID,
        policyID,
        type: CONST.REPORT.TYPE.EXPENSE,
        ownerAccountID: payeeAccountID,
        currency,

        // We don't translate reportName because the server response is always in English
        reportName: `${policyName} owes ${formattedTotal}`,
        stateNum,
        statusNum,
        total: storedTotal,
        notificationPreference: CONST.REPORT.NOTIFICATION_PREFERENCE.HIDDEN,
        parentReportID: chatReportID,
        lastVisibleActionCreated: DateUtils.getDBTime(),
    };

    // The account defined in the policy submitsTo field is the approver/ manager for this report
    if (policy?.submitsTo) {
        expenseReport.managerID = policy.submitsTo;
    }

    return expenseReport;
}

/**
 * @param iouReportID - the report ID of the IOU report the action belongs to
 * @param type - IOUReportAction type. Can be oneOf(create, decline, cancel, pay, split)
 * @param total - IOU total in cents
 * @param comment - IOU comment
 * @param currency - IOU currency
 * @param paymentType - IOU paymentMethodType. Can be oneOf(Elsewhere, Expensify)
 * @param isSettlingUp - Whether we are settling up an IOU
 */
function getIOUReportActionMessage(iouReportID: string, type: string, total: number, comment: string, currency: string, paymentType = '', isSettlingUp = false): [Message] {
    const report = getReport(iouReportID);
    const amount =
        type === CONST.IOU.REPORT_ACTION_TYPE.PAY
            ? CurrencyUtils.convertToDisplayString(getMoneyRequestSpendBreakdown(!isEmptyObject(report) ? report : null).totalDisplaySpend, currency)
            : CurrencyUtils.convertToDisplayString(total, currency);

    let paymentMethodMessage;
    switch (paymentType) {
        case CONST.IOU.PAYMENT_TYPE.VBBA:
        case CONST.IOU.PAYMENT_TYPE.EXPENSIFY:
            paymentMethodMessage = ' with Expensify';
            break;
        default:
            paymentMethodMessage = ` elsewhere`;
            break;
    }

    let iouMessage;
    switch (type) {
        case CONST.REPORT.ACTIONS.TYPE.APPROVED:
            iouMessage = `approved ${amount}`;
            break;
        case CONST.REPORT.ACTIONS.TYPE.SUBMITTED:
            iouMessage = `submitted ${amount}`;
            break;
        case CONST.IOU.REPORT_ACTION_TYPE.CREATE:
            iouMessage = `requested ${amount}${comment && ` for ${comment}`}`;
            break;
        case CONST.IOU.REPORT_ACTION_TYPE.SPLIT:
            iouMessage = `split ${amount}${comment && ` for ${comment}`}`;
            break;
        case CONST.IOU.REPORT_ACTION_TYPE.DELETE:
            iouMessage = `deleted the ${amount} request${comment && ` for ${comment}`}`;
            break;
        case CONST.IOU.REPORT_ACTION_TYPE.PAY:
            iouMessage = isSettlingUp ? `paid ${amount}${paymentMethodMessage}` : `sent ${amount}${comment && ` for ${comment}`}${paymentMethodMessage}`;
            break;
        default:
            break;
    }

    return [
        {
            html: lodashEscape(iouMessage),
            text: iouMessage ?? '',
            isEdited: false,
            type: CONST.REPORT.MESSAGE.TYPE.COMMENT,
        },
    ];
}

/**
 * Builds an optimistic IOU reportAction object
 *
 * @param type - IOUReportAction type. Can be oneOf(create, delete, pay, split).
 * @param amount - IOU amount in cents.
 * @param currency
 * @param comment - User comment for the IOU.
 * @param participants - An array with participants details.
 * @param [transactionID] - Not required if the IOUReportAction type is 'pay'
 * @param [paymentType] - Only required if the IOUReportAction type is 'pay'. Can be oneOf(elsewhere, Expensify).
 * @param [iouReportID] - Only required if the IOUReportActions type is oneOf(decline, cancel, pay). Generates a randomID as default.
 * @param [isSettlingUp] - Whether we are settling up an IOU.
 * @param [isSendMoneyFlow] - Whether this is send money flow
 * @param [receipt]
 * @param [isOwnPolicyExpenseChat] - Whether this is an expense report create from the current user's policy expense chat
 */

function buildOptimisticIOUReportAction(
    type: ValueOf<typeof CONST.IOU.REPORT_ACTION_TYPE>,
    amount: number,
    currency: string,
    comment: string,
    participants: Participant[],
    transactionID: string,
    paymentType: DeepValueOf<typeof CONST.IOU.PAYMENT_TYPE>,
    iouReportID = '',
    isSettlingUp = false,
    isSendMoneyFlow = false,
    receipt: Receipt = {},
    isOwnPolicyExpenseChat = false,
    created = DateUtils.getDBTime(),
): OptimisticIOUReportAction {
    const IOUReportID = iouReportID || generateReportID();

    const originalMessage: IOUMessage = {
        amount,
        comment,
        currency,
        IOUTransactionID: transactionID,
        IOUReportID,
        type,
    };

    if (type === CONST.IOU.REPORT_ACTION_TYPE.PAY) {
        // In send money flow, we store amount, comment, currency in IOUDetails when type = pay
        if (isSendMoneyFlow) {
            const keys = ['amount', 'comment', 'currency'] as const;
            keys.forEach((key) => {
                delete originalMessage[key];
            });
            originalMessage.IOUDetails = {amount, comment, currency};
            originalMessage.paymentType = paymentType;
        } else {
            // In case of pay money request action, we dont store the comment
            // and there is no single transctionID to link the action to.
            delete originalMessage.IOUTransactionID;
            delete originalMessage.comment;
            originalMessage.paymentType = paymentType;
        }
    }

    // IOUs of type split only exist in group DMs and those don't have an iouReport so we need to delete the IOUReportID key
    if (type === CONST.IOU.REPORT_ACTION_TYPE.SPLIT) {
        delete originalMessage.IOUReportID;
        // Split bill made from a policy expense chat only have the payee's accountID as the participant because the payer could be any policy admin
        if (isOwnPolicyExpenseChat) {
            originalMessage.participantAccountIDs = currentUserAccountID ? [currentUserAccountID] : [];
        } else {
            originalMessage.participantAccountIDs = currentUserAccountID
                ? [currentUserAccountID, ...participants.map((participant) => participant.accountID)]
                : participants.map((participant) => participant.accountID);
        }
    }

    return {
        actionName: CONST.REPORT.ACTIONS.TYPE.IOU,
        actorAccountID: currentUserAccountID,
        automatic: false,
        avatar: currentUserPersonalDetails?.avatar ?? UserUtils.getDefaultAvatarURL(currentUserAccountID),
        isAttachment: false,
        originalMessage,
        message: getIOUReportActionMessage(iouReportID, type, amount, comment, currency, paymentType, isSettlingUp),
        person: [
            {
                style: 'strong',
                text: currentUserPersonalDetails?.displayName ?? currentUserEmail,
                type: 'TEXT',
            },
        ],
        reportActionID: NumberUtils.rand64(),
        shouldShow: true,
        created,
        pendingAction: CONST.RED_BRICK_ROAD_PENDING_ACTION.ADD,
        whisperedToAccountIDs: [CONST.IOU.RECEIPT_STATE.SCANREADY, CONST.IOU.RECEIPT_STATE.SCANNING].some((value) => value === receipt?.state) ? [currentUserAccountID ?? -1] : [],
    };
}

/**
 * Builds an optimistic APPROVED report action with a randomly generated reportActionID.
 */
function buildOptimisticApprovedReportAction(amount: number, currency: string, expenseReportID: string): OptimisticApprovedReportAction {
    const originalMessage = {
        amount,
        currency,
        expenseReportID,
    };

    return {
        actionName: CONST.REPORT.ACTIONS.TYPE.APPROVED,
        actorAccountID: currentUserAccountID,
        automatic: false,
        avatar: currentUserPersonalDetails?.avatar ?? UserUtils.getDefaultAvatarURL(currentUserAccountID),
        isAttachment: false,
        originalMessage,
        message: getIOUReportActionMessage(expenseReportID, CONST.REPORT.ACTIONS.TYPE.APPROVED, Math.abs(amount), '', currency),
        person: [
            {
                style: 'strong',
                text: currentUserPersonalDetails?.displayName ?? currentUserEmail,
                type: 'TEXT',
            },
        ],
        reportActionID: NumberUtils.rand64(),
        shouldShow: true,
        created: DateUtils.getDBTime(),
        pendingAction: CONST.RED_BRICK_ROAD_PENDING_ACTION.ADD,
    };
}

/**
 * Builds an optimistic MOVED report action with a randomly generated reportActionID.
 * This action is used when we move reports across workspaces.
 */
function buildOptimisticMovedReportAction(fromPolicyID: string, toPolicyID: string, newParentReportID: string, movedReportID: string, policyName: string): ReportAction {
    const originalMessage = {
        fromPolicyID,
        toPolicyID,
        newParentReportID,
        movedReportID,
    };

    const movedActionMessage = [
        {
            html: `moved the report to the <a href='${CONST.NEW_EXPENSIFY_URL}r/${newParentReportID}' target='_blank' rel='noreferrer noopener'>${policyName}</a> workspace`,
            text: `moved the report to the ${policyName} workspace`,
            type: CONST.REPORT.MESSAGE.TYPE.COMMENT,
        },
    ];

    return {
        actionName: CONST.REPORT.ACTIONS.TYPE.MOVED,
        actorAccountID: currentUserAccountID,
        automatic: false,
        avatar: currentUserPersonalDetails?.avatar ?? UserUtils.getDefaultAvatarURL(currentUserAccountID),
        isAttachment: false,
        originalMessage,
        message: movedActionMessage,
        person: [
            {
                style: 'strong',
                text: currentUserPersonalDetails?.displayName ?? currentUserEmail,
                type: 'TEXT',
            },
        ],
        reportActionID: NumberUtils.rand64(),
        shouldShow: true,
        created: DateUtils.getDBTime(),
        pendingAction: CONST.RED_BRICK_ROAD_PENDING_ACTION.ADD,
    };
}

/**
 * Builds an optimistic SUBMITTED report action with a randomly generated reportActionID.
 *
 */
function buildOptimisticSubmittedReportAction(amount: number, currency: string, expenseReportID: string): OptimisticSubmittedReportAction {
    const originalMessage = {
        amount,
        currency,
        expenseReportID,
    };

    return {
        actionName: CONST.REPORT.ACTIONS.TYPE.SUBMITTED,
        actorAccountID: currentUserAccountID,
        automatic: false,
        avatar: currentUserPersonalDetails?.avatar ?? UserUtils.getDefaultAvatar(currentUserAccountID),
        isAttachment: false,
        originalMessage,
        message: getIOUReportActionMessage(expenseReportID, CONST.REPORT.ACTIONS.TYPE.SUBMITTED, Math.abs(amount), '', currency),
        person: [
            {
                style: 'strong',
                text: currentUserPersonalDetails?.displayName ?? currentUserEmail,
                type: 'TEXT',
            },
        ],
        reportActionID: NumberUtils.rand64(),
        shouldShow: true,
        created: DateUtils.getDBTime(),
        pendingAction: CONST.RED_BRICK_ROAD_PENDING_ACTION.ADD,
    };
}

/**
 * Builds an optimistic report preview action with a randomly generated reportActionID.
 *
 * @param chatReport
 * @param iouReport
 * @param [comment] - User comment for the IOU.
 * @param [transaction] - optimistic first transaction of preview
 */
function buildOptimisticReportPreview(
    chatReport: OnyxEntry<Report>,
    iouReport: OnyxEntry<Report>,
    comment = '',
    transaction: OnyxEntry<Transaction> = null,
    childReportID?: string,
): OptimisticReportPreview {
    const hasReceipt = TransactionUtils.hasReceipt(transaction);
    const isReceiptBeingScanned = hasReceipt && TransactionUtils.isReceiptBeingScanned(transaction);
    const message = getReportPreviewMessage(iouReport);
    const created = DateUtils.getDBTime();
    return {
        reportActionID: NumberUtils.rand64(),
        reportID: chatReport?.reportID,
        actionName: CONST.REPORT.ACTIONS.TYPE.REPORTPREVIEW,
        pendingAction: CONST.RED_BRICK_ROAD_PENDING_ACTION.ADD,
        originalMessage: {
            linkedReportID: iouReport?.reportID,
        },
        message: [
            {
                html: message,
                text: message,
                isEdited: false,
                type: CONST.REPORT.MESSAGE.TYPE.COMMENT,
            },
        ],
        created,
        accountID: iouReport?.managerID ?? 0,
        // The preview is initially whispered if created with a receipt, so the actor is the current user as well
        actorAccountID: hasReceipt ? currentUserAccountID : iouReport?.managerID ?? 0,
        childReportID: childReportID ?? iouReport?.reportID,
        childMoneyRequestCount: 1,
        childLastMoneyRequestComment: comment,
        childRecentReceiptTransactionIDs: hasReceipt && !isEmptyObject(transaction) ? {[transaction?.transactionID ?? '']: created} : undefined,
        whisperedToAccountIDs: isReceiptBeingScanned ? [currentUserAccountID ?? -1] : [],
    };
}

/**
 * Builds an optimistic modified expense action with a randomly generated reportActionID.
 */
function buildOptimisticModifiedExpenseReportAction(
    transactionThread: OnyxEntry<Transaction>,
    oldTransaction: OnyxEntry<Transaction>,
    transactionChanges: ExpenseOriginalMessage,
    isFromExpenseReport: boolean,
): OptimisticModifiedExpenseReportAction {
    const originalMessage = getModifiedExpenseOriginalMessage(oldTransaction, transactionChanges, isFromExpenseReport);
    return {
        actionName: CONST.REPORT.ACTIONS.TYPE.MODIFIEDEXPENSE,
        actorAccountID: currentUserAccountID,
        automatic: false,
        avatar: currentUserPersonalDetails?.avatar ?? UserUtils.getDefaultAvatarURL(currentUserAccountID),
        created: DateUtils.getDBTime(),
        isAttachment: false,
        message: [
            {
                // Currently we are composing the message from the originalMessage and message is only used in OldDot and not in the App
                text: 'You',
                style: 'strong',
                type: CONST.REPORT.MESSAGE.TYPE.TEXT,
            },
        ],
        originalMessage,
        person: [
            {
                style: 'strong',
                text: currentUserPersonalDetails?.displayName ?? String(currentUserAccountID),
                type: 'TEXT',
            },
        ],
        pendingAction: CONST.RED_BRICK_ROAD_PENDING_ACTION.ADD,
        reportActionID: NumberUtils.rand64(),
        reportID: transactionThread?.reportID,
        shouldShow: true,
    };
}

/**
 * Updates a report preview action that exists for an IOU report.
 *
 * @param [comment] - User comment for the IOU.
 * @param [transaction] - optimistic newest transaction of a report preview
 *
 */
function updateReportPreview(
    iouReport: OnyxEntry<Report>,
    reportPreviewAction: OnyxEntry<ReportAction>,
    isPayRequest = false,
    comment = '',
    transaction: OnyxEntry<Transaction> = null,
): UpdateReportPreview {
    const hasReceipt = TransactionUtils.hasReceipt(transaction);
    const recentReceiptTransactions = reportPreviewAction?.childRecentReceiptTransactionIDs ?? {};
    const transactionsToKeep = TransactionUtils.getRecentTransactions(recentReceiptTransactions);
    const previousTransactionsArray = Object.entries(recentReceiptTransactions ?? {}).map(([key, value]) => (transactionsToKeep.includes(key) ? {[key]: value} : null));
    const previousTransactions: Record<string, string> = {};

    for (const obj of previousTransactionsArray) {
        for (const key in obj) {
            if (obj) {
                previousTransactions[key] = obj[key];
            }
        }
    }

    const message = getReportPreviewMessage(iouReport, reportPreviewAction);
    return {
        ...reportPreviewAction,
        created: DateUtils.getDBTime(),
        message: [
            {
                html: message,
                text: message,
                isEdited: false,
                type: CONST.REPORT.MESSAGE.TYPE.COMMENT,
            },
        ],
        childLastMoneyRequestComment: comment || reportPreviewAction?.childLastMoneyRequestComment,
        childMoneyRequestCount: (reportPreviewAction?.childMoneyRequestCount ?? 0) + (isPayRequest ? 0 : 1),
        childRecentReceiptTransactionIDs: hasReceipt
            ? {
                  ...(transaction && {[transaction.transactionID]: transaction?.created}),
                  ...previousTransactions,
              }
            : recentReceiptTransactions,
        // As soon as we add a transaction without a receipt to the report, it will have ready money requests,
        // so we remove the whisper
        whisperedToAccountIDs: hasReceipt ? reportPreviewAction?.whisperedToAccountIDs : [],
    };
}

function buildOptimisticTaskReportAction(taskReportID: string, actionName: OriginalMessageActionName, message = ''): OptimisticTaskReportAction {
    const originalMessage = {
        taskReportID,
        type: actionName,
        text: message,
    };
    return {
        actionName,
        actorAccountID: currentUserAccountID,
        automatic: false,
        avatar: currentUserPersonalDetails?.avatar ?? UserUtils.getDefaultAvatarURL(currentUserAccountID),
        isAttachment: false,
        originalMessage,
        message: [
            {
                text: message,
                taskReportID,
                type: CONST.REPORT.MESSAGE.TYPE.TEXT,
            },
        ],
        person: [
            {
                style: 'strong',
                text: currentUserPersonalDetails?.displayName ?? String(currentUserAccountID),
                type: 'TEXT',
            },
        ],
        reportActionID: NumberUtils.rand64(),
        shouldShow: true,
        created: DateUtils.getDBTime(),
        isFirstItem: false,
        pendingAction: CONST.RED_BRICK_ROAD_PENDING_ACTION.ADD,
    };
}

/**
 * Builds an optimistic chat report with a randomly generated reportID and as much information as we currently have
 */
function buildOptimisticChatReport(
    participantList: number[],
    reportName: string = CONST.REPORT.DEFAULT_REPORT_NAME,
    chatType: ValueOf<typeof CONST.REPORT.CHAT_TYPE> | undefined = undefined,
    policyID: string = CONST.POLICY.OWNER_EMAIL_FAKE,
    ownerAccountID: number = CONST.REPORT.OWNER_ACCOUNT_ID_FAKE,
    isOwnPolicyExpenseChat = false,
    oldPolicyName = '',
    visibility: ValueOf<typeof CONST.REPORT.VISIBILITY> | undefined = undefined,
    writeCapability: ValueOf<typeof CONST.REPORT.WRITE_CAPABILITIES> | undefined = undefined,
    notificationPreference: NotificationPreference = CONST.REPORT.NOTIFICATION_PREFERENCE.ALWAYS,
    parentReportActionID = '',
    parentReportID = '',
    welcomeMessage = '',
): OptimisticChatReport {
    const currentTime = DateUtils.getDBTime();
    const isNewlyCreatedWorkspaceChat = chatType === CONST.REPORT.CHAT_TYPE.POLICY_EXPENSE_CHAT && isOwnPolicyExpenseChat;
    return {
        type: CONST.REPORT.TYPE.CHAT,
        chatType,
        isOwnPolicyExpenseChat,
        isPinned: reportName === CONST.REPORT.WORKSPACE_CHAT_ROOMS.ADMINS || isNewlyCreatedWorkspaceChat,
        lastActorAccountID: 0,
        lastMessageTranslationKey: '',
        lastMessageHtml: '',
        lastMessageText: undefined,
        lastReadTime: currentTime,
        lastVisibleActionCreated: currentTime,
        notificationPreference,
        oldPolicyName,
        ownerAccountID: ownerAccountID || CONST.REPORT.OWNER_ACCOUNT_ID_FAKE,
        parentReportActionID,
        parentReportID,
        // When creating a report the participantsAccountIDs and visibleChatMemberAccountIDs are the same
        participantAccountIDs: participantList,
        visibleChatMemberAccountIDs: participantList,
        policyID,
        reportID: generateReportID(),
        reportName,
        stateNum: 0,
        statusNum: 0,
        visibility,
        welcomeMessage,
        writeCapability,
    };
}

/**
 * Returns the necessary reportAction onyx data to indicate that the chat has been created optimistically
 * @param [created] - Action created time
 */
function buildOptimisticCreatedReportAction(emailCreatingAction: string, created = DateUtils.getDBTime()): OptimisticCreatedReportAction {
    return {
        reportActionID: NumberUtils.rand64(),
        actionName: CONST.REPORT.ACTIONS.TYPE.CREATED,
        pendingAction: CONST.RED_BRICK_ROAD_PENDING_ACTION.ADD,
        actorAccountID: currentUserAccountID,
        message: [
            {
                type: CONST.REPORT.MESSAGE.TYPE.TEXT,
                style: 'strong',
                text: emailCreatingAction,
            },
            {
                type: CONST.REPORT.MESSAGE.TYPE.TEXT,
                style: 'normal',
                text: ' created this report',
            },
        ],
        person: [
            {
                type: CONST.REPORT.MESSAGE.TYPE.TEXT,
                style: 'strong',
                text: allPersonalDetails?.[currentUserAccountID ?? '']?.displayName ?? currentUserEmail,
            },
        ],
        automatic: false,
        avatar: allPersonalDetails?.[currentUserAccountID ?? '']?.avatar ?? UserUtils.getDefaultAvatarURL(currentUserAccountID),
        created,
        shouldShow: true,
    };
}

/**
 * Returns the necessary reportAction onyx data to indicate that a task report has been edited
 */
function buildOptimisticEditedTaskReportAction(emailEditingTask: string): OptimisticEditedTaskReportAction {
    return {
        reportActionID: NumberUtils.rand64(),
        actionName: CONST.REPORT.ACTIONS.TYPE.TASKEDITED,
        pendingAction: CONST.RED_BRICK_ROAD_PENDING_ACTION.ADD,
        actorAccountID: currentUserAccountID,
        message: [
            {
                type: CONST.REPORT.MESSAGE.TYPE.TEXT,
                style: 'strong',
                text: emailEditingTask,
            },
            {
                type: CONST.REPORT.MESSAGE.TYPE.TEXT,
                style: 'normal',
                text: ' edited this task',
            },
        ],
        person: [
            {
                type: CONST.REPORT.MESSAGE.TYPE.TEXT,
                style: 'strong',
                text: allPersonalDetails?.[currentUserAccountID ?? '']?.displayName ?? currentUserEmail,
            },
        ],
        automatic: false,
        avatar: allPersonalDetails?.[currentUserAccountID ?? '']?.avatar ?? UserUtils.getDefaultAvatarURL(currentUserAccountID),
        created: DateUtils.getDBTime(),
        shouldShow: false,
    };
}

/**
 * Returns the necessary reportAction onyx data to indicate that a chat has been archived
 *
 * @param reason - A reason why the chat has been archived
 */
function buildOptimisticClosedReportAction(emailClosingReport: string, policyName: string, reason: string = CONST.REPORT.ARCHIVE_REASON.DEFAULT): OptimisticClosedReportAction {
    return {
        actionName: CONST.REPORT.ACTIONS.TYPE.CLOSED,
        actorAccountID: currentUserAccountID,
        automatic: false,
        avatar: allPersonalDetails?.[currentUserAccountID ?? '']?.avatar ?? UserUtils.getDefaultAvatarURL(currentUserAccountID),
        created: DateUtils.getDBTime(),
        message: [
            {
                type: CONST.REPORT.MESSAGE.TYPE.TEXT,
                style: 'strong',
                text: emailClosingReport,
            },
            {
                type: CONST.REPORT.MESSAGE.TYPE.TEXT,
                style: 'normal',
                text: ' closed this report',
            },
        ],
        originalMessage: {
            policyName,
            reason,
        },
        pendingAction: CONST.RED_BRICK_ROAD_PENDING_ACTION.ADD,
        person: [
            {
                type: CONST.REPORT.MESSAGE.TYPE.TEXT,
                style: 'strong',
                text: allPersonalDetails?.[currentUserAccountID ?? '']?.displayName ?? currentUserEmail,
            },
        ],
        reportActionID: NumberUtils.rand64(),
        shouldShow: true,
    };
}

function buildOptimisticWorkspaceChats(policyID: string, policyName: string): OptimisticWorkspaceChats {
    const announceChatData = buildOptimisticChatReport(
        currentUserAccountID ? [currentUserAccountID] : [],
        CONST.REPORT.WORKSPACE_CHAT_ROOMS.ANNOUNCE,
        CONST.REPORT.CHAT_TYPE.POLICY_ANNOUNCE,
        policyID,
        CONST.POLICY.OWNER_ACCOUNT_ID_FAKE,
        false,
        policyName,
        undefined,
        undefined,

        // #announce contains all policy members so notifying always should be opt-in only.
        CONST.REPORT.NOTIFICATION_PREFERENCE.DAILY,
    );
    const announceChatReportID = announceChatData.reportID;
    const announceCreatedAction = buildOptimisticCreatedReportAction(CONST.POLICY.OWNER_EMAIL_FAKE);
    const announceReportActionData = {
        [announceCreatedAction.reportActionID]: announceCreatedAction,
    };

    const adminsChatData = buildOptimisticChatReport(
        [currentUserAccountID ?? -1],
        CONST.REPORT.WORKSPACE_CHAT_ROOMS.ADMINS,
        CONST.REPORT.CHAT_TYPE.POLICY_ADMINS,
        policyID,
        CONST.POLICY.OWNER_ACCOUNT_ID_FAKE,
        false,
        policyName,
    );
    const adminsChatReportID = adminsChatData.reportID;
    const adminsCreatedAction = buildOptimisticCreatedReportAction(CONST.POLICY.OWNER_EMAIL_FAKE);
    const adminsReportActionData = {
        [adminsCreatedAction.reportActionID]: adminsCreatedAction,
    };

    const expenseChatData = buildOptimisticChatReport([currentUserAccountID ?? -1], '', CONST.REPORT.CHAT_TYPE.POLICY_EXPENSE_CHAT, policyID, currentUserAccountID, true, policyName);
    const expenseChatReportID = expenseChatData.reportID;
    const expenseReportCreatedAction = buildOptimisticCreatedReportAction(currentUserEmail ?? '');
    const expenseReportActionData = {
        [expenseReportCreatedAction.reportActionID]: expenseReportCreatedAction,
    };

    return {
        announceChatReportID,
        announceChatData,
        announceReportActionData,
        announceCreatedReportActionID: announceCreatedAction.reportActionID,
        adminsChatReportID,
        adminsChatData,
        adminsReportActionData,
        adminsCreatedReportActionID: adminsCreatedAction.reportActionID,
        expenseChatReportID,
        expenseChatData,
        expenseReportActionData,
        expenseCreatedReportActionID: expenseReportCreatedAction.reportActionID,
    };
}

/**
 * Builds an optimistic Task Report with a randomly generated reportID
 *
 * @param ownerAccountID - Account ID of the person generating the Task.
 * @param assigneeAccountID - AccountID of the other person participating in the Task.
 * @param parentReportID - Report ID of the chat where the Task is.
 * @param title - Task title.
 * @param description - Task description.
 * @param policyID - PolicyID of the parent report
 */

function buildOptimisticTaskReport(
    ownerAccountID: number,
    assigneeAccountID = 0,
    parentReportID?: string,
    title?: string,
    description?: string,
    policyID: string = CONST.POLICY.OWNER_EMAIL_FAKE,
): OptimisticTaskReport {
    // When creating a report the participantsAccountIDs and visibleChatMemberAccountIDs are the same
    const participantsAccountIDs = assigneeAccountID && assigneeAccountID !== ownerAccountID ? [assigneeAccountID] : [];

    return {
        reportID: generateReportID(),
        reportName: title,
        description,
        ownerAccountID,
        participantAccountIDs: participantsAccountIDs,
        visibleChatMemberAccountIDs: participantsAccountIDs,
        managerID: assigneeAccountID,
        type: CONST.REPORT.TYPE.TASK,
        parentReportID,
        policyID,
        stateNum: CONST.REPORT.STATE_NUM.OPEN,
        statusNum: CONST.REPORT.STATUS_NUM.OPEN,
        notificationPreference: CONST.REPORT.NOTIFICATION_PREFERENCE.ALWAYS,
        lastVisibleActionCreated: DateUtils.getDBTime(),
    };
}

/**
 * A helper method to create transaction thread
 *
 * @param reportAction - the parent IOU report action from which to create the thread
 *
 * @param moneyRequestReportID - the reportID which the report action belong to
 */
function buildTransactionThread(reportAction: OnyxEntry<ReportAction>, moneyRequestReportID: string): OptimisticChatReport {
    const participantAccountIDs = [...new Set([currentUserAccountID, Number(reportAction?.actorAccountID)])].filter(Boolean) as number[];
    return buildOptimisticChatReport(
        participantAccountIDs,
        getTransactionReportName(reportAction),
        undefined,
        getReport(moneyRequestReportID)?.policyID ?? CONST.POLICY.OWNER_EMAIL_FAKE,
        CONST.POLICY.OWNER_ACCOUNT_ID_FAKE,
        false,
        '',
        undefined,
        undefined,
        CONST.REPORT.NOTIFICATION_PREFERENCE.HIDDEN,
        reportAction?.reportActionID,
        moneyRequestReportID,
    );
}

function isUnread(report: OnyxEntry<Report>): boolean {
    if (!report) {
        return false;
    }

    // lastVisibleActionCreated and lastReadTime are both datetime strings and can be compared directly
    const lastVisibleActionCreated = report.lastVisibleActionCreated ?? '';
    const lastReadTime = report.lastReadTime ?? '';
    return lastReadTime < lastVisibleActionCreated;
}

function isIOUOwnedByCurrentUser(report: OnyxEntry<Report>, allReportsDict: OnyxCollection<Report> = null): boolean {
    const allAvailableReports = allReportsDict ?? allReports;
    if (!report || !allAvailableReports) {
        return false;
    }

    let reportToLook = report;
    if (report.iouReportID) {
        const iouReport = allAvailableReports[`${ONYXKEYS.COLLECTION.REPORT}${report.iouReportID}`];
        if (iouReport) {
            reportToLook = iouReport;
        }
    }

    return reportToLook.ownerAccountID === currentUserAccountID;
}

/**
 * Assuming the passed in report is a default room, lets us know whether we can see it or not, based on permissions and
 * the various subsets of users we've allowed to use default rooms.
 */
function canSeeDefaultRoom(report: OnyxEntry<Report>, policies: OnyxCollection<Policy>, betas: OnyxEntry<Beta[]>): boolean {
    // Include archived rooms
    if (isArchivedRoom(report)) {
        return true;
    }

    // Include default rooms for free plan policies (domain rooms aren't included in here because they do not belong to a policy)
    if (getPolicyType(report, policies) === CONST.POLICY.TYPE.FREE) {
        return true;
    }

    // Include domain rooms with Partner Managers (Expensify accounts) in them for accounts that are on a domain with an Approved Accountant
    if (isDomainRoom(report) && doesDomainHaveApprovedAccountant && hasExpensifyEmails(report?.participantAccountIDs ?? [])) {
        return true;
    }

    // If the room has an assigned guide, it can be seen.
    if (hasExpensifyGuidesEmails(report?.participantAccountIDs ?? [])) {
        return true;
    }

    // Include any admins and announce rooms, since only non partner-managed domain rooms are on the beta now.
    if (isAdminRoom(report) || isAnnounceRoom(report)) {
        return true;
    }

    // For all other cases, just check that the user belongs to the default rooms beta
    return Permissions.canUseDefaultRooms(betas ?? []);
}

function canAccessReport(report: OnyxEntry<Report>, policies: OnyxCollection<Policy>, betas: OnyxEntry<Beta[]>): boolean {
    if (isThread(report) && ReportActionsUtils.isPendingRemove(ReportActionsUtils.getParentReportAction(report))) {
        return false;
    }

    // We hide default rooms (it's basically just domain rooms now) from people who aren't on the defaultRooms beta.
    if (isDefaultRoom(report) && !canSeeDefaultRoom(report, policies, betas)) {
        return false;
    }

    return true;
}
/**
 * Check if the report is the parent report of the currently viewed report or at least one child report has report action
 */
function shouldHideReport(report: OnyxEntry<Report>, currentReportId: string): boolean {
    const currentReport = getReport(currentReportId);
    const parentReport = getParentReport(!isEmptyObject(currentReport) ? currentReport : null);
    const reportActions = ReportActionsUtils.getAllReportActions(report?.reportID ?? '');
    const isChildReportHasComment = Object.values(reportActions ?? {})?.some((reportAction) => (reportAction?.childVisibleActionCount ?? 0) > 0);
    return parentReport?.reportID !== report?.reportID && !isChildReportHasComment;
}

/**
 * Checks to see if a report's parentAction is a money request that contains a violation
 */
function doesTransactionThreadHaveViolations(report: OnyxEntry<Report>, transactionViolations: OnyxCollection<TransactionViolation[]>, parentReportAction: OnyxEntry<ReportAction>): boolean {
    if (parentReportAction?.actionName !== CONST.REPORT.ACTIONS.TYPE.IOU) {
        return false;
    }
    const {IOUTransactionID, IOUReportID} = parentReportAction.originalMessage ?? {};
    if (!IOUTransactionID || !IOUReportID) {
        return false;
    }
    if (!isCurrentUserSubmitter(IOUReportID)) {
        return false;
    }
    if (report?.stateNum !== CONST.REPORT.STATE_NUM.OPEN && report?.stateNum !== CONST.REPORT.STATE_NUM.SUBMITTED) {
        return false;
    }
    return TransactionUtils.hasViolation(IOUTransactionID, transactionViolations);
}

/**
 * Checks to see if a report contains a violation
 */
function hasViolations(reportID: string, transactionViolations: OnyxCollection<TransactionViolation[]>): boolean {
    const transactions = TransactionUtils.getAllReportTransactions(reportID);
    return transactions.some((transaction) => TransactionUtils.hasViolation(transaction.transactionID, transactionViolations));
}

/**
 * Takes several pieces of data from Onyx and evaluates if a report should be shown in the option list (either when searching
 * for reports or the reports shown in the LHN).
 *
 * This logic is very specific and the order of the logic is very important. It should fail quickly in most cases and also
 * filter out the majority of reports before filtering out very specific minority of reports.
 */
function shouldReportBeInOptionList({
    report,
    currentReportId,
    isInGSDMode,
    betas,
    policies,
    excludeEmptyChats,
    doesReportHaveViolations,
}: {
    report: OnyxEntry<Report>;
    currentReportId: string;
    isInGSDMode: boolean;
    betas: Beta[];
    policies: OnyxCollection<Policy>;
    excludeEmptyChats: boolean;
    doesReportHaveViolations: boolean;
}) {
    const isInDefaultMode = !isInGSDMode;
    // Exclude reports that have no data because there wouldn't be anything to show in the option item.
    // This can happen if data is currently loading from the server or a report is in various stages of being created.
    // This can also happen for anyone accessing a public room or archived room for which they don't have access to the underlying policy.
    if (
        !report?.reportID ||
        !report?.type ||
        report?.reportName === undefined ||
        // eslint-disable-next-line @typescript-eslint/prefer-nullish-coalescing
        report?.isHidden ||
        // eslint-disable-next-line @typescript-eslint/prefer-nullish-coalescing
        report?.participantAccountIDs?.includes(CONST.ACCOUNT_ID.NOTIFICATIONS) ||
        (report?.participantAccountIDs?.length === 0 &&
            !isChatThread(report) &&
            !isPublicRoom(report) &&
            !isUserCreatedPolicyRoom(report) &&
            !isArchivedRoom(report) &&
            !isMoneyRequestReport(report) &&
            !isTaskReport(report))
    ) {
        return false;
    }
    if (!canAccessReport(report, policies, betas)) {
        return false;
    }

    // Include the currently viewed report. If we excluded the currently viewed report, then there
    // would be no way to highlight it in the options list and it would be confusing to users because they lose
    // a sense of context.
    if (report.reportID === currentReportId) {
        return true;
    }

    // Include reports that are relevant to the user in any view mode. Criteria include having a draft or having a GBR showing.
    // eslint-disable-next-line @typescript-eslint/prefer-nullish-coalescing
    if (report.hasDraft || requiresAttentionFromCurrentUser(report)) {
        return true;
    }
    const lastVisibleMessage = ReportActionsUtils.getLastVisibleMessage(report.reportID);
    const isEmptyChat = !report.lastMessageText && !report.lastMessageTranslationKey && !lastVisibleMessage.lastMessageText && !lastVisibleMessage.lastMessageTranslationKey;
    const canHideReport = shouldHideReport(report, currentReportId);

    // Include reports if they are pinned
    if (report.isPinned) {
        return true;
    }

    // Hide only chat threads that haven't been commented on (other threads are actionable)
    if (isChatThread(report) && canHideReport && isEmptyChat) {
        return false;
    }

    // Include reports that have errors from trying to add a workspace
    // If we excluded it, then the red-brock-road pattern wouldn't work for the user to resolve the error
    if (report.errorFields?.addWorkspaceRoom) {
        return true;
    }

    // Always show IOU reports with violations
    if (isExpenseRequest(report) && doesReportHaveViolations) {
        return true;
    }

    // All unread chats (even archived ones) in GSD mode will be shown. This is because GSD mode is specifically for focusing the user on the most relevant chats, primarily, the unread ones
    if (isInGSDMode) {
        return isUnread(report) && report.notificationPreference !== CONST.REPORT.NOTIFICATION_PREFERENCE.MUTE;
    }

    // Archived reports should always be shown when in default (most recent) mode. This is because you should still be able to access and search for the chats to find them.
    if (isInDefaultMode && isArchivedRoom(report)) {
        return true;
    }

    // Hide chats between two users that haven't been commented on from the LNH
    if (excludeEmptyChats && isEmptyChat && isChatReport(report) && !isChatRoom(report) && !isPolicyExpenseChat(report) && canHideReport) {
        return false;
    }

    return true;
}

/**
 * Attempts to find a report in onyx with the provided list of participants. Does not include threads, task, money request, room, and policy expense chat.
 */
function getChatByParticipants(newParticipantList: number[]): OnyxEntry<Report> {
    const sortedNewParticipantList = newParticipantList.sort();
    return (
        Object.values(allReports ?? {}).find((report) => {
            // If the report has been deleted, or there are no participants (like an empty #admins room) then skip it
            if (
                !report ||
                report.participantAccountIDs?.length === 0 ||
                isChatThread(report) ||
                isTaskReport(report) ||
                isMoneyRequestReport(report) ||
                isChatRoom(report) ||
                isPolicyExpenseChat(report)
            ) {
                return false;
            }

            // Only return the chat if it has all the participants
            return lodashIsEqual(sortedNewParticipantList, report.participantAccountIDs?.sort());
        }) ?? null
    );
}

/**
 * Attempts to find a report in onyx with the provided list of participants in given policy
 */
function getChatByParticipantsAndPolicy(newParticipantList: number[], policyID: string): OnyxEntry<Report> {
    newParticipantList.sort();
    return (
        Object.values(allReports ?? {}).find((report) => {
            // If the report has been deleted, or there are no participants (like an empty #admins room) then skip it
            if (!report?.participantAccountIDs) {
                return false;
            }
            const sortedParticipanctsAccountIDs = report.participantAccountIDs?.sort();
            // Only return the room if it has all the participants and is not a policy room
            return report.policyID === policyID && lodashIsEqual(newParticipantList, sortedParticipanctsAccountIDs);
        }) ?? null
    );
}

function getAllPolicyReports(policyID: string): Array<OnyxEntry<Report>> {
    return Object.values(allReports ?? {}).filter((report) => report?.policyID === policyID);
}

/**
 * Returns true if Chronos is one of the chat participants (1:1)
 */
function chatIncludesChronos(report: OnyxEntry<Report> | EmptyObject): boolean {
    return Boolean(report?.participantAccountIDs?.includes(CONST.ACCOUNT_ID.CHRONOS));
}

/**
 * Can only flag if:
 *
 * - It was written by someone else and isn't a whisper
 * - It's a welcome message whisper
 * - It's an ADDCOMMENT that is not an attachment
 */
function canFlagReportAction(reportAction: OnyxEntry<ReportAction>, reportID: string | undefined): boolean {
    const report = getReport(reportID);
    const isCurrentUserAction = reportAction?.actorAccountID === currentUserAccountID;
    const isOriginalMessageHaveHtml =
        reportAction?.actionName === CONST.REPORT.ACTIONS.TYPE.ADDCOMMENT ||
        reportAction?.actionName === CONST.REPORT.ACTIONS.TYPE.RENAMED ||
        reportAction?.actionName === CONST.REPORT.ACTIONS.TYPE.CHRONOSOOOLIST;
    if (ReportActionsUtils.isWhisperAction(reportAction)) {
        // Allow flagging welcome message whispers as they can be set by any room creator
        if (report?.welcomeMessage && !isCurrentUserAction && isOriginalMessageHaveHtml && reportAction?.originalMessage?.html === report.welcomeMessage) {
            return true;
        }

        // Disallow flagging the rest of whisper as they are sent by us
        return false;
    }

    return Boolean(
        !isCurrentUserAction &&
            reportAction?.actionName === CONST.REPORT.ACTIONS.TYPE.ADDCOMMENT &&
            !ReportActionsUtils.isDeletedAction(reportAction) &&
            !ReportActionsUtils.isCreatedTaskReportAction(reportAction) &&
            !isEmptyObject(report) &&
            report &&
            isAllowedToComment(report),
    );
}

/**
 * Whether flag comment page should show
 */
function shouldShowFlagComment(reportAction: OnyxEntry<ReportAction>, report: OnyxEntry<Report>): boolean {
    return (
        canFlagReportAction(reportAction, report?.reportID) &&
        !isArchivedRoom(report) &&
        !chatIncludesChronos(report) &&
        !isConciergeChatReport(report) &&
        reportAction?.actorAccountID !== CONST.ACCOUNT_ID.CONCIERGE
    );
}

/**
 * @param sortedAndFilteredReportActions - reportActions for the report, sorted newest to oldest, and filtered for only those that should be visible
 */
function getNewMarkerReportActionID(report: OnyxEntry<Report>, sortedAndFilteredReportActions: ReportAction[]): string {
    if (!isUnread(report)) {
        return '';
    }

    const newMarkerIndex = lodashFindLastIndex(sortedAndFilteredReportActions, (reportAction) => (reportAction.created ?? '') > (report?.lastReadTime ?? ''));

    return 'reportActionID' in sortedAndFilteredReportActions[newMarkerIndex] ? sortedAndFilteredReportActions[newMarkerIndex].reportActionID : '';
}

/**
 * Performs the markdown conversion, and replaces code points > 127 with C escape sequences
 * Used for compatibility with the backend auth validator for AddComment, and to account for MD in comments
 * @returns The comment's total length as seen from the backend
 */
function getCommentLength(textComment: string): number {
    return getParsedComment(textComment)
        .replace(/[^ -~]/g, '\\u????')
        .trim().length;
}

function getRouteFromLink(url: string | null): string {
    if (!url) {
        return '';
    }

    // Get the reportID from URL
    let route = url;
    const localWebAndroidRegEx = /^(https:\/\/([0-9]{1,3})\.([0-9]{1,3})\.([0-9]{1,3})\.([0-9]{1,3}))/;
    linkingConfig.prefixes.forEach((prefix) => {
        if (route.startsWith(prefix)) {
            route = route.replace(prefix, '');
        } else if (localWebAndroidRegEx.test(route)) {
            route = route.replace(localWebAndroidRegEx, '');
        } else {
            return;
        }

        // Remove the port if it's a localhost URL
        if (/^:\d+/.test(route)) {
            route = route.replace(/:\d+/, '');
        }

        // Remove the leading slash if exists
        if (route.startsWith('/')) {
            route = route.replace('/', '');
        }
    });
    return route;
}

function parseReportRouteParams(route: string): ReportRouteParams {
    let parsingRoute = route;
    if (parsingRoute.at(0) === '/') {
        // remove the first slash
        parsingRoute = parsingRoute.slice(1);
    }

    if (!parsingRoute.startsWith(Url.addTrailingForwardSlash(ROUTES.REPORT))) {
        return {reportID: '', isSubReportPageRoute: false};
    }

    const pathSegments = parsingRoute.split('/');

    const reportIDSegment = pathSegments[1];

    // Check for "undefined" or any other unwanted string values
    if (!reportIDSegment || reportIDSegment === 'undefined') {
        return {reportID: '', isSubReportPageRoute: false};
    }

    return {
        reportID: reportIDSegment,
        isSubReportPageRoute: pathSegments.length > 2,
    };
}

function getReportIDFromLink(url: string | null): string {
    const route = getRouteFromLink(url);
    const {reportID, isSubReportPageRoute} = parseReportRouteParams(route);
    if (isSubReportPageRoute) {
        // We allow the Sub-Report deep link routes (settings, details, etc.) to be handled by their respective component pages
        return '';
    }
    return reportID;
}

/**
 * Get the report policyID given a reportID
 */
function getReportPolicyID(reportID?: string): string | undefined {
    return getReport(reportID)?.policyID;
}

/**
 * Check if the chat report is linked to an iou that is waiting for the current user to add a credit bank account.
 */
function hasIOUWaitingOnCurrentUserBankAccount(chatReport: OnyxEntry<Report>): boolean {
    if (chatReport?.iouReportID) {
        const iouReport = allReports?.[`${ONYXKEYS.COLLECTION.REPORT}${chatReport?.iouReportID}`];
        if (iouReport?.isWaitingOnBankAccount && iouReport?.ownerAccountID === currentUserAccountID) {
            return true;
        }
    }

    return false;
}

/**
 * Users can request money:
 * - in policy expense chats only if they are in a role of a member in the chat (in other words, if it's their policy expense chat)
 * - in an open or submitted expense report tied to a policy expense chat the user owns
 *     - employee can request money in submitted expense report only if the policy has Instant Submit settings turned on
 * - in an IOU report, which is not settled yet
 * - in a 1:1 DM chat
 */
function canRequestMoney(report: OnyxEntry<Report>, policy: OnyxEntry<Policy>, otherParticipants: number[]): boolean {
    // User cannot request money in chat thread or in task report or in chat room
    if (isChatThread(report) || isTaskReport(report) || isChatRoom(report)) {
        return false;
    }

    // Users can only request money in DMs if they are a 1:1 DM
    if (isDM(report)) {
        return otherParticipants.length === 1;
    }

    // Prevent requesting money if pending IOU report waiting for their bank account already exists
    if (hasIOUWaitingOnCurrentUserBankAccount(report)) {
        return false;
    }

    // In case of expense reports, we have to look at the parent workspace chat to get the isOwnPolicyExpenseChat property
    let isOwnPolicyExpenseChat = report?.isOwnPolicyExpenseChat ?? false;
    if (isExpenseReport(report) && getParentReport(report)) {
        isOwnPolicyExpenseChat = Boolean(getParentReport(report)?.isOwnPolicyExpenseChat);
    }

    // In case there are no other participants than the current user and it's not user's own policy expense chat, they can't request money from such report
    if (otherParticipants.length === 0 && !isOwnPolicyExpenseChat) {
        return false;
    }

    // User can request money in any IOU report, unless paid, but user can only request money in an expense report
    // which is tied to their workspace chat.
    if (isMoneyRequestReport(report)) {
        const isOwnExpenseReport = isExpenseReport(report) && isOwnPolicyExpenseChat;
        if (isOwnExpenseReport && PolicyUtils.isPaidGroupPolicy(policy)) {
            return isDraftExpenseReport(report);
        }

        return (isOwnExpenseReport || isIOUReport(report)) && !isReportApproved(report) && !isSettled(report?.reportID);
    }

    // In case of policy expense chat, users can only request money from their own policy expense chat
    return !isPolicyExpenseChat(report) || isOwnPolicyExpenseChat;
}

/**
 * Helper method to define what money request options we want to show for particular method.
 * There are 3 money request options: Request, Split and Send:
 * - Request option should show for:
 *     - DMs
 *     - own policy expense chats
 *     - open and processing expense reports tied to own policy expense chat
 *     - unsettled IOU reports
 * - Send option should show for:
 *     - DMs
 * - Split options should show for:
 *     - chat/ policy rooms with more than 1 participants
 *     - groups chats with 3 and more participants
 *     - corporate workspace chats
 *
 * None of the options should show in chat threads or if there is some special Expensify account
 * as a participant of the report.
 */
function getMoneyRequestOptions(report: OnyxEntry<Report>, policy: OnyxEntry<Policy>, reportParticipants: number[]): Array<ValueOf<typeof CONST.IOU.TYPE>> {
    // In any thread or task report, we do not allow any new money requests yet
    if (isChatThread(report) || isTaskReport(report)) {
        return [];
    }

    // We don't allow IOU actions if an Expensify account is a participant of the report, unless the policy that the report is on is owned by an Expensify account
    const doParticipantsIncludeExpensifyAccounts = lodashIntersection(reportParticipants, CONST.EXPENSIFY_ACCOUNT_IDS).length > 0;
    const isPolicyOwnedByExpensifyAccounts = report?.policyID ? CONST.EXPENSIFY_ACCOUNT_IDS.includes(getPolicy(report?.policyID ?? '')?.ownerAccountID ?? 0) : false;
    if (doParticipantsIncludeExpensifyAccounts && !isPolicyOwnedByExpensifyAccounts) {
        return [];
    }

    const otherParticipants = reportParticipants.filter((accountID) => currentUserPersonalDetails?.accountID !== accountID);
    const hasSingleOtherParticipantInReport = otherParticipants.length === 1;
    const hasMultipleOtherParticipants = otherParticipants.length > 1;
    let options: Array<ValueOf<typeof CONST.IOU.TYPE>> = [];

    // User created policy rooms and default rooms like #admins or #announce will always have the Split Bill option
    // unless there are no other participants at all (e.g. #admins room for a policy with only 1 admin)
    // DM chats will have the Split Bill option only when there are at least 2 other people in the chat.
    // Your own workspace chats will have the split bill option.
    if ((isChatRoom(report) && otherParticipants.length > 0) || (isDM(report) && hasMultipleOtherParticipants) || (isPolicyExpenseChat(report) && report?.isOwnPolicyExpenseChat)) {
        options = [CONST.IOU.TYPE.SPLIT];
    }

    if (canRequestMoney(report, policy, otherParticipants)) {
        options = [...options, CONST.IOU.TYPE.REQUEST];
    }

    // Send money option should be visible only in 1:1 DMs
    if (isDM(report) && hasSingleOtherParticipantInReport) {
        options = [...options, CONST.IOU.TYPE.SEND];
    }

    return options;
}

/**
 * Allows a user to leave a policy room according to the following conditions of the visibility or chatType rNVP:
 * `public` - Anyone can leave (because anybody can join)
 * `public_announce` - Only non-policy members can leave (it's auto-shared with policy members)
 * `policy_admins` - Nobody can leave (it's auto-shared with all policy admins)
 * `policy_announce` - Nobody can leave (it's auto-shared with all policy members)
 * `policyExpenseChat` - Nobody can leave (it's auto-shared with all policy members)
 * `policy` - Anyone can leave (though only policy members can join)
 * `domain` - Nobody can leave (it's auto-shared with domain members)
 * `dm` - Nobody can leave (it's auto-shared with users)
 * `private` - Anybody can leave (though you can only be invited to join)
 */
function canLeaveRoom(report: OnyxEntry<Report>, isPolicyMember: boolean): boolean {
    if (!report?.visibility) {
        if (
            report?.chatType === CONST.REPORT.CHAT_TYPE.POLICY_ADMINS ||
            report?.chatType === CONST.REPORT.CHAT_TYPE.POLICY_ANNOUNCE ||
            report?.chatType === CONST.REPORT.CHAT_TYPE.POLICY_EXPENSE_CHAT ||
            report?.chatType === CONST.REPORT.CHAT_TYPE.DOMAIN_ALL ||
            !report?.chatType
        ) {
            // DM chats don't have a chatType
            return false;
        }
    } else if (isPublicAnnounceRoom(report) && isPolicyMember) {
        return false;
    }
    return true;
}

function isCurrentUserTheOnlyParticipant(participantAccountIDs?: number[]): boolean {
    return Boolean(participantAccountIDs?.length === 1 && participantAccountIDs?.[0] === currentUserAccountID);
}

/**
 * Returns display names for those that can see the whisper.
 * However, it returns "you" if the current user is the only one who can see it besides the person that sent it.
 */
function getWhisperDisplayNames(participantAccountIDs?: number[]): string | undefined {
    const isWhisperOnlyVisibleToCurrentUser = isCurrentUserTheOnlyParticipant(participantAccountIDs);

    // When the current user is the only participant, the display name needs to be "you" because that's the only person reading it
    if (isWhisperOnlyVisibleToCurrentUser) {
        return Localize.translateLocal('common.youAfterPreposition');
    }

    return participantAccountIDs?.map((accountID) => getDisplayNameForParticipant(accountID, !isWhisperOnlyVisibleToCurrentUser)).join(', ');
}

/**
 * Show subscript on workspace chats / threads and expense requests
 */
function shouldReportShowSubscript(report: OnyxEntry<Report>): boolean {
    if (isArchivedRoom(report) && !isWorkspaceThread(report)) {
        return false;
    }

    if (isPolicyExpenseChat(report) && !isChatThread(report) && !isTaskReport(report) && !report?.isOwnPolicyExpenseChat) {
        return true;
    }

    if (isPolicyExpenseChat(report) && !isThread(report) && !isTaskReport(report)) {
        return true;
    }

    if (isExpenseRequest(report)) {
        return true;
    }

    if (isWorkspaceTaskReport(report)) {
        return true;
    }

    if (isWorkspaceThread(report)) {
        return true;
    }

    return false;
}

/**
 * Return true if reports data exists
 */
function isReportDataReady(): boolean {
    return !isEmptyObject(allReports) && Object.keys(allReports ?? {}).some((key) => allReports?.[key]?.reportID);
}

/**
 * Return true if reportID from path is valid
 */
function isValidReportIDFromPath(reportIDFromPath: string): boolean {
    return !['', 'null', '0'].includes(reportIDFromPath);
}

/**
 * Return the errors we have when creating a chat or a workspace room
 */
function getAddWorkspaceRoomOrChatReportErrors(report: OnyxEntry<Report>): Record<string, string> | null | undefined {
    // We are either adding a workspace room, or we're creating a chat, it isn't possible for both of these to have errors for the same report at the same time, so
    // simply looking up the first truthy value will get the relevant property if it's set.
    return report?.errorFields?.addWorkspaceRoom ?? report?.errorFields?.createChat;
}

/**
 * Return true if the Money Request report is marked for deletion.
 */
function isMoneyRequestReportPendingDeletion(report: OnyxEntry<Report>): boolean {
    if (!isMoneyRequestReport(report)) {
        return false;
    }

    const parentReportAction = ReportActionsUtils.getReportAction(report?.parentReportID ?? '', report?.parentReportActionID ?? '');
    return parentReportAction?.pendingAction === CONST.RED_BRICK_ROAD_PENDING_ACTION.DELETE;
}

function canUserPerformWriteAction(report: OnyxEntry<Report>) {
    const reportErrors = getAddWorkspaceRoomOrChatReportErrors(report);

    // If the Money Request report is marked for deletion, let us prevent any further write action.
    if (isMoneyRequestReportPendingDeletion(report)) {
        return false;
    }

    return !isArchivedRoom(report) && isEmptyObject(reportErrors) && report && isAllowedToComment(report) && !isAnonymousUser;
}

/**
 * Returns ID of the original report from which the given reportAction is first created.
 */
function getOriginalReportID(reportID: string, reportAction: OnyxEntry<ReportAction>): string | undefined {
    const currentReportAction = ReportActionsUtils.getReportAction(reportID, reportAction?.reportActionID ?? '');
    return isThreadFirstChat(reportAction, reportID) && Object.keys(currentReportAction ?? {}).length === 0
        ? allReports?.[`${ONYXKEYS.COLLECTION.REPORT}${reportID}`]?.parentReportID
        : reportID;
}

/**
 * Return the pendingAction and the errors we have when creating a chat or a workspace room offline
 */
function getReportOfflinePendingActionAndErrors(report: OnyxEntry<Report>): ReportOfflinePendingActionAndErrors {
    // We are either adding a workspace room, or we're creating a chat, it isn't possible for both of these to be pending, or to have errors for the same report at the same time, so
    // simply looking up the first truthy value for each case will get the relevant property if it's set.
    const addWorkspaceRoomOrChatPendingAction = report?.pendingFields?.addWorkspaceRoom ?? report?.pendingFields?.createChat;
    const addWorkspaceRoomOrChatErrors = getAddWorkspaceRoomOrChatReportErrors(report);
    return {addWorkspaceRoomOrChatPendingAction, addWorkspaceRoomOrChatErrors};
}

function getPolicyExpenseChatReportIDByOwner(policyOwner: string): string | null {
    const policyWithOwner = Object.values(allPolicies ?? {}).find((policy) => policy?.owner === policyOwner);
    if (!policyWithOwner) {
        return null;
    }

    const expenseChat = Object.values(allReports ?? {}).find((report) => isPolicyExpenseChat(report) && report?.policyID === policyWithOwner.id);
    if (!expenseChat) {
        return null;
    }
    return expenseChat.reportID;
}

/**
 * Check if the report can create the request with type is iouType
 */
function canCreateRequest(report: OnyxEntry<Report>, policy: OnyxEntry<Policy>, iouType: (typeof CONST.IOU.TYPE)[keyof typeof CONST.IOU.TYPE]): boolean {
    const participantAccountIDs = report?.participantAccountIDs ?? [];
    if (!canUserPerformWriteAction(report)) {
        return false;
    }
    return getMoneyRequestOptions(report, policy, participantAccountIDs).includes(iouType);
}

function getWorkspaceChats(policyID: string, accountIDs: number[]): Array<OnyxEntry<Report>> {
    return Object.values(allReports ?? {}).filter((report) => isPolicyExpenseChat(report) && (report?.policyID ?? '') === policyID && accountIDs.includes(report?.ownerAccountID ?? -1));
}

/**
 * @param policy - the workspace the report is on, null if the user isn't a member of the workspace
 */
function shouldDisableRename(report: OnyxEntry<Report>, policy: OnyxEntry<Policy>): boolean {
    if (isDefaultRoom(report) || isArchivedRoom(report) || isThread(report) || isMoneyRequestReport(report) || isPolicyExpenseChat(report)) {
        return true;
    }

    // if the linked workspace is null, that means the person isn't a member of the workspace the report is in
    // which means this has to be a public room we want to disable renaming for
    if (!policy) {
        return true;
    }

    // If there is a linked workspace, that means the user is a member of the workspace the report is in.
    // Still, we only want policy owners and admins to be able to modify the name.
    return !Object.keys(loginList ?? {}).includes(policy.owner) && policy.role !== CONST.POLICY.ROLE.ADMIN;
}

/**
 * @param policy - the workspace the report is on, null if the user isn't a member of the workspace
 */
function canEditWriteCapability(report: OnyxEntry<Report>, policy: OnyxEntry<Policy>): boolean {
    return PolicyUtils.isPolicyAdmin(policy) && !isAdminRoom(report) && !isArchivedRoom(report) && !isThread(report);
}

/**
 * Returns the onyx data needed for the task assignee chat
 */
function getTaskAssigneeChatOnyxData(
    accountID: number,
    assigneeAccountID: number,
    taskReportID: string,
    assigneeChatReportID: string,
    parentReportID: string,
    title: string,
    assigneeChatReport: OnyxEntry<Report>,
): OnyxDataTaskAssigneeChat {
    // Set if we need to add a comment to the assignee chat notifying them that they have been assigned a task
    let optimisticAssigneeAddComment: OptimisticReportAction | undefined;
    // Set if this is a new chat that needs to be created for the assignee
    let optimisticChatCreatedReportAction: OptimisticCreatedReportAction | undefined;
    const currentTime = DateUtils.getDBTime();
    const optimisticData: OnyxUpdate[] = [];
    const successData: OnyxUpdate[] = [];
    const failureData: OnyxUpdate[] = [];

    // You're able to assign a task to someone you haven't chatted with before - so we need to optimistically create the chat and the chat reportActions
    // Only add the assignee chat report to onyx if we haven't already set it optimistically
    if (assigneeChatReport?.isOptimisticReport && assigneeChatReport.pendingFields?.createChat !== CONST.RED_BRICK_ROAD_PENDING_ACTION.ADD) {
        optimisticChatCreatedReportAction = buildOptimisticCreatedReportAction(assigneeChatReportID);
        optimisticData.push(
            {
                onyxMethod: Onyx.METHOD.MERGE,
                key: `${ONYXKEYS.COLLECTION.REPORT}${assigneeChatReportID}`,
                value: {
                    pendingFields: {
                        createChat: CONST.RED_BRICK_ROAD_PENDING_ACTION.ADD,
                    },
                    isHidden: false,
                },
            },
            {
                onyxMethod: Onyx.METHOD.MERGE,
                key: `${ONYXKEYS.COLLECTION.REPORT_ACTIONS}${assigneeChatReportID}`,
                value: {[optimisticChatCreatedReportAction.reportActionID]: optimisticChatCreatedReportAction as Partial<ReportAction>},
            },
        );

        successData.push({
            onyxMethod: Onyx.METHOD.MERGE,
            key: `${ONYXKEYS.COLLECTION.REPORT}${assigneeChatReportID}`,
            value: {
                pendingFields: {
                    createChat: null,
                },
                isOptimisticReport: false,
            },
        });

        failureData.push(
            {
                onyxMethod: Onyx.METHOD.SET,
                key: `${ONYXKEYS.COLLECTION.REPORT}${assigneeChatReportID}`,
                value: null,
            },
            {
                onyxMethod: Onyx.METHOD.MERGE,
                key: `${ONYXKEYS.COLLECTION.REPORT_ACTIONS}${assigneeChatReportID}`,
                value: {[optimisticChatCreatedReportAction.reportActionID]: {pendingAction: null}},
            },
            // If we failed, we want to remove the optimistic personal details as it was likely due to an invalid login
            {
                onyxMethod: Onyx.METHOD.MERGE,
                key: ONYXKEYS.PERSONAL_DETAILS_LIST,
                value: {
                    [assigneeAccountID]: null,
                },
            },
        );
    }

    // If you're choosing to share the task in the same DM as the assignee then we don't need to create another reportAction indicating that you've been assigned
    if (assigneeChatReportID !== parentReportID) {
        // eslint-disable-next-line @typescript-eslint/prefer-nullish-coalescing
        const displayname = allPersonalDetails?.[assigneeAccountID]?.displayName || allPersonalDetails?.[assigneeAccountID]?.login || '';
        optimisticAssigneeAddComment = buildOptimisticTaskCommentReportAction(taskReportID, title, assigneeAccountID, `assigned to ${displayname}`, parentReportID);
        const lastAssigneeCommentText = formatReportLastMessageText(optimisticAssigneeAddComment.reportAction.message?.[0].text ?? '');
        const optimisticAssigneeReport = {
            lastVisibleActionCreated: currentTime,
            lastMessageText: lastAssigneeCommentText,
            lastActorAccountID: accountID,
            lastReadTime: currentTime,
        };

        optimisticData.push(
            {
                onyxMethod: Onyx.METHOD.MERGE,
                key: `${ONYXKEYS.COLLECTION.REPORT_ACTIONS}${assigneeChatReportID}`,
                value: {[optimisticAssigneeAddComment.reportAction.reportActionID ?? '']: optimisticAssigneeAddComment.reportAction as ReportAction},
            },
            {
                onyxMethod: Onyx.METHOD.MERGE,
                key: `${ONYXKEYS.COLLECTION.REPORT}${assigneeChatReportID}`,
                value: optimisticAssigneeReport,
            },
        );
        successData.push({
            onyxMethod: Onyx.METHOD.MERGE,
            key: `${ONYXKEYS.COLLECTION.REPORT_ACTIONS}${assigneeChatReportID}`,
            value: {[optimisticAssigneeAddComment.reportAction.reportActionID ?? '']: {isOptimisticAction: null}},
        });
        failureData.push({
            onyxMethod: Onyx.METHOD.MERGE,
            key: `${ONYXKEYS.COLLECTION.REPORT_ACTIONS}${assigneeChatReportID}`,
            value: {[optimisticAssigneeAddComment.reportAction.reportActionID ?? '']: {pendingAction: null}},
        });
    }

    return {
        optimisticData,
        successData,
        failureData,
        optimisticAssigneeAddComment,
        optimisticChatCreatedReportAction,
    };
}

/**
 * Returns an array of the participants Ids of a report
 *
 * @deprecated Use getVisibleMemberIDs instead
 */
function getParticipantsIDs(report: OnyxEntry<Report>): number[] {
    if (!report) {
        return [];
    }

    const participants = report.participantAccountIDs ?? [];

    // Build participants list for IOU/expense reports
    if (isMoneyRequestReport(report)) {
        const onlyTruthyValues = [report.managerID, report.ownerAccountID, ...participants].filter(Boolean) as number[];
        const onlyUnique = [...new Set([...onlyTruthyValues])];
        return onlyUnique;
    }
    return participants;
}

/**
 * Returns an array of the visible member accountIDs for a report*
 */
function getVisibleMemberIDs(report: OnyxEntry<Report>): number[] {
    if (!report) {
        return [];
    }

    const visibleChatMemberAccountIDs = report.visibleChatMemberAccountIDs ?? [];

    // Build participants list for IOU/expense reports
    if (isMoneyRequestReport(report)) {
        const onlyTruthyValues = [report.managerID, report.ownerAccountID, ...visibleChatMemberAccountIDs].filter(Boolean) as number[];
        const onlyUnique = [...new Set([...onlyTruthyValues])];
        return onlyUnique;
    }
    return visibleChatMemberAccountIDs;
}

/**
 * Return iou report action display message
 */
function getIOUReportActionDisplayMessage(reportAction: OnyxEntry<ReportAction>): string {
    if (reportAction?.actionName !== CONST.REPORT.ACTIONS.TYPE.IOU) {
        return '';
    }
    const originalMessage = reportAction.originalMessage;
    const {IOUReportID} = originalMessage;
    const iouReport = getReport(IOUReportID);
    let translationKey: TranslationPaths;
    if (originalMessage.type === CONST.IOU.REPORT_ACTION_TYPE.PAY) {
        // The `REPORT_ACTION_TYPE.PAY` action type is used for both fulfilling existing requests and sending money. To
        // differentiate between these two scenarios, we check if the `originalMessage` contains the `IOUDetails`
        // property. If it does, it indicates that this is a 'Send money' action.
        const {amount, currency} = originalMessage.IOUDetails ?? originalMessage;
        const formattedAmount = CurrencyUtils.convertToDisplayString(amount, currency) ?? '';
        const payerName = isExpenseReport(iouReport) ? getPolicyName(iouReport) : getDisplayNameForParticipant(iouReport?.managerID, true);

        switch (originalMessage.paymentType) {
            case CONST.IOU.PAYMENT_TYPE.ELSEWHERE:
                translationKey = 'iou.paidElsewhereWithAmount';
                break;
            case CONST.IOU.PAYMENT_TYPE.EXPENSIFY:
            case CONST.IOU.PAYMENT_TYPE.VBBA:
                translationKey = 'iou.paidWithExpensifyWithAmount';
                break;
            default:
                translationKey = 'iou.payerPaidAmount';
                break;
        }
        return Localize.translateLocal(translationKey, {amount: formattedAmount, payer: payerName ?? ''});
    }

    const transaction = TransactionUtils.getTransaction(originalMessage.IOUTransactionID ?? '');
    const transactionDetails = getTransactionDetails(!isEmptyObject(transaction) ? transaction : null);
    const formattedAmount = CurrencyUtils.convertToDisplayString(transactionDetails?.amount ?? 0, transactionDetails?.currency);
    const isRequestSettled = isSettled(originalMessage.IOUReportID);
    const isApproved = isReportApproved(iouReport);
    if (isRequestSettled) {
        return Localize.translateLocal('iou.payerSettled', {
            amount: formattedAmount,
        });
    }
    if (isApproved) {
        return Localize.translateLocal('iou.approvedAmount', {
            amount: formattedAmount,
        });
    }
    translationKey = ReportActionsUtils.isSplitBillAction(reportAction) ? 'iou.didSplitAmount' : 'iou.requestedAmount';
    return Localize.translateLocal(translationKey, {
        formattedAmount,
        comment: transactionDetails?.comment ?? '',
    });
}

/**
 * Checks if a report is a group chat.
 *
 * A report is a group chat if it meets the following conditions:
 * - Not a chat thread.
 * - Not a task report.
 * - Not a money request / IOU report.
 * - Not an archived room.
 * - Not a public / admin / announce chat room (chat type doesn't match any of the specified types).
 * - More than 2 participants.
 *
 */
function isGroupChat(report: OnyxEntry<Report>): boolean {
    return Boolean(
        report &&
            !isChatThread(report) &&
            !isTaskReport(report) &&
            !isMoneyRequestReport(report) &&
            !isArchivedRoom(report) &&
            !Object.values(CONST.REPORT.CHAT_TYPE).some((chatType) => chatType === getChatType(report)) &&
            (report.participantAccountIDs?.length ?? 0) > 2,
    );
}

/**
 * Assume any report without a reportID is unusable.
 */
function isValidReport(report?: OnyxEntry<Report>): boolean {
    return Boolean(report?.reportID);
}

/**
 * Check to see if we are a participant of this report.
 */
function isReportParticipant(accountID: number, report: OnyxEntry<Report>): boolean {
    if (!accountID) {
        return false;
    }

    // If we have a DM AND the accountID we are checking is the current user THEN we won't find them as a participant and must assume they are a participant
    if (isDM(report) && accountID === currentUserAccountID) {
        return true;
    }

    const possibleAccountIDs = report?.participantAccountIDs ?? [];
    if (report?.ownerAccountID) {
        possibleAccountIDs.push(report?.ownerAccountID);
    }
    if (report?.managerID) {
        possibleAccountIDs.push(report?.managerID);
    }
    return possibleAccountIDs.includes(accountID);
}

function shouldUseFullTitleToDisplay(report: OnyxEntry<Report>): boolean {
    return isMoneyRequestReport(report) || isPolicyExpenseChat(report) || isChatRoom(report) || isChatThread(report) || isTaskReport(report);
}

function getRoom(type: ValueOf<typeof CONST.REPORT.CHAT_TYPE>, policyID: string): OnyxEntry<Report> | undefined {
    const room = Object.values(allReports ?? {}).find((report) => report?.policyID === policyID && report?.chatType === type && !isThread(report));
    return room;
}

/**
 *  We only want policy owners and admins to be able to modify the welcome message, but not in thread chat.
 */
function shouldDisableWelcomeMessage(report: OnyxEntry<Report>, policy: OnyxEntry<Policy>): boolean {
    return isMoneyRequestReport(report) || isArchivedRoom(report) || !isChatRoom(report) || isChatThread(report) || !PolicyUtils.isPolicyAdmin(policy);
}
/**
 * Checks if report action has error when smart scanning
 */
function hasSmartscanError(reportActions: ReportAction[]) {
    return reportActions.some((action) => {
        if (!ReportActionsUtils.isSplitBillAction(action) && !ReportActionsUtils.isReportPreviewAction(action)) {
            return false;
        }
        const IOUReportID = ReportActionsUtils.getIOUReportIDFromReportActionPreview(action);
        const isReportPreviewError = ReportActionsUtils.isReportPreviewAction(action) && hasMissingSmartscanFields(IOUReportID) && !isSettled(IOUReportID);
        const transactionID = (action.originalMessage as IOUMessage).IOUTransactionID ?? '0';
        const transaction = allTransactions?.[`${ONYXKEYS.COLLECTION.TRANSACTION}${transactionID}`] ?? {};
        const isSplitBillError = ReportActionsUtils.isSplitBillAction(action) && TransactionUtils.hasMissingSmartscanFields(transaction as Transaction);

        return isReportPreviewError || isSplitBillError;
    });
}

function shouldAutoFocusOnKeyPress(event: KeyboardEvent): boolean {
    if (event.key.length > 1) {
        return false;
    }

    // If a key is pressed in combination with Meta, Control or Alt do not focus
    if (event.ctrlKey || event.metaKey) {
        return false;
    }

    if (event.code === 'Space') {
        return false;
    }

    return true;
}

/**
 * Navigates to the appropriate screen based on the presence of a private note for the current user.
 */
function navigateToPrivateNotes(report: Report, session: Session) {
    if (isEmpty(report) || isEmpty(session) || !session.accountID) {
        return;
    }
    const currentUserPrivateNote = report.privateNotes?.[session.accountID]?.note ?? '';
    if (isEmpty(currentUserPrivateNote)) {
        Navigation.navigate(ROUTES.PRIVATE_NOTES_EDIT.getRoute(report.reportID, session.accountID));
        return;
    }
    Navigation.navigate(ROUTES.PRIVATE_NOTES_LIST.getRoute(report.reportID));
}

/**
 * Given a report field and a report, get the title of the field.
 * This is specially useful when we have a report field of type formula.
 */
function getReportFieldTitle(report: OnyxEntry<Report>, reportField: PolicyReportField): string {
    const value = report?.reportFields?.[reportField.fieldID] ?? reportField.defaultValue;

    if (reportField.type !== 'formula') {
        return value;
    }

    return value.replaceAll(CONST.REGEX.REPORT_FIELD_TITLE, (match, property) => {
        if (report && property in report) {
            return report[property as keyof Report]?.toString() ?? match;
        }
        return match;
    });
}

/**
 * Given a report field, check if the field is for the report title.
 */
function isReportFieldOfTypeTitle(reportField: PolicyReportField): boolean {
    return reportField.type === 'formula' && reportField.fieldID === CONST.REPORT_FIELD_TITLE_FIELD_ID;
}

/**
 * Checks if thread replies should be displayed
 */
function shouldDisplayThreadReplies(reportAction: OnyxEntry<ReportAction>, reportID: string): boolean {
    const hasReplies = (reportAction?.childVisibleActionCount ?? 0) > 0;
    return hasReplies && !!reportAction?.childCommenterCount && !isThreadFirstChat(reportAction, reportID);
}

/**
 * Disable reply in thread action if:
 *
 * - The action is listed in the thread-disabled list
 * - The action is a split bill action
 * - The action is deleted and is not threaded
 * - The action is a whisper action and it's neither a report preview nor IOU action
 * - The action is the thread's first chat
 */
function shouldDisableThread(reportAction: OnyxEntry<ReportAction>, reportID: string): boolean {
    const isSplitBillAction = ReportActionsUtils.isSplitBillAction(reportAction);
    const isDeletedAction = ReportActionsUtils.isDeletedAction(reportAction);
    const isReportPreviewAction = ReportActionsUtils.isReportPreviewAction(reportAction);
    const isIOUAction = ReportActionsUtils.isMoneyRequestAction(reportAction);
    const isWhisperAction = ReportActionsUtils.isWhisperAction(reportAction);

    return (
        CONST.REPORT.ACTIONS.THREAD_DISABLED.some((action: string) => action === reportAction?.actionName) ||
        isSplitBillAction ||
        (isDeletedAction && !reportAction?.childVisibleActionCount) ||
        (isWhisperAction && !isReportPreviewAction && !isIOUAction) ||
        isThreadFirstChat(reportAction, reportID)
    );
}

function canBeAutoReimbursed(report: OnyxEntry<Report>, policy: OnyxEntry<Policy> = null): boolean {
    if (!policy) {
        return false;
    }
    type CurrencyType = (typeof CONST.DIRECT_REIMBURSEMENT_CURRENCIES)[number];
    const reimbursableTotal = getMoneyRequestSpendBreakdown(report).totalDisplaySpend;
    const autoReimbursementLimit = policy.autoReimbursementLimit ?? 0;
    const isAutoReimbursable =
        isGroupPolicy(report) &&
        policy.reimbursementChoice === CONST.POLICY.REIMBURSEMENT_CHOICES.REIMBURSEMENT_YES &&
        autoReimbursementLimit >= reimbursableTotal &&
        reimbursableTotal > 0 &&
        CONST.DIRECT_REIMBURSEMENT_CURRENCIES.includes(report?.currency as CurrencyType);
    return isAutoReimbursable;
}

export {
    getReportParticipantsTitle,
    isReportMessageAttachment,
    findLastAccessedReport,
    canBeAutoReimbursed,
    canEditReportAction,
    canFlagReportAction,
    shouldShowFlagComment,
    isActionCreator,
    canDeleteReportAction,
    canLeaveRoom,
    sortReportsByLastRead,
    isDefaultRoom,
    isAdminRoom,
    isAdminsOnlyPostingRoom,
    isAnnounceRoom,
    isUserCreatedPolicyRoom,
    isChatRoom,
    getChatRoomSubtitle,
    getParentNavigationSubtitle,
    getPolicyName,
    getPolicyType,
    isArchivedRoom,
    isExpensifyOnlyParticipantInReport,
    canCreateTaskInReport,
    isPolicyExpenseChatAdmin,
    isPolicyAdmin,
    isPublicRoom,
    isPublicAnnounceRoom,
    isConciergeChatReport,
    isProcessingReport,
    isCurrentUserTheOnlyParticipant,
    hasAutomatedExpensifyAccountIDs,
    hasExpensifyGuidesEmails,
    requiresAttentionFromCurrentUser,
    isIOUOwnedByCurrentUser,
    getMoneyRequestSpendBreakdown,
    canShowReportRecipientLocalTime,
    formatReportLastMessageText,
    chatIncludesConcierge,
    isPolicyExpenseChat,
    isGroupPolicy,
    isPaidGroupPolicy,
    isControlPolicyExpenseChat,
    isControlPolicyExpenseReport,
    isPaidGroupPolicyExpenseChat,
    isPaidGroupPolicyExpenseReport,
    getIconsForParticipants,
    getIcons,
    getRoomWelcomeMessage,
    getDisplayNamesWithTooltips,
    getReportName,
    getReport,
    getReportNotificationPreference,
    getReportIDFromLink,
    getReportPolicyID,
    getRouteFromLink,
    getDeletedParentActionMessageForChatReport,
    getLastVisibleMessage,
    navigateToDetailsPage,
    generateReportID,
    hasReportNameError,
    isUnread,
    isUnreadWithMention,
    buildOptimisticWorkspaceChats,
    buildOptimisticTaskReport,
    buildOptimisticChatReport,
    buildOptimisticClosedReportAction,
    buildOptimisticCreatedReportAction,
    buildOptimisticEditedTaskReportAction,
    buildOptimisticIOUReport,
    buildOptimisticApprovedReportAction,
    buildOptimisticMovedReportAction,
    buildOptimisticSubmittedReportAction,
    buildOptimisticExpenseReport,
    buildOptimisticIOUReportAction,
    buildOptimisticReportPreview,
    buildOptimisticModifiedExpenseReportAction,
    updateReportPreview,
    buildOptimisticTaskReportAction,
    buildOptimisticAddCommentReportAction,
    buildOptimisticTaskCommentReportAction,
    updateOptimisticParentReportAction,
    getOptimisticDataForParentReportAction,
    shouldReportBeInOptionList,
    getChatByParticipants,
    getChatByParticipantsAndPolicy,
    getAllPolicyReports,
    getIOUReportActionMessage,
    getDisplayNameForParticipant,
    getWorkspaceIcon,
    isOptimisticPersonalDetail,
    shouldDisableDetailPage,
    isChatReport,
    isCurrentUserSubmitter,
    isExpenseReport,
    isExpenseRequest,
    isIOUReport,
    isTaskReport,
    isOpenTaskReport,
    isCanceledTaskReport,
    isCompletedTaskReport,
    isReportManager,
    isReportApproved,
    isMoneyRequestReport,
    isMoneyRequest,
    chatIncludesChronos,
    getNewMarkerReportActionID,
    canSeeDefaultRoom,
    getDefaultWorkspaceAvatar,
    getDefaultWorkspaceAvatarTestID,
    getCommentLength,
    getParsedComment,
    getMoneyRequestOptions,
    canCreateRequest,
    hasIOUWaitingOnCurrentUserBankAccount,
    canRequestMoney,
    getWhisperDisplayNames,
    getWorkspaceAvatar,
    isThread,
    isChatThread,
    isThreadFirstChat,
    isChildReport,
    shouldReportShowSubscript,
    isReportDataReady,
    isValidReportIDFromPath,
    isSettled,
    isAllowedToComment,
    getBankAccountRoute,
    getParentReport,
    getRootParentReport,
    getReportPreviewMessage,
    isMoneyRequestReportPendingDeletion,
    canUserPerformWriteAction,
    getOriginalReportID,
    canAccessReport,
    getAddWorkspaceRoomOrChatReportErrors,
    getReportOfflinePendingActionAndErrors,
    isDM,
    getPolicy,
    getPolicyExpenseChatReportIDByOwner,
    getWorkspaceChats,
    shouldDisableRename,
    hasSingleParticipant,
    getReportRecipientAccountIDs,
    isOneOnOneChat,
    goBackToDetailsPage,
    getTransactionReportName,
    getTransactionDetails,
    getTaskAssigneeChatOnyxData,
    getParticipantsIDs,
    getVisibleMemberIDs,
    canEditMoneyRequest,
    canEditFieldOfMoneyRequest,
    buildTransactionThread,
    areAllRequestsBeingSmartScanned,
    getTransactionsWithReceipts,
    hasOnlyDistanceRequestTransactions,
    hasNonReimbursableTransactions,
    hasMissingSmartscanFields,
    getIOUReportActionDisplayMessage,
    isWaitingForAssigneeToCompleteTask,
    isGroupChat,
    isDraftExpenseReport,
    shouldUseFullTitleToDisplay,
    parseReportRouteParams,
    getReimbursementQueuedActionMessage,
    getReimbursementDeQueuedActionMessage,
    getPersonalDetailsForAccountID,
    getRoom,
    doesTransactionThreadHaveViolations,
    hasViolations,
    shouldDisableWelcomeMessage,
    navigateToPrivateNotes,
    canEditWriteCapability,
    hasSmartscanError,
    shouldAutoFocusOnKeyPress,
    getReportFieldTitle,
    shouldDisplayThreadReplies,
    shouldDisableThread,
    doesReportBelongToWorkspace,
    getChildReportNotificationPreference,
    isReportParticipant,
    isValidReport,
    isReportFieldOfTypeTitle,
};

export type {
    ExpenseOriginalMessage,
    OptionData,
    OptimisticChatReport,
    DisplayNameWithTooltips,
    OptimisticTaskReportAction,
    OptimisticAddCommentReportAction,
    OptimisticCreatedReportAction,
    OptimisticClosedReportAction,
};<|MERGE_RESOLUTION|>--- conflicted
+++ resolved
@@ -383,9 +383,6 @@
     isTaskReport?: boolean | null;
     parentReportAction?: OnyxEntry<ReportAction>;
     displayNamesWithTooltips?: DisplayNameWithTooltips | null;
-<<<<<<< HEAD
-    isSelected: boolean;
-=======
     isDefaultRoom?: boolean;
     isExpenseReport?: boolean;
     isOptimisticPersonalDetail?: boolean;
@@ -394,7 +391,6 @@
     isSelected?: boolean;
     descriptiveText?: string;
     notificationPreference?: NotificationPreference | null;
->>>>>>> 3d46b00c
     isDisabled?: boolean | null;
     name?: string | null;
 } & Report;
