import {findFocusedRoute} from '@react-navigation/native';
import {format} from 'date-fns';
import {Str} from 'expensify-common';
import lodashEscape from 'lodash/escape';
import lodashIntersection from 'lodash/intersection';
import isEmpty from 'lodash/isEmpty';
import lodashIsEqual from 'lodash/isEqual';
import isNumber from 'lodash/isNumber';
import mapValues from 'lodash/mapValues';
import lodashMaxBy from 'lodash/maxBy';
import type {OnyxCollection, OnyxEntry, OnyxUpdate} from 'react-native-onyx';
import Onyx from 'react-native-onyx';
import type {SvgProps} from 'react-native-svg';
import type {
    OriginalMessageChangePolicy,
    OriginalMessageExportIntegration,
    OriginalMessageIOU,
    OriginalMessageModifiedExpense,
    OriginalMessageMovedTransaction,
} from 'src/types/onyx/OriginalMessage';
import type {SetRequired, TupleToUnion, ValueOf} from 'type-fest';
import type {FileObject} from '@components/AttachmentModal';
import {FallbackAvatar, IntacctSquare, NetSuiteSquare, QBOSquare, XeroSquare} from '@components/Icon/Expensicons';
import * as defaultGroupAvatars from '@components/Icon/GroupDefaultAvatars';
import * as defaultWorkspaceAvatars from '@components/Icon/WorkspaceDefaultAvatars';
import type {MoneyRequestAmountInputProps} from '@components/MoneyRequestAmountInput';
import type {IOUAction, IOUType, OnboardingAccounting, OnboardingCompanySize, OnboardingPurpose, OnboardingTaskLinks} from '@src/CONST';
import CONST from '@src/CONST';
import type {ParentNavigationSummaryParams} from '@src/languages/params';
import type {TranslationPaths} from '@src/languages/types';
import NAVIGATORS from '@src/NAVIGATORS';
import ONYXKEYS from '@src/ONYXKEYS';
import type {Route} from '@src/ROUTES';
import ROUTES from '@src/ROUTES';
import SCREENS from '@src/SCREENS';
import type {
    Beta,
    IntroSelected,
    NewGroupChatDraft,
    OnyxInputOrEntry,
    PersonalDetails,
    PersonalDetailsList,
    Policy,
    PolicyReportField,
    Report,
    ReportAction,
    ReportAttributesDerivedValue,
    ReportMetadata,
    ReportNameValuePairs,
    ReportViolationName,
    ReportViolations,
    Session,
    Task,
    Transaction,
    TransactionViolation,
    UserWallet,
} from '@src/types/onyx';
import type {Attendee, Participant} from '@src/types/onyx/IOU';
import type {SelectedParticipant} from '@src/types/onyx/NewGroupChatDraft';
import type {OriginalMessageExportedToIntegration} from '@src/types/onyx/OldDotAction';
import type Onboarding from '@src/types/onyx/Onboarding';
import type {ErrorFields, Errors, Icon, PendingAction} from '@src/types/onyx/OnyxCommon';
import type {OriginalMessageChangeLog, PaymentMethodType} from '@src/types/onyx/OriginalMessage';
import type {Status} from '@src/types/onyx/PersonalDetails';
import type {AllConnectionName, ConnectionName} from '@src/types/onyx/Policy';
import type {InvoiceReceiverType, NotificationPreference, Participants, Participant as ReportParticipant} from '@src/types/onyx/Report';
import type {Message, OldDotReportAction, ReportActions} from '@src/types/onyx/ReportAction';
import type {PendingChatMember} from '@src/types/onyx/ReportMetadata';
import type {SearchPolicy, SearchReport, SearchTransaction} from '@src/types/onyx/SearchResults';
import type {Comment, TransactionChanges, WaypointCollection} from '@src/types/onyx/Transaction';
import {isEmptyObject} from '@src/types/utils/EmptyObject';
import type IconAsset from '@src/types/utils/IconAsset';
import {createDraftTransaction, getIOUReportActionToApproveOrPay, setMoneyRequestParticipants, unholdRequest} from './actions/IOU';
import {createDraftWorkspace} from './actions/Policy/Policy';
import {autoSwitchToFocusMode} from './actions/PriorityMode';
import {hasCreditBankAccount} from './actions/ReimbursementAccount/store';
import {handleReportChanged} from './actions/Report';
import type {GuidedSetupData, TaskForParameters} from './actions/Report';
import {isAnonymousUser as isAnonymousUserSession} from './actions/Session';
import type {AddCommentOrAttachmentParams} from './API/parameters';
import {convertToDisplayString} from './CurrencyUtils';
import DateUtils from './DateUtils';
import {hasValidDraftComment} from './DraftCommentUtils';
import {getEnvironment, getEnvironmentURL} from './Environment/Environment';
import type EnvironmentType from './Environment/getEnvironment/types';
import {getMicroSecondOnyxErrorWithTranslationKey, isReceiptError} from './ErrorUtils';
import getAttachmentDetails from './fileDownload/getAttachmentDetails';
import {isReportMessageAttachment} from './isReportMessageAttachment';
import localeCompare from './LocaleCompare';
import {formatPhoneNumber} from './LocalePhoneNumber';
import {translateLocal} from './Localize';
import Log from './Log';
import {isEmailPublicDomain} from './LoginUtils';
// eslint-disable-next-line import/no-cycle
import ModifiedExpenseMessage from './ModifiedExpenseMessage';
import getStateFromPath from './Navigation/helpers/getStateFromPath';
import {isFullScreenName} from './Navigation/helpers/isNavigatorName';
import {linkingConfig} from './Navigation/linkingConfig';
import Navigation, {navigationRef} from './Navigation/Navigation';
import {rand64} from './NumberUtils';
import Parser from './Parser';
import Permissions from './Permissions';
import {
    getAccountIDsByLogins,
    getDisplayNameOrDefault,
    getEffectiveDisplayName,
    getLoginByAccountID,
    getLoginsByAccountIDs,
    getPersonalDetailByEmail,
    getPersonalDetailsByIDs,
    getShortMentionIfFound,
} from './PersonalDetailsUtils';
import {addSMSDomainIfPhoneNumber} from './PhoneNumber';
import {
    arePaymentsEnabled,
    canSendInvoiceFromWorkspace,
    getActivePolicies,
    getForwardsToAccount,
    getManagerAccountEmail,
    getPolicyEmployeeListByIdWithoutCurrentUser,
    getPolicyNameByID,
    getPolicyRole,
    getRuleApprovers,
    getSubmitToAccountID,
    isExpensifyTeam,
    isInstantSubmitEnabled,
    isPaidGroupPolicy as isPaidGroupPolicyPolicyUtils,
    isPolicyAdmin as isPolicyAdminPolicyUtils,
    isPolicyAuditor,
    isPolicyMember,
    isPolicyOwner,
    isSubmitAndClose,
    shouldShowPolicy,
} from './PolicyUtils';
import {
    formatLastMessageText,
    getActionableJoinRequestPendingReportAction,
    getAllReportActions,
    getCardIssuedMessage,
    getDismissedViolationMessageText,
    getExportIntegrationLastMessageText,
    getIntegrationSyncFailedMessage,
    getIOUReportIDFromReportActionPreview,
    getJoinRequestMessage,
    getLastClosedReportAction,
    getLastVisibleAction,
    getLastVisibleAction as getLastVisibleActionReportActionsUtils,
    getLastVisibleMessage as getLastVisibleMessageActionUtils,
    getLastVisibleMessage as getLastVisibleMessageReportActionsUtils,
    getMessageOfOldDotReportAction,
    getNumberOfMoneyRequests,
    getOneTransactionThreadReportID,
    getOriginalMessage,
    getPolicyChangeLogDefaultBillableMessage,
    getPolicyChangeLogDefaultTitleEnforcedMessage,
    getPolicyChangeLogMaxExpenseAmountNoReceiptMessage,
    getRenamedAction,
    getReopenedMessage,
    getReportAction,
    getReportActionHtml,
    getReportActionMessage as getReportActionMessageReportUtils,
    getReportActionMessageText,
    getReportActionText,
    getRetractedMessage,
    getWorkspaceCurrencyUpdateMessage,
    getWorkspaceFrequencyUpdateMessage,
    getWorkspaceReportFieldAddMessage,
    getWorkspaceReportFieldDeleteMessage,
    getWorkspaceReportFieldUpdateMessage,
    getWorkspaceUpdateFieldMessage,
    isActionableJoinRequest,
    isActionableJoinRequestPending,
    isActionableTrackExpense,
    isActionOfType,
    isApprovedAction,
    isApprovedOrSubmittedReportAction,
    isCardIssuedAction,
    isClosedAction,
    isCreatedTaskReportAction,
    isCurrentActionUnread,
    isDeletedAction,
    isDeletedParentAction,
    isExportIntegrationAction,
    isForwardedAction,
    isIntegrationMessageAction,
    isMarkAsClosedAction,
    isModifiedExpenseAction,
    isMoneyRequestAction,
    isOldDotReportAction,
    isPendingRemove,
    isPolicyChangeLogAction,
    isReimbursementQueuedAction,
    isRenamedAction,
    isReopenedAction,
    isReportActionAttachment,
    isReportPreviewAction,
    isReversedTransaction,
    isRoomChangeLogAction,
    isSentMoneyReportAction,
    isSplitBillAction as isSplitBillReportAction,
    isSubmittedAction,
    isSubmittedAndClosedAction,
    isThreadParentMessage,
    isTrackExpenseAction,
    isTransactionThread,
    isTripPreview,
    isUnapprovedAction,
    isWhisperAction,
    shouldReportActionBeVisible,
    wasActionTakenByCurrentUser,
} from './ReportActionsUtils';
import type {LastVisibleMessage} from './ReportActionsUtils';
import {shouldRestrictUserBillableActions} from './SubscriptionUtils';
import {getNavatticURL} from './TourUtils';
import {
    getAttendees,
    getBillable,
    getCardID,
    getCardName,
    getCategory,
    getCurrency,
    getDescription,
    getFormattedCreated,
    getFormattedPostedDate,
    getMCCGroup,
    getMerchant,
    getMerchantOrDescription,
    getOriginalAmount,
    getOriginalCurrency,
    getRateID,
    getRecentTransactions,
    getReimbursable,
    getTag,
    getTaxAmount,
    getTaxCode,
    getAmount as getTransactionAmount,
    getWaypoints,
    hasMissingSmartscanFields as hasMissingSmartscanFieldsTransactionUtils,
    hasNoticeTypeViolation,
    hasReceipt as hasReceiptTransactionUtils,
    hasViolation,
    hasWarningTypeViolation,
    isCardTransaction as isCardTransactionTransactionUtils,
    isDistanceRequest,
    isExpensifyCardTransaction,
    isFetchingWaypointsFromServer,
    isOnHold as isOnHoldTransactionUtils,
    isPayAtEndExpense,
    isPending,
    isPerDiemRequest,
    isReceiptBeingScanned,
    isScanRequest as isScanRequestTransactionUtils,
} from './TransactionUtils';
import {addTrailingForwardSlash} from './Url';
import type {AvatarSource} from './UserUtils';
import {generateAccountID, getDefaultAvatarURL} from './UserUtils';

// Dynamic Import to avoid circular dependency
const UnreadIndicatorUpdaterHelper = () => import('./UnreadIndicatorUpdater');

type AvatarRange = 1 | 2 | 3 | 4 | 5 | 6 | 7 | 8 | 9 | 10 | 11 | 12 | 13 | 14 | 15 | 16 | 17 | 18;

type SpendBreakdown = {
    nonReimbursableSpend: number;
    reimbursableSpend: number;
    totalDisplaySpend: number;
};

type ParticipantDetails = [number, string, AvatarSource, AvatarSource];

type OptimisticAddCommentReportAction = Pick<
    ReportAction<typeof CONST.REPORT.ACTIONS.TYPE.ADD_COMMENT>,
    | 'reportActionID'
    | 'actionName'
    | 'actorAccountID'
    | 'person'
    | 'automatic'
    | 'avatar'
    | 'created'
    | 'message'
    | 'isFirstItem'
    | 'isAttachmentOnly'
    | 'isAttachmentWithText'
    | 'pendingAction'
    | 'shouldShow'
    | 'originalMessage'
    | 'childReportID'
    | 'parentReportID'
    | 'childType'
    | 'childReportName'
    | 'childManagerAccountID'
    | 'childStatusNum'
    | 'childStateNum'
    | 'errors'
    | 'childVisibleActionCount'
    | 'childCommenterCount'
    | 'childLastVisibleActionCreated'
    | 'childOldestFourAccountIDs'
    | 'delegateAccountID'
> & {isOptimisticAction: boolean};

type OptimisticReportAction = {
    commentText: string;
    reportAction: OptimisticAddCommentReportAction;
};

type UpdateOptimisticParentReportAction = {
    childVisibleActionCount: number;
    childCommenterCount: number;
    childLastVisibleActionCreated: string;
    childOldestFourAccountIDs: string | undefined;
};

type OptimisticExpenseReport = Pick<
    Report,
    | 'reportID'
    | 'chatReportID'
    | 'policyID'
    | 'type'
    | 'ownerAccountID'
    | 'managerID'
    | 'currency'
    | 'reportName'
    | 'stateNum'
    | 'statusNum'
    | 'total'
    | 'unheldTotal'
    | 'nonReimbursableTotal'
    | 'unheldNonReimbursableTotal'
    | 'parentReportID'
    | 'lastVisibleActionCreated'
    | 'parentReportActionID'
    | 'participants'
    | 'fieldList'
>;

type OptimisticNewReport = Pick<
    Report,
    | 'reportID'
    | 'policyID'
    | 'type'
    | 'ownerAccountID'
    | 'reportName'
    | 'stateNum'
    | 'statusNum'
    | 'currency'
    | 'total'
    | 'nonReimbursableTotal'
    | 'parentReportID'
    | 'lastVisibleActionCreated'
    | 'parentReportActionID'
    | 'participants'
    | 'managerID'
    | 'pendingFields'
    | 'chatReportID'
> & {reportName: string};

type BuildOptimisticIOUReportActionParams = {
    type: ValueOf<typeof CONST.IOU.REPORT_ACTION_TYPE>;
    amount: number;
    currency: string;
    comment: string;
    participants: Participant[];
    transactionID: string;
    paymentType?: PaymentMethodType;
    iouReportID?: string;
    isSettlingUp?: boolean;
    isSendMoneyFlow?: boolean;
    isOwnPolicyExpenseChat?: boolean;
    created?: string;
    linkedExpenseReportAction?: OnyxEntry<ReportAction>;
    isPersonalTrackingExpense?: boolean;
};

type OptimisticIOUReportAction = Pick<
    ReportAction,
    | 'actionName'
    | 'actorAccountID'
    | 'automatic'
    | 'avatar'
    | 'isAttachmentOnly'
    | 'originalMessage'
    | 'message'
    | 'person'
    | 'reportActionID'
    | 'shouldShow'
    | 'created'
    | 'pendingAction'
    | 'receipt'
    | 'childReportID'
    | 'childVisibleActionCount'
    | 'childCommenterCount'
    | 'delegateAccountID'
>;

type PartialReportAction = OnyxInputOrEntry<ReportAction> | Partial<ReportAction> | OptimisticIOUReportAction | OptimisticApprovedReportAction | OptimisticSubmittedReportAction | undefined;

type ReportRouteParams = {
    reportID: string;
    isSubReportPageRoute: boolean;
};

type ReportOfflinePendingActionAndErrors = {
    reportPendingAction: PendingAction | undefined;
    reportErrors: Errors | null | undefined;
};

type OptimisticApprovedReportAction = Pick<
    ReportAction<typeof CONST.REPORT.ACTIONS.TYPE.APPROVED>,
    | 'actionName'
    | 'actorAccountID'
    | 'automatic'
    | 'avatar'
    | 'isAttachmentOnly'
    | 'originalMessage'
    | 'message'
    | 'person'
    | 'reportActionID'
    | 'shouldShow'
    | 'created'
    | 'pendingAction'
    | 'delegateAccountID'
>;

type OptimisticUnapprovedReportAction = Pick<
    ReportAction<typeof CONST.REPORT.ACTIONS.TYPE.UNAPPROVED>,
    | 'actionName'
    | 'actorAccountID'
    | 'automatic'
    | 'avatar'
    | 'isAttachmentOnly'
    | 'originalMessage'
    | 'message'
    | 'person'
    | 'reportActionID'
    | 'shouldShow'
    | 'created'
    | 'pendingAction'
    | 'delegateAccountID'
>;

type OptimisticSubmittedReportAction = Pick<
    ReportAction<typeof CONST.REPORT.ACTIONS.TYPE.SUBMITTED>,
    | 'actionName'
    | 'actorAccountID'
    | 'adminAccountID'
    | 'automatic'
    | 'avatar'
    | 'isAttachmentOnly'
    | 'originalMessage'
    | 'message'
    | 'person'
    | 'reportActionID'
    | 'shouldShow'
    | 'created'
    | 'pendingAction'
    | 'delegateAccountID'
>;

type OptimisticHoldReportAction = Pick<
    ReportAction,
    'actionName' | 'actorAccountID' | 'automatic' | 'avatar' | 'isAttachmentOnly' | 'originalMessage' | 'message' | 'person' | 'reportActionID' | 'shouldShow' | 'created' | 'pendingAction'
>;

type OptimisticReopenedReportAction = Pick<
    ReportAction,
    'actionName' | 'actorAccountID' | 'automatic' | 'avatar' | 'isAttachmentOnly' | 'originalMessage' | 'message' | 'person' | 'reportActionID' | 'shouldShow' | 'created' | 'pendingAction'
>;

type OptimisticRetractedReportAction = Pick<
    ReportAction,
    'actionName' | 'actorAccountID' | 'automatic' | 'avatar' | 'isAttachmentOnly' | 'originalMessage' | 'message' | 'person' | 'reportActionID' | 'shouldShow' | 'created' | 'pendingAction'
>;

type OptimisticCancelPaymentReportAction = Pick<
    ReportAction,
    'actionName' | 'actorAccountID' | 'message' | 'originalMessage' | 'person' | 'reportActionID' | 'shouldShow' | 'created' | 'pendingAction'
>;

type OptimisticChangeFieldAction = Pick<
    OldDotReportAction & ReportAction,
    'actionName' | 'actorAccountID' | 'originalMessage' | 'person' | 'reportActionID' | 'created' | 'pendingAction' | 'message'
>;

type OptimisticEditedTaskReportAction = Pick<
    ReportAction,
    'reportActionID' | 'actionName' | 'pendingAction' | 'actorAccountID' | 'automatic' | 'avatar' | 'created' | 'shouldShow' | 'message' | 'person' | 'delegateAccountID'
>;

type OptimisticClosedReportAction = Pick<
    ReportAction<typeof CONST.REPORT.ACTIONS.TYPE.CLOSED>,
    'actionName' | 'actorAccountID' | 'automatic' | 'avatar' | 'created' | 'message' | 'originalMessage' | 'pendingAction' | 'person' | 'reportActionID' | 'shouldShow'
>;

type OptimisticCardAssignedReportAction = Pick<
    ReportAction<typeof CONST.REPORT.ACTIONS.TYPE.CARD_ASSIGNED>,
    'actionName' | 'actorAccountID' | 'automatic' | 'avatar' | 'created' | 'message' | 'originalMessage' | 'pendingAction' | 'person' | 'reportActionID' | 'shouldShow'
>;

type OptimisticDismissedViolationReportAction = Pick<
    ReportAction,
    'actionName' | 'actorAccountID' | 'avatar' | 'created' | 'message' | 'originalMessage' | 'person' | 'reportActionID' | 'shouldShow' | 'pendingAction'
>;

type OptimisticCreatedReportAction = Pick<
    ReportAction<typeof CONST.REPORT.ACTIONS.TYPE.CREATED>,
    'actorAccountID' | 'automatic' | 'avatar' | 'created' | 'message' | 'person' | 'reportActionID' | 'shouldShow' | 'pendingAction' | 'actionName' | 'delegateAccountID'
>;

type OptimisticRenamedReportAction = Pick<
    ReportAction<typeof CONST.REPORT.ACTIONS.TYPE.RENAMED>,
    'actorAccountID' | 'automatic' | 'avatar' | 'created' | 'message' | 'person' | 'reportActionID' | 'shouldShow' | 'pendingAction' | 'actionName' | 'originalMessage'
>;

type OptimisticRoomDescriptionUpdatedReportAction = Pick<
    ReportAction<typeof CONST.REPORT.ACTIONS.TYPE.ROOM_CHANGE_LOG.UPDATE_ROOM_DESCRIPTION>,
    'actorAccountID' | 'created' | 'message' | 'person' | 'reportActionID' | 'pendingAction' | 'actionName' | 'originalMessage'
>;

type OptimisticChatReport = Pick<
    Report,
    | 'type'
    | 'chatType'
    | 'chatReportID'
    | 'iouReportID'
    | 'isOwnPolicyExpenseChat'
    | 'isPinned'
    | 'lastActorAccountID'
    | 'lastMessageHtml'
    | 'lastMessageText'
    | 'lastReadTime'
    | 'lastVisibleActionCreated'
    | 'oldPolicyName'
    | 'ownerAccountID'
    | 'pendingFields'
    | 'parentReportActionID'
    | 'parentReportID'
    | 'participants'
    | 'policyID'
    | 'reportID'
    | 'reportName'
    | 'stateNum'
    | 'statusNum'
    | 'visibility'
    | 'description'
    | 'writeCapability'
    | 'avatarUrl'
    | 'invoiceReceiver'
>;

type OptimisticExportIntegrationAction = OriginalMessageExportedToIntegration &
    Pick<
        ReportAction<typeof CONST.REPORT.ACTIONS.TYPE.EXPORTED_TO_INTEGRATION>,
        'reportActionID' | 'actorAccountID' | 'avatar' | 'created' | 'lastModified' | 'message' | 'person' | 'shouldShow' | 'pendingAction' | 'errors' | 'automatic'
    >;

type OptimisticTaskReportAction = Pick<
    ReportAction,
    | 'reportActionID'
    | 'actionName'
    | 'actorAccountID'
    | 'automatic'
    | 'avatar'
    | 'created'
    | 'isAttachmentOnly'
    | 'message'
    | 'originalMessage'
    | 'person'
    | 'pendingAction'
    | 'shouldShow'
    | 'isFirstItem'
    | 'previousMessage'
    | 'errors'
    | 'linkMetadata'
    | 'delegateAccountID'
>;

type AnnounceRoomOnyxData = {
    onyxOptimisticData: OnyxUpdate[];
    onyxSuccessData: OnyxUpdate[];
    onyxFailureData: OnyxUpdate[];
};

type OptimisticAnnounceChat = {
    announceChatReportID: string;
    announceChatReportActionID: string;
    announceChatData: AnnounceRoomOnyxData;
};

type OptimisticWorkspaceChats = {
    adminsChatReportID: string;
    adminsChatData: OptimisticChatReport;
    adminsReportActionData: Record<string, OptimisticCreatedReportAction>;
    adminsCreatedReportActionID: string;
    expenseChatReportID: string;
    expenseChatData: OptimisticChatReport;
    expenseReportActionData: Record<string, OptimisticCreatedReportAction>;
    expenseCreatedReportActionID: string;
    pendingChatMembers: PendingChatMember[];
};

type OptimisticModifiedExpenseReportAction = Pick<
    ReportAction<typeof CONST.REPORT.ACTIONS.TYPE.MODIFIED_EXPENSE>,
    | 'actionName'
    | 'actorAccountID'
    | 'automatic'
    | 'avatar'
    | 'created'
    | 'isAttachmentOnly'
    | 'message'
    | 'originalMessage'
    | 'person'
    | 'pendingAction'
    | 'reportActionID'
    | 'shouldShow'
    | 'delegateAccountID'
> & {reportID?: string};

type OptimisticMoneyRequestEntities = {
    iouReport: Report;
    type: ValueOf<typeof CONST.IOU.REPORT_ACTION_TYPE>;
    amount: number;
    currency: string;
    comment: string;
    payeeEmail: string;
    participants: Participant[];
    transactionID: string;
    paymentType?: PaymentMethodType;
    isSettlingUp?: boolean;
    isSendMoneyFlow?: boolean;
    isOwnPolicyExpenseChat?: boolean;
    isPersonalTrackingExpense?: boolean;
    existingTransactionThreadReportID?: string;
    linkedTrackedExpenseReportAction?: ReportAction;
};

type OptimisticTaskReport = SetRequired<
    Pick<
        Report,
        | 'reportID'
        | 'reportName'
        | 'description'
        | 'ownerAccountID'
        | 'participants'
        | 'managerID'
        | 'type'
        | 'parentReportID'
        | 'policyID'
        | 'stateNum'
        | 'statusNum'
        | 'parentReportActionID'
        | 'lastVisibleActionCreated'
        | 'hasParentAccess'
    >,
    'parentReportID'
>;

type TransactionDetails = {
    created: string;
    amount: number;
    attendees: Attendee[] | string;
    taxAmount?: number;
    taxCode?: string;
    currency: string;
    merchant: string;
    waypoints?: WaypointCollection | string;
    customUnitRateID?: string;
    comment: string;
    category: string;
    billable: boolean;
    tag: string;
    mccGroup?: ValueOf<typeof CONST.MCC_GROUPS>;
    description?: string;
    cardID: number;
    cardName?: string;
    originalAmount: number;
    originalCurrency: string;
    postedDate: string;
};

type OptimisticIOUReport = Pick<
    Report,
    | 'type'
    | 'chatReportID'
    | 'currency'
    | 'managerID'
    | 'policyID'
    | 'ownerAccountID'
    | 'participants'
    | 'reportID'
    | 'stateNum'
    | 'statusNum'
    | 'total'
    | 'unheldTotal'
    | 'nonReimbursableTotal'
    | 'unheldNonReimbursableTotal'
    | 'reportName'
    | 'parentReportID'
    | 'lastVisibleActionCreated'
    | 'fieldList'
    | 'parentReportActionID'
>;
type DisplayNameWithTooltips = Array<Pick<PersonalDetails, 'accountID' | 'pronouns' | 'displayName' | 'login' | 'avatar'>>;

type CustomIcon = {
    src: IconAsset;
    color?: string;
};

type OptionData = {
    text?: string;
    alternateText?: string;
    allReportErrors?: Errors;
    brickRoadIndicator?: ValueOf<typeof CONST.BRICK_ROAD_INDICATOR_STATUS> | '' | null;
    tooltipText?: string | null;
    alternateTextMaxLines?: number;
    boldStyle?: boolean;
    customIcon?: CustomIcon;
    subtitle?: string;
    login?: string;
    accountID?: number;
    pronouns?: string;
    status?: Status | null;
    phoneNumber?: string;
    isUnread?: boolean | null;
    isUnreadWithMention?: boolean | null;
    hasDraftComment?: boolean | null;
    keyForList?: string;
    searchText?: string;
    isIOUReportOwner?: boolean | null;
    shouldShowSubscript?: boolean | null;
    isPolicyExpenseChat?: boolean;
    isMoneyRequestReport?: boolean | null;
    isInvoiceReport?: boolean;
    isExpenseRequest?: boolean | null;
    isAllowedToComment?: boolean | null;
    isThread?: boolean | null;
    isTaskReport?: boolean | null;
    parentReportAction?: OnyxEntry<ReportAction>;
    displayNamesWithTooltips?: DisplayNameWithTooltips | null;
    isDefaultRoom?: boolean;
    isInvoiceRoom?: boolean;
    isExpenseReport?: boolean;
    isOptimisticPersonalDetail?: boolean;
    selected?: boolean;
    isOptimisticAccount?: boolean;
    isSelected?: boolean;
    descriptiveText?: string;
    notificationPreference?: NotificationPreference | null;
    isDisabled?: boolean | null;
    name?: string | null;
    isSelfDM?: boolean;
    isOneOnOneChat?: boolean;
    reportID?: string;
    enabled?: boolean;
    code?: string;
    transactionThreadReportID?: string | null;
    shouldShowAmountInput?: boolean;
    amountInputProps?: MoneyRequestAmountInputProps;
    tabIndex?: 0 | -1;
    isConciergeChat?: boolean;
    isBold?: boolean;
    lastIOUCreationDate?: string;
    isChatRoom?: boolean;
    participantsList?: PersonalDetails[];
    icons?: Icon[];
    iouReportAmount?: number;
    displayName?: string;
} & Report &
    ReportNameValuePairs;

type OnyxDataTaskAssigneeChat = {
    optimisticData: OnyxUpdate[];
    successData: OnyxUpdate[];
    failureData: OnyxUpdate[];
    optimisticAssigneeAddComment?: OptimisticReportAction;
    optimisticChatCreatedReportAction?: OptimisticCreatedReportAction;
};

type Ancestor = {
    report: Report;
    reportAction: ReportAction;
    shouldDisplayNewMarker: boolean;
};

type AncestorIDs = {
    reportIDs: string[];
    reportActionsIDs: string[];
};

type MissingPaymentMethod = 'bankAccount' | 'wallet';

type OutstandingChildRequest = {
    hasOutstandingChildRequest?: boolean;
};

type ParsingDetails = {
    shouldEscapeText?: boolean;
    reportID?: string;
    policyID?: string;
};

type NonHeldAndFullAmount = {
    nonHeldAmount: string;
    fullAmount: string;
    /**
     * nonHeldAmount is valid if not negative;
     * It can be negative if the unheld transaction comes from the current user
     */
    hasValidNonHeldAmount: boolean;
};

type Thread = {
    parentReportID: string;
    parentReportActionID: string;
} & Report;

type GetChatRoomSubtitleConfig = {
    isCreateExpenseFlow?: boolean;
};

type SelfDMParameters = {
    reportID?: string;
    createdReportActionID?: string;
};

type GetPolicyNameParams = {
    report: OnyxInputOrEntry<Report>;
    returnEmptyIfNotFound?: boolean;
    policy?: OnyxInputOrEntry<Policy> | SearchPolicy;
    policies?: SearchPolicy[];
    reports?: SearchReport[];
};

type GetReportNameParams = {
    report: OnyxEntry<Report>;
    policy?: OnyxEntry<Policy> | SearchPolicy;
    parentReportActionParam?: OnyxInputOrEntry<ReportAction>;
    personalDetails?: Partial<PersonalDetailsList>;
    invoiceReceiverPolicy?: OnyxEntry<Policy> | SearchPolicy;
    transactions?: SearchTransaction[];
    reports?: SearchReport[];
    draftReports?: OnyxCollection<Report>;
    reportNameValuePairs?: OnyxCollection<ReportNameValuePairs>;
    policies?: SearchPolicy[];
};

type ReportByPolicyMap = Record<string, Report[]>;

let currentUserEmail: string | undefined;
let currentUserPrivateDomain: string | undefined;
let currentUserAccountID: number | undefined;
let isAnonymousUser = false;

let environmentURL: string;
getEnvironmentURL().then((url: string) => (environmentURL = url));
let environment: EnvironmentType;
getEnvironment().then((env) => {
    environment = env;
});

// This cache is used to save parse result of report action html message into text
// to prevent unnecessary parsing when the report action is not changed/modified.
// Example case: when we need to get a report name of a thread which is dependent on a report action message.
const parsedReportActionMessageCache: Record<string, string> = {};

let conciergeReportID: OnyxEntry<string>;
Onyx.connect({
    key: ONYXKEYS.CONCIERGE_REPORT_ID,
    callback: (value) => {
        conciergeReportID = value;
    },
});

const defaultAvatarBuildingIconTestID = 'SvgDefaultAvatarBuilding Icon';
Onyx.connect({
    key: ONYXKEYS.SESSION,
    callback: (value) => {
        // When signed out, val is undefined
        if (!value) {
            return;
        }

        currentUserEmail = value.email;
        currentUserAccountID = value.accountID;
        isAnonymousUser = value.authTokenType === CONST.AUTH_TOKEN_TYPES.ANONYMOUS;
        currentUserPrivateDomain = isEmailPublicDomain(currentUserEmail ?? '') ? '' : Str.extractEmailDomain(currentUserEmail ?? '');
    },
});

let allPersonalDetails: OnyxEntry<PersonalDetailsList>;
let allPersonalDetailLogins: string[];
let currentUserPersonalDetails: OnyxEntry<PersonalDetails>;
Onyx.connect({
    key: ONYXKEYS.PERSONAL_DETAILS_LIST,
    callback: (value) => {
        if (currentUserAccountID) {
            currentUserPersonalDetails = value?.[currentUserAccountID] ?? undefined;
        }
        allPersonalDetails = value ?? {};
        allPersonalDetailLogins = Object.values(allPersonalDetails).map((personalDetail) => personalDetail?.login ?? '');
    },
});

let allReportsDraft: OnyxCollection<Report>;
Onyx.connect({
    key: ONYXKEYS.COLLECTION.REPORT_DRAFT,
    waitForCollectionCallback: true,
    callback: (value) => (allReportsDraft = value),
});

let allPolicies: OnyxCollection<Policy>;
Onyx.connect({
    key: ONYXKEYS.COLLECTION.POLICY,
    waitForCollectionCallback: true,
    callback: (value) => (allPolicies = value),
});

let allReports: OnyxCollection<Report>;
let reportsByPolicyID: ReportByPolicyMap;
Onyx.connect({
    key: ONYXKEYS.COLLECTION.REPORT,
    waitForCollectionCallback: true,
    callback: (value) => {
        allReports = value;
        UnreadIndicatorUpdaterHelper().then((module) => {
            module.triggerUnreadUpdate();
        });

        // Each time a new report is added we will check to see if the user should be switched
        autoSwitchToFocusMode();

        if (!value) {
            return;
        }

        reportsByPolicyID = Object.values(value).reduce<ReportByPolicyMap>((acc, report) => {
            if (!report) {
                return acc;
            }

            handleReportChanged(report);

            // Get all reports, which are the ones that are:
            // - Owned by the same user
            // - Are either open or submitted
            // - Belong to the same workspace
            if (report.policyID && report.ownerAccountID === currentUserAccountID && (report.stateNum ?? 0) <= 1) {
                if (!acc[report.policyID]) {
                    acc[report.policyID] = [];
                }
                acc[report.policyID].push(report);
            }

            return acc;
        }, {});
    },
});

let allBetas: OnyxEntry<Beta[]>;
Onyx.connect({
    key: ONYXKEYS.BETAS,
    callback: (value) => (allBetas = value),
});

let allTransactions: OnyxCollection<Transaction> = {};
let reportsTransactions: Record<string, Transaction[]> = {};
Onyx.connect({
    key: ONYXKEYS.COLLECTION.TRANSACTION,
    waitForCollectionCallback: true,
    callback: (value) => {
        if (!value) {
            return;
        }
        allTransactions = Object.fromEntries(Object.entries(value).filter(([, transaction]) => transaction));

        reportsTransactions = Object.values(value).reduce<Record<string, Transaction[]>>((all, transaction) => {
            const reportsMap = all;
            if (!transaction?.reportID) {
                return reportsMap;
            }

            if (!reportsMap[transaction.reportID]) {
                reportsMap[transaction.reportID] = [];
            }
            reportsMap[transaction.reportID].push(transaction);

            return all;
        }, {});
    },
});

let allReportActions: OnyxCollection<ReportActions>;
Onyx.connect({
    key: ONYXKEYS.COLLECTION.REPORT_ACTIONS,
    waitForCollectionCallback: true,
    callback: (actions) => {
        if (!actions) {
            return;
        }
        allReportActions = actions;
    },
});

let allReportMetadata: OnyxCollection<ReportMetadata>;
const allReportMetadataKeyValue: Record<string, ReportMetadata> = {};
Onyx.connect({
    key: ONYXKEYS.COLLECTION.REPORT_METADATA,
    waitForCollectionCallback: true,
    callback: (value) => {
        if (!value) {
            return;
        }
        allReportMetadata = value;

        Object.entries(value).forEach(([reportID, reportMetadata]) => {
            if (!reportMetadata) {
                return;
            }

            const [, id] = reportID.split('_');
            allReportMetadataKeyValue[id] = reportMetadata;
        });
    },
});

let allReportNameValuePair: OnyxCollection<ReportNameValuePairs>;
Onyx.connect({
    key: ONYXKEYS.COLLECTION.REPORT_NAME_VALUE_PAIRS,
    waitForCollectionCallback: true,
    callback: (value) => {
        if (!value) {
            return;
        }
        allReportNameValuePair = value;
    },
});

let allReportsViolations: OnyxCollection<ReportViolations>;
Onyx.connect({
    key: ONYXKEYS.COLLECTION.REPORT_VIOLATIONS,
    waitForCollectionCallback: true,
    callback: (value) => {
        if (!value) {
            return;
        }
        allReportsViolations = value;
    },
});

let onboarding: OnyxEntry<Onboarding>;
Onyx.connect({
    key: ONYXKEYS.NVP_ONBOARDING,
    callback: (value) => (onboarding = value),
});

let delegateEmail = '';
Onyx.connect({
    key: ONYXKEYS.ACCOUNT,
    callback: (value) => {
        delegateEmail = value?.delegatedAccess?.delegate ?? '';
    },
});

let activePolicyID: OnyxEntry<string>;
Onyx.connect({
    key: ONYXKEYS.NVP_ACTIVE_POLICY_ID,
    callback: (value) => (activePolicyID = value),
});

let reportAttributesDerivedValue: ReportAttributesDerivedValue['reports'];
Onyx.connect({
    key: ONYXKEYS.DERIVED.REPORT_ATTRIBUTES,
    callback: (value) => {
        if (!value) {
            return;
        }
        reportAttributesDerivedValue = value.reports;
    },
});

let newGroupChatDraft: OnyxEntry<NewGroupChatDraft>;
Onyx.connect({
    key: ONYXKEYS.NEW_GROUP_CHAT_DRAFT,
    callback: (value) => (newGroupChatDraft = value),
});

let onboardingCompanySize: OnyxEntry<OnboardingCompanySize>;
Onyx.connect({
    key: ONYXKEYS.ONBOARDING_COMPANY_SIZE,
    callback: (value) => {
        onboardingCompanySize = value;
    },
});

function getCurrentUserAvatar(): AvatarSource | undefined {
    return currentUserPersonalDetails?.avatar;
}

function getCurrentUserDisplayNameOrEmail(): string | undefined {
    return currentUserPersonalDetails?.displayName ?? currentUserEmail;
}

function getChatType(report: OnyxInputOrEntry<Report> | Participant): ValueOf<typeof CONST.REPORT.CHAT_TYPE> | undefined {
    return report?.chatType;
}

/**
 * Get the report or draft report given a reportID
 */
function getReportOrDraftReport(reportID: string | undefined, searchReports?: SearchReport[]): OnyxEntry<Report> | SearchReport {
    const searchReport = searchReports?.find((report) => report.reportID === reportID);
    const onyxReport = allReports?.[`${ONYXKEYS.COLLECTION.REPORT}${reportID}`];
    return searchReport ?? onyxReport ?? allReportsDraft?.[`${ONYXKEYS.COLLECTION.REPORT_DRAFT}${reportID}`];
}

function reportTransactionsSelector(transactions: OnyxCollection<Transaction>, reportID: string | undefined): Transaction[] {
    if (!transactions || !reportID) {
        return [];
    }

    return Object.values(transactions).filter((transaction): transaction is Transaction => !!transaction && transaction.reportID === reportID);
}

function getReportTransactions(reportID: string | undefined, allReportsTransactions: Record<string, Transaction[]> = reportsTransactions): Transaction[] {
    if (!reportID) {
        return [];
    }

    return allReportsTransactions[reportID] ?? [];
}

/**
 * Check if a report is a draft report
 */
function isDraftReport(reportID: string | undefined): boolean {
    const draftReport = allReportsDraft?.[`${ONYXKEYS.COLLECTION.REPORT_DRAFT}${reportID}`];

    return !!draftReport;
}
/**
 * @private
 */
function isSearchReportArray(object: SearchReport[] | OnyxCollection<Report>): object is SearchReport[] {
    if (!Array.isArray(object)) {
        return false;
    }
    const firstItem = object.at(0);
    return firstItem !== undefined && 'private_isArchived' in firstItem;
}

/**
 * @private
 * Returns the report
 */
function getReport(reportID: string, reports: SearchReport[] | OnyxCollection<Report>): OnyxEntry<Report> | SearchReport {
    if (isSearchReportArray(reports)) {
        reports?.find((report) => report.reportID === reportID);
    } else {
        return reports?.[`${ONYXKEYS.COLLECTION.REPORT}${reportID}`];
    }
}

/**
 * Returns the report
 * @deprecated Get the data straight from Onyx
 */
function getReportNameValuePairs(reportID?: string, reportNameValuePairs: OnyxCollection<ReportNameValuePairs> = allReportNameValuePair): OnyxEntry<ReportNameValuePairs> {
    return reportNameValuePairs?.[`${ONYXKEYS.COLLECTION.REPORT_NAME_VALUE_PAIRS}${reportID}`];
}

/**
 * Returns the parentReport if the given report is a thread
 */
function getParentReport(report: OnyxEntry<Report>): OnyxEntry<Report> {
    if (!report?.parentReportID) {
        return undefined;
    }
    return getReport(report.parentReportID, allReports);
}

/**
 * Returns the root parentReport if the given report is nested.
 * Uses recursion to iterate any depth of nested reports.
 */

function getRootParentReport({
    report,
    reports,
    visitedReportIDs = new Set<string>(),
}: {
    report: OnyxEntry<Report>;
    reports?: SearchReport[];
    visitedReportIDs?: Set<string>;
}): OnyxEntry<Report> {
    if (!report) {
        return undefined;
    }

    // Returns the current report as the root report, because it does not have a parentReportID
    if (!report?.parentReportID) {
        return report;
    }

    // Detect and prevent an infinite loop caused by a cycle in the ancestry. This should normally
    // never happen
    if (visitedReportIDs.has(report.reportID)) {
        Log.alert('Report ancestry cycle detected.', {reportID: report.reportID, ancestry: Array.from(visitedReportIDs)});
        return undefined;
    }
    visitedReportIDs.add(report.reportID);

    const parentReport = getReportOrDraftReport(report?.parentReportID, reports);

    // Runs recursion to iterate a parent report
    return getRootParentReport({report: !isEmptyObject(parentReport) ? parentReport : undefined, visitedReportIDs, reports});
}

/**
 * Returns the policy of the report
 */
function getPolicy(policyID: string | undefined): OnyxEntry<Policy> {
    if (!allPolicies || !policyID) {
        return undefined;
    }
    return allPolicies[`${ONYXKEYS.COLLECTION.POLICY}${policyID}`];
}

/**
 * Get the policy type from a given report
 * @param policies must have Onyxkey prefix (i.e 'policy_') for keys
 */
function getPolicyType(report: OnyxInputOrEntry<Report>, policies: OnyxCollection<Policy>): string {
    return policies?.[`${ONYXKEYS.COLLECTION.POLICY}${report?.policyID}`]?.type ?? '';
}

const unavailableTranslation = translateLocal('workspace.common.unavailable');
/**
 * Get the policy name from a given report
 */
function getPolicyName({report, returnEmptyIfNotFound = false, policy, policies, reports}: GetPolicyNameParams): string {
    const noPolicyFound = returnEmptyIfNotFound ? '' : unavailableTranslation;
    if (isEmptyObject(report) || (isEmptyObject(policies) && isEmptyObject(allPolicies) && !report?.policyName)) {
        return noPolicyFound;
    }
    const finalPolicy = (() => {
        if (isEmptyObject(policy)) {
            if (policies) {
                return policies.find((p) => p.id === report.policyID);
            }
            return allPolicies?.[`${ONYXKEYS.COLLECTION.POLICY}${report.policyID}`];
        }
        return policy ?? policies?.find((p) => p.id === report.policyID);
    })();

    const parentReport = getRootParentReport({report, reports});

    // Rooms send back the policy name with the reportSummary,
    // since they can also be accessed by people who aren't in the workspace
    // eslint-disable-next-line @typescript-eslint/prefer-nullish-coalescing
    const policyName = finalPolicy?.name || report?.policyName || report?.oldPolicyName || parentReport?.oldPolicyName || noPolicyFound;

    return policyName;
}

/**
 * Returns the concatenated title for the PrimaryLogins of a report
 */
function getReportParticipantsTitle(accountIDs: number[]): string {
    // Somehow it's possible for the logins coming from report.participantAccountIDs to contain undefined values so we use .filter(Boolean) to remove them.
    return accountIDs.filter(Boolean).join(', ');
}

/**
 * Checks if a report is a chat report.
 */
function isChatReport(report: OnyxEntry<Report>): boolean {
    return report?.type === CONST.REPORT.TYPE.CHAT;
}

function isInvoiceReport(report: OnyxInputOrEntry<Report> | SearchReport): boolean {
    return report?.type === CONST.REPORT.TYPE.INVOICE;
}

function isFinancialReportsForBusinesses(report: OnyxEntry<Report>): boolean {
    return report?.type === CONST.REPORT.TYPE.EXPENSE || report?.type === CONST.REPORT.TYPE.INVOICE;
}

function isNewDotInvoice(invoiceRoomID: string | undefined): boolean {
    if (!invoiceRoomID) {
        return false;
    }

    return isInvoiceRoom(getReport(invoiceRoomID, allReports));
}

/**
 * Checks if the report with supplied ID has been approved or not
 */
function isReportIDApproved(reportID: string | undefined) {
    if (!reportID) {
        return;
    }
    const report = getReport(reportID, allReports);
    if (!report) {
        return;
    }
    return isReportApproved({report});
}

/**
 * Checks if a report is an Expense report.
 */
function isExpenseReport(report: OnyxInputOrEntry<Report> | SearchReport): boolean {
    return report?.type === CONST.REPORT.TYPE.EXPENSE;
}

/**
 * Checks if a report is an IOU report using report or reportID
 */
function isIOUReport(reportOrID: OnyxInputOrEntry<Report> | SearchReport | string): boolean {
    const report = typeof reportOrID === 'string' ? getReport(reportOrID, allReports) ?? null : reportOrID;
    return report?.type === CONST.REPORT.TYPE.IOU;
}

/**
 * Checks if a report is an IOU report using report
 */
function isIOUReportUsingReport(report: OnyxEntry<Report>): report is Report {
    return report?.type === CONST.REPORT.TYPE.IOU;
}
/**
 * Checks if a report is a task report.
 */
function isTaskReport(report: OnyxInputOrEntry<Report>): boolean {
    return report?.type === CONST.REPORT.TYPE.TASK;
}

/**
 * Checks if a task has been cancelled
 * When a task is deleted, the parentReportAction is updated to have a isDeletedParentAction deleted flag
 * This is because when you delete a task, we still allow you to chat on the report itself
 * There's another situation where you don't have access to the parentReportAction (because it was created in a chat you don't have access to)
 * In this case, we have added the key to the report itself
 */
function isCanceledTaskReport(report: OnyxInputOrEntry<Report>, parentReportAction: OnyxInputOrEntry<ReportAction> = null): boolean {
    if (!isEmptyObject(parentReportAction) && (getReportActionMessageReportUtils(parentReportAction)?.isDeletedParentAction ?? false)) {
        return true;
    }

    if (!isEmptyObject(report) && report?.isDeletedParentAction) {
        return true;
    }

    return false;
}

/**
 * Checks if a report is an open task report.
 *
 * @param parentReportAction - The parent report action of the report (Used to check if the task has been canceled)
 */
function isOpenTaskReport(report: OnyxInputOrEntry<Report>, parentReportAction: OnyxInputOrEntry<ReportAction> = null): boolean {
    return (
        isTaskReport(report) && !isCanceledTaskReport(report, parentReportAction) && report?.stateNum === CONST.REPORT.STATE_NUM.OPEN && report?.statusNum === CONST.REPORT.STATUS_NUM.OPEN
    );
}

/**
 * Checks if a report is a completed task report.
 */
function isCompletedTaskReport(report: OnyxEntry<Report>): boolean {
    return isTaskReport(report) && report?.stateNum === CONST.REPORT.STATE_NUM.APPROVED && report?.statusNum === CONST.REPORT.STATUS_NUM.APPROVED;
}

/**
 * Checks if the current user is the manager of the supplied report
 */
function isReportManager(report: OnyxEntry<Report>): boolean {
    return !!(report && report.managerID === currentUserAccountID);
}

/**
 * Checks if the supplied report has been approved
 */
function isReportApproved({report, parentReportAction = undefined}: {report: OnyxInputOrEntry<Report>; parentReportAction?: OnyxEntry<ReportAction> | undefined}): boolean {
    if (!report) {
        return parentReportAction?.childStateNum === CONST.REPORT.STATE_NUM.APPROVED && parentReportAction?.childStatusNum === CONST.REPORT.STATUS_NUM.APPROVED;
    }
    return report?.stateNum === CONST.REPORT.STATE_NUM.APPROVED && report?.statusNum === CONST.REPORT.STATUS_NUM.APPROVED;
}

/**
 * Checks if the supplied report has been manually reimbursed
 */
function isReportManuallyReimbursed(report: OnyxEntry<Report>): boolean {
    return report?.stateNum === CONST.REPORT.STATE_NUM.APPROVED && report?.statusNum === CONST.REPORT.STATUS_NUM.REIMBURSED;
}

/**
 * Checks if the supplied report is an expense report in Open state and status.
 */
function isOpenExpenseReport(report: OnyxInputOrEntry<Report>): boolean {
    return isExpenseReport(report) && report?.stateNum === CONST.REPORT.STATE_NUM.OPEN && report?.statusNum === CONST.REPORT.STATUS_NUM.OPEN;
}

/**
 * Checks if the supplied report has a member with the array passed in params.
 */
function hasParticipantInArray(report: OnyxEntry<Report>, memberAccountIDs: number[]) {
    if (!report?.participants) {
        return false;
    }

    const memberAccountIDsSet = new Set(memberAccountIDs);

    for (const accountID in report.participants) {
        if (memberAccountIDsSet.has(Number(accountID))) {
            return true;
        }
    }

    return false;
}

/**
 * Whether the Money Request report is settled
 */
function isSettled(reportOrID: OnyxInputOrEntry<Report> | SearchReport | string | undefined, reports?: SearchReport[] | OnyxCollection<Report>): boolean {
    if (!reportOrID) {
        return false;
    }
    const report = typeof reportOrID === 'string' ? getReport(reportOrID, reports ?? allReports) ?? null : reportOrID;
    if (!report) {
        return false;
    }

    if (isEmptyObject(report)) {
        return false;
    }

    // In case the payment is scheduled and we are waiting for the payee to set up their wallet,
    // consider the report as paid as well.
    if (report.isWaitingOnBankAccount && report.statusNum === CONST.REPORT.STATUS_NUM.APPROVED) {
        return false;
    }

    return report?.statusNum === CONST.REPORT.STATUS_NUM.REIMBURSED;
}

/**
 * Whether the current user is the submitter of the report
 */
function isCurrentUserSubmitter(reportID: string | undefined): boolean {
    if (!allReports || !reportID) {
        return false;
    }
    const report = allReports[`${ONYXKEYS.COLLECTION.REPORT}${reportID}`];
    return !!(report && report.ownerAccountID === currentUserAccountID);
}

/**
 * Whether the provided report is an Admin room
 */
function isAdminRoom(report: OnyxEntry<Report>): boolean {
    return getChatType(report) === CONST.REPORT.CHAT_TYPE.POLICY_ADMINS;
}

/**
 * Whether the provided report is an Admin-only posting room
 */
function isAdminsOnlyPostingRoom(report: OnyxEntry<Report>): boolean {
    return report?.writeCapability === CONST.REPORT.WRITE_CAPABILITIES.ADMINS;
}

/**
 * Whether the provided report is a Announce room
 */
function isAnnounceRoom(report: OnyxEntry<Report>): boolean {
    return getChatType(report) === CONST.REPORT.CHAT_TYPE.POLICY_ANNOUNCE;
}

/**
 * Whether the provided report is a default room
 */
function isDefaultRoom(report: OnyxEntry<Report>): boolean {
    return CONST.DEFAULT_POLICY_ROOM_CHAT_TYPES.some((type) => type === getChatType(report));
}

/**
 * Whether the provided report is a Domain room
 */
function isDomainRoom(report: OnyxEntry<Report>): boolean {
    return getChatType(report) === CONST.REPORT.CHAT_TYPE.DOMAIN_ALL;
}

/**
 * Whether the provided report is a user created policy room
 */
function isUserCreatedPolicyRoom(report: OnyxEntry<Report>): boolean {
    return getChatType(report) === CONST.REPORT.CHAT_TYPE.POLICY_ROOM;
}

/**
 * Whether the provided report is a Policy Expense chat.
 */
function isPolicyExpenseChat(option: OnyxInputOrEntry<Report> | OptionData | Participant): boolean {
    return getChatType(option) === CONST.REPORT.CHAT_TYPE.POLICY_EXPENSE_CHAT || !!(option && 'isPolicyExpenseChat' in option && option.isPolicyExpenseChat);
}

function isInvoiceRoom(report: OnyxEntry<Report>): boolean {
    return getChatType(report) === CONST.REPORT.CHAT_TYPE.INVOICE;
}

function isInvoiceRoomWithID(reportID?: string): boolean {
    if (!reportID) {
        return false;
    }
    const report = getReport(reportID, allReports);
    return isInvoiceRoom(report);
}

/**
 * Checks if a report is a completed task report.
 */
function isTripRoom(report: OnyxEntry<Report>): boolean {
    return isChatReport(report) && getChatType(report) === CONST.REPORT.CHAT_TYPE.TRIP_ROOM;
}

function isIndividualInvoiceRoom(report: OnyxEntry<Report>): boolean {
    return isInvoiceRoom(report) && report?.invoiceReceiver?.type === CONST.REPORT.INVOICE_RECEIVER_TYPE.INDIVIDUAL;
}

function isCurrentUserInvoiceReceiver(report: OnyxEntry<Report>): boolean {
    if (report?.invoiceReceiver?.type === CONST.REPORT.INVOICE_RECEIVER_TYPE.INDIVIDUAL) {
        return currentUserAccountID === report.invoiceReceiver.accountID;
    }

    if (report?.invoiceReceiver?.type === CONST.REPORT.INVOICE_RECEIVER_TYPE.BUSINESS) {
        const policy = getPolicy(report.invoiceReceiver.policyID);
        return isPolicyAdminPolicyUtils(policy);
    }

    return false;
}

/**
 * Whether the provided report belongs to a Control policy and is an expense chat
 */
function isControlPolicyExpenseChat(report: OnyxEntry<Report>): boolean {
    return isPolicyExpenseChat(report) && getPolicyType(report, allPolicies) === CONST.POLICY.TYPE.CORPORATE;
}

/**
 * Whether the provided policyType is a Free, Collect or Control policy type
 */
function isGroupPolicy(policyType: string): boolean {
    return policyType === CONST.POLICY.TYPE.CORPORATE || policyType === CONST.POLICY.TYPE.TEAM;
}

/**
 * Whether the provided report belongs to a Free, Collect or Control policy
 */
function isReportInGroupPolicy(report: OnyxInputOrEntry<Report>, policy?: OnyxInputOrEntry<Policy>): boolean {
    const policyType = policy?.type ?? getPolicyType(report, allPolicies);
    return isGroupPolicy(policyType);
}

/**
 * Whether the provided report belongs to a Control or Collect policy
 */
function isPaidGroupPolicy(report: OnyxEntry<Report>): boolean {
    const policyType = getPolicyType(report, allPolicies);
    return policyType === CONST.POLICY.TYPE.CORPORATE || policyType === CONST.POLICY.TYPE.TEAM;
}

/**
 * Whether the provided report belongs to a Control or Collect policy and is an expense chat
 */
function isPaidGroupPolicyExpenseChat(report: OnyxEntry<Report>): boolean {
    return isPolicyExpenseChat(report) && isPaidGroupPolicy(report);
}

/**
 * Whether the provided report belongs to a Control policy and is an expense report
 */
function isControlPolicyExpenseReport(report: OnyxEntry<Report>): boolean {
    return isExpenseReport(report) && getPolicyType(report, allPolicies) === CONST.POLICY.TYPE.CORPORATE;
}

/**
 * Whether the provided report belongs to a Control or Collect policy and is an expense report
 */
function isPaidGroupPolicyExpenseReport(report: OnyxEntry<Report>): boolean {
    return isExpenseReport(report) && isPaidGroupPolicy(report);
}

/**
 * Checks if the supplied report is an invoice report in Open state and status.
 */
function isOpenInvoiceReport(report: OnyxEntry<Report>): boolean {
    return isInvoiceReport(report) && report?.statusNum === CONST.REPORT.STATUS_NUM.OPEN;
}

/**
 * Whether the provided report is a chat room
 */
function isChatRoom(report: OnyxEntry<Report>): boolean {
    return isUserCreatedPolicyRoom(report) || isDefaultRoom(report) || isInvoiceRoom(report) || isTripRoom(report);
}

/**
 * Whether the provided report is a public room
 */
function isPublicRoom(report: OnyxEntry<Report>): boolean {
    return report?.visibility === CONST.REPORT.VISIBILITY.PUBLIC || report?.visibility === CONST.REPORT.VISIBILITY.PUBLIC_ANNOUNCE;
}

/**
 * Whether the provided report is a public announce room
 */
function isPublicAnnounceRoom(report: OnyxEntry<Report>): boolean {
    return report?.visibility === CONST.REPORT.VISIBILITY.PUBLIC_ANNOUNCE;
}

/**
 * If the report is a policy expense, the route should be for adding bank account for that policy
 * else since the report is a personal IOU, the route should be for personal bank account.
 */
function getBankAccountRoute(report: OnyxEntry<Report>): Route {
    if (isPolicyExpenseChat(report)) {
        return ROUTES.BANK_ACCOUNT_WITH_STEP_TO_OPEN.getRoute(report?.policyID, undefined, Navigation.getActiveRoute());
    }

    if (isInvoiceRoom(report) && report?.invoiceReceiver?.type === CONST.REPORT.INVOICE_RECEIVER_TYPE.BUSINESS) {
        return ROUTES.WORKSPACE_INVOICES.getRoute(report?.invoiceReceiver?.policyID);
    }

    return ROUTES.SETTINGS_ADD_BANK_ACCOUNT.route;
}

/**
 * Check if personal detail of accountID is empty or optimistic data
 */
function isOptimisticPersonalDetail(accountID: number): boolean {
    return isEmptyObject(allPersonalDetails?.[accountID]) || !!allPersonalDetails?.[accountID]?.isOptimisticPersonalDetail;
}

/**
 * Checks if a report is a task report from a policy expense chat.
 */
function isWorkspaceTaskReport(report: OnyxEntry<Report>): boolean {
    if (!isTaskReport(report)) {
        return false;
    }
    const parentReport = report?.parentReportID ? getReport(report?.parentReportID, allReports) : undefined;
    return isPolicyExpenseChat(parentReport);
}

/**
 * Returns true if report has a parent
 */
function isThread(report: OnyxInputOrEntry<Report>): report is Thread {
    return !!(report?.parentReportID && report?.parentReportActionID);
}

/**
 * Returns true if report is of type chat and has a parent and is therefore a Thread.
 */
function isChatThread(report: OnyxInputOrEntry<Report>): report is Thread {
    return isThread(report) && report?.type === CONST.REPORT.TYPE.CHAT;
}

function isDM(report: OnyxEntry<Report>): boolean {
    return isChatReport(report) && !getChatType(report) && !isThread(report);
}

function isSelfDM(report: OnyxInputOrEntry<Report>): boolean {
    return getChatType(report) === CONST.REPORT.CHAT_TYPE.SELF_DM;
}

function isGroupChat(report: OnyxEntry<Report> | Partial<Report>): boolean {
    return getChatType(report) === CONST.REPORT.CHAT_TYPE.GROUP;
}

/**
 * Only returns true if this is the Expensify DM report.
 *
 * Note that this chat is no longer used for new users. We still need this function for users who have this chat.
 */
function isSystemChat(report: OnyxEntry<Report>): boolean {
    return getChatType(report) === CONST.REPORT.CHAT_TYPE.SYSTEM;
}

function getDefaultNotificationPreferenceForReport(report: OnyxEntry<Report>): ValueOf<typeof CONST.REPORT.NOTIFICATION_PREFERENCE> {
    if (isAnnounceRoom(report)) {
        return CONST.REPORT.NOTIFICATION_PREFERENCE.ALWAYS;
    }
    if (isPublicRoom(report)) {
        return CONST.REPORT.NOTIFICATION_PREFERENCE.DAILY;
    }
    if (!getChatType(report) || isGroupChat(report)) {
        return CONST.REPORT.NOTIFICATION_PREFERENCE.ALWAYS;
    }
    if (isAdminRoom(report) || isPolicyExpenseChat(report) || isInvoiceRoom(report)) {
        return CONST.REPORT.NOTIFICATION_PREFERENCE.ALWAYS;
    }
    if (isSelfDM(report)) {
        return CONST.REPORT.NOTIFICATION_PREFERENCE.MUTE;
    }
    return CONST.REPORT.NOTIFICATION_PREFERENCE.DAILY;
}

/**
 * Get the notification preference given a report. This should ALWAYS default to 'hidden'. Do not change this!
 */
function getReportNotificationPreference(report: OnyxEntry<Report>): ValueOf<typeof CONST.REPORT.NOTIFICATION_PREFERENCE> {
    const participant = currentUserAccountID ? report?.participants?.[currentUserAccountID] : undefined;
    return participant?.notificationPreference ?? CONST.REPORT.NOTIFICATION_PREFERENCE.HIDDEN;
}

/**
 * Only returns true if this is our main 1:1 DM report with Concierge.
 */
function isConciergeChatReport(report: OnyxInputOrEntry<Report>): boolean {
    return !!report && report?.reportID === conciergeReportID;
}

function findSelfDMReportID(): string | undefined {
    if (!allReports) {
        return;
    }

    const selfDMReport = Object.values(allReports).find((report) => isSelfDM(report) && !isThread(report));
    return selfDMReport?.reportID;
}

/**
 * Checks if the supplied report is from a policy or is an invoice report from a policy
 */
function isPolicyRelatedReport(report: OnyxEntry<Report>, policyID?: string) {
    return report?.policyID === policyID || !!(report?.invoiceReceiver && 'policyID' in report.invoiceReceiver && report.invoiceReceiver.policyID === policyID);
}

/**
 * Checks if the supplied report belongs to workspace based on the provided params. If the report's policyID is _FAKE_ or has no value, it means this report is a DM.
 * In this case report and workspace members must be compared to determine whether the report belongs to the workspace.
 */
function doesReportBelongToWorkspace(report: OnyxEntry<Report>, policyMemberAccountIDs: number[], policyID?: string) {
    return (
        isConciergeChatReport(report) ||
        (report?.policyID === CONST.POLICY.ID_FAKE || !report?.policyID ? hasParticipantInArray(report, policyMemberAccountIDs) : isPolicyRelatedReport(report, policyID))
    );
}

/**
 * Given an array of reports, return them filtered by a policyID and policyMemberAccountIDs.
 */
function filterReportsByPolicyIDAndMemberAccountIDs(reports: Array<OnyxEntry<Report>>, policyMemberAccountIDs: number[] = [], policyID?: string) {
    return reports.filter((report) => !!report && doesReportBelongToWorkspace(report, policyMemberAccountIDs, policyID));
}

/**
 * Returns true if report is still being processed
 */
function isProcessingReport(report: OnyxEntry<Report>): boolean {
    return report?.stateNum === CONST.REPORT.STATE_NUM.SUBMITTED && report?.statusNum === CONST.REPORT.STATUS_NUM.SUBMITTED;
}

function isOpenReport(report: OnyxEntry<Report>): boolean {
    return report?.stateNum === CONST.REPORT.STATE_NUM.OPEN && report?.statusNum === CONST.REPORT.STATUS_NUM.OPEN;
}

function isAwaitingFirstLevelApproval(report: OnyxEntry<Report>): boolean {
    if (!report) {
        return false;
    }

    const submitsToAccountID = getSubmitToAccountID(getPolicy(report.policyID), report);

    return isProcessingReport(report) && submitsToAccountID === report.managerID;
}

/**
 * Check if the report is a single chat report that isn't a thread
 * and personal detail of participant is optimistic data
 */
function shouldDisableDetailPage(report: OnyxEntry<Report>): boolean {
    if (isChatRoom(report) || isPolicyExpenseChat(report) || isChatThread(report) || isTaskReport(report)) {
        return false;
    }
    if (isOneOnOneChat(report)) {
        const participantAccountIDs = Object.keys(report?.participants ?? {})
            .map(Number)
            .filter((accountID) => accountID !== currentUserAccountID);
        return isOptimisticPersonalDetail(participantAccountIDs.at(0) ?? -1);
    }
    return false;
}

/**
 * Returns true if this report has only one participant and it's an Expensify account.
 */
function isExpensifyOnlyParticipantInReport(report: OnyxEntry<Report>): boolean {
    const otherParticipants = Object.keys(report?.participants ?? {})
        .map(Number)
        .filter((accountID) => accountID !== currentUserAccountID);
    return otherParticipants.length === 1 && otherParticipants.some((accountID) => CONST.EXPENSIFY_ACCOUNT_IDS.includes(accountID));
}

/**
 * Returns whether a given report can have tasks created in it.
 * We only prevent the task option if it's a DM/group-DM and the other users are all special Expensify accounts
 *
 */
function canCreateTaskInReport(report: OnyxEntry<Report>): boolean {
    const otherParticipants = Object.keys(report?.participants ?? {})
        .map(Number)
        .filter((accountID) => accountID !== currentUserAccountID);
    const areExpensifyAccountsOnlyOtherParticipants = otherParticipants.length >= 1 && otherParticipants.every((accountID) => CONST.EXPENSIFY_ACCOUNT_IDS.includes(accountID));
    if (areExpensifyAccountsOnlyOtherParticipants && isDM(report)) {
        return false;
    }

    return true;
}

/**
 * For all intents and purposes a report that has no notificationPreference at all should be considered "hidden".
 * We will remove the 'hidden' field entirely once the backend changes for https://github.com/Expensify/Expensify/issues/450891 are done.
 */
function isHiddenForCurrentUser(notificationPreference: string | null | undefined): boolean;
function isHiddenForCurrentUser(report: OnyxEntry<Report>): boolean;
function isHiddenForCurrentUser(reportOrPreference: OnyxEntry<Report> | string | null | undefined): boolean {
    if (typeof reportOrPreference === 'object' && reportOrPreference !== null) {
        const notificationPreference = getReportNotificationPreference(reportOrPreference);
        return isHiddenForCurrentUser(notificationPreference);
    }
    if (reportOrPreference === undefined || reportOrPreference === null || reportOrPreference === '') {
        return true;
    }
    return reportOrPreference === CONST.REPORT.NOTIFICATION_PREFERENCE.HIDDEN;
}

/**
 * Returns true if there are any guides accounts (team.expensify.com) in a list of accountIDs
 * by cross-referencing the accountIDs with personalDetails since guides that are participants
 * of the user's chats should have their personal details in Onyx.
 */
function hasExpensifyGuidesEmails(accountIDs: number[]): boolean {
    return accountIDs.some((accountID) => Str.extractEmailDomain(allPersonalDetails?.[accountID]?.login ?? '') === CONST.EMAIL.GUIDES_DOMAIN);
}

function getMostRecentlyVisitedReport(reports: Array<OnyxEntry<Report>>, reportMetadata: OnyxCollection<ReportMetadata>): OnyxEntry<Report> {
    const filteredReports = reports.filter((report) => {
        const shouldKeep = !isChatThread(report) || !isHiddenForCurrentUser(report);
        return shouldKeep && !!report?.reportID && !!(reportMetadata?.[`${ONYXKEYS.COLLECTION.REPORT_METADATA}${report.reportID}`]?.lastVisitTime ?? report?.lastReadTime);
    });
    return lodashMaxBy(filteredReports, (a) => [reportMetadata?.[`${ONYXKEYS.COLLECTION.REPORT_METADATA}${a?.reportID}`]?.lastVisitTime ?? '', a?.lastReadTime ?? '']);
}

function findLastAccessedReport(ignoreDomainRooms: boolean, openOnAdminRoom = false, policyID?: string, excludeReportID?: string): OnyxEntry<Report> {
    // If it's the user's first time using New Expensify, then they could either have:
    //   - just a Concierge report, if so we'll return that
    //   - their Concierge report, and a separate report that must have deeplinked them to the app before they created their account.
    // If it's the latter, we'll use the deeplinked report over the Concierge report,
    // since the Concierge report would be incorrectly selected over the deep-linked report in the logic below.

    const policyMemberAccountIDs = getPolicyEmployeeListByIdWithoutCurrentUser(allPolicies, policyID, currentUserAccountID);

    let reportsValues = Object.values(allReports ?? {});

    if (!!policyID || policyMemberAccountIDs.length > 0) {
        reportsValues = filterReportsByPolicyIDAndMemberAccountIDs(reportsValues, policyMemberAccountIDs, policyID);
    }

    let adminReport: OnyxEntry<Report>;
    if (openOnAdminRoom) {
        adminReport = reportsValues.find((report) => {
            const chatType = getChatType(report);
            return chatType === CONST.REPORT.CHAT_TYPE.POLICY_ADMINS;
        });
    }
    if (adminReport) {
        return adminReport;
    }

    // eslint-disable-next-line @typescript-eslint/prefer-nullish-coalescing
    const shouldFilter = excludeReportID || ignoreDomainRooms;
    if (shouldFilter) {
        reportsValues = reportsValues.filter((report) => {
            if (excludeReportID && report?.reportID === excludeReportID) {
                return false;
            }

            // We allow public announce rooms, admins, and announce rooms through since we bypass the default rooms beta for them.
            // Check where findLastAccessedReport is called in MainDrawerNavigator.js for more context.
            // Domain rooms are now the only type of default room that are on the defaultRooms beta.
            if (ignoreDomainRooms && isDomainRoom(report) && !hasExpensifyGuidesEmails(Object.keys(report?.participants ?? {}).map(Number))) {
                return false;
            }

            return true;
        });
    }

    // Filter out the system chat (Expensify chat) because the composer is disabled in it,
    // and it prompts the user to use the Concierge chat instead.
    reportsValues =
        reportsValues.filter((report) => {
            // This will get removed as part of https://github.com/Expensify/App/issues/59961
            // eslint-disable-next-line deprecation/deprecation
            const reportNameValuePairs = getReportNameValuePairs(report?.reportID);

            return !isSystemChat(report) && !isArchivedReport(reportNameValuePairs);
        }) ?? [];

    // At least two reports remain: self DM and Concierge chat.
    // Return the most recently visited report. Get the last read report from the report metadata.
    // If allReportMetadata is empty we'll return most recent report owned by user
    if (isEmptyObject(allReportMetadata)) {
        const ownedReports = reportsValues.filter((report) => report?.ownerAccountID === currentUserAccountID);
        if (ownedReports.length > 0) {
            return lodashMaxBy(ownedReports, (a) => a?.lastReadTime ?? '');
        }
        return lodashMaxBy(reportsValues, (a) => a?.lastReadTime ?? '');
    }
    return getMostRecentlyVisitedReport(reportsValues, allReportMetadata);
}

/**
 * Whether the provided report has expenses
 */
function hasExpenses(reportID?: string, transactions?: SearchTransaction[]): boolean {
    if (transactions) {
        return !!transactions?.find((transaction) => transaction?.reportID === reportID);
    }
    return !!Object.values(allTransactions ?? {}).find((transaction) => transaction?.reportID === reportID);
}

/**
 * Whether the provided report is a closed expense report with no expenses
 */
function isClosedExpenseReportWithNoExpenses(report: OnyxEntry<Report>, transactions?: SearchTransaction[]): boolean {
    return report?.statusNum === CONST.REPORT.STATUS_NUM.CLOSED && isExpenseReport(report) && !hasExpenses(report.reportID, transactions);
}

/**
 * Whether the provided report is an archived room
 */
// eslint-disable-next-line @typescript-eslint/no-unused-vars
function isArchivedNonExpenseReport(report: OnyxInputOrEntry<Report> | SearchReport, reportNameValuePairs?: OnyxInputOrEntry<ReportNameValuePairs>): boolean {
    return !(isExpenseReport(report) || isExpenseRequest(report)) && !!reportNameValuePairs?.private_isArchived;
}

/**
 * Whether the provided report is an archived report
 */
// eslint-disable-next-line @typescript-eslint/no-unused-vars
function isArchivedReport(reportNameValuePairs?: OnyxInputOrEntry<ReportNameValuePairs>): boolean {
    return !!reportNameValuePairs?.private_isArchived;
}

/**
 * Whether the report with the provided reportID is an archived non-expense report
 */
function isArchivedNonExpenseReportWithID(report?: OnyxInputOrEntry<Report>, isReportArchived = false) {
    if (!report) {
        return false;
    }
    return !(isExpenseReport(report) || isExpenseRequest(report)) && isReportArchived;
}

/**
 * Whether the provided report is a closed report
 */
function isClosedReport(report: OnyxInputOrEntry<Report> | SearchReport): boolean {
    return report?.statusNum === CONST.REPORT.STATUS_NUM.CLOSED;
}
/**
 * Whether the provided report is the admin's room
 */
function isJoinRequestInAdminRoom(report: OnyxEntry<Report>): boolean {
    if (!report) {
        return false;
    }
    // If this policy isn't owned by Expensify,
    // Account manager/guide should not have the workspace join request pinned to their LHN,
    // since they are not a part of the company, and should not action it on their behalf.
    if (report.policyID) {
        const policy = getPolicy(report.policyID);
        if (!isExpensifyTeam(policy?.owner) && isExpensifyTeam(currentUserPersonalDetails?.login)) {
            return false;
        }
    }
    return isActionableJoinRequestPending(report.reportID);
}

/**
 * Checks if the user has auditor permission in the provided report
 */
function isAuditor(report: OnyxEntry<Report>): boolean {
    if (report?.policyID) {
        const policy = getPolicy(report.policyID);
        return isPolicyAuditor(policy);
    }

    if (Array.isArray(report?.permissions) && report?.permissions.length > 0) {
        return report?.permissions?.includes(CONST.REPORT.PERMISSIONS.AUDITOR);
    }

    return false;
}

/**
 * Checks if the user can write in the provided report
 */
function canWriteInReport(report: OnyxEntry<Report>): boolean {
    if (Array.isArray(report?.permissions) && report?.permissions.length > 0 && !report?.permissions?.includes(CONST.REPORT.PERMISSIONS.AUDITOR)) {
        return report?.permissions?.includes(CONST.REPORT.PERMISSIONS.WRITE);
    }

    return true;
}

/**
 * Checks if the current user is allowed to comment on the given report.
 */
function isAllowedToComment(report: OnyxEntry<Report>): boolean {
    if (isAuditor(report)) {
        return true;
    }

    if (!canWriteInReport(report)) {
        return false;
    }

    // Default to allowing all users to post
    const capability = report?.writeCapability ?? CONST.REPORT.WRITE_CAPABILITIES.ALL;

    if (capability === CONST.REPORT.WRITE_CAPABILITIES.ALL) {
        return true;
    }

    // If unauthenticated user opens public chat room using deeplink, they do not have policies available and they cannot comment
    if (!allPolicies) {
        return false;
    }

    // If we've made it here, commenting on this report is restricted.
    // If the user is an admin, allow them to post.
    const policy = allPolicies[`${ONYXKEYS.COLLECTION.POLICY}${report?.policyID}`];
    return policy?.role === CONST.POLICY.ROLE.ADMIN;
}

/**
 * Checks if the current user is the admin of the policy given the policy expense chat.
 */
function isPolicyExpenseChatAdmin(report: OnyxEntry<Report>, policies: OnyxCollection<Policy>): boolean {
    if (!isPolicyExpenseChat(report)) {
        return false;
    }

    const policyRole = policies?.[`${ONYXKEYS.COLLECTION.POLICY}${report?.policyID}`]?.role;

    return policyRole === CONST.POLICY.ROLE.ADMIN;
}

/**
 * Checks if the current user is the admin of the policy.
 */
function isPolicyAdmin(policyID: string | undefined, policies: OnyxCollection<Policy>): boolean {
    if (!policyID) {
        return false;
    }

    const policyRole = policies?.[`${ONYXKEYS.COLLECTION.POLICY}${policyID}`]?.role;

    return policyRole === CONST.POLICY.ROLE.ADMIN;
}

/**
 * Checks whether all the transactions linked to the IOU report are of the Distance Request type with pending routes
 */
function hasOnlyTransactionsWithPendingRoutes(iouReportID: string | undefined): boolean {
    const transactions = getReportTransactions(iouReportID);

    // Early return false in case not having any transaction
    if (!transactions || transactions.length === 0) {
        return false;
    }

    return transactions.every((transaction) => isFetchingWaypointsFromServer(transaction));
}

/**
 * If the report is a thread and has a chat type set, it is a expense chat.
 */
function isWorkspaceThread(report: OnyxEntry<Report>): boolean {
    const chatType = getChatType(report);
    return isThread(report) && isChatReport(report) && CONST.WORKSPACE_ROOM_TYPES.some((type) => chatType === type);
}

/**
 * Checks if a report is a child report.
 */
function isChildReport(report: OnyxEntry<Report>): boolean {
    return isThread(report) || isTaskReport(report);
}

/**
 * An Expense Request is a thread where the parent report is an Expense Report and
 * the parentReportAction is a transaction.
 */
function isExpenseRequest(report: OnyxInputOrEntry<Report>): report is Thread {
    if (isThread(report)) {
        const parentReportAction = allReportActions?.[`${ONYXKEYS.COLLECTION.REPORT_ACTIONS}${report.parentReportID}`]?.[report.parentReportActionID];
        const parentReport = getReport(report?.parentReportID, allReports);
        return isExpenseReport(parentReport) && !isEmptyObject(parentReportAction) && isTransactionThread(parentReportAction);
    }
    return false;
}

/**
 * An IOU Request is a thread where the parent report is an IOU Report and
 * the parentReportAction is a transaction.
 */
function isIOURequest(report: OnyxInputOrEntry<Report>): boolean {
    if (isThread(report)) {
        const parentReportAction = allReportActions?.[`${ONYXKEYS.COLLECTION.REPORT_ACTIONS}${report.parentReportID}`]?.[report.parentReportActionID];
        const parentReport = getReport(report?.parentReportID, allReports);
        return isIOUReport(parentReport) && !isEmptyObject(parentReportAction) && isTransactionThread(parentReportAction);
    }
    return false;
}

/**
 * A Track Expense Report is a thread where the parent the parentReportAction is a transaction, and
 * parentReportAction has type of track.
 */
function isTrackExpenseReport(report: OnyxInputOrEntry<Report>): boolean {
    if (isThread(report)) {
        const selfDMReportID = findSelfDMReportID();
        const parentReportAction = allReportActions?.[`${ONYXKEYS.COLLECTION.REPORT_ACTIONS}${report.parentReportID}`]?.[report.parentReportActionID];
        return !isEmptyObject(parentReportAction) && selfDMReportID === report.parentReportID && isTrackExpenseAction(parentReportAction);
    }
    return false;
}

/**
 * Checks if a report is an IOU or expense request.
 */
function isMoneyRequest(reportOrID: OnyxEntry<Report> | string): boolean {
    const report = typeof reportOrID === 'string' ? getReport(reportOrID, allReports) ?? null : reportOrID;
    return isIOURequest(report) || isExpenseRequest(report);
}

/**
 * Checks if a report is an IOU or expense report.
 */
function isMoneyRequestReport(reportOrID: OnyxInputOrEntry<Report> | SearchReport | string, reports?: SearchReport[]): boolean {
    const report = typeof reportOrID === 'string' ? getReport(reportOrID, reports ?? allReports) ?? null : reportOrID;
    return isIOUReport(report) || isExpenseReport(report);
}

/**
 * Determines the Help Panel report type based on the given report.
 */
function getHelpPaneReportType(report: OnyxEntry<Report>): ValueOf<typeof CONST.REPORT.HELP_TYPE> | undefined {
    if (!report) {
        return undefined;
    }

    if (isConciergeChatReport(report)) {
        return CONST.REPORT.HELP_TYPE.CHAT_CONCIERGE;
    }

    if (report?.chatType) {
        return getChatType(report);
    }

    switch (report?.type) {
        case CONST.REPORT.TYPE.EXPENSE:
            return CONST.REPORT.HELP_TYPE.EXPENSE_REPORT;
        case CONST.REPORT.TYPE.CHAT:
            return CONST.REPORT.HELP_TYPE.CHAT;
        case CONST.REPORT.TYPE.IOU:
            return CONST.REPORT.HELP_TYPE.IOU;
        case CONST.REPORT.TYPE.INVOICE:
            return CONST.REPORT.HELP_TYPE.INVOICE;
        case CONST.REPORT.TYPE.TASK:
            return CONST.REPORT.HELP_TYPE.TASK;
        default:
            return undefined;
    }
}

/**
 * Checks if a report contains only Non-Reimbursable transactions
 */
function hasOnlyNonReimbursableTransactions(iouReportID: string | undefined): boolean {
    const transactions = getReportTransactions(iouReportID);
    if (!transactions || transactions.length === 0) {
        return false;
    }

    return transactions.every((transaction) => !getReimbursable(transaction));
}

/**
 * Checks if a report has only one transaction associated with it
 */
function isOneTransactionReport(reportID: string | undefined): boolean {
    const reportActions = allReportActions?.[`${ONYXKEYS.COLLECTION.REPORT_ACTIONS}${reportID}`] ?? ([] as ReportAction[]);
    return getOneTransactionThreadReportID(reportID, reportActions) !== null;
}

/*
 * Whether the report contains only one expense and the expense should be paid later
 */
function isPayAtEndExpenseReport(reportID: string | undefined, transactions: Transaction[] | undefined): boolean {
    if ((!!transactions && transactions.length !== 1) || !isOneTransactionReport(reportID)) {
        return false;
    }

    return isPayAtEndExpense(transactions?.[0] ?? getReportTransactions(reportID).at(0));
}

/**
 * Checks if a report is a transaction thread associated with a report that has only one transaction
 */
function isOneTransactionThread(reportID: string | undefined, parentReportID: string | undefined, threadParentReportAction: OnyxEntry<ReportAction>): boolean {
    if (!reportID || !parentReportID) {
        return false;
    }

    const parentReportActions = allReportActions?.[`${ONYXKEYS.COLLECTION.REPORT_ACTIONS}${parentReportID}`] ?? ([] as ReportAction[]);
    const transactionThreadReportID = getOneTransactionThreadReportID(parentReportID, parentReportActions);
    return reportID === transactionThreadReportID && !isSentMoneyReportAction(threadParentReportAction);
}

/**
 * Checks if given report is a transaction thread
 */
function isReportTransactionThread(report: OnyxEntry<Report>) {
    return isMoneyRequest(report) || isTrackExpenseReport(report);
}

/**
 * Get displayed report ID, it will be parentReportID if the report is one transaction thread
 */
function getDisplayedReportID(reportID: string): string {
    const report = getReport(reportID, allReports);
    const parentReportID = report?.parentReportID;
    const parentReportAction = getReportAction(parentReportID, report?.parentReportActionID);
    return parentReportID && isOneTransactionThread(reportID, parentReportID, parentReportAction) ? parentReportID : reportID;
}

/**
 * Should return true only for personal 1:1 report
 *
 */
function isOneOnOneChat(report: OnyxEntry<Report>): boolean {
    const participants = report?.participants ?? {};
    const participant = currentUserAccountID ? participants[currentUserAccountID] : undefined;
    const isCurrentUserParticipant = participant ? 1 : 0;
    const participantAmount = Object.keys(participants).length - isCurrentUserParticipant;
    if (participantAmount !== 1) {
        return false;
    }
    return (
        (report?.policyID === CONST.POLICY.ID_FAKE || !report?.policyID) &&
        !isChatRoom(report) &&
        !isExpenseRequest(report) &&
        !isMoneyRequestReport(report) &&
        !isPolicyExpenseChat(report) &&
        !isTaskReport(report) &&
        isDM(report) &&
        !isIOUReport(report)
    );
}

/**
 * Checks if the current user is a payer of the expense
 */

function isPayer(session: OnyxEntry<Session>, iouReport: OnyxEntry<Report>, onlyShowPayElsewhere = false, reportPolicy?: OnyxInputOrEntry<Policy> | SearchPolicy) {
    const isApproved = isReportApproved({report: iouReport});
    const policy = reportPolicy ?? allPolicies?.[`${ONYXKEYS.COLLECTION.POLICY}${iouReport?.policyID}`] ?? null;
    const policyType = policy?.type;
    const isAdmin = policyType !== CONST.POLICY.TYPE.PERSONAL && policy?.role === CONST.POLICY.ROLE.ADMIN;
    const isManager = iouReport?.managerID === session?.accountID;
    if (isPaidGroupPolicy(iouReport)) {
        if (policy?.reimbursementChoice === CONST.POLICY.REIMBURSEMENT_CHOICES.REIMBURSEMENT_YES) {
            // If we get here without a reimburser only show the pay button if we are the admin.
            if (!policy?.achAccount?.reimburser) {
                return isAdmin;
            }

            // If we are the reimburser and the report is approved or we are the manager then we can pay it.
            const isReimburser = session?.email === policy?.achAccount?.reimburser;
            return isReimburser && (isApproved || isManager);
        }
        if (policy?.reimbursementChoice === CONST.POLICY.REIMBURSEMENT_CHOICES.REIMBURSEMENT_MANUAL || onlyShowPayElsewhere) {
            return isAdmin && (isApproved || isManager);
        }
        return false;
    }
    return isAdmin || (isMoneyRequestReport(iouReport) && isManager);
}

/**
 * Checks if the current user is the action's author
 */
function isActionCreator(reportAction: OnyxInputOrEntry<ReportAction> | Partial<ReportAction>): boolean {
    return reportAction?.actorAccountID === currentUserAccountID;
}

/**
 * Returns the notification preference of the action's child report if it exists.
 * Otherwise, calculates it based on the action's authorship.
 */
function getChildReportNotificationPreference(reportAction: OnyxInputOrEntry<ReportAction> | Partial<ReportAction>): NotificationPreference {
    const childReportNotificationPreference = reportAction?.childReportNotificationPreference ?? '';
    if (childReportNotificationPreference) {
        return childReportNotificationPreference;
    }

    return isActionCreator(reportAction) ? CONST.REPORT.NOTIFICATION_PREFERENCE.ALWAYS : CONST.REPORT.NOTIFICATION_PREFERENCE.HIDDEN;
}

function canAddOrDeleteTransactions(moneyRequestReport: OnyxEntry<Report>): boolean {
    // This will get removed as part of https://github.com/Expensify/App/issues/59961
    // eslint-disable-next-line deprecation/deprecation
    const reportNameValuePairs = getReportNameValuePairs(moneyRequestReport?.reportID);

    if (!isMoneyRequestReport(moneyRequestReport) || isArchivedReport(reportNameValuePairs)) {
        return false;
    }

    const policy = getPolicy(moneyRequestReport?.policyID);

    if (isInstantSubmitEnabled(policy) && isSubmitAndClose(policy) && !arePaymentsEnabled(policy)) {
        return false;
    }

    if (isInstantSubmitEnabled(policy) && isProcessingReport(moneyRequestReport)) {
        return isAwaitingFirstLevelApproval(moneyRequestReport);
    }

    if (isReportApproved({report: moneyRequestReport}) || isClosedReport(moneyRequestReport) || isSettled(moneyRequestReport?.reportID)) {
        return false;
    }

    return true;
}

/**
 * Checks whether the supplied report supports adding more transactions to it.
 * Return true if:
 * - report is a non-settled IOU
 * - report is a draft
 */
function canAddTransaction(moneyRequestReport: OnyxEntry<Report>): boolean {
    if (!isMoneyRequestReport(moneyRequestReport)) {
        return false;
    }

    const policy = getPolicy(moneyRequestReport?.policyID);
    if (isInstantSubmitEnabled(policy) && isSubmitAndClose(policy) && hasOnlyNonReimbursableTransactions(moneyRequestReport?.reportID)) {
        return false;
    }

    return canAddOrDeleteTransactions(moneyRequestReport);
}

/**
 * Checks whether the supplied report supports deleting more transactions from it.
 * Return true if:
 * - report is a non-settled IOU
 * - report is a non-approved IOU
 */
function canDeleteTransaction(moneyRequestReport: OnyxEntry<Report>): boolean {
    return canAddOrDeleteTransactions(moneyRequestReport);
}

/**
 * Checks whether the card transaction support deleting based on liability type
 */
function canDeleteCardTransactionByLiabilityType(iouTransactionID?: string): boolean {
    const transaction = allTransactions?.[`${ONYXKEYS.COLLECTION.TRANSACTION}${iouTransactionID}`];
    const isCardTransaction = isCardTransactionTransactionUtils(transaction);
    if (!isCardTransaction) {
        return true;
    }
    return transaction?.comment?.liabilityType === CONST.TRANSACTION.LIABILITY_TYPE.ALLOW;
}

/**
 * Can only delete if the author is this user and the action is an ADD_COMMENT action or an IOU action in an unsettled report, or if the user is a
 * policy admin
 */
function canDeleteReportAction(reportAction: OnyxInputOrEntry<ReportAction>, reportID: string | undefined): boolean {
    const report = getReportOrDraftReport(reportID);
    const isActionOwner = reportAction?.actorAccountID === currentUserAccountID;
    const policy = allPolicies?.[`${ONYXKEYS.COLLECTION.POLICY}${report?.policyID}`] ?? null;

    if (isMoneyRequestAction(reportAction)) {
        const iouTransactionID = getOriginalMessage(reportAction)?.IOUTransactionID;
        const isCardTransactionCanBeDeleted = canDeleteCardTransactionByLiabilityType(iouTransactionID);
        // For now, users cannot delete split actions
        const isSplitAction = getOriginalMessage(reportAction)?.type === CONST.IOU.REPORT_ACTION_TYPE.SPLIT;

        if (isSplitAction) {
            return false;
        }

        if (isActionOwner) {
            if (!isEmptyObject(report) && (isMoneyRequestReport(report) || isInvoiceReport(report))) {
                return canDeleteTransaction(report) && isCardTransactionCanBeDeleted;
            }
            return true;
        }
    }

    if (
        reportAction?.actionName !== CONST.REPORT.ACTIONS.TYPE.ADD_COMMENT ||
        reportAction?.pendingAction === CONST.RED_BRICK_ROAD_PENDING_ACTION.DELETE ||
        isCreatedTaskReportAction(reportAction) ||
        reportAction?.actorAccountID === CONST.ACCOUNT_ID.CONCIERGE
    ) {
        return false;
    }

    const isAdmin = policy?.role === CONST.POLICY.ROLE.ADMIN && !isEmptyObject(report) && !isDM(report);

    return isActionOwner || isAdmin;
}

/**
 * Returns true if Concierge is one of the chat participants (1:1 as well as group chats)
 */
function chatIncludesConcierge(report: Partial<OnyxEntry<Report>>): boolean {
    const participantAccountIDs = Object.keys(report?.participants ?? {}).map(Number);
    return participantAccountIDs.includes(CONST.ACCOUNT_ID.CONCIERGE);
}

/**
 * Returns true if there is any automated expensify account `in accountIDs
 */
function hasAutomatedExpensifyAccountIDs(accountIDs: number[]): boolean {
    return accountIDs.some((accountID) => CONST.EXPENSIFY_ACCOUNT_IDS.includes(accountID));
}

function getReportRecipientAccountIDs(report: OnyxEntry<Report>, currentLoginAccountID: number): number[] {
    let finalReport: OnyxEntry<Report> = report;
    // In 1:1 chat threads, the participants will be the same as parent report. If a report is specifically a 1:1 chat thread then we will
    // get parent report and use its participants array.
    if (isThread(report) && !(isTaskReport(report) || isMoneyRequestReport(report))) {
        const parentReport = getReport(report?.parentReportID, allReports);
        if (isOneOnOneChat(parentReport)) {
            finalReport = parentReport;
        }
    }

    let finalParticipantAccountIDs: number[] = [];
    if (isTaskReport(report)) {
        // Task reports `managerID` will change when assignee is changed, in that case the old `managerID` is still present in `participants`
        // along with the new one. We only need the `managerID` as a participant here.
        finalParticipantAccountIDs = report?.managerID ? [report?.managerID] : [];
    } else {
        finalParticipantAccountIDs = Object.keys(finalReport?.participants ?? {}).map(Number);
    }

    const otherParticipantsWithoutExpensifyAccountIDs = finalParticipantAccountIDs.filter((accountID) => {
        if (accountID === currentLoginAccountID) {
            return false;
        }
        if (CONST.EXPENSIFY_ACCOUNT_IDS.includes(accountID)) {
            return false;
        }
        return true;
    });

    return otherParticipantsWithoutExpensifyAccountIDs;
}

/**
 * Whether the time row should be shown for a report.
 */
function canShowReportRecipientLocalTime(personalDetails: OnyxEntry<PersonalDetailsList>, report: OnyxEntry<Report>, accountID: number): boolean {
    const reportRecipientAccountIDs = getReportRecipientAccountIDs(report, accountID);
    const hasMultipleParticipants = reportRecipientAccountIDs.length > 1;
    const reportRecipient = personalDetails?.[reportRecipientAccountIDs[0]];
    const reportRecipientTimezone = reportRecipient?.timezone ?? CONST.DEFAULT_TIME_ZONE;
    const isReportParticipantValidated = reportRecipient?.validated ?? false;
    return !!(
        !hasMultipleParticipants &&
        !isChatRoom(report) &&
        !isPolicyExpenseChat(getRootParentReport({report})) &&
        reportRecipient &&
        reportRecipientTimezone?.selected &&
        isReportParticipantValidated
    );
}

/**
 * Shorten last message text to fixed length and trim spaces.
 */
function formatReportLastMessageText(lastMessageText: string | undefined, isModifiedExpenseMessage = false): string {
    if (isModifiedExpenseMessage) {
        return String(lastMessageText).trim().replace(CONST.REGEX.LINE_BREAK, '').trim();
    }

    return formatLastMessageText(lastMessageText);
}

/**
 * Helper method to return the default avatar associated with the given login
 */
function getDefaultWorkspaceAvatar(workspaceName?: string): React.FC<SvgProps> {
    if (!workspaceName) {
        return defaultWorkspaceAvatars.WorkspaceBuilding;
    }

    // Remove all chars not A-Z or 0-9 including underscore
    const alphaNumeric = workspaceName
        .normalize('NFD')
        .replace(/[^0-9a-z]/gi, '')
        .toUpperCase();

    const workspace = `Workspace${alphaNumeric[0]}` as keyof typeof defaultWorkspaceAvatars;
    const defaultWorkspaceAvatar = defaultWorkspaceAvatars[workspace];

    return !alphaNumeric ? defaultWorkspaceAvatars.WorkspaceBuilding : defaultWorkspaceAvatar;
}

/**
 * Helper method to return the default avatar testID associated with the given login
 */
function getDefaultWorkspaceAvatarTestID(workspaceName: string): string {
    if (!workspaceName) {
        return defaultAvatarBuildingIconTestID;
    }

    // Remove all chars not A-Z or 0-9 including underscore
    const alphaNumeric = workspaceName
        .normalize('NFD')
        .replace(/[^0-9a-z]/gi, '')
        .toLowerCase();

    return !alphaNumeric ? defaultAvatarBuildingIconTestID : `SvgDefaultAvatar_${alphaNumeric[0]} Icon`;
}

/**
 * Helper method to return the default avatar associated with the given reportID
 */
function getDefaultGroupAvatar(reportID?: string): IconAsset {
    if (!reportID) {
        return defaultGroupAvatars.Avatar1;
    }
    const reportIDHashBucket: AvatarRange = ((Number(reportID) % CONST.DEFAULT_GROUP_AVATAR_COUNT) + 1) as AvatarRange;
    return defaultGroupAvatars[`Avatar${reportIDHashBucket}`];
}

/**
 * Returns the appropriate icons for the given chat report using the stored personalDetails.
 * The Avatar sources can be URLs or Icon components according to the chat type.
 */
function getIconsForParticipants(participants: number[], personalDetails: OnyxInputOrEntry<PersonalDetailsList>): Icon[] {
    const participantDetails: ParticipantDetails[] = [];
    const participantsList = participants || [];

    for (const accountID of participantsList) {
        const avatarSource = personalDetails?.[accountID]?.avatar ?? FallbackAvatar;
        const displayNameLogin = personalDetails?.[accountID]?.displayName ? personalDetails?.[accountID]?.displayName : personalDetails?.[accountID]?.login;
        participantDetails.push([accountID, displayNameLogin ?? '', avatarSource, personalDetails?.[accountID]?.fallbackIcon ?? '']);
    }

    const sortedParticipantDetails = participantDetails.sort((first, second) => {
        // First sort by displayName/login
        const displayNameLoginOrder = localeCompare(first[1], second[1]);
        if (displayNameLoginOrder !== 0) {
            return displayNameLoginOrder;
        }

        // Then fallback on accountID as the final sorting criteria.
        // This will ensure that the order of avatars with same login/displayName
        // stay consistent across all users and devices
        return first[0] - second[0];
    });

    // Now that things are sorted, gather only the avatars (second element in the array) and return those
    const avatars: Icon[] = [];

    for (const sortedParticipantDetail of sortedParticipantDetails) {
        const userIcon = {
            id: sortedParticipantDetail[0],
            source: sortedParticipantDetail[2],
            type: CONST.ICON_TYPE_AVATAR,
            name: sortedParticipantDetail[1],
            fallbackIcon: sortedParticipantDetail[3],
        };
        avatars.push(userIcon);
    }

    return avatars;
}

/**
 * Cache the workspace icons
 */
const workSpaceIconsCache = new Map<string, {name: string; icon: Icon}>();

/**
 * Given a report, return the associated workspace icon.
 */
function getWorkspaceIcon(report: OnyxInputOrEntry<Report>, policy?: OnyxInputOrEntry<Policy>): Icon {
    const workspaceName = getPolicyName({report, policy});
    const cacheKey = report?.policyID ?? workspaceName;
    const iconFromCache = workSpaceIconsCache.get(cacheKey);
    const reportPolicy = policy ?? allPolicies?.[`${ONYXKEYS.COLLECTION.POLICY}${report?.policyID}`];
    const policyAvatarURL = reportPolicy ? reportPolicy?.avatarURL : report?.policyAvatar;
    // eslint-disable-next-line @typescript-eslint/prefer-nullish-coalescing
    const policyExpenseChatAvatarSource = policyAvatarURL || getDefaultWorkspaceAvatar(workspaceName);

    const isSameAvatarURL = iconFromCache?.icon?.source === policyExpenseChatAvatarSource;
    const hasWorkSpaceNameChanged = iconFromCache?.name !== workspaceName;

    if (iconFromCache && (isSameAvatarURL || policyAvatarURL === undefined) && !hasWorkSpaceNameChanged) {
        return iconFromCache.icon;
    }

    const workspaceIcon: Icon = {
        source: policyExpenseChatAvatarSource ?? '',
        type: CONST.ICON_TYPE_WORKSPACE,
        name: workspaceName,
        id: report?.policyID,
    };
    workSpaceIconsCache.set(cacheKey, {name: workspaceName, icon: workspaceIcon});
    return workspaceIcon;
}

/**
 * Gets the personal details for a login by looking in the ONYXKEYS.PERSONAL_DETAILS_LIST Onyx key (stored in the local variable, allPersonalDetails). If it doesn't exist in Onyx,
 * then a default object is constructed.
 */
function getPersonalDetailsForAccountID(accountID: number | undefined, personalDetailsData?: Partial<PersonalDetailsList>): Partial<PersonalDetails> {
    if (!accountID) {
        return {};
    }

    const defaultDetails = {
        isOptimisticPersonalDetail: true,
    };

    if (!personalDetailsData) {
        return allPersonalDetails?.[accountID] ?? defaultDetails;
    }

    return personalDetailsData?.[accountID] ?? defaultDetails;
}

/**
 * Returns the personal details or a default object if the personal details are not available.
 */
function getPersonalDetailsOrDefault(personalDetails: Partial<PersonalDetails> | undefined | null): Partial<PersonalDetails> {
    return personalDetails ?? {isOptimisticPersonalDetail: true};
}

const hiddenTranslation = translateLocal('common.hidden');

const phoneNumberCache: Record<string, string> = {};

/**
 * Get the displayName for a single report participant.
 */
function getDisplayNameForParticipant({
    accountID,
    shouldUseShortForm = false,
    shouldFallbackToHidden = true,
    shouldAddCurrentUserPostfix = false,
    personalDetailsData = allPersonalDetails,
    shouldRemoveDomain = false,
}: {
    accountID?: number;
    shouldUseShortForm?: boolean;
    shouldFallbackToHidden?: boolean;
    shouldAddCurrentUserPostfix?: boolean;
    personalDetailsData?: Partial<PersonalDetailsList>;
    shouldRemoveDomain?: boolean;
}): string {
    if (!accountID) {
        return '';
    }

    const personalDetails = getPersonalDetailsOrDefault(personalDetailsData?.[accountID]);
    if (!personalDetails) {
        return '';
    }

    const login = personalDetails.login ?? '';

    // Check if the phone number is already cached
    let formattedLogin = phoneNumberCache[login];
    if (!formattedLogin) {
        formattedLogin = formatPhoneNumber(login);
        // Store the formatted phone number in the cache
        phoneNumberCache[login] = formattedLogin;
    }

    // This is to check if account is an invite/optimistically created one
    // and prevent from falling back to 'Hidden', so a correct value is shown
    // when searching for a new user
    if (personalDetails.isOptimisticPersonalDetail === true) {
        return formattedLogin;
    }

    // For selfDM, we display the user's displayName followed by '(you)' as a postfix
    const shouldAddPostfix = shouldAddCurrentUserPostfix && accountID === currentUserAccountID;

    let longName = getDisplayNameOrDefault(personalDetails, formattedLogin, shouldFallbackToHidden, shouldAddPostfix);

    if (shouldRemoveDomain && longName === formattedLogin) {
        longName = longName.split('@').at(0) ?? '';
    }

    // If the user's personal details (first name) should be hidden, make sure we return "hidden" instead of the short name
    if (shouldFallbackToHidden && longName === hiddenTranslation) {
        return formatPhoneNumber(longName);
    }

    const shortName = personalDetails.firstName ? personalDetails.firstName : longName;
    return shouldUseShortForm ? shortName : longName;
}

function getParticipantsAccountIDsForDisplay(
    report: OnyxEntry<Report>,
    shouldExcludeHidden = false,
    shouldExcludeDeleted = false,
    shouldForceExcludeCurrentUser = false,
    reportMetadataParam?: OnyxEntry<ReportMetadata>,
): number[] {
    const reportParticipants = report?.participants ?? {};
    const reportMetadata = reportMetadataParam ?? getReportMetadata(report?.reportID);
    let participantsEntries = Object.entries(reportParticipants);

    // We should not show participants that have an optimistic entry with the same login in the personal details
    const nonOptimisticLoginMap: Record<string, boolean | undefined> = {};

    for (const entry of participantsEntries) {
        const [accountID] = entry;
        const personalDetail = allPersonalDetails?.[accountID];
        if (personalDetail?.login && !personalDetail.isOptimisticPersonalDetail) {
            nonOptimisticLoginMap[personalDetail.login] = true;
        }
    }

    participantsEntries = participantsEntries.filter(([accountID]) => {
        const personalDetail = allPersonalDetails?.[accountID];
        if (personalDetail?.login && personalDetail.isOptimisticPersonalDetail) {
            return !nonOptimisticLoginMap[personalDetail.login];
        }
        return true;
    });

    let participantsIds = participantsEntries.map(([accountID]) => Number(accountID));

    // For 1:1 chat, we don't want to include the current user as a participant in order to not mark 1:1 chats as having multiple participants
    // For system chat, we want to display Expensify as the only participant
    const shouldExcludeCurrentUser = isOneOnOneChat(report) || isSystemChat(report) || shouldForceExcludeCurrentUser;

    if (shouldExcludeCurrentUser || shouldExcludeHidden || shouldExcludeDeleted) {
        participantsIds = participantsIds.filter((accountID) => {
            if (shouldExcludeCurrentUser && accountID === currentUserAccountID) {
                return false;
            }

            if (shouldExcludeHidden && isHiddenForCurrentUser(reportParticipants[accountID]?.notificationPreference)) {
                return false;
            }

            if (
                shouldExcludeDeleted &&
                reportMetadata?.pendingChatMembers?.findLast((member) => Number(member.accountID) === accountID)?.pendingAction === CONST.RED_BRICK_ROAD_PENDING_ACTION.DELETE
            ) {
                return false;
            }

            return true;
        });
    }

    return participantsIds.filter((accountID) => isNumber(accountID));
}

function getParticipantsList(report: Report, personalDetails: OnyxEntry<PersonalDetailsList>, isRoomMembersList = false, reportMetadata: OnyxEntry<ReportMetadata> = undefined): number[] {
    const isReportGroupChat = isGroupChat(report);
    const shouldExcludeHiddenParticipants = !isReportGroupChat && !isMoneyRequestReport(report) && !isMoneyRequest(report);
    const chatParticipants = getParticipantsAccountIDsForDisplay(report, isRoomMembersList || shouldExcludeHiddenParticipants, false, false, reportMetadata);

    return chatParticipants.filter((accountID) => {
        const details = personalDetails?.[accountID];

        if (!isRoomMembersList) {
            if (!details) {
                Log.hmmm(`[ReportParticipantsPage] no personal details found for Group chat member with accountID: ${accountID}`);
                return false;
            }
        } else {
            // When adding a new member to a room (whose personal detail does not exist in Onyx), an optimistic personal detail
            // is created. However, when the real personal detail is returned from the backend, a duplicate member may appear
            // briefly before the optimistic personal detail is deleted. To address this, we filter out the optimistically created
            // member here.
            const isDuplicateOptimisticDetail =
                details?.isOptimisticPersonalDetail && chatParticipants.some((accID) => accID !== accountID && details.login === personalDetails?.[accID]?.login);

            if (!details || isDuplicateOptimisticDetail) {
                Log.hmmm(`[RoomMembersPage] no personal details found for room member with accountID: ${accountID}`);
                return false;
            }
        }
        return true;
    });
}

function buildParticipantsFromAccountIDs(accountIDs: number[]): Participants {
    const finalParticipants: Participants = {};
    return accountIDs.reduce((participants, accountID) => {
        // eslint-disable-next-line no-param-reassign
        participants[accountID] = {notificationPreference: CONST.REPORT.NOTIFICATION_PREFERENCE.ALWAYS};
        return participants;
    }, finalParticipants);
}

/**
 * Returns the report name if the report is a group chat
 */
function getGroupChatName(participants?: SelectedParticipant[], shouldApplyLimit = false, report?: OnyxEntry<Report>, reportMetadataParam?: OnyxEntry<ReportMetadata>): string | undefined {
    // If we have a report always try to get the name from the report.
    if (report?.reportName) {
        return report.reportName;
    }

    const reportMetadata = reportMetadataParam ?? getReportMetadata(report?.reportID);

    const pendingMemberAccountIDs = new Set(
        reportMetadata?.pendingChatMembers?.filter((member) => member.pendingAction === CONST.RED_BRICK_ROAD_PENDING_ACTION.DELETE).map((member) => member.accountID),
    );
    let participantAccountIDs =
        participants?.map((participant) => participant.accountID) ??
        Object.keys(report?.participants ?? {})
            .map(Number)
            .filter((accountID) => !pendingMemberAccountIDs.has(accountID.toString()));
    const shouldAddEllipsis = participantAccountIDs.length > CONST.DISPLAY_PARTICIPANTS_LIMIT && shouldApplyLimit;
    if (shouldApplyLimit) {
        participantAccountIDs = participantAccountIDs.slice(0, CONST.DISPLAY_PARTICIPANTS_LIMIT);
    }
    const isMultipleParticipantReport = participantAccountIDs.length > 1;

    if (isMultipleParticipantReport) {
        return participantAccountIDs
            .map(
                (participantAccountID, index) =>
                    getDisplayNameForParticipant({accountID: participantAccountID, shouldUseShortForm: isMultipleParticipantReport}) || formatPhoneNumber(participants?.[index]?.login ?? ''),
            )
            .sort((first, second) => localeCompare(first ?? '', second ?? ''))
            .filter(Boolean)
            .join(', ')
            .slice(0, CONST.REPORT_NAME_LIMIT)
            .concat(shouldAddEllipsis ? '...' : '');
    }

    return translateLocal('groupChat.defaultReportName', {displayName: getDisplayNameForParticipant({accountID: participantAccountIDs.at(0)})});
}

function getParticipants(reportID: string) {
    const report = getReportOrDraftReport(reportID);
    if (!report) {
        return {};
    }

    return report.participants;
}

/**
 * Returns the appropriate icons for the given chat report using the stored personalDetails.
 * The Avatar sources can be URLs or Icon components according to the chat type.
 */
function getIcons(
    report: OnyxInputOrEntry<Report>,
    personalDetails: OnyxInputOrEntry<PersonalDetailsList>,
    defaultIcon: AvatarSource | null = null,
    defaultName = '',
    defaultAccountID = -1,
    policy?: OnyxInputOrEntry<Policy>,
    invoiceReceiverPolicy?: OnyxInputOrEntry<Policy>,
): Icon[] {
    const ownerDetails = report?.ownerAccountID ? personalDetails?.[report.ownerAccountID] : undefined;

    if (isEmptyObject(report)) {
        const fallbackIcon: Icon = {
            source: defaultIcon ?? FallbackAvatar,
            type: CONST.ICON_TYPE_AVATAR,
            name: defaultName,
            id: defaultAccountID,
        };
        return [fallbackIcon];
    }
    if (isExpenseRequest(report)) {
        const parentReportAction = allReportActions?.[`${ONYXKEYS.COLLECTION.REPORT_ACTIONS}${report.parentReportID}`]?.[report.parentReportActionID];
        const workspaceIcon = getWorkspaceIcon(report, policy);
        const actorDetails = parentReportAction?.actorAccountID ? personalDetails?.[parentReportAction.actorAccountID] : undefined;
        const memberIcon = {
            source: actorDetails?.avatar ?? FallbackAvatar,
            id: parentReportAction?.actorAccountID,
            type: CONST.ICON_TYPE_AVATAR,
            name: actorDetails?.displayName ?? '',
            fallbackIcon: actorDetails?.fallbackIcon,
        };

        return [memberIcon, workspaceIcon];
    }
    if (isChatThread(report)) {
        const parentReportAction = allReportActions?.[`${ONYXKEYS.COLLECTION.REPORT_ACTIONS}${report.parentReportID}`]?.[report.parentReportActionID];

        const actorAccountID = getReportActionActorAccountID(parentReportAction, report, report);
        const actorDetails = actorAccountID ? personalDetails?.[actorAccountID] : undefined;
        const actorDisplayName = getDisplayNameOrDefault(actorDetails, '', false);
        const actorIcon = {
            id: actorAccountID,
            source: actorDetails?.avatar ?? FallbackAvatar,
            name: formatPhoneNumber(actorDisplayName),
            type: CONST.ICON_TYPE_AVATAR,
            fallbackIcon: actorDetails?.fallbackIcon,
        };

        if (isWorkspaceThread(report)) {
            const workspaceIcon = getWorkspaceIcon(report, policy);
            return [actorIcon, workspaceIcon];
        }
        return [actorIcon];
    }
    if (isTaskReport(report)) {
        const ownerIcon = {
            id: report?.ownerAccountID,
            source: ownerDetails?.avatar ?? FallbackAvatar,
            type: CONST.ICON_TYPE_AVATAR,
            name: ownerDetails?.displayName ?? '',
            fallbackIcon: ownerDetails?.fallbackIcon,
        };

        if (isWorkspaceTaskReport(report)) {
            const workspaceIcon = getWorkspaceIcon(report, policy);
            return [ownerIcon, workspaceIcon];
        }

        return [ownerIcon];
    }
    if (isDomainRoom(report)) {
        // Get domain name after the #. Domain Rooms use our default workspace avatar pattern.
        const domainName = report?.reportName?.substring(1);
        const policyExpenseChatAvatarSource = getDefaultWorkspaceAvatar(domainName);
        const domainIcon: Icon = {
            source: policyExpenseChatAvatarSource,
            type: CONST.ICON_TYPE_WORKSPACE,
            name: domainName ?? '',
            id: report?.policyID,
        };
        return [domainIcon];
    }

    // This will get removed as part of https://github.com/Expensify/App/issues/59961
    // eslint-disable-next-line deprecation/deprecation
    if (isAdminRoom(report) || isAnnounceRoom(report) || isChatRoom(report) || isArchivedNonExpenseReport(report, getReportNameValuePairs(report?.reportID))) {
        const icons = [getWorkspaceIcon(report, policy)];

        if (isInvoiceRoom(report)) {
            if (report?.invoiceReceiver?.type === CONST.REPORT.INVOICE_RECEIVER_TYPE.INDIVIDUAL) {
                icons.push(...getIconsForParticipants([report?.invoiceReceiver.accountID], personalDetails));
            } else {
                const receiverPolicyID = report?.invoiceReceiver?.policyID;
                const receiverPolicy = invoiceReceiverPolicy ?? getPolicy(receiverPolicyID);
                if (!isEmptyObject(receiverPolicy)) {
                    icons.push({
                        source: receiverPolicy?.avatarURL ?? getDefaultWorkspaceAvatar(receiverPolicy.name),
                        type: CONST.ICON_TYPE_WORKSPACE,
                        name: receiverPolicy.name,
                        id: receiverPolicyID,
                    });
                }
            }
        }

        return icons;
    }
    if (isPolicyExpenseChat(report) || isExpenseReport(report)) {
        const workspaceIcon = getWorkspaceIcon(report, policy);
        const memberIcon = {
            source: ownerDetails?.avatar ?? FallbackAvatar,
            id: report?.ownerAccountID,
            type: CONST.ICON_TYPE_AVATAR,
            name: ownerDetails?.displayName ?? '',
            fallbackIcon: ownerDetails?.fallbackIcon,
        };
        return isExpenseReport(report) ? [memberIcon, workspaceIcon] : [workspaceIcon, memberIcon];
    }
    if (isIOUReport(report)) {
        const managerDetails = report?.managerID ? personalDetails?.[report.managerID] : undefined;
        const managerIcon = {
            source: managerDetails?.avatar ?? FallbackAvatar,
            id: report?.managerID,
            type: CONST.ICON_TYPE_AVATAR,
            name: managerDetails?.displayName ?? '',
            fallbackIcon: managerDetails?.fallbackIcon,
        };
        const ownerIcon = {
            id: report?.ownerAccountID,
            source: ownerDetails?.avatar ?? FallbackAvatar,
            type: CONST.ICON_TYPE_AVATAR,
            name: ownerDetails?.displayName ?? '',
            fallbackIcon: ownerDetails?.fallbackIcon,
        };
        const isManager = currentUserAccountID === report?.managerID;

        // For one transaction IOUs, display a simplified report icon
        if (isOneTransactionReport(report?.reportID)) {
            return [ownerIcon];
        }

        return isManager ? [managerIcon, ownerIcon] : [ownerIcon, managerIcon];
    }

    if (isSelfDM(report)) {
        return getIconsForParticipants(currentUserAccountID ? [currentUserAccountID] : [], personalDetails);
    }

    if (isSystemChat(report)) {
        return getIconsForParticipants([CONST.ACCOUNT_ID.NOTIFICATIONS ?? 0], personalDetails);
    }

    if (isGroupChat(report)) {
        const groupChatIcon = {
            // eslint-disable-next-line @typescript-eslint/prefer-nullish-coalescing
            source: report.avatarUrl || getDefaultGroupAvatar(report.reportID),
            id: -1,
            type: CONST.ICON_TYPE_AVATAR,
            name: getGroupChatName(undefined, true, report),
        };
        return [groupChatIcon];
    }

    if (isInvoiceReport(report)) {
        const invoiceRoomReport = getReportOrDraftReport(report.chatReportID);
        const icons = [getWorkspaceIcon(invoiceRoomReport, policy)];

        if (invoiceRoomReport?.invoiceReceiver?.type === CONST.REPORT.INVOICE_RECEIVER_TYPE.INDIVIDUAL) {
            icons.push(...getIconsForParticipants([invoiceRoomReport?.invoiceReceiver.accountID], personalDetails));

            return icons;
        }

        const receiverPolicyID = invoiceRoomReport?.invoiceReceiver?.policyID;
        const receiverPolicy = invoiceReceiverPolicy ?? getPolicy(receiverPolicyID);

        if (!isEmptyObject(receiverPolicy)) {
            icons.push({
                source: receiverPolicy?.avatarURL ?? getDefaultWorkspaceAvatar(receiverPolicy.name),
                type: CONST.ICON_TYPE_WORKSPACE,
                name: receiverPolicy.name,
                id: receiverPolicyID,
            });
        }

        return icons;
    }

    if (isOneOnOneChat(report)) {
        const otherParticipantsAccountIDs = Object.keys(report.participants ?? {})
            .map(Number)
            .filter((accountID) => accountID !== currentUserAccountID);
        return getIconsForParticipants(otherParticipantsAccountIDs, personalDetails);
    }

    const participantAccountIDs = Object.keys(report.participants ?? {}).map(Number);
    return getIconsForParticipants(participantAccountIDs, personalDetails);
}

function getDisplayNamesWithTooltips(
    personalDetailsList: PersonalDetails[] | PersonalDetailsList | OptionData[],
    shouldUseShortForm: boolean,
    shouldFallbackToHidden = true,
    shouldAddCurrentUserPostfix = false,
): DisplayNameWithTooltips {
    const personalDetailsListArray = Array.isArray(personalDetailsList) ? personalDetailsList : Object.values(personalDetailsList);

    return personalDetailsListArray
        .map((user) => {
            const accountID = Number(user?.accountID);
            // eslint-disable-next-line @typescript-eslint/prefer-nullish-coalescing
            const displayName = getDisplayNameForParticipant({accountID, shouldUseShortForm, shouldFallbackToHidden, shouldAddCurrentUserPostfix}) || user?.login || '';
            const avatar = user && 'avatar' in user ? user.avatar : undefined;

            let pronouns = user?.pronouns ?? undefined;
            if (pronouns?.startsWith(CONST.PRONOUNS.PREFIX)) {
                const pronounTranslationKey = pronouns.replace(CONST.PRONOUNS.PREFIX, '');
                pronouns = translateLocal(`pronouns.${pronounTranslationKey}` as TranslationPaths);
            }

            return {
                displayName,
                avatar,
                login: user?.login ?? '',
                accountID,
                pronouns,
            };
        })
        .sort((first, second) => {
            // First sort by displayName/login
            const displayNameLoginOrder = localeCompare(first.displayName, second.displayName);
            if (displayNameLoginOrder !== 0) {
                return displayNameLoginOrder;
            }

            // Then fallback on accountID as the final sorting criteria.
            return first.accountID - second.accountID;
        });
}

/**
 * Returns the the display names of the given user accountIDs
 */
function getUserDetailTooltipText(accountID: number, fallbackUserDisplayName = ''): string {
    const displayNameForParticipant = getDisplayNameForParticipant({accountID});
    return displayNameForParticipant || fallbackUserDisplayName;
}

/**
 * For a deleted parent report action within a chat report,
 * let us return the appropriate display message
 *
 * @param reportAction - The deleted report action of a chat report for which we need to return message.
 */
function getDeletedParentActionMessageForChatReport(reportAction: OnyxEntry<ReportAction>): string {
    // By default, let us display [Deleted message]
    let deletedMessageText = translateLocal('parentReportAction.deletedMessage');
    if (isCreatedTaskReportAction(reportAction)) {
        // For canceled task report, let us display [Deleted task]
        deletedMessageText = translateLocal('parentReportAction.deletedTask');
    }
    return deletedMessageText;
}

/**
 * Returns the preview message for `REIMBURSEMENT_QUEUED` action
 */
function getReimbursementQueuedActionMessage({
    reportAction,
    reportOrID,
    shouldUseShortDisplayName = true,
    reports,
    personalDetails,
}: {
    reportAction: OnyxEntry<ReportAction<typeof CONST.REPORT.ACTIONS.TYPE.REIMBURSEMENT_QUEUED>>;
    reportOrID: OnyxEntry<Report> | string | SearchReport;
    shouldUseShortDisplayName?: boolean;
    reports?: SearchReport[];
    personalDetails?: Partial<PersonalDetailsList>;
}): string {
    const report = typeof reportOrID === 'string' ? getReport(reportOrID, reports ?? allReports) : reportOrID;
    const submitterDisplayName = getDisplayNameForParticipant({accountID: report?.ownerAccountID, shouldUseShortForm: shouldUseShortDisplayName, personalDetailsData: personalDetails}) ?? '';
    const originalMessage = getOriginalMessage(reportAction);
    let messageKey: TranslationPaths;
    if (originalMessage?.paymentType === CONST.IOU.PAYMENT_TYPE.EXPENSIFY) {
        messageKey = 'iou.waitingOnEnabledWallet';
    } else {
        messageKey = 'iou.waitingOnBankAccount';
    }

    return translateLocal(messageKey, {submitterDisplayName});
}

/**
 * Returns the preview message for `REIMBURSEMENT_DEQUEUED` or `REIMBURSEMENT_ACH_CANCELED` action
 */
function getReimbursementDeQueuedOrCanceledActionMessage(
    reportAction: OnyxEntry<ReportAction<typeof CONST.REPORT.ACTIONS.TYPE.REIMBURSEMENT_DEQUEUED | typeof CONST.REPORT.ACTIONS.TYPE.REIMBURSEMENT_ACH_CANCELED>>,
    reportOrID: OnyxEntry<Report> | string | SearchReport,
    isLHNPreview = false,
): string {
    const report = typeof reportOrID === 'string' ? getReport(reportOrID, allReports) : reportOrID;
    const originalMessage = getOriginalMessage(reportAction);
    const amount = originalMessage?.amount;
    const currency = originalMessage?.currency;
    const formattedAmount = convertToDisplayString(amount, currency);
    if (originalMessage?.cancellationReason === CONST.REPORT.CANCEL_PAYMENT_REASONS.ADMIN || originalMessage?.cancellationReason === CONST.REPORT.CANCEL_PAYMENT_REASONS.USER) {
        const payerOrApproverName = report?.managerID === currentUserAccountID || !isLHNPreview ? '' : getDisplayNameForParticipant({accountID: report?.managerID, shouldUseShortForm: true});
        return translateLocal('iou.adminCanceledRequest', {manager: payerOrApproverName, amount: formattedAmount});
    }
    const submitterDisplayName = getDisplayNameForParticipant({accountID: report?.ownerAccountID, shouldUseShortForm: true}) ?? '';
    return translateLocal('iou.canceledRequest', {submitterDisplayName, amount: formattedAmount});
}

/**
 * Builds an optimistic REIMBURSEMENT_DEQUEUED report action with a randomly generated reportActionID.
 *
 */
function buildOptimisticChangeFieldAction(reportField: PolicyReportField, previousReportField: PolicyReportField): OptimisticChangeFieldAction {
    return {
        actionName: CONST.REPORT.ACTIONS.TYPE.CHANGE_FIELD,
        actorAccountID: currentUserAccountID,
        message: [
            {
                type: 'TEXT',
                style: 'strong',
                text: 'You',
            },
            {
                type: 'TEXT',
                style: 'normal',
                text: ` modified field '${reportField.name}'.`,
            },
            {
                type: 'TEXT',
                style: 'normal',
                text: ` New value is '${reportField.value}'`,
            },
            {
                type: 'TEXT',
                style: 'normal',
                text: ` (previously '${previousReportField.value}').`,
            },
        ],
        originalMessage: {
            fieldName: reportField.name,
            newType: reportField.type,
            newValue: reportField.value,
            oldType: previousReportField.type,
            oldValue: previousReportField.value,
        },
        person: [
            {
                style: 'strong',
                text: getCurrentUserDisplayNameOrEmail(),
                type: 'TEXT',
            },
        ],
        reportActionID: rand64(),
        created: DateUtils.getDBTime(),
        pendingAction: CONST.RED_BRICK_ROAD_PENDING_ACTION.ADD,
    };
}

/**
 * Builds an optimistic REIMBURSEMENT_DEQUEUED report action with a randomly generated reportActionID.
 *
 */
function buildOptimisticCancelPaymentReportAction(expenseReportID: string, amount: number, currency: string): OptimisticCancelPaymentReportAction {
    return {
        actionName: CONST.REPORT.ACTIONS.TYPE.REIMBURSEMENT_DEQUEUED,
        actorAccountID: currentUserAccountID,
        message: [
            {
                cancellationReason: CONST.REPORT.CANCEL_PAYMENT_REASONS.ADMIN,
                expenseReportID,
                type: CONST.REPORT.MESSAGE.TYPE.COMMENT,
                text: '',
                amount,
                currency,
            },
        ],
        originalMessage: {
            cancellationReason: CONST.REPORT.CANCEL_PAYMENT_REASONS.ADMIN,
            expenseReportID,
            amount,
            currency,
        },
        person: [
            {
                style: 'strong',
                text: getCurrentUserDisplayNameOrEmail(),
                type: 'TEXT',
            },
        ],
        reportActionID: rand64(),
        shouldShow: true,
        created: DateUtils.getDBTime(),
        pendingAction: CONST.RED_BRICK_ROAD_PENDING_ACTION.ADD,
    };
}

/**
 * Returns the last visible message for a given report after considering the given optimistic actions
 *
 * @param reportID - the report for which last visible message has to be fetched
 * @param [actionsToMerge] - the optimistic merge actions that needs to be considered while fetching last visible message

 */
function getLastVisibleMessage(reportID: string | undefined, actionsToMerge: ReportActions = {}): LastVisibleMessage {
    const report = getReportOrDraftReport(reportID);
    const lastVisibleAction = getLastVisibleActionReportActionsUtils(reportID, canUserPerformWriteAction(report), actionsToMerge);

    // For Chat Report with deleted parent actions, let us fetch the correct message
    if (isDeletedParentAction(lastVisibleAction) && !isEmptyObject(report) && isChatReport(report)) {
        const lastMessageText = getDeletedParentActionMessageForChatReport(lastVisibleAction);
        return {
            lastMessageText,
        };
    }

    // Fetch the last visible message for report represented by reportID and based on actions to merge.
    return getLastVisibleMessageReportActionsUtils(reportID, canUserPerformWriteAction(report), actionsToMerge);
}

/**
 * Checks if a report is waiting for the manager to complete an action.
 * Example: the assignee of an open task report or the manager of a processing expense report.
 *
 * @param [parentReportAction] - The parent report action of the report (Used to check if the task has been canceled)
 */
function isWaitingForAssigneeToCompleteAction(report: OnyxEntry<Report>, parentReportAction: OnyxEntry<ReportAction>): boolean {
    if (report?.hasOutstandingChildTask) {
        return true;
    }

    if (report?.hasParentAccess === false && isReportManager(report)) {
        if (isOpenTaskReport(report, parentReportAction)) {
            return true;
        }

        if (isProcessingReport(report) && isExpenseReport(report)) {
            return true;
        }
    }

    return false;
}

function isUnreadWithMention(reportOrOption: OnyxEntry<Report> | OptionData): boolean {
    if (!reportOrOption) {
        return false;
    }
    // lastMentionedTime and lastReadTime are both datetime strings and can be compared directly
    const lastMentionedTime = reportOrOption.lastMentionedTime ?? '';
    const lastReadTime = reportOrOption.lastReadTime ?? '';
    return !!('isUnreadWithMention' in reportOrOption && reportOrOption.isUnreadWithMention) || lastReadTime < lastMentionedTime;
}

type ReasonAndReportActionThatRequiresAttention = {
    reason: ValueOf<typeof CONST.REQUIRES_ATTENTION_REASONS>;
    reportAction?: OnyxEntry<ReportAction>;
};

function getReasonAndReportActionThatRequiresAttention(
    optionOrReport: OnyxEntry<Report> | OptionData,
    parentReportAction?: OnyxEntry<ReportAction>,
): ReasonAndReportActionThatRequiresAttention | null {
    if (!optionOrReport) {
        return null;
    }

    const reportActions = getAllReportActions(optionOrReport.reportID);

    if (isJoinRequestInAdminRoom(optionOrReport)) {
        return {
            reason: CONST.REQUIRES_ATTENTION_REASONS.HAS_JOIN_REQUEST,
            reportAction: getActionableJoinRequestPendingReportAction(optionOrReport.reportID),
        };
    }

    // This will get removed as part of https://github.com/Expensify/App/issues/59961
    // eslint-disable-next-line deprecation/deprecation
    if (isArchivedReport(getReportNameValuePairs(optionOrReport?.reportID)) || isArchivedReport(getReportNameValuePairs(optionOrReport?.reportID))) {
        return null;
    }

    if (isUnreadWithMention(optionOrReport)) {
        return {
            reason: CONST.REQUIRES_ATTENTION_REASONS.IS_UNREAD_WITH_MENTION,
        };
    }

    if (isWaitingForAssigneeToCompleteAction(optionOrReport, parentReportAction)) {
        return {
            reason: CONST.REQUIRES_ATTENTION_REASONS.IS_WAITING_FOR_ASSIGNEE_TO_COMPLETE_ACTION,
            reportAction: Object.values(reportActions).find((action) => action.childType === CONST.REPORT.TYPE.TASK),
        };
    }

    const iouReportActionToApproveOrPay = getIOUReportActionToApproveOrPay(optionOrReport, optionOrReport.reportID);
    const iouReportID = getIOUReportIDFromReportActionPreview(iouReportActionToApproveOrPay);
    const transactions = getReportTransactions(iouReportID);
    const hasOnlyPendingTransactions = transactions.length > 0 && transactions.every((t) => isExpensifyCardTransaction(t) && isPending(t));

    // Has a child report that is awaiting action (e.g. approve, pay, add bank account) from current user
    const policy = getPolicy(optionOrReport.policyID);
    if (
        (optionOrReport.hasOutstandingChildRequest === true || iouReportActionToApproveOrPay?.reportActionID) &&
        (policy?.reimbursementChoice !== CONST.POLICY.REIMBURSEMENT_CHOICES.REIMBURSEMENT_NO || !hasOnlyPendingTransactions)
    ) {
        return {
            reason: CONST.REQUIRES_ATTENTION_REASONS.HAS_CHILD_REPORT_AWAITING_ACTION,
            reportAction: iouReportActionToApproveOrPay,
        };
    }

    if (hasMissingInvoiceBankAccount(optionOrReport.reportID) && !isSettled(optionOrReport.reportID)) {
        return {
            reason: CONST.REQUIRES_ATTENTION_REASONS.HAS_MISSING_INVOICE_BANK_ACCOUNT,
        };
    }

    if (isInvoiceRoom(optionOrReport)) {
        const reportAction = Object.values(reportActions).find(
            (action) =>
                action.actionName === CONST.REPORT.ACTIONS.TYPE.REPORT_PREVIEW &&
                action.childReportID &&
                hasMissingInvoiceBankAccount(action.childReportID) &&
                !isSettled(action.childReportID),
        );

        return reportAction
            ? {
                  reason: CONST.REQUIRES_ATTENTION_REASONS.HAS_MISSING_INVOICE_BANK_ACCOUNT,
                  reportAction,
              }
            : null;
    }

    return null;
}

/**
 * Determines if the option requires action from the current user. This can happen when it:
 *  - is unread and the user was mentioned in one of the unread comments
 *  - is for an outstanding task waiting on the user
 *  - has an outstanding child expense that is waiting for an action from the current user (e.g. pay, approve, add bank account)
 *  - is either the system or concierge chat, the user free trial has ended and it didn't add a payment card yet
 *
 * @param option (report or optionItem)
 * @param parentReportAction (the report action the current report is a thread of)
 */
function requiresAttentionFromCurrentUser(optionOrReport: OnyxEntry<Report> | OptionData, parentReportAction?: OnyxEntry<ReportAction>) {
    return !!getReasonAndReportActionThatRequiresAttention(optionOrReport, parentReportAction);
}

/**
 * Checks if the report contains at least one Non-Reimbursable transaction
 */
function hasNonReimbursableTransactions(iouReportID: string | undefined, reportsTransactionsParam: Record<string, Transaction[]> = reportsTransactions): boolean {
    const transactions = getReportTransactions(iouReportID, reportsTransactionsParam);
    return transactions.filter((transaction) => transaction.reimbursable === false).length > 0;
}

function getMoneyRequestSpendBreakdown(report: OnyxInputOrEntry<Report>, searchReports?: SearchReport[]): SpendBreakdown {
    const reports = searchReports ?? allReports;
    let moneyRequestReport: OnyxEntry<Report>;
    if (report && (isMoneyRequestReport(report, searchReports) || isInvoiceReport(report))) {
        moneyRequestReport = report;
    }
    if (reports && report?.iouReportID) {
        moneyRequestReport = getReport(report.iouReportID, allReports);
    }
    if (moneyRequestReport) {
        let nonReimbursableSpend = moneyRequestReport.nonReimbursableTotal ?? 0;
        let totalSpend = moneyRequestReport.total ?? 0;

        if (nonReimbursableSpend + totalSpend !== 0) {
            // There is a possibility that if the Expense report has a negative total.
            // This is because there are instances where you can get a credit back on your card,
            // or you enter a negative expense to “offset” future expenses
            nonReimbursableSpend = isExpenseReport(moneyRequestReport) ? nonReimbursableSpend * -1 : Math.abs(nonReimbursableSpend);
            totalSpend = isExpenseReport(moneyRequestReport) ? totalSpend * -1 : Math.abs(totalSpend);

            const totalDisplaySpend = totalSpend;
            const reimbursableSpend = totalDisplaySpend - nonReimbursableSpend;

            return {
                nonReimbursableSpend,
                reimbursableSpend,
                totalDisplaySpend,
            };
        }
    }
    return {
        nonReimbursableSpend: 0,
        reimbursableSpend: 0,
        totalDisplaySpend: 0,
    };
}

/**
 * Get the title for a policy expense chat which depends on the role of the policy member seeing this report
 */
function getPolicyExpenseChatName({
    report,
    policy,
    personalDetailsList = allPersonalDetails,
    policies,
    reports,
}: {
    report: OnyxEntry<Report>;
    policy?: OnyxEntry<Policy> | SearchPolicy;
    personalDetailsList?: Partial<PersonalDetailsList>;
    policies?: SearchPolicy[];
    reports?: SearchReport[];
}): string | undefined {
    const ownerAccountID = report?.ownerAccountID;
    const personalDetails = ownerAccountID ? personalDetailsList?.[ownerAccountID] : undefined;
    const login = personalDetails ? personalDetails.login : null;
    // eslint-disable-next-line @typescript-eslint/prefer-nullish-coalescing
    const reportOwnerDisplayName = getDisplayNameForParticipant({accountID: ownerAccountID, shouldRemoveDomain: true}) || login;

    if (reportOwnerDisplayName) {
        return translateLocal('workspace.common.policyExpenseChatName', {displayName: reportOwnerDisplayName});
    }

    let policyExpenseChatRole = 'user';

    const policyItem = policies ? policies.find((p) => p.id === report?.policyID) : allPolicies?.[`${ONYXKEYS.COLLECTION.POLICY}${report?.policyID}`];
    if (policyItem) {
        policyExpenseChatRole = policyItem.role || 'user';
    }

    // If this user is not admin and this policy expense chat has been archived because of account merging, this must be an old expense chat
    // of the account which was merged into the current user's account. Use the name of the policy as the name of the report.
    // This will get removed as part of https://github.com/Expensify/App/issues/59961
    // eslint-disable-next-line deprecation/deprecation
    if (isArchivedNonExpenseReport(report, getReportNameValuePairs(report?.reportID))) {
        const lastAction = getLastVisibleActionReportActionsUtils(report?.reportID);
        const archiveReason = isClosedAction(lastAction) ? getOriginalMessage(lastAction)?.reason : CONST.REPORT.ARCHIVE_REASON.DEFAULT;
        if (archiveReason === CONST.REPORT.ARCHIVE_REASON.ACCOUNT_MERGED && policyExpenseChatRole !== CONST.POLICY.ROLE.ADMIN) {
            return getPolicyName({report, policy, policies, reports});
        }
    }
    return report?.reportName;
}

function getArchiveReason(reportActions: OnyxEntry<ReportActions>): ValueOf<typeof CONST.REPORT.ARCHIVE_REASON> | undefined {
    const lastClosedReportAction = getLastClosedReportAction(reportActions);

    if (!lastClosedReportAction) {
        return undefined;
    }

    return isClosedAction(lastClosedReportAction) ? getOriginalMessage(lastClosedReportAction)?.reason : CONST.REPORT.ARCHIVE_REASON.DEFAULT;
}

/**
 * Given a report field, check if the field is for the report title.
 */
function isReportFieldOfTypeTitle(reportField: OnyxEntry<PolicyReportField>): boolean {
    return reportField?.fieldID === CONST.REPORT_FIELD_TITLE_FIELD_ID;
}

/**
 * Check if Report has any held expenses
 */
function isHoldCreator(transaction: OnyxEntry<Transaction>, reportID: string | undefined): boolean {
    const holdReportAction = getReportAction(reportID, `${transaction?.comment?.hold ?? ''}`);
    return isActionCreator(holdReportAction);
}

/**
 * Given a report field, check if the field can be edited or not.
 * For title fields, its considered disabled if `deletable` prop is `true` (https://github.com/Expensify/App/issues/35043#issuecomment-1911275433)
 * For non title fields, its considered disabled if:
 * 1. The user is not admin of the report
 * 2. Report is settled or it is closed
 */
function isReportFieldDisabled(report: OnyxEntry<Report>, reportField: OnyxEntry<PolicyReportField>, policy: OnyxEntry<Policy>): boolean {
    if (isInvoiceReport(report)) {
        return true;
    }
    const isReportSettled = isSettled(report?.reportID);
    const isReportClosed = isClosedReport(report);
    const isTitleField = isReportFieldOfTypeTitle(reportField);
    const isAdmin = isPolicyAdmin(report?.policyID, {[`${ONYXKEYS.COLLECTION.POLICY}${policy?.id}`]: policy});
    const isApproved = isReportApproved({report});
    if (!isAdmin && (isReportSettled || isReportClosed || isApproved)) {
        return true;
    }

    if (isTitleField) {
        return !reportField?.deletable;
    }

    return false;
}

/**
 * Given a set of report fields, return the field that refers to title
 */
function getTitleReportField(reportFields: Record<string, PolicyReportField>) {
    return Object.values(reportFields).find((field) => isReportFieldOfTypeTitle(field));
}

/**
 * Get the key for a report field
 */
function getReportFieldKey(reportFieldId: string | undefined) {
    if (!reportFieldId) {
        return '';
    }

    // We don't need to add `expensify_` prefix to the title field key, because backend stored title under a unique key `text_title`,
    // and all the other report field keys are stored under `expensify_FIELD_ID`.
    if (reportFieldId === CONST.REPORT_FIELD_TITLE_FIELD_ID) {
        return reportFieldId;
    }

    return `expensify_${reportFieldId}`;
}

/**
 * Get the report fields attached to the policy given policyID
 */
function getReportFieldsByPolicyID(policyID: string | undefined): Record<string, PolicyReportField> {
    if (!policyID) {
        return {};
    }

    const policyReportFields = Object.entries(allPolicies ?? {}).find(([key]) => key.replace(ONYXKEYS.COLLECTION.POLICY, '') === policyID);
    const fieldList = policyReportFields?.[1]?.fieldList;

    if (!policyReportFields || !fieldList) {
        return {};
    }

    return fieldList;
}

/**
 * Get the report fields that we should display a MoneyReportView gets opened
 */

function getAvailableReportFields(report: OnyxEntry<Report>, policyReportFields: PolicyReportField[]): PolicyReportField[] {
    // Get the report fields that are attached to a report. These will persist even if a field is deleted from the policy.
    const reportFields = Object.values(report?.fieldList ?? {});
    const reportIsSettled = isSettled(report?.reportID);

    // If the report is settled, we don't want to show any new field that gets added to the policy.
    if (reportIsSettled) {
        return reportFields;
    }

    // If the report is unsettled, we want to merge the new fields that get added to the policy with the fields that
    // are attached to the report.
    const mergedFieldIds = Array.from(new Set([...policyReportFields.map(({fieldID}) => fieldID), ...reportFields.map(({fieldID}) => fieldID)]));

    const fields = mergedFieldIds.map((id) => {
        const field = report?.fieldList?.[getReportFieldKey(id)];

        if (field) {
            return field;
        }

        const policyReportField = policyReportFields.find(({fieldID}) => fieldID === id);

        if (policyReportField) {
            return policyReportField;
        }

        return null;
    });

    return fields.filter(Boolean) as PolicyReportField[];
}

/**
 * Get the title for an IOU or expense chat which will be showing the payer and the amount
 */
function getMoneyRequestReportName({
    report,
    policy,
    invoiceReceiverPolicy,
}: {
    report: OnyxEntry<Report>;
    policy?: OnyxEntry<Policy> | SearchPolicy;
    invoiceReceiverPolicy?: OnyxEntry<Policy> | SearchPolicy;
}): string {
    if (report?.reportName && isExpenseReport(report)) {
        return report.reportName;
    }

    const moneyRequestTotal = getMoneyRequestSpendBreakdown(report).totalDisplaySpend;
    const formattedAmount = convertToDisplayString(moneyRequestTotal, report?.currency);

    let payerOrApproverName;
    if (isExpenseReport(report)) {
        const parentReport = getParentReport(report);
        payerOrApproverName = getPolicyName({report: parentReport ?? report, policy});
    } else if (isInvoiceReport(report)) {
        const chatReport = getReportOrDraftReport(report?.chatReportID);
        payerOrApproverName = getInvoicePayerName(chatReport, invoiceReceiverPolicy);
    } else {
        payerOrApproverName = getDisplayNameForParticipant({accountID: report?.managerID}) ?? '';
    }

    const payerPaidAmountMessage = translateLocal('iou.payerPaidAmount', {
        payer: payerOrApproverName,
        amount: formattedAmount,
    });

    if (isReportApproved({report})) {
        return translateLocal('iou.managerApprovedAmount', {
            manager: payerOrApproverName,
            amount: formattedAmount,
        });
    }

    if (report?.isWaitingOnBankAccount) {
        return `${payerPaidAmountMessage} ${CONST.DOT_SEPARATOR} ${translateLocal('iou.pending')}`;
    }

    if (!isSettled(report?.reportID) && hasNonReimbursableTransactions(report?.reportID)) {
        payerOrApproverName = getDisplayNameForParticipant({accountID: report?.ownerAccountID}) ?? '';
        return translateLocal('iou.payerSpentAmount', {payer: payerOrApproverName, amount: formattedAmount});
    }

    if (isProcessingReport(report) || isOpenExpenseReport(report) || isOpenInvoiceReport(report) || moneyRequestTotal === 0) {
        return translateLocal('iou.payerOwesAmount', {payer: payerOrApproverName, amount: formattedAmount});
    }

    return payerPaidAmountMessage;
}

/**
 * Gets transaction created, amount, currency, comment, and waypoints (for distance expense)
 * into a flat object. Used for displaying transactions and sending them in API commands
 */

function getTransactionDetails(
    transaction: OnyxInputOrEntry<Transaction>,
    createdDateFormat: string = CONST.DATE.FNS_FORMAT_STRING,
    policy: OnyxEntry<Policy> = undefined,
): TransactionDetails | undefined {
    if (!transaction) {
        return;
    }
    const report = getReportOrDraftReport(transaction?.reportID);
    return {
        created: getFormattedCreated(transaction, createdDateFormat),
        amount: getTransactionAmount(transaction, !isEmptyObject(report) && isExpenseReport(report)),
        attendees: getAttendees(transaction),
        taxAmount: getTaxAmount(transaction, !isEmptyObject(report) && isExpenseReport(report)),
        taxCode: getTaxCode(transaction),
        currency: getCurrency(transaction),
        comment: getDescription(transaction),
        merchant: getMerchant(transaction, policy),
        waypoints: getWaypoints(transaction),
        customUnitRateID: getRateID(transaction),
        category: getCategory(transaction),
        billable: getBillable(transaction),
        tag: getTag(transaction),
        mccGroup: getMCCGroup(transaction),
        cardID: getCardID(transaction),
        cardName: getCardName(transaction),
        originalAmount: getOriginalAmount(transaction),
        originalCurrency: getOriginalCurrency(transaction),
        postedDate: getFormattedPostedDate(transaction),
    };
}

function getTransactionCommentObject(transaction: OnyxEntry<Transaction>): Comment {
    return {
        ...transaction?.comment,
        comment: Parser.htmlToMarkdown(transaction?.comment?.comment ?? ''),
        waypoints: getWaypoints(transaction),
    };
}

/**
 * Can only edit if:
 *
 * - in case of IOU report
 *    - the current user is the requestor and is not settled yet
 * - in case of expense report
 *    - the current user is the requestor and is not settled yet
 *    - the current user is the manager of the report
 *    - or the current user is an admin on the policy the expense report is tied to
 *
 *    This is used in conjunction with canEditRestrictedField to control editing of specific fields like amount, currency, created, receipt, and distance.
 *    On its own, it only controls allowing/disallowing navigating to the editing pages or showing/hiding the 'Edit' icon on report actions
 */
function canEditMoneyRequest(reportAction: OnyxInputOrEntry<ReportAction<typeof CONST.REPORT.ACTIONS.TYPE.IOU>>, linkedTransaction?: OnyxEntry<Transaction>): boolean {
    const isDeleted = isDeletedAction(reportAction);

    if (isDeleted) {
        return false;
    }

    const allowedReportActionType: Array<ValueOf<typeof CONST.IOU.REPORT_ACTION_TYPE>> = [CONST.IOU.REPORT_ACTION_TYPE.TRACK, CONST.IOU.REPORT_ACTION_TYPE.CREATE];
    const originalMessage = getOriginalMessage(reportAction);
    const actionType = originalMessage?.type;

    if (!actionType || !allowedReportActionType.includes(actionType)) {
        return false;
    }

    const transaction = linkedTransaction ?? getLinkedTransaction(reportAction ?? undefined);

    // In case the transaction is failed to be created, we should disable editing the money request
    if (!transaction?.transactionID || (transaction?.pendingAction === CONST.RED_BRICK_ROAD_PENDING_ACTION.ADD && !isEmptyObject(transaction.errors))) {
        return false;
    }

    const moneyRequestReportID = originalMessage?.IOUReportID;

    if (!moneyRequestReportID) {
        return actionType === CONST.IOU.REPORT_ACTION_TYPE.TRACK;
    }

    const moneyRequestReport = getReportOrDraftReport(String(moneyRequestReportID));
    const isRequestor = currentUserAccountID === reportAction?.actorAccountID;

    const isSubmitted = isProcessingReport(moneyRequestReport);
    if (isIOUReport(moneyRequestReport)) {
        return isSubmitted && isRequestor;
    }

    const policy = getPolicy(moneyRequestReport?.policyID);
    const isAdmin = policy?.role === CONST.POLICY.ROLE.ADMIN;
    const isManager = currentUserAccountID === moneyRequestReport?.managerID;

    if (isInvoiceReport(moneyRequestReport) && isManager) {
        return false;
    }

    // Admin & managers can always edit coding fields such as tag, category, billable, etc.
    if (isAdmin || isManager) {
        return true;
    }

    if (policy?.type === CONST.POLICY.TYPE.CORPORATE && moneyRequestReport && isSubmitted && isCurrentUserSubmitter(moneyRequestReport.reportID)) {
        const isForwarded = getSubmitToAccountID(policy, moneyRequestReport) !== moneyRequestReport.managerID;
        return !isForwarded;
    }

    return !isReportApproved({report: moneyRequestReport}) && !isSettled(moneyRequestReport?.reportID) && !isClosedReport(moneyRequestReport) && isRequestor;
}

function canEditReportPolicy(report: OnyxEntry<Report>, reportPolicy: OnyxEntry<Policy>): boolean {
    const isAdmin = isPolicyAdminPolicyUtils(reportPolicy);
    const isManager = isReportManager(report);
    const isSubmitter = isReportOwner(report);
    const isReportAuditor = isAuditor(report);
    const isIOUType = isIOUReport(report);
    const isInvoiceType = isInvoiceReport(report);
    const isExpenseType = isExpenseReport(report);
    const isOpen = isOpenReport(report);
    const isSubmitted = isProcessingReport(report);

    if (isIOUType) {
        return isOpen || isSubmitted;
    }

    if (isInvoiceType) {
        return isOpen && !isReportAuditor;
    }

    if (isExpenseType) {
        if (isOpen) {
            return isSubmitter || isAdmin;
        }

        if (isSubmitted) {
            return (isSubmitter && isAwaitingFirstLevelApproval(report)) || isManager || isAdmin;
        }

        return isManager || isAdmin;
    }

    return false;
}

/**
 * Checks if the current user can edit the provided property of an expense
 *
 */
function canEditFieldOfMoneyRequest(reportAction: OnyxInputOrEntry<ReportAction>, fieldToEdit: ValueOf<typeof CONST.EDIT_REQUEST_FIELD>, isDeleteAction?: boolean): boolean {
    // A list of fields that cannot be edited by anyone, once an expense has been settled
    const restrictedFields: string[] = [
        CONST.EDIT_REQUEST_FIELD.AMOUNT,
        CONST.EDIT_REQUEST_FIELD.CURRENCY,
        CONST.EDIT_REQUEST_FIELD.MERCHANT,
        CONST.EDIT_REQUEST_FIELD.DATE,
        CONST.EDIT_REQUEST_FIELD.RECEIPT,
        CONST.EDIT_REQUEST_FIELD.DISTANCE,
        CONST.EDIT_REQUEST_FIELD.DISTANCE_RATE,
        CONST.EDIT_REQUEST_FIELD.REPORT,
    ];

    if (!isMoneyRequestAction(reportAction) || !canEditMoneyRequest(reportAction)) {
        return false;
    }

    // If we're editing fields such as category, tag, description, etc. the check above should be enough for handling the permission
    if (!restrictedFields.includes(fieldToEdit)) {
        return true;
    }

    const iouMessage = getOriginalMessage(reportAction);
    const moneyRequestReport = iouMessage?.IOUReportID ? getReport(iouMessage?.IOUReportID, allReports) ?? ({} as Report) : ({} as Report);
    const transaction = allTransactions?.[`${ONYXKEYS.COLLECTION.TRANSACTION}${iouMessage?.IOUTransactionID}`] ?? ({} as Transaction);

    if (isSettled(String(moneyRequestReport.reportID)) || isReportIDApproved(String(moneyRequestReport.reportID))) {
        return false;
    }

    if (
        (fieldToEdit === CONST.EDIT_REQUEST_FIELD.AMOUNT || fieldToEdit === CONST.EDIT_REQUEST_FIELD.CURRENCY || fieldToEdit === CONST.EDIT_REQUEST_FIELD.DATE) &&
        isCardTransactionTransactionUtils(transaction)
    ) {
        return false;
    }

    const policy = getPolicy(moneyRequestReport?.policyID);
    const isAdmin = isExpenseReport(moneyRequestReport) && policy?.role === CONST.POLICY.ROLE.ADMIN;
    const isManager = isExpenseReport(moneyRequestReport) && currentUserAccountID === moneyRequestReport?.managerID;

    if ((fieldToEdit === CONST.EDIT_REQUEST_FIELD.AMOUNT || fieldToEdit === CONST.EDIT_REQUEST_FIELD.CURRENCY) && isDistanceRequest(transaction)) {
        return isAdmin || isManager;
    }

    if (
        (fieldToEdit === CONST.EDIT_REQUEST_FIELD.AMOUNT || fieldToEdit === CONST.EDIT_REQUEST_FIELD.CURRENCY || fieldToEdit === CONST.EDIT_REQUEST_FIELD.MERCHANT) &&
        isPerDiemRequest(transaction)
    ) {
        return false;
    }

    if (fieldToEdit === CONST.EDIT_REQUEST_FIELD.RECEIPT) {
        const isRequestor = currentUserAccountID === reportAction?.actorAccountID;
        return (
            !isInvoiceReport(moneyRequestReport) &&
            !isReceiptBeingScanned(transaction) &&
            !isDistanceRequest(transaction) &&
            !isPerDiemRequest(transaction) &&
            (isAdmin || isManager || isRequestor) &&
            (isDeleteAction ? isRequestor : true)
        );
    }

    if (fieldToEdit === CONST.EDIT_REQUEST_FIELD.DISTANCE_RATE) {
        // The distance rate can be modified only on the distance expense reports
        return isExpenseReport(moneyRequestReport) && isDistanceRequest(transaction);
    }

    if (fieldToEdit === CONST.EDIT_REQUEST_FIELD.REPORT) {
        return getOutstandingReportsForUser(moneyRequestReport?.policyID, moneyRequestReport?.ownerAccountID, allReports ?? {}).length > 1;
    }

    return true;
}

/**
 * Can only edit if:
 *
 * - It was written by the current user
 * - It's an ADD_COMMENT that is not an attachment
 * - It's an expense where conditions for modifications are defined in canEditMoneyRequest method
 * - It's not pending deletion
 */
function canEditReportAction(reportAction: OnyxInputOrEntry<ReportAction>): boolean {
    const isCommentOrIOU = reportAction?.actionName === CONST.REPORT.ACTIONS.TYPE.ADD_COMMENT || reportAction?.actionName === CONST.REPORT.ACTIONS.TYPE.IOU;
    const message = reportAction ? getReportActionMessageReportUtils(reportAction) : undefined;

    return !!(
        reportAction?.actorAccountID === currentUserAccountID &&
        isCommentOrIOU &&
        (!isMoneyRequestAction(reportAction) || canEditMoneyRequest(reportAction)) && // Returns true for non-IOU actions
        !isReportMessageAttachment(message) &&
        ((!reportAction.isAttachmentWithText && !reportAction.isAttachmentOnly) || !reportAction.isOptimisticAction) &&
        !isDeletedAction(reportAction) &&
        !isCreatedTaskReportAction(reportAction) &&
        reportAction?.pendingAction !== CONST.RED_BRICK_ROAD_PENDING_ACTION.DELETE
    );
}

/**
 * This function is needed due to the fact that when we first create an empty report, its preview action has an actorAccountID of '0'.
 * This is not the case when the report is automatically created by adding expenses to the chat where no open report is available.
 * Can be simplified by comparing actorAccountID to accountID when mentioned issue is no longer a thing on a BE side.
 */
function isActionOrReportPreviewOwner(report: Report) {
    const parentAction = getReportAction(report.parentReportID, report.parentReportActionID);
    const {accountID} = currentUserPersonalDetails ?? {};
    const {actorAccountID, actionName, childOwnerAccountID} = parentAction ?? {};
    if (typeof accountID === 'number' && typeof actorAccountID === 'number' && accountID === actorAccountID) {
        return true;
    }
    return actionName === CONST.REPORT.ACTIONS.TYPE.REPORT_PREVIEW && childOwnerAccountID === accountID;
}

function canHoldUnholdReportAction(reportAction: OnyxInputOrEntry<ReportAction>): {canHoldRequest: boolean; canUnholdRequest: boolean} {
    if (!isMoneyRequestAction(reportAction)) {
        return {canHoldRequest: false, canUnholdRequest: false};
    }

    const moneyRequestReportID = getOriginalMessage(reportAction)?.IOUReportID;
    const moneyRequestReport = getReportOrDraftReport(String(moneyRequestReportID));

    if (!moneyRequestReportID || !moneyRequestReport) {
        return {canHoldRequest: false, canUnholdRequest: false};
    }

    if (isInvoiceReport(moneyRequestReport)) {
        return {
            canHoldRequest: false,
            canUnholdRequest: false,
        };
    }

    const isRequestSettled = isSettled(moneyRequestReport?.reportID);
    const isApproved = isReportApproved({report: moneyRequestReport});
    const transactionID = moneyRequestReport ? getOriginalMessage(reportAction)?.IOUTransactionID : undefined;
    const transaction = allTransactions?.[`${ONYXKEYS.COLLECTION.TRANSACTION}${transactionID}`] ?? ({} as Transaction);

    const parentReportAction = isThread(moneyRequestReport)
        ? allReportActions?.[`${ONYXKEYS.COLLECTION.REPORT_ACTIONS}${moneyRequestReport.parentReportID}`]?.[moneyRequestReport.parentReportActionID]
        : undefined;

    const isRequestIOU = isIOUReport(moneyRequestReport);
    const isHoldActionCreator = isHoldCreator(transaction, reportAction.childReportID);

    const isTrackExpenseMoneyReport = isTrackExpenseReport(moneyRequestReport);
    const isActionOwner = isActionOrReportPreviewOwner(moneyRequestReport);
    const isApprover = isMoneyRequestReport(moneyRequestReport) && moneyRequestReport?.managerID !== null && currentUserPersonalDetails?.accountID === moneyRequestReport?.managerID;
    const isAdmin = isPolicyAdmin(moneyRequestReport.policyID, allPolicies);
    const isOnHold = isOnHoldTransactionUtils(transaction);
    const isScanning = hasReceiptTransactionUtils(transaction) && isReceiptBeingScanned(transaction);
    const isClosed = isClosedReport(moneyRequestReport);

    const isSubmitted = isProcessingReport(moneyRequestReport);
    const canModifyStatus = !isTrackExpenseMoneyReport && (isAdmin || isActionOwner || isApprover);
    const canModifyUnholdStatus = !isTrackExpenseMoneyReport && (isAdmin || (isActionOwner && isHoldActionCreator) || isApprover);
    const isDeletedParentActionLocal = isEmptyObject(parentReportAction) || isDeletedAction(parentReportAction);

    const canHoldOrUnholdRequest = !isRequestSettled && !isApproved && !isDeletedParentActionLocal && !isClosed && !isDeletedParentAction(reportAction);
    const canHoldRequest = canHoldOrUnholdRequest && !isOnHold && (isRequestIOU || canModifyStatus) && !isScanning && (isSubmitted || isActionOwner);
    const canUnholdRequest = !!(canHoldOrUnholdRequest && isOnHold && (isRequestIOU ? isHoldActionCreator : canModifyUnholdStatus));

    return {canHoldRequest, canUnholdRequest};
}

const changeMoneyRequestHoldStatus = (reportAction: OnyxEntry<ReportAction>): void => {
    if (!isMoneyRequestAction(reportAction)) {
        return;
    }
    const moneyRequestReportID = getOriginalMessage(reportAction)?.IOUReportID;

    const moneyRequestReport = getReportOrDraftReport(String(moneyRequestReportID));
    if (!moneyRequestReportID || !moneyRequestReport) {
        return;
    }

    const transactionID = getOriginalMessage(reportAction)?.IOUTransactionID;

    if (!transactionID || !reportAction.childReportID) {
        Log.warn('Missing transactionID and reportAction.childReportID during the change of the money request hold status');
        return;
    }

    const transaction = allTransactions?.[`${ONYXKEYS.COLLECTION.TRANSACTION}${transactionID}`] ?? ({} as Transaction);
    const isOnHold = isOnHoldTransactionUtils(transaction);
    const policy = allPolicies?.[`${ONYXKEYS.COLLECTION.POLICY}${moneyRequestReport.policyID}`] ?? null;

    if (isOnHold) {
        unholdRequest(transactionID, reportAction.childReportID);
    } else {
        const activeRoute = encodeURIComponent(Navigation.getActiveRoute());
        Navigation.navigate(ROUTES.MONEY_REQUEST_HOLD_REASON.getRoute(policy?.type ?? CONST.POLICY.TYPE.PERSONAL, transactionID, reportAction.childReportID, activeRoute));
    }
};

/**
 * Gets all transactions on an IOU report with a receipt
 */
function getTransactionsWithReceipts(iouReportID: string | undefined): Transaction[] {
    const transactions = getReportTransactions(iouReportID);
    return transactions.filter((transaction) => hasReceiptTransactionUtils(transaction));
}

/**
 * For report previews, we display a "Receipt scan in progress" indicator
 * instead of the report total only when we have no report total ready to show. This is the case when
 * all requests are receipts that are being SmartScanned. As soon as we have a non-receipt request,
 * or as soon as one receipt request is done scanning, we have at least one
 * "ready" expense, and we remove this indicator to show the partial report total.
 */
function areAllRequestsBeingSmartScanned(iouReportID: string | undefined, reportPreviewAction: OnyxEntry<ReportAction>): boolean {
    const transactionsWithReceipts = getTransactionsWithReceipts(iouReportID);
    // If we have more requests than requests with receipts, we have some manual requests
    if (getNumberOfMoneyRequests(reportPreviewAction) > transactionsWithReceipts.length) {
        return false;
    }
    return transactionsWithReceipts.every((transaction) => isReceiptBeingScanned(transaction));
}

/**
 * Get the transactions related to a report preview with receipts
 * Get the details linked to the IOU reportAction
 *
 * NOTE: This method is only meant to be used inside this action file. Do not export and use it elsewhere. Use withOnyx or Onyx.connect() instead.
 */
function getLinkedTransaction(reportAction: OnyxEntry<ReportAction | OptimisticIOUReportAction>, transactions?: SearchTransaction[]): OnyxEntry<Transaction> | SearchTransaction {
    let transactionID: string | undefined;

    if (isMoneyRequestAction(reportAction)) {
        transactionID = getOriginalMessage(reportAction)?.IOUTransactionID;
    }

    return transactions ? transactions.find((transaction) => transaction.transactionID === transactionID) : allTransactions?.[`${ONYXKEYS.COLLECTION.TRANSACTION}${transactionID}`];
}

/**
 * Check if any of the transactions in the report has required missing fields
 */
function hasMissingSmartscanFields(iouReportID: string | undefined, transactions?: Transaction[]): boolean {
    const reportTransactions = transactions ?? getReportTransactions(iouReportID);

    return reportTransactions.some(hasMissingSmartscanFieldsTransactionUtils);
}

/**
 * Get report action which is missing smartscan fields
 */
function getReportActionWithMissingSmartscanFields(iouReportID: string | undefined): ReportAction | undefined {
    const reportActions = Object.values(getAllReportActions(iouReportID));
    return reportActions.find((action) => {
        if (!isMoneyRequestAction(action)) {
            return false;
        }
        const transaction = getLinkedTransaction(action);
        if (isEmptyObject(transaction)) {
            return false;
        }
        if (!wasActionTakenByCurrentUser(action)) {
            return false;
        }
        return hasMissingSmartscanFieldsTransactionUtils(transaction);
    });
}

/**
 * Check if iouReportID has required missing fields
 */
function shouldShowRBRForMissingSmartscanFields(iouReportID: string | undefined): boolean {
    return !!getReportActionWithMissingSmartscanFields(iouReportID);
}

/**
 * Given a parent IOU report action get report name for the LHN.
 */
function getTransactionReportName({
    reportAction,
    transactions,
    reports,
}: {
    reportAction: OnyxEntry<ReportAction | OptimisticIOUReportAction>;
    transactions?: SearchTransaction[];
    reports?: SearchReport[];
}): string {
    if (isReversedTransaction(reportAction)) {
        return translateLocal('parentReportAction.reversedTransaction');
    }

    if (isDeletedAction(reportAction)) {
        return translateLocal('parentReportAction.deletedExpense');
    }

    const transaction = getLinkedTransaction(reportAction, transactions);

    if (isEmptyObject(transaction)) {
        // Transaction data might be empty on app's first load, if so we fallback to Expense/Track Expense
        return isTrackExpenseAction(reportAction) ? translateLocal('iou.createExpense') : translateLocal('iou.expense');
    }

    if (hasReceiptTransactionUtils(transaction) && isReceiptBeingScanned(transaction)) {
        return translateLocal('iou.receiptScanning', {count: 1});
    }

    if (hasMissingSmartscanFieldsTransactionUtils(transaction)) {
        return translateLocal('iou.receiptMissingDetails');
    }

    if (isFetchingWaypointsFromServer(transaction) && getMerchant(transaction) === translateLocal('iou.fieldPending')) {
        return translateLocal('iou.fieldPending');
    }

    if (isSentMoneyReportAction(reportAction)) {
        return getIOUReportActionDisplayMessage(reportAction as ReportAction, transaction);
    }

    const report = getReportOrDraftReport(transaction?.reportID, reports);
    const amount = getTransactionAmount(transaction, !isEmptyObject(report) && isExpenseReport(report)) ?? 0;
    const formattedAmount = convertToDisplayString(amount, getCurrency(transaction)) ?? '';
    const comment = getMerchantOrDescription(transaction);

    return translateLocal('iou.threadExpenseReportName', {formattedAmount, comment});
}

/**
 * Get expense message for an IOU report
 *
 * @param [iouReportAction] This is always an IOU action. When necessary, report preview actions will be unwrapped and the child iou report action is passed here (the original report preview
 *     action will be passed as `originalReportAction` in this case).
 * @param [originalReportAction] This can be either a report preview action or the IOU action. This will be the original report preview action in cases where `iouReportAction` was unwrapped
 *     from a report preview action. Otherwise, it will be the same as `iouReportAction`.
 */
function getReportPreviewMessage(
    reportOrID: OnyxInputOrEntry<Report> | string,
    iouReportAction: OnyxInputOrEntry<ReportAction> = null,
    shouldConsiderScanningReceiptOrPendingRoute = false,
    isPreviewMessageForParentChatReport = false,
    policy?: OnyxInputOrEntry<Policy>,
    isForListPreview = false,
    originalReportAction: OnyxInputOrEntry<ReportAction> = iouReportAction,
): string {
    const report = typeof reportOrID === 'string' ? getReport(reportOrID, allReports) : reportOrID;
    const reportActionMessage = getReportActionHtml(iouReportAction);

    if (isEmptyObject(report) || !report?.reportID) {
        // This iouReport may be unavailable for one of the following reasons:
        // 1. After SignIn, the OpenApp API won't return iouReports if they're settled.
        // 2. The iouReport exists in local storage but hasn't been loaded into the allReports. It will be loaded automatically when the user opens the iouReport.
        // Until we know how to solve this the best, we just display the report action message.
        return reportActionMessage;
    }

    const allReportTransactions = getReportTransactions(report.reportID);
    const transactionsWithReceipts = allReportTransactions.filter(hasReceiptTransactionUtils);
    const numberOfScanningReceipts = transactionsWithReceipts.filter(isReceiptBeingScanned).length;

    if (!isEmptyObject(iouReportAction) && !isIOUReport(report) && iouReportAction && isSplitBillReportAction(iouReportAction)) {
        // This covers group chats where the last action is a split expense action
        const linkedTransaction = getLinkedTransaction(iouReportAction);
        if (isEmptyObject(linkedTransaction)) {
            return reportActionMessage;
        }

        if (!isEmptyObject(linkedTransaction)) {
            if (isReceiptBeingScanned(linkedTransaction)) {
                return translateLocal('iou.receiptScanning', {count: 1});
            }

            if (hasMissingSmartscanFieldsTransactionUtils(linkedTransaction)) {
                return translateLocal('iou.receiptMissingDetails');
            }

            const amount = getTransactionAmount(linkedTransaction, !isEmptyObject(report) && isExpenseReport(report)) ?? 0;
            const formattedAmount = convertToDisplayString(amount, getCurrency(linkedTransaction)) ?? '';
            return translateLocal('iou.didSplitAmount', {formattedAmount, comment: getMerchantOrDescription(linkedTransaction)});
        }
    }

    if (!isEmptyObject(iouReportAction) && !isIOUReport(report) && iouReportAction && isTrackExpenseAction(iouReportAction)) {
        // This covers group chats where the last action is a track expense action
        const linkedTransaction = getLinkedTransaction(iouReportAction);
        if (isEmptyObject(linkedTransaction)) {
            return reportActionMessage;
        }

        if (!isEmptyObject(linkedTransaction)) {
            if (isReceiptBeingScanned(linkedTransaction)) {
                return translateLocal('iou.receiptScanning', {count: 1});
            }

            if (hasMissingSmartscanFieldsTransactionUtils(linkedTransaction)) {
                return translateLocal('iou.receiptMissingDetails');
            }

            const amount = getTransactionAmount(linkedTransaction, !isEmptyObject(report) && isExpenseReport(report)) ?? 0;
            const formattedAmount = convertToDisplayString(amount, getCurrency(linkedTransaction)) ?? '';
            return translateLocal('iou.trackedAmount', {formattedAmount, comment: getMerchantOrDescription(linkedTransaction)});
        }
    }

    const containsNonReimbursable = hasNonReimbursableTransactions(report.reportID);
    const {totalDisplaySpend: totalAmount, reimbursableSpend} = getMoneyRequestSpendBreakdown(report);

    const parentReport = getParentReport(report);
    const policyName = getPolicyName({report: parentReport ?? report, policy});
    const payerName = isExpenseReport(report) ? policyName : getDisplayNameForParticipant({accountID: report.managerID, shouldUseShortForm: !isPreviewMessageForParentChatReport});

    const formattedAmount = convertToDisplayString(totalAmount, report.currency);

    if (isReportApproved({report}) && isPaidGroupPolicy(report)) {
        return translateLocal('iou.managerApprovedAmount', {
            manager: payerName ?? '',
            amount: formattedAmount,
        });
    }

    let linkedTransaction;
    if (!isEmptyObject(iouReportAction) && shouldConsiderScanningReceiptOrPendingRoute && iouReportAction && isMoneyRequestAction(iouReportAction)) {
        linkedTransaction = getLinkedTransaction(iouReportAction);
    }

    if (!isEmptyObject(linkedTransaction) && hasReceiptTransactionUtils(linkedTransaction) && isReceiptBeingScanned(linkedTransaction)) {
        return translateLocal('iou.receiptScanning', {count: numberOfScanningReceipts});
    }

    if (!isEmptyObject(linkedTransaction) && isFetchingWaypointsFromServer(linkedTransaction) && !getTransactionAmount(linkedTransaction)) {
        return translateLocal('iou.fieldPending');
    }

    const originalMessage = !isEmptyObject(iouReportAction) && isMoneyRequestAction(iouReportAction) ? getOriginalMessage(iouReportAction) : undefined;

    // Show Paid preview message if it's settled or if the amount is paid & stuck at receivers end for only chat reports.
    if (isSettled(report.reportID) || (report.isWaitingOnBankAccount && isPreviewMessageForParentChatReport)) {
        const formattedReimbursableAmount = convertToDisplayString(reimbursableSpend, report.currency);
        // A settled report preview message can come in three formats "paid ... elsewhere" or "paid ... with Expensify"
        let translatePhraseKey: TranslationPaths = 'iou.paidElsewhere';
        if (isPreviewMessageForParentChatReport) {
            translatePhraseKey = 'iou.payerPaidAmount';
        } else if (
            [CONST.IOU.PAYMENT_TYPE.VBBA, CONST.IOU.PAYMENT_TYPE.EXPENSIFY].some((paymentType) => paymentType === originalMessage?.paymentType) ||
            !!reportActionMessage.match(/ (with Expensify|using Expensify)$/) ||
            report.isWaitingOnBankAccount
        ) {
            translatePhraseKey = 'iou.paidWithExpensify';
            if (originalMessage?.automaticAction) {
                translatePhraseKey = 'iou.automaticallyPaidWithExpensify';
            }
        }

        let actualPayerName = report.managerID === currentUserAccountID ? '' : getDisplayNameForParticipant({accountID: report.managerID, shouldUseShortForm: true});
        actualPayerName = actualPayerName && isForListPreview && !isPreviewMessageForParentChatReport ? `${actualPayerName}:` : actualPayerName;
        const payerDisplayName = isPreviewMessageForParentChatReport ? payerName : actualPayerName;

        return translateLocal(translatePhraseKey, {amount: formattedReimbursableAmount, payer: payerDisplayName ?? ''});
    }

    if (report.isWaitingOnBankAccount) {
        const submitterDisplayName = getDisplayNameForParticipant({accountID: report.ownerAccountID, shouldUseShortForm: true}) ?? '';
        return translateLocal('iou.waitingOnBankAccount', {submitterDisplayName});
    }

    const lastActorID = iouReportAction?.actorAccountID;
    let amount = originalMessage?.amount;
    let currency = originalMessage?.currency ? originalMessage?.currency : report.currency;

    if (!isEmptyObject(linkedTransaction)) {
        amount = getTransactionAmount(linkedTransaction, isExpenseReport(report));
        currency = getCurrency(linkedTransaction);
    }

    if (isEmptyObject(linkedTransaction) && !isEmptyObject(iouReportAction)) {
        linkedTransaction = getLinkedTransaction(iouReportAction);
    }

    let comment = !isEmptyObject(linkedTransaction) ? getMerchantOrDescription(linkedTransaction) : undefined;
    if (!isEmptyObject(originalReportAction) && isReportPreviewAction(originalReportAction) && getNumberOfMoneyRequests(originalReportAction) !== 1) {
        comment = undefined;
    }

    // if we have the amount in the originalMessage and lastActorID, we can use that to display the preview message for the latest expense
    if (amount !== undefined && lastActorID && !isPreviewMessageForParentChatReport) {
        const amountToDisplay = convertToDisplayString(Math.abs(amount), currency);

        // We only want to show the actor name in the preview if it's not the current user who took the action
        const requestorName =
            lastActorID && lastActorID !== currentUserAccountID ? getDisplayNameForParticipant({accountID: lastActorID, shouldUseShortForm: !isPreviewMessageForParentChatReport}) : '';
        return `${requestorName ? `${requestorName}: ` : ''}${translateLocal('iou.submittedAmount', {formattedAmount: amountToDisplay, comment})}`;
    }

    if (containsNonReimbursable) {
        return translateLocal('iou.payerSpentAmount', {payer: getDisplayNameForParticipant({accountID: report.ownerAccountID}) ?? '', amount: formattedAmount});
    }

    return translateLocal('iou.payerOwesAmount', {payer: payerName ?? '', amount: formattedAmount, comment});
}

/**
 * Given the updates user made to the expense, compose the originalMessage
 * object of the modified expense action.
 *
 * At the moment, we only allow changing one transaction field at a time.
 */
function getModifiedExpenseOriginalMessage(
    oldTransaction: OnyxInputOrEntry<Transaction>,
    transactionChanges: TransactionChanges,
    isFromExpenseReport: boolean,
    policy: OnyxInputOrEntry<Policy>,
    updatedTransaction?: OnyxInputOrEntry<Transaction>,
): OriginalMessageModifiedExpense {
    const originalMessage: OriginalMessageModifiedExpense = {};
    // Remark: Comment field is the only one which has new/old prefixes for the keys (newComment/ oldComment),
    // all others have old/- pattern such as oldCreated/created
    if ('comment' in transactionChanges) {
        originalMessage.oldComment = getDescription(oldTransaction);
        originalMessage.newComment = transactionChanges?.comment;
    }
    if ('created' in transactionChanges) {
        originalMessage.oldCreated = getFormattedCreated(oldTransaction);
        originalMessage.created = transactionChanges?.created;
    }
    if ('merchant' in transactionChanges) {
        originalMessage.oldMerchant = getMerchant(oldTransaction);
        originalMessage.merchant = transactionChanges?.merchant;
    }
    if ('attendees' in transactionChanges) {
        originalMessage.oldAttendees = getAttendees(oldTransaction);
        originalMessage.newAttendees = transactionChanges?.attendees;
    }

    // The amount is always a combination of the currency and the number value so when one changes we need to store both
    // to match how we handle the modified expense action in oldDot
    const didAmountOrCurrencyChange = 'amount' in transactionChanges || 'currency' in transactionChanges;
    if (didAmountOrCurrencyChange) {
        originalMessage.oldAmount = getTransactionAmount(oldTransaction, isFromExpenseReport);
        originalMessage.amount = transactionChanges?.amount ?? transactionChanges.oldAmount;
        originalMessage.oldCurrency = getCurrency(oldTransaction);
        originalMessage.currency = transactionChanges?.currency ?? transactionChanges.oldCurrency;
    }

    if ('category' in transactionChanges) {
        originalMessage.oldCategory = getCategory(oldTransaction);
        originalMessage.category = transactionChanges?.category;
    }

    if ('tag' in transactionChanges) {
        originalMessage.oldTag = getTag(oldTransaction);
        originalMessage.tag = transactionChanges?.tag;
    }

    // We only want to display a tax rate update system message when tax rate is updated by user.
    // Tax rate can change as a result of currency update. In such cases, we want to skip displaying a system message, as discussed.
    const didTaxCodeChange = 'taxCode' in transactionChanges;
    if (didTaxCodeChange && !didAmountOrCurrencyChange) {
        originalMessage.oldTaxRate = policy?.taxRates?.taxes[getTaxCode(oldTransaction)]?.value;
        originalMessage.taxRate = transactionChanges?.taxCode && policy?.taxRates?.taxes[transactionChanges?.taxCode]?.value;
    }

    // We only want to display a tax amount update system message when tax amount is updated by user.
    // Tax amount can change as a result of amount, currency or tax rate update. In such cases, we want to skip displaying a system message, as discussed.
    if ('taxAmount' in transactionChanges && !(didAmountOrCurrencyChange || didTaxCodeChange)) {
        originalMessage.oldTaxAmount = getTaxAmount(oldTransaction, isFromExpenseReport);
        originalMessage.taxAmount = transactionChanges?.taxAmount;
        originalMessage.currency = getCurrency(oldTransaction);
    }

    if ('billable' in transactionChanges) {
        const oldBillable = getBillable(oldTransaction);
        originalMessage.oldBillable = oldBillable ? translateLocal('common.billable').toLowerCase() : translateLocal('common.nonBillable').toLowerCase();
        originalMessage.billable = transactionChanges?.billable ? translateLocal('common.billable').toLowerCase() : translateLocal('common.nonBillable').toLowerCase();
    }

    if ('customUnitRateID' in transactionChanges && updatedTransaction?.comment?.customUnit?.customUnitRateID) {
        originalMessage.oldAmount = getTransactionAmount(oldTransaction, isFromExpenseReport);
        originalMessage.oldCurrency = getCurrency(oldTransaction);
        originalMessage.oldMerchant = getMerchant(oldTransaction);

        // For the originalMessage, we should use the non-negative amount, similar to what getAmount does for oldAmount
        originalMessage.amount = Math.abs(updatedTransaction.modifiedAmount ?? 0);
        originalMessage.currency = updatedTransaction.modifiedCurrency ?? CONST.CURRENCY.USD;
        originalMessage.merchant = updatedTransaction.modifiedMerchant;
    }

    return originalMessage;
}

/**
 * Check if original message is an object and can be used as a ChangeLog type
 * @param originalMessage
 */
function isChangeLogObject(originalMessage?: OriginalMessageChangeLog): OriginalMessageChangeLog | undefined {
    if (originalMessage && typeof originalMessage === 'object') {
        return originalMessage;
    }
    return undefined;
}

/**
 * Build invited usernames for admin chat threads
 * @param parentReportAction
 * @param parentReportActionMessage
 */
function getAdminRoomInvitedParticipants(parentReportAction: OnyxEntry<ReportAction>, parentReportActionMessage: string) {
    if (isEmptyObject(parentReportAction)) {
        return parentReportActionMessage || translateLocal('parentReportAction.deletedMessage');
    }
    if (!getOriginalMessage(parentReportAction)) {
        return parentReportActionMessage || translateLocal('parentReportAction.deletedMessage');
    }
    if (!isPolicyChangeLogAction(parentReportAction) && !isRoomChangeLogAction(parentReportAction)) {
        return parentReportActionMessage || translateLocal('parentReportAction.deletedMessage');
    }

    const originalMessage = isChangeLogObject(getOriginalMessage(parentReportAction));
    const personalDetails = getPersonalDetailsByIDs({accountIDs: originalMessage?.targetAccountIDs ?? [], currentUserAccountID: 0});

    const participants = personalDetails.map((personalDetail) => {
        const name = getEffectiveDisplayName(personalDetail);
        if (name && name?.length > 0) {
            return name;
        }
        return translateLocal('common.hidden');
    });
    const users = participants.length > 1 ? participants.join(` ${translateLocal('common.and')} `) : participants.at(0);
    if (!users) {
        return parentReportActionMessage;
    }
    const actionType = parentReportAction.actionName;
    const isInviteAction = actionType === CONST.REPORT.ACTIONS.TYPE.ROOM_CHANGE_LOG.INVITE_TO_ROOM || actionType === CONST.REPORT.ACTIONS.TYPE.POLICY_CHANGE_LOG.INVITE_TO_ROOM;

    const verbKey = isInviteAction ? 'workspace.invite.invited' : 'workspace.invite.removed';
    const prepositionKey = isInviteAction ? 'workspace.invite.to' : 'workspace.invite.from';

    const verb = translateLocal(verbKey);
    const preposition = translateLocal(prepositionKey);

    const roomName = originalMessage?.roomName ?? '';

    return roomName ? `${verb} ${users} ${preposition} ${roomName}` : `${verb} ${users}`;
}

/**
 * Get the invoice payer name based on its type:
 * - Individual - a receiver display name.
 * - Policy - a receiver policy name.
 */
function getInvoicePayerName(report: OnyxEntry<Report>, invoiceReceiverPolicy?: OnyxEntry<Policy> | SearchPolicy, invoiceReceiverPersonalDetail?: PersonalDetails): string {
    const invoiceReceiver = report?.invoiceReceiver;
    const isIndividual = invoiceReceiver?.type === CONST.REPORT.INVOICE_RECEIVER_TYPE.INDIVIDUAL;

    if (isIndividual) {
        return formatPhoneNumber(getDisplayNameOrDefault(invoiceReceiverPersonalDetail ?? allPersonalDetails?.[invoiceReceiver.accountID]));
    }

    return getPolicyName({report, policy: invoiceReceiverPolicy ?? allPolicies?.[`${ONYXKEYS.COLLECTION.POLICY}${invoiceReceiver?.policyID}`]});
}

/**
 * Parse html of reportAction into text
 */
function parseReportActionHtmlToText(reportAction: OnyxEntry<ReportAction>, reportID: string | undefined, childReportID?: string): string {
    if (!reportAction) {
        return '';
    }
    const key = `${reportID}_${reportAction.reportActionID}_${reportAction.lastModified}`;
    const cachedText = parsedReportActionMessageCache[key];
    if (cachedText !== undefined) {
        return cachedText;
    }

    const {html, text} = getReportActionMessageReportUtils(reportAction) ?? {};

    if (!html) {
        return text ?? '';
    }

    const mentionReportRegex = /<mention-report reportID="?(\d+)"?(?: *\/>|><\/mention-report>)/gi;
    const matches = html.matchAll(mentionReportRegex);

    const reportIDToName: Record<string, string> = {};
    for (const match of matches) {
        if (match[1] !== childReportID) {
            // eslint-disable-next-line @typescript-eslint/no-use-before-define
            reportIDToName[match[1]] = getReportName(getReportOrDraftReport(match[1])) ?? '';
        }
    }

    const mentionUserRegex = /(?:<mention-user accountID="?(\d+)"?(?: *\/>|><\/mention-user>))/gi;
    const accountIDToName: Record<string, string> = {};
    const accountIDs = Array.from(html.matchAll(mentionUserRegex), (mention) => Number(mention[1]));
    const logins = getLoginsByAccountIDs(accountIDs);
    accountIDs.forEach((id, index) => {
        const login = logins.at(index);
        const user = allPersonalDetails?.[id];
        const displayName = formatPhoneNumber(login ?? '') || getDisplayNameOrDefault(user);
        accountIDToName[id] = getShortMentionIfFound(displayName, id.toString(), currentUserPersonalDetails, login) ?? '';
    });

    const textMessage = Str.removeSMSDomain(Parser.htmlToText(html, {reportIDToName, accountIDToName}));
    parsedReportActionMessageCache[key] = textMessage;

    return textMessage;
}

/**
 * Get the report action message for a report action.
 */
function getReportActionMessage({
    reportAction,
    reportID,
    childReportID,
    reports,
    personalDetails,
}: {
    reportAction: OnyxEntry<ReportAction>;
    reportID?: string;
    childReportID?: string;
    reports?: SearchReport[];
    personalDetails?: Partial<PersonalDetailsList>;
}) {
    if (isEmptyObject(reportAction)) {
        return '';
    }
    if (reportAction.actionName === CONST.REPORT.ACTIONS.TYPE.HOLD) {
        return translateLocal('iou.heldExpense');
    }

    if (reportAction.actionName === CONST.REPORT.ACTIONS.TYPE.EXPORTED_TO_INTEGRATION) {
        return getExportIntegrationLastMessageText(reportAction);
    }

    if (reportAction.actionName === CONST.REPORT.ACTIONS.TYPE.UNHOLD) {
        return translateLocal('iou.unheldExpense');
    }
    if (isApprovedOrSubmittedReportAction(reportAction) || isActionOfType(reportAction, CONST.REPORT.ACTIONS.TYPE.REIMBURSED)) {
        return getReportActionMessageText(reportAction);
    }
    if (isReimbursementQueuedAction(reportAction)) {
        return getReimbursementQueuedActionMessage({
            reportAction,
            reportOrID: getReportOrDraftReport(reportID, reports),
            shouldUseShortDisplayName: false,
            reports,
            personalDetails,
        });
    }

    return parseReportActionHtmlToText(reportAction, reportID, childReportID);
}

/**
 * Get the title for an invoice room.
 */
function getInvoicesChatName({
    report,
    receiverPolicy,
    personalDetails,
    policies,
}: {
    report: OnyxEntry<Report>;
    receiverPolicy: OnyxEntry<Policy> | SearchPolicy;
    personalDetails?: Partial<PersonalDetailsList>;
    policies?: SearchPolicy[];
}): string {
    const invoiceReceiver = report?.invoiceReceiver;
    const isIndividual = invoiceReceiver?.type === CONST.REPORT.INVOICE_RECEIVER_TYPE.INDIVIDUAL;
    const invoiceReceiverAccountID = isIndividual ? invoiceReceiver.accountID : CONST.DEFAULT_NUMBER_ID;
    const invoiceReceiverPolicyID = isIndividual ? undefined : invoiceReceiver?.policyID;
    const invoiceReceiverPolicy = receiverPolicy ?? getPolicy(invoiceReceiverPolicyID);
    const isCurrentUserReceiver = (isIndividual && invoiceReceiverAccountID === currentUserAccountID) || (!isIndividual && isPolicyAdminPolicyUtils(invoiceReceiverPolicy));

    if (isCurrentUserReceiver) {
        return getPolicyName({report, policies});
    }

    if (isIndividual) {
        return formatPhoneNumber(getDisplayNameOrDefault((personalDetails ?? allPersonalDetails)?.[invoiceReceiverAccountID]));
    }

    return getPolicyName({report, policy: invoiceReceiverPolicy, policies});
}

/**
 * Generates a report title using the names of participants, excluding the current user.
 * This function is useful in contexts such as 1:1 direct messages (DMs) or other group chats.
 * It limits to a maximum of 5 participants for the title and uses short names unless there is only one participant.
 */
const buildReportNameFromParticipantNames = ({report, personalDetails: personalDetailsData}: {report: OnyxEntry<Report>; personalDetails?: Partial<PersonalDetailsList>}) =>
    Object.keys(report?.participants ?? {})
        .map(Number)
        .filter((id) => id !== currentUserAccountID)
        .slice(0, 5)
        .map((accountID) => ({
            accountID,
            name: getDisplayNameForParticipant({
                accountID,
                shouldUseShortForm: true,
                personalDetailsData,
            }),
        }))
        .filter((participant) => participant.name)
        .reduce((formattedNames, {name, accountID}, _, array) => {
            // If there is only one participant (if it is 0 or less the function will return empty string), return their full name
            if (array.length < 2) {
                return getDisplayNameForParticipant({
                    accountID,
                    personalDetailsData,
                });
            }
            return formattedNames ? `${formattedNames}, ${name}` : name;
        }, '');

function generateReportName(report: OnyxEntry<Report>): string {
    if (!report) {
        return '';
    }
    return getReportNameInternal({report});
}

/**
 * Get the title for a report.
 */
function getReportName(
    report: OnyxEntry<Report>,
    policy?: OnyxEntry<Policy>,
    parentReportActionParam?: OnyxInputOrEntry<ReportAction>,
    personalDetails?: Partial<PersonalDetailsList>,
    invoiceReceiverPolicy?: OnyxEntry<Policy>,
    reportAttributes?: ReportAttributesDerivedValue['reports'],
): string {
    // Check if we can use report name in derived values - only when we have report but no other params
    const canUseDerivedValue = report && policy === undefined && parentReportActionParam === undefined && personalDetails === undefined && invoiceReceiverPolicy === undefined;
    const attributes = reportAttributes ?? reportAttributesDerivedValue;
    const derivedNameExists = report && !!attributes?.[report.reportID]?.reportName;
    if (canUseDerivedValue && derivedNameExists) {
        return attributes[report.reportID].reportName;
    }
    return getReportNameInternal({report, policy, parentReportActionParam, personalDetails, invoiceReceiverPolicy});
}

function getSearchReportName(props: GetReportNameParams): string {
    const {report, policy} = props;
    if (isChatThread(report) && policy?.name) {
        return policy.name;
    }
    return getReportNameInternal(props);
}

function getInvoiceReportName(report: OnyxEntry<Report>, policy?: OnyxEntry<Policy | SearchPolicy>, invoiceReceiverPolicy?: OnyxEntry<Policy | SearchPolicy>): string {
    const moneyRequestReportName = getMoneyRequestReportName({report, policy, invoiceReceiverPolicy});
    const oldDotInvoiceName = report?.reportName ?? moneyRequestReportName;
    return isNewDotInvoice(report?.chatReportID) ? moneyRequestReportName : oldDotInvoiceName;
}

function getReportNameInternal({
    report,
    policy,
    parentReportActionParam,
    personalDetails,
    invoiceReceiverPolicy,
    transactions,
    reports,
    reportNameValuePairs,
    policies,
}: GetReportNameParams): string {
    const reportID = report?.reportID;

    let formattedName: string | undefined;
    let parentReportAction: OnyxEntry<ReportAction>;
    if (parentReportActionParam) {
        parentReportAction = parentReportActionParam;
    } else {
        parentReportAction = isThread(report) ? allReportActions?.[`${ONYXKEYS.COLLECTION.REPORT_ACTIONS}${report.parentReportID}`]?.[report.parentReportActionID] : undefined;
    }
    const parentReportActionMessage = getReportActionMessageReportUtils(parentReportAction);

    if (
        isActionOfType(parentReportAction, CONST.REPORT.ACTIONS.TYPE.SUBMITTED) ||
        isActionOfType(parentReportAction, CONST.REPORT.ACTIONS.TYPE.SUBMITTED_AND_CLOSED) ||
        isMarkAsClosedAction(parentReportAction)
    ) {
        const harvesting = !isMarkAsClosedAction(parentReportAction) ? getOriginalMessage(parentReportAction)?.harvesting ?? false : false;
        if (harvesting) {
            return translateLocal('iou.automaticallySubmitted');
        }
        return translateLocal('iou.submitted');
    }
    if (isActionOfType(parentReportAction, CONST.REPORT.ACTIONS.TYPE.FORWARDED)) {
        const {automaticAction} = getOriginalMessage(parentReportAction) ?? {};
        if (automaticAction) {
            return Parser.htmlToText(getReportAutomaticallyForwardedMessage(parentReportAction, reportID));
        }
        return getIOUForwardedMessage(parentReportAction, report, reports);
    }
    if (parentReportAction?.actionName === CONST.REPORT.ACTIONS.TYPE.REJECTED) {
        return getRejectedReportMessage();
    }
    if (parentReportAction?.actionName === CONST.REPORT.ACTIONS.TYPE.RETRACTED) {
        return getRetractedMessage();
    }
    if (parentReportAction?.actionName === CONST.REPORT.ACTIONS.TYPE.REOPENED) {
        return getReopenedMessage();
    }
    if (parentReportAction?.actionName === CONST.REPORT.ACTIONS.TYPE.POLICY_CHANGE_LOG.CORPORATE_UPGRADE) {
        return getUpgradeWorkspaceMessage();
    }
    if (parentReportAction?.actionName === CONST.REPORT.ACTIONS.TYPE.POLICY_CHANGE_LOG.TEAM_DOWNGRADE) {
        return getDowngradeWorkspaceMessage();
    }
    if (parentReportAction?.actionName === CONST.REPORT.ACTIONS.TYPE.POLICY_CHANGE_LOG.UPDATE_CURRENCY) {
        return getWorkspaceCurrencyUpdateMessage(parentReportAction);
    }
    if (parentReportAction?.actionName === CONST.REPORT.ACTIONS.TYPE.POLICY_CHANGE_LOG.UPDATE_FIELD) {
        return getWorkspaceUpdateFieldMessage(parentReportAction);
    }
    if (parentReportAction?.actionName === CONST.REPORT.ACTIONS.TYPE.MERGED_WITH_CASH_TRANSACTION) {
        return translateLocal('systemMessage.mergedWithCashTransaction');
    }
    if (parentReportAction?.actionName === CONST.REPORT.ACTIONS.TYPE.POLICY_CHANGE_LOG.UPDATE_NAME) {
        return Str.htmlDecode(getWorkspaceNameUpdatedMessage(parentReportAction));
    }
    if (parentReportAction?.actionName === CONST.REPORT.ACTIONS.TYPE.POLICY_CHANGE_LOG.UPDATE_AUTO_REPORTING_FREQUENCY) {
        return getWorkspaceFrequencyUpdateMessage(parentReportAction);
    }
    if (parentReportAction?.actionName === CONST.REPORT.ACTIONS.TYPE.POLICY_CHANGE_LOG.ADD_REPORT_FIELD) {
        return getWorkspaceReportFieldAddMessage(parentReportAction);
    }
    if (parentReportAction?.actionName === CONST.REPORT.ACTIONS.TYPE.POLICY_CHANGE_LOG.UPDATE_REPORT_FIELD) {
        return getWorkspaceReportFieldUpdateMessage(parentReportAction);
    }
    if (parentReportAction?.actionName === CONST.REPORT.ACTIONS.TYPE.POLICY_CHANGE_LOG.DELETE_REPORT_FIELD) {
        return getWorkspaceReportFieldDeleteMessage(parentReportAction);
    }

    if (isActionOfType(parentReportAction, CONST.REPORT.ACTIONS.TYPE.POLICY_CHANGE_LOG.UPDATE_MAX_EXPENSE_AMOUNT_NO_RECEIPT)) {
        return getPolicyChangeLogMaxExpenseAmountNoReceiptMessage(parentReportAction);
    }

    if (isActionOfType(parentReportAction, CONST.REPORT.ACTIONS.TYPE.POLICY_CHANGE_LOG.UPDATE_DEFAULT_BILLABLE)) {
        return getPolicyChangeLogDefaultBillableMessage(parentReportAction);
    }
    if (isActionOfType(parentReportAction, CONST.REPORT.ACTIONS.TYPE.POLICY_CHANGE_LOG.UPDATE_DEFAULT_TITLE_ENFORCED)) {
        return getPolicyChangeLogDefaultTitleEnforcedMessage(parentReportAction);
    }

    if (isActionOfType(parentReportAction, CONST.REPORT.ACTIONS.TYPE.CHANGE_POLICY)) {
        return getPolicyChangeMessage(parentReportAction);
    }

    if (isMoneyRequestAction(parentReportAction)) {
        const originalMessage = getOriginalMessage(parentReportAction);
        if (originalMessage?.type === CONST.IOU.REPORT_ACTION_TYPE.PAY) {
            if (originalMessage.paymentType === CONST.IOU.PAYMENT_TYPE.ELSEWHERE) {
                return translateLocal('iou.paidElsewhere');
            }
            if (originalMessage.paymentType === CONST.IOU.PAYMENT_TYPE.VBBA || originalMessage.paymentType === CONST.IOU.PAYMENT_TYPE.EXPENSIFY) {
                if (originalMessage.automaticAction) {
                    return translateLocal('iou.automaticallyPaidWithExpensify');
                }
                return translateLocal('iou.paidWithExpensify');
            }
        }
    }

    if (isActionOfType(parentReportAction, CONST.REPORT.ACTIONS.TYPE.APPROVED)) {
        const {automaticAction} = getOriginalMessage(parentReportAction) ?? {};
        if (automaticAction) {
            return translateLocal('iou.automaticallyApproved');
        }
        return translateLocal('iou.approvedMessage');
    }
    if (isUnapprovedAction(parentReportAction)) {
        return translateLocal('iou.unapproved');
    }

    if (isActionableJoinRequest(parentReportAction)) {
        return getJoinRequestMessage(parentReportAction);
    }

    if (isTaskReport(report) && isCanceledTaskReport(report, parentReportAction)) {
        return translateLocal('parentReportAction.deletedTask');
    }

    if (isTaskReport(report)) {
        return Parser.htmlToText(report?.reportName ?? '').trim();
    }

    if (isActionOfType(parentReportAction, CONST.REPORT.ACTIONS.TYPE.INTEGRATION_SYNC_FAILED)) {
        return getIntegrationSyncFailedMessage(parentReportAction);
    }

    if (isChatThread(report)) {
        if (!isEmptyObject(parentReportAction) && isTransactionThread(parentReportAction)) {
            formattedName = getTransactionReportName({reportAction: parentReportAction, transactions, reports});

            // This will get removed as part of https://github.com/Expensify/App/issues/59961
            // eslint-disable-next-line deprecation/deprecation
            if (isArchivedNonExpenseReport(report, getReportNameValuePairs(report?.reportID, reportNameValuePairs))) {
                formattedName += ` (${translateLocal('common.archived')})`;
            }
            return formatReportLastMessageText(formattedName);
        }

        if (!isEmptyObject(parentReportAction) && isOldDotReportAction(parentReportAction)) {
            return getMessageOfOldDotReportAction(parentReportAction);
        }

        if (isRenamedAction(parentReportAction)) {
            return getRenamedAction(parentReportAction, isExpenseReport(getReport(report.parentReportID, allReports)));
        }

        if (parentReportActionMessage?.isDeletedParentAction) {
            return translateLocal('parentReportAction.deletedMessage');
        }

        if (parentReportAction?.actionName === CONST.REPORT.ACTIONS.TYPE.RESOLVED_DUPLICATES) {
            return translateLocal('violations.resolvedDuplicates');
        }

        const isAttachment = isReportActionAttachment(!isEmptyObject(parentReportAction) ? parentReportAction : undefined);
        const reportActionMessage = getReportActionMessage({
            reportAction: parentReportAction,
            reportID: report?.parentReportID,
            childReportID: report?.reportID,
            reports,
            personalDetails,
        }).replace(/(\n+|\r\n|\n|\r)/gm, ' ');
        if (isAttachment && reportActionMessage) {
            return `[${translateLocal('common.attachment')}]`;
        }
        if (
            parentReportActionMessage?.moderationDecision?.decision === CONST.MODERATION.MODERATOR_DECISION_PENDING_HIDE ||
            parentReportActionMessage?.moderationDecision?.decision === CONST.MODERATION.MODERATOR_DECISION_HIDDEN ||
            parentReportActionMessage?.moderationDecision?.decision === CONST.MODERATION.MODERATOR_DECISION_PENDING_REMOVE
        ) {
            return translateLocal('parentReportAction.hiddenMessage');
        }
        if (isAdminRoom(report) || isUserCreatedPolicyRoom(report)) {
            return getAdminRoomInvitedParticipants(parentReportAction, reportActionMessage);
        }

        // This will get removed as part of https://github.com/Expensify/App/issues/59961
        // eslint-disable-next-line deprecation/deprecation
        if (reportActionMessage && isArchivedNonExpenseReport(report, getReportNameValuePairs(report?.reportID, reportNameValuePairs))) {
            return `${reportActionMessage} (${translateLocal('common.archived')})`;
        }
        if (!isEmptyObject(parentReportAction) && isModifiedExpenseAction(parentReportAction)) {
            const modifiedMessage = ModifiedExpenseMessage.getForReportAction({reportOrID: report?.reportID, reportAction: parentReportAction, searchReports: reports});
            return formatReportLastMessageText(modifiedMessage);
        }
        if (isTripRoom(report) && report?.reportName !== CONST.REPORT.DEFAULT_REPORT_NAME) {
            return report?.reportName ?? '';
        }
        if (isCardIssuedAction(parentReportAction)) {
            return getCardIssuedMessage({reportAction: parentReportAction});
        }
        return reportActionMessage;
    }

    if (isClosedExpenseReportWithNoExpenses(report, transactions)) {
        return translateLocal('parentReportAction.deletedReport');
    }

    if (isGroupChat(report)) {
        return getGroupChatName(undefined, true, report) ?? '';
    }

    if (isChatRoom(report)) {
        formattedName = report?.reportName;
    }

    if (isPolicyExpenseChat(report)) {
        formattedName = getPolicyExpenseChatName({report, policy, personalDetailsList: personalDetails, reports});
    }

    if (isMoneyRequestReport(report)) {
        formattedName = getMoneyRequestReportName({report, policy});
    }

    if (isInvoiceReport(report)) {
        formattedName = getInvoiceReportName(report, policy, invoiceReceiverPolicy);
    }

    if (isInvoiceRoom(report)) {
        formattedName = getInvoicesChatName({report, receiverPolicy: invoiceReceiverPolicy, personalDetails, policies});
    }

    // This will get removed as part of https://github.com/Expensify/App/issues/59961
    // eslint-disable-next-line deprecation/deprecation
    if (isArchivedNonExpenseReport(report, getReportNameValuePairs(report?.reportID))) {
        formattedName += ` (${translateLocal('common.archived')})`;
    }

    if (isSelfDM(report)) {
        formattedName = getDisplayNameForParticipant({accountID: currentUserAccountID, shouldAddCurrentUserPostfix: true, personalDetailsData: personalDetails});
    }

    if (formattedName) {
        return formatReportLastMessageText(formattedName);
    }

    // Not a room or PolicyExpenseChat, generate title from first 5 other participants
    formattedName = buildReportNameFromParticipantNames({report, personalDetails});

    return formattedName;
}

/**
 * Get the payee name given a report.
 */
function getPayeeName(report: OnyxEntry<Report>): string | undefined {
    if (isEmptyObject(report)) {
        return undefined;
    }

    const participantsWithoutCurrentUser = Object.keys(report?.participants ?? {})
        .map(Number)
        .filter((accountID) => accountID !== currentUserAccountID);

    if (participantsWithoutCurrentUser.length === 0) {
        return undefined;
    }
    return getDisplayNameForParticipant({accountID: participantsWithoutCurrentUser.at(0), shouldUseShortForm: true});
}

function getReportSubtitlePrefix(report: OnyxEntry<Report>): string {
    if ((!isChatRoom(report) && !isPolicyExpenseChat(report)) || isThread(report)) {
        return '';
    }

    const filteredPolicies = Object.values(allPolicies ?? {}).filter((policy) => shouldShowPolicy(policy, false, currentUserEmail));
    if (filteredPolicies.length < 2) {
        return '';
    }

    const policyName = getPolicyName({report, returnEmptyIfNotFound: true});
    if (!policyName) {
        return '';
    }
    return `${policyName} ${CONST.DOT_SEPARATOR} `;
}

/**
 * Get either the policyName or domainName the chat is tied to
 */
function getChatRoomSubtitle(report: OnyxEntry<Report>, config: GetChatRoomSubtitleConfig = {isCreateExpenseFlow: false}): string | undefined {
    if (isChatThread(report)) {
        return '';
    }
    if (isSelfDM(report)) {
        return translateLocal('reportActionsView.yourSpace');
    }
    if (isInvoiceRoom(report)) {
        return translateLocal('workspace.common.invoices');
    }
    if (isConciergeChatReport(report)) {
        return translateLocal('reportActionsView.conciergeSupport');
    }
    if (!isDefaultRoom(report) && !isUserCreatedPolicyRoom(report) && !isPolicyExpenseChat(report)) {
        return '';
    }
    if (getChatType(report) === CONST.REPORT.CHAT_TYPE.DOMAIN_ALL) {
        // The domainAll rooms are just #domainName, so we ignore the prefix '#' to get the domainName
        return report?.reportName?.substring(1) ?? '';
    }
    if ((isPolicyExpenseChat(report) && !!report?.isOwnPolicyExpenseChat) || isExpenseReport(report)) {
        const policy = allPolicies?.[`${ONYXKEYS.COLLECTION.POLICY}${report?.policyID}`];
        const submitToAccountID = getSubmitToAccountID(policy, report);
        const submitsToAccountDetails = allPersonalDetails?.[submitToAccountID];
        const subtitle = submitsToAccountDetails?.displayName ?? submitsToAccountDetails?.login;

        if (!subtitle || !config.isCreateExpenseFlow) {
            return getPolicyName({report});
        }

        return `${getReportSubtitlePrefix(report)}${translateLocal('iou.submitsTo', {name: subtitle ?? ''})}`;
    }

    // This will get removed as part of https://github.com/Expensify/App/issues/59961
    // eslint-disable-next-line deprecation/deprecation
    if (isArchivedReport(getReportNameValuePairs(report?.reportID))) {
        return report?.oldPolicyName ?? '';
    }
    return getPolicyName({report});
}

/**
 * Get pending members for reports
 */
function getPendingChatMembers(accountIDs: number[], previousPendingChatMembers: PendingChatMember[], pendingAction: PendingAction): PendingChatMember[] {
    const pendingChatMembers = accountIDs.map((accountID) => ({accountID: accountID.toString(), pendingAction}));
    return [...previousPendingChatMembers, ...pendingChatMembers];
}

/**
 * Gets the parent navigation subtitle for the report
 */
function getParentNavigationSubtitle(report: OnyxEntry<Report>, invoiceReceiverPolicy?: OnyxEntry<Policy>): ParentNavigationSummaryParams {
    const parentReport = getParentReport(report);
    if (isEmptyObject(parentReport)) {
        return {};
    }

    if (isInvoiceReport(report) || isInvoiceRoom(parentReport)) {
        let reportName = `${getPolicyName({report: parentReport})} & ${getInvoicePayerName(parentReport, invoiceReceiverPolicy)}`;

        // This will get removed as part of https://github.com/Expensify/App/issues/59961
        // eslint-disable-next-line deprecation/deprecation
        if (isArchivedNonExpenseReport(parentReport, getReportNameValuePairs(parentReport?.reportID))) {
            reportName += ` (${translateLocal('common.archived')})`;
        }

        return {
            reportName,
        };
    }

    return {
        reportName: getReportName(parentReport),
        workspaceName: getPolicyName({report: parentReport, returnEmptyIfNotFound: true}),
    };
}

/**
 * Navigate to the details page of a given report
 */
function navigateToDetailsPage(report: OnyxEntry<Report>, backTo?: string) {
    const isSelfDMReport = isSelfDM(report);
    const isOneOnOneChatReport = isOneOnOneChat(report);
    const participantAccountID = getParticipantsAccountIDsForDisplay(report);

    if (isSelfDMReport || isOneOnOneChatReport) {
        Navigation.navigate(ROUTES.PROFILE.getRoute(participantAccountID.at(0), isSelfDMReport ? Navigation.getActiveRoute() : backTo));
        return;
    }

    if (report?.reportID) {
        Navigation.navigate(ROUTES.REPORT_WITH_ID_DETAILS.getRoute(report?.reportID, backTo));
    }
}

/**
 * Go back to the details page of a given report
 */
function goBackToDetailsPage(report: OnyxEntry<Report>, backTo?: string, shouldGoBackToDetailsPage = false) {
    const isOneOnOneChatReport = isOneOnOneChat(report);
    const participantAccountID = getParticipantsAccountIDsForDisplay(report);

    if (isOneOnOneChatReport) {
        Navigation.goBack(ROUTES.PROFILE.getRoute(participantAccountID.at(0), backTo));
        return;
    }

    if (report?.reportID) {
        if (shouldGoBackToDetailsPage) {
            Navigation.goBack(ROUTES.REPORT_WITH_ID_DETAILS.getRoute(report.reportID, backTo));
        } else {
            Navigation.goBack(ROUTES.REPORT_SETTINGS.getRoute(report.reportID, backTo));
        }
    } else {
        Log.warn('Missing reportID during navigation back to the details page');
    }
}

function navigateBackOnDeleteTransaction(backRoute: Route | undefined, isFromRHP?: boolean) {
    if (!backRoute) {
        return;
    }

    const rootState = navigationRef.current?.getRootState();
    const lastFullScreenRoute = rootState?.routes.findLast((route) => isFullScreenName(route.name));
    if (lastFullScreenRoute?.name === NAVIGATORS.SEARCH_FULLSCREEN_NAVIGATOR) {
        Navigation.dismissModal();
        return;
    }
    if (isFromRHP) {
        Navigation.dismissModal();
    }
    Navigation.isNavigationReady().then(() => {
        Navigation.goBack(backRoute);
    });
}

/**
 * Go back to the previous page from the edit private page of a given report
 */
function goBackFromPrivateNotes(report: OnyxEntry<Report>, accountID?: number, backTo?: string) {
    if (isEmpty(report) || !accountID) {
        return;
    }
    const currentUserPrivateNote = report.privateNotes?.[accountID]?.note ?? '';
    if (isEmpty(currentUserPrivateNote)) {
        const participantAccountIDs = getParticipantsAccountIDsForDisplay(report);

        if (isOneOnOneChat(report)) {
            Navigation.goBack(ROUTES.PROFILE.getRoute(participantAccountIDs.at(0), backTo));
            return;
        }

        if (report?.reportID) {
            Navigation.goBack(ROUTES.REPORT_WITH_ID_DETAILS.getRoute(report?.reportID, backTo));
            return;
        }
    }
    Navigation.goBack(ROUTES.PRIVATE_NOTES_LIST.getRoute(report.reportID, backTo));
}

function navigateOnDeleteExpense(backToRoute: Route) {
    const rootState = navigationRef.getRootState();
    const focusedRoute = findFocusedRoute(rootState);
    if (focusedRoute?.params && 'backTo' in focusedRoute.params) {
        Navigation.goBack(focusedRoute.params.backTo as Route);
        return;
    }

    Navigation.goBack(backToRoute);
}

/**
 * Generate a random reportID up to 53 bits aka 9,007,199,254,740,991 (Number.MAX_SAFE_INTEGER).
 * There were approximately 98,000,000 reports with sequential IDs generated before we started using this approach, those make up roughly one billionth of the space for these numbers,
 * so we live with the 1 in a billion chance of a collision with an older ID until we can switch to 64-bit IDs.
 *
 * In a test of 500M reports (28 years of reports at our current max rate) we got 20-40 collisions meaning that
 * this is more than random enough for our needs.
 */
function generateReportID(): string {
    return (Math.floor(Math.random() * 2 ** 21) * 2 ** 32 + Math.floor(Math.random() * 2 ** 32)).toString();
}

function hasReportNameError(report: OnyxEntry<Report>): boolean {
    return !isEmptyObject(report?.errorFields?.reportName);
}

/**
 * Adds a domain to a short mention, converting it into a full mention with email or SMS domain.
 * @param mention The user mention to be converted.
 * @returns The converted mention as a full mention string or undefined if conversion is not applicable.
 */
function addDomainToShortMention(mention: string): string | undefined {
    if (!Str.isValidEmail(mention) && currentUserPrivateDomain) {
        const mentionWithEmailDomain = `${mention}@${currentUserPrivateDomain}`;
        if (allPersonalDetailLogins.includes(mentionWithEmailDomain)) {
            return mentionWithEmailDomain;
        }
    }
    if (Str.isValidE164Phone(mention)) {
        const mentionWithSmsDomain = addSMSDomainIfPhoneNumber(mention);
        if (allPersonalDetailLogins.includes(mentionWithSmsDomain)) {
            return mentionWithSmsDomain;
        }
    }
    return undefined;
}

/**
 * Replaces all valid short mention found in a text to a full mention
 *
 * Example:
 * "Hello \@example -> Hello \@example\@expensify.com"
 */
function completeShortMention(text: string): string {
    return text.replace(CONST.REGEX.SHORT_MENTION, (match) => {
        if (!Str.isValidMention(match)) {
            return match;
        }
        const mention = match.substring(1);
        const mentionWithDomain = addDomainToShortMention(mention);
        return mentionWithDomain ? `@${mentionWithDomain}` : match;
    });
}

/**
 * For comments shorter than or equal to 10k chars, convert the comment from MD into HTML because that's how it is stored in the database
 * For longer comments, skip parsing, but still escape the text, and display plaintext for performance reasons. It takes over 40s to parse a 100k long string!!
 */
function getParsedComment(text: string, parsingDetails?: ParsingDetails, mediaAttributes?: Record<string, string>, disabledRules?: string[]): string {
    let isGroupPolicyReport = false;
    if (parsingDetails?.reportID) {
        const currentReport = getReportOrDraftReport(parsingDetails?.reportID);
        isGroupPolicyReport = isReportInGroupPolicy(currentReport);
    }

    if (parsingDetails?.policyID) {
        const policyType = getPolicy(parsingDetails?.policyID)?.type;
        if (policyType) {
            isGroupPolicyReport = isGroupPolicy(policyType);
        }
    }

    const textWithMention = completeShortMention(text);
    const rules = disabledRules ?? [];

    return text.length <= CONST.MAX_MARKUP_LENGTH
        ? Parser.replace(textWithMention, {
              shouldEscapeText: parsingDetails?.shouldEscapeText,
              disabledRules: isGroupPolicyReport ? [...rules] : ['reportMentions', ...rules],
              extras: {mediaAttributeCache: mediaAttributes},
          })
        : lodashEscape(text);
}

function getUploadingAttachmentHtml(file?: FileObject): string {
    if (!file || typeof file.uri !== 'string') {
        return '';
    }

    const dataAttributes = [
        `${CONST.ATTACHMENT_OPTIMISTIC_SOURCE_ATTRIBUTE}="${file.uri}"`,
        `${CONST.ATTACHMENT_SOURCE_ATTRIBUTE}="${file.uri}"`,
        `${CONST.ATTACHMENT_ORIGINAL_FILENAME_ATTRIBUTE}="${file.name}"`,
        'width' in file && `${CONST.ATTACHMENT_THUMBNAIL_WIDTH_ATTRIBUTE}="${file.width}"`,
        'height' in file && `${CONST.ATTACHMENT_THUMBNAIL_HEIGHT_ATTRIBUTE}="${file.height}"`,
    ]
        .filter((x) => !!x)
        .join(' ');

    // file.type is a known mime type like image/png, image/jpeg, video/mp4 etc.
    if (file.type?.startsWith('image')) {
        return `<img src="${file.uri}" alt="${file.name}" ${dataAttributes} />`;
    }
    if (file.type?.startsWith('video')) {
        return `<video src="${file.uri}" ${dataAttributes}>${file.name}</video>`;
    }

    // For all other types, we present a generic download link
    return `<a href="${file.uri}" ${dataAttributes}>${file.name}</a>`;
}

function getReportDescription(report: OnyxEntry<Report>): string {
    if (!report?.description) {
        return '';
    }
    try {
        const reportDescription = report?.description;
        const objectDescription = JSON.parse(reportDescription) as {html: string};
        return objectDescription.html ?? reportDescription ?? '';
    } catch (error) {
        return report?.description ?? '';
    }
}

function getPolicyDescriptionText(policy: OnyxEntry<Policy>): string {
    if (!policy?.description) {
        return '';
    }

    return Parser.htmlToText(policy.description);
}

function buildOptimisticAddCommentReportAction(
    text?: string,
    file?: FileObject,
    actorAccountID?: number,
    createdOffset = 0,
    shouldEscapeText?: boolean,
    reportID?: string,
    reportActionID: string = rand64(),
): OptimisticReportAction {
    const commentText = getParsedComment(text ?? '', {shouldEscapeText, reportID});
    const attachmentHtml = getUploadingAttachmentHtml(file);

    const htmlForNewComment = `${commentText}${commentText && attachmentHtml ? '<br /><br />' : ''}${attachmentHtml}`;
    const textForNewComment = Parser.htmlToText(htmlForNewComment);

    const isAttachmentOnly = file && !text;
    const isAttachmentWithText = !!text && file !== undefined;
    const accountID = actorAccountID ?? currentUserAccountID ?? CONST.DEFAULT_NUMBER_ID;
    const delegateAccountDetails = getPersonalDetailByEmail(delegateEmail);

    // Remove HTML from text when applying optimistic offline comment
    return {
        commentText,
        reportAction: {
            reportActionID,
            actionName: CONST.REPORT.ACTIONS.TYPE.ADD_COMMENT,
            actorAccountID: accountID,
            person: [
                {
                    style: 'strong',
                    text: allPersonalDetails?.[accountID]?.displayName ?? currentUserEmail,
                    type: 'TEXT',
                },
            ],
            automatic: false,
            avatar: allPersonalDetails?.[accountID]?.avatar,
            created: DateUtils.getDBTimeWithSkew(Date.now() + createdOffset),
            message: [
                {
                    translationKey: isAttachmentOnly ? CONST.TRANSLATION_KEYS.ATTACHMENT : '',
                    type: CONST.REPORT.MESSAGE.TYPE.COMMENT,
                    html: htmlForNewComment,
                    text: textForNewComment,
                },
            ],
            originalMessage: {
                html: htmlForNewComment,
                whisperedTo: [],
            },
            isFirstItem: false,
            isAttachmentOnly,
            isAttachmentWithText,
            pendingAction: CONST.RED_BRICK_ROAD_PENDING_ACTION.ADD,
            shouldShow: true,
            isOptimisticAction: true,
            delegateAccountID: delegateAccountDetails?.accountID,
        },
    };
}

/**
 * update optimistic parent reportAction when a comment is added or remove in the child report
 * @param parentReportAction - Parent report action of the child report
 * @param lastVisibleActionCreated - Last visible action created of the child report
 * @param type - The type of action in the child report
 */

function updateOptimisticParentReportAction(parentReportAction: OnyxEntry<ReportAction>, lastVisibleActionCreated: string, type: string): UpdateOptimisticParentReportAction {
    let childVisibleActionCount = parentReportAction?.childVisibleActionCount ?? 0;
    let childCommenterCount = parentReportAction?.childCommenterCount ?? 0;
    let childOldestFourAccountIDs = parentReportAction?.childOldestFourAccountIDs;

    if (type === CONST.RED_BRICK_ROAD_PENDING_ACTION.ADD) {
        childVisibleActionCount += 1;
        const oldestFourAccountIDs = childOldestFourAccountIDs ? childOldestFourAccountIDs.split(',') : [];
        if (oldestFourAccountIDs.length < 4) {
            const index = oldestFourAccountIDs.findIndex((accountID) => accountID === currentUserAccountID?.toString());
            if (index === -1) {
                childCommenterCount += 1;
                oldestFourAccountIDs.push(currentUserAccountID?.toString() ?? '');
            }
        }
        childOldestFourAccountIDs = oldestFourAccountIDs.join(',');
    } else if (type === CONST.RED_BRICK_ROAD_PENDING_ACTION.DELETE) {
        if (childVisibleActionCount > 0) {
            childVisibleActionCount -= 1;
        }

        if (childVisibleActionCount === 0) {
            childCommenterCount = 0;
            childOldestFourAccountIDs = '';
        }
    }

    return {
        childVisibleActionCount,
        childCommenterCount,
        childLastVisibleActionCreated: lastVisibleActionCreated,
        childOldestFourAccountIDs,
    };
}

/**
 * Builds an optimistic reportAction for the parent report when a task is created
 * @param taskReportID - Report ID of the task
 * @param taskTitle - Title of the task
 * @param taskAssigneeAccountID - AccountID of the person assigned to the task
 * @param text - Text of the comment
 * @param parentReportID - Report ID of the parent report
 * @param createdOffset - The offset for task's created time that created via a loop
 */
function buildOptimisticTaskCommentReportAction(
    taskReportID: string,
    taskTitle: string,
    taskAssigneeAccountID: number,
    text: string,
    parentReportID: string | undefined,
    actorAccountID?: number,
    createdOffset = 0,
): OptimisticReportAction {
    const reportAction = buildOptimisticAddCommentReportAction(text, undefined, undefined, createdOffset, undefined, taskReportID);
    if (Array.isArray(reportAction.reportAction.message)) {
        const message = reportAction.reportAction.message.at(0);
        if (message) {
            message.taskReportID = taskReportID;
        }
    } else if (!Array.isArray(reportAction.reportAction.message) && reportAction.reportAction.message) {
        reportAction.reportAction.message.taskReportID = taskReportID;
    }

    // These parameters are not saved on the reportAction, but are used to display the task in the UI
    // Added when we fetch the reportActions on a report
    // eslint-disable-next-line
    reportAction.reportAction.originalMessage = {
        html: getReportActionHtml(reportAction.reportAction),
        taskReportID: getReportActionMessageReportUtils(reportAction.reportAction)?.taskReportID,
        whisperedTo: [],
    };
    reportAction.reportAction.childReportID = taskReportID;
    reportAction.reportAction.parentReportID = parentReportID;
    reportAction.reportAction.childType = CONST.REPORT.TYPE.TASK;
    reportAction.reportAction.childReportName = taskTitle;
    reportAction.reportAction.childManagerAccountID = taskAssigneeAccountID;
    reportAction.reportAction.childStatusNum = CONST.REPORT.STATUS_NUM.OPEN;
    reportAction.reportAction.childStateNum = CONST.REPORT.STATE_NUM.OPEN;

    if (actorAccountID) {
        reportAction.reportAction.actorAccountID = actorAccountID;
    }

    return reportAction;
}

function buildOptimisticSelfDMReport(created: string): Report {
    return {
        reportID: generateReportID(),
        participants: {
            [currentUserAccountID ?? CONST.DEFAULT_NUMBER_ID]: {
                notificationPreference: CONST.REPORT.NOTIFICATION_PREFERENCE.MUTE,
            },
        },
        type: CONST.REPORT.TYPE.CHAT,
        chatType: CONST.REPORT.CHAT_TYPE.SELF_DM,
        isOwnPolicyExpenseChat: false,
        lastActorAccountID: 0,
        lastMessageHtml: '',
        lastMessageText: undefined,
        lastReadTime: created,
        lastVisibleActionCreated: created,
        ownerAccountID: currentUserAccountID,
        reportName: '',
        stateNum: 0,
        statusNum: 0,
        writeCapability: CONST.REPORT.WRITE_CAPABILITIES.ALL,
    };
}

/**
 * Builds an optimistic IOU report with a randomly generated reportID
 *
 * @param payeeAccountID - AccountID of the person generating the IOU.
 * @param payerAccountID - AccountID of the other person participating in the IOU.
 * @param total - IOU amount in the smallest unit of the currency.
 * @param chatReportID - Report ID of the chat where the IOU is.
 * @param currency - IOU currency.
 * @param isSendingMoney - If we pay someone the IOU should be created as settled
 * @param parentReportActionID - The parent report action ID of the IOU report
 */

function buildOptimisticIOUReport(
    payeeAccountID: number,
    payerAccountID: number,
    total: number,
    chatReportID: string | undefined,
    currency: string,
    isSendingMoney = false,
    parentReportActionID?: string,
): OptimisticIOUReport {
    const formattedTotal = convertToDisplayString(total, currency);
    const personalDetails = getPersonalDetailsForAccountID(payerAccountID);
    const payerEmail = 'login' in personalDetails ? personalDetails.login : '';
    const policyID = chatReportID ? getReport(chatReportID, allReports)?.policyID : undefined;
    const policy = getPolicy(policyID);

    const participants: Participants = {
        [payeeAccountID]: {notificationPreference: CONST.REPORT.NOTIFICATION_PREFERENCE.HIDDEN},
        [payerAccountID]: {notificationPreference: CONST.REPORT.NOTIFICATION_PREFERENCE.HIDDEN},
    };

    return {
        type: CONST.REPORT.TYPE.IOU,
        chatReportID,
        currency,
        managerID: payerAccountID,
        ownerAccountID: payeeAccountID,
        participants,
        reportID: generateReportID(),
        stateNum: isSendingMoney ? CONST.REPORT.STATE_NUM.APPROVED : CONST.REPORT.STATE_NUM.SUBMITTED,
        statusNum: isSendingMoney ? CONST.REPORT.STATUS_NUM.REIMBURSED : CONST.REPORT.STATE_NUM.SUBMITTED,
        total,
        unheldTotal: total,
        nonReimbursableTotal: 0,
        unheldNonReimbursableTotal: 0,

        // We don't translate reportName because the server response is always in English
        reportName: `${payerEmail} owes ${formattedTotal}`,
        parentReportID: chatReportID,
        lastVisibleActionCreated: DateUtils.getDBTime(),
        fieldList: policy?.fieldList,
        parentReportActionID,
    };
}

function getHumanReadableStatus(statusNum: number): string {
    const status = Object.keys(CONST.REPORT.STATUS_NUM).find((key) => CONST.REPORT.STATUS_NUM[key as keyof typeof CONST.REPORT.STATUS_NUM] === statusNum);
    return status ? `${status.charAt(0)}${status.slice(1).toLowerCase()}` : '';
}

/**
 * Populates the report field formula with the values from the report and policy.
 * Currently, this only supports optimistic expense reports.
 * Each formula field is either replaced with a value, or removed.
 * If after all replacements the formula is empty, the original formula is returned.
 * See {@link https://help.expensify.com/articles/expensify-classic/insights-and-custom-reporting/Custom-Templates}
 */
function populateOptimisticReportFormula(formula: string, report: OptimisticExpenseReport, policy: OnyxEntry<Policy>): string {
    const createdDate = report.lastVisibleActionCreated ? new Date(report.lastVisibleActionCreated) : undefined;
    const result = formula
        // We don't translate because the server response is always in English
        .replaceAll('{report:type}', 'Expense Report')
        .replaceAll('{report:startdate}', createdDate ? format(createdDate, CONST.DATE.FNS_FORMAT_STRING) : '')
        .replaceAll('{report:total}', report.total !== undefined ? convertToDisplayString(Math.abs(report.total), report.currency).toString() : '')
        .replaceAll('{report:currency}', report.currency ?? '')
        .replaceAll('{report:policyname}', policy?.name ?? '')
        .replaceAll('{report:created}', createdDate ? format(createdDate, CONST.DATE.FNS_DATE_TIME_FORMAT_STRING) : '')
        .replaceAll('{report:created:yyyy-MM-dd}', createdDate ? format(createdDate, CONST.DATE.FNS_FORMAT_STRING) : '')
        .replaceAll('{report:status}', report.statusNum !== undefined ? getHumanReadableStatus(report.statusNum) : '')
        .replaceAll('{user:email}', currentUserEmail ?? '')
        .replaceAll('{user:email|frontPart}', (currentUserEmail ? currentUserEmail.split('@').at(0) : '') ?? '')
        .replaceAll(/\{report:(.+)}/g, '');

    return result.trim().length ? result : formula;
}

/** Builds an optimistic invoice report with a randomly generated reportID */
function buildOptimisticInvoiceReport(
    chatReportID: string,
    policyID: string | undefined,
    receiverAccountID: number,
    receiverName: string,
    total: number,
    currency: string,
): OptimisticExpenseReport {
    const formattedTotal = convertToDisplayString(total, currency);
    const invoiceReport = {
        reportID: generateReportID(),
        chatReportID,
        policyID,
        type: CONST.REPORT.TYPE.INVOICE,
        ownerAccountID: currentUserAccountID,
        managerID: receiverAccountID,
        currency,
        // We don’t translate reportName because the server response is always in English
        reportName: `${receiverName} owes ${formattedTotal}`,
        stateNum: CONST.REPORT.STATE_NUM.SUBMITTED,
        statusNum: CONST.REPORT.STATUS_NUM.OPEN,
        total: total * -1,
        participants: {
            [receiverAccountID]: {
                notificationPreference: CONST.REPORT.NOTIFICATION_PREFERENCE.HIDDEN,
            },
        },
        parentReportID: chatReportID,
        lastVisibleActionCreated: DateUtils.getDBTime(),
    };

    if (currentUserAccountID) {
        invoiceReport.participants[currentUserAccountID] = {notificationPreference: CONST.REPORT.NOTIFICATION_PREFERENCE.HIDDEN};
    }

    return invoiceReport;
}

/**
 * Returns the stateNum and statusNum for an expense report based on the policy settings
 * @param policy
 */
function getExpenseReportStateAndStatus(policy: OnyxEntry<Policy>) {
    const isInstantSubmitEnabledLocal = isInstantSubmitEnabled(policy);
    const isSubmitAndCloseLocal = isSubmitAndClose(policy);
    const arePaymentsDisabled = policy?.reimbursementChoice === CONST.POLICY.REIMBURSEMENT_CHOICES.REIMBURSEMENT_NO;

    if (isInstantSubmitEnabledLocal && arePaymentsDisabled && isSubmitAndCloseLocal) {
        return {
            stateNum: CONST.REPORT.STATE_NUM.APPROVED,
            statusNum: CONST.REPORT.STATUS_NUM.CLOSED,
        };
    }

    if (isInstantSubmitEnabledLocal) {
        return {
            stateNum: CONST.REPORT.STATE_NUM.SUBMITTED,
            statusNum: CONST.REPORT.STATUS_NUM.SUBMITTED,
        };
    }

    return {
        stateNum: CONST.REPORT.STATE_NUM.OPEN,
        statusNum: CONST.REPORT.STATUS_NUM.OPEN,
    };
}

/**
 * Builds an optimistic Expense report with a randomly generated reportID
 *
 * @param chatReportID - Report ID of the PolicyExpenseChat where the Expense Report is
 * @param policyID - The policy ID of the PolicyExpenseChat
 * @param payeeAccountID - AccountID of the employee (payee)
 * @param total - Amount in cents
 * @param currency
 * @param reimbursable – Whether the expense is reimbursable
 * @param parentReportActionID – The parent ReportActionID of the PolicyExpenseChat
 */
function buildOptimisticExpenseReport(
    chatReportID: string | undefined,
    policyID: string | undefined,
    payeeAccountID: number,
    total: number,
    currency: string,
    nonReimbursableTotal = 0,
    parentReportActionID?: string,
): OptimisticExpenseReport {
    // The amount for Expense reports are stored as negative value in the database
    const storedTotal = total * -1;
    const storedNonReimbursableTotal = nonReimbursableTotal * -1;
    const report = chatReportID ? getReport(chatReportID, allReports) : undefined;
    const policyName = getPolicyName({report});
    const formattedTotal = convertToDisplayString(storedTotal, currency);
    const policy = getPolicy(policyID);

    const {stateNum, statusNum} = getExpenseReportStateAndStatus(policy);

    const expenseReport: OptimisticExpenseReport = {
        reportID: generateReportID(),
        chatReportID,
        policyID,
        type: CONST.REPORT.TYPE.EXPENSE,
        ownerAccountID: payeeAccountID,
        currency,
        // We don't translate reportName because the server response is always in English
        reportName: `${policyName} owes ${formattedTotal}`,
        stateNum,
        statusNum,
        total: storedTotal,
        unheldTotal: storedTotal,
        nonReimbursableTotal: storedNonReimbursableTotal,
        unheldNonReimbursableTotal: storedNonReimbursableTotal,
        participants: {
            [payeeAccountID]: {
                notificationPreference: CONST.REPORT.NOTIFICATION_PREFERENCE.HIDDEN,
            },
        },
        parentReportID: chatReportID,
        lastVisibleActionCreated: DateUtils.getDBTime(),
        parentReportActionID,
    };

    // Get the approver/manager for this report to properly display the optimistic data
    const submitToAccountID = getSubmitToAccountID(policy, expenseReport);
    if (submitToAccountID) {
        expenseReport.managerID = submitToAccountID;
    }

    const titleReportField = getTitleReportField(getReportFieldsByPolicyID(policyID) ?? {});
    if (!!titleReportField && isPaidGroupPolicyExpenseReport(expenseReport)) {
        expenseReport.reportName = populateOptimisticReportFormula(titleReportField.defaultValue, expenseReport, policy);
    }

    expenseReport.fieldList = policy?.fieldList;

    return expenseReport;
}

function buildOptimisticEmptyReport(reportID: string, accountID: number, parentReport: OnyxEntry<Report>, parentReportActionID: string, policy: OnyxEntry<Policy>, timeOfCreation: string) {
    const {stateNum, statusNum} = getExpenseReportStateAndStatus(policy);
    const titleReportField = getTitleReportField(getReportFieldsByPolicyID(policy?.id) ?? {});
    const optimisticEmptyReport: OptimisticNewReport = {
        reportName: '',
        reportID,
        policyID: policy?.id,
        type: CONST.REPORT.TYPE.EXPENSE,
        currency: policy?.outputCurrency,
        ownerAccountID: accountID,
        stateNum,
        statusNum,
        total: 0,
        nonReimbursableTotal: 0,
        participants: {},
        lastVisibleActionCreated: timeOfCreation,
        pendingFields: {createReport: CONST.RED_BRICK_ROAD_PENDING_ACTION.ADD},
        parentReportID: parentReport?.reportID,
        parentReportActionID,
        chatReportID: parentReport?.reportID,
        managerID: getSubmitToAccountID(policy, undefined),
    };

    const optimisticReportName = populateOptimisticReportFormula(titleReportField?.defaultValue ?? CONST.POLICY.DEFAULT_REPORT_NAME_PATTERN, optimisticEmptyReport, policy);
    optimisticEmptyReport.reportName = optimisticReportName;

    optimisticEmptyReport.participants = accountID
        ? {
              [accountID]: {
                  notificationPreference: CONST.REPORT.NOTIFICATION_PREFERENCE.HIDDEN,
              },
          }
        : {};
    optimisticEmptyReport.ownerAccountID = accountID;
    return optimisticEmptyReport;
}

function getFormattedAmount(reportAction: ReportAction, report?: Report | null) {
    if (
        !isSubmittedAction(reportAction) &&
        !isForwardedAction(reportAction) &&
        !isApprovedAction(reportAction) &&
        !isUnapprovedAction(reportAction) &&
        !isSubmittedAndClosedAction(reportAction) &&
        !isMarkAsClosedAction(reportAction)
    ) {
        return '';
    }
    const originalMessage = getOriginalMessage(reportAction);

    // Expense reports can have a negative amount and we need to display it as negative in the UI
    // the amount found in originalMessage does not accurately track this so we need to use the total from the report instead
    const amount = report && isExpenseReport(report) ? (report?.total ?? 0) * -1 : Math.abs(originalMessage?.amount ?? 0);
    const formattedAmount = convertToDisplayString(amount, originalMessage?.currency);
    return formattedAmount;
}

/**
 * We pass the reportID as older FORWARDED actions do not have the amount & currency stored in the message
 * so we retrieve the amount from the report instead
 */
function getReportAutomaticallyForwardedMessage(reportAction: ReportAction<typeof CONST.REPORT.ACTIONS.TYPE.FORWARDED>, reportOrID: OnyxInputOrEntry<Report> | string | SearchReport) {
    const expenseReport = typeof reportOrID === 'string' ? getReport(reportOrID, allReports) : reportOrID;
    const originalMessage = getOriginalMessage(reportAction) as OriginalMessageIOU;
    let formattedAmount;

    // Older FORWARDED action might not have the amount stored in the original message, we'll fallback to getting the amount from the report instead.
    if (originalMessage?.amount) {
        formattedAmount = getFormattedAmount(reportAction, expenseReport);
    } else {
        formattedAmount = convertToDisplayString(getMoneyRequestSpendBreakdown(expenseReport).totalDisplaySpend, expenseReport?.currency);
    }

    return translateLocal('iou.automaticallyForwardedAmount', {amount: formattedAmount});
}

/**
 * We pass the reportID as older FORWARDED actions do not have the amount & currency stored in the message
 * so we retrieve the amount from the report instead
 */
function getIOUForwardedMessage(
    reportAction: ReportAction<typeof CONST.REPORT.ACTIONS.TYPE.FORWARDED>,
    reportOrID: OnyxInputOrEntry<Report> | string | SearchReport,
    reports?: SearchReport[],
) {
    const expenseReport = typeof reportOrID === 'string' ? getReport(reportOrID, reports ?? allReports) : reportOrID;
    const originalMessage = getOriginalMessage(reportAction) as OriginalMessageIOU;
    let formattedAmount;

    // Older FORWARDED action might not have the amount stored in the original message, we'll fallback to getting the amount from the report instead.
    if (originalMessage?.amount) {
        formattedAmount = getFormattedAmount(reportAction, expenseReport);
    } else {
        formattedAmount = convertToDisplayString(getMoneyRequestSpendBreakdown(expenseReport, reports).totalDisplaySpend, expenseReport?.currency);
    }

    return translateLocal('iou.forwardedAmount', {amount: formattedAmount});
}

function getRejectedReportMessage() {
    return translateLocal('iou.rejectedThisReport');
}

function getUpgradeWorkspaceMessage() {
    return translateLocal('workspaceActions.upgradedWorkspace');
}

function getDowngradeWorkspaceMessage() {
    return translateLocal('workspaceActions.downgradedWorkspace');
}

function getWorkspaceNameUpdatedMessage(action: ReportAction) {
    const {oldName, newName} = getOriginalMessage(action as ReportAction<typeof CONST.REPORT.ACTIONS.TYPE.POLICY_CHANGE_LOG.UPDATE_NAME>) ?? {};
    const message = oldName && newName ? translateLocal('workspaceActions.renamedWorkspaceNameAction', {oldName, newName}) : getReportActionText(action);
    return Str.htmlEncode(message);
}

function getDeletedTransactionMessage(action: ReportAction) {
    const deletedTransactionOriginalMessage = getOriginalMessage(action as ReportAction<typeof CONST.REPORT.ACTIONS.TYPE.DELETED_TRANSACTION>) ?? {};
    const amount = Math.abs(deletedTransactionOriginalMessage.amount ?? 0);
    const currency = deletedTransactionOriginalMessage.currency ?? '';
    const formattedAmount = convertToDisplayString(amount, currency) ?? '';
    const message = translateLocal('iou.deletedTransaction', {
        amount: formattedAmount,
        merchant: deletedTransactionOriginalMessage.merchant ?? '',
    });
    return message;
}

function getReportDetails(reportID: string): {reportName: string; reportUrl: string} {
    const report = allReports?.[`${ONYXKEYS.COLLECTION.REPORT}${reportID}`];
    return {
        reportName: getReportName(report) ?? report?.reportName ?? '',
        reportUrl: `${environmentURL}/r/${reportID}`,
    };
}

function getMovedTransactionMessage(action: ReportAction) {
    const movedTransactionOriginalMessage = getOriginalMessage(action as ReportAction<typeof CONST.REPORT.ACTIONS.TYPE.MOVED_TRANSACTION>) ?? {};
    const {toReportID} = movedTransactionOriginalMessage as OriginalMessageMovedTransaction;
    const {reportName, reportUrl} = getReportDetails(toReportID);
    const message = translateLocal('iou.movedTransaction', {
        reportUrl,
        reportName,
    });
    return message;
}

function getPolicyChangeMessage(action: ReportAction) {
    const PolicyChangeOriginalMessage = getOriginalMessage(action as ReportAction<typeof CONST.REPORT.ACTIONS.TYPE.CHANGE_POLICY>) ?? {};
    const {fromPolicy: fromPolicyID, toPolicy: toPolicyID} = PolicyChangeOriginalMessage as OriginalMessageChangePolicy;
    const message = translateLocal('report.actions.type.changeReportPolicy', {
        fromPolicyName: fromPolicyID ? getPolicyNameByID(fromPolicyID) : undefined,
        toPolicyName: getPolicyNameByID(toPolicyID),
    });
    return message;
}

/**
 * @param iouReportID - the report ID of the IOU report the action belongs to
 * @param type - IOUReportAction type. Can be oneOf(create, decline, cancel, pay, split)
 * @param total - IOU total in cents
 * @param comment - IOU comment
 * @param currency - IOU currency
 * @param paymentType - IOU paymentMethodType. Can be oneOf(Elsewhere, Expensify)
 * @param isSettlingUp - Whether we are settling up an IOU
 */
function getIOUReportActionMessage(iouReportID: string, type: string, total: number, comment: string, currency: string, paymentType = '', isSettlingUp = false): Message[] {
    const report = getReportOrDraftReport(iouReportID);
    const amount =
        type === CONST.IOU.REPORT_ACTION_TYPE.PAY && !isEmptyObject(report)
            ? convertToDisplayString(getMoneyRequestSpendBreakdown(report).totalDisplaySpend, currency)
            : convertToDisplayString(total, currency);

    let paymentMethodMessage;
    switch (paymentType) {
        case CONST.IOU.PAYMENT_TYPE.VBBA:
        case CONST.IOU.PAYMENT_TYPE.EXPENSIFY:
            paymentMethodMessage = ' with Expensify';
            break;
        default:
            paymentMethodMessage = ` elsewhere`;
            break;
    }

    let iouMessage;
    switch (type) {
        case CONST.REPORT.ACTIONS.TYPE.APPROVED:
            iouMessage = `approved ${amount}`;
            break;
        case CONST.REPORT.ACTIONS.TYPE.FORWARDED:
            iouMessage = translateLocal('iou.forwardedAmount', {amount});
            break;
        case CONST.REPORT.ACTIONS.TYPE.UNAPPROVED:
            iouMessage = `unapproved ${amount}`;
            break;
        case CONST.IOU.REPORT_ACTION_TYPE.CREATE:
            iouMessage = `submitted ${amount}${comment && ` for ${comment}`}`;
            break;
        case CONST.IOU.REPORT_ACTION_TYPE.TRACK:
            iouMessage = `tracking ${amount}${comment && ` for ${comment}`}`;
            break;
        case CONST.IOU.REPORT_ACTION_TYPE.SPLIT:
            iouMessage = `split ${amount}${comment && ` for ${comment}`}`;
            break;
        case CONST.IOU.REPORT_ACTION_TYPE.DELETE:
            iouMessage = `deleted the ${amount} expense${comment && ` for ${comment}`}`;
            break;
        case CONST.IOU.REPORT_ACTION_TYPE.PAY:
            iouMessage = isSettlingUp ? `paid ${amount}${paymentMethodMessage}` : `sent ${amount}${comment && ` for ${comment}`}${paymentMethodMessage}`;
            break;
        case CONST.REPORT.ACTIONS.TYPE.SUBMITTED:
            iouMessage = translateLocal('iou.submittedAmount', {formattedAmount: amount});
            break;
        default:
            break;
    }

    return [
        {
            html: lodashEscape(iouMessage),
            text: iouMessage ?? '',
            isEdited: false,
            type: CONST.REPORT.MESSAGE.TYPE.COMMENT,
        },
    ];
}

/**
 * Builds an optimistic IOU reportAction object
 *
 * @param type - IOUReportAction type. Can be oneOf(create, delete, pay, split).
 * @param amount - IOU amount in cents.
 * @param currency
 * @param comment - User comment for the IOU.
 * @param participants - An array with participants details.
 * @param [transactionID] - Not required if the IOUReportAction type is 'pay'
 * @param [paymentType] - Only required if the IOUReportAction type is 'pay'. Can be oneOf(elsewhere, Expensify).
 * @param [iouReportID] - Only required if the IOUReportActions type is oneOf(decline, cancel, pay). Generates a randomID as default.
 * @param [isSettlingUp] - Whether we are settling up an IOU.
 * @param [isSendMoneyFlow] - Whether this is pay someone flow
 * @param [receipt]
 * @param [isOwnPolicyExpenseChat] - Whether this is an expense report create from the current user's policy expense chat
 */
function buildOptimisticIOUReportAction(params: BuildOptimisticIOUReportActionParams): OptimisticIOUReportAction {
    const {
        type,
        amount,
        currency,
        comment,
        participants,
        transactionID,
        paymentType,
        iouReportID = '',
        isSettlingUp = false,
        isSendMoneyFlow = false,
        isOwnPolicyExpenseChat = false,
        created = DateUtils.getDBTime(),
        linkedExpenseReportAction,
        isPersonalTrackingExpense = false,
    } = params;

    const IOUReportID = isPersonalTrackingExpense ? undefined : iouReportID || generateReportID();

    const originalMessage: ReportAction<typeof CONST.REPORT.ACTIONS.TYPE.IOU>['originalMessage'] = {
        amount,
        comment,
        currency,
        IOUTransactionID: transactionID,
        IOUReportID,
        type,
    };

    const delegateAccountDetails = getPersonalDetailByEmail(delegateEmail);

    if (type === CONST.IOU.REPORT_ACTION_TYPE.PAY) {
        // In pay someone flow, we store amount, comment, currency in IOUDetails when type = pay
        if (isSendMoneyFlow) {
            const keys = ['amount', 'comment', 'currency'] as const;
            keys.forEach((key) => {
                delete originalMessage[key];
            });
            originalMessage.IOUDetails = {amount, comment, currency};
            originalMessage.paymentType = paymentType;
        } else {
            // In case of pay someone action, we dont store the comment
            // and there is no single transactionID to link the action to.
            delete originalMessage.IOUTransactionID;
            delete originalMessage.comment;
            originalMessage.paymentType = paymentType;
        }
    }

    // IOUs of type split only exist in group DMs and those don't have an iouReport so we need to delete the IOUReportID key
    if (type === CONST.IOU.REPORT_ACTION_TYPE.SPLIT) {
        delete originalMessage.IOUReportID;
    }

    if (type !== CONST.IOU.REPORT_ACTION_TYPE.PAY) {
        // Split expense made from a policy expense chat only have the payee's accountID as the participant because the payer could be any policy admin
        if (isOwnPolicyExpenseChat && type === CONST.IOU.REPORT_ACTION_TYPE.SPLIT) {
            originalMessage.participantAccountIDs = currentUserAccountID ? [currentUserAccountID] : [];
        } else {
            originalMessage.participantAccountIDs = currentUserAccountID
                ? [
                      currentUserAccountID,
                      ...participants.filter((participant) => participant.accountID !== currentUserAccountID).map((participant) => participant.accountID ?? CONST.DEFAULT_NUMBER_ID),
                  ]
                : participants.map((participant) => participant.accountID ?? CONST.DEFAULT_NUMBER_ID);
        }
    }

    const iouReportAction = {
        ...linkedExpenseReportAction,
        actionName: CONST.REPORT.ACTIONS.TYPE.IOU,
        actorAccountID: currentUserAccountID,
        automatic: false,
        isAttachmentOnly: false,
        originalMessage,
        reportActionID: rand64(),
        shouldShow: true,
        created,
        pendingAction: CONST.RED_BRICK_ROAD_PENDING_ACTION.ADD,
        delegateAccountID: delegateAccountDetails?.accountID,
        person: [
            {
                style: 'strong',
                text: getCurrentUserDisplayNameOrEmail(),
                type: 'TEXT',
            },
        ],
        avatar: getCurrentUserAvatar(),
        message: getIOUReportActionMessage(iouReportID, type, amount, comment, currency, paymentType, isSettlingUp),
    };

    const managerMcTestParticipant = participants.find((participant) => isSelectedManagerMcTest(participant.login));
    if (managerMcTestParticipant) {
        return {
            ...iouReportAction,
            actorAccountID: managerMcTestParticipant.accountID,
            avatar: managerMcTestParticipant.icons?.[0]?.source,
            person: [
                {
                    style: 'strong',
                    text: getDisplayNameForParticipant(managerMcTestParticipant),
                    type: 'TEXT',
                },
            ],
        };
    }

    return iouReportAction;
}

/**
 * Builds an optimistic APPROVED report action with a randomly generated reportActionID.
 */
function buildOptimisticApprovedReportAction(amount: number, currency: string, expenseReportID: string): OptimisticApprovedReportAction {
    const originalMessage = {
        amount,
        currency,
        expenseReportID,
    };
    const delegateAccountDetails = getPersonalDetailByEmail(delegateEmail);

    return {
        actionName: CONST.REPORT.ACTIONS.TYPE.APPROVED,
        actorAccountID: currentUserAccountID,
        automatic: false,
        avatar: getCurrentUserAvatar(),
        isAttachmentOnly: false,
        originalMessage,
        message: getIOUReportActionMessage(expenseReportID, CONST.REPORT.ACTIONS.TYPE.APPROVED, Math.abs(amount), '', currency),
        person: [
            {
                style: 'strong',
                text: getCurrentUserDisplayNameOrEmail(),
                type: 'TEXT',
            },
        ],
        reportActionID: rand64(),
        shouldShow: true,
        created: DateUtils.getDBTime(),
        pendingAction: CONST.RED_BRICK_ROAD_PENDING_ACTION.ADD,
        delegateAccountID: delegateAccountDetails?.accountID,
    };
}

/**
 * Builds an optimistic APPROVED report action with a randomly generated reportActionID.
 */
function buildOptimisticUnapprovedReportAction(amount: number, currency: string, expenseReportID: string): OptimisticUnapprovedReportAction {
    const delegateAccountDetails = getPersonalDetailByEmail(delegateEmail);
    return {
        actionName: CONST.REPORT.ACTIONS.TYPE.UNAPPROVED,
        actorAccountID: currentUserAccountID,
        automatic: false,
        avatar: getCurrentUserAvatar(),
        isAttachmentOnly: false,
        originalMessage: {
            amount,
            currency,
            expenseReportID,
        },
        message: getIOUReportActionMessage(expenseReportID, CONST.REPORT.ACTIONS.TYPE.UNAPPROVED, Math.abs(amount), '', currency),
        person: [
            {
                style: 'strong',
                text: getCurrentUserDisplayNameOrEmail(),
                type: 'TEXT',
            },
        ],
        reportActionID: rand64(),
        shouldShow: true,
        created: DateUtils.getDBTime(),
        pendingAction: CONST.RED_BRICK_ROAD_PENDING_ACTION.ADD,
        delegateAccountID: delegateAccountDetails?.accountID,
    };
}

/**
 * Builds an optimistic MOVED report action with a randomly generated reportActionID.
 * This action is used when we move reports across workspaces.
 */
function buildOptimisticMovedReportAction(fromPolicyID: string | undefined, toPolicyID: string, newParentReportID: string, movedReportID: string, policyName: string): ReportAction {
    const originalMessage = {
        fromPolicyID,
        toPolicyID,
        newParentReportID,
        movedReportID,
    };

    const movedActionMessage = [
        {
            html: `moved the report to the <a href='${CONST.NEW_EXPENSIFY_URL}r/${newParentReportID}' target='_blank' rel='noreferrer noopener'>${policyName}</a> workspace`,
            text: `moved the report to the ${policyName} workspace`,
            type: CONST.REPORT.MESSAGE.TYPE.COMMENT,
        },
    ];

    return {
        actionName: CONST.REPORT.ACTIONS.TYPE.MOVED,
        actorAccountID: currentUserAccountID,
        automatic: false,
        avatar: getCurrentUserAvatar(),
        isAttachmentOnly: false,
        originalMessage,
        message: movedActionMessage,
        person: [
            {
                style: 'strong',
                text: getCurrentUserDisplayNameOrEmail(),
                type: 'TEXT',
            },
        ],
        reportActionID: rand64(),
        shouldShow: true,
        created: DateUtils.getDBTime(),
        pendingAction: CONST.RED_BRICK_ROAD_PENDING_ACTION.ADD,
    };
}

/**
 * Builds an optimistic CHANGE_POLICY report action with a randomly generated reportActionID.
 * This action is used when we change the workspace of a report.
 */
function buildOptimisticChangePolicyReportAction(fromPolicyID: string | undefined, toPolicyID: string, automaticAction = false): ReportAction {
    const originalMessage = {
        fromPolicy: fromPolicyID,
        toPolicy: toPolicyID,
        automaticAction,
    };

    const fromPolicy = getPolicy(fromPolicyID);
    const toPolicy = getPolicy(toPolicyID);

    const changePolicyReportActionMessage = [
        {
            type: CONST.REPORT.MESSAGE.TYPE.TEXT,
            text: `changed the workspace to ${toPolicy?.name}`,
        },
        ...(fromPolicyID
            ? [
                  {
                      type: CONST.REPORT.MESSAGE.TYPE.TEXT,
                      text: ` (previously ${fromPolicy?.name})`,
                  },
              ]
            : []),
    ];

    return {
        actionName: CONST.REPORT.ACTIONS.TYPE.CHANGE_POLICY,
        actorAccountID: currentUserAccountID,
        avatar: getCurrentUserAvatar(),
        created: DateUtils.getDBTime(),
        originalMessage,
        message: changePolicyReportActionMessage,
        person: [
            {
                style: 'strong',
                text: getCurrentUserDisplayNameOrEmail(),
                type: 'TEXT',
            },
        ],
        reportActionID: rand64(),
        shouldShow: true,
        pendingAction: CONST.RED_BRICK_ROAD_PENDING_ACTION.ADD,
    };
}

function buildOptimisticTransactionAction(
    type: typeof CONST.REPORT.ACTIONS.TYPE.MOVED_TRANSACTION | typeof CONST.REPORT.ACTIONS.TYPE.UNREPORTED_TRANSACTION,
    transactionThreadReportID: string | undefined,
    targetReportID: string,
): ReportAction {
    const reportName = allReports?.[targetReportID]?.reportName ?? '';
    const url = `${environmentURL}/r/${targetReportID}`;
    const [actionText, messageHtml] =
        type === CONST.REPORT.ACTIONS.TYPE.MOVED_TRANSACTION
            ? [`moved this expense to ${reportName}`, `moved this expense to <a href='${url}' target='_blank' rel='noreferrer noopener'>${reportName}</a>`]
            : ['moved this expense to your personal space', 'moved this expense to your personal space'];

    return {
        actionName: type,
        reportID: transactionThreadReportID,
        actorAccountID: currentUserAccountID,
        avatar: getCurrentUserAvatar(),
        created: DateUtils.getDBTime(),
        originalMessage: type === CONST.REPORT.ACTIONS.TYPE.MOVED_TRANSACTION ? {toReportID: targetReportID} : {fromReportID: targetReportID},
        message: [
            {
                type: CONST.REPORT.MESSAGE.TYPE.TEXT,
                html: messageHtml,
                text: actionText,
            },
        ],
        person: [
            {
                style: 'strong',
                text: getCurrentUserDisplayNameOrEmail(),
                type: 'TEXT',
            },
        ],
        reportActionID: rand64(),
        shouldShow: true,
        pendingAction: CONST.RED_BRICK_ROAD_PENDING_ACTION.ADD,
    };
}

/**
 * Builds an optimistic MOVED_TRANSACTION report action with a randomly generated reportActionID.
 * This action is used when we change the workspace of a report.
 */
function buildOptimisticMovedTransactionAction(transactionThreadReportID: string | undefined, toReportID: string) {
    return buildOptimisticTransactionAction(CONST.REPORT.ACTIONS.TYPE.MOVED_TRANSACTION, transactionThreadReportID, toReportID);
}

/**
 * Builds an optimistic UNREPORTED_TRANSACTION report action with a randomly generated reportActionID.
 * This action is used when we un-report a transaction.
 */
function buildOptimisticUnreportedTransactionAction(transactionThreadReportID: string | undefined, fromReportID: string) {
    return buildOptimisticTransactionAction(CONST.REPORT.ACTIONS.TYPE.UNREPORTED_TRANSACTION, transactionThreadReportID, fromReportID);
}

/**
 * Builds an optimistic SUBMITTED report action with a randomly generated reportActionID.
 *
 */
function buildOptimisticSubmittedReportAction(amount: number, currency: string, expenseReportID: string, adminAccountID: number | undefined): OptimisticSubmittedReportAction {
    const originalMessage = {
        amount,
        currency,
        expenseReportID,
    };

    const delegateAccountDetails = getPersonalDetailByEmail(delegateEmail);

    return {
        actionName: CONST.REPORT.ACTIONS.TYPE.SUBMITTED,
        actorAccountID: currentUserAccountID,
        adminAccountID,
        automatic: false,
        avatar: getCurrentUserAvatar(),
        isAttachmentOnly: false,
        originalMessage,
        message: getIOUReportActionMessage(expenseReportID, CONST.REPORT.ACTIONS.TYPE.SUBMITTED, Math.abs(amount), '', currency),
        person: [
            {
                style: 'strong',
                text: getCurrentUserDisplayNameOrEmail(),
                type: 'TEXT',
            },
        ],
        reportActionID: rand64(),
        shouldShow: true,
        created: DateUtils.getDBTime(),
        pendingAction: CONST.RED_BRICK_ROAD_PENDING_ACTION.ADD,
        delegateAccountID: delegateAccountDetails?.accountID,
    };
}

/**
 * Builds an optimistic report preview action with a randomly generated reportActionID.
 *
 * @param chatReport
 * @param iouReport
 * @param [comment] - User comment for the IOU.
 * @param [transaction] - optimistic first transaction of preview
 * @param reportActionID
 */
function buildOptimisticReportPreview(
    chatReport: OnyxInputOrEntry<Report>,
    iouReport: Report,
    comment = '',
    transaction: OnyxInputOrEntry<Transaction> = null,
    childReportID?: string,
    reportActionID?: string,
): ReportAction<typeof CONST.REPORT.ACTIONS.TYPE.REPORT_PREVIEW> {
    const hasReceipt = hasReceiptTransactionUtils(transaction);
    const message = getReportPreviewMessage(iouReport);
    const created = DateUtils.getDBTime();
    const reportActorAccountID = (isInvoiceReport(iouReport) || isExpenseReport(iouReport) ? iouReport?.ownerAccountID : iouReport?.managerID) ?? -1;
    const delegateAccountDetails = getPersonalDetailByEmail(delegateEmail);
    const isTestTransaction = isTestTransactionReport(iouReport);
    const isTestDriveTransaction = !!transaction?.receipt?.isTestDriveReceipt;
    const isScanRequest = transaction ? isScanRequestTransactionUtils(transaction) : false;
    return {
        reportActionID: reportActionID ?? rand64(),
        reportID: chatReport?.reportID,
        actionName: CONST.REPORT.ACTIONS.TYPE.REPORT_PREVIEW,
        pendingAction: CONST.RED_BRICK_ROAD_PENDING_ACTION.ADD,
        originalMessage: {
            linkedReportID: iouReport?.reportID,
        },
        message: [
            {
                html: message,
                text: message,
                isEdited: false,
                type: CONST.REPORT.MESSAGE.TYPE.COMMENT,
            },
        ],
        delegateAccountID: delegateAccountDetails?.accountID,
        created,
        accountID: iouReport?.managerID,
        // The preview is initially whispered if created with a receipt, so the actor is the current user as well
        actorAccountID: hasReceipt ? currentUserAccountID : reportActorAccountID,
        childReportID: childReportID ?? iouReport?.reportID,
        childMoneyRequestCount: 1,
        childLastActorAccountID: currentUserAccountID,
        childLastMoneyRequestComment: comment,
        childRecentReceiptTransactionIDs: hasReceipt && !isEmptyObject(transaction) && transaction?.transactionID ? {[transaction.transactionID]: created} : undefined,
        ...((isTestDriveTransaction || isTestTransaction) && !isScanRequest && {childStateNum: 2, childStatusNum: 4}),
    };
}

/**
 * Builds an optimistic ACTIONABLE_TRACK_EXPENSE_WHISPER action with a randomly generated reportActionID.
 */
function buildOptimisticActionableTrackExpenseWhisper(iouAction: OptimisticIOUReportAction, transactionID: string): ReportAction {
    const currentTime = DateUtils.getDBTime();
    const targetEmail = CONST.EMAIL.CONCIERGE;
    const actorAccountID = getAccountIDsByLogins([targetEmail]).at(0);
    const reportActionID = rand64();
    return {
        actionName: CONST.REPORT.ACTIONS.TYPE.ACTIONABLE_TRACK_EXPENSE_WHISPER,
        actorAccountID,
        avatar: getDefaultAvatarURL(actorAccountID),
        created: DateUtils.addMillisecondsFromDateTime(currentTime, 1),
        lastModified: DateUtils.addMillisecondsFromDateTime(currentTime, 1),
        message: [
            {
                html: CONST.ACTIONABLE_TRACK_EXPENSE_WHISPER_MESSAGE,
                text: CONST.ACTIONABLE_TRACK_EXPENSE_WHISPER_MESSAGE,
                whisperedTo: [],
                type: CONST.REPORT.MESSAGE.TYPE.COMMENT,
            },
        ],
        originalMessage: {
            lastModified: DateUtils.addMillisecondsFromDateTime(currentTime, 1),
            transactionID,
        },
        person: [
            {
                text: CONST.DISPLAY_NAME.EXPENSIFY_CONCIERGE,
                type: 'TEXT',
            },
        ],
        reportActionID,
        shouldShow: true,
        pendingAction: CONST.RED_BRICK_ROAD_PENDING_ACTION.ADD,
    };
}

/**
 * Builds an optimistic modified expense action with a randomly generated reportActionID.
 */
function buildOptimisticModifiedExpenseReportAction(
    transactionThread: OnyxInputOrEntry<Report>,
    oldTransaction: OnyxInputOrEntry<Transaction>,
    transactionChanges: TransactionChanges,
    isFromExpenseReport: boolean,
    policy: OnyxInputOrEntry<Policy>,
    updatedTransaction?: OnyxInputOrEntry<Transaction>,
): OptimisticModifiedExpenseReportAction {
    const originalMessage = getModifiedExpenseOriginalMessage(oldTransaction, transactionChanges, isFromExpenseReport, policy, updatedTransaction);
    const delegateAccountDetails = getPersonalDetailByEmail(delegateEmail);

    return {
        actionName: CONST.REPORT.ACTIONS.TYPE.MODIFIED_EXPENSE,
        actorAccountID: currentUserAccountID,
        automatic: false,
        avatar: getCurrentUserAvatar(),
        created: DateUtils.getDBTime(),
        isAttachmentOnly: false,
        message: [
            {
                // Currently we are composing the message from the originalMessage and message is only used in OldDot and not in the App
                text: 'You',
                style: 'strong',
                type: CONST.REPORT.MESSAGE.TYPE.TEXT,
            },
        ],
        originalMessage,
        person: [
            {
                style: 'strong',
                text: currentUserPersonalDetails?.displayName ?? String(currentUserAccountID),
                type: 'TEXT',
            },
        ],
        pendingAction: CONST.RED_BRICK_ROAD_PENDING_ACTION.ADD,
        reportActionID: rand64(),
        reportID: transactionThread?.reportID,
        shouldShow: true,
        delegateAccountID: delegateAccountDetails?.accountID,
    };
}

/**
 * Builds an optimistic DETACH_RECEIPT report action with a randomly generated reportActionID.
 */
function buildOptimisticDetachReceipt(reportID: string | undefined, transactionID: string, merchant: string = CONST.TRANSACTION.PARTIAL_TRANSACTION_MERCHANT) {
    return {
        actionName: CONST.REPORT.ACTIONS.TYPE.MANAGER_DETACH_RECEIPT,
        actorAccountID: currentUserAccountID,
        automatic: false,
        avatar: getCurrentUserAvatar(),
        created: DateUtils.getDBTime(),
        isAttachmentOnly: false,
        originalMessage: {
            transactionID,
            merchant: `${merchant}`,
        },
        message: [
            {
                type: 'COMMENT',
                html: `detached a receipt from expense '${merchant}'`,
                text: `detached a receipt from expense '${merchant}'`,
                whisperedTo: [],
            },
        ],
        person: [
            {
                style: 'strong',
                text: currentUserPersonalDetails?.displayName ?? String(currentUserAccountID),
                type: 'TEXT',
            },
        ],
        pendingAction: CONST.RED_BRICK_ROAD_PENDING_ACTION.ADD,
        reportActionID: rand64(),
        reportID,
        shouldShow: true,
    };
}

/**
 * Updates a report preview action that exists for an IOU report.
 *
 * @param [comment] - User comment for the IOU.
 * @param [transaction] - optimistic newest transaction of a report preview
 *
 */
function updateReportPreview(
    iouReport: OnyxEntry<Report>,
    reportPreviewAction: ReportAction<typeof CONST.REPORT.ACTIONS.TYPE.REPORT_PREVIEW>,
    isPayRequest = false,
    comment = '',
    transaction?: OnyxEntry<Transaction>,
): ReportAction<typeof CONST.REPORT.ACTIONS.TYPE.REPORT_PREVIEW> {
    const hasReceipt = hasReceiptTransactionUtils(transaction);
    const recentReceiptTransactions = reportPreviewAction?.childRecentReceiptTransactionIDs ?? {};
    const transactionsToKeep = getRecentTransactions(recentReceiptTransactions);
    const previousTransactionsArray = Object.entries(recentReceiptTransactions ?? {}).map(([key, value]) => (transactionsToKeep.includes(key) ? {[key]: value} : null));
    const previousTransactions: Record<string, string> = {};

    for (const obj of previousTransactionsArray) {
        for (const key in obj) {
            if (obj) {
                previousTransactions[key] = obj[key];
            }
        }
    }

    const message = getReportPreviewMessage(iouReport, reportPreviewAction);
    const originalMessage = getOriginalMessage(reportPreviewAction);
    return {
        ...reportPreviewAction,
        message: [
            {
                html: message,
                text: message,
                isEdited: false,
                type: CONST.REPORT.MESSAGE.TYPE.COMMENT,
            },
        ],
        childLastMoneyRequestComment: comment || reportPreviewAction?.childLastMoneyRequestComment,
        childMoneyRequestCount: (reportPreviewAction?.childMoneyRequestCount ?? 0) + (isPayRequest ? 0 : 1),
        childRecentReceiptTransactionIDs: hasReceipt
            ? {
                  ...(transaction && {[transaction.transactionID]: transaction?.created}),
                  ...previousTransactions,
              }
            : recentReceiptTransactions,
        // As soon as we add a transaction without a receipt to the report, it will have ready expenses,
        // so we remove the whisper
        originalMessage: originalMessage
            ? {
                  ...originalMessage,
                  whisperedTo: hasReceipt ? originalMessage.whisperedTo : [],
                  linkedReportID: originalMessage.linkedReportID,
              }
            : undefined,
    };
}

function buildOptimisticTaskReportAction(
    taskReportID: string,
    actionName: typeof CONST.REPORT.ACTIONS.TYPE.TASK_COMPLETED | typeof CONST.REPORT.ACTIONS.TYPE.TASK_REOPENED | typeof CONST.REPORT.ACTIONS.TYPE.TASK_CANCELLED,
    message = '',
    actorAccountID = currentUserAccountID,
    createdOffset = 0,
): OptimisticTaskReportAction {
    const originalMessage = {
        taskReportID,
        type: actionName,
        text: message,
        html: message,
        whisperedTo: [],
    };
    const delegateAccountDetails = getPersonalDetailByEmail(delegateEmail);

    return {
        actionName,
        actorAccountID,
        automatic: false,
        avatar: getCurrentUserAvatar(),
        isAttachmentOnly: false,
        originalMessage,
        message: [
            {
                text: message,
                taskReportID,
                type: CONST.REPORT.MESSAGE.TYPE.TEXT,
            },
        ],
        person: [
            {
                style: 'strong',
                text: currentUserPersonalDetails?.displayName ?? String(currentUserAccountID),
                type: 'TEXT',
            },
        ],
        reportActionID: rand64(),
        shouldShow: true,
        created: DateUtils.getDBTimeWithSkew(Date.now() + createdOffset),
        isFirstItem: false,
        pendingAction: CONST.RED_BRICK_ROAD_PENDING_ACTION.ADD,
        delegateAccountID: delegateAccountDetails?.accountID,
    };
}

function isWorkspaceChat(chatType: string) {
    return chatType === CONST.REPORT.CHAT_TYPE.POLICY_ADMINS || chatType === CONST.REPORT.CHAT_TYPE.POLICY_ANNOUNCE || chatType === CONST.REPORT.CHAT_TYPE.POLICY_EXPENSE_CHAT;
}

/**
 * Builds an optimistic chat report with a randomly generated reportID and as much information as we currently have
 */
type BuildOptimisticChatReportParams = {
    participantList: number[];
    reportName?: string;
    chatType?: ValueOf<typeof CONST.REPORT.CHAT_TYPE>;
    policyID?: string;
    ownerAccountID?: number;
    isOwnPolicyExpenseChat?: boolean;
    oldPolicyName?: string;
    visibility?: ValueOf<typeof CONST.REPORT.VISIBILITY>;
    writeCapability?: ValueOf<typeof CONST.REPORT.WRITE_CAPABILITIES>;
    notificationPreference?: NotificationPreference;
    parentReportActionID?: string;
    parentReportID?: string;
    description?: string;
    avatarUrl?: string;
    optimisticReportID?: string;
};

function buildOptimisticChatReport({
    participantList,
    reportName = CONST.REPORT.DEFAULT_REPORT_NAME,
    chatType,
    policyID = CONST.POLICY.OWNER_EMAIL_FAKE,
    ownerAccountID = CONST.REPORT.OWNER_ACCOUNT_ID_FAKE,
    isOwnPolicyExpenseChat = false,
    oldPolicyName = '',
    visibility,
    writeCapability,
    notificationPreference = CONST.REPORT.NOTIFICATION_PREFERENCE.ALWAYS,
    parentReportActionID = '',
    parentReportID = undefined,
    description = '',
    avatarUrl = '',
    optimisticReportID = '',
}: BuildOptimisticChatReportParams): OptimisticChatReport {
    const isWorkspaceChatType = chatType && isWorkspaceChat(chatType);
    const participants = participantList.reduce((reportParticipants: Participants, accountID: number) => {
        const participant: ReportParticipant = {
            notificationPreference,
            ...(!isWorkspaceChatType && {role: accountID === currentUserAccountID ? CONST.REPORT.ROLE.ADMIN : CONST.REPORT.ROLE.MEMBER}),
        };
        // eslint-disable-next-line no-param-reassign
        reportParticipants[accountID] = participant;
        return reportParticipants;
    }, {} as Participants);
    const currentTime = DateUtils.getDBTime();
    const optimisticChatReport: OptimisticChatReport = {
        type: CONST.REPORT.TYPE.CHAT,
        chatType,
        isOwnPolicyExpenseChat,
        isPinned: false,
        lastActorAccountID: 0,
        lastMessageHtml: '',
        lastMessageText: undefined,
        lastReadTime: currentTime,
        lastVisibleActionCreated: currentTime,
        oldPolicyName,
        ownerAccountID: ownerAccountID || CONST.REPORT.OWNER_ACCOUNT_ID_FAKE,
        parentReportActionID,
        parentReportID,
        participants,
        policyID,
        reportID: optimisticReportID || generateReportID(),
        reportName,
        stateNum: 0,
        statusNum: 0,
        visibility,
        description,
        writeCapability,
        avatarUrl,
    };

    if (chatType === CONST.REPORT.CHAT_TYPE.INVOICE) {
        // TODO: update to support workspace as an invoice receiver when workspace-to-workspace invoice room implemented
        optimisticChatReport.invoiceReceiver = {
            type: 'individual',
            accountID: participantList.at(0) ?? -1,
        };
    }

    return optimisticChatReport;
}

function buildOptimisticGroupChatReport(
    participantAccountIDs: number[],
    reportName: string,
    avatarUri: string,
    optimisticReportID?: string,
    notificationPreference?: NotificationPreference,
) {
    return buildOptimisticChatReport({
        participantList: participantAccountIDs,
        reportName,
        chatType: CONST.REPORT.CHAT_TYPE.GROUP,
        notificationPreference,
        avatarUrl: avatarUri,
        optimisticReportID,
    });
}

/**
 * Returns the necessary reportAction onyx data to indicate that the chat has been created optimistically
 * @param [created] - Action created time
 */
function buildOptimisticCreatedReportAction(emailCreatingAction: string, created = DateUtils.getDBTime()): OptimisticCreatedReportAction {
    return {
        reportActionID: rand64(),
        actionName: CONST.REPORT.ACTIONS.TYPE.CREATED,
        pendingAction: CONST.RED_BRICK_ROAD_PENDING_ACTION.ADD,
        actorAccountID: currentUserAccountID,
        message: [
            {
                type: CONST.REPORT.MESSAGE.TYPE.TEXT,
                style: 'strong',
                text: emailCreatingAction,
            },
            {
                type: CONST.REPORT.MESSAGE.TYPE.TEXT,
                style: 'normal',
                text: ' created this report',
            },
        ],
        person: [
            {
                type: CONST.REPORT.MESSAGE.TYPE.TEXT,
                style: 'strong',
                text: getCurrentUserDisplayNameOrEmail(),
            },
        ],
        automatic: false,
        avatar: getCurrentUserAvatar(),
        created,
        shouldShow: true,
    };
}

/**
 * Returns the necessary reportAction onyx data to indicate that the room has been renamed
 */
function buildOptimisticRenamedRoomReportAction(newName: string, oldName: string): OptimisticRenamedReportAction {
    const now = DateUtils.getDBTime();
    return {
        reportActionID: rand64(),
        actionName: CONST.REPORT.ACTIONS.TYPE.RENAMED,
        pendingAction: CONST.RED_BRICK_ROAD_PENDING_ACTION.ADD,
        actorAccountID: currentUserAccountID,
        message: [
            {
                type: CONST.REPORT.MESSAGE.TYPE.TEXT,
                style: 'strong',
                text: 'You',
            },
            {
                type: CONST.REPORT.MESSAGE.TYPE.TEXT,
                style: 'normal',
                text: ` renamed this report. New title is '${newName}' (previously '${oldName}').`,
            },
        ],
        person: [
            {
                type: CONST.REPORT.MESSAGE.TYPE.TEXT,
                style: 'strong',
                text: getCurrentUserDisplayNameOrEmail(),
            },
        ],
        originalMessage: {
            oldName,
            newName,
            html: `Room renamed to ${newName}`,
            lastModified: now,
        },
        automatic: false,
        avatar: getCurrentUserAvatar(),
        created: now,
        shouldShow: true,
    };
}

/**
 * Returns the necessary reportAction onyx data to indicate that the room description has been updated
 */
function buildOptimisticRoomDescriptionUpdatedReportAction(description: string): OptimisticRoomDescriptionUpdatedReportAction {
    const now = DateUtils.getDBTime();
    return {
        reportActionID: rand64(),
        actionName: CONST.REPORT.ACTIONS.TYPE.ROOM_CHANGE_LOG.UPDATE_ROOM_DESCRIPTION,
        pendingAction: CONST.RED_BRICK_ROAD_PENDING_ACTION.ADD,
        actorAccountID: currentUserAccountID,
        message: [
            {
                type: CONST.REPORT.MESSAGE.TYPE.COMMENT,
                text: description ? `set the room description to: ${Parser.htmlToText(description)}` : 'cleared the room description',
                html: description ? `<muted-text>set the room description to: ${description}</muted-text>` : '<muted-text>cleared the room description</muted-text>',
            },
        ],
        person: [
            {
                type: CONST.REPORT.MESSAGE.TYPE.TEXT,
                style: 'strong',
                text: getCurrentUserDisplayNameOrEmail(),
            },
        ],
        originalMessage: {
            description,
            lastModified: now,
        },
        created: now,
    };
}

/**
 * Returns the necessary reportAction onyx data to indicate that the transaction has been put on hold optimistically
 * @param [created] - Action created time
 */
function buildOptimisticHoldReportAction(created = DateUtils.getDBTime()): OptimisticHoldReportAction {
    return {
        reportActionID: rand64(),
        actionName: CONST.REPORT.ACTIONS.TYPE.HOLD,
        pendingAction: CONST.RED_BRICK_ROAD_PENDING_ACTION.ADD,
        actorAccountID: currentUserAccountID,
        message: [
            {
                type: CONST.REPORT.MESSAGE.TYPE.TEXT,
                style: 'normal',
                text: translateLocal('iou.heldExpense'),
            },
        ],
        person: [
            {
                type: CONST.REPORT.MESSAGE.TYPE.TEXT,
                style: 'strong',
                text: getCurrentUserDisplayNameOrEmail(),
            },
        ],
        automatic: false,
        avatar: getCurrentUserAvatar(),
        created,
        shouldShow: true,
    };
}

/**
 * Returns the necessary reportAction onyx data to indicate that the transaction has been put on hold optimistically
 * @param [created] - Action created time
 */
function buildOptimisticHoldReportActionComment(comment: string, created = DateUtils.getDBTime()): OptimisticHoldReportAction {
    return {
        reportActionID: rand64(),
        actionName: CONST.REPORT.ACTIONS.TYPE.ADD_COMMENT,
        pendingAction: CONST.RED_BRICK_ROAD_PENDING_ACTION.ADD,
        actorAccountID: currentUserAccountID,
        message: [
            {
                type: CONST.REPORT.MESSAGE.TYPE.COMMENT,
                text: comment,
                html: comment, // as discussed on https://github.com/Expensify/App/pull/39452 we will not support HTML for now
            },
        ],
        person: [
            {
                type: CONST.REPORT.MESSAGE.TYPE.TEXT,
                style: 'strong',
                text: getCurrentUserDisplayNameOrEmail(),
            },
        ],
        automatic: false,
        avatar: getCurrentUserAvatar(),
        created,
        shouldShow: true,
    };
}

/**
 * Returns the necessary reportAction onyx data to indicate that the transaction has been removed from hold optimistically
 * @param [created] - Action created time
 */
function buildOptimisticUnHoldReportAction(created = DateUtils.getDBTime()): OptimisticHoldReportAction {
    return {
        reportActionID: rand64(),
        actionName: CONST.REPORT.ACTIONS.TYPE.UNHOLD,
        pendingAction: CONST.RED_BRICK_ROAD_PENDING_ACTION.ADD,
        actorAccountID: currentUserAccountID,
        message: [
            {
                type: CONST.REPORT.MESSAGE.TYPE.TEXT,
                style: 'normal',
                text: translateLocal('iou.unheldExpense'),
            },
        ],
        person: [
            {
                type: CONST.REPORT.MESSAGE.TYPE.TEXT,
                style: 'normal',
                text: getCurrentUserDisplayNameOrEmail(),
            },
        ],
        automatic: false,
        avatar: getCurrentUserAvatar(),
        created,
        shouldShow: true,
    };
}

function buildOptimisticRetractedReportAction(created = DateUtils.getDBTime()): OptimisticRetractedReportAction {
    return {
        reportActionID: rand64(),
        actionName: CONST.REPORT.ACTIONS.TYPE.RETRACTED,
        actorAccountID: currentUserAccountID,
        pendingAction: CONST.RED_BRICK_ROAD_PENDING_ACTION.ADD,
        message: [
            {
                type: CONST.REPORT.MESSAGE.TYPE.COMMENT,
                text: 'retracted',
                html: `<muted-text>retracted</muted-text>`,
            },
        ],
        person: [
            {
                style: 'strong',
                text: getCurrentUserDisplayNameOrEmail(),
                type: CONST.REPORT.MESSAGE.TYPE.TEXT,
            },
        ],
        automatic: false,
        avatar: getCurrentUserAvatar(),
        created,
        shouldShow: true,
    };
}

function buildOptimisticReopenedReportAction(created = DateUtils.getDBTime()): OptimisticReopenedReportAction {
    return {
        reportActionID: rand64(),
        actionName: CONST.REPORT.ACTIONS.TYPE.REOPENED,
        actorAccountID: currentUserAccountID,
        pendingAction: CONST.RED_BRICK_ROAD_PENDING_ACTION.ADD,
        message: [
            {
                type: CONST.REPORT.MESSAGE.TYPE.COMMENT,
                text: 'reopened',
                html: '<muted-text>reopened</muted-text>',
            },
        ],
        person: [
            {
                style: 'strong',
                text: getCurrentUserDisplayNameOrEmail(),
                type: CONST.REPORT.MESSAGE.TYPE.TEXT,
            },
        ],
        automatic: false,
        avatar: getCurrentUserAvatar(),
        created,
        shouldShow: true,
    };
}

function buildOptimisticEditedTaskFieldReportAction({title, description}: Task): OptimisticEditedTaskReportAction {
    // We do not modify title & description in one request, so we need to create a different optimistic action for each field modification
    let field = '';
    let value = '';
    if (title !== undefined) {
        field = 'task title';
        value = title;
    } else if (description !== undefined) {
        field = 'description';
        value = description;
    }

    let changelog = 'edited this task';
    if (field && value) {
        changelog = `updated the ${field} to ${value}`;
    } else if (field) {
        changelog = `removed the ${field}`;
    }
    const delegateAccountDetails = getPersonalDetailByEmail(delegateEmail);

    return {
        reportActionID: rand64(),
        actionName: CONST.REPORT.ACTIONS.TYPE.TASK_EDITED,
        pendingAction: CONST.RED_BRICK_ROAD_PENDING_ACTION.ADD,
        actorAccountID: currentUserAccountID,
        message: [
            {
                type: CONST.REPORT.MESSAGE.TYPE.COMMENT,
                text: changelog,
                html: getParsedComment(changelog, undefined, undefined, title !== undefined ? [...CONST.TASK_TITLE_DISABLED_RULES] : undefined),
            },
        ],
        person: [
            {
                type: CONST.REPORT.MESSAGE.TYPE.TEXT,
                style: 'strong',
                text: getCurrentUserDisplayNameOrEmail(),
            },
        ],
        automatic: false,
        avatar: getCurrentUserAvatar(),
        created: DateUtils.getDBTime(),
        shouldShow: false,
        delegateAccountID: delegateAccountDetails?.accountID,
    };
}

function buildOptimisticCardAssignedReportAction(assigneeAccountID: number): OptimisticCardAssignedReportAction {
    return {
        actionName: CONST.REPORT.ACTIONS.TYPE.CARD_ASSIGNED,
        actorAccountID: currentUserAccountID,
        avatar: getCurrentUserAvatar(),
        created: DateUtils.getDBTime(),
        originalMessage: {assigneeAccountID, cardID: -1},
        message: [{type: CONST.REPORT.MESSAGE.TYPE.COMMENT, text: '', html: ''}],
        pendingAction: CONST.RED_BRICK_ROAD_PENDING_ACTION.ADD,
        person: [
            {
                type: CONST.REPORT.MESSAGE.TYPE.TEXT,
                style: 'strong',
                text: getCurrentUserDisplayNameOrEmail(),
            },
        ],
        reportActionID: rand64(),
        shouldShow: true,
    };
}

function buildOptimisticChangedTaskAssigneeReportAction(assigneeAccountID: number): OptimisticEditedTaskReportAction {
    const delegateAccountDetails = getPersonalDetailByEmail(delegateEmail);

    return {
        reportActionID: rand64(),
        actionName: CONST.REPORT.ACTIONS.TYPE.TASK_EDITED,
        pendingAction: CONST.RED_BRICK_ROAD_PENDING_ACTION.ADD,
        actorAccountID: currentUserAccountID,
        message: [
            {
                type: CONST.REPORT.MESSAGE.TYPE.COMMENT,
                text: `assigned to ${getDisplayNameForParticipant({accountID: assigneeAccountID})}`,
                html: `assigned to <mention-user accountID="${assigneeAccountID}"/>`,
            },
        ],
        person: [
            {
                type: CONST.REPORT.MESSAGE.TYPE.TEXT,
                style: 'strong',
                text: getCurrentUserDisplayNameOrEmail(),
            },
        ],
        automatic: false,
        avatar: getCurrentUserAvatar(),
        created: DateUtils.getDBTime(),
        shouldShow: false,
        delegateAccountID: delegateAccountDetails?.accountID,
    };
}

/**
 * Returns the necessary reportAction onyx data to indicate that a chat has been archived
 *
 * @param reason - A reason why the chat has been archived
 */
function buildOptimisticClosedReportAction(
    emailClosingReport: string,
    policyName: string,
    reason: ValueOf<typeof CONST.REPORT.ARCHIVE_REASON> = CONST.REPORT.ARCHIVE_REASON.DEFAULT,
): OptimisticClosedReportAction {
    return {
        actionName: CONST.REPORT.ACTIONS.TYPE.CLOSED,
        actorAccountID: currentUserAccountID,
        automatic: false,
        avatar: getCurrentUserAvatar(),
        created: DateUtils.getDBTime(),
        message: [
            {
                type: CONST.REPORT.MESSAGE.TYPE.TEXT,
                style: 'strong',
                text: emailClosingReport,
            },
            {
                type: CONST.REPORT.MESSAGE.TYPE.TEXT,
                style: 'normal',
                text: ' closed this report',
            },
        ],
        originalMessage: {
            policyName,
            reason,
        },
        pendingAction: CONST.RED_BRICK_ROAD_PENDING_ACTION.ADD,
        person: [
            {
                type: CONST.REPORT.MESSAGE.TYPE.TEXT,
                style: 'strong',
                text: getCurrentUserDisplayNameOrEmail(),
            },
        ],
        reportActionID: rand64(),
        shouldShow: true,
    };
}

/**
 * Returns an optimistic Dismissed Violation Report Action. Use the originalMessage customize this to the type of
 * violation being dismissed.
 */
function buildOptimisticDismissedViolationReportAction(
    originalMessage: ReportAction<typeof CONST.REPORT.ACTIONS.TYPE.DISMISSED_VIOLATION>['originalMessage'],
): OptimisticDismissedViolationReportAction {
    return {
        actionName: CONST.REPORT.ACTIONS.TYPE.DISMISSED_VIOLATION,
        actorAccountID: currentUserAccountID,
        avatar: getCurrentUserAvatar(),
        created: DateUtils.getDBTime(),
        message: [
            {
                type: CONST.REPORT.MESSAGE.TYPE.TEXT,
                style: 'normal',
                text: getDismissedViolationMessageText(originalMessage),
            },
        ],
        originalMessage,
        pendingAction: CONST.RED_BRICK_ROAD_PENDING_ACTION.ADD,
        person: [
            {
                type: CONST.REPORT.MESSAGE.TYPE.TEXT,
                style: 'strong',
                text: getCurrentUserDisplayNameOrEmail(),
            },
        ],
        reportActionID: rand64(),
        shouldShow: true,
    };
}

function buildOptimisticResolvedDuplicatesReportAction(): OptimisticDismissedViolationReportAction {
    return {
        actionName: CONST.REPORT.ACTIONS.TYPE.RESOLVED_DUPLICATES,
        actorAccountID: currentUserAccountID,
        avatar: getCurrentUserAvatar(),
        created: DateUtils.getDBTime(),
        message: [
            {
                type: CONST.REPORT.MESSAGE.TYPE.TEXT,
                style: 'normal',
                text: translateLocal('violations.resolvedDuplicates'),
            },
        ],
        pendingAction: CONST.RED_BRICK_ROAD_PENDING_ACTION.ADD,
        person: [
            {
                type: CONST.REPORT.MESSAGE.TYPE.TEXT,
                style: 'strong',
                text: getCurrentUserDisplayNameOrEmail(),
            },
        ],
        reportActionID: rand64(),
        shouldShow: true,
    };
}

function buildOptimisticAnnounceChat(policyID: string, accountIDs: number[]): OptimisticAnnounceChat {
    const announceReport = getRoom(CONST.REPORT.CHAT_TYPE.POLICY_ANNOUNCE, policyID);
    const policy = getPolicy(policyID);
    const announceRoomOnyxData: AnnounceRoomOnyxData = {
        onyxOptimisticData: [],
        onyxSuccessData: [],
        onyxFailureData: [],
    };

    // Do not create #announce room if the room already exists or if there are less than 3 participants in workspace
    if (accountIDs.length < 3 || announceReport) {
        return {
            announceChatReportID: '',
            announceChatReportActionID: '',
            announceChatData: announceRoomOnyxData,
        };
    }

    const announceChatData = buildOptimisticChatReport({
        participantList: accountIDs,
        reportName: CONST.REPORT.WORKSPACE_CHAT_ROOMS.ANNOUNCE,
        chatType: CONST.REPORT.CHAT_TYPE.POLICY_ANNOUNCE,
        policyID,
        ownerAccountID: CONST.POLICY.OWNER_ACCOUNT_ID_FAKE,
        oldPolicyName: policy?.name,
        writeCapability: CONST.REPORT.WRITE_CAPABILITIES.ADMINS,
        notificationPreference: CONST.REPORT.NOTIFICATION_PREFERENCE.ALWAYS,
    });

    const announceCreatedAction = buildOptimisticCreatedReportAction(CONST.POLICY.OWNER_EMAIL_FAKE);
    announceRoomOnyxData.onyxOptimisticData.push(
        {
            onyxMethod: Onyx.METHOD.SET,
            key: `${ONYXKEYS.COLLECTION.REPORT}${announceChatData.reportID}`,
            value: {
                pendingFields: {
                    addWorkspaceRoom: CONST.RED_BRICK_ROAD_PENDING_ACTION.ADD,
                },
                ...announceChatData,
            },
        },
        {
            onyxMethod: Onyx.METHOD.SET,
            key: `${ONYXKEYS.COLLECTION.REPORT_DRAFT}${announceChatData.reportID}`,
            value: null,
        },
        {
            onyxMethod: Onyx.METHOD.SET,
            key: `${ONYXKEYS.COLLECTION.REPORT_ACTIONS}${announceChatData.reportID}`,
            value: {
                [announceCreatedAction.reportActionID]: announceCreatedAction,
            },
        },
    );
    announceRoomOnyxData.onyxSuccessData.push(
        {
            onyxMethod: Onyx.METHOD.MERGE,
            key: `${ONYXKEYS.COLLECTION.REPORT}${announceChatData.reportID}`,
            value: {
                pendingFields: {
                    addWorkspaceRoom: null,
                },
                pendingAction: null,
            },
        },
        {
            onyxMethod: Onyx.METHOD.MERGE,
            key: `${ONYXKEYS.COLLECTION.REPORT_METADATA}${announceChatData.reportID}`,
            value: {
                isOptimisticReport: false,
            },
        },
        {
            onyxMethod: Onyx.METHOD.MERGE,
            key: `${ONYXKEYS.COLLECTION.REPORT_ACTIONS}${announceChatData.reportID}`,
            value: {
                [announceCreatedAction.reportActionID]: {
                    pendingAction: null,
                },
            },
        },
    );
    announceRoomOnyxData.onyxFailureData.push(
        {
            onyxMethod: Onyx.METHOD.MERGE,
            key: `${ONYXKEYS.COLLECTION.REPORT}${announceChatData.reportID}`,
            value: {
                pendingFields: {
                    addWorkspaceRoom: null,
                },
                pendingAction: null,
            },
        },
        {
            onyxMethod: Onyx.METHOD.MERGE,
            key: `${ONYXKEYS.COLLECTION.REPORT_METADATA}${announceChatData.reportID}`,
            value: {
                isOptimisticReport: false,
            },
        },
        {
            onyxMethod: Onyx.METHOD.MERGE,
            key: `${ONYXKEYS.COLLECTION.REPORT_ACTIONS}${announceChatData.reportID}`,
            value: {
                [announceCreatedAction.reportActionID]: {
                    pendingAction: null,
                },
            },
        },
    );
    return {
        announceChatReportID: announceChatData.reportID,
        announceChatReportActionID: announceCreatedAction.reportActionID,
        announceChatData: announceRoomOnyxData,
    };
}

function buildOptimisticWorkspaceChats(policyID: string, policyName: string, expenseReportId?: string): OptimisticWorkspaceChats {
    const pendingChatMembers = getPendingChatMembers(currentUserAccountID ? [currentUserAccountID] : [], [], CONST.RED_BRICK_ROAD_PENDING_ACTION.ADD);
    const adminsChatData = {
        ...buildOptimisticChatReport({
            participantList: currentUserAccountID ? [currentUserAccountID] : [],
            reportName: CONST.REPORT.WORKSPACE_CHAT_ROOMS.ADMINS,
            chatType: CONST.REPORT.CHAT_TYPE.POLICY_ADMINS,
            policyID,
            ownerAccountID: CONST.POLICY.OWNER_ACCOUNT_ID_FAKE,
            oldPolicyName: policyName,
        }),
    };
    const adminsChatReportID = adminsChatData.reportID;
    const adminsCreatedAction = buildOptimisticCreatedReportAction(CONST.POLICY.OWNER_EMAIL_FAKE);
    const adminsReportActionData = {
        [adminsCreatedAction.reportActionID]: adminsCreatedAction,
    };

    const expenseChatData = buildOptimisticChatReport({
        participantList: currentUserAccountID ? [currentUserAccountID] : [],
        reportName: '',
        chatType: CONST.REPORT.CHAT_TYPE.POLICY_EXPENSE_CHAT,
        policyID,
        ownerAccountID: currentUserAccountID,
        isOwnPolicyExpenseChat: true,
        oldPolicyName: policyName,
        optimisticReportID: expenseReportId,
    });

    const expenseChatReportID = expenseChatData.reportID;
    const expenseReportCreatedAction = buildOptimisticCreatedReportAction(currentUserEmail ?? '');
    const expenseReportActionData = {
        [expenseReportCreatedAction.reportActionID]: expenseReportCreatedAction,
    };

    return {
        adminsChatReportID,
        adminsChatData,
        adminsReportActionData,
        adminsCreatedReportActionID: adminsCreatedAction.reportActionID,
        expenseChatReportID,
        expenseChatData,
        expenseReportActionData,
        expenseCreatedReportActionID: expenseReportCreatedAction.reportActionID,
        pendingChatMembers,
    };
}

/**
 * Builds an optimistic Task Report with a randomly generated reportID
 *
 * @param ownerAccountID - Account ID of the person generating the Task.
 * @param assigneeAccountID - AccountID of the other person participating in the Task.
 * @param parentReportID - Report ID of the chat where the Task is.
 * @param title - Task title.
 * @param description - Task description.
 * @param policyID - PolicyID of the parent report
 */

function buildOptimisticTaskReport(
    ownerAccountID: number,
    parentReportID: string,
    assigneeAccountID = 0,
    title?: string,
    description?: string,
    policyID: string = CONST.POLICY.OWNER_EMAIL_FAKE,
    notificationPreference: NotificationPreference = CONST.REPORT.NOTIFICATION_PREFERENCE.HIDDEN,
    mediaAttributes?: Record<string, string>,
): OptimisticTaskReport {
    const participants: Participants = {
        [ownerAccountID]: {
            notificationPreference,
        },
    };

    if (assigneeAccountID) {
        participants[assigneeAccountID] = {notificationPreference};
    }

    return {
        reportID: generateReportID(),
        reportName: getParsedComment(title ?? '', undefined, undefined, [...CONST.TASK_TITLE_DISABLED_RULES]),
        description: getParsedComment(description ?? '', {}, mediaAttributes),
        ownerAccountID,
        participants,
        managerID: assigneeAccountID,
        type: CONST.REPORT.TYPE.TASK,
        parentReportID,
        policyID,
        stateNum: CONST.REPORT.STATE_NUM.OPEN,
        statusNum: CONST.REPORT.STATUS_NUM.OPEN,
        lastVisibleActionCreated: DateUtils.getDBTime(),
        hasParentAccess: true,
    };
}

/**
 * Builds an optimistic EXPORTED_TO_INTEGRATION report action
 *
 * @param integration - The connectionName of the integration
 * @param markedManually - Whether the integration was marked as manually exported
 */
function buildOptimisticExportIntegrationAction(integration: ConnectionName, markedManually = false): OptimisticExportIntegrationAction {
    const label = CONST.POLICY.CONNECTIONS.NAME_USER_FRIENDLY[integration];
    return {
        reportActionID: rand64(),
        actionName: CONST.REPORT.ACTIONS.TYPE.EXPORTED_TO_INTEGRATION,
        pendingAction: CONST.RED_BRICK_ROAD_PENDING_ACTION.ADD,
        actorAccountID: currentUserAccountID,
        message: [],
        person: [
            {
                type: CONST.REPORT.MESSAGE.TYPE.TEXT,
                style: 'strong',
                text: getCurrentUserDisplayNameOrEmail(),
            },
        ],
        automatic: false,
        avatar: getCurrentUserAvatar(),
        created: DateUtils.getDBTime(),
        shouldShow: true,
        originalMessage: {
            label,
            lastModified: DateUtils.getDBTime(),
            markedManually,
            inProgress: true,
        },
    };
}

/**
 * A helper method to create transaction thread
 *
 * @param reportAction - the parent IOU report action from which to create the thread
 * @param moneyRequestReport - the report which the report action belongs to
 */
function buildTransactionThread(
    reportAction: OnyxEntry<ReportAction | OptimisticIOUReportAction>,
    moneyRequestReport: OnyxEntry<Report>,
    existingTransactionThreadReportID?: string,
): OptimisticChatReport {
    const participantAccountIDs = [...new Set([currentUserAccountID, Number(reportAction?.actorAccountID)])].filter(Boolean) as number[];
    const existingTransactionThreadReport = getReportOrDraftReport(existingTransactionThreadReportID);

    if (existingTransactionThreadReportID && existingTransactionThreadReport) {
        return {
            ...existingTransactionThreadReport,
            parentReportActionID: reportAction?.reportActionID,
            parentReportID: moneyRequestReport?.reportID,
            reportName: getTransactionReportName({reportAction}),
            policyID: moneyRequestReport?.policyID,
        };
    }

    return buildOptimisticChatReport({
        participantList: participantAccountIDs,
        reportName: getTransactionReportName({reportAction}),
        policyID: moneyRequestReport?.policyID,
        ownerAccountID: CONST.POLICY.OWNER_ACCOUNT_ID_FAKE,
        notificationPreference: CONST.REPORT.NOTIFICATION_PREFERENCE.HIDDEN,
        parentReportActionID: reportAction?.reportActionID,
        parentReportID: moneyRequestReport?.reportID,
    });
}

/**
 * Build optimistic expense entities:
 *
 * 1. CREATED action for the chatReport
 * 2. CREATED action for the iouReport
 * 3. IOU action for the iouReport linked to the transaction thread via `childReportID`
 * 4. Transaction Thread linked to the IOU action via `parentReportActionID`
 * 5. CREATED action for the Transaction Thread
 */
function buildOptimisticMoneyRequestEntities({
    iouReport,
    type,
    amount,
    currency,
    comment,
    payeeEmail,
    participants,
    transactionID,
    paymentType,
    isSettlingUp = false,
    isSendMoneyFlow = false,
    isOwnPolicyExpenseChat = false,
    isPersonalTrackingExpense,
    existingTransactionThreadReportID,
    linkedTrackedExpenseReportAction,
}: OptimisticMoneyRequestEntities): [OptimisticCreatedReportAction, OptimisticCreatedReportAction, OptimisticIOUReportAction, OptimisticChatReport, OptimisticCreatedReportAction | null] {
    const createdActionForChat = buildOptimisticCreatedReportAction(payeeEmail);

    // The `CREATED` action must be optimistically generated before the IOU action so that it won't appear after the IOU action in the chat.
    const iouActionCreationTime = DateUtils.getDBTime();
    const createdActionForIOUReport = buildOptimisticCreatedReportAction(payeeEmail, DateUtils.subtractMillisecondsFromDateTime(iouActionCreationTime, 1));

    const iouAction = buildOptimisticIOUReportAction({
        type,
        amount,
        currency,
        comment,
        participants,
        transactionID,
        paymentType,
        iouReportID: iouReport.reportID,
        isPersonalTrackingExpense,
        isSettlingUp,
        isSendMoneyFlow,
        isOwnPolicyExpenseChat,
        created: iouActionCreationTime,
        linkedExpenseReportAction: linkedTrackedExpenseReportAction,
    });

    // Create optimistic transactionThread and the `CREATED` action for it, if existingTransactionThreadReportID is undefined
    const transactionThread = buildTransactionThread(iouAction, iouReport, existingTransactionThreadReportID);
    const createdActionForTransactionThread = existingTransactionThreadReportID ? null : buildOptimisticCreatedReportAction(payeeEmail);

    // The IOU action and the transactionThread are co-dependent as parent-child, so we need to link them together
    iouAction.childReportID = existingTransactionThreadReportID ?? transactionThread.reportID;

    return [createdActionForChat, createdActionForIOUReport, iouAction, transactionThread, createdActionForTransactionThread];
}

/**
 * Check if the report is empty, meaning it has no visible messages (i.e. only a "created" report action).
 * Added caching mechanism via derived values.
 */
function isEmptyReport(report: OnyxEntry<Report>): boolean {
    if (!report) {
        return true;
    }

    // Get the `isEmpty` state from cached report attributes
    const attributes = reportAttributesDerivedValue?.[report.reportID];
    if (attributes) {
        return attributes.isEmpty;
    }

    return generateIsEmptyReport(report);
}

/**
 * Check if the report is empty, meaning it has no visible messages (i.e. only a "created" report action).
 * No cache implementation which bypasses derived value check.
 */
function generateIsEmptyReport(report: OnyxEntry<Report>): boolean {
    if (!report) {
        return true;
    }

    if (report.lastMessageText) {
        return false;
    }

    const lastVisibleMessage = getLastVisibleMessage(report.reportID);
    return !lastVisibleMessage.lastMessageText;
}

// We need oneTransactionThreadReport to get the correct last visible action created
function isUnread(report: OnyxEntry<Report>, oneTransactionThreadReport: OnyxEntry<Report>): boolean {
    if (!report) {
        return false;
    }

    if (isEmptyReport(report)) {
        return false;
    }
    // lastVisibleActionCreated and lastReadTime are both datetime strings and can be compared directly
    const lastVisibleActionCreated = getReportLastVisibleActionCreated(report, oneTransactionThreadReport);
    const lastReadTime = report.lastReadTime ?? '';
    const lastMentionedTime = report.lastMentionedTime ?? '';

    // If the user was mentioned and the comment got deleted the lastMentionedTime will be more recent than the lastVisibleActionCreated
    return lastReadTime < (lastVisibleActionCreated ?? '') || lastReadTime < lastMentionedTime;
}

function isIOUOwnedByCurrentUser(report: OnyxEntry<Report>, allReportsDict?: OnyxCollection<Report>): boolean {
    const allAvailableReports = allReportsDict ?? allReports;
    if (!report || !allAvailableReports) {
        return false;
    }

    let reportToLook = report;
    if (report.iouReportID) {
        const iouReport = allAvailableReports[`${ONYXKEYS.COLLECTION.REPORT}${report.iouReportID}`];
        if (iouReport) {
            reportToLook = iouReport;
        }
    }

    return reportToLook.ownerAccountID === currentUserAccountID;
}

/**
 * Assuming the passed in report is a default room, lets us know whether we can see it or not, based on permissions and
 * the various subsets of users we've allowed to use default rooms.
 */
function canSeeDefaultRoom(report: OnyxEntry<Report>, policies: OnyxCollection<Policy>, betas: OnyxEntry<Beta[]>): boolean {
    // Include archived rooms
    // This will get removed as part of https://github.com/Expensify/App/issues/59961
    // eslint-disable-next-line deprecation/deprecation
    if (isArchivedNonExpenseReport(report, getReportNameValuePairs(report?.reportID))) {
        return true;
    }

    // If the room has an assigned guide, it can be seen.
    if (hasExpensifyGuidesEmails(Object.keys(report?.participants ?? {}).map(Number))) {
        return true;
    }

    // Include any admins and announce rooms, since only non partner-managed domain rooms are on the beta now.
    if (isAdminRoom(report) || isAnnounceRoom(report)) {
        return true;
    }

    // For all other cases, just check that the user belongs to the default rooms beta
    return Permissions.canUseDefaultRooms(betas ?? []);
}

function canAccessReport(report: OnyxEntry<Report>, policies: OnyxCollection<Policy>, betas: OnyxEntry<Beta[]>): boolean {
    // We hide default rooms (it's basically just domain rooms now) from people who aren't on the defaultRooms beta.
    if (isDefaultRoom(report) && !canSeeDefaultRoom(report, policies, betas)) {
        return false;
    }

    if (report?.errorFields?.notFound) {
        return false;
    }

    return true;
}

// eslint-disable-next-line rulesdir/no-negated-variables
function isReportNotFound(report: OnyxEntry<Report>): boolean {
    return !!report?.errorFields?.notFound;
}

/**
 * Check if the report is the parent report of the currently viewed report or at least one child report has report action
 */
function shouldHideReport(report: OnyxEntry<Report>, currentReportId: string | undefined): boolean {
    const currentReport = getReportOrDraftReport(currentReportId);
    const parentReport = getParentReport(!isEmptyObject(currentReport) ? currentReport : undefined);
    const reportActions = allReportActions?.[`${ONYXKEYS.COLLECTION.REPORT_ACTIONS}${report?.reportID}`] ?? {};
    const isChildReportHasComment = Object.values(reportActions ?? {})?.some(
        (reportAction) => (reportAction?.childVisibleActionCount ?? 0) > 0 && shouldReportActionBeVisible(reportAction, reportAction.reportActionID, canUserPerformWriteAction(report)),
    );
    return parentReport?.reportID !== report?.reportID && !isChildReportHasComment;
}

/**
 * Should we display a RBR on the LHN on this report due to violations?
 */
function shouldDisplayViolationsRBRInLHN(report: OnyxEntry<Report>, transactionViolations: OnyxCollection<TransactionViolation[]>): boolean {
    // We only show the RBR in the highest level, which is the expense chat
    if (!report || !isPolicyExpenseChat(report)) {
        return false;
    }

    // We only show the RBR to the submitter
    if (!isCurrentUserSubmitter(report.reportID)) {
        return false;
    }
    if (!report.policyID || !reportsByPolicyID) {
        return false;
    }

    // If any report has a violation, then it should have a RBR
    const potentialReports = reportsByPolicyID[report.policyID] ?? [];
    return potentialReports.some((potentialReport) => {
        return (
            hasViolations(potentialReport.reportID, transactionViolations, true) ||
            hasWarningTypeViolations(potentialReport.reportID, transactionViolations, true) ||
            hasNoticeTypeViolations(potentialReport.reportID, transactionViolations, true)
        );
    });
}

/**
 * Checks to see if a report contains a violation
 */
function hasViolations(
    reportID: string | undefined,
    transactionViolations: OnyxCollection<TransactionViolation[]>,
    shouldShowInReview?: boolean,
    reportTransactions?: SearchTransaction[],
): boolean {
    const transactions = reportTransactions ?? getReportTransactions(reportID);
    return transactions.some((transaction) => hasViolation(transaction, transactionViolations, shouldShowInReview));
}

/**
 * Checks to see if a report contains a violation of type `warning`
 */
function hasWarningTypeViolations(reportID: string | undefined, transactionViolations: OnyxCollection<TransactionViolation[]>, shouldShowInReview?: boolean): boolean {
    const transactions = getReportTransactions(reportID);
    return transactions.some((transaction) => hasWarningTypeViolation(transaction.transactionID, transactionViolations, shouldShowInReview));
}

/**
 * Checks to see if a transaction contains receipt error
 */
function hasReceiptError(transaction: OnyxInputOrEntry<Transaction>): boolean {
    const errors = {
        ...(transaction?.errorFields?.route ?? transaction?.errorFields?.waypoints ?? transaction?.errors),
    };
    const errorEntries = Object.entries(errors ?? {});
    const errorMessages = mapValues(Object.fromEntries(errorEntries), (error) => error);
    return Object.values(errorMessages).some((error) => isReceiptError(error));
}

/**
 * Checks to see if a report contains receipt error
 */
function hasReceiptErrors(reportID: string | undefined): boolean {
    const transactions = getReportTransactions(reportID);
    return transactions.some(hasReceiptError);
}

/**
 * Checks to see if a report contains a violation of type `notice`
 */
function hasNoticeTypeViolations(reportID: string | undefined, transactionViolations: OnyxCollection<TransactionViolation[]>, shouldShowInReview?: boolean): boolean {
    const transactions = getReportTransactions(reportID);
    return transactions.some((transaction) => hasNoticeTypeViolation(transaction.transactionID, transactionViolations, shouldShowInReview));
}

function hasReportViolations(reportID: string | undefined) {
    if (!reportID) {
        return false;
    }
    const reportViolations = allReportsViolations?.[`${ONYXKEYS.COLLECTION.REPORT_VIOLATIONS}${reportID}`];
    return Object.values(reportViolations ?? {}).some((violations) => !isEmptyObject(violations));
}

type ReportErrorsAndReportActionThatRequiresAttention = {
    errors: ErrorFields;
    reportAction?: OnyxEntry<ReportAction>;
};

function getAllReportActionsErrorsAndReportActionThatRequiresAttention(report: OnyxEntry<Report>, reportActions: OnyxEntry<ReportActions>): ReportErrorsAndReportActionThatRequiresAttention {
    const reportActionsArray = Object.values(reportActions ?? {}).filter((action) => !isDeletedAction(action));
    const reportActionErrors: ErrorFields = {};
    let reportAction: OnyxEntry<ReportAction>;

    for (const action of reportActionsArray) {
        if (action && !isEmptyObject(action.errors)) {
            Object.assign(reportActionErrors, action.errors);

            if (!reportAction) {
                reportAction = action;
            }
        }
    }
    const parentReportAction: OnyxEntry<ReportAction> =
        !report?.parentReportID || !report?.parentReportActionID
            ? undefined
            : allReportActions?.[`${ONYXKEYS.COLLECTION.REPORT_ACTIONS}${report.parentReportID}`]?.[report.parentReportActionID];

    // This will get removed as part of https://github.com/Expensify/App/issues/59961
    // eslint-disable-next-line deprecation/deprecation
    const reportNameValuePairs = getReportNameValuePairs(report?.reportID);

    if (!isArchivedReport(reportNameValuePairs)) {
        if (wasActionTakenByCurrentUser(parentReportAction) && isTransactionThread(parentReportAction)) {
            const transactionID = isMoneyRequestAction(parentReportAction) ? getOriginalMessage(parentReportAction)?.IOUTransactionID : null;
            const transaction = allTransactions?.[`${ONYXKEYS.COLLECTION.TRANSACTION}${transactionID}`];
            if (hasMissingSmartscanFieldsTransactionUtils(transaction ?? null) && !isSettled(transaction?.reportID)) {
                reportActionErrors.smartscan = getMicroSecondOnyxErrorWithTranslationKey('iou.error.genericSmartscanFailureMessage');
                reportAction = undefined;
            }
        } else if ((isIOUReport(report) || isExpenseReport(report)) && report?.ownerAccountID === currentUserAccountID) {
            if (shouldShowRBRForMissingSmartscanFields(report?.reportID) && !isSettled(report?.reportID)) {
                reportActionErrors.smartscan = getMicroSecondOnyxErrorWithTranslationKey('iou.error.genericSmartscanFailureMessage');
                reportAction = getReportActionWithMissingSmartscanFields(report?.reportID);
            }
        } else if (hasSmartscanError(reportActionsArray)) {
            reportActionErrors.smartscan = getMicroSecondOnyxErrorWithTranslationKey('iou.error.genericSmartscanFailureMessage');
            reportAction = getReportActionWithSmartscanError(reportActionsArray);
        }
    }

    return {
        errors: reportActionErrors,
        reportAction,
    };
}

/**
 * Get an object of error messages keyed by microtime by combining all error objects related to the report.
 */
function getAllReportErrors(report: OnyxEntry<Report>, reportActions: OnyxEntry<ReportActions>): Errors {
    const reportErrorFields = report?.errorFields ?? {};
    const {errors: reportActionErrors} = getAllReportActionsErrorsAndReportActionThatRequiresAttention(report, reportActions);

    // All error objects related to the report. Each object in the sources contains error messages keyed by microtime
    const errorSources = {
        ...reportErrorFields,
        ...reportActionErrors,
    };

    // Combine all error messages keyed by microtime into one object
    const errorSourcesArray = Object.values(errorSources ?? {});
    const allReportErrors = {};

    for (const errors of errorSourcesArray) {
        if (!isEmptyObject(errors)) {
            Object.assign(allReportErrors, errors);
        }
    }
    return allReportErrors;
}

function hasReportErrorsOtherThanFailedReceipt(
    report: Report,
    doesReportHaveViolations: boolean,
    transactionViolations: OnyxCollection<TransactionViolation[]>,
    reportAttributes?: ReportAttributesDerivedValue['reports'],
) {
    const allReportErrors = reportAttributes?.[report?.reportID]?.reportErrors ?? {};
    const transactionReportActions = getAllReportActions(report.reportID);
    const oneTransactionThreadReportID = getOneTransactionThreadReportID(report.reportID, transactionReportActions, undefined);
    let doesTransactionThreadReportHasViolations = false;
    if (oneTransactionThreadReportID) {
        const transactionReport = getReport(oneTransactionThreadReportID, allReports);
        doesTransactionThreadReportHasViolations = !!transactionReport && shouldDisplayViolationsRBRInLHN(transactionReport, transactionViolations);
    }
    return (
        doesTransactionThreadReportHasViolations ||
        doesReportHaveViolations ||
        Object.values(allReportErrors).some((error) => error?.[0] !== translateLocal('iou.error.genericSmartscanFailureMessage'))
    );
}

type ShouldReportBeInOptionListParams = {
    report: OnyxEntry<Report>;
    currentReportId: string | undefined;
    isInFocusMode: boolean;
    betas: OnyxEntry<Beta[]>;
    policies: OnyxCollection<Policy>;
    excludeEmptyChats: boolean;
    doesReportHaveViolations: boolean;
    includeSelfDM?: boolean;
    login?: string;
    includeDomainEmail?: boolean;
};

function reasonForReportToBeInOptionList({
    report,
    currentReportId,
    isInFocusMode,
    betas,
    policies,
    excludeEmptyChats,
    doesReportHaveViolations,
    includeSelfDM = false,
    login,
    includeDomainEmail = false,
}: ShouldReportBeInOptionListParams): ValueOf<typeof CONST.REPORT_IN_LHN_REASONS> | null {
    const isInDefaultMode = !isInFocusMode;
    // Exclude reports that have no data because there wouldn't be anything to show in the option item.
    // This can happen if data is currently loading from the server or a report is in various stages of being created.
    // This can also happen for anyone accessing a public room or archived room for which they don't have access to the underlying policy.
    // Optionally exclude reports that do not belong to currently active workspace

    const parentReportAction = isThread(report) ? allReportActions?.[`${ONYXKEYS.COLLECTION.REPORT_ACTIONS}${report.parentReportID}`]?.[report.parentReportActionID] : undefined;

    if (
        !report?.reportID ||
        !report?.type ||
        report?.reportName === undefined ||
        (!report?.participants &&
            // We omit sending back participants for chat rooms when searching for reports since they aren't needed to display the results and can get very large.
            // So we allow showing rooms with no participants–in any other circumstances we should never have these reports with no participants in Onyx.
            !isChatRoom(report) &&
            !isChatThread(report) &&
            // This will get removed as part of https://github.com/Expensify/App/issues/59961
            // eslint-disable-next-line deprecation/deprecation
            !isArchivedReport(getReportNameValuePairs(report?.reportID)) &&
            !isMoneyRequestReport(report) &&
            !isTaskReport(report) &&
            !isSelfDM(report) &&
            !isSystemChat(report) &&
            !isGroupChat(report))
    ) {
        return null;
    }

    const currentReportActions = allReportActions?.[`${ONYXKEYS.COLLECTION.REPORT_ACTIONS}${report?.reportID}`] ?? {};
    const reportActionValues = Object.values(currentReportActions);
    const hasOnlyCreatedAction = reportActionValues.length === 1 && reportActionValues.at(0)?.actionName === CONST.REPORT.ACTIONS.TYPE.CREATED;

    // Hide empty reports that have only a `CREATED` action, a total of 0, and are in a submitted state
    // These reports should be hidden because they appear empty to users and there is nothing actionable for them to do
    if (report?.total === 0 && report?.stateNum === CONST.REPORT.STATE_NUM.SUBMITTED && report?.statusNum === CONST.REPORT.STATUS_NUM.SUBMITTED && hasOnlyCreatedAction) {
        return null;
    }

    // We used to use the system DM for A/B testing onboarding tasks, but now only create them in the Concierge chat. We
    // still need to allow existing users who have tasks in the system DM to see them, but otherwise we don't need to
    // show that chat
    if (report?.participants?.[CONST.ACCOUNT_ID.NOTIFICATIONS] && isEmptyReport(report)) {
        return null;
    }

    if (!canAccessReport(report, policies, betas)) {
        return null;
    }

    // If this is a transaction thread associated with a report that only has one transaction, omit it
    if (isOneTransactionThread(report.reportID, report.parentReportID, parentReportAction)) {
        return null;
    }

    if ((Object.values(CONST.REPORT.UNSUPPORTED_TYPE) as string[]).includes(report?.type ?? '')) {
        return null;
    }

    // Include the currently viewed report. If we excluded the currently viewed report, then there
    // would be no way to highlight it in the options list and it would be confusing to users because they lose
    // a sense of context.
    if (report.reportID === currentReportId) {
        return CONST.REPORT_IN_LHN_REASONS.IS_FOCUSED;
    }

    // Retrieve the draft comment for the report and convert it to a boolean
    const hasDraftComment = hasValidDraftComment(report.reportID);

    // Include reports that are relevant to the user in any view mode. Criteria include having a draft or having a GBR showing.
    // eslint-disable-next-line @typescript-eslint/prefer-nullish-coalescing
    if (hasDraftComment) {
        return CONST.REPORT_IN_LHN_REASONS.HAS_DRAFT_COMMENT;
    }

    if (requiresAttentionFromCurrentUser(report)) {
        return CONST.REPORT_IN_LHN_REASONS.HAS_GBR;
    }

    const isEmptyChat = isEmptyReport(report);
    const canHideReport = shouldHideReport(report, currentReportId);

    // Include reports if they are pinned
    if (report.isPinned) {
        return CONST.REPORT_IN_LHN_REASONS.PINNED_BY_USER;
    }

    const reportIsSettled = report.statusNum === CONST.REPORT.STATUS_NUM.REIMBURSED;

    // Always show IOU reports with violations unless they are reimbursed
    if (isExpenseRequest(report) && doesReportHaveViolations && !reportIsSettled) {
        return CONST.REPORT_IN_LHN_REASONS.HAS_IOU_VIOLATIONS;
    }

    // Hide only chat threads that haven't been commented on (other threads are actionable)
    if (isChatThread(report) && canHideReport && isEmptyChat) {
        return null;
    }

    // Include reports that have errors from trying to add a workspace
    // If we excluded it, then the red-brock-road pattern wouldn't work for the user to resolve the error
    if (report.errorFields?.addWorkspaceRoom) {
        return CONST.REPORT_IN_LHN_REASONS.HAS_ADD_WORKSPACE_ROOM_ERRORS;
    }

    // All unread chats (even archived ones) in GSD mode will be shown. This is because GSD mode is specifically for focusing the user on the most relevant chats, primarily, the unread ones
    if (isInFocusMode) {
        const oneTransactionThreadReportID = getOneTransactionThreadReportID(report.reportID, allReportActions?.[`${ONYXKEYS.COLLECTION.REPORT_ACTIONS}${report.reportID}`]);
        const oneTransactionThreadReport = allReports?.[`${ONYXKEYS.COLLECTION.REPORT}${oneTransactionThreadReportID}`];
        return isUnread(report, oneTransactionThreadReport) && getReportNotificationPreference(report) !== CONST.REPORT.NOTIFICATION_PREFERENCE.MUTE
            ? CONST.REPORT_IN_LHN_REASONS.IS_UNREAD
            : null;
    }

    // Archived reports should always be shown when in default (most recent) mode. This is because you should still be able to access and search for the chats to find them.
    // This will get removed as part of https://github.com/Expensify/App/issues/59961
    // eslint-disable-next-line deprecation/deprecation
    if (isInDefaultMode && isArchivedNonExpenseReport(report, getReportNameValuePairs(report?.reportID))) {
        return CONST.REPORT_IN_LHN_REASONS.IS_ARCHIVED;
    }

    // Hide chats between two users that haven't been commented on from the LNH
    if (excludeEmptyChats && isEmptyChat && isChatReport(report) && !isPolicyExpenseChat(report) && !isSystemChat(report) && canHideReport) {
        return null;
    }

    if (isSelfDM(report)) {
        return includeSelfDM ? CONST.REPORT_IN_LHN_REASONS.IS_SELF_DM : null;
    }

    if (Str.isDomainEmail(login ?? '') && !includeDomainEmail) {
        return null;
    }

    // Hide chat threads where the parent message is pending removal
    if (!isEmptyObject(parentReportAction) && isPendingRemove(parentReportAction) && isThreadParentMessage(parentReportAction, report?.reportID)) {
        return null;
    }

    return CONST.REPORT_IN_LHN_REASONS.DEFAULT;
}

/**
 * Takes several pieces of data from Onyx and evaluates if a report should be shown in the option list (either when searching
 * for reports or the reports shown in the LHN).
 *
 * This logic is very specific and the order of the logic is very important. It should fail quickly in most cases and also
 * filter out the majority of reports before filtering out very specific minority of reports.
 */
function shouldReportBeInOptionList(params: ShouldReportBeInOptionListParams) {
    return reasonForReportToBeInOptionList(params) !== null;
}

/**
 * Attempts to find a report in onyx with the provided list of participants. Does not include threads, task, expense, room, and policy expense chat.
 */
function getChatByParticipants(
    newParticipantList: number[],
    reports: OnyxCollection<Report> = allReports,
    shouldIncludeGroupChats = false,
    shouldExcludeClosedReports = false,
): OnyxEntry<Report> {
    const sortedNewParticipantList = newParticipantList.sort();
    return Object.values(reports ?? {}).find((report) => {
        const participantAccountIDs = Object.keys(report?.participants ?? {});

        // This will get removed as part of https://github.com/Expensify/App/issues/59961
        // eslint-disable-next-line deprecation/deprecation
        const reportNameValuePairs = getReportNameValuePairs(report?.reportID);

        if (shouldExcludeClosedReports && isArchivedReport(reportNameValuePairs)) {
            return false;
        }

        // Skip if it's not a 1:1 chat
        if (!shouldIncludeGroupChats && !isOneOnOneChat(report) && !isSystemChat(report)) {
            return false;
        }

        // If we are looking for a group chat, then skip non-group chat report
        if (shouldIncludeGroupChats && !isGroupChat(report)) {
            return false;
        }

        const sortedParticipantsAccountIDs = participantAccountIDs.map(Number).sort();

        // Only return the chat if it has all the participants
        return lodashIsEqual(sortedNewParticipantList, sortedParticipantsAccountIDs);
    });
}

/**
 * Attempts to find an invoice chat report in onyx with the provided policyID and receiverID.
 */
function getInvoiceChatByParticipants(receiverID: string | number, receiverType: InvoiceReceiverType, policyID?: string, reports: OnyxCollection<Report> = allReports): OnyxEntry<Report> {
    return Object.values(reports ?? {}).find((report) => {
        // This will get removed as part of https://github.com/Expensify/App/issues/59961
        // eslint-disable-next-line deprecation/deprecation
        const reportNameValuePairs = getReportNameValuePairs(report?.reportID);
        const isReportArchived = isArchivedReport(reportNameValuePairs);
        if (!report || !isInvoiceRoom(report) || isArchivedNonExpenseReportWithID(report, isReportArchived)) {
            return false;
        }

        const isSameReceiver =
            report.invoiceReceiver &&
            report.invoiceReceiver.type === receiverType &&
            (('accountID' in report.invoiceReceiver && report.invoiceReceiver.accountID === receiverID) ||
                ('policyID' in report.invoiceReceiver && report.invoiceReceiver.policyID === receiverID));

        return report.policyID === policyID && isSameReceiver;
    });
}

/**
 * Attempts to find a policy expense report in onyx that is owned by ownerAccountID in a given policy
 */
function getPolicyExpenseChat(ownerAccountID: number | undefined, policyID: string | undefined): OnyxEntry<Report> {
    if (!ownerAccountID || !policyID) {
        return;
    }

    return Object.values(allReports ?? {}).find((report: OnyxEntry<Report>) => {
        // If the report has been deleted, then skip it
        if (!report) {
            return false;
        }

        return report.policyID === policyID && isPolicyExpenseChat(report) && !isThread(report) && report.ownerAccountID === ownerAccountID;
    });
}

function getAllPolicyReports(policyID: string): Array<OnyxEntry<Report>> {
    return Object.values(allReports ?? {}).filter((report) => report?.policyID === policyID);
}

/**
 * Returns true if Chronos is one of the chat participants (1:1)
 */
function chatIncludesChronos(report: OnyxInputOrEntry<Report> | SearchReport): boolean {
    const participantAccountIDs = Object.keys(report?.participants ?? {}).map(Number);
    return participantAccountIDs.includes(CONST.ACCOUNT_ID.CHRONOS);
}

function chatIncludesChronosWithID(reportOrID?: string | SearchReport): boolean {
    if (!reportOrID) {
        return false;
    }

    const report = typeof reportOrID === 'string' ? getReport(reportOrID, allReports) : reportOrID;
    return chatIncludesChronos(report);
}

/**
 * Can only flag if:
 *
 * - It was written by someone else and isn't a whisper
 * - It's a welcome message whisper
 * - It's an ADD_COMMENT that is not an attachment
 */
function canFlagReportAction(reportAction: OnyxInputOrEntry<ReportAction>, reportID: string | undefined): boolean {
    let report = getReportOrDraftReport(reportID);

    // If the childReportID exists in reportAction and is equal to the reportID,
    // the report action being evaluated is the parent report action in a thread, and we should get the parent report to evaluate instead.
    if (reportAction?.childReportID?.toString() === reportID?.toString()) {
        report = getReportOrDraftReport(report?.parentReportID);
    }
    const isCurrentUserAction = reportAction?.actorAccountID === currentUserAccountID;
    if (isWhisperAction(reportAction)) {
        // Allow flagging whispers that are sent by other users
        if (!isCurrentUserAction && reportAction?.actorAccountID !== CONST.ACCOUNT_ID.CONCIERGE) {
            return true;
        }

        // Disallow flagging the rest of whisper as they are sent by us
        return false;
    }

    return !!(
        !isCurrentUserAction &&
        reportAction?.actionName === CONST.REPORT.ACTIONS.TYPE.ADD_COMMENT &&
        !isDeletedAction(reportAction) &&
        !isCreatedTaskReportAction(reportAction) &&
        !isEmptyObject(report) &&
        report &&
        isAllowedToComment(report)
    );
}

/**
 * Whether flag comment page should show
 */
function shouldShowFlagComment(reportAction: OnyxInputOrEntry<ReportAction>, report: OnyxInputOrEntry<Report>): boolean {
    return (
        canFlagReportAction(reportAction, report?.reportID) &&
        // This will get removed as part of https://github.com/Expensify/App/issues/59961
        // eslint-disable-next-line deprecation/deprecation
        !isArchivedNonExpenseReport(report, getReportNameValuePairs(report?.reportID)) &&
        !chatIncludesChronos(report) &&
        !isConciergeChatReport(report) &&
        reportAction?.actorAccountID !== CONST.ACCOUNT_ID.CONCIERGE
    );
}

/**
 * Performs the markdown conversion, and replaces code points > 127 with C escape sequences
 * Used for compatibility with the backend auth validator for AddComment, and to account for MD in comments
 * @returns The comment's total length as seen from the backend
 */
function getCommentLength(textComment: string, parsingDetails?: ParsingDetails): number {
    return getParsedComment(textComment, parsingDetails)
        .replace(/[^ -~]/g, '\\u????')
        .trim().length;
}

function getRouteFromLink(url: string | null): string {
    if (!url) {
        return '';
    }

    // Get the reportID from URL
    let route = url;
    const localWebAndroidRegEx = /^(https:\/\/([0-9]{1,3})\.([0-9]{1,3})\.([0-9]{1,3})\.([0-9]{1,3}))/;
    linkingConfig.prefixes.forEach((prefix) => {
        if (route.startsWith(prefix)) {
            route = route.replace(prefix, '');
        } else if (localWebAndroidRegEx.test(route)) {
            route = route.replace(localWebAndroidRegEx, '');
        } else {
            return;
        }

        // Remove the port if it's a localhost URL
        if (/^:\d+/.test(route)) {
            route = route.replace(/:\d+/, '');
        }

        // Remove the leading slash if exists
        if (route.startsWith('/')) {
            route = route.replace('/', '');
        }
    });
    return route;
}

function parseReportRouteParams(route: string): ReportRouteParams {
    let parsingRoute = route;
    if (parsingRoute.at(0) === '/') {
        // remove the first slash
        parsingRoute = parsingRoute.slice(1);
    }

    if (!parsingRoute.startsWith(addTrailingForwardSlash(ROUTES.REPORT))) {
        return {reportID: '', isSubReportPageRoute: false};
    }

    const state = getStateFromPath(parsingRoute as Route);
    const focusedRoute = findFocusedRoute(state);

    const reportID = focusedRoute?.params && 'reportID' in focusedRoute.params ? (focusedRoute?.params?.reportID as string) : '';

    if (!reportID) {
        return {reportID: '', isSubReportPageRoute: false};
    }

    return {
        reportID,
        // We're checking the route start with `r/`, the sub report route is the route that we can open from report screen like `r/:reportID/details`
        isSubReportPageRoute: focusedRoute?.name !== SCREENS.REPORT,
    };
}

function getReportIDFromLink(url: string | null): string {
    const route = getRouteFromLink(url);
    const {reportID, isSubReportPageRoute} = parseReportRouteParams(route);
    if (isSubReportPageRoute) {
        // We allow the Sub-Report deep link routes (settings, details, etc.) to be handled by their respective component pages
        return '';
    }
    return reportID;
}

/**
 * Check if the chat report is linked to an iou that is waiting for the current user to add a credit bank account.
 */
function hasIOUWaitingOnCurrentUserBankAccount(chatReport: OnyxInputOrEntry<Report>): boolean {
    if (chatReport?.iouReportID) {
        const iouReport = getReport(chatReport.iouReportID, allReports);
        if (iouReport?.isWaitingOnBankAccount && iouReport?.ownerAccountID === currentUserAccountID) {
            return true;
        }
    }

    return false;
}

/**
 * Users can submit an expense:
 * - in policy expense chats only if they are in a role of a member in the chat (in other words, if it's their policy expense chat)
 * - in an open or submitted expense report tied to a policy expense chat the user owns
 *     - employee can submit expenses in a submitted expense report only if the policy has Instant Submit settings turned on
 * - in an IOU report, which is not settled yet
 * - in a 1:1 DM chat
 */
function canRequestMoney(report: OnyxEntry<Report>, policy: OnyxEntry<Policy>, otherParticipants: number[]): boolean {
    // User cannot submit expenses in a chat thread, task report or in a chat room
    if (isChatThread(report) || isTaskReport(report) || isChatRoom(report) || isSelfDM(report) || isGroupChat(report)) {
        return false;
    }

    // Users can only submit expenses in DMs if they are a 1:1 DM
    if (isDM(report)) {
        return otherParticipants.length === 1;
    }

    // Prevent requesting money if pending IOU report waiting for their bank account already exists
    if (hasIOUWaitingOnCurrentUserBankAccount(report)) {
        return false;
    }

    let isOwnPolicyExpenseChat = report?.isOwnPolicyExpenseChat ?? false;
    if (isExpenseReport(report) && getParentReport(report)) {
        isOwnPolicyExpenseChat = !!getParentReport(report)?.isOwnPolicyExpenseChat;
    }

    // In case there are no other participants than the current user and it's not user's own policy expense chat, they can't submit expenses from such report
    if (otherParticipants.length === 0 && !isOwnPolicyExpenseChat) {
        return false;
    }

    // Current user must be a manager or owner of this IOU
    if (isIOUReport(report) && currentUserAccountID !== report?.managerID && currentUserAccountID !== report?.ownerAccountID) {
        return false;
    }

    // User can submit expenses in any IOU report, unless paid, but the user can only submit expenses in an expense report
    // which is tied to their expense chat.
    if (isMoneyRequestReport(report)) {
        const canAddTransactions = canAddTransaction(report);
        return isReportInGroupPolicy(report) ? isOwnPolicyExpenseChat && canAddTransactions : canAddTransactions;
    }

    // In the case of policy expense chat, users can only submit expenses from their own policy expense chat
    return !isPolicyExpenseChat(report) || isOwnPolicyExpenseChat;
}

function isGroupChatAdmin(report: OnyxEntry<Report>, accountID: number) {
    if (!report?.participants) {
        return false;
    }

    const reportParticipants = report.participants ?? {};
    const participant = reportParticipants[accountID];
    return participant?.role === CONST.REPORT.ROLE.ADMIN;
}

/**
 * Helper method to define what expense options we want to show for particular method.
 * There are 4 expense options: Submit, Split, Pay and Track expense:
 * - Submit option should show for:
 *     - DMs
 *     - own policy expense chats
 *     - open and processing expense reports tied to own policy expense chat
 *     - unsettled IOU reports
 * - Pay option should show for:
 *     - DMs
 * - Split options should show for:
 *     - DMs
 *     - chat/policy rooms with more than 1 participant
 *     - groups chats with 2 and more participants
 *     - corporate expense chats
 * - Track expense option should show for:
 *    - Self DMs
 *    - own policy expense chats
 *    - open and processing expense reports tied to own policy expense chat
 * - Send invoice option should show for:
 *    - invoice rooms if the user is an admin of the sender workspace
 * None of the options should show in chat threads or if there is some special Expensify account
 * as a participant of the report.
 */
function getMoneyRequestOptions(report: OnyxEntry<Report>, policy: OnyxEntry<Policy>, reportParticipants: number[], filterDeprecatedTypes = false): IOUType[] {
    // This will get removed as part of https://github.com/Expensify/App/issues/59961
    // eslint-disable-next-line deprecation/deprecation
    const reportNameValuePairs = getReportNameValuePairs(report?.reportID);

    // In any thread, task report or trip room, we do not allow any new expenses
    if (isChatThread(report) || isTaskReport(report) || isInvoiceReport(report) || isSystemChat(report) || isArchivedReport(reportNameValuePairs) || isTripRoom(report)) {
        return [];
    }

    if (isInvoiceRoom(report)) {
        if (canSendInvoiceFromWorkspace(policy?.id) && isPolicyAdmin(report?.policyID, allPolicies)) {
            return [CONST.IOU.TYPE.INVOICE];
        }
        return [];
    }

    // We don't allow IOU actions if an Expensify account is a participant of the report, unless the policy that the report is on is owned by an Expensify account
    const doParticipantsIncludeExpensifyAccounts = lodashIntersection(reportParticipants, CONST.EXPENSIFY_ACCOUNT_IDS).length > 0;
    const policyOwnerAccountID = getPolicy(report?.policyID)?.ownerAccountID;
    const isPolicyOwnedByExpensifyAccounts = policyOwnerAccountID ? CONST.EXPENSIFY_ACCOUNT_IDS.includes(policyOwnerAccountID) : false;
    if (doParticipantsIncludeExpensifyAccounts && !isPolicyOwnedByExpensifyAccounts) {
        // Allow create expense option for Manager McTest report
        if (reportParticipants.some((accountID) => accountID === CONST.ACCOUNT_ID.MANAGER_MCTEST) && Permissions.canUseManagerMcTest(allBetas)) {
            return [CONST.IOU.TYPE.SUBMIT];
        }
        return [];
    }

    const otherParticipants = reportParticipants.filter((accountID) => currentUserPersonalDetails?.accountID !== accountID);
    const hasSingleParticipantInReport = otherParticipants.length === 1;
    let options: IOUType[] = [];

    if (isSelfDM(report)) {
        options = [CONST.IOU.TYPE.TRACK];
    }

    if (canRequestMoney(report, policy, otherParticipants)) {
        options = [...options, CONST.IOU.TYPE.SUBMIT];
        if (!filterDeprecatedTypes) {
            options = [...options, CONST.IOU.TYPE.REQUEST];
        }

        // If the user can request money from the workspace report, they can also track expenses
        if (isPolicyExpenseChat(report) || isExpenseReport(report)) {
            options = [...options, CONST.IOU.TYPE.TRACK];
        }
    }

    // User created policy rooms and default rooms like #admins or #announce will always have the Split Expense option
    // unless there are no other participants at all (e.g. #admins room for a policy with only 1 admin)
    // DM chats will have the Split Expense option.
    // Your own expense chats will have the split expense option.
    if (
        (isChatRoom(report) && !isAnnounceRoom(report) && otherParticipants.length > 0) ||
        (isDM(report) && otherParticipants.length > 0) ||
        (isGroupChat(report) && otherParticipants.length > 0) ||
        (isPolicyExpenseChat(report) && report?.isOwnPolicyExpenseChat)
    ) {
        options = [...options, CONST.IOU.TYPE.SPLIT];
    }

    // Pay someone option should be visible only in 1:1 DMs
    if (isDM(report) && hasSingleParticipantInReport) {
        options = [...options, CONST.IOU.TYPE.PAY];
        if (!filterDeprecatedTypes) {
            options = [...options, CONST.IOU.TYPE.SEND];
        }
    }

    return options;
}

/**
 * This is a temporary function to help with the smooth transition with the oldDot.
 * This function will be removed once the transition occurs in oldDot to new links.
 */
// eslint-disable-next-line @typescript-eslint/naming-convention
function temporary_getMoneyRequestOptions(
    report: OnyxEntry<Report>,
    policy: OnyxEntry<Policy>,
    reportParticipants: number[],
): Array<Exclude<IOUType, typeof CONST.IOU.TYPE.REQUEST | typeof CONST.IOU.TYPE.SEND | typeof CONST.IOU.TYPE.CREATE | typeof CONST.IOU.TYPE.SPLIT_EXPENSE>> {
    return getMoneyRequestOptions(report, policy, reportParticipants, true) as Array<
        Exclude<IOUType, typeof CONST.IOU.TYPE.REQUEST | typeof CONST.IOU.TYPE.SEND | typeof CONST.IOU.TYPE.CREATE | typeof CONST.IOU.TYPE.SPLIT_EXPENSE>
    >;
}

/**
 * Invoice sender, invoice receiver and auto-invited admins cannot leave
 */
function canLeaveInvoiceRoom(report: OnyxEntry<Report>): boolean {
    if (!report || !report?.invoiceReceiver) {
        return false;
    }

    if (report?.statusNum === CONST.REPORT.STATUS_NUM.CLOSED) {
        return false;
    }

    const isSenderPolicyAdmin = getPolicy(report.policyID)?.role === CONST.POLICY.ROLE.ADMIN;

    if (isSenderPolicyAdmin) {
        return false;
    }

    if (report.invoiceReceiver.type === CONST.REPORT.INVOICE_RECEIVER_TYPE.INDIVIDUAL) {
        return report?.invoiceReceiver?.accountID !== currentUserAccountID;
    }

    const isReceiverPolicyAdmin = getPolicy(report.invoiceReceiver.policyID)?.role === CONST.POLICY.ROLE.ADMIN;

    if (isReceiverPolicyAdmin) {
        return false;
    }

    return true;
}

/**
 * Allows a user to leave a policy room according to the following conditions of the visibility or chatType rNVP:
 * `public` - Anyone can leave (because anybody can join)
 * `public_announce` - Only non-policy members can leave (it's auto-shared with policy members)
 * `policy_admins` - Nobody can leave (it's auto-shared with all policy admins)
 * `policy_announce` - Nobody can leave (it's auto-shared with all policy members)
 * `policyExpenseChat` - Nobody can leave (it's auto-shared with all policy members)
 * `policy` - Anyone can leave (though only policy members can join)
 * `domain` - Nobody can leave (it's auto-shared with domain members)
 * `dm` - Nobody can leave (it's auto-shared with users)
 * `private` - Anybody can leave (though you can only be invited to join)
 * `invoice` - Invoice sender, invoice receiver and auto-invited admins cannot leave
 */
function canLeaveRoom(report: OnyxEntry<Report>, isPolicyEmployee: boolean): boolean {
    if (isInvoiceRoom(report)) {
        // This will get removed as part of https://github.com/Expensify/App/issues/59961
        // eslint-disable-next-line deprecation/deprecation
        if (isArchivedNonExpenseReport(report, getReportNameValuePairs(report?.reportID))) {
            return false;
        }

        const invoiceReport = getReportOrDraftReport(report?.iouReportID);

        if (invoiceReport?.ownerAccountID === currentUserAccountID) {
            return false;
        }

        if (invoiceReport?.managerID === currentUserAccountID) {
            return false;
        }

        const isSenderPolicyAdmin = getPolicy(report?.policyID)?.role === CONST.POLICY.ROLE.ADMIN;

        if (isSenderPolicyAdmin) {
            return false;
        }

        const isReceiverPolicyAdmin =
            report?.invoiceReceiver?.type === CONST.REPORT.INVOICE_RECEIVER_TYPE.BUSINESS ? getPolicy(report?.invoiceReceiver?.policyID)?.role === CONST.POLICY.ROLE.ADMIN : false;

        if (isReceiverPolicyAdmin) {
            return false;
        }

        return true;
    }

    if (!report?.visibility) {
        if (
            report?.chatType === CONST.REPORT.CHAT_TYPE.POLICY_ADMINS ||
            report?.chatType === CONST.REPORT.CHAT_TYPE.POLICY_ANNOUNCE ||
            report?.chatType === CONST.REPORT.CHAT_TYPE.POLICY_EXPENSE_CHAT ||
            report?.chatType === CONST.REPORT.CHAT_TYPE.DOMAIN_ALL ||
            report?.chatType === CONST.REPORT.CHAT_TYPE.SELF_DM ||
            !report?.chatType
        ) {
            // DM chats don't have a chatType
            return false;
        }
    } else if (isPublicAnnounceRoom(report) && isPolicyEmployee) {
        return false;
    }
    return true;
}

function isCurrentUserTheOnlyParticipant(participantAccountIDs?: number[]): boolean {
    return !!(participantAccountIDs?.length === 1 && participantAccountIDs?.at(0) === currentUserAccountID);
}

/**
 * Returns display names for those that can see the whisper.
 * However, it returns "you" if the current user is the only one who can see it besides the person that sent it.
 */
function getWhisperDisplayNames(participantAccountIDs?: number[]): string | undefined {
    const isWhisperOnlyVisibleToCurrentUser = isCurrentUserTheOnlyParticipant(participantAccountIDs);

    // When the current user is the only participant, the display name needs to be "you" because that's the only person reading it
    if (isWhisperOnlyVisibleToCurrentUser) {
        return translateLocal('common.youAfterPreposition');
    }

    return participantAccountIDs?.map((accountID) => getDisplayNameForParticipant({accountID, shouldUseShortForm: !isWhisperOnlyVisibleToCurrentUser})).join(', ');
}

/**
 * Show subscript on expense chats / threads and expense requests
 */
function shouldReportShowSubscript(report: OnyxEntry<Report>): boolean {
    // This will get removed as part of https://github.com/Expensify/App/issues/59961
    // eslint-disable-next-line deprecation/deprecation
    if (isArchivedNonExpenseReport(report, getReportNameValuePairs(report?.reportID)) && !isWorkspaceThread(report)) {
        return false;
    }

    if (isPolicyExpenseChat(report) && !isChatThread(report) && !isTaskReport(report) && !report?.isOwnPolicyExpenseChat) {
        return true;
    }

    if (isPolicyExpenseChat(report) && !isThread(report) && !isTaskReport(report)) {
        return true;
    }

    if (isExpenseRequest(report)) {
        return true;
    }

    if (isExpenseReport(report) && isOneTransactionReport(report?.reportID)) {
        return true;
    }

    if (isWorkspaceTaskReport(report)) {
        return true;
    }

    if (isWorkspaceThread(report)) {
        return true;
    }

    if (isInvoiceRoom(report) || isInvoiceReport(report)) {
        return true;
    }

    return false;
}

/**
 * Return true if reports data exists
 */
function isReportDataReady(): boolean {
    return !isEmptyObject(allReports) && Object.keys(allReports ?? {}).some((key) => allReports?.[key]?.reportID);
}

/**
 * Return true if reportID from path is valid
 */
function isValidReportIDFromPath(reportIDFromPath: string | undefined): boolean {
    return !!reportIDFromPath && !['', 'null', 'undefined', '0', '-1'].includes(reportIDFromPath);
}

/**
 * Return the errors we have when creating a chat, a workspace room, or a new empty report
 */
function getCreationReportErrors(report: OnyxEntry<Report>): Errors | null | undefined {
    // We are either adding a workspace room, creating a chat, or we're creating a report, it isn't possible for all of these to have errors for the same report at the same time, so
    // simply looking up the first truthy value will get the relevant property if it's set.
    return report?.errorFields?.addWorkspaceRoom ?? report?.errorFields?.createChat ?? report?.errorFields?.createReport;
}

/**
 * Return true if the expense report is marked for deletion.
 */
function isMoneyRequestReportPendingDeletion(reportOrID: OnyxEntry<Report> | string): boolean {
    const report = typeof reportOrID === 'string' ? getReport(reportOrID, allReports) : reportOrID;
    if (!isMoneyRequestReport(report)) {
        return false;
    }

    const parentReportAction = getReportAction(report?.parentReportID, report?.parentReportActionID);
    return parentReportAction?.pendingAction === CONST.RED_BRICK_ROAD_PENDING_ACTION.DELETE;
}

function navigateToLinkedReportAction(ancestor: Ancestor, isInNarrowPaneModal: boolean, canUserPerformWrite: boolean | undefined, isOffline: boolean) {
    if (isInNarrowPaneModal) {
        Navigation.navigate(
            ROUTES.SEARCH_REPORT.getRoute({
                reportID: ancestor.report.reportID,
                reportActionID: ancestor.reportAction.reportActionID,
                backTo: SCREENS.SEARCH.REPORT_RHP,
            }),
        );
        return;
    }

    // Pop the thread report screen before navigating to the chat report.
    Navigation.goBack(ROUTES.REPORT_WITH_ID.getRoute(ancestor.report.reportID));

    const isVisibleAction = shouldReportActionBeVisible(ancestor.reportAction, ancestor.reportAction.reportActionID, canUserPerformWrite);

    if (isVisibleAction && !isOffline) {
        // Pop the chat report screen before navigating to the linked report action.
        Navigation.goBack(ROUTES.REPORT_WITH_ID.getRoute(ancestor.report.reportID, ancestor.reportAction.reportActionID));
    }
}

function canUserPerformWriteAction(report: OnyxEntry<Report>) {
    const reportErrors = getCreationReportErrors(report);

    // If the expense report is marked for deletion, let us prevent any further write action.
    if (isMoneyRequestReportPendingDeletion(report)) {
        return false;
    }

    // This will get removed as part of https://github.com/Expensify/App/issues/59961
    // eslint-disable-next-line deprecation/deprecation
    const reportNameValuePairs = getReportNameValuePairs(report?.reportID);
    return !isArchivedNonExpenseReport(report, reportNameValuePairs) && isEmptyObject(reportErrors) && report && isAllowedToComment(report) && !isAnonymousUser && canWriteInReport(report);
}

/**
 * Returns ID of the original report from which the given reportAction is first created.
 */
function getOriginalReportID(reportID: string | undefined, reportAction: OnyxInputOrEntry<ReportAction>): string | undefined {
    if (!reportID) {
        return undefined;
    }
    const reportActions = allReportActions?.[`${ONYXKEYS.COLLECTION.REPORT_ACTIONS}${reportID}`];
    const currentReportAction = reportAction?.reportActionID ? reportActions?.[reportAction.reportActionID] : undefined;
    const transactionThreadReportID = getOneTransactionThreadReportID(reportID, reportActions ?? ([] as ReportAction[]));
    const isThreadReportParentAction = reportAction?.childReportID?.toString() === reportID;
    if (Object.keys(currentReportAction ?? {}).length === 0) {
        return isThreadReportParentAction ? getReport(reportID, allReports)?.parentReportID : transactionThreadReportID ?? reportID;
    }
    return reportID;
}

/**
 * Return the pendingAction and the errors resulting from either
 *
 * - creating a workspace room
 * - starting a chat
 * - paying the expense
 *
 * while being offline
 */
function getReportOfflinePendingActionAndErrors(report: OnyxEntry<Report>): ReportOfflinePendingActionAndErrors {
    // It shouldn't be possible for all of these actions to be pending (or to have errors) for the same report at the same time, so just take the first that exists
    const reportPendingAction = report?.pendingFields?.addWorkspaceRoom ?? report?.pendingFields?.createChat ?? report?.pendingFields?.reimbursed ?? report?.pendingFields?.createReport;
    const reportErrors = getCreationReportErrors(report);
    return {reportPendingAction, reportErrors};
}

/**
 * Check if the report can create the expense with type is iouType
 */
function canCreateRequest(report: OnyxEntry<Report>, policy: OnyxEntry<Policy>, iouType: ValueOf<typeof CONST.IOU.TYPE>): boolean {
    const participantAccountIDs = Object.keys(report?.participants ?? {}).map(Number);

    if (!canUserPerformWriteAction(report)) {
        return false;
    }

    const requestOptions = getMoneyRequestOptions(report, policy, participantAccountIDs);
    requestOptions.push(CONST.IOU.TYPE.CREATE);

    return requestOptions.includes(iouType);
}

function getWorkspaceChats(policyID: string | undefined, accountIDs: number[], reports: OnyxCollection<Report> = allReports): Array<OnyxEntry<Report>> {
    return Object.values(reports ?? {}).filter(
        (report) => isPolicyExpenseChat(report) && !!policyID && report?.policyID === policyID && report?.ownerAccountID && accountIDs.includes(report?.ownerAccountID),
    );
}

/**
 * Gets all reports that relate to the policy
 *
 * @param policyID - the workspace ID to get all associated reports
 */
function getAllWorkspaceReports(policyID?: string): Array<OnyxEntry<Report>> {
    if (!policyID) {
        return [];
    }
    return Object.values(allReports ?? {}).filter((report) => report?.policyID === policyID);
}

/**
 * @param policy - the workspace the report is on, null if the user isn't a member of the workspace
 */
function shouldDisableRename(report: OnyxEntry<Report>): boolean {
    if (
        isDefaultRoom(report) ||
        // This will get removed as part of https://github.com/Expensify/App/issues/59961
        // eslint-disable-next-line deprecation/deprecation
        isArchivedReport(getReportNameValuePairs(report?.reportID)) ||
        isPublicRoom(report) ||
        isThread(report) ||
        isMoneyRequest(report) ||
        isMoneyRequestReport(report) ||
        isPolicyExpenseChat(report) ||
        isInvoiceRoom(report) ||
        isInvoiceReport(report) ||
        isSystemChat(report)
    ) {
        return true;
    }

    if (isGroupChat(report)) {
        return false;
    }

    if (isDeprecatedGroupDM(report) || isTaskReport(report)) {
        return true;
    }

    return false;
}

/**
 * @param policy - the workspace the report is on, null if the user isn't a member of the workspace
 */
function canEditWriteCapability(report: OnyxEntry<Report>, policy: OnyxEntry<Policy>): boolean {
    return (
        isPolicyAdminPolicyUtils(policy) &&
        !isAdminRoom(report) &&
        // This will get removed as part of https://github.com/Expensify/App/issues/59961
        // eslint-disable-next-line deprecation/deprecation
        !isArchivedReport(getReportNameValuePairs(report?.reportID)) &&
        !isThread(report) &&
        !isInvoiceRoom(report) &&
        !isPolicyExpenseChat(report)
    );
}

/**
 * @param policy - the workspace the report is on, null if the user isn't a member of the workspace
 */
function canEditRoomVisibility(report: OnyxEntry<Report>, policy: OnyxEntry<Policy>): boolean {
    // This will get removed as part of https://github.com/Expensify/App/issues/59961
    // eslint-disable-next-line deprecation/deprecation
    return isPolicyAdminPolicyUtils(policy) && !isArchivedNonExpenseReport(report, getReportNameValuePairs(report?.reportID));
}

/**
 * Returns the onyx data needed for the task assignee chat
 */
function getTaskAssigneeChatOnyxData(
    accountID: number,
    assigneeAccountID: number,
    taskReportID: string,
    assigneeChatReportID: string,
    parentReportID: string | undefined,
    title: string,
    assigneeChatReport: OnyxEntry<Report>,
): OnyxDataTaskAssigneeChat {
    // Set if we need to add a comment to the assignee chat notifying them that they have been assigned a task
    let optimisticAssigneeAddComment: OptimisticReportAction | undefined;
    // Set if this is a new chat that needs to be created for the assignee
    let optimisticChatCreatedReportAction: OptimisticCreatedReportAction | undefined;
    const assigneeChatReportMetadata = getReportMetadata(assigneeChatReportID);
    const currentTime = DateUtils.getDBTime();
    const optimisticData: OnyxUpdate[] = [];
    const successData: OnyxUpdate[] = [];
    const failureData: OnyxUpdate[] = [];

    // You're able to assign a task to someone you haven't chatted with before - so we need to optimistically create the chat and the chat reportActions
    // Only add the assignee chat report to onyx if we haven't already set it optimistically
    if (assigneeChatReportMetadata?.isOptimisticReport && assigneeChatReport?.pendingFields?.createChat !== CONST.RED_BRICK_ROAD_PENDING_ACTION.ADD) {
        optimisticChatCreatedReportAction = buildOptimisticCreatedReportAction(assigneeChatReportID);
        optimisticData.push(
            {
                onyxMethod: Onyx.METHOD.MERGE,
                key: `${ONYXKEYS.COLLECTION.REPORT}${assigneeChatReportID}`,
                value: {
                    pendingFields: {
                        createChat: CONST.RED_BRICK_ROAD_PENDING_ACTION.ADD,
                    },
                },
            },
            {
                onyxMethod: Onyx.METHOD.MERGE,
                key: `${ONYXKEYS.COLLECTION.REPORT_METADATA}${assigneeChatReportID}`,
                value: {
                    isOptimisticReport: true,
                },
            },
            {
                onyxMethod: Onyx.METHOD.MERGE,
                key: `${ONYXKEYS.COLLECTION.REPORT_ACTIONS}${assigneeChatReportID}`,
                value: {[optimisticChatCreatedReportAction.reportActionID]: optimisticChatCreatedReportAction as Partial<ReportAction>},
            },
        );

        successData.push(
            {
                onyxMethod: Onyx.METHOD.MERGE,
                key: `${ONYXKEYS.COLLECTION.REPORT}${assigneeChatReportID}`,
                value: {
                    pendingFields: {
                        createChat: null,
                    },
                    // BE will send a different participant. We clear the optimistic one to avoid duplicated entries
                    participants: {[assigneeAccountID]: null},
                },
            },
            {
                onyxMethod: Onyx.METHOD.MERGE,
                key: `${ONYXKEYS.COLLECTION.REPORT_METADATA}${assigneeChatReportID}`,
                value: {
                    isOptimisticReport: false,
                },
            },
            {
                onyxMethod: Onyx.METHOD.MERGE,
                key: `${ONYXKEYS.COLLECTION.REPORT_METADATA}${assigneeChatReportID}`,
                value: {
                    isOptimisticReport: false,
                },
            },
        );

        failureData.push(
            {
                onyxMethod: Onyx.METHOD.SET,
                key: `${ONYXKEYS.COLLECTION.REPORT}${assigneeChatReportID}`,
                value: null,
            },
            {
                onyxMethod: Onyx.METHOD.MERGE,
                key: `${ONYXKEYS.COLLECTION.REPORT_ACTIONS}${assigneeChatReportID}`,
                value: {[optimisticChatCreatedReportAction.reportActionID]: {pendingAction: null}},
            },
            // If we failed, we want to remove the optimistic personal details as it was likely due to an invalid login
            {
                onyxMethod: Onyx.METHOD.MERGE,
                key: ONYXKEYS.PERSONAL_DETAILS_LIST,
                value: {
                    [assigneeAccountID]: null,
                },
            },
        );
    }

    // If you're choosing to share the task in the same DM as the assignee then we don't need to create another reportAction indicating that you've been assigned
    if (assigneeChatReportID !== parentReportID) {
        // eslint-disable-next-line @typescript-eslint/prefer-nullish-coalescing
        const displayname = allPersonalDetails?.[assigneeAccountID]?.displayName || allPersonalDetails?.[assigneeAccountID]?.login || '';
        optimisticAssigneeAddComment = buildOptimisticTaskCommentReportAction(taskReportID, title, assigneeAccountID, `assigned to ${displayname}`, parentReportID);
        const lastAssigneeCommentText = formatReportLastMessageText(getReportActionText(optimisticAssigneeAddComment.reportAction as ReportAction));
        const optimisticAssigneeReport = {
            lastVisibleActionCreated: currentTime,
            lastMessageText: lastAssigneeCommentText,
            lastActorAccountID: accountID,
            lastReadTime: currentTime,
        };

        optimisticData.push(
            {
                onyxMethod: Onyx.METHOD.MERGE,
                key: `${ONYXKEYS.COLLECTION.REPORT_ACTIONS}${assigneeChatReportID}`,
                value: {[optimisticAssigneeAddComment.reportAction.reportActionID]: optimisticAssigneeAddComment.reportAction as ReportAction},
            },
            {
                onyxMethod: Onyx.METHOD.MERGE,
                key: `${ONYXKEYS.COLLECTION.REPORT}${assigneeChatReportID}`,
                value: optimisticAssigneeReport,
            },
        );
        successData.push({
            onyxMethod: Onyx.METHOD.MERGE,
            key: `${ONYXKEYS.COLLECTION.REPORT_ACTIONS}${assigneeChatReportID}`,
            value: {[optimisticAssigneeAddComment.reportAction.reportActionID]: {isOptimisticAction: null}},
        });
        failureData.push({
            onyxMethod: Onyx.METHOD.MERGE,
            key: `${ONYXKEYS.COLLECTION.REPORT_ACTIONS}${assigneeChatReportID}`,
            value: {[optimisticAssigneeAddComment.reportAction.reportActionID]: {pendingAction: null}},
        });
    }

    return {
        optimisticData,
        successData,
        failureData,
        optimisticAssigneeAddComment,
        optimisticChatCreatedReportAction,
    };
}

/**
 * Return iou report action display message
 */
function getIOUReportActionDisplayMessage(reportAction: OnyxEntry<ReportAction>, transaction?: OnyxEntry<Transaction>): string {
    if (!isMoneyRequestAction(reportAction)) {
        return '';
    }
    const originalMessage = getOriginalMessage(reportAction);
    const {IOUReportID, automaticAction} = originalMessage ?? {};
    const iouReport = getReportOrDraftReport(IOUReportID);
    let translationKey: TranslationPaths;
    if (originalMessage?.type === CONST.IOU.REPORT_ACTION_TYPE.PAY) {
        // The `REPORT_ACTION_TYPE.PAY` action type is used for both fulfilling existing requests and sending money. To
        // differentiate between these two scenarios, we check if the `originalMessage` contains the `IOUDetails`
        // property. If it does, it indicates that this is a 'Pay someone' action.
        const {amount, currency} = originalMessage?.IOUDetails ?? originalMessage ?? {};
        const formattedAmount = convertToDisplayString(Math.abs(amount), currency) ?? '';

        switch (originalMessage.paymentType) {
            case CONST.IOU.PAYMENT_TYPE.ELSEWHERE:
                translationKey = hasMissingInvoiceBankAccount(IOUReportID) ? 'iou.payerSettledWithMissingBankAccount' : 'iou.paidElsewhere';
                break;
            case CONST.IOU.PAYMENT_TYPE.EXPENSIFY:
            case CONST.IOU.PAYMENT_TYPE.VBBA:
                translationKey = 'iou.paidWithExpensify';
                if (automaticAction) {
                    translationKey = 'iou.automaticallyPaidWithExpensify';
                }
                break;
            default:
                translationKey = 'iou.payerPaidAmount';
                break;
        }
        return translateLocal(translationKey, {amount: formattedAmount, payer: ''});
    }

    const amount = getTransactionAmount(transaction, !isEmptyObject(iouReport) && isExpenseReport(iouReport)) ?? 0;
    const formattedAmount = convertToDisplayString(amount, getCurrency(transaction)) ?? '';
    const isRequestSettled = isSettled(IOUReportID);
    const isApproved = isReportApproved({report: iouReport});
    if (isRequestSettled) {
        return translateLocal('iou.payerSettled', {
            amount: formattedAmount,
        });
    }
    if (isApproved) {
        return translateLocal('iou.approvedAmount', {
            amount: formattedAmount,
        });
    }
    if (isSplitBillReportAction(reportAction)) {
        translationKey = 'iou.didSplitAmount';
    } else if (isTrackExpenseAction(reportAction)) {
        translationKey = 'iou.trackedAmount';
    } else {
        translationKey = 'iou.submittedAmount';
    }
    return translateLocal(translationKey, {
        formattedAmount,
        comment: getMerchantOrDescription(transaction),
    });
}

/**
 * Checks if a report is a group chat.
 *
 * A report is a group chat if it meets the following conditions:
 * - Not a chat thread.
 * - Not a task report.
 * - Not an expense / IOU report.
 * - Not an archived room.
 * - Not a public / admin / announce chat room (chat type doesn't match any of the specified types).
 * - More than 2 participants.
 *
 */
function isDeprecatedGroupDM(report: OnyxEntry<Report>): boolean {
    return !!(
        report &&
        !isChatThread(report) &&
        !isTaskReport(report) &&
        !isInvoiceReport(report) &&
        !isMoneyRequestReport(report) &&
        // This will get removed as part of https://github.com/Expensify/App/issues/59961
        // eslint-disable-next-line deprecation/deprecation
        !isArchivedReport(getReportNameValuePairs(report?.reportID)) &&
        !Object.values(CONST.REPORT.CHAT_TYPE).some((chatType) => chatType === getChatType(report)) &&
        Object.keys(report.participants ?? {})
            .map(Number)
            .filter((accountID) => accountID !== currentUserAccountID).length > 1
    );
}

/**
 * A "root" group chat is the top level group chat and does not refer to any threads off of a Group Chat
 */
function isRootGroupChat(report: OnyxEntry<Report>): boolean {
    return !isChatThread(report) && (isGroupChat(report) || isDeprecatedGroupDM(report));
}

/**
 * Assume any report without a reportID is unusable.
 */
function isValidReport(report?: OnyxEntry<Report>): boolean {
    return !!report?.reportID;
}

/**
 * Check to see if we are a participant of this report.
 */
function isReportParticipant(accountID: number | undefined, report: OnyxEntry<Report>): boolean {
    if (!accountID) {
        return false;
    }

    const possibleAccountIDs = Object.keys(report?.participants ?? {}).map(Number);
    if (report?.ownerAccountID) {
        possibleAccountIDs.push(report?.ownerAccountID);
    }
    if (report?.managerID) {
        possibleAccountIDs.push(report?.managerID);
    }
    return possibleAccountIDs.includes(accountID);
}

/**
 * Check to see if the current user has access to view the report.
 */
function canCurrentUserOpenReport(report: OnyxEntry<Report>): boolean {
    return (isReportParticipant(currentUserAccountID, report) || isPublicRoom(report)) && canAccessReport(report, allPolicies, allBetas);
}

function shouldUseFullTitleToDisplay(report: OnyxEntry<Report>): boolean {
    return (
        isMoneyRequestReport(report) || isPolicyExpenseChat(report) || isChatRoom(report) || isChatThread(report) || isTaskReport(report) || isGroupChat(report) || isInvoiceReport(report)
    );
}

function getRoom(type: ValueOf<typeof CONST.REPORT.CHAT_TYPE>, policyID: string): OnyxEntry<Report> {
    const room = Object.values(allReports ?? {}).find((report) => report?.policyID === policyID && report?.chatType === type && !isThread(report));
    return room;
}

/**
 *  We only want policy members who are members of the report to be able to modify the report description, but not in thread chat.
 */
function canEditReportDescription(report: OnyxEntry<Report>, policy: OnyxEntry<Policy>): boolean {
    return (
        !isMoneyRequestReport(report) &&
        // This will get removed as part of https://github.com/Expensify/App/issues/59961
        // eslint-disable-next-line deprecation/deprecation
        !isArchivedReport(getReportNameValuePairs(report?.reportID)) &&
        isChatRoom(report) &&
        !isChatThread(report) &&
        !isEmpty(policy) &&
        hasParticipantInArray(report, currentUserAccountID ? [currentUserAccountID] : []) &&
        !isAuditor(report)
    );
}

function canEditPolicyDescription(policy: OnyxEntry<Policy>): boolean {
    return isPolicyAdminPolicyUtils(policy);
}

function getReportActionWithSmartscanError(reportActions: ReportAction[]): ReportAction | undefined {
    return reportActions.find((action) => {
        const isReportPreview = isReportPreviewAction(action);
        const isSplitReportAction = isSplitBillReportAction(action);
        if (!isSplitReportAction && !isReportPreview) {
            return false;
        }
        const IOUReportID = getIOUReportIDFromReportActionPreview(action);
        const isReportPreviewError = isReportPreview && shouldShowRBRForMissingSmartscanFields(IOUReportID) && !isSettled(IOUReportID);
        if (isReportPreviewError) {
            return true;
        }

        const transactionID = isMoneyRequestAction(action) ? getOriginalMessage(action)?.IOUTransactionID : undefined;
        const transaction = allTransactions?.[`${ONYXKEYS.COLLECTION.TRANSACTION}${transactionID}`] ?? {};
        const isSplitBillError = isSplitReportAction && hasMissingSmartscanFieldsTransactionUtils(transaction as Transaction);

        return isSplitBillError;
    });
}

/**
 * Checks if report action has error when smart scanning
 */
function hasSmartscanError(reportActions: ReportAction[]): boolean {
    return !!getReportActionWithSmartscanError(reportActions);
}

function shouldAutoFocusOnKeyPress(event: KeyboardEvent): boolean {
    if (event.key.length > 1) {
        return false;
    }

    // If a key is pressed in combination with Meta, Control or Alt do not focus
    if (event.ctrlKey || event.metaKey) {
        return false;
    }

    if (event.code === 'Space') {
        return false;
    }

    return true;
}

/**
 * Navigates to the appropriate screen based on the presence of a private note for the current user.
 */
function navigateToPrivateNotes(report: OnyxEntry<Report>, session: OnyxEntry<Session>, backTo?: string) {
    if (isEmpty(report) || isEmpty(session) || !session.accountID) {
        return;
    }
    const currentUserPrivateNote = report.privateNotes?.[session.accountID]?.note ?? '';
    if (isEmpty(currentUserPrivateNote)) {
        Navigation.navigate(ROUTES.PRIVATE_NOTES_EDIT.getRoute(report.reportID, session.accountID, backTo));
        return;
    }
    Navigation.navigate(ROUTES.PRIVATE_NOTES_LIST.getRoute(report.reportID, backTo));
}

/**
 * Get all held transactions of a iouReport
 */
function getAllHeldTransactions(iouReportID?: string): Transaction[] {
    const transactions = getReportTransactions(iouReportID);
    return transactions.filter((transaction) => isOnHoldTransactionUtils(transaction));
}

/**
 * Check if Report has any held expenses
 */
function hasHeldExpenses(iouReportID?: string, allReportTransactions?: SearchTransaction[]): boolean {
    const iouReportTransactions = getReportTransactions(iouReportID);
    const transactions = allReportTransactions ?? iouReportTransactions;
    return transactions.some((transaction) => isOnHoldTransactionUtils(transaction));
}

/**
 * Check if all expenses in the Report are on hold
 */
function hasOnlyHeldExpenses(iouReportID?: string, allReportTransactions?: SearchTransaction[]): boolean {
    const transactionsByIouReportID = getReportTransactions(iouReportID);
    const reportTransactions = allReportTransactions ?? transactionsByIouReportID;
    return reportTransactions.length > 0 && !reportTransactions.some((transaction) => !isOnHoldTransactionUtils(transaction));
}

/**
 * Checks if thread replies should be displayed
 */
function shouldDisplayThreadReplies(reportAction: OnyxInputOrEntry<ReportAction>, isThreadReportParentAction: boolean): boolean {
    const hasReplies = (reportAction?.childVisibleActionCount ?? 0) > 0;
    return hasReplies && !!reportAction?.childCommenterCount && !isThreadReportParentAction;
}

/**
 * Check if money report has any transactions updated optimistically
 */
function hasUpdatedTotal(report: OnyxInputOrEntry<Report>, policy: OnyxInputOrEntry<Policy>): boolean {
    if (!report) {
        return true;
    }

    const allReportTransactions = getReportTransactions(report.reportID);

    const hasPendingTransaction = allReportTransactions.some((transaction) => !!transaction.pendingAction);
    const hasTransactionWithDifferentCurrency = allReportTransactions.some((transaction) => transaction.currency !== report.currency);
    const hasDifferentWorkspaceCurrency = report.pendingFields?.createChat && isExpenseReport(report) && report.currency !== policy?.outputCurrency;
    const hasOptimisticHeldExpense = hasHeldExpenses(report.reportID) && report?.unheldTotal === undefined;

    return !(hasPendingTransaction && (hasTransactionWithDifferentCurrency || hasDifferentWorkspaceCurrency)) && !hasOptimisticHeldExpense && !report.pendingFields?.total;
}

/**
 * Return held and full amount formatted with used currency
 */
function getNonHeldAndFullAmount(iouReport: OnyxEntry<Report>, shouldExcludeNonReimbursables: boolean): NonHeldAndFullAmount {
    // if the report is an expense report, the total amount should be negated
    const coefficient = isExpenseReport(iouReport) ? -1 : 1;

    let total = iouReport?.total ?? 0;
    let unheldTotal = iouReport?.unheldTotal ?? 0;
    if (shouldExcludeNonReimbursables) {
        total -= iouReport?.nonReimbursableTotal ?? 0;
        unheldTotal -= iouReport?.unheldNonReimbursableTotal ?? 0;
    }

    return {
        nonHeldAmount: convertToDisplayString(unheldTotal * coefficient, iouReport?.currency),
        fullAmount: convertToDisplayString(total * coefficient, iouReport?.currency),
        hasValidNonHeldAmount: unheldTotal * coefficient >= 0,
    };
}

/**
 * Disable reply in thread action if:
 *
 * - The action is listed in the thread-disabled list
 * - The action is a split expense action
 * - The action is deleted and is not threaded
 * - The report is archived and the action is not threaded
 * - The action is a whisper action and it's neither a report preview nor IOU action
 * - The action is the thread's first chat
 */
function shouldDisableThread(reportAction: OnyxInputOrEntry<ReportAction>, reportID: string, isThreadReportParentAction: boolean): boolean {
    const isSplitBillAction = isSplitBillReportAction(reportAction);
    const isDeletedActionLocal = isDeletedAction(reportAction);
    const isReportPreviewActionLocal = isReportPreviewAction(reportAction);
    const isIOUAction = isMoneyRequestAction(reportAction);
    const isWhisperActionLocal = isWhisperAction(reportAction) || isActionableTrackExpense(reportAction);

    // This will get removed as part of https://github.com/Expensify/App/issues/59961
    // eslint-disable-next-line deprecation/deprecation
    const isArchived = isArchivedNonExpenseReport(getReportOrDraftReport(reportID), getReportNameValuePairs(reportID));
    const isActionDisabled = CONST.REPORT.ACTIONS.THREAD_DISABLED.some((action: string) => action === reportAction?.actionName);

    return (
        isActionDisabled ||
        isSplitBillAction ||
        (isDeletedActionLocal && !reportAction?.childVisibleActionCount) ||
        (isArchived && !reportAction?.childVisibleActionCount) ||
        (isWhisperActionLocal && !isReportPreviewActionLocal && !isIOUAction) ||
        isThreadReportParentAction
    );
}

function getAllAncestorReportActions(report: Report | null | undefined, currentUpdatedReport?: OnyxEntry<Report>): Ancestor[] {
    if (!report) {
        return [];
    }
    const allAncestors: Ancestor[] = [];
    let parentReportID = report.parentReportID;
    let parentReportActionID = report.parentReportActionID;

    while (parentReportID) {
        const parentReport = currentUpdatedReport && currentUpdatedReport.reportID === parentReportID ? currentUpdatedReport : getReportOrDraftReport(parentReportID);
        const parentReportAction = getReportAction(parentReportID, parentReportActionID);

        if (!parentReport || !parentReportAction || (isTransactionThread(parentReportAction) && !isSentMoneyReportAction(parentReportAction)) || isReportPreviewAction(parentReportAction)) {
            break;
        }

        // For threads, we don't want to display trip summary
        if (isTripPreview(parentReportAction) && allAncestors.length > 0) {
            break;
        }

        const isParentReportActionUnread = isCurrentActionUnread(parentReport, parentReportAction);
        allAncestors.push({
            report: parentReport,
            reportAction: parentReportAction,
            shouldDisplayNewMarker: isParentReportActionUnread,
        });

        parentReportID = parentReport?.parentReportID;
        parentReportActionID = parentReport?.parentReportActionID;
    }

    return allAncestors.reverse();
}

function getAllAncestorReportActionIDs(report: Report | null | undefined, includeTransactionThread = false): AncestorIDs {
    if (!report) {
        return {
            reportIDs: [],
            reportActionsIDs: [],
        };
    }

    const allAncestorIDs: AncestorIDs = {
        reportIDs: [],
        reportActionsIDs: [],
    };
    let parentReportID = report.parentReportID;
    let parentReportActionID = report.parentReportActionID;

    while (parentReportID) {
        const parentReport = getReportOrDraftReport(parentReportID);
        const parentReportAction = getReportAction(parentReportID, parentReportActionID);

        if (
            !parentReportAction ||
            (!includeTransactionThread && ((isTransactionThread(parentReportAction) && !isSentMoneyReportAction(parentReportAction)) || isReportPreviewAction(parentReportAction)))
        ) {
            break;
        }

        allAncestorIDs.reportIDs.push(parentReportID);
        if (parentReportActionID) {
            allAncestorIDs.reportActionsIDs.push(parentReportActionID);
        }

        if (!parentReport) {
            break;
        }

        parentReportID = parentReport?.parentReportID;
        parentReportActionID = parentReport?.parentReportActionID;
    }

    return allAncestorIDs;
}

/**
 * Get optimistic data of parent report action
 * @param reportID The reportID of the report that is updated
 * @param lastVisibleActionCreated Last visible action created of the child report
 * @param type The type of action in the child report
 */
function getOptimisticDataForParentReportAction(reportID: string | undefined, lastVisibleActionCreated: string, type: string): Array<OnyxUpdate | null> {
    const report = getReportOrDraftReport(reportID);

    if (!report || isEmptyObject(report)) {
        return [];
    }

    const ancestors = getAllAncestorReportActionIDs(report, true);
    const totalAncestor = ancestors.reportIDs.length;

    return Array.from(Array(totalAncestor), (_, index) => {
        const ancestorReport = getReportOrDraftReport(ancestors.reportIDs.at(index));

        if (!ancestorReport || isEmptyObject(ancestorReport)) {
            return null;
        }

        const ancestorReportAction = getReportAction(ancestorReport.reportID, ancestors.reportActionsIDs.at(index) ?? '');

        if (!ancestorReportAction?.reportActionID || isEmptyObject(ancestorReportAction)) {
            return null;
        }

        return {
            onyxMethod: Onyx.METHOD.MERGE,
            key: `${ONYXKEYS.COLLECTION.REPORT_ACTIONS}${ancestorReport.reportID}`,
            value: {
                [ancestorReportAction.reportActionID]: updateOptimisticParentReportAction(ancestorReportAction, lastVisibleActionCreated, type),
            },
        };
    });
}

function getQuickActionDetails(
    quickActionReport: Report,
    personalDetails: PersonalDetailsList | undefined,
    policyChatForActivePolicy: Report | undefined,
    reportNameValuePairs: ReportNameValuePairs,
): {quickActionAvatars: Icon[]; hideQABSubtitle: boolean} {
    const isValidQuickActionReport = !(isEmptyObject(quickActionReport) || isArchivedReport(reportNameValuePairs));
    let hideQABSubtitle = false;
    let quickActionAvatars: Icon[] = [];
    if (isValidQuickActionReport) {
        const avatars = getIcons(quickActionReport, personalDetails);
        quickActionAvatars = avatars.length <= 1 || isPolicyExpenseChat(quickActionReport) ? avatars : avatars.filter((avatar) => avatar.id !== currentUserAccountID);
    } else {
        hideQABSubtitle = true;
    }
    if (!isEmptyObject(policyChatForActivePolicy)) {
        quickActionAvatars = getIcons(policyChatForActivePolicy, personalDetails);
    }
    return {
        quickActionAvatars,
        hideQABSubtitle,
    };
}

function canBeAutoReimbursed(report: OnyxInputOrEntry<Report>, policy: OnyxInputOrEntry<Policy> | SearchPolicy): boolean {
    if (isEmptyObject(policy)) {
        return false;
    }
    type CurrencyType = TupleToUnion<typeof CONST.DIRECT_REIMBURSEMENT_CURRENCIES>;
    const reimbursableTotal = getMoneyRequestSpendBreakdown(report).totalDisplaySpend;
    const autoReimbursementLimit = policy?.autoReimbursement?.limit ?? policy?.autoReimbursementLimit ?? 0;
    const isAutoReimbursable =
        isReportInGroupPolicy(report) &&
        policy.reimbursementChoice === CONST.POLICY.REIMBURSEMENT_CHOICES.REIMBURSEMENT_YES &&
        autoReimbursementLimit >= reimbursableTotal &&
        reimbursableTotal > 0 &&
        CONST.DIRECT_REIMBURSEMENT_CURRENCIES.includes(report?.currency as CurrencyType);
    return isAutoReimbursable;
}

/** Check if the current user is an owner of the report */
function isReportOwner(report: OnyxInputOrEntry<Report>): boolean {
    return report?.ownerAccountID === currentUserPersonalDetails?.accountID;
}

function isAllowedToApproveExpenseReport(report: OnyxEntry<Report>, approverAccountID?: number, reportPolicy?: OnyxEntry<Policy> | SearchPolicy): boolean {
    const policy = reportPolicy ?? getPolicy(report?.policyID);
    const isOwner = (approverAccountID ?? currentUserAccountID) === report?.ownerAccountID;
    return !(policy?.preventSelfApproval && isOwner);
}

function isAllowedToSubmitDraftExpenseReport(report: OnyxEntry<Report>): boolean {
    const policy = getPolicy(report?.policyID);
    const submitToAccountID = getSubmitToAccountID(policy, report);

    return isAllowedToApproveExpenseReport(report, submitToAccountID);
}

/**
 * What missing payment method does this report action indicate, if any?
 */
function getIndicatedMissingPaymentMethod(userWallet: OnyxEntry<UserWallet>, reportId: string | undefined, reportAction: ReportAction): MissingPaymentMethod | undefined {
    const isSubmitterOfUnsettledReport = isCurrentUserSubmitter(reportId) && !isSettled(reportId);
    if (!reportId || !isSubmitterOfUnsettledReport || !isReimbursementQueuedAction(reportAction)) {
        return undefined;
    }
    const paymentType = getOriginalMessage(reportAction)?.paymentType;
    if (paymentType === CONST.IOU.PAYMENT_TYPE.EXPENSIFY) {
        return isEmpty(userWallet) || userWallet.tierName === CONST.WALLET.TIER_NAME.SILVER ? 'wallet' : undefined;
    }

    return !hasCreditBankAccount() ? 'bankAccount' : undefined;
}

/**
 * Checks if report chat contains missing payment method
 */
function hasMissingPaymentMethod(userWallet: OnyxEntry<UserWallet>, iouReportID: string | undefined): boolean {
    const reportActions = allReportActions?.[`${ONYXKEYS.COLLECTION.REPORT_ACTIONS}${iouReportID}`] ?? {};
    return Object.values(reportActions)
        .filter(Boolean)
        .some((action) => getIndicatedMissingPaymentMethod(userWallet, iouReportID, action) !== undefined);
}

/**
 * Used from expense actions to decide if we need to build an optimistic expense report.
 * Create a new report if:
 * - we don't have an iouReport set in the chatReport
 * - we have one, but it's waiting on the payee adding a bank account
 * - we have one, but we can't add more transactions to it due to: report is approved or settled
 */
function shouldCreateNewMoneyRequestReport(existingIOUReport: OnyxInputOrEntry<Report> | undefined, chatReport: OnyxInputOrEntry<Report>): boolean {
    return !existingIOUReport || hasIOUWaitingOnCurrentUserBankAccount(chatReport) || !canAddTransaction(existingIOUReport);
}

function getTripIDFromTransactionParentReportID(transactionParentReportID: string | undefined): string | undefined {
    return (getReportOrDraftReport(transactionParentReportID) as OnyxEntry<Report>)?.tripData?.tripID;
}

/**
 * Checks if report contains actions with errors
 */
function hasActionsWithErrors(reportID: string | undefined): boolean {
    if (!reportID) {
        return false;
    }
    const reportActions = allReportActions?.[`${ONYXKEYS.COLLECTION.REPORT_ACTIONS}${reportID}`] ?? {};
    return Object.values(reportActions)
        .filter(Boolean)
        .some((action) => !isEmptyObject(action.errors));
}

function isNonAdminOrOwnerOfPolicyExpenseChat(report: OnyxInputOrEntry<Report>, policy: OnyxInputOrEntry<Policy>): boolean {
    return isPolicyExpenseChat(report) && !(isPolicyAdminPolicyUtils(policy) || isPolicyOwner(policy, currentUserAccountID) || isReportOwner(report));
}

function isAdminOwnerApproverOrReportOwner(report: OnyxEntry<Report>, policy: OnyxEntry<Policy>): boolean {
    const isApprover = isMoneyRequestReport(report) && report?.managerID !== null && currentUserPersonalDetails?.accountID === report?.managerID;

    return isPolicyAdminPolicyUtils(policy) || isPolicyOwner(policy, currentUserAccountID) || isReportOwner(report) || isApprover;
}

/**
 * Whether the user can join a report
 */
function canJoinChat(
    report: OnyxEntry<Report>,
    parentReportAction: OnyxInputOrEntry<ReportAction>,
    policy: OnyxInputOrEntry<Policy>,
    reportNameValuePairs: ReportNameValuePairs | undefined,
): boolean {
    // We disabled thread functions for whisper action
    // So we should not show join option for existing thread on whisper message that has already been left, or manually leave it
    if (isWhisperAction(parentReportAction)) {
        return false;
    }

    // If the notification preference of the chat is not hidden that means we have already joined the chat
    if (!isHiddenForCurrentUser(report)) {
        return false;
    }

    const isExpenseChat = isMoneyRequestReport(report) || isMoneyRequest(report) || isInvoiceReport(report) || isTrackExpenseReport(report);
    // Anyone viewing these chat types is already a participant and therefore cannot join
    if (isRootGroupChat(report) || isSelfDM(report) || isInvoiceRoom(report) || isSystemChat(report) || isExpenseChat) {
        return false;
    }

    // The user who is a member of the workspace has already joined the public announce room.
    if (isPublicAnnounceRoom(report) && !isEmptyObject(policy)) {
        return false;
    }

    if (isArchivedReport(reportNameValuePairs)) {
        return false;
    }

    return isChatThread(report) || isUserCreatedPolicyRoom(report) || isNonAdminOrOwnerOfPolicyExpenseChat(report, policy);
}

/**
 * Whether the user can leave a report
 */
function canLeaveChat(report: OnyxEntry<Report>, policy: OnyxEntry<Policy>): boolean {
    if (isRootGroupChat(report)) {
        return true;
    }

    if (isPolicyExpenseChat(report) && !report?.isOwnPolicyExpenseChat && !isPolicyAdminPolicyUtils(policy)) {
        return true;
    }

    if (isPublicRoom(report) && isAnonymousUserSession()) {
        return false;
    }

    if (isHiddenForCurrentUser(report)) {
        return false;
    }

    // Anyone viewing these chat types is already a participant and therefore cannot leave
    if (isSelfDM(report)) {
        return false;
    }

    // The user who is a member of the workspace cannot leave the public announce room.
    if (isPublicAnnounceRoom(report) && !isEmptyObject(policy)) {
        return false;
    }

    if (isInvoiceRoom(report)) {
        return canLeaveInvoiceRoom(report);
    }

    return (isChatThread(report) && !!getReportNotificationPreference(report)) || isUserCreatedPolicyRoom(report) || isNonAdminOrOwnerOfPolicyExpenseChat(report, policy);
}

function getReportActionActorAccountID(
    reportAction: OnyxEntry<ReportAction>,
    iouReport: OnyxEntry<Report>,
    report: OnyxEntry<Report>,
    delegatePersonalDetails?: PersonalDetails | undefined | null,
): number | undefined {
    switch (reportAction?.actionName) {
        case CONST.REPORT.ACTIONS.TYPE.REPORT_PREVIEW: {
            const ownerAccountID = iouReport?.ownerAccountID ?? reportAction?.childOwnerAccountID;
            const actorAccountID = iouReport?.managerID ?? reportAction?.childManagerAccountID;

            if (isPolicyExpenseChat(report) || delegatePersonalDetails) {
                return ownerAccountID;
            }

            return actorAccountID;
        }

        case CONST.REPORT.ACTIONS.TYPE.SUBMITTED:
            return reportAction?.adminAccountID ?? reportAction?.actorAccountID;

        default:
            return reportAction?.actorAccountID;
    }
}

function createDraftWorkspaceAndNavigateToConfirmationScreen(transactionID: string, actionName: IOUAction): void {
    const isCategorizing = actionName === CONST.IOU.ACTION.CATEGORIZE;
    const {expenseChatReportID, policyID, policyName} = createDraftWorkspace(currentUserEmail);
    setMoneyRequestParticipants(transactionID, [
        {
            selected: true,
            accountID: 0,
            isPolicyExpenseChat: true,
            reportID: expenseChatReportID,
            policyID,
            searchText: policyName,
        },
    ]);
    if (isCategorizing) {
        Navigation.navigate(ROUTES.MONEY_REQUEST_STEP_CATEGORY.getRoute(actionName, CONST.IOU.TYPE.SUBMIT, transactionID, expenseChatReportID));
    } else {
        Navigation.navigate(ROUTES.MONEY_REQUEST_STEP_CONFIRMATION.getRoute(actionName, CONST.IOU.TYPE.SUBMIT, transactionID, expenseChatReportID, undefined, true));
    }
}

function createDraftTransactionAndNavigateToParticipantSelector(
    transactionID: string | undefined,
    reportID: string | undefined,
    actionName: IOUAction,
    reportActionID: string | undefined,
): void {
    if (!transactionID || !reportID) {
        return;
    }

    const transaction = allTransactions?.[`${ONYXKEYS.COLLECTION.TRANSACTION}${transactionID}`] ?? ({} as Transaction);
    const reportActions = allReportActions?.[`${ONYXKEYS.COLLECTION.REPORT_ACTIONS}${reportID}`] ?? ([] as ReportAction[]);

    if (!transaction || !reportActions) {
        return;
    }

    const linkedTrackedExpenseReportAction = Object.values(reportActions)
        .filter(Boolean)
        .find((action) => isMoneyRequestAction(action) && getOriginalMessage(action)?.IOUTransactionID === transactionID);

    const {created, amount, currency, merchant, mccGroup} = getTransactionDetails(transaction) ?? {};
    const comment = getTransactionCommentObject(transaction);

    createDraftTransaction({
        ...transaction,
        actionableWhisperReportActionID: reportActionID,
        linkedTrackedExpenseReportAction,
        linkedTrackedExpenseReportID: reportID,
        created,
        modifiedCreated: undefined,
        modifiedAmount: undefined,
        modifiedCurrency: undefined,
        amount,
        currency,
        comment,
        merchant,
        modifiedMerchant: '',
        mccGroup,
    } as Transaction);

    const filteredPolicies = Object.values(allPolicies ?? {}).filter((policy) => shouldShowPolicy(policy, false, currentUserEmail));

    if (actionName === CONST.IOU.ACTION.CATEGORIZE) {
        const activePolicy = getPolicy(activePolicyID);
        if (activePolicy && shouldRestrictUserBillableActions(activePolicy.id)) {
            Navigation.navigate(ROUTES.RESTRICTED_ACTION.getRoute(activePolicy.id));
            return;
        }

        if (shouldShowPolicy(activePolicy, false, currentUserEmail)) {
            const policyExpenseReportID = getPolicyExpenseChat(currentUserAccountID, activePolicyID)?.reportID;
            setMoneyRequestParticipants(transactionID, [
                {
                    selected: true,
                    accountID: 0,
                    isPolicyExpenseChat: true,
                    reportID: policyExpenseReportID,
                    policyID: activePolicyID,
                    searchText: activePolicy?.name,
                },
            ]);
            if (policyExpenseReportID) {
                Navigation.navigate(ROUTES.MONEY_REQUEST_STEP_CATEGORY.getRoute(actionName, CONST.IOU.TYPE.SUBMIT, transactionID, policyExpenseReportID));
            } else {
                Log.warn('policyExpenseReportID is not valid during expense categorizing');
            }
            return;
        }
        if (filteredPolicies.length === 0 || filteredPolicies.length > 1) {
            Navigation.navigate(ROUTES.MONEY_REQUEST_UPGRADE.getRoute(actionName, CONST.IOU.TYPE.SUBMIT, transactionID, reportID));
            return;
        }

        const policyID = filteredPolicies.at(0)?.id;
        const policyExpenseReportID = getPolicyExpenseChat(currentUserAccountID, policyID)?.reportID;
        setMoneyRequestParticipants(transactionID, [
            {
                selected: true,
                accountID: 0,
                isPolicyExpenseChat: true,
                reportID: policyExpenseReportID,
                policyID,
                searchText: activePolicy?.name,
            },
        ]);
        if (policyExpenseReportID) {
            Navigation.navigate(ROUTES.MONEY_REQUEST_STEP_CATEGORY.getRoute(actionName, CONST.IOU.TYPE.SUBMIT, transactionID, policyExpenseReportID));
        } else {
            Log.warn('policyExpenseReportID is not valid during expense categorizing');
        }
        return;
    }

    if (actionName === CONST.IOU.ACTION.SHARE) {
        Navigation.navigate(ROUTES.MONEY_REQUEST_ACCOUNTANT.getRoute(actionName, CONST.IOU.TYPE.SUBMIT, transactionID, reportID, undefined));
        return;
    }

    if (actionName === CONST.IOU.ACTION.SUBMIT || (allPolicies && filteredPolicies.length > 0)) {
        Navigation.navigate(ROUTES.MONEY_REQUEST_STEP_PARTICIPANTS.getRoute(CONST.IOU.TYPE.SUBMIT, transactionID, reportID, undefined, actionName));
        return;
    }

    return createDraftWorkspaceAndNavigateToConfirmationScreen(transactionID, actionName);
}

/**
 * Check if a report has any forwarded actions
 */
function hasForwardedAction(reportID: string): boolean {
    const reportActions = getAllReportActions(reportID);
    return Object.values(reportActions).some((action) => action?.actionName === CONST.REPORT.ACTIONS.TYPE.FORWARDED);
}

function isReportOutstanding(
    iouReport: OnyxInputOrEntry<Report>,
    policyID: string | undefined,
    reportNameValuePairs: OnyxCollection<ReportNameValuePairs> = allReportNameValuePair,
): boolean {
    if (!iouReport || isEmptyObject(iouReport)) {
        return false;
    }
    const reportNameValuePair = reportNameValuePairs?.[`${ONYXKEYS.COLLECTION.REPORT_NAME_VALUE_PAIRS}${iouReport.reportID}`];
    return (
        isExpenseReport(iouReport) &&
        iouReport?.stateNum !== undefined &&
        iouReport?.statusNum !== undefined &&
        iouReport?.policyID === policyID &&
        iouReport?.stateNum <= CONST.REPORT.STATE_NUM.SUBMITTED &&
        iouReport?.statusNum <= CONST.REPORT.STATUS_NUM.SUBMITTED &&
        !hasForwardedAction(iouReport.reportID) &&
        !isArchivedReport(reportNameValuePair)
    );
}

/**
 * Get outstanding expense reports for a given policy ID
 * @param policyID - The policy ID to filter reports by
 * @param reportOwnerAccountID - The accountID of the report owner
 * @param reports - Collection of reports to filter
 * @returns Array of outstanding expense reports sorted by name
 */
function getOutstandingReportsForUser(
    policyID: string | undefined,
    reportOwnerAccountID: number | undefined,
    reports: OnyxCollection<Report> = allReports,
    reportNameValuePairs: OnyxCollection<ReportNameValuePairs> = allReportNameValuePair,
): Array<OnyxEntry<Report>> {
    if (!reports) {
        return [];
    }
    return Object.values(reports)
        .filter((report) => isReportOutstanding(report, policyID, reportNameValuePairs) && report?.ownerAccountID === reportOwnerAccountID)
        .sort((a, b) => a?.reportName?.localeCompare(b?.reportName?.toLowerCase() ?? '') ?? 0);
}

/**
 * @returns the object to update `report.hasOutstandingChildRequest`
 */
function getOutstandingChildRequest(iouReport: OnyxInputOrEntry<Report>): OutstandingChildRequest {
    if (!iouReport || isEmptyObject(iouReport)) {
        return {};
    }

    if (!isExpenseReport(iouReport)) {
        const {reimbursableSpend} = getMoneyRequestSpendBreakdown(iouReport);
        return {
            hasOutstandingChildRequest: iouReport.managerID === currentUserAccountID && reimbursableSpend !== 0,
        };
    }

    const policy = getPolicy(iouReport.policyID);
    const shouldBeManuallySubmitted = isPaidGroupPolicyPolicyUtils(policy) && !policy?.harvesting?.enabled;
    if (shouldBeManuallySubmitted) {
        return {
            hasOutstandingChildRequest: true,
        };
    }

    // We don't need to update hasOutstandingChildRequest in this case
    return {};
}

function canReportBeMentionedWithinPolicy(report: OnyxEntry<Report>, policyID: string | undefined): boolean {
    if (!policyID || report?.policyID !== policyID) {
        return false;
    }

    return isChatRoom(report) && !isInvoiceRoom(report) && !isThread(report);
}

function prepareOnboardingOnyxData(
    introSelected: OnyxEntry<IntroSelected>,
    engagementChoice: OnboardingPurpose,
    onboardingMessage: ValueOf<typeof CONST.ONBOARDING_MESSAGES>,
    adminsChatReportID?: string,
    onboardingPolicyID?: string,
    userReportedIntegration?: OnboardingAccounting,
    wasInvited?: boolean,
    companySize?: OnboardingCompanySize,
) {
    if (engagementChoice === CONST.ONBOARDING_CHOICES.PERSONAL_SPEND) {
        // eslint-disable-next-line no-param-reassign
        onboardingMessage = CONST.CREATE_EXPENSE_ONBOARDING_MESSAGES[CONST.ONBOARDING_CHOICES.PERSONAL_SPEND];
    }

    if (engagementChoice === CONST.ONBOARDING_CHOICES.EMPLOYER || engagementChoice === CONST.ONBOARDING_CHOICES.SUBMIT) {
        // eslint-disable-next-line no-param-reassign
        onboardingMessage = CONST.CREATE_EXPENSE_ONBOARDING_MESSAGES[CONST.ONBOARDING_CHOICES.SUBMIT];
    }

    // Guides are assigned and tasks are posted in the #admins room for the MANAGE_TEAM and TRACK_WORKSPACE onboarding actions, except for emails that have a '+'.
    type PostTasksInAdminsRoomOnboardingChoices = 'newDotManageTeam' | 'newDotTrackWorkspace';
    const shouldPostTasksInAdminsRoom =
        [CONST.ONBOARDING_CHOICES.MANAGE_TEAM, CONST.ONBOARDING_CHOICES.TRACK_WORKSPACE].includes(engagementChoice as PostTasksInAdminsRoomOnboardingChoices) &&
        !currentUserEmail?.includes('+');
    const adminsChatReport = allReports?.[`${ONYXKEYS.COLLECTION.REPORT}${adminsChatReportID}`];
    const targetChatReport = shouldPostTasksInAdminsRoom
        ? adminsChatReport ?? {reportID: adminsChatReportID, policyID: onboardingPolicyID}
        : getChatByParticipants([CONST.ACCOUNT_ID.CONCIERGE, currentUserAccountID ?? CONST.DEFAULT_NUMBER_ID], allReports, false, true);
    const {reportID: targetChatReportID = '', policyID: targetChatPolicyID = ''} = targetChatReport ?? {};

    if (!targetChatReportID) {
        Log.warn('Missing reportID for onboarding optimistic data');
        return;
    }

    const integrationName = userReportedIntegration ? CONST.ONBOARDING_ACCOUNTING_MAPPING[userReportedIntegration as keyof typeof CONST.ONBOARDING_ACCOUNTING_MAPPING] : '';
    const assignedGuideEmail = getPolicy(targetChatPolicyID)?.assignedGuide?.email ?? 'Setup Specialist';
    const assignedGuidePersonalDetail = Object.values(allPersonalDetails ?? {}).find((personalDetail) => personalDetail?.login === assignedGuideEmail);
    let assignedGuideAccountID: number;
    if (assignedGuidePersonalDetail && assignedGuidePersonalDetail.accountID) {
        assignedGuideAccountID = assignedGuidePersonalDetail.accountID;
    } else {
        assignedGuideAccountID = generateAccountID(assignedGuideEmail);
        // eslint-disable-next-line rulesdir/prefer-actions-set-data
        Onyx.merge(ONYXKEYS.PERSONAL_DETAILS_LIST, {
            [assignedGuideAccountID]: {
                isOptimisticPersonalDetail: assignedGuideEmail === CONST.SETUP_SPECIALIST_LOGIN,
                login: assignedGuideEmail,
                displayName: assignedGuideEmail,
            },
        });
    }
    const actorAccountID = shouldPostTasksInAdminsRoom ? assignedGuideAccountID : CONST.ACCOUNT_ID.CONCIERGE;
    const firstAdminPolicy = getActivePolicies(allPolicies, currentUserEmail).find(
        (policy) => policy.type !== CONST.POLICY.TYPE.PERSONAL && getPolicyRole(policy, currentUserEmail) === CONST.POLICY.ROLE.ADMIN,
    );
    const onboardingTaskParams: OnboardingTaskLinks = {
        integrationName,
        onboardingCompanySize: companySize ?? onboardingCompanySize,
        workspaceSettingsLink: `${environmentURL}/${ROUTES.WORKSPACE_INITIAL.getRoute(onboardingPolicyID ?? firstAdminPolicy?.id)}`,
        workspaceCategoriesLink: `${environmentURL}/${ROUTES.WORKSPACE_CATEGORIES.getRoute(onboardingPolicyID)}`,
        workspaceMembersLink: `${environmentURL}/${ROUTES.WORKSPACE_MEMBERS.getRoute(onboardingPolicyID)}`,
        workspaceMoreFeaturesLink: `${environmentURL}/${ROUTES.WORKSPACE_MORE_FEATURES.getRoute(onboardingPolicyID)}`,
        workspaceConfirmationLink: `${environmentURL}/${ROUTES.WORKSPACE_CONFIRMATION.getRoute(ROUTES.WORKSPACES_LIST.route)}`,
        navatticURL: getNavatticURL(environment, engagementChoice),
        testDriveURL: `${environmentURL}/${
            engagementChoice === CONST.ONBOARDING_CHOICES.MANAGE_TEAM || engagementChoice === CONST.ONBOARDING_CHOICES.TEST_DRIVE_RECEIVER
                ? ROUTES.TEST_DRIVE_DEMO_ROOT
                : ROUTES.TEST_DRIVE_MODAL_ROOT.route
        }`,
        workspaceAccountingLink: `${environmentURL}/${ROUTES.POLICY_ACCOUNTING.getRoute(onboardingPolicyID)}`,
        corporateCardLink: `${environmentURL}/${ROUTES.WORKSPACE_COMPANY_CARDS.getRoute(onboardingPolicyID)}`,
    };

    // Text message
    const message = typeof onboardingMessage.message === 'function' ? onboardingMessage.message(onboardingTaskParams) : onboardingMessage.message;
    const textComment = buildOptimisticAddCommentReportAction(message, undefined, actorAccountID, 1);
    const textCommentAction: OptimisticAddCommentReportAction = textComment.reportAction;
    const textMessage: AddCommentOrAttachmentParams = {
        reportID: targetChatReportID,
        reportActionID: textCommentAction.reportActionID,
        reportComment: textComment.commentText,
    };

    let createWorkspaceTaskReportID;
    const tasksData = onboardingMessage.tasks
        .filter((task) => {
            if (['setupCategories', 'setupTags'].includes(task.type) && userReportedIntegration) {
                return false;
            }

            if (['addAccountingIntegration', 'setupCategoriesAndTags'].includes(task.type) && !userReportedIntegration) {
                return false;
            }
            type SkipViewTourOnboardingChoices = 'newDotSubmit' | 'newDotSplitChat' | 'newDotPersonalSpend' | 'newDotEmployer';
            if (
                task.type === 'viewTour' &&
                [
                    CONST.ONBOARDING_CHOICES.EMPLOYER,
                    CONST.ONBOARDING_CHOICES.PERSONAL_SPEND,
                    CONST.ONBOARDING_CHOICES.SUBMIT,
                    CONST.ONBOARDING_CHOICES.CHAT_SPLIT,
                    CONST.ONBOARDING_CHOICES.MANAGE_TEAM,
                ].includes(introSelected?.choice as SkipViewTourOnboardingChoices) &&
                engagementChoice === CONST.ONBOARDING_CHOICES.MANAGE_TEAM
            ) {
                return false;
            }
            return true;
        })
        .map((task, index) => {
            const taskDescription = typeof task.description === 'function' ? task.description(onboardingTaskParams) : task.description;
            const taskTitle = typeof task.title === 'function' ? task.title(onboardingTaskParams) : task.title;
            const currentTask = buildOptimisticTaskReport(
                actorAccountID,
                targetChatReportID,
                currentUserAccountID,
                taskTitle,
                taskDescription,
                targetChatPolicyID,
                CONST.REPORT.NOTIFICATION_PREFERENCE.HIDDEN,
                task.mediaAttributes,
            );
            const emailCreatingAction =
                engagementChoice === CONST.ONBOARDING_CHOICES.MANAGE_TEAM ? allPersonalDetails?.[actorAccountID]?.login ?? CONST.EMAIL.CONCIERGE : CONST.EMAIL.CONCIERGE;
            const taskCreatedAction = buildOptimisticCreatedReportAction(emailCreatingAction);
            const taskReportAction = buildOptimisticTaskCommentReportAction(currentTask.reportID, taskTitle, 0, `task for ${taskTitle}`, targetChatReportID, actorAccountID, index + 3);
            currentTask.parentReportActionID = taskReportAction.reportAction.reportActionID;

            const completedTaskReportAction = task.autoCompleted
                ? buildOptimisticTaskReportAction(currentTask.reportID, CONST.REPORT.ACTIONS.TYPE.TASK_COMPLETED, 'marked as complete', actorAccountID, 2)
                : null;
            if (task.type === 'createWorkspace') {
                createWorkspaceTaskReportID = currentTask.reportID;
            }

            return {
                task,
                currentTask,
                taskCreatedAction,
                taskReportAction,
                taskDescription: currentTask.description,
                completedTaskReportAction,
            };
        });

    // Sign-off welcome message
    const welcomeSignOffText =
        engagementChoice === CONST.ONBOARDING_CHOICES.MANAGE_TEAM ? translateLocal('onboarding.welcomeSignOffTitleManageTeam') : translateLocal('onboarding.welcomeSignOffTitle');
    const welcomeSignOffComment = buildOptimisticAddCommentReportAction(welcomeSignOffText, undefined, actorAccountID, tasksData.length + 3);
    const welcomeSignOffCommentAction: OptimisticAddCommentReportAction = welcomeSignOffComment.reportAction;
    const welcomeSignOffMessage = {
        reportID: targetChatReportID,
        reportActionID: welcomeSignOffCommentAction.reportActionID,
        reportComment: welcomeSignOffComment.commentText,
    };

    const tasksForParameters = tasksData.map<TaskForParameters>(({task, currentTask, taskCreatedAction, taskReportAction, taskDescription, completedTaskReportAction}) => ({
        type: 'task',
        task: task.type,
        taskReportID: currentTask.reportID,
        parentReportID: currentTask.parentReportID,
        parentReportActionID: taskReportAction.reportAction.reportActionID,
        createdTaskReportActionID: taskCreatedAction.reportActionID,
        completedTaskReportActionID: completedTaskReportAction?.reportActionID,
        title: currentTask.reportName ?? '',
        description: taskDescription ?? '',
    }));

    const hasOutstandingChildTask = tasksData.some((task) => !task.completedTaskReportAction);

    const tasksForOptimisticData = tasksData.reduce<OnyxUpdate[]>((acc, {currentTask, taskCreatedAction, taskReportAction, taskDescription, completedTaskReportAction}) => {
        acc.push(
            {
                onyxMethod: Onyx.METHOD.MERGE,
                key: `${ONYXKEYS.COLLECTION.REPORT_ACTIONS}${targetChatReportID}`,
                value: {
                    [taskReportAction.reportAction.reportActionID]: taskReportAction.reportAction as ReportAction,
                },
            },
            {
                onyxMethod: Onyx.METHOD.SET,
                key: `${ONYXKEYS.COLLECTION.REPORT}${currentTask.reportID}`,
                value: {
                    ...currentTask,
                    description: taskDescription,
                    pendingFields: {
                        createChat: CONST.RED_BRICK_ROAD_PENDING_ACTION.ADD,
                        reportName: CONST.RED_BRICK_ROAD_PENDING_ACTION.ADD,
                        description: CONST.RED_BRICK_ROAD_PENDING_ACTION.ADD,
                        managerID: CONST.RED_BRICK_ROAD_PENDING_ACTION.ADD,
                    },
                    managerID: currentUserAccountID,
                },
            },
            {
                onyxMethod: Onyx.METHOD.MERGE,
                key: `${ONYXKEYS.COLLECTION.REPORT_METADATA}${currentTask.reportID}`,
                value: {
                    isOptimisticReport: true,
                },
            },
            {
                onyxMethod: Onyx.METHOD.MERGE,
                key: `${ONYXKEYS.COLLECTION.REPORT_ACTIONS}${currentTask.reportID}`,
                value: {
                    [taskCreatedAction.reportActionID]: taskCreatedAction as ReportAction,
                },
            },
        );

        if (completedTaskReportAction) {
            acc.push({
                onyxMethod: Onyx.METHOD.MERGE,
                key: `${ONYXKEYS.COLLECTION.REPORT_ACTIONS}${currentTask.reportID}`,
                value: {
                    [completedTaskReportAction.reportActionID]: completedTaskReportAction as ReportAction,
                },
            });

            acc.push({
                onyxMethod: Onyx.METHOD.MERGE,
                key: `${ONYXKEYS.COLLECTION.REPORT}${currentTask.reportID}`,
                value: {
                    stateNum: CONST.REPORT.STATE_NUM.APPROVED,
                    statusNum: CONST.REPORT.STATUS_NUM.APPROVED,
                    managerID: currentUserAccountID,
                },
            });
        }

        return acc;
    }, []);

    const tasksForFailureData = tasksData.reduce<OnyxUpdate[]>((acc, {currentTask, taskReportAction}) => {
        acc.push(
            {
                onyxMethod: Onyx.METHOD.MERGE,
                key: `${ONYXKEYS.COLLECTION.REPORT_ACTIONS}${targetChatReportID}`,
                value: {
                    [taskReportAction.reportAction.reportActionID]: {
                        errors: getMicroSecondOnyxErrorWithTranslationKey('report.genericAddCommentFailureMessage'),
                    } as ReportAction,
                },
            },
            {
                onyxMethod: Onyx.METHOD.MERGE,
                key: `${ONYXKEYS.COLLECTION.REPORT}${currentTask.reportID}`,
                value: null,
            },
            {
                onyxMethod: Onyx.METHOD.MERGE,
                key: `${ONYXKEYS.COLLECTION.REPORT_ACTIONS}${currentTask.reportID}`,
                value: null,
            },
        );

        return acc;
    }, []);

    const tasksForSuccessData = tasksData.reduce<OnyxUpdate[]>((acc, {currentTask, taskCreatedAction, taskReportAction, completedTaskReportAction}) => {
        acc.push(
            {
                onyxMethod: Onyx.METHOD.MERGE,
                key: `${ONYXKEYS.COLLECTION.REPORT_ACTIONS}${targetChatReportID}`,
                value: {
                    [taskReportAction.reportAction.reportActionID]: {pendingAction: null, isOptimisticAction: null},
                },
            },
            {
                onyxMethod: Onyx.METHOD.MERGE,
                key: `${ONYXKEYS.COLLECTION.REPORT}${currentTask.reportID}`,
                value: {
                    pendingFields: {
                        createChat: null,
                        reportName: null,
                        description: null,
                        managerID: null,
                    },
                },
            },
            {
                onyxMethod: Onyx.METHOD.MERGE,
                key: `${ONYXKEYS.COLLECTION.REPORT_METADATA}${currentTask.reportID}`,
                value: {
                    isOptimisticReport: false,
                },
            },
            {
                onyxMethod: Onyx.METHOD.MERGE,
                key: `${ONYXKEYS.COLLECTION.REPORT_ACTIONS}${currentTask.reportID}`,
                value: {
                    [taskCreatedAction.reportActionID]: {pendingAction: null},
                },
            },
        );

        if (completedTaskReportAction) {
            acc.push({
                onyxMethod: Onyx.METHOD.MERGE,
                key: `${ONYXKEYS.COLLECTION.REPORT_ACTIONS}${currentTask.reportID}`,
                value: {
                    [completedTaskReportAction.reportActionID]: {pendingAction: null, isOptimisticAction: null},
                },
            });
        }

        return acc;
    }, []);

    const optimisticData: OnyxUpdate[] = [...tasksForOptimisticData];
    const lastVisibleActionCreated = welcomeSignOffCommentAction.created;
    optimisticData.push(
        {
            onyxMethod: Onyx.METHOD.MERGE,
            key: `${ONYXKEYS.COLLECTION.REPORT}${targetChatReportID}`,
            value: {
                hasOutstandingChildTask,
                lastVisibleActionCreated,
                lastActorAccountID: actorAccountID,
            },
        },
        {
            onyxMethod: Onyx.METHOD.MERGE,
            key: ONYXKEYS.NVP_INTRO_SELECTED,
            value: {
                choice: engagementChoice,
                createWorkspace: createWorkspaceTaskReportID,
            },
        },
    );

    // If we post tasks in the #admins room and introSelected?.choice does not exist, it means that a guide is assigned and all messages except tasks are handled by the backend
    if (!shouldPostTasksInAdminsRoom || !!introSelected?.choice) {
        optimisticData.push({
            onyxMethod: Onyx.METHOD.MERGE,
            key: `${ONYXKEYS.COLLECTION.REPORT_ACTIONS}${targetChatReportID}`,
            value: {
                [textCommentAction.reportActionID]: textCommentAction as ReportAction,
            },
        });
    }

    if (!wasInvited) {
        optimisticData.push({
            onyxMethod: Onyx.METHOD.MERGE,
            key: ONYXKEYS.NVP_ONBOARDING,
            value: {hasCompletedGuidedSetupFlow: true},
        });
    }

    const successData: OnyxUpdate[] = [...tasksForSuccessData];

    // If we post tasks in the #admins room and introSelected?.choice does not exist, it means that a guide is assigned and all messages except tasks are handled by the backend
    if (!shouldPostTasksInAdminsRoom || !!introSelected?.choice) {
        successData.push({
            onyxMethod: Onyx.METHOD.MERGE,
            key: `${ONYXKEYS.COLLECTION.REPORT_ACTIONS}${targetChatReportID}`,
            value: {
                [textCommentAction.reportActionID]: {pendingAction: null, isOptimisticAction: null},
            },
        });
    }

    let failureReport: Partial<Report> = {
        lastMessageText: '',
        lastVisibleActionCreated: '',
        hasOutstandingChildTask: false,
    };
    const report = allReports?.[`${ONYXKEYS.COLLECTION.REPORT}${targetChatReportID}`];
    const canUserPerformWriteAction1 = canUserPerformWriteAction(report);
    const {lastMessageText = ''} = getLastVisibleMessageActionUtils(targetChatReportID, canUserPerformWriteAction1);
    if (lastMessageText) {
        const lastVisibleAction = getLastVisibleAction(targetChatReportID, canUserPerformWriteAction1);
        const prevLastVisibleActionCreated = lastVisibleAction?.created;
        const lastActorAccountID = lastVisibleAction?.actorAccountID;
        failureReport = {
            lastMessageText,
            lastVisibleActionCreated: prevLastVisibleActionCreated,
            lastActorAccountID,
        };
    }

    const failureData: OnyxUpdate[] = [...tasksForFailureData];
    failureData.push(
        {
            onyxMethod: Onyx.METHOD.MERGE,
            key: `${ONYXKEYS.COLLECTION.REPORT}${targetChatReportID}`,
            value: failureReport,
        },

        {
            onyxMethod: Onyx.METHOD.MERGE,
            key: ONYXKEYS.NVP_INTRO_SELECTED,
            value: {
                choice: null,
                createWorkspace: null,
            },
        },
    );
    // If we post tasks in the #admins room and introSelected?.choice does not exist, it means that a guide is assigned and all messages except tasks are handled by the backend
    if (!shouldPostTasksInAdminsRoom || !!introSelected?.choice) {
        failureData.push({
            onyxMethod: Onyx.METHOD.MERGE,
            key: `${ONYXKEYS.COLLECTION.REPORT_ACTIONS}${targetChatReportID}`,
            value: {
                [textCommentAction.reportActionID]: {
                    errors: getMicroSecondOnyxErrorWithTranslationKey('report.genericAddCommentFailureMessage'),
                } as ReportAction,
            },
        });
    }

    if (!wasInvited) {
        failureData.push({
            onyxMethod: Onyx.METHOD.MERGE,
            key: ONYXKEYS.NVP_ONBOARDING,
            value: {hasCompletedGuidedSetupFlow: onboarding?.hasCompletedGuidedSetupFlow ?? null},
        });
    }

    if (userReportedIntegration) {
        const requiresControlPlan: AllConnectionName[] = [CONST.POLICY.CONNECTIONS.NAME.NETSUITE, CONST.POLICY.CONNECTIONS.NAME.QBD, CONST.POLICY.CONNECTIONS.NAME.SAGE_INTACCT];

        optimisticData.push({
            onyxMethod: Onyx.METHOD.MERGE,
            key: `${ONYXKEYS.COLLECTION.POLICY}${onboardingPolicyID}`,
            value: {
                areConnectionsEnabled: true,
                ...(requiresControlPlan.includes(userReportedIntegration as AllConnectionName)
                    ? {
                          type: CONST.POLICY.TYPE.CORPORATE,
                      }
                    : {}),
                pendingFields: {
                    areConnectionsEnabled: CONST.RED_BRICK_ROAD_PENDING_ACTION.UPDATE,
                },
            },
        });
        successData.push({
            onyxMethod: Onyx.METHOD.MERGE,
            key: `${ONYXKEYS.COLLECTION.POLICY}${onboardingPolicyID}`,
            value: {
                pendingFields: {
                    areConnectionsEnabled: null,
                },
            },
        });
        failureData.push({
            onyxMethod: Onyx.METHOD.MERGE,
            key: `${ONYXKEYS.COLLECTION.POLICY}${onboardingPolicyID}`,
            value: {
                areConnectionsEnabled: getPolicy(onboardingPolicyID)?.areConnectionsEnabled,
                pendingFields: {
                    areConnectionsEnabled: null,
                },
            },
        });
    }

    // If we post tasks in the #admins room and introSelected?.choice does not exist, it means that a guide is assigned and all messages except tasks are handled by the backend
    const guidedSetupData: GuidedSetupData = [];

    if (!shouldPostTasksInAdminsRoom || !!introSelected?.choice) {
        guidedSetupData.push({type: 'message', ...textMessage});
    }

    let selfDMParameters: SelfDMParameters = {};
    if (engagementChoice === CONST.ONBOARDING_CHOICES.PERSONAL_SPEND) {
        const selfDMReportID = findSelfDMReportID();
        let selfDMReport = allReports?.[`${ONYXKEYS.COLLECTION.REPORT}${selfDMReportID}`];
        let createdAction: ReportAction;
        if (!selfDMReport) {
            const currentTime = DateUtils.getDBTime();
            selfDMReport = buildOptimisticSelfDMReport(currentTime);
            createdAction = buildOptimisticCreatedReportAction(currentUserEmail ?? '', currentTime);
            selfDMParameters = {reportID: selfDMReport.reportID, createdReportActionID: createdAction.reportActionID};
            optimisticData.push(
                {
                    onyxMethod: Onyx.METHOD.SET,
                    key: `${ONYXKEYS.COLLECTION.REPORT}${selfDMReport.reportID}`,
                    value: {
                        ...selfDMReport,
                        pendingFields: {
                            createChat: CONST.RED_BRICK_ROAD_PENDING_ACTION.ADD,
                        },
                    },
                },
                {
                    onyxMethod: Onyx.METHOD.MERGE,
                    key: `${ONYXKEYS.COLLECTION.REPORT_METADATA}${selfDMReport.reportID}`,
                    value: {
                        isOptimisticReport: true,
                    },
                },
                {
                    onyxMethod: Onyx.METHOD.SET,
                    key: `${ONYXKEYS.COLLECTION.REPORT_ACTIONS}${selfDMReport.reportID}`,
                    value: {
                        [createdAction.reportActionID]: createdAction,
                    },
                },
            );

            successData.push(
                {
                    onyxMethod: Onyx.METHOD.MERGE,
                    key: `${ONYXKEYS.COLLECTION.REPORT}${selfDMReport.reportID}`,
                    value: {
                        pendingFields: {
                            createChat: null,
                        },
                    },
                },
                {
                    onyxMethod: Onyx.METHOD.MERGE,
                    key: `${ONYXKEYS.COLLECTION.REPORT_METADATA}${selfDMReport.reportID}`,
                    value: {
                        isOptimisticReport: false,
                    },
                },
                {
                    onyxMethod: Onyx.METHOD.MERGE,
                    key: `${ONYXKEYS.COLLECTION.REPORT_ACTIONS}${selfDMReport.reportID}`,
                    value: {
                        [createdAction.reportActionID]: {
                            pendingAction: null,
                        },
                    },
                },
            );
        }
    }

    guidedSetupData.push(...tasksForParameters);

    if (!introSelected?.choice || introSelected.choice === CONST.ONBOARDING_CHOICES.TEST_DRIVE_RECEIVER) {
        optimisticData.push({
            onyxMethod: Onyx.METHOD.MERGE,
            key: `${ONYXKEYS.COLLECTION.REPORT_ACTIONS}${targetChatReportID}`,
            value: {
                [welcomeSignOffCommentAction.reportActionID]: welcomeSignOffCommentAction as ReportAction,
            },
        });

        successData.push({
            onyxMethod: Onyx.METHOD.MERGE,
            key: `${ONYXKEYS.COLLECTION.REPORT_ACTIONS}${targetChatReportID}`,
            value: {
                [welcomeSignOffCommentAction.reportActionID]: {pendingAction: null, isOptimisticAction: null},
            },
        });

        failureData.push({
            onyxMethod: Onyx.METHOD.MERGE,
            key: `${ONYXKEYS.COLLECTION.REPORT_ACTIONS}${targetChatReportID}`,
            value: {
                [welcomeSignOffCommentAction.reportActionID]: {
                    errors: getMicroSecondOnyxErrorWithTranslationKey('report.genericAddCommentFailureMessage'),
                } as ReportAction,
            },
        });
        guidedSetupData.push({type: 'message', ...welcomeSignOffMessage});
    }

    return {optimisticData, successData, failureData, guidedSetupData, actorAccountID, selfDMParameters};
}

/**
 * Whether a given report is used for onboarding tasks. In the past, it could be either the Concierge chat or the system
 * DM, and we saved the report ID in the user's `onboarding` NVP. As a fallback for users who don't have the NVP, we now
 * only use the Concierge chat.
 */
function isChatUsedForOnboarding(optionOrReport: OnyxEntry<Report> | OptionData, onboardingPurposeSelected?: OnboardingPurpose): boolean {
    // onboarding can be an empty object for old accounts and accounts created from olddot
    if (onboarding && !isEmptyObject(onboarding) && onboarding.chatReportID) {
        return onboarding.chatReportID === optionOrReport?.reportID;
    }
    if (isEmptyObject(onboarding)) {
        return (optionOrReport as OptionData)?.isConciergeChat ?? isConciergeChatReport(optionOrReport);
    }

    // Onboarding guides are assigned to signup with emails that do not contain a '+' and select the "Manage my team's expenses" intent.
    // Guides and onboarding tasks are posted to the #admins room to facilitate the onboarding process.
    return onboardingPurposeSelected === CONST.ONBOARDING_CHOICES.MANAGE_TEAM && !currentUserEmail?.includes('+')
        ? isAdminRoom(optionOrReport)
        : (optionOrReport as OptionData)?.isConciergeChat ?? isConciergeChatReport(optionOrReport);
}

/**
 * Get the report used for the user's onboarding process. For most users it is the Concierge chat, however in the past
 * we also used the system DM for A/B tests.
 */
function getChatUsedForOnboarding(): OnyxEntry<Report> {
    return Object.values(allReports ?? {}).find((report) => isChatUsedForOnboarding(report));
}

/**
 * Checks if given field has any violations and returns name of the first encountered one
 */
function getFieldViolation(violations: OnyxEntry<ReportViolations>, reportField: PolicyReportField): ReportViolationName | undefined {
    if (!violations || !reportField) {
        return undefined;
    }

    return Object.values(CONST.REPORT_VIOLATIONS).find((violation) => !!violations[violation] && violations[violation][reportField.fieldID]);
}

/**
 * Returns translation for given field violation
 */
function getFieldViolationTranslation(reportField: PolicyReportField, violation?: ReportViolationName): string {
    if (!violation) {
        return '';
    }

    switch (violation) {
        case 'fieldRequired':
            return translateLocal('reportViolations.fieldRequired', {fieldName: reportField.name});
        default:
            return '';
    }
}

/**
 * Returns all violations for report
 */
function getReportViolations(reportID: string): ReportViolations | undefined {
    if (!allReportsViolations) {
        return undefined;
    }

    return allReportsViolations[`${ONYXKEYS.COLLECTION.REPORT_VIOLATIONS}${reportID}`];
}

function findPolicyExpenseChatByPolicyID(policyID: string): OnyxEntry<Report> {
    return Object.values(allReports ?? {}).find((report) => isPolicyExpenseChat(report) && report?.policyID === policyID);
}

/**
 * A function to get the report last message. This is usually used to restore the report message preview in LHN after report actions change.
 * @param reportID
 * @param actionsToMerge
 * @param canUserPerformWriteActionInReport
 * @returns containing the calculated message preview data of the report
 */
function getReportLastMessage(reportID: string, actionsToMerge?: ReportActions) {
    let result: Partial<Report> = {
        lastMessageText: '',
        lastVisibleActionCreated: '',
    };

    const {lastMessageText = ''} = getLastVisibleMessage(reportID, actionsToMerge);

    if (lastMessageText) {
        const report = getReport(reportID, allReports);
        const lastVisibleAction = getLastVisibleActionReportActionsUtils(reportID, canUserPerformWriteAction(report), actionsToMerge);
        const lastVisibleActionCreated = lastVisibleAction?.created;
        const lastActorAccountID = lastVisibleAction?.actorAccountID;
        result = {
            lastMessageText,
            lastVisibleActionCreated,
            lastActorAccountID,
        };
    }

    return result;
}

function getReportLastVisibleActionCreated(report: OnyxEntry<Report>, oneTransactionThreadReport: OnyxEntry<Report>) {
    const lastVisibleReportActionCreated = getLastVisibleActionReportActionsUtils(report?.reportID)?.created ?? report?.lastVisibleActionCreated ?? '';
    const lastVisibleActionCreated =
        (oneTransactionThreadReport?.lastVisibleActionCreated ?? '') > lastVisibleReportActionCreated ? oneTransactionThreadReport?.lastVisibleActionCreated : lastVisibleReportActionCreated;

    return lastVisibleActionCreated;
}

function getSourceIDFromReportAction(reportAction: OnyxEntry<ReportAction>): string {
    const message = Array.isArray(reportAction?.message) ? reportAction?.message?.at(-1) ?? null : reportAction?.message ?? null;
    const html = message?.html ?? '';
    const {sourceURL} = getAttachmentDetails(html);
    const sourceID = (sourceURL?.match(CONST.REGEX.ATTACHMENT_ID) ?? [])[1];
    return sourceID;
}

function getIntegrationIcon(connectionName?: ConnectionName) {
    if (connectionName === CONST.POLICY.CONNECTIONS.NAME.XERO) {
        return XeroSquare;
    }
    if (connectionName === CONST.POLICY.CONNECTIONS.NAME.QBO) {
        return QBOSquare;
    }
    if (connectionName === CONST.POLICY.CONNECTIONS.NAME.NETSUITE) {
        return NetSuiteSquare;
    }
    if (connectionName === CONST.POLICY.CONNECTIONS.NAME.SAGE_INTACCT) {
        return IntacctSquare;
    }

    return undefined;
}

function canBeExported(report: OnyxEntry<Report>) {
    if (!report?.statusNum) {
        return false;
    }
    const isCorrectState = [CONST.REPORT.STATUS_NUM.APPROVED, CONST.REPORT.STATUS_NUM.CLOSED, CONST.REPORT.STATUS_NUM.REIMBURSED].some((status) => status === report.statusNum);
    return isExpenseReport(report) && isCorrectState;
}

function getIntegrationNameFromExportMessage(reportActions: OnyxEntry<ReportActions> | ReportAction[]) {
    if (!reportActions) {
        return '';
    }

    if (Array.isArray(reportActions)) {
        const exportIntegrationAction = reportActions.find((action) => isExportIntegrationAction(action));
        if (!exportIntegrationAction || !isExportIntegrationAction(exportIntegrationAction)) {
            return null;
        }

        const originalMessage = (getOriginalMessage(exportIntegrationAction) ?? {}) as OriginalMessageExportIntegration;
        const {label} = originalMessage;
        return label ?? null;
    }
}

function isExported(reportActions: OnyxEntry<ReportActions> | ReportAction[]) {
    if (!reportActions) {
        return false;
    }

    let exportIntegrationActionsCount = 0;
    let integrationMessageActionsCount = 0;

    const reportActionList = Array.isArray(reportActions) ? reportActions : Object.values(reportActions);
    for (const action of reportActionList) {
        if (isExportIntegrationAction(action)) {
            // We consider any reports marked manually as exported to be exported, so we shortcut here.
            if (getOriginalMessage(action)?.markedManually) {
                return true;
            }
            exportIntegrationActionsCount++;
        }
        if (isIntegrationMessageAction(action)) {
            integrationMessageActionsCount++;
        }
    }

    // We need to make sure that there was at least one successful export to consider the report exported.
    // We add one EXPORT_INTEGRATION action to the report when we start exporting it (with pendingAction: 'add') and then another EXPORT_INTEGRATION when the export finishes successfully.
    // If the export fails, we add an INTEGRATIONS_MESSAGE action to the report, but the initial EXPORT_INTEGRATION action is still present, so we compare the counts of these two actions to determine if the report was exported successfully.
    return exportIntegrationActionsCount > integrationMessageActionsCount;
}

function hasExportError(reportActions: OnyxEntry<ReportActions> | ReportAction[]) {
    if (!reportActions) {
        return false;
    }

    if (Array.isArray(reportActions)) {
        return reportActions.some((action) => isIntegrationMessageAction(action));
    }

    return Object.values(reportActions).some((action) => isIntegrationMessageAction(action));
}

/**
 * Determines whether the report can be moved to the workspace.
 */
function isWorkspaceEligibleForReportChange(newPolicy: OnyxEntry<Policy>, report: OnyxEntry<Report>, policies: OnyxCollection<Policy>): boolean {
    const submitterEmail = getLoginByAccountID(report?.ownerAccountID ?? CONST.DEFAULT_NUMBER_ID);
    return isPaidGroupPolicyPolicyUtils(newPolicy) && (isPolicyMember(submitterEmail, newPolicy?.id) || isPolicyAdmin(newPolicy?.id, policies));
}

function getApprovalChain(policy: OnyxEntry<Policy>, expenseReport: OnyxEntry<Report>): string[] {
    const approvalChain: string[] = [];
    const fullApprovalChain: string[] = [];
    const reportTotal = expenseReport?.total ?? 0;
    const submitterEmail = getLoginsByAccountIDs([expenseReport?.ownerAccountID ?? CONST.DEFAULT_NUMBER_ID]).at(0) ?? '';

    if (isSubmitAndClose(policy)) {
        return approvalChain;
    }

    // Get category/tag approver list
    const ruleApprovers = getRuleApprovers(policy, expenseReport);

    // Push rule approvers to approvalChain list before submitsTo/forwardsTo approvers
    ruleApprovers.forEach((ruleApprover) => {
        // Don't push submitter to approve as a rule approver
        if (fullApprovalChain.includes(ruleApprover) || ruleApprover === submitterEmail) {
            return;
        }
        fullApprovalChain.push(ruleApprover);
    });

    let nextApproverEmail = getManagerAccountEmail(policy, expenseReport);

    while (nextApproverEmail && !approvalChain.includes(nextApproverEmail)) {
        approvalChain.push(nextApproverEmail);
        nextApproverEmail = getForwardsToAccount(policy, nextApproverEmail, reportTotal);
    }

    approvalChain.forEach((approver) => {
        if (fullApprovalChain.includes(approver)) {
            return;
        }

        fullApprovalChain.push(approver);
    });

    if (fullApprovalChain.at(-1) === submitterEmail && policy?.preventSelfApproval) {
        fullApprovalChain.pop();
    }
    return fullApprovalChain;
}

/**
 * Checks if the user has missing bank account for the invoice room.
 */
function hasMissingInvoiceBankAccount(iouReportID: string | undefined): boolean {
    if (!iouReportID) {
        return false;
    }

    const invoiceReport = getReport(iouReportID, allReports);

    if (!isInvoiceReport(invoiceReport)) {
        return false;
    }

    return invoiceReport?.ownerAccountID === currentUserAccountID && !getPolicy(invoiceReport?.policyID)?.invoice?.bankAccount?.transferBankAccountID && isSettled(iouReportID);
}

function hasInvoiceReports() {
    const reports = Object.values(allReports ?? {});
    return reports.some((report) => isInvoiceReport(report));
}

function shouldUnmaskChat(participantsContext: OnyxEntry<PersonalDetailsList>, report: OnyxInputOrEntry<Report>): boolean {
    if (!report?.participants) {
        return true;
    }

    if (isThread(report) && report?.chatType && report?.chatType === CONST.REPORT.CHAT_TYPE.POLICY_EXPENSE_CHAT) {
        return true;
    }

    if (isThread(report) && report?.type === CONST.REPORT.TYPE.EXPENSE) {
        return true;
    }

    if (isAdminRoom(report)) {
        return true;
    }

    const participantAccountIDs = Object.keys(report.participants);

    if (participantAccountIDs.length > 2) {
        return false;
    }

    if (participantsContext) {
        let teamInChat = false;
        let userInChat = false;

        for (const participantAccountID of participantAccountIDs) {
            const id = Number(participantAccountID);
            const contextAccountData = participantsContext[id];

            if (contextAccountData) {
                const login = contextAccountData.login ?? '';

                if (login.endsWith(CONST.EMAIL.EXPENSIFY_EMAIL_DOMAIN) || login.endsWith(CONST.EMAIL.EXPENSIFY_TEAM_EMAIL_DOMAIN)) {
                    teamInChat = true;
                } else {
                    userInChat = true;
                }
            }
        }

        // exclude teamOnly chat
        if (teamInChat && userInChat) {
            return true;
        }
    }

    return false;
}

function getReportMetadata(reportID: string | undefined) {
    return reportID ? allReportMetadataKeyValue[reportID] : undefined;
}

/**
 * Helper method to check if participant email is Manager McTest
 */
function isSelectedManagerMcTest(email: string | null | undefined): boolean {
    return email === CONST.EMAIL.MANAGER_MCTEST;
}

/**
 *  Helper method to check if the report is a test transaction report
 */
function isTestTransactionReport(report: OnyxEntry<Report>): boolean {
    const managerID = report?.managerID ?? CONST.DEFAULT_NUMBER_ID;
    const personalDetails = allPersonalDetails?.[managerID];
    return isSelectedManagerMcTest(personalDetails?.login);
}

function isWaitingForSubmissionFromCurrentUser(chatReport: OnyxEntry<Report>, policy: OnyxEntry<Policy>) {
    return chatReport?.isOwnPolicyExpenseChat && !policy?.harvesting?.enabled;
}

function getGroupChatDraft() {
    return newGroupChatDraft;
}

function getChatListItemReportName(action: ReportAction & {reportName?: string}, report: SearchReport | undefined): string {
    if (report && isInvoiceReport(report)) {
        const properInvoiceReport = report;
        properInvoiceReport.chatReportID = report.parentReportID;

        return getInvoiceReportName(properInvoiceReport);
    }

    if (action?.reportName) {
        return action.reportName;
    }

    if (report?.reportID) {
        return getReportName(getReport(report?.reportID, allReports));
    }

    return getReportName(report);
}

/**
 * Generates report attributes for a report
 * This function should be called only in reportAttributes.ts
 * DO NOT USE THIS FUNCTION ANYWHERE ELSE
 */
function generateReportAttributes({
    report,
    reportActions,
    transactionViolations,
    reportNameValuePairs,
}: {
    report: OnyxEntry<Report>;
    reportActions?: OnyxCollection<ReportActions>;
    transactionViolations: OnyxCollection<TransactionViolation[]>;
    reportNameValuePairs: OnyxCollection<ReportNameValuePairs>;
}) {
    const reportActionsList = reportActions?.[`${ONYXKEYS.COLLECTION.REPORT_ACTIONS}${report?.reportID}`];
    const parentReportActionsList = reportActions?.[`${ONYXKEYS.COLLECTION.REPORT_ACTIONS}${report?.parentReportID}`];
    const isReportSettled = isSettled(report);
    const isCurrentUserReportOwner = isReportOwner(report);
    const doesReportHasViolations = hasReportViolations(report?.reportID);
    const hasViolationsToDisplayInLHN = shouldDisplayViolationsRBRInLHN(report, transactionViolations);
    const hasAnyViolations = hasViolationsToDisplayInLHN || (!isReportSettled && isCurrentUserReportOwner && doesReportHasViolations);
    const reportErrors = getAllReportErrors(report, reportActionsList);
    const hasErrors = Object.entries(reportErrors ?? {}).length > 0;
    const oneTransactionThreadReportID = getOneTransactionThreadReportID(report?.reportID, reportActionsList);
    const parentReportAction = report?.parentReportActionID ? parentReportActionsList?.[report.parentReportActionID] : undefined;
    const requiresAttention = requiresAttentionFromCurrentUser(report, parentReportAction);
    const isReportArchived = reportNameValuePairs?.[`${ONYXKEYS.COLLECTION.REPORT_NAME_VALUE_PAIRS}${report?.reportID}`]?.private_isArchived;

    return {
        doesReportHasViolations,
        hasViolationsToDisplayInLHN,
        hasAnyViolations,
        reportErrors,
        hasErrors,
        oneTransactionThreadReportID,
        parentReportAction,
        requiresAttention,
        isReportArchived,
    };
}

function getReportPersonalDetailsParticipants(report: Report, personalDetailsParam: OnyxEntry<PersonalDetailsList>, reportMetadata: OnyxEntry<ReportMetadata>, isRoomMembersList = false) {
    const chatParticipants = getParticipantsList(report, personalDetailsParam, isRoomMembersList, reportMetadata);
    return {
        chatParticipants,
        personalDetailsParticipants: chatParticipants.reduce<Record<number, PersonalDetails>>((acc, accountID) => {
            const details = personalDetailsParam?.[accountID];
            if (details) {
                acc[accountID] = details;
            }
            return acc;
        }, {}),
    };
}

function findReportIDForAction(action?: ReportAction): string | undefined {
    if (!allReportActions || !action?.reportActionID) {
        return undefined;
    }

    return Object.keys(allReportActions)
        .find((reportActionsKey) => {
            const reportActions = allReportActions?.[reportActionsKey];
            return !!reportActions && !isEmptyObject(reportActions[action.reportActionID]);
        })
        ?.replace(`${ONYXKEYS.COLLECTION.REPORT_ACTIONS}`, '');
}

<<<<<<< HEAD
=======
function hasReportBeenReopened(reportActions: OnyxEntry<ReportActions> | ReportAction[]): boolean {
    if (!reportActions) {
        return false;
    }

    const reportActionList = Array.isArray(reportActions) ? reportActions : Object.values(reportActions);
    return reportActionList.some((action) => isReopenedAction(action));
}

>>>>>>> 733010ea
export {
    addDomainToShortMention,
    completeShortMention,
    areAllRequestsBeingSmartScanned,
    buildOptimisticAddCommentReportAction,
    buildOptimisticApprovedReportAction,
    buildOptimisticUnapprovedReportAction,
    buildOptimisticCancelPaymentReportAction,
    buildOptimisticChangedTaskAssigneeReportAction,
    buildOptimisticChatReport,
    buildOptimisticClosedReportAction,
    buildOptimisticCreatedReportAction,
    buildOptimisticDismissedViolationReportAction,
    buildOptimisticEditedTaskFieldReportAction,
    buildOptimisticExpenseReport,
    buildOptimisticEmptyReport,
    buildOptimisticGroupChatReport,
    buildOptimisticHoldReportAction,
    buildOptimisticHoldReportActionComment,
    buildOptimisticRetractedReportAction,
    buildOptimisticReopenedReportAction,
    buildOptimisticIOUReport,
    buildOptimisticIOUReportAction,
    buildOptimisticModifiedExpenseReportAction,
    buildOptimisticMoneyRequestEntities,
    buildOptimisticMovedReportAction,
    buildOptimisticChangePolicyReportAction,
    buildOptimisticRenamedRoomReportAction,
    buildOptimisticRoomDescriptionUpdatedReportAction,
    buildOptimisticReportPreview,
    buildOptimisticActionableTrackExpenseWhisper,
    buildOptimisticSubmittedReportAction,
    buildOptimisticTaskCommentReportAction,
    buildOptimisticTaskReport,
    buildOptimisticTaskReportAction,
    buildOptimisticUnHoldReportAction,
    buildOptimisticAnnounceChat,
    buildOptimisticWorkspaceChats,
    buildOptimisticCardAssignedReportAction,
    buildOptimisticDetachReceipt,
    buildParticipantsFromAccountIDs,
    buildReportNameFromParticipantNames,
    buildTransactionThread,
    canAccessReport,
    isReportNotFound,
    canAddTransaction,
    canDeleteTransaction,
    canBeAutoReimbursed,
    canCreateRequest,
    canCreateTaskInReport,
    canCurrentUserOpenReport,
    canDeleteReportAction,
    canHoldUnholdReportAction,
    canEditReportPolicy,
    canEditFieldOfMoneyRequest,
    canEditMoneyRequest,
    canEditPolicyDescription,
    canEditReportAction,
    canEditReportDescription,
    canEditRoomVisibility,
    canEditWriteCapability,
    canFlagReportAction,
    isNonAdminOrOwnerOfPolicyExpenseChat,
    canLeaveRoom,
    canJoinChat,
    canLeaveChat,
    canReportBeMentionedWithinPolicy,
    canRequestMoney,
    canSeeDefaultRoom,
    canShowReportRecipientLocalTime,
    canUserPerformWriteAction,
    chatIncludesChronos,
    chatIncludesChronosWithID,
    chatIncludesConcierge,
    createDraftTransactionAndNavigateToParticipantSelector,
    doesReportBelongToWorkspace,
    findLastAccessedReport,
    findSelfDMReportID,
    formatReportLastMessageText,
    generateReportID,
    getCreationReportErrors,
    getAllAncestorReportActionIDs,
    getAllAncestorReportActions,
    getAllHeldTransactions,
    getAllPolicyReports,
    getAllWorkspaceReports,
    getAvailableReportFields,
    getBankAccountRoute,
    getChatByParticipants,
    getChatRoomSubtitle,
    getChildReportNotificationPreference,
    getCommentLength,
    getDefaultGroupAvatar,
    getDefaultWorkspaceAvatar,
    getDefaultWorkspaceAvatarTestID,
    getDeletedParentActionMessageForChatReport,
    getDisplayNameForParticipant,
    getDisplayNamesWithTooltips,
    getGroupChatName,
    prepareOnboardingOnyxData,
    getIOUReportActionDisplayMessage,
    getIOUReportActionMessage,
    getReportAutomaticallyForwardedMessage,
    getIOUForwardedMessage,
    getRejectedReportMessage,
    getWorkspaceNameUpdatedMessage,
    getDeletedTransactionMessage,
    getUpgradeWorkspaceMessage,
    getDowngradeWorkspaceMessage,
    getIcons,
    getIconsForParticipants,
    getIndicatedMissingPaymentMethod,
    getLastVisibleMessage,
    getMoneyRequestOptions,
    getMoneyRequestSpendBreakdown,
    getNonHeldAndFullAmount,
    getOptimisticDataForParentReportAction,
    getOriginalReportID,
    getOutstandingChildRequest,
    getParentNavigationSubtitle,
    getParsedComment,
    getParticipantsAccountIDsForDisplay,
    getParticipantsList,
    getParticipants,
    getPendingChatMembers,
    getPersonalDetailsForAccountID,
    getPolicyDescriptionText,
    getPolicyExpenseChat,
    getPolicyExpenseChatName,
    getPolicyName,
    getPolicyType,
    getReimbursementDeQueuedOrCanceledActionMessage,
    getReimbursementQueuedActionMessage,
    getReportActionActorAccountID,
    getReportDescription,
    getReportFieldKey,
    getReportIDFromLink,
    getReportName,
    getSearchReportName,
    getReportTransactions,
    reportTransactionsSelector,
    getReportNotificationPreference,
    getReportOfflinePendingActionAndErrors,
    getReportParticipantsTitle,
    getReportPreviewMessage,
    getReportRecipientAccountIDs,
    getParentReport,
    getReportOrDraftReport,
    getRoom,
    getRootParentReport,
    getRouteFromLink,
    canDeleteCardTransactionByLiabilityType,
    getTaskAssigneeChatOnyxData,
    getTransactionDetails,
    getTransactionReportName,
    getDisplayedReportID,
    getTransactionsWithReceipts,
    getUserDetailTooltipText,
    getWhisperDisplayNames,
    getWorkspaceChats,
    getWorkspaceIcon,
    goBackToDetailsPage,
    goBackFromPrivateNotes,
    getInvoicePayerName,
    getInvoicesChatName,
    getPayeeName,
    getQuickActionDetails,
    hasActionsWithErrors,
    hasAutomatedExpensifyAccountIDs,
    hasExpensifyGuidesEmails,
    hasHeldExpenses,
    hasIOUWaitingOnCurrentUserBankAccount,
    hasMissingPaymentMethod,
    hasMissingSmartscanFields,
    hasNonReimbursableTransactions,
    hasOnlyHeldExpenses,
    hasOnlyTransactionsWithPendingRoutes,
    hasReceiptError,
    hasReceiptErrors,
    hasReportNameError,
    getReportActionWithSmartscanError,
    hasSmartscanError,
    hasUpdatedTotal,
    hasViolations,
    hasWarningTypeViolations,
    hasNoticeTypeViolations,
    isActionCreator,
    isAdminRoom,
    isAdminsOnlyPostingRoom,
    isAllowedToApproveExpenseReport,
    isAllowedToComment,
    isAnnounceRoom,
    isArchivedNonExpenseReport,
    isArchivedReport,
    isArchivedNonExpenseReportWithID,
    isClosedReport,
    isCanceledTaskReport,
    isChatReport,
    isChatRoom,
    isTripRoom,
    isChatThread,
    isChildReport,
    isClosedExpenseReportWithNoExpenses,
    isCompletedTaskReport,
    isConciergeChatReport,
    isControlPolicyExpenseChat,
    isControlPolicyExpenseReport,
    isCurrentUserSubmitter,
    isCurrentUserTheOnlyParticipant,
    isDM,
    isDefaultRoom,
    isDeprecatedGroupDM,
    isEmptyReport,
    generateIsEmptyReport,
    isRootGroupChat,
    isExpenseReport,
    isExpenseRequest,
    isFinancialReportsForBusinesses,
    isExpensifyOnlyParticipantInReport,
    isGroupChat,
    isGroupChatAdmin,
    isGroupPolicy,
    isReportInGroupPolicy,
    isHoldCreator,
    isIOUOwnedByCurrentUser,
    isIOUReport,
    isIOUReportUsingReport,
    isJoinRequestInAdminRoom,
    isDomainRoom,
    isMoneyRequest,
    isMoneyRequestReport,
    isMoneyRequestReportPendingDeletion,
    isOneOnOneChat,
    isOneTransactionThread,
    isOpenExpenseReport,
    isOpenTaskReport,
    isOptimisticPersonalDetail,
    isPaidGroupPolicy,
    isPaidGroupPolicyExpenseChat,
    isPaidGroupPolicyExpenseReport,
    isPayer,
    isPolicyAdmin,
    isPolicyExpenseChat,
    isPolicyExpenseChatAdmin,
    isProcessingReport,
    isOpenReport,
    isReportIDApproved,
    isAwaitingFirstLevelApproval,
    isPublicAnnounceRoom,
    isPublicRoom,
    isReportApproved,
    isReportManuallyReimbursed,
    isReportDataReady,
    isReportFieldDisabled,
    isReportFieldOfTypeTitle,
    isReportManager,
    isReportOwner,
    isReportParticipant,
    isSelfDM,
    isSettled,
    isSystemChat,
    isTaskReport,
    isThread,
    isTrackExpenseReport,
    isUnread,
    isUnreadWithMention,
    isUserCreatedPolicyRoom,
    isValidReport,
    isValidReportIDFromPath,
    isWaitingForAssigneeToCompleteAction,
    isWaitingForSubmissionFromCurrentUser,
    isInvoiceRoom,
    isInvoiceRoomWithID,
    isInvoiceReport,
    isNewDotInvoice,
    isOpenInvoiceReport,
    isReportTransactionThread,
    getDefaultNotificationPreferenceForReport,
    canWriteInReport,
    navigateToDetailsPage,
    navigateToPrivateNotes,
    navigateBackOnDeleteTransaction,
    parseReportRouteParams,
    parseReportActionHtmlToText,
    requiresAttentionFromCurrentUser,
    shouldAutoFocusOnKeyPress,
    shouldCreateNewMoneyRequestReport,
    shouldDisableDetailPage,
    shouldDisableRename,
    shouldDisableThread,
    shouldDisplayThreadReplies,
    shouldDisplayViolationsRBRInLHN,
    shouldReportBeInOptionList,
    shouldReportShowSubscript,
    shouldShowFlagComment,
    getReportActionWithMissingSmartscanFields,
    shouldShowRBRForMissingSmartscanFields,
    shouldUseFullTitleToDisplay,
    updateOptimisticParentReportAction,
    updateReportPreview,
    temporary_getMoneyRequestOptions,
    getTripIDFromTransactionParentReportID,
    buildOptimisticInvoiceReport,
    getInvoiceChatByParticipants,
    isCurrentUserInvoiceReceiver,
    isDraftReport,
    changeMoneyRequestHoldStatus,
    isAdminOwnerApproverOrReportOwner,
    createDraftWorkspaceAndNavigateToConfirmationScreen,
    isChatUsedForOnboarding,
    buildOptimisticExportIntegrationAction,
    getChatUsedForOnboarding,
    getFieldViolationTranslation,
    getFieldViolation,
    getReportViolations,
    findPolicyExpenseChatByPolicyID,
    getIntegrationIcon,
    canBeExported,
    isExported,
    hasExportError,
    getHelpPaneReportType,
    hasOnlyNonReimbursableTransactions,
    getReportLastMessage,
    getReportLastVisibleActionCreated,
    getMostRecentlyVisitedReport,
    getSourceIDFromReportAction,
    getIntegrationNameFromExportMessage,

    // This will get removed as part of https://github.com/Expensify/App/issues/59961
    // eslint-disable-next-line deprecation/deprecation
    getReportNameValuePairs,
    hasReportViolations,
    isPayAtEndExpenseReport,
    getArchiveReason,
    getApprovalChain,
    isIndividualInvoiceRoom,
    isAuditor,
    hasMissingInvoiceBankAccount,
    reasonForReportToBeInOptionList,
    getReasonAndReportActionThatRequiresAttention,
    buildOptimisticChangeFieldAction,
    isPolicyRelatedReport,
    hasReportErrorsOtherThanFailedReceipt,
    getAllReportErrors,
    getAllReportActionsErrorsAndReportActionThatRequiresAttention,
    hasInvoiceReports,
    shouldUnmaskChat,
    getReportMetadata,
    buildOptimisticSelfDMReport,
    isHiddenForCurrentUser,
    isSelectedManagerMcTest,
    isTestTransactionReport,
    getReportSubtitlePrefix,
    getPolicyChangeMessage,
    getMovedTransactionMessage,
    getExpenseReportStateAndStatus,
    generateReportName,
    navigateToLinkedReportAction,
    buildOptimisticUnreportedTransactionAction,
    buildOptimisticResolvedDuplicatesReportAction,
    getTitleReportField,
    getReportFieldsByPolicyID,
    getGroupChatDraft,
    getInvoiceReportName,
    getChatListItemReportName,
    buildOptimisticMovedTransactionAction,
    populateOptimisticReportFormula,
    getOutstandingReportsForUser,
    isReportOutstanding,
    generateReportAttributes,
    getReportPersonalDetailsParticipants,
    isAllowedToSubmitDraftExpenseReport,
    findReportIDForAction,
    isWorkspaceEligibleForReportChange,
    navigateOnDeleteExpense,
    hasReportBeenReopened,
};

export type {
    Ancestor,
    DisplayNameWithTooltips,
    OptimisticAddCommentReportAction,
    OptimisticChatReport,
    OptimisticClosedReportAction,
    OptimisticCreatedReportAction,
    OptimisticIOUReportAction,
    OptimisticTaskReportAction,
    OptionData,
    TransactionDetails,
    PartialReportAction,
    ParsingDetails,
    MissingPaymentMethod,
    OptimisticNewReport,
    SelfDMParameters,
};<|MERGE_RESOLUTION|>--- conflicted
+++ resolved
@@ -10812,8 +10812,6 @@
         ?.replace(`${ONYXKEYS.COLLECTION.REPORT_ACTIONS}`, '');
 }
 
-<<<<<<< HEAD
-=======
 function hasReportBeenReopened(reportActions: OnyxEntry<ReportActions> | ReportAction[]): boolean {
     if (!reportActions) {
         return false;
@@ -10823,7 +10821,6 @@
     return reportActionList.some((action) => isReopenedAction(action));
 }
 
->>>>>>> 733010ea
 export {
     addDomainToShortMention,
     completeShortMention,
