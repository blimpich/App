--- conflicted
+++ resolved
@@ -2048,17 +2048,8 @@
 /**
  * Whether the provided report is an archived room
  */
-<<<<<<< HEAD
-function isArchivedNonExpenseReport(report: OnyxInputOrEntry<Report> | SearchReport, isReportArchived = false): boolean {
-    if (!report) {
-        return false;
-    }
-    return !(isExpenseReport(report) || isExpenseRequest(report)) && isReportArchived;
-=======
-// eslint-disable-next-line @typescript-eslint/no-unused-vars
 function isArchivedNonExpenseReport(report: OnyxInputOrEntry<Report> | SearchReport, isReportArchived = false): boolean {
     return isReportArchived && !(isExpenseReport(report) || isExpenseRequest(report));
->>>>>>> 7b197876
 }
 
 /**
@@ -8798,15 +8789,8 @@
 /**
  * Show subscript on expense chats / threads and expense requests
  */
-<<<<<<< HEAD
 function shouldReportShowSubscript(report: OnyxEntry<Report>, isReportArchived = false): boolean {
     if (isArchivedNonExpenseReport(report, isReportArchived) && !isWorkspaceThread(report)) {
-=======
-function shouldReportShowSubscript(report: OnyxEntry<Report>): boolean {
-    // This will get removed as part of https://github.com/Expensify/App/issues/59961
-    // eslint-disable-next-line deprecation/deprecation
-    if (isArchivedNonExpenseReport(report, !!getReportNameValuePairs(report?.reportID)?.private_isArchived) && !isWorkspaceThread(report)) {
->>>>>>> 7b197876
         return false;
     }
 
@@ -9045,15 +9029,8 @@
  * @param policy - the workspace the room is on, null if the user isn't a member of the workspace
  * @param isReportArchived - whether the workspace room is archived
  */
-<<<<<<< HEAD
-function canEditRoomVisibility(report: OnyxEntry<Report>, policy: OnyxEntry<Policy>): boolean {
-    // This will get removed as part of https://github.com/Expensify/App/issues/59961
-    // eslint-disable-next-line deprecation/deprecation
-    return isPolicyAdminPolicyUtils(policy) && !isArchivedNonExpenseReport(report, !!getReportNameValuePairs(report?.reportID)?.private_isArchived);
-=======
 function canEditRoomVisibility(policy: OnyxEntry<Policy>, isReportArchived: boolean): boolean {
     return !isReportArchived && isPolicyAdminPolicyUtils(policy);
->>>>>>> 7b197876
 }
 
 /**
