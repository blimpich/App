import {findFocusedRoute} from '@react-navigation/native';
import {format} from 'date-fns';
import {Str} from 'expensify-common';
import lodashEscape from 'lodash/escape';
import lodashIntersection from 'lodash/intersection';
import isEmpty from 'lodash/isEmpty';
import lodashIsEqual from 'lodash/isEqual';
import isNumber from 'lodash/isNumber';
import mapValues from 'lodash/mapValues';
import lodashMaxBy from 'lodash/maxBy';
import type {OnyxCollection, OnyxEntry, OnyxUpdate} from 'react-native-onyx';
import Onyx from 'react-native-onyx';
import type {SvgProps} from 'react-native-svg';
import type {
    OriginalMessageChangePolicy,
    OriginalMessageExportIntegration,
    OriginalMessageIOU,
    OriginalMessageModifiedExpense,
    OriginalMessageMovedTransaction,
    OriginalMessageUnreportedTransaction,
} from 'src/types/onyx/OriginalMessage';
import type {SetRequired, TupleToUnion, ValueOf} from 'type-fest';
import type {FileObject} from '@components/AttachmentModal';
import {FallbackAvatar, IntacctSquare, NetSuiteSquare, QBOSquare, XeroSquare} from '@components/Icon/Expensicons';
import * as defaultGroupAvatars from '@components/Icon/GroupDefaultAvatars';
import * as defaultWorkspaceAvatars from '@components/Icon/WorkspaceDefaultAvatars';
import type {MoneyRequestAmountInputProps} from '@components/MoneyRequestAmountInput';
import type {IOUAction, IOUType, OnboardingAccounting, OnboardingCompanySize, OnboardingPurpose, OnboardingTaskLinks} from '@src/CONST';
import CONST from '@src/CONST';
import type {ParentNavigationSummaryParams} from '@src/languages/params';
import type {TranslationPaths} from '@src/languages/types';
import NAVIGATORS from '@src/NAVIGATORS';
import ONYXKEYS from '@src/ONYXKEYS';
import type {Route} from '@src/ROUTES';
import ROUTES from '@src/ROUTES';
import SCREENS from '@src/SCREENS';
import type {
    Beta,
    IntroSelected,
    NewGroupChatDraft,
    OnyxInputOrEntry,
    PersonalDetails,
    PersonalDetailsList,
    Policy,
    PolicyReportField,
    Report,
    ReportAction,
    ReportAttributesDerivedValue,
    ReportMetadata,
    ReportNameValuePairs,
    ReportViolationName,
    ReportViolations,
    Session,
    Task,
    Transaction,
    TransactionViolation,
    UserWallet,
} from '@src/types/onyx';
import type {Attendee, Participant} from '@src/types/onyx/IOU';
import type {SelectedParticipant} from '@src/types/onyx/NewGroupChatDraft';
import type {OriginalMessageExportedToIntegration} from '@src/types/onyx/OldDotAction';
import type Onboarding from '@src/types/onyx/Onboarding';
import type {ErrorFields, Errors, Icon, PendingAction} from '@src/types/onyx/OnyxCommon';
import type {OriginalMessageChangeLog, PaymentMethodType} from '@src/types/onyx/OriginalMessage';
import type {Status} from '@src/types/onyx/PersonalDetails';
import type {AllConnectionName, ConnectionName} from '@src/types/onyx/Policy';
import type {InvoiceReceiverType, NotificationPreference, Participants, Participant as ReportParticipant} from '@src/types/onyx/Report';
import type {Message, OldDotReportAction, ReportActions} from '@src/types/onyx/ReportAction';
import type {PendingChatMember} from '@src/types/onyx/ReportMetadata';
import type {SearchPolicy, SearchReport, SearchTransaction} from '@src/types/onyx/SearchResults';
import type {Comment, TransactionChanges, WaypointCollection} from '@src/types/onyx/Transaction';
import {isEmptyObject} from '@src/types/utils/EmptyObject';
import type IconAsset from '@src/types/utils/IconAsset';
import {createDraftTransaction, getIOUReportActionToApproveOrPay, setMoneyRequestParticipants, unholdRequest} from './actions/IOU';
import {isApprover as isApproverMember} from './actions/Policy/Member';
import {createDraftWorkspace} from './actions/Policy/Policy';
import {autoSwitchToFocusMode} from './actions/PriorityMode';
import {hasCreditBankAccount} from './actions/ReimbursementAccount/store';
import {handleReportChanged} from './actions/Report';
import type {GuidedSetupData, TaskForParameters} from './actions/Report';
import {isAnonymousUser as isAnonymousUserSession} from './actions/Session';
import type {AddCommentOrAttachmentParams} from './API/parameters';
import {convertToDisplayString} from './CurrencyUtils';
import DateUtils from './DateUtils';
import {hasValidDraftComment} from './DraftCommentUtils';
import {getEnvironment, getEnvironmentURL} from './Environment/Environment';
import type EnvironmentType from './Environment/getEnvironment/types';
import {getMicroSecondOnyxErrorWithTranslationKey, isReceiptError} from './ErrorUtils';
import getAttachmentDetails from './fileDownload/getAttachmentDetails';
import {isReportMessageAttachment} from './isReportMessageAttachment';
import localeCompare from './LocaleCompare';
import {formatPhoneNumber} from './LocalePhoneNumber';
import {translateLocal} from './Localize';
import Log from './Log';
import {isEmailPublicDomain} from './LoginUtils';
// eslint-disable-next-line import/no-cycle
import ModifiedExpenseMessage from './ModifiedExpenseMessage';
import getStateFromPath from './Navigation/helpers/getStateFromPath';
import {isFullScreenName} from './Navigation/helpers/isNavigatorName';
import {linkingConfig} from './Navigation/linkingConfig';
import Navigation, {navigationRef} from './Navigation/Navigation';
import {rand64} from './NumberUtils';
import Parser from './Parser';
import Permissions from './Permissions';
import {
    getAccountIDsByLogins,
    getDisplayNameOrDefault,
    getEffectiveDisplayName,
    getLoginByAccountID,
    getLoginsByAccountIDs,
    getPersonalDetailByEmail,
    getPersonalDetailsByIDs,
    getShortMentionIfFound,
} from './PersonalDetailsUtils';
import {addSMSDomainIfPhoneNumber} from './PhoneNumber';
import {
    arePaymentsEnabled,
    canSendInvoiceFromWorkspace,
    getActivePolicies,
    getForwardsToAccount,
    getManagerAccountEmail,
    getPolicyEmployeeListByIdWithoutCurrentUser,
    getPolicyNameByID,
    getPolicyRole,
    getRuleApprovers,
    getSubmitToAccountID,
    isExpensifyTeam,
    isInstantSubmitEnabled,
    isPaidGroupPolicy as isPaidGroupPolicyPolicyUtils,
    isPolicyAdmin as isPolicyAdminPolicyUtils,
    isPolicyAuditor,
    isPolicyOwner,
    isSubmitAndClose,
    shouldShowPolicy,
} from './PolicyUtils';
import {
    formatLastMessageText,
    getActionableJoinRequestPendingReportAction,
    getAllReportActions,
    getCardIssuedMessage,
    getDismissedViolationMessageText,
    getExportIntegrationLastMessageText,
    getIOUReportIDFromReportActionPreview,
    getJoinRequestMessage,
    getLastClosedReportAction,
    getLastVisibleAction,
    getLastVisibleAction as getLastVisibleActionReportActionsUtils,
    getLastVisibleMessage as getLastVisibleMessageActionUtils,
    getLastVisibleMessage as getLastVisibleMessageReportActionsUtils,
    getMessageOfOldDotReportAction,
    getNumberOfMoneyRequests,
    getOneTransactionThreadReportID,
    getOriginalMessage,
    getPolicyChangeLogDefaultBillableMessage,
    getPolicyChangeLogDefaultTitleEnforcedMessage,
    getPolicyChangeLogMaxExpenseAmountNoReceiptMessage,
    getRenamedAction,
    getReopenedMessage,
    getReportAction,
    getReportActionHtml,
    getReportActionMessage as getReportActionMessageReportUtils,
    getReportActionMessageText,
    getReportActionText,
    getWorkspaceCurrencyUpdateMessage,
    getWorkspaceFrequencyUpdateMessage,
    getWorkspaceReportFieldAddMessage,
    getWorkspaceReportFieldDeleteMessage,
    getWorkspaceReportFieldUpdateMessage,
    getWorkspaceUpdateFieldMessage,
    isActionableJoinRequest,
    isActionableJoinRequestPending,
    isActionableTrackExpense,
    isActionOfType,
    isApprovedAction,
    isApprovedOrSubmittedReportAction,
    isCardIssuedAction,
    isClosedAction,
    isCreatedTaskReportAction,
    isCurrentActionUnread,
    isDeletedAction,
    isDeletedParentAction,
    isExportIntegrationAction,
    isForwardedAction,
    isIntegrationMessageAction,
    isMarkAsClosedAction,
    isModifiedExpenseAction,
    isMoneyRequestAction,
    isOldDotReportAction,
    isPendingRemove,
    isPolicyChangeLogAction,
    isReimbursementQueuedAction,
    isRenamedAction,
    isReportActionAttachment,
    isReportPreviewAction,
    isReversedTransaction,
    isRoomChangeLogAction,
    isSentMoneyReportAction,
    isSplitBillAction as isSplitBillReportAction,
    isSubmittedAction,
    isSubmittedAndClosedAction,
    isThreadParentMessage,
    isTrackExpenseAction,
    isTransactionThread,
    isTripPreview,
    isUnapprovedAction,
    isWhisperAction,
    shouldReportActionBeVisible,
    wasActionTakenByCurrentUser,
} from './ReportActionsUtils';
import type {LastVisibleMessage} from './ReportActionsUtils';
import {shouldRestrictUserBillableActions} from './SubscriptionUtils';
import {getNavatticURL} from './TourUtils';
import {
    getAttendees,
    getBillable,
    getCardID,
    getCardName,
    getCategory,
    getCurrency,
    getDescription,
    getFormattedCreated,
    getFormattedPostedDate,
    getMCCGroup,
    getMerchant,
    getMerchantOrDescription,
    getOriginalAmount,
    getOriginalCurrency,
    getRateID,
    getRecentTransactions,
    getReimbursable,
    getTag,
    getTaxAmount,
    getTaxCode,
    getAmount as getTransactionAmount,
    getWaypoints,
    hasMissingSmartscanFields as hasMissingSmartscanFieldsTransactionUtils,
    hasNoticeTypeViolation,
    hasReceipt as hasReceiptTransactionUtils,
    hasViolation,
    hasWarningTypeViolation,
    isCardTransaction as isCardTransactionTransactionUtils,
    isDistanceRequest,
    isExpensifyCardTransaction,
    isFetchingWaypointsFromServer,
    isOnHold as isOnHoldTransactionUtils,
    isPayAtEndExpense,
    isPending,
    isPerDiemRequest,
    isReceiptBeingScanned,
    isScanRequest as isScanRequestTransactionUtils,
} from './TransactionUtils';
import {addTrailingForwardSlash} from './Url';
import type {AvatarSource} from './UserUtils';
import {generateAccountID, getDefaultAvatarURL} from './UserUtils';

// Dynamic Import to avoid circular dependency
const UnreadIndicatorUpdaterHelper = () => import('./UnreadIndicatorUpdater');

type AvatarRange = 1 | 2 | 3 | 4 | 5 | 6 | 7 | 8 | 9 | 10 | 11 | 12 | 13 | 14 | 15 | 16 | 17 | 18;

type SpendBreakdown = {
    nonReimbursableSpend: number;
    reimbursableSpend: number;
    totalDisplaySpend: number;
};

type ParticipantDetails = [number, string, AvatarSource, AvatarSource];

type OptimisticAddCommentReportAction = Pick<
    ReportAction<typeof CONST.REPORT.ACTIONS.TYPE.ADD_COMMENT>,
    | 'reportActionID'
    | 'actionName'
    | 'actorAccountID'
    | 'person'
    | 'automatic'
    | 'avatar'
    | 'created'
    | 'message'
    | 'isFirstItem'
    | 'isAttachmentOnly'
    | 'isAttachmentWithText'
    | 'pendingAction'
    | 'shouldShow'
    | 'originalMessage'
    | 'childReportID'
    | 'parentReportID'
    | 'childType'
    | 'childReportName'
    | 'childManagerAccountID'
    | 'childStatusNum'
    | 'childStateNum'
    | 'errors'
    | 'childVisibleActionCount'
    | 'childCommenterCount'
    | 'childLastVisibleActionCreated'
    | 'childOldestFourAccountIDs'
    | 'delegateAccountID'
> & {isOptimisticAction: boolean};

type OptimisticReportAction = {
    commentText: string;
    reportAction: OptimisticAddCommentReportAction;
};

type UpdateOptimisticParentReportAction = {
    childVisibleActionCount: number;
    childCommenterCount: number;
    childLastVisibleActionCreated: string;
    childOldestFourAccountIDs: string | undefined;
};

type OptimisticExpenseReport = Pick<
    Report,
    | 'reportID'
    | 'chatReportID'
    | 'policyID'
    | 'type'
    | 'ownerAccountID'
    | 'managerID'
    | 'currency'
    | 'reportName'
    | 'stateNum'
    | 'statusNum'
    | 'total'
    | 'unheldTotal'
    | 'nonReimbursableTotal'
    | 'unheldNonReimbursableTotal'
    | 'parentReportID'
    | 'lastVisibleActionCreated'
    | 'parentReportActionID'
    | 'participants'
    | 'fieldList'
>;

type OptimisticNewReport = Pick<
    Report,
    | 'reportID'
    | 'policyID'
    | 'type'
    | 'ownerAccountID'
    | 'reportName'
    | 'stateNum'
    | 'statusNum'
    | 'currency'
    | 'total'
    | 'nonReimbursableTotal'
    | 'parentReportID'
    | 'lastVisibleActionCreated'
    | 'parentReportActionID'
    | 'participants'
    | 'managerID'
    | 'pendingFields'
    | 'chatReportID'
> & {reportName: string};

type BuildOptimisticIOUReportActionParams = {
    type: ValueOf<typeof CONST.IOU.REPORT_ACTION_TYPE>;
    amount: number;
    currency: string;
    comment: string;
    participants: Participant[];
    transactionID: string;
    paymentType?: PaymentMethodType;
    iouReportID?: string;
    isSettlingUp?: boolean;
    isSendMoneyFlow?: boolean;
    isOwnPolicyExpenseChat?: boolean;
    created?: string;
    linkedExpenseReportAction?: OnyxEntry<ReportAction>;
    isPersonalTrackingExpense?: boolean;
};

type OptimisticIOUReportAction = Pick<
    ReportAction,
    | 'actionName'
    | 'actorAccountID'
    | 'automatic'
    | 'avatar'
    | 'isAttachmentOnly'
    | 'originalMessage'
    | 'message'
    | 'person'
    | 'reportActionID'
    | 'shouldShow'
    | 'created'
    | 'pendingAction'
    | 'receipt'
    | 'childReportID'
    | 'childVisibleActionCount'
    | 'childCommenterCount'
    | 'delegateAccountID'
>;

type PartialReportAction = OnyxInputOrEntry<ReportAction> | Partial<ReportAction> | OptimisticIOUReportAction | OptimisticApprovedReportAction | OptimisticSubmittedReportAction | undefined;

type ReportRouteParams = {
    reportID: string;
    isSubReportPageRoute: boolean;
};

type ReportOfflinePendingActionAndErrors = {
    reportPendingAction: PendingAction | undefined;
    reportErrors: Errors | null | undefined;
};

type OptimisticApprovedReportAction = Pick<
    ReportAction<typeof CONST.REPORT.ACTIONS.TYPE.APPROVED>,
    | 'actionName'
    | 'actorAccountID'
    | 'automatic'
    | 'avatar'
    | 'isAttachmentOnly'
    | 'originalMessage'
    | 'message'
    | 'person'
    | 'reportActionID'
    | 'shouldShow'
    | 'created'
    | 'pendingAction'
    | 'delegateAccountID'
>;

type OptimisticUnapprovedReportAction = Pick<
    ReportAction<typeof CONST.REPORT.ACTIONS.TYPE.UNAPPROVED>,
    | 'actionName'
    | 'actorAccountID'
    | 'automatic'
    | 'avatar'
    | 'isAttachmentOnly'
    | 'originalMessage'
    | 'message'
    | 'person'
    | 'reportActionID'
    | 'shouldShow'
    | 'created'
    | 'pendingAction'
    | 'delegateAccountID'
>;

type OptimisticSubmittedReportAction = Pick<
    ReportAction<typeof CONST.REPORT.ACTIONS.TYPE.SUBMITTED>,
    | 'actionName'
    | 'actorAccountID'
    | 'adminAccountID'
    | 'automatic'
    | 'avatar'
    | 'isAttachmentOnly'
    | 'originalMessage'
    | 'message'
    | 'person'
    | 'reportActionID'
    | 'shouldShow'
    | 'created'
    | 'pendingAction'
    | 'delegateAccountID'
>;

type OptimisticHoldReportAction = Pick<
    ReportAction,
    'actionName' | 'actorAccountID' | 'automatic' | 'avatar' | 'isAttachmentOnly' | 'originalMessage' | 'message' | 'person' | 'reportActionID' | 'shouldShow' | 'created' | 'pendingAction'
>;

type OptimisticReopenedReportAction = Pick<
    ReportAction,
    'actionName' | 'actorAccountID' | 'automatic' | 'avatar' | 'isAttachmentOnly' | 'originalMessage' | 'message' | 'person' | 'reportActionID' | 'shouldShow' | 'created' | 'pendingAction'
>;

type OptimisticCancelPaymentReportAction = Pick<
    ReportAction,
    'actionName' | 'actorAccountID' | 'message' | 'originalMessage' | 'person' | 'reportActionID' | 'shouldShow' | 'created' | 'pendingAction'
>;

type OptimisticChangeFieldAction = Pick<
    OldDotReportAction & ReportAction,
    'actionName' | 'actorAccountID' | 'originalMessage' | 'person' | 'reportActionID' | 'created' | 'pendingAction' | 'message'
>;

type OptimisticEditedTaskReportAction = Pick<
    ReportAction,
    'reportActionID' | 'actionName' | 'pendingAction' | 'actorAccountID' | 'automatic' | 'avatar' | 'created' | 'shouldShow' | 'message' | 'person' | 'delegateAccountID'
>;

type OptimisticClosedReportAction = Pick<
    ReportAction<typeof CONST.REPORT.ACTIONS.TYPE.CLOSED>,
    'actionName' | 'actorAccountID' | 'automatic' | 'avatar' | 'created' | 'message' | 'originalMessage' | 'pendingAction' | 'person' | 'reportActionID' | 'shouldShow'
>;

type OptimisticCardAssignedReportAction = Pick<
    ReportAction<typeof CONST.REPORT.ACTIONS.TYPE.CARD_ASSIGNED>,
    'actionName' | 'actorAccountID' | 'automatic' | 'avatar' | 'created' | 'message' | 'originalMessage' | 'pendingAction' | 'person' | 'reportActionID' | 'shouldShow'
>;

type OptimisticDismissedViolationReportAction = Pick<
    ReportAction,
    'actionName' | 'actorAccountID' | 'avatar' | 'created' | 'message' | 'originalMessage' | 'person' | 'reportActionID' | 'shouldShow' | 'pendingAction'
>;

type OptimisticCreatedReportAction = Pick<
    ReportAction<typeof CONST.REPORT.ACTIONS.TYPE.CREATED>,
    'actorAccountID' | 'automatic' | 'avatar' | 'created' | 'message' | 'person' | 'reportActionID' | 'shouldShow' | 'pendingAction' | 'actionName' | 'delegateAccountID'
>;

type OptimisticRenamedReportAction = Pick<
    ReportAction<typeof CONST.REPORT.ACTIONS.TYPE.RENAMED>,
    'actorAccountID' | 'automatic' | 'avatar' | 'created' | 'message' | 'person' | 'reportActionID' | 'shouldShow' | 'pendingAction' | 'actionName' | 'originalMessage'
>;

type OptimisticRoomDescriptionUpdatedReportAction = Pick<
    ReportAction<typeof CONST.REPORT.ACTIONS.TYPE.ROOM_CHANGE_LOG.UPDATE_ROOM_DESCRIPTION>,
    'actorAccountID' | 'created' | 'message' | 'person' | 'reportActionID' | 'pendingAction' | 'actionName' | 'originalMessage'
>;

type OptimisticChatReport = Pick<
    Report,
    | 'type'
    | 'chatType'
    | 'chatReportID'
    | 'iouReportID'
    | 'isOwnPolicyExpenseChat'
    | 'isPinned'
    | 'lastActorAccountID'
    | 'lastMessageHtml'
    | 'lastMessageText'
    | 'lastReadTime'
    | 'lastVisibleActionCreated'
    | 'oldPolicyName'
    | 'ownerAccountID'
    | 'pendingFields'
    | 'parentReportActionID'
    | 'parentReportID'
    | 'participants'
    | 'policyID'
    | 'reportID'
    | 'reportName'
    | 'stateNum'
    | 'statusNum'
    | 'visibility'
    | 'description'
    | 'writeCapability'
    | 'avatarUrl'
    | 'invoiceReceiver'
>;

type OptimisticExportIntegrationAction = OriginalMessageExportedToIntegration &
    Pick<
        ReportAction<typeof CONST.REPORT.ACTIONS.TYPE.EXPORTED_TO_INTEGRATION>,
        'reportActionID' | 'actorAccountID' | 'avatar' | 'created' | 'lastModified' | 'message' | 'person' | 'shouldShow' | 'pendingAction' | 'errors' | 'automatic'
    >;

type OptimisticTaskReportAction = Pick<
    ReportAction,
    | 'reportActionID'
    | 'actionName'
    | 'actorAccountID'
    | 'automatic'
    | 'avatar'
    | 'created'
    | 'isAttachmentOnly'
    | 'message'
    | 'originalMessage'
    | 'person'
    | 'pendingAction'
    | 'shouldShow'
    | 'isFirstItem'
    | 'previousMessage'
    | 'errors'
    | 'linkMetadata'
    | 'delegateAccountID'
>;

type AnnounceRoomOnyxData = {
    onyxOptimisticData: OnyxUpdate[];
    onyxSuccessData: OnyxUpdate[];
    onyxFailureData: OnyxUpdate[];
};

type OptimisticAnnounceChat = {
    announceChatReportID: string;
    announceChatReportActionID: string;
    announceChatData: AnnounceRoomOnyxData;
};

type OptimisticWorkspaceChats = {
    adminsChatReportID: string;
    adminsChatData: OptimisticChatReport;
    adminsReportActionData: Record<string, OptimisticCreatedReportAction>;
    adminsCreatedReportActionID: string;
    expenseChatReportID: string;
    expenseChatData: OptimisticChatReport;
    expenseReportActionData: Record<string, OptimisticCreatedReportAction>;
    expenseCreatedReportActionID: string;
    pendingChatMembers: PendingChatMember[];
};

type OptimisticModifiedExpenseReportAction = Pick<
    ReportAction<typeof CONST.REPORT.ACTIONS.TYPE.MODIFIED_EXPENSE>,
    | 'actionName'
    | 'actorAccountID'
    | 'automatic'
    | 'avatar'
    | 'created'
    | 'isAttachmentOnly'
    | 'message'
    | 'originalMessage'
    | 'person'
    | 'pendingAction'
    | 'reportActionID'
    | 'shouldShow'
    | 'delegateAccountID'
> & {reportID?: string};

type OptimisticMoneyRequestEntities = {
    iouReport: Report;
    type: ValueOf<typeof CONST.IOU.REPORT_ACTION_TYPE>;
    amount: number;
    currency: string;
    comment: string;
    payeeEmail: string;
    participants: Participant[];
    transactionID: string;
    paymentType?: PaymentMethodType;
    isSettlingUp?: boolean;
    isSendMoneyFlow?: boolean;
    isOwnPolicyExpenseChat?: boolean;
    isPersonalTrackingExpense?: boolean;
    existingTransactionThreadReportID?: string;
    linkedTrackedExpenseReportAction?: ReportAction;
};

type OptimisticTaskReport = SetRequired<
    Pick<
        Report,
        | 'reportID'
        | 'reportName'
        | 'description'
        | 'ownerAccountID'
        | 'participants'
        | 'managerID'
        | 'type'
        | 'parentReportID'
        | 'policyID'
        | 'stateNum'
        | 'statusNum'
        | 'parentReportActionID'
        | 'lastVisibleActionCreated'
        | 'hasParentAccess'
    >,
    'parentReportID'
>;

type TransactionDetails = {
    created: string;
    amount: number;
    attendees: Attendee[] | string;
    taxAmount?: number;
    taxCode?: string;
    currency: string;
    merchant: string;
    waypoints?: WaypointCollection | string;
    customUnitRateID?: string;
    comment: string;
    category: string;
    billable: boolean;
    tag: string;
    mccGroup?: ValueOf<typeof CONST.MCC_GROUPS>;
    description?: string;
    cardID: number;
    cardName?: string;
    originalAmount: number;
    originalCurrency: string;
    postedDate: string;
};

type OptimisticIOUReport = Pick<
    Report,
    | 'type'
    | 'chatReportID'
    | 'currency'
    | 'managerID'
    | 'policyID'
    | 'ownerAccountID'
    | 'participants'
    | 'reportID'
    | 'stateNum'
    | 'statusNum'
    | 'total'
    | 'unheldTotal'
    | 'nonReimbursableTotal'
    | 'unheldNonReimbursableTotal'
    | 'reportName'
    | 'parentReportID'
    | 'lastVisibleActionCreated'
    | 'fieldList'
    | 'parentReportActionID'
>;
type DisplayNameWithTooltips = Array<Pick<PersonalDetails, 'accountID' | 'pronouns' | 'displayName' | 'login' | 'avatar'>>;

type CustomIcon = {
    src: IconAsset;
    color?: string;
};

type OptionData = {
    text?: string;
    alternateText?: string;
    allReportErrors?: Errors;
    brickRoadIndicator?: ValueOf<typeof CONST.BRICK_ROAD_INDICATOR_STATUS> | '' | null;
    tooltipText?: string | null;
    alternateTextMaxLines?: number;
    boldStyle?: boolean;
    customIcon?: CustomIcon;
    subtitle?: string;
    login?: string;
    accountID?: number;
    pronouns?: string;
    status?: Status | null;
    phoneNumber?: string;
    isUnread?: boolean | null;
    isUnreadWithMention?: boolean | null;
    hasDraftComment?: boolean | null;
    keyForList?: string;
    searchText?: string;
    isIOUReportOwner?: boolean | null;
    shouldShowSubscript?: boolean | null;
    isPolicyExpenseChat?: boolean;
    isMoneyRequestReport?: boolean | null;
    isInvoiceReport?: boolean;
    isExpenseRequest?: boolean | null;
    isAllowedToComment?: boolean | null;
    isThread?: boolean | null;
    isTaskReport?: boolean | null;
    parentReportAction?: OnyxEntry<ReportAction>;
    displayNamesWithTooltips?: DisplayNameWithTooltips | null;
    isDefaultRoom?: boolean;
    isInvoiceRoom?: boolean;
    isExpenseReport?: boolean;
    isOptimisticPersonalDetail?: boolean;
    selected?: boolean;
    isOptimisticAccount?: boolean;
    isSelected?: boolean;
    descriptiveText?: string;
    notificationPreference?: NotificationPreference | null;
    isDisabled?: boolean | null;
    name?: string | null;
    isSelfDM?: boolean;
    isOneOnOneChat?: boolean;
    reportID?: string;
    enabled?: boolean;
    code?: string;
    transactionThreadReportID?: string | null;
    shouldShowAmountInput?: boolean;
    amountInputProps?: MoneyRequestAmountInputProps;
    tabIndex?: 0 | -1;
    isConciergeChat?: boolean;
    isBold?: boolean;
    lastIOUCreationDate?: string;
    isChatRoom?: boolean;
    participantsList?: PersonalDetails[];
    icons?: Icon[];
    iouReportAmount?: number;
    displayName?: string;
} & Report &
    ReportNameValuePairs;

type OnyxDataTaskAssigneeChat = {
    optimisticData: OnyxUpdate[];
    successData: OnyxUpdate[];
    failureData: OnyxUpdate[];
    optimisticAssigneeAddComment?: OptimisticReportAction;
    optimisticChatCreatedReportAction?: OptimisticCreatedReportAction;
};

type Ancestor = {
    report: Report;
    reportAction: ReportAction;
    shouldDisplayNewMarker: boolean;
};

type AncestorIDs = {
    reportIDs: string[];
    reportActionsIDs: string[];
};

type MissingPaymentMethod = 'bankAccount' | 'wallet';

type OutstandingChildRequest = {
    hasOutstandingChildRequest?: boolean;
};

type ParsingDetails = {
    shouldEscapeText?: boolean;
    reportID?: string;
    policyID?: string;
};

type NonHeldAndFullAmount = {
    nonHeldAmount: string;
    fullAmount: string;
    /**
     * nonHeldAmount is valid if not negative;
     * It can be negative if the unheld transaction comes from the current user
     */
    hasValidNonHeldAmount: boolean;
};

type Thread = {
    parentReportID: string;
    parentReportActionID: string;
} & Report;

type GetChatRoomSubtitleConfig = {
    isCreateExpenseFlow?: boolean;
};

type GetPolicyNameParams = {
    report: OnyxInputOrEntry<Report>;
    returnEmptyIfNotFound?: boolean;
    policy?: OnyxInputOrEntry<Policy> | SearchPolicy;
    policies?: SearchPolicy[];
    reports?: SearchReport[];
};

type GetReportNameParams = {
    report: OnyxEntry<Report>;
    policy?: OnyxEntry<Policy> | SearchPolicy;
    parentReportActionParam?: OnyxInputOrEntry<ReportAction>;
    personalDetails?: Partial<PersonalDetailsList>;
    invoiceReceiverPolicy?: OnyxEntry<Policy> | SearchPolicy;
    transactions?: SearchTransaction[];
    reports?: SearchReport[];
    draftReports?: OnyxCollection<Report>;
    reportNameValuePairs?: OnyxCollection<ReportNameValuePairs>;
    policies?: SearchPolicy[];
};

type ReportByPolicyMap = Record<string, Report[]>;

let currentUserEmail: string | undefined;
let currentUserPrivateDomain: string | undefined;
let currentUserAccountID: number | undefined;
let isAnonymousUser = false;

let environmentURL: string;
getEnvironmentURL().then((url: string) => (environmentURL = url));
let environment: EnvironmentType;
getEnvironment().then((env) => {
    environment = env;
});

// This cache is used to save parse result of report action html message into text
// to prevent unnecessary parsing when the report action is not changed/modified.
// Example case: when we need to get a report name of a thread which is dependent on a report action message.
const parsedReportActionMessageCache: Record<string, string> = {};

let conciergeChatReportID: OnyxEntry<string>;
Onyx.connect({
    key: ONYXKEYS.DERIVED.CONCIERGE_CHAT_REPORT_ID,
    callback: (value) => {
        conciergeChatReportID = value;
    },
});

const defaultAvatarBuildingIconTestID = 'SvgDefaultAvatarBuilding Icon';
Onyx.connect({
    key: ONYXKEYS.SESSION,
    callback: (value) => {
        // When signed out, val is undefined
        if (!value) {
            return;
        }

        currentUserEmail = value.email;
        currentUserAccountID = value.accountID;
        isAnonymousUser = value.authTokenType === CONST.AUTH_TOKEN_TYPES.ANONYMOUS;
        currentUserPrivateDomain = isEmailPublicDomain(currentUserEmail ?? '') ? '' : Str.extractEmailDomain(currentUserEmail ?? '');
    },
});

let allPersonalDetails: OnyxEntry<PersonalDetailsList>;
let allPersonalDetailLogins: string[];
let currentUserPersonalDetails: OnyxEntry<PersonalDetails>;
Onyx.connect({
    key: ONYXKEYS.PERSONAL_DETAILS_LIST,
    callback: (value) => {
        if (currentUserAccountID) {
            currentUserPersonalDetails = value?.[currentUserAccountID] ?? undefined;
        }
        allPersonalDetails = value ?? {};
        allPersonalDetailLogins = Object.values(allPersonalDetails).map((personalDetail) => personalDetail?.login ?? '');
    },
});

let allReportsDraft: OnyxCollection<Report>;
Onyx.connect({
    key: ONYXKEYS.COLLECTION.REPORT_DRAFT,
    waitForCollectionCallback: true,
    callback: (value) => (allReportsDraft = value),
});

let allPolicies: OnyxCollection<Policy>;
Onyx.connect({
    key: ONYXKEYS.COLLECTION.POLICY,
    waitForCollectionCallback: true,
    callback: (value) => (allPolicies = value),
});

let allReports: OnyxCollection<Report>;
let reportsByPolicyID: ReportByPolicyMap;
Onyx.connect({
    key: ONYXKEYS.COLLECTION.REPORT,
    waitForCollectionCallback: true,
    callback: (value) => {
        allReports = value;
        UnreadIndicatorUpdaterHelper().then((module) => {
            module.triggerUnreadUpdate();
        });

        // Each time a new report is added we will check to see if the user should be switched
        autoSwitchToFocusMode();

        if (!value) {
            return;
        }

        reportsByPolicyID = Object.values(value).reduce<ReportByPolicyMap>((acc, report) => {
            if (!report) {
                return acc;
            }

            handleReportChanged(report);

            // Get all reports, which are the ones that are:
            // - Owned by the same user
            // - Are either open or submitted
            // - Belong to the same workspace
            if (report.policyID && report.ownerAccountID === currentUserAccountID && (report.stateNum ?? 0) <= 1) {
                if (!acc[report.policyID]) {
                    acc[report.policyID] = [];
                }
                acc[report.policyID].push(report);
            }

            return acc;
        }, {});
    },
});

let allBetas: OnyxEntry<Beta[]>;
Onyx.connect({
    key: ONYXKEYS.BETAS,
    callback: (value) => (allBetas = value),
});

let allTransactions: OnyxCollection<Transaction> = {};
let reportsTransactions: Record<string, Transaction[]> = {};
Onyx.connect({
    key: ONYXKEYS.COLLECTION.TRANSACTION,
    waitForCollectionCallback: true,
    callback: (value) => {
        if (!value) {
            return;
        }
        allTransactions = Object.fromEntries(Object.entries(value).filter(([, transaction]) => transaction));

        reportsTransactions = Object.values(value).reduce<Record<string, Transaction[]>>((all, transaction) => {
            const reportsMap = all;
            if (!transaction?.reportID) {
                return reportsMap;
            }

            if (!reportsMap[transaction.reportID]) {
                reportsMap[transaction.reportID] = [];
            }
            reportsMap[transaction.reportID].push(transaction);

            return all;
        }, {});
    },
});

let allReportActions: OnyxCollection<ReportActions>;
Onyx.connect({
    key: ONYXKEYS.COLLECTION.REPORT_ACTIONS,
    waitForCollectionCallback: true,
    callback: (actions) => {
        if (!actions) {
            return;
        }
        allReportActions = actions;
    },
});

let allReportMetadata: OnyxCollection<ReportMetadata>;
const allReportMetadataKeyValue: Record<string, ReportMetadata> = {};
Onyx.connect({
    key: ONYXKEYS.COLLECTION.REPORT_METADATA,
    waitForCollectionCallback: true,
    callback: (value) => {
        if (!value) {
            return;
        }
        allReportMetadata = value;

        Object.entries(value).forEach(([reportID, reportMetadata]) => {
            if (!reportMetadata) {
                return;
            }

            const [, id] = reportID.split('_');
            allReportMetadataKeyValue[id] = reportMetadata;
        });
    },
});

let allReportNameValuePair: OnyxCollection<ReportNameValuePairs>;
Onyx.connect({
    key: ONYXKEYS.COLLECTION.REPORT_NAME_VALUE_PAIRS,
    waitForCollectionCallback: true,
    callback: (value) => {
        if (!value) {
            return;
        }
        allReportNameValuePair = value;
    },
});

let allReportsViolations: OnyxCollection<ReportViolations>;
Onyx.connect({
    key: ONYXKEYS.COLLECTION.REPORT_VIOLATIONS,
    waitForCollectionCallback: true,
    callback: (value) => {
        if (!value) {
            return;
        }
        allReportsViolations = value;
    },
});

let onboarding: OnyxEntry<Onboarding>;
Onyx.connect({
    key: ONYXKEYS.NVP_ONBOARDING,
    callback: (value) => (onboarding = value),
});

let delegateEmail = '';
Onyx.connect({
    key: ONYXKEYS.ACCOUNT,
    callback: (value) => {
        delegateEmail = value?.delegatedAccess?.delegate ?? '';
    },
});

let activePolicyID: OnyxEntry<string>;
Onyx.connect({
    key: ONYXKEYS.NVP_ACTIVE_POLICY_ID,
    callback: (value) => (activePolicyID = value),
});

let reportAttributesDerivedValue: ReportAttributesDerivedValue['reports'];
Onyx.connect({
    key: ONYXKEYS.DERIVED.REPORT_ATTRIBUTES,
    callback: (value) => {
        if (!value) {
            return;
        }
        reportAttributesDerivedValue = value.reports;
    },
});

let newGroupChatDraft: OnyxEntry<NewGroupChatDraft>;
Onyx.connect({
    key: ONYXKEYS.NEW_GROUP_CHAT_DRAFT,
    callback: (value) => (newGroupChatDraft = value),
});

let onboardingCompanySize: OnyxEntry<OnboardingCompanySize>;
Onyx.connect({
    key: ONYXKEYS.ONBOARDING_COMPANY_SIZE,
    callback: (value) => {
        onboardingCompanySize = value;
    },
});

function getCurrentUserAvatar(): AvatarSource | undefined {
    return currentUserPersonalDetails?.avatar;
}

function getCurrentUserDisplayNameOrEmail(): string | undefined {
    return currentUserPersonalDetails?.displayName ?? currentUserEmail;
}

function getChatType(report: OnyxInputOrEntry<Report> | Participant): ValueOf<typeof CONST.REPORT.CHAT_TYPE> | undefined {
    return report?.chatType;
}

/**
 * Get the report or draft report given a reportID
 */
function getReportOrDraftReport(reportID: string | undefined, searchReports?: SearchReport[]): OnyxEntry<Report> | SearchReport {
    const searchReport = searchReports?.find((report) => report.reportID === reportID);
    const onyxReport = allReports?.[`${ONYXKEYS.COLLECTION.REPORT}${reportID}`];
    return searchReport ?? onyxReport ?? allReportsDraft?.[`${ONYXKEYS.COLLECTION.REPORT_DRAFT}${reportID}`];
}

function reportTransactionsSelector(transactions: OnyxCollection<Transaction>, reportID: string | undefined): Transaction[] {
    if (!transactions || !reportID) {
        return [];
    }

    return Object.values(transactions).filter((transaction): transaction is Transaction => !!transaction && transaction.reportID === reportID);
}

function getReportTransactions(reportID: string | undefined, allReportsTransactions: Record<string, Transaction[]> = reportsTransactions): Transaction[] {
    if (!reportID) {
        return [];
    }

    return allReportsTransactions[reportID] ?? [];
}

/**
 * Check if a report is a draft report
 */
function isDraftReport(reportID: string | undefined): boolean {
    const draftReport = allReportsDraft?.[`${ONYXKEYS.COLLECTION.REPORT_DRAFT}${reportID}`];

    return !!draftReport;
}
/**
 * @private
 */
function isSearchReportArray(object: SearchReport[] | OnyxCollection<Report>): object is SearchReport[] {
    if (!Array.isArray(object)) {
        return false;
    }
    const firstItem = object.at(0);
    return firstItem !== undefined && 'private_isArchived' in firstItem;
}

/**
 * @private
 * Returns the report
 */
function getReport(reportID: string, reports: SearchReport[] | OnyxCollection<Report>): OnyxEntry<Report> | SearchReport {
    if (isSearchReportArray(reports)) {
        reports?.find((report) => report.reportID === reportID);
    } else {
        return reports?.[`${ONYXKEYS.COLLECTION.REPORT}${reportID}`];
    }
}

/**
 * Returns the report
 * @deprecated Get the data straight from Onyx
 */
function getReportNameValuePairs(reportID?: string, reportNameValuePairs: OnyxCollection<ReportNameValuePairs> = allReportNameValuePair): OnyxEntry<ReportNameValuePairs> {
    return reportNameValuePairs?.[`${ONYXKEYS.COLLECTION.REPORT_NAME_VALUE_PAIRS}${reportID}`];
}

/**
 * Returns the parentReport if the given report is a thread
 */
function getParentReport(report: OnyxEntry<Report>): OnyxEntry<Report> {
    if (!report?.parentReportID) {
        return undefined;
    }
    return getReport(report.parentReportID, allReports);
}

/**
 * Returns the root parentReport if the given report is nested.
 * Uses recursion to iterate any depth of nested reports.
 */

function getRootParentReport({
    report,
    reports,
    visitedReportIDs = new Set<string>(),
}: {
    report: OnyxEntry<Report>;
    reports?: SearchReport[];
    visitedReportIDs?: Set<string>;
}): OnyxEntry<Report> {
    if (!report) {
        return undefined;
    }

    // Returns the current report as the root report, because it does not have a parentReportID
    if (!report?.parentReportID) {
        return report;
    }

    // Detect and prevent an infinite loop caused by a cycle in the ancestry. This should normally
    // never happen
    if (visitedReportIDs.has(report.reportID)) {
        Log.alert('Report ancestry cycle detected.', {reportID: report.reportID, ancestry: Array.from(visitedReportIDs)});
        return undefined;
    }
    visitedReportIDs.add(report.reportID);

    const parentReport = getReportOrDraftReport(report?.parentReportID, reports);

    // Runs recursion to iterate a parent report
    return getRootParentReport({report: !isEmptyObject(parentReport) ? parentReport : undefined, visitedReportIDs, reports});
}

/**
 * Returns the policy of the report
 */
function getPolicy(policyID: string | undefined): OnyxEntry<Policy> {
    if (!allPolicies || !policyID) {
        return undefined;
    }
    return allPolicies[`${ONYXKEYS.COLLECTION.POLICY}${policyID}`];
}

/**
 * Get the policy type from a given report
 * @param policies must have Onyxkey prefix (i.e 'policy_') for keys
 */
function getPolicyType(report: OnyxInputOrEntry<Report>, policies: OnyxCollection<Policy>): string {
    return policies?.[`${ONYXKEYS.COLLECTION.POLICY}${report?.policyID}`]?.type ?? '';
}

const unavailableTranslation = translateLocal('workspace.common.unavailable');
/**
 * Get the policy name from a given report
 */
function getPolicyName({report, returnEmptyIfNotFound = false, policy, policies, reports}: GetPolicyNameParams): string {
    const noPolicyFound = returnEmptyIfNotFound ? '' : unavailableTranslation;
    if (isEmptyObject(report) || (isEmptyObject(policies) && isEmptyObject(allPolicies) && !report?.policyName)) {
        return noPolicyFound;
    }
    const finalPolicy = (() => {
        if (isEmptyObject(policy)) {
            if (policies) {
                return policies.find((p) => p.id === report.policyID);
            }
            return allPolicies?.[`${ONYXKEYS.COLLECTION.POLICY}${report.policyID}`];
        }
        return policy ?? policies?.find((p) => p.id === report.policyID);
    })();

    const parentReport = getRootParentReport({report, reports});

    // Rooms send back the policy name with the reportSummary,
    // since they can also be accessed by people who aren't in the workspace
    // eslint-disable-next-line @typescript-eslint/prefer-nullish-coalescing
    const policyName = finalPolicy?.name || report?.policyName || report?.oldPolicyName || parentReport?.oldPolicyName || noPolicyFound;

    return policyName;
}

/**
 * Returns the concatenated title for the PrimaryLogins of a report
 */
function getReportParticipantsTitle(accountIDs: number[]): string {
    // Somehow it's possible for the logins coming from report.participantAccountIDs to contain undefined values so we use .filter(Boolean) to remove them.
    return accountIDs.filter(Boolean).join(', ');
}

/**
 * Checks if a report is a chat report.
 */
function isChatReport(report: OnyxEntry<Report>): boolean {
    return report?.type === CONST.REPORT.TYPE.CHAT;
}

function isInvoiceReport(report: OnyxInputOrEntry<Report> | SearchReport): boolean {
    return report?.type === CONST.REPORT.TYPE.INVOICE;
}

function isFinancialReportsForBusinesses(report: OnyxEntry<Report>): boolean {
    return report?.type === CONST.REPORT.TYPE.EXPENSE || report?.type === CONST.REPORT.TYPE.INVOICE;
}

function isNewDotInvoice(invoiceRoomID: string | undefined): boolean {
    if (!invoiceRoomID) {
        return false;
    }

    return isInvoiceRoom(getReport(invoiceRoomID, allReports));
}

/**
 * Checks if the report with supplied ID has been approved or not
 */
function isReportIDApproved(reportID: string | undefined) {
    if (!reportID) {
        return;
    }
    const report = getReport(reportID, allReports);
    if (!report) {
        return;
    }
    return isReportApproved({report});
}

/**
 * Checks if a report is an Expense report.
 */
function isExpenseReport(report: OnyxInputOrEntry<Report> | SearchReport): boolean {
    return report?.type === CONST.REPORT.TYPE.EXPENSE;
}

/**
 * Checks if a report is an IOU report using report or reportID
 */
function isIOUReport(reportOrID: OnyxInputOrEntry<Report> | SearchReport | string): boolean {
    const report = typeof reportOrID === 'string' ? getReport(reportOrID, allReports) ?? null : reportOrID;
    return report?.type === CONST.REPORT.TYPE.IOU;
}

/**
 * Checks if a report is an IOU report using report
 */
function isIOUReportUsingReport(report: OnyxEntry<Report>): report is Report {
    return report?.type === CONST.REPORT.TYPE.IOU;
}
/**
 * Checks if a report is a task report.
 */
function isTaskReport(report: OnyxInputOrEntry<Report>): boolean {
    return report?.type === CONST.REPORT.TYPE.TASK;
}

/**
 * Checks if a task has been cancelled
 * When a task is deleted, the parentReportAction is updated to have a isDeletedParentAction deleted flag
 * This is because when you delete a task, we still allow you to chat on the report itself
 * There's another situation where you don't have access to the parentReportAction (because it was created in a chat you don't have access to)
 * In this case, we have added the key to the report itself
 */
function isCanceledTaskReport(report: OnyxInputOrEntry<Report>, parentReportAction: OnyxInputOrEntry<ReportAction> = null): boolean {
    if (!isEmptyObject(parentReportAction) && (getReportActionMessageReportUtils(parentReportAction)?.isDeletedParentAction ?? false)) {
        return true;
    }

    if (!isEmptyObject(report) && report?.isDeletedParentAction) {
        return true;
    }

    return false;
}

/**
 * Checks if a report is an open task report.
 *
 * @param parentReportAction - The parent report action of the report (Used to check if the task has been canceled)
 */
function isOpenTaskReport(report: OnyxInputOrEntry<Report>, parentReportAction: OnyxInputOrEntry<ReportAction> = null): boolean {
    return (
        isTaskReport(report) && !isCanceledTaskReport(report, parentReportAction) && report?.stateNum === CONST.REPORT.STATE_NUM.OPEN && report?.statusNum === CONST.REPORT.STATUS_NUM.OPEN
    );
}

/**
 * Checks if a report is a completed task report.
 */
function isCompletedTaskReport(report: OnyxEntry<Report>): boolean {
    return isTaskReport(report) && report?.stateNum === CONST.REPORT.STATE_NUM.APPROVED && report?.statusNum === CONST.REPORT.STATUS_NUM.APPROVED;
}

/**
 * Checks if the current user is the manager of the supplied report
 */
function isReportManager(report: OnyxEntry<Report>): boolean {
    return !!(report && report.managerID === currentUserAccountID);
}

/**
 * Checks if the supplied report has been approved
 */
function isReportApproved({report, parentReportAction = undefined}: {report: OnyxInputOrEntry<Report>; parentReportAction?: OnyxEntry<ReportAction> | undefined}): boolean {
    if (!report) {
        return parentReportAction?.childStateNum === CONST.REPORT.STATE_NUM.APPROVED && parentReportAction?.childStatusNum === CONST.REPORT.STATUS_NUM.APPROVED;
    }
    return report?.stateNum === CONST.REPORT.STATE_NUM.APPROVED && report?.statusNum === CONST.REPORT.STATUS_NUM.APPROVED;
}

/**
 * Checks if the supplied report has been manually reimbursed
 */
function isReportManuallyReimbursed(report: OnyxEntry<Report>): boolean {
    return report?.stateNum === CONST.REPORT.STATE_NUM.APPROVED && report?.statusNum === CONST.REPORT.STATUS_NUM.REIMBURSED;
}

/**
 * Checks if the supplied report is an expense report in Open state and status.
 */
function isOpenExpenseReport(report: OnyxInputOrEntry<Report>): boolean {
    return isExpenseReport(report) && report?.stateNum === CONST.REPORT.STATE_NUM.OPEN && report?.statusNum === CONST.REPORT.STATUS_NUM.OPEN;
}

/**
 * Checks if the supplied report has a member with the array passed in params.
 */
function hasParticipantInArray(report: OnyxEntry<Report>, memberAccountIDs: number[]) {
    if (!report?.participants) {
        return false;
    }

    const memberAccountIDsSet = new Set(memberAccountIDs);

    for (const accountID in report.participants) {
        if (memberAccountIDsSet.has(Number(accountID))) {
            return true;
        }
    }

    return false;
}

/**
 * Whether the Money Request report is settled
 */
function isSettled(reportOrID: OnyxInputOrEntry<Report> | SearchReport | string | undefined, reports?: SearchReport[] | OnyxCollection<Report>): boolean {
    if (!reportOrID) {
        return false;
    }
    const report = typeof reportOrID === 'string' ? getReport(reportOrID, reports ?? allReports) ?? null : reportOrID;
    if (!report) {
        return false;
    }

    if (isEmptyObject(report)) {
        return false;
    }

    // In case the payment is scheduled and we are waiting for the payee to set up their wallet,
    // consider the report as paid as well.
    if (report.isWaitingOnBankAccount && report.statusNum === CONST.REPORT.STATUS_NUM.APPROVED) {
        return false;
    }

    return report?.statusNum === CONST.REPORT.STATUS_NUM.REIMBURSED;
}

/**
 * Whether the current user is the submitter of the report
 */
function isCurrentUserSubmitter(reportID: string | undefined): boolean {
    if (!allReports || !reportID) {
        return false;
    }
    const report = allReports[`${ONYXKEYS.COLLECTION.REPORT}${reportID}`];
    return !!(report && report.ownerAccountID === currentUserAccountID);
}

/**
 * Whether the provided report is an Admin room
 */
function isAdminRoom(report: OnyxEntry<Report>): boolean {
    return getChatType(report) === CONST.REPORT.CHAT_TYPE.POLICY_ADMINS;
}

/**
 * Whether the provided report is an Admin-only posting room
 */
function isAdminsOnlyPostingRoom(report: OnyxEntry<Report>): boolean {
    return report?.writeCapability === CONST.REPORT.WRITE_CAPABILITIES.ADMINS;
}

/**
 * Whether the provided report is a Announce room
 */
function isAnnounceRoom(report: OnyxEntry<Report>): boolean {
    return getChatType(report) === CONST.REPORT.CHAT_TYPE.POLICY_ANNOUNCE;
}

/**
 * Whether the provided report is a default room
 */
function isDefaultRoom(report: OnyxEntry<Report>): boolean {
    return CONST.DEFAULT_POLICY_ROOM_CHAT_TYPES.some((type) => type === getChatType(report));
}

/**
 * Whether the provided report is a Domain room
 */
function isDomainRoom(report: OnyxEntry<Report>): boolean {
    return getChatType(report) === CONST.REPORT.CHAT_TYPE.DOMAIN_ALL;
}

/**
 * Whether the provided report is a user created policy room
 */
function isUserCreatedPolicyRoom(report: OnyxEntry<Report>): boolean {
    return getChatType(report) === CONST.REPORT.CHAT_TYPE.POLICY_ROOM;
}

/**
 * Whether the provided report is a Policy Expense chat.
 */
function isPolicyExpenseChat(option: OnyxInputOrEntry<Report> | OptionData | Participant): boolean {
    return getChatType(option) === CONST.REPORT.CHAT_TYPE.POLICY_EXPENSE_CHAT || !!(option && 'isPolicyExpenseChat' in option && option.isPolicyExpenseChat);
}

function isInvoiceRoom(report: OnyxEntry<Report>): boolean {
    return getChatType(report) === CONST.REPORT.CHAT_TYPE.INVOICE;
}

function isInvoiceRoomWithID(reportID?: string): boolean {
    if (!reportID) {
        return false;
    }
    const report = getReport(reportID, allReports);
    return isInvoiceRoom(report);
}

/**
 * Checks if a report is a completed task report.
 */
function isTripRoom(report: OnyxEntry<Report>): boolean {
    return isChatReport(report) && getChatType(report) === CONST.REPORT.CHAT_TYPE.TRIP_ROOM;
}

function isIndividualInvoiceRoom(report: OnyxEntry<Report>): boolean {
    return isInvoiceRoom(report) && report?.invoiceReceiver?.type === CONST.REPORT.INVOICE_RECEIVER_TYPE.INDIVIDUAL;
}

function isCurrentUserInvoiceReceiver(report: OnyxEntry<Report>): boolean {
    if (report?.invoiceReceiver?.type === CONST.REPORT.INVOICE_RECEIVER_TYPE.INDIVIDUAL) {
        return currentUserAccountID === report.invoiceReceiver.accountID;
    }

    if (report?.invoiceReceiver?.type === CONST.REPORT.INVOICE_RECEIVER_TYPE.BUSINESS) {
        const policy = getPolicy(report.invoiceReceiver.policyID);
        return isPolicyAdminPolicyUtils(policy);
    }

    return false;
}

/**
 * Whether the provided report belongs to a Control policy and is an expense chat
 */
function isControlPolicyExpenseChat(report: OnyxEntry<Report>): boolean {
    return isPolicyExpenseChat(report) && getPolicyType(report, allPolicies) === CONST.POLICY.TYPE.CORPORATE;
}

/**
 * Whether the provided policyType is a Free, Collect or Control policy type
 */
function isGroupPolicy(policyType: string): boolean {
    return policyType === CONST.POLICY.TYPE.CORPORATE || policyType === CONST.POLICY.TYPE.TEAM;
}

/**
 * Whether the provided report belongs to a Free, Collect or Control policy
 */
function isReportInGroupPolicy(report: OnyxInputOrEntry<Report>, policy?: OnyxInputOrEntry<Policy>): boolean {
    const policyType = policy?.type ?? getPolicyType(report, allPolicies);
    return isGroupPolicy(policyType);
}

/**
 * Whether the provided report belongs to a Control or Collect policy
 */
function isPaidGroupPolicy(report: OnyxEntry<Report>): boolean {
    const policyType = getPolicyType(report, allPolicies);
    return policyType === CONST.POLICY.TYPE.CORPORATE || policyType === CONST.POLICY.TYPE.TEAM;
}

/**
 * Whether the provided report belongs to a Control or Collect policy and is an expense chat
 */
function isPaidGroupPolicyExpenseChat(report: OnyxEntry<Report>): boolean {
    return isPolicyExpenseChat(report) && isPaidGroupPolicy(report);
}

/**
 * Whether the provided report belongs to a Control policy and is an expense report
 */
function isControlPolicyExpenseReport(report: OnyxEntry<Report>): boolean {
    return isExpenseReport(report) && getPolicyType(report, allPolicies) === CONST.POLICY.TYPE.CORPORATE;
}

/**
 * Whether the provided report belongs to a Control or Collect policy and is an expense report
 */
function isPaidGroupPolicyExpenseReport(report: OnyxEntry<Report>): boolean {
    return isExpenseReport(report) && isPaidGroupPolicy(report);
}

/**
 * Checks if the supplied report is an invoice report in Open state and status.
 */
function isOpenInvoiceReport(report: OnyxEntry<Report>): boolean {
    return isInvoiceReport(report) && report?.statusNum === CONST.REPORT.STATUS_NUM.OPEN;
}

/**
 * Whether the provided report is a chat room
 */
function isChatRoom(report: OnyxEntry<Report>): boolean {
    return isUserCreatedPolicyRoom(report) || isDefaultRoom(report) || isInvoiceRoom(report) || isTripRoom(report);
}

/**
 * Whether the provided report is a public room
 */
function isPublicRoom(report: OnyxEntry<Report>): boolean {
    return report?.visibility === CONST.REPORT.VISIBILITY.PUBLIC || report?.visibility === CONST.REPORT.VISIBILITY.PUBLIC_ANNOUNCE;
}

/**
 * Whether the provided report is a public announce room
 */
function isPublicAnnounceRoom(report: OnyxEntry<Report>): boolean {
    return report?.visibility === CONST.REPORT.VISIBILITY.PUBLIC_ANNOUNCE;
}

/**
 * If the report is a policy expense, the route should be for adding bank account for that policy
 * else since the report is a personal IOU, the route should be for personal bank account.
 */
function getBankAccountRoute(report: OnyxEntry<Report>): Route {
    if (isPolicyExpenseChat(report)) {
        return ROUTES.BANK_ACCOUNT_WITH_STEP_TO_OPEN.getRoute(report?.policyID);
    }

    if (isInvoiceRoom(report) && report?.invoiceReceiver?.type === CONST.REPORT.INVOICE_RECEIVER_TYPE.BUSINESS) {
        return ROUTES.WORKSPACE_INVOICES.getRoute(report?.invoiceReceiver?.policyID);
    }

    return ROUTES.SETTINGS_ADD_BANK_ACCOUNT.route;
}

/**
 * Check if personal detail of accountID is empty or optimistic data
 */
function isOptimisticPersonalDetail(accountID: number): boolean {
    return isEmptyObject(allPersonalDetails?.[accountID]) || !!allPersonalDetails?.[accountID]?.isOptimisticPersonalDetail;
}

/**
 * Checks if a report is a task report from a policy expense chat.
 */
function isWorkspaceTaskReport(report: OnyxEntry<Report>): boolean {
    if (!isTaskReport(report)) {
        return false;
    }
    const parentReport = report?.parentReportID ? getReport(report?.parentReportID, allReports) : undefined;
    return isPolicyExpenseChat(parentReport);
}

/**
 * Returns true if report has a parent
 */
function isThread(report: OnyxInputOrEntry<Report>): report is Thread {
    return !!(report?.parentReportID && report?.parentReportActionID);
}

/**
 * Returns true if report is of type chat and has a parent and is therefore a Thread.
 */
function isChatThread(report: OnyxInputOrEntry<Report>): report is Thread {
    return isThread(report) && report?.type === CONST.REPORT.TYPE.CHAT;
}

function isDM(report: OnyxEntry<Report>): boolean {
    return isChatReport(report) && !getChatType(report) && !isThread(report);
}

function isSelfDM(report: OnyxInputOrEntry<Report>): boolean {
    return getChatType(report) === CONST.REPORT.CHAT_TYPE.SELF_DM;
}

function isGroupChat(report: OnyxEntry<Report> | Partial<Report>): boolean {
    return getChatType(report) === CONST.REPORT.CHAT_TYPE.GROUP;
}

/**
 * Only returns true if this is the Expensify DM report.
 *
 * Note that this chat is no longer used for new users. We still need this function for users who have this chat.
 */
function isSystemChat(report: OnyxEntry<Report>): boolean {
    return getChatType(report) === CONST.REPORT.CHAT_TYPE.SYSTEM;
}

function getDefaultNotificationPreferenceForReport(report: OnyxEntry<Report>): ValueOf<typeof CONST.REPORT.NOTIFICATION_PREFERENCE> {
    if (isAnnounceRoom(report)) {
        return CONST.REPORT.NOTIFICATION_PREFERENCE.ALWAYS;
    }
    if (isPublicRoom(report)) {
        return CONST.REPORT.NOTIFICATION_PREFERENCE.DAILY;
    }
    if (!getChatType(report) || isGroupChat(report)) {
        return CONST.REPORT.NOTIFICATION_PREFERENCE.ALWAYS;
    }
    if (isAdminRoom(report) || isPolicyExpenseChat(report) || isInvoiceRoom(report)) {
        return CONST.REPORT.NOTIFICATION_PREFERENCE.ALWAYS;
    }
    if (isSelfDM(report)) {
        return CONST.REPORT.NOTIFICATION_PREFERENCE.MUTE;
    }
    return CONST.REPORT.NOTIFICATION_PREFERENCE.DAILY;
}

/**
 * Get the notification preference given a report. This should ALWAYS default to 'hidden'. Do not change this!
 */
function getReportNotificationPreference(report: OnyxEntry<Report>): ValueOf<typeof CONST.REPORT.NOTIFICATION_PREFERENCE> {
    const participant = currentUserAccountID ? report?.participants?.[currentUserAccountID] : undefined;
    return participant?.notificationPreference ?? CONST.REPORT.NOTIFICATION_PREFERENCE.HIDDEN;
}

/**
 * Only returns true if this is our main 1:1 DM report with Concierge.
 */
function isConciergeChatReport(report: OnyxInputOrEntry<Report>): boolean {
    return !!report && report?.reportID === conciergeChatReportID;
}

function findSelfDMReportID(): string | undefined {
    if (!allReports) {
        return;
    }

    const selfDMReport = Object.values(allReports).find((report) => isSelfDM(report) && !isThread(report));
    return selfDMReport?.reportID;
}

/**
 * Checks if the supplied report is from a policy or is an invoice report from a policy
 */
function isPolicyRelatedReport(report: OnyxEntry<Report>, policyID?: string) {
    return report?.policyID === policyID || !!(report?.invoiceReceiver && 'policyID' in report.invoiceReceiver && report.invoiceReceiver.policyID === policyID);
}

/**
 * Checks if the supplied report belongs to workspace based on the provided params. If the report's policyID is _FAKE_ or has no value, it means this report is a DM.
 * In this case report and workspace members must be compared to determine whether the report belongs to the workspace.
 */
function doesReportBelongToWorkspace(report: OnyxEntry<Report>, policyMemberAccountIDs: number[], policyID?: string) {
    return (
        isConciergeChatReport(report) ||
        (report?.policyID === CONST.POLICY.ID_FAKE || !report?.policyID ? hasParticipantInArray(report, policyMemberAccountIDs) : isPolicyRelatedReport(report, policyID))
    );
}

/**
 * Given an array of reports, return them filtered by a policyID and policyMemberAccountIDs.
 */
function filterReportsByPolicyIDAndMemberAccountIDs(reports: Array<OnyxEntry<Report>>, policyMemberAccountIDs: number[] = [], policyID?: string) {
    return reports.filter((report) => !!report && doesReportBelongToWorkspace(report, policyMemberAccountIDs, policyID));
}

/**
 * Returns true if report is still being processed
 */
function isProcessingReport(report: OnyxEntry<Report>): boolean {
    return report?.stateNum === CONST.REPORT.STATE_NUM.SUBMITTED && report?.statusNum === CONST.REPORT.STATUS_NUM.SUBMITTED;
}

function isOpenReport(report: OnyxEntry<Report>): boolean {
    return report?.stateNum === CONST.REPORT.STATE_NUM.OPEN && report?.statusNum === CONST.REPORT.STATUS_NUM.OPEN;
}

function isAwaitingFirstLevelApproval(report: OnyxEntry<Report>): boolean {
    if (!report) {
        return false;
    }

    const submitsToAccountID = getSubmitToAccountID(getPolicy(report.policyID), report);

    return isProcessingReport(report) && submitsToAccountID === report.managerID;
}

/**
 * Check if the report is a single chat report that isn't a thread
 * and personal detail of participant is optimistic data
 */
function shouldDisableDetailPage(report: OnyxEntry<Report>): boolean {
    if (isChatRoom(report) || isPolicyExpenseChat(report) || isChatThread(report) || isTaskReport(report)) {
        return false;
    }
    if (isOneOnOneChat(report)) {
        const participantAccountIDs = Object.keys(report?.participants ?? {})
            .map(Number)
            .filter((accountID) => accountID !== currentUserAccountID);
        return isOptimisticPersonalDetail(participantAccountIDs.at(0) ?? -1);
    }
    return false;
}

/**
 * Returns true if this report has only one participant and it's an Expensify account.
 */
function isExpensifyOnlyParticipantInReport(report: OnyxEntry<Report>): boolean {
    const otherParticipants = Object.keys(report?.participants ?? {})
        .map(Number)
        .filter((accountID) => accountID !== currentUserAccountID);
    return otherParticipants.length === 1 && otherParticipants.some((accountID) => CONST.EXPENSIFY_ACCOUNT_IDS.includes(accountID));
}

/**
 * Returns whether a given report can have tasks created in it.
 * We only prevent the task option if it's a DM/group-DM and the other users are all special Expensify accounts
 *
 */
function canCreateTaskInReport(report: OnyxEntry<Report>): boolean {
    const otherParticipants = Object.keys(report?.participants ?? {})
        .map(Number)
        .filter((accountID) => accountID !== currentUserAccountID);
    const areExpensifyAccountsOnlyOtherParticipants = otherParticipants.length >= 1 && otherParticipants.every((accountID) => CONST.EXPENSIFY_ACCOUNT_IDS.includes(accountID));
    if (areExpensifyAccountsOnlyOtherParticipants && isDM(report)) {
        return false;
    }

    return true;
}

/**
 * For all intents and purposes a report that has no notificationPreference at all should be considered "hidden".
 * We will remove the 'hidden' field entirely once the backend changes for https://github.com/Expensify/Expensify/issues/450891 are done.
 */
function isHiddenForCurrentUser(notificationPreference: string | null | undefined): boolean;
function isHiddenForCurrentUser(report: OnyxEntry<Report>): boolean;
function isHiddenForCurrentUser(reportOrPreference: OnyxEntry<Report> | string | null | undefined): boolean {
    if (typeof reportOrPreference === 'object' && reportOrPreference !== null) {
        const notificationPreference = getReportNotificationPreference(reportOrPreference);
        return isHiddenForCurrentUser(notificationPreference);
    }
    if (reportOrPreference === undefined || reportOrPreference === null || reportOrPreference === '') {
        return true;
    }
    return reportOrPreference === CONST.REPORT.NOTIFICATION_PREFERENCE.HIDDEN;
}

/**
 * Returns true if there are any guides accounts (team.expensify.com) in a list of accountIDs
 * by cross-referencing the accountIDs with personalDetails since guides that are participants
 * of the user's chats should have their personal details in Onyx.
 */
function hasExpensifyGuidesEmails(accountIDs: number[]): boolean {
    return accountIDs.some((accountID) => Str.extractEmailDomain(allPersonalDetails?.[accountID]?.login ?? '') === CONST.EMAIL.GUIDES_DOMAIN);
}

function getMostRecentlyVisitedReport(reports: Array<OnyxEntry<Report>>, reportMetadata: OnyxCollection<ReportMetadata>): OnyxEntry<Report> {
    const filteredReports = reports.filter((report) => {
        const shouldKeep = !isChatThread(report) || !isHiddenForCurrentUser(report);
        return shouldKeep && !!report?.reportID && !!(reportMetadata?.[`${ONYXKEYS.COLLECTION.REPORT_METADATA}${report.reportID}`]?.lastVisitTime ?? report?.lastReadTime);
    });
    return lodashMaxBy(filteredReports, (a) => [reportMetadata?.[`${ONYXKEYS.COLLECTION.REPORT_METADATA}${a?.reportID}`]?.lastVisitTime ?? '', a?.lastReadTime ?? '']);
}

function findLastAccessedReport(ignoreDomainRooms: boolean, openOnAdminRoom = false, policyID?: string, excludeReportID?: string): OnyxEntry<Report> {
    // If it's the user's first time using New Expensify, then they could either have:
    //   - just a Concierge report, if so we'll return that
    //   - their Concierge report, and a separate report that must have deeplinked them to the app before they created their account.
    // If it's the latter, we'll use the deeplinked report over the Concierge report,
    // since the Concierge report would be incorrectly selected over the deep-linked report in the logic below.

    const policyMemberAccountIDs = getPolicyEmployeeListByIdWithoutCurrentUser(allPolicies, policyID, currentUserAccountID);

    let reportsValues = Object.values(allReports ?? {});

    if (!!policyID || policyMemberAccountIDs.length > 0) {
        reportsValues = filterReportsByPolicyIDAndMemberAccountIDs(reportsValues, policyMemberAccountIDs, policyID);
    }

    let adminReport: OnyxEntry<Report>;
    if (openOnAdminRoom) {
        adminReport = reportsValues.find((report) => {
            const chatType = getChatType(report);
            return chatType === CONST.REPORT.CHAT_TYPE.POLICY_ADMINS;
        });
    }
    if (adminReport) {
        return adminReport;
    }

    // eslint-disable-next-line @typescript-eslint/prefer-nullish-coalescing
    const shouldFilter = excludeReportID || ignoreDomainRooms;
    if (shouldFilter) {
        reportsValues = reportsValues.filter((report) => {
            if (excludeReportID && report?.reportID === excludeReportID) {
                return false;
            }

            // We allow public announce rooms, admins, and announce rooms through since we bypass the default rooms beta for them.
            // Check where findLastAccessedReport is called in MainDrawerNavigator.js for more context.
            // Domain rooms are now the only type of default room that are on the defaultRooms beta.
            if (ignoreDomainRooms && isDomainRoom(report) && !hasExpensifyGuidesEmails(Object.keys(report?.participants ?? {}).map(Number))) {
                return false;
            }

            return true;
        });
    }

    // Filter out the system chat (Expensify chat) because the composer is disabled in it,
    // and it prompts the user to use the Concierge chat instead.
    reportsValues =
        reportsValues.filter((report) => {
            // This will get removed as part of https://github.com/Expensify/App/issues/59961
            // eslint-disable-next-line deprecation/deprecation
            const reportNameValuePairs = getReportNameValuePairs(report?.reportID);

            return !isSystemChat(report) && !isArchivedReport(reportNameValuePairs);
        }) ?? [];

    // At least two reports remain: self DM and Concierge chat.
    // Return the most recently visited report. Get the last read report from the report metadata.
    // If allReportMetadata is empty we'll return most recent report owned by user
    if (isEmptyObject(allReportMetadata)) {
        const ownedReports = reportsValues.filter((report) => report?.ownerAccountID === currentUserAccountID);
        if (ownedReports.length > 0) {
            return lodashMaxBy(ownedReports, (a) => a?.lastReadTime ?? '');
        }
        return lodashMaxBy(reportsValues, (a) => a?.lastReadTime ?? '');
    }
    return getMostRecentlyVisitedReport(reportsValues, allReportMetadata);
}

/**
 * Whether the provided report has expenses
 */
function hasExpenses(reportID?: string, transactions?: SearchTransaction[]): boolean {
    if (transactions) {
        return !!transactions?.find((transaction) => transaction?.reportID === reportID);
    }
    return !!Object.values(allTransactions ?? {}).find((transaction) => transaction?.reportID === reportID);
}

/**
 * Whether the provided report is a closed expense report with no expenses
 */
function isClosedExpenseReportWithNoExpenses(report: OnyxEntry<Report>, transactions?: SearchTransaction[]): boolean {
    return report?.statusNum === CONST.REPORT.STATUS_NUM.CLOSED && isExpenseReport(report) && !hasExpenses(report.reportID, transactions);
}

/**
 * Whether the provided report is an archived room
 */
// eslint-disable-next-line @typescript-eslint/no-unused-vars
function isArchivedNonExpenseReport(report: OnyxInputOrEntry<Report> | SearchReport, reportNameValuePairs?: OnyxInputOrEntry<ReportNameValuePairs>): boolean {
    return !(isExpenseReport(report) || isExpenseRequest(report)) && !!reportNameValuePairs?.private_isArchived;
}

/**
 * Whether the provided report is an archived report
 */
// eslint-disable-next-line @typescript-eslint/no-unused-vars
function isArchivedReport(reportNameValuePairs?: OnyxInputOrEntry<ReportNameValuePairs>): boolean {
    return !!reportNameValuePairs?.private_isArchived;
}

/**
 * Whether the report with the provided reportID is an archived non-expense report
 */
function isArchivedNonExpenseReportWithID(report?: OnyxInputOrEntry<Report>, isReportArchived = false) {
    if (!report) {
        return false;
    }
    return !(isExpenseReport(report) || isExpenseRequest(report)) && isReportArchived;
}

/**
 * Whether the provided report is a closed report
 */
function isClosedReport(report: OnyxInputOrEntry<Report> | SearchReport): boolean {
    return report?.statusNum === CONST.REPORT.STATUS_NUM.CLOSED;
}
/**
 * Whether the provided report is the admin's room
 */
function isJoinRequestInAdminRoom(report: OnyxEntry<Report>): boolean {
    if (!report) {
        return false;
    }
    // If this policy isn't owned by Expensify,
    // Account manager/guide should not have the workspace join request pinned to their LHN,
    // since they are not a part of the company, and should not action it on their behalf.
    if (report.policyID) {
        const policy = getPolicy(report.policyID);
        if (!isExpensifyTeam(policy?.owner) && isExpensifyTeam(currentUserPersonalDetails?.login)) {
            return false;
        }
    }
    return isActionableJoinRequestPending(report.reportID);
}

/**
 * Checks if the user has auditor permission in the provided report
 */
function isAuditor(report: OnyxEntry<Report>): boolean {
    if (report?.policyID) {
        const policy = getPolicy(report.policyID);
        return isPolicyAuditor(policy);
    }

    if (Array.isArray(report?.permissions) && report?.permissions.length > 0) {
        return report?.permissions?.includes(CONST.REPORT.PERMISSIONS.AUDITOR);
    }

    return false;
}

/**
 * Checks if the user can write in the provided report
 */
function canWriteInReport(report: OnyxEntry<Report>): boolean {
    if (Array.isArray(report?.permissions) && report?.permissions.length > 0 && !report?.permissions?.includes(CONST.REPORT.PERMISSIONS.AUDITOR)) {
        return report?.permissions?.includes(CONST.REPORT.PERMISSIONS.WRITE);
    }

    return true;
}

/**
 * Checks if the current user is allowed to comment on the given report.
 */
function isAllowedToComment(report: OnyxEntry<Report>): boolean {
    if (isAuditor(report)) {
        return true;
    }

    if (!canWriteInReport(report)) {
        return false;
    }

    // Default to allowing all users to post
    const capability = report?.writeCapability ?? CONST.REPORT.WRITE_CAPABILITIES.ALL;

    if (capability === CONST.REPORT.WRITE_CAPABILITIES.ALL) {
        return true;
    }

    // If unauthenticated user opens public chat room using deeplink, they do not have policies available and they cannot comment
    if (!allPolicies) {
        return false;
    }

    // If we've made it here, commenting on this report is restricted.
    // If the user is an admin, allow them to post.
    const policy = allPolicies[`${ONYXKEYS.COLLECTION.POLICY}${report?.policyID}`];
    return policy?.role === CONST.POLICY.ROLE.ADMIN;
}

/**
 * Checks if the current user is the admin of the policy given the policy expense chat.
 */
function isPolicyExpenseChatAdmin(report: OnyxEntry<Report>, policies: OnyxCollection<Policy>): boolean {
    if (!isPolicyExpenseChat(report)) {
        return false;
    }

    const policyRole = policies?.[`${ONYXKEYS.COLLECTION.POLICY}${report?.policyID}`]?.role;

    return policyRole === CONST.POLICY.ROLE.ADMIN;
}

/**
 * Checks if the current user is the admin of the policy.
 */
function isPolicyAdmin(policyID: string | undefined, policies: OnyxCollection<Policy>): boolean {
    if (!policyID) {
        return false;
    }

    const policyRole = policies?.[`${ONYXKEYS.COLLECTION.POLICY}${policyID}`]?.role;

    return policyRole === CONST.POLICY.ROLE.ADMIN;
}

/**
 * Checks whether all the transactions linked to the IOU report are of the Distance Request type with pending routes
 */
function hasOnlyTransactionsWithPendingRoutes(iouReportID: string | undefined): boolean {
    const transactions = getReportTransactions(iouReportID);

    // Early return false in case not having any transaction
    if (!transactions || transactions.length === 0) {
        return false;
    }

    return transactions.every((transaction) => isFetchingWaypointsFromServer(transaction));
}

/**
 * If the report is a thread and has a chat type set, it is a expense chat.
 */
function isWorkspaceThread(report: OnyxEntry<Report>): boolean {
    const chatType = getChatType(report);
    return isThread(report) && isChatReport(report) && CONST.WORKSPACE_ROOM_TYPES.some((type) => chatType === type);
}

/**
 * Checks if a report is a child report.
 */
function isChildReport(report: OnyxEntry<Report>): boolean {
    return isThread(report) || isTaskReport(report);
}

/**
 * An Expense Request is a thread where the parent report is an Expense Report and
 * the parentReportAction is a transaction.
 */
function isExpenseRequest(report: OnyxInputOrEntry<Report>): report is Thread {
    if (isThread(report)) {
        const parentReportAction = allReportActions?.[`${ONYXKEYS.COLLECTION.REPORT_ACTIONS}${report.parentReportID}`]?.[report.parentReportActionID];
        const parentReport = getReport(report?.parentReportID, allReports);
        return isExpenseReport(parentReport) && !isEmptyObject(parentReportAction) && isTransactionThread(parentReportAction);
    }
    return false;
}

/**
 * An IOU Request is a thread where the parent report is an IOU Report and
 * the parentReportAction is a transaction.
 */
function isIOURequest(report: OnyxInputOrEntry<Report>): boolean {
    if (isThread(report)) {
        const parentReportAction = allReportActions?.[`${ONYXKEYS.COLLECTION.REPORT_ACTIONS}${report.parentReportID}`]?.[report.parentReportActionID];
        const parentReport = getReport(report?.parentReportID, allReports);
        return isIOUReport(parentReport) && !isEmptyObject(parentReportAction) && isTransactionThread(parentReportAction);
    }
    return false;
}

/**
 * A Track Expense Report is a thread where the parent the parentReportAction is a transaction, and
 * parentReportAction has type of track.
 */
function isTrackExpenseReport(report: OnyxInputOrEntry<Report>): boolean {
    if (isThread(report)) {
        const selfDMReportID = findSelfDMReportID();
        const parentReportAction = allReportActions?.[`${ONYXKEYS.COLLECTION.REPORT_ACTIONS}${report.parentReportID}`]?.[report.parentReportActionID];
        return !isEmptyObject(parentReportAction) && selfDMReportID === report.parentReportID && isTrackExpenseAction(parentReportAction);
    }
    return false;
}

/**
 * Checks if a report is an IOU or expense request.
 */
function isMoneyRequest(reportOrID: OnyxEntry<Report> | string): boolean {
    const report = typeof reportOrID === 'string' ? getReport(reportOrID, allReports) ?? null : reportOrID;
    return isIOURequest(report) || isExpenseRequest(report);
}

/**
 * Checks if a report is an IOU or expense report.
 */
function isMoneyRequestReport(reportOrID: OnyxInputOrEntry<Report> | SearchReport | string, reports?: SearchReport[]): boolean {
    const report = typeof reportOrID === 'string' ? getReport(reportOrID, reports ?? allReports) ?? null : reportOrID;
    return isIOUReport(report) || isExpenseReport(report);
}

/**
 * Determines the Help Panel report type based on the given report.
 */
function getHelpPaneReportType(report: OnyxEntry<Report>): ValueOf<typeof CONST.REPORT.HELP_TYPE> | undefined {
    if (!report) {
        return undefined;
    }

    if (isConciergeChatReport(report)) {
        return CONST.REPORT.HELP_TYPE.CHAT_CONCIERGE;
    }

    if (report?.chatType) {
        return getChatType(report);
    }

    switch (report?.type) {
        case CONST.REPORT.TYPE.EXPENSE:
            return CONST.REPORT.HELP_TYPE.EXPENSE_REPORT;
        case CONST.REPORT.TYPE.CHAT:
            return CONST.REPORT.HELP_TYPE.CHAT;
        case CONST.REPORT.TYPE.IOU:
            return CONST.REPORT.HELP_TYPE.IOU;
        case CONST.REPORT.TYPE.INVOICE:
            return CONST.REPORT.HELP_TYPE.INVOICE;
        case CONST.REPORT.TYPE.TASK:
            return CONST.REPORT.HELP_TYPE.TASK;
        default:
            return undefined;
    }
}

/**
 * Checks if a report contains only Non-Reimbursable transactions
 */
function hasOnlyNonReimbursableTransactions(iouReportID: string | undefined): boolean {
    const transactions = getReportTransactions(iouReportID);
    if (!transactions || transactions.length === 0) {
        return false;
    }

    return transactions.every((transaction) => !getReimbursable(transaction));
}

/**
 * Checks if a report has only one transaction associated with it
 */
function isOneTransactionReport(reportID: string | undefined): boolean {
    const reportActions = allReportActions?.[`${ONYXKEYS.COLLECTION.REPORT_ACTIONS}${reportID}`] ?? ([] as ReportAction[]);
    return getOneTransactionThreadReportID(reportID, reportActions) !== null;
}

/*
 * Whether the report contains only one expense and the expense should be paid later
 */
function isPayAtEndExpenseReport(reportID: string | undefined, transactions: Transaction[] | undefined): boolean {
    if ((!!transactions && transactions.length !== 1) || !isOneTransactionReport(reportID)) {
        return false;
    }

    return isPayAtEndExpense(transactions?.[0] ?? getReportTransactions(reportID).at(0));
}

/**
 * Checks if a report is a transaction thread associated with a report that has only one transaction
 */
function isOneTransactionThread(reportID: string | undefined, parentReportID: string | undefined, threadParentReportAction: OnyxEntry<ReportAction>): boolean {
    if (!reportID || !parentReportID) {
        return false;
    }

    const parentReportActions = allReportActions?.[`${ONYXKEYS.COLLECTION.REPORT_ACTIONS}${parentReportID}`] ?? ([] as ReportAction[]);
    const transactionThreadReportID = getOneTransactionThreadReportID(parentReportID, parentReportActions);
    return reportID === transactionThreadReportID && !isSentMoneyReportAction(threadParentReportAction);
}

/**
 * Checks if given report is a transaction thread
 */
function isReportTransactionThread(report: OnyxEntry<Report>) {
    return isMoneyRequest(report) || isTrackExpenseReport(report);
}

/**
 * Get displayed report ID, it will be parentReportID if the report is one transaction thread
 */
function getDisplayedReportID(reportID: string): string {
    const report = getReport(reportID, allReports);
    const parentReportID = report?.parentReportID;
    const parentReportAction = getReportAction(parentReportID, report?.parentReportActionID);
    return parentReportID && isOneTransactionThread(reportID, parentReportID, parentReportAction) ? parentReportID : reportID;
}

/**
 * Should return true only for personal 1:1 report
 *
 */
function isOneOnOneChat(report: OnyxEntry<Report>): boolean {
    const participants = report?.participants ?? {};
    const participant = currentUserAccountID ? participants[currentUserAccountID] : undefined;
    const isCurrentUserParticipant = participant ? 1 : 0;
    const participantAmount = Object.keys(participants).length - isCurrentUserParticipant;
    if (participantAmount !== 1) {
        return false;
    }
    return (
        (report?.policyID === CONST.POLICY.ID_FAKE || !report?.policyID) &&
        !isChatRoom(report) &&
        !isExpenseRequest(report) &&
        !isMoneyRequestReport(report) &&
        !isPolicyExpenseChat(report) &&
        !isTaskReport(report) &&
        isDM(report) &&
        !isIOUReport(report)
    );
}

/**
 * Checks if the current user is a payer of the expense
 */

function isPayer(session: OnyxEntry<Session>, iouReport: OnyxEntry<Report>, onlyShowPayElsewhere = false, reportPolicy?: OnyxInputOrEntry<Policy> | SearchPolicy) {
    const isApproved = isReportApproved({report: iouReport});
    const policy = reportPolicy ?? allPolicies?.[`${ONYXKEYS.COLLECTION.POLICY}${iouReport?.policyID}`] ?? null;
    const policyType = policy?.type;
    const isAdmin = policyType !== CONST.POLICY.TYPE.PERSONAL && policy?.role === CONST.POLICY.ROLE.ADMIN;
    const isManager = iouReport?.managerID === session?.accountID;
    if (isPaidGroupPolicy(iouReport)) {
        if (policy?.reimbursementChoice === CONST.POLICY.REIMBURSEMENT_CHOICES.REIMBURSEMENT_YES) {
            // If we get here without a reimburser only show the pay button if we are the admin.
            if (!policy?.achAccount?.reimburser) {
                return isAdmin;
            }

            // If we are the reimburser and the report is approved or we are the manager then we can pay it.
            const isReimburser = session?.email === policy?.achAccount?.reimburser;
            return isReimburser && (isApproved || isManager);
        }
        if (policy?.reimbursementChoice === CONST.POLICY.REIMBURSEMENT_CHOICES.REIMBURSEMENT_MANUAL || onlyShowPayElsewhere) {
            return isAdmin && (isApproved || isManager);
        }
        return false;
    }
    return isAdmin || (isMoneyRequestReport(iouReport) && isManager);
}

/**
 * Checks if the current user is the action's author
 */
function isActionCreator(reportAction: OnyxInputOrEntry<ReportAction> | Partial<ReportAction>): boolean {
    return reportAction?.actorAccountID === currentUserAccountID;
}

/**
 * Returns the notification preference of the action's child report if it exists.
 * Otherwise, calculates it based on the action's authorship.
 */
function getChildReportNotificationPreference(reportAction: OnyxInputOrEntry<ReportAction> | Partial<ReportAction>): NotificationPreference {
    const childReportNotificationPreference = reportAction?.childReportNotificationPreference ?? '';
    if (childReportNotificationPreference) {
        return childReportNotificationPreference;
    }

    return isActionCreator(reportAction) ? CONST.REPORT.NOTIFICATION_PREFERENCE.ALWAYS : CONST.REPORT.NOTIFICATION_PREFERENCE.HIDDEN;
}

function canAddOrDeleteTransactions(moneyRequestReport: OnyxEntry<Report>): boolean {
    // This will get removed as part of https://github.com/Expensify/App/issues/59961
    // eslint-disable-next-line deprecation/deprecation
    const reportNameValuePairs = getReportNameValuePairs(moneyRequestReport?.reportID);

    if (!isMoneyRequestReport(moneyRequestReport) || isArchivedReport(reportNameValuePairs)) {
        return false;
    }

    const policy = getPolicy(moneyRequestReport?.policyID);

    if (isInstantSubmitEnabled(policy) && isSubmitAndClose(policy) && !arePaymentsEnabled(policy)) {
        return false;
    }

    if (isInstantSubmitEnabled(policy) && isProcessingReport(moneyRequestReport)) {
        return isAwaitingFirstLevelApproval(moneyRequestReport);
    }

    if (isReportApproved({report: moneyRequestReport}) || isClosedReport(moneyRequestReport) || isSettled(moneyRequestReport?.reportID)) {
        return false;
    }

    return true;
}

/**
 * Checks whether the supplied report supports adding more transactions to it.
 * Return true if:
 * - report is a non-settled IOU
 * - report is a draft
 */
function canAddTransaction(moneyRequestReport: OnyxEntry<Report>): boolean {
    if (!isMoneyRequestReport(moneyRequestReport)) {
        return false;
    }

    const policy = getPolicy(moneyRequestReport?.policyID);
    if (isInstantSubmitEnabled(policy) && isSubmitAndClose(policy) && hasOnlyNonReimbursableTransactions(moneyRequestReport?.reportID)) {
        return false;
    }

    return canAddOrDeleteTransactions(moneyRequestReport);
}

/**
 * Checks whether the supplied report supports deleting more transactions from it.
 * Return true if:
 * - report is a non-settled IOU
 * - report is a non-approved IOU
 */
function canDeleteTransaction(moneyRequestReport: OnyxEntry<Report>): boolean {
    return canAddOrDeleteTransactions(moneyRequestReport);
}

/**
 * Checks whether the card transaction support deleting based on liability type
 */
function canDeleteCardTransactionByLiabilityType(iouTransactionID?: string): boolean {
    const transaction = allTransactions?.[`${ONYXKEYS.COLLECTION.TRANSACTION}${iouTransactionID}`];
    const isCardTransaction = isCardTransactionTransactionUtils(transaction);
    if (!isCardTransaction) {
        return true;
    }
    return transaction?.comment?.liabilityType === CONST.TRANSACTION.LIABILITY_TYPE.ALLOW;
}

/**
 * Can only delete if the author is this user and the action is an ADD_COMMENT action or an IOU action in an unsettled report, or if the user is a
 * policy admin
 */
function canDeleteReportAction(reportAction: OnyxInputOrEntry<ReportAction>, reportID: string | undefined): boolean {
    const report = getReportOrDraftReport(reportID);
    const isActionOwner = reportAction?.actorAccountID === currentUserAccountID;
    const policy = allPolicies?.[`${ONYXKEYS.COLLECTION.POLICY}${report?.policyID}`] ?? null;

    if (isMoneyRequestAction(reportAction)) {
        const iouTransactionID = getOriginalMessage(reportAction)?.IOUTransactionID;
        const isCardTransactionCanBeDeleted = canDeleteCardTransactionByLiabilityType(iouTransactionID);
        // For now, users cannot delete split actions
        const isSplitAction = getOriginalMessage(reportAction)?.type === CONST.IOU.REPORT_ACTION_TYPE.SPLIT;

        if (isSplitAction) {
            return false;
        }

        if (isActionOwner) {
            if (!isEmptyObject(report) && (isMoneyRequestReport(report) || isInvoiceReport(report))) {
                return canDeleteTransaction(report) && isCardTransactionCanBeDeleted;
            }
            return true;
        }
    }

    if (
        reportAction?.actionName !== CONST.REPORT.ACTIONS.TYPE.ADD_COMMENT ||
        reportAction?.pendingAction === CONST.RED_BRICK_ROAD_PENDING_ACTION.DELETE ||
        isCreatedTaskReportAction(reportAction) ||
        reportAction?.actorAccountID === CONST.ACCOUNT_ID.CONCIERGE
    ) {
        return false;
    }

    const isAdmin = policy?.role === CONST.POLICY.ROLE.ADMIN && !isEmptyObject(report) && !isDM(report);

    return isActionOwner || isAdmin;
}

/**
 * Returns true if Concierge is one of the chat participants (1:1 as well as group chats)
 */
function chatIncludesConcierge(report: Partial<OnyxEntry<Report>>): boolean {
    const participantAccountIDs = Object.keys(report?.participants ?? {}).map(Number);
    return participantAccountIDs.includes(CONST.ACCOUNT_ID.CONCIERGE);
}

/**
 * Returns true if there is any automated expensify account `in accountIDs
 */
function hasAutomatedExpensifyAccountIDs(accountIDs: number[]): boolean {
    return accountIDs.some((accountID) => CONST.EXPENSIFY_ACCOUNT_IDS.includes(accountID));
}

function getReportRecipientAccountIDs(report: OnyxEntry<Report>, currentLoginAccountID: number): number[] {
    let finalReport: OnyxEntry<Report> = report;
    // In 1:1 chat threads, the participants will be the same as parent report. If a report is specifically a 1:1 chat thread then we will
    // get parent report and use its participants array.
    if (isThread(report) && !(isTaskReport(report) || isMoneyRequestReport(report))) {
        const parentReport = getReport(report?.parentReportID, allReports);
        if (isOneOnOneChat(parentReport)) {
            finalReport = parentReport;
        }
    }

    let finalParticipantAccountIDs: number[] = [];
    if (isTaskReport(report)) {
        // Task reports `managerID` will change when assignee is changed, in that case the old `managerID` is still present in `participants`
        // along with the new one. We only need the `managerID` as a participant here.
        finalParticipantAccountIDs = report?.managerID ? [report?.managerID] : [];
    } else {
        finalParticipantAccountIDs = Object.keys(finalReport?.participants ?? {}).map(Number);
    }

    const otherParticipantsWithoutExpensifyAccountIDs = finalParticipantAccountIDs.filter((accountID) => {
        if (accountID === currentLoginAccountID) {
            return false;
        }
        if (CONST.EXPENSIFY_ACCOUNT_IDS.includes(accountID)) {
            return false;
        }
        return true;
    });

    return otherParticipantsWithoutExpensifyAccountIDs;
}

/**
 * Whether the time row should be shown for a report.
 */
function canShowReportRecipientLocalTime(personalDetails: OnyxEntry<PersonalDetailsList>, report: OnyxEntry<Report>, accountID: number): boolean {
    const reportRecipientAccountIDs = getReportRecipientAccountIDs(report, accountID);
    const hasMultipleParticipants = reportRecipientAccountIDs.length > 1;
    const reportRecipient = personalDetails?.[reportRecipientAccountIDs[0]];
    const reportRecipientTimezone = reportRecipient?.timezone ?? CONST.DEFAULT_TIME_ZONE;
    const isReportParticipantValidated = reportRecipient?.validated ?? false;
    return !!(
        !hasMultipleParticipants &&
        !isChatRoom(report) &&
        !isPolicyExpenseChat(getRootParentReport({report})) &&
        reportRecipient &&
        reportRecipientTimezone?.selected &&
        isReportParticipantValidated
    );
}

/**
 * Shorten last message text to fixed length and trim spaces.
 */
function formatReportLastMessageText(lastMessageText: string | undefined, isModifiedExpenseMessage = false): string {
    if (isModifiedExpenseMessage) {
        return String(lastMessageText).trim().replace(CONST.REGEX.LINE_BREAK, '').trim();
    }

    return formatLastMessageText(lastMessageText);
}

/**
 * Helper method to return the default avatar associated with the given login
 */
function getDefaultWorkspaceAvatar(workspaceName?: string): React.FC<SvgProps> {
    if (!workspaceName) {
        return defaultWorkspaceAvatars.WorkspaceBuilding;
    }

    // Remove all chars not A-Z or 0-9 including underscore
    const alphaNumeric = workspaceName
        .normalize('NFD')
        .replace(/[^0-9a-z]/gi, '')
        .toUpperCase();

    const workspace = `Workspace${alphaNumeric[0]}` as keyof typeof defaultWorkspaceAvatars;
    const defaultWorkspaceAvatar = defaultWorkspaceAvatars[workspace];

    return !alphaNumeric ? defaultWorkspaceAvatars.WorkspaceBuilding : defaultWorkspaceAvatar;
}

/**
 * Helper method to return the default avatar testID associated with the given login
 */
function getDefaultWorkspaceAvatarTestID(workspaceName: string): string {
    if (!workspaceName) {
        return defaultAvatarBuildingIconTestID;
    }

    // Remove all chars not A-Z or 0-9 including underscore
    const alphaNumeric = workspaceName
        .normalize('NFD')
        .replace(/[^0-9a-z]/gi, '')
        .toLowerCase();

    return !alphaNumeric ? defaultAvatarBuildingIconTestID : `SvgDefaultAvatar_${alphaNumeric[0]} Icon`;
}

/**
 * Helper method to return the default avatar associated with the given reportID
 */
function getDefaultGroupAvatar(reportID?: string): IconAsset {
    if (!reportID) {
        return defaultGroupAvatars.Avatar1;
    }
    const reportIDHashBucket: AvatarRange = ((Number(reportID) % CONST.DEFAULT_GROUP_AVATAR_COUNT) + 1) as AvatarRange;
    return defaultGroupAvatars[`Avatar${reportIDHashBucket}`];
}

/**
 * Returns the appropriate icons for the given chat report using the stored personalDetails.
 * The Avatar sources can be URLs or Icon components according to the chat type.
 */
function getIconsForParticipants(participants: number[], personalDetails: OnyxInputOrEntry<PersonalDetailsList>): Icon[] {
    const participantDetails: ParticipantDetails[] = [];
    const participantsList = participants || [];

    for (const accountID of participantsList) {
        const avatarSource = personalDetails?.[accountID]?.avatar ?? FallbackAvatar;
        const displayNameLogin = personalDetails?.[accountID]?.displayName ? personalDetails?.[accountID]?.displayName : personalDetails?.[accountID]?.login;
        participantDetails.push([accountID, displayNameLogin ?? '', avatarSource, personalDetails?.[accountID]?.fallbackIcon ?? '']);
    }

    const sortedParticipantDetails = participantDetails.sort((first, second) => {
        // First sort by displayName/login
        const displayNameLoginOrder = localeCompare(first[1], second[1]);
        if (displayNameLoginOrder !== 0) {
            return displayNameLoginOrder;
        }

        // Then fallback on accountID as the final sorting criteria.
        // This will ensure that the order of avatars with same login/displayName
        // stay consistent across all users and devices
        return first[0] - second[0];
    });

    // Now that things are sorted, gather only the avatars (second element in the array) and return those
    const avatars: Icon[] = [];

    for (const sortedParticipantDetail of sortedParticipantDetails) {
        const userIcon = {
            id: sortedParticipantDetail[0],
            source: sortedParticipantDetail[2],
            type: CONST.ICON_TYPE_AVATAR,
            name: sortedParticipantDetail[1],
            fallbackIcon: sortedParticipantDetail[3],
        };
        avatars.push(userIcon);
    }

    return avatars;
}

/**
 * Cache the workspace icons
 */
const workSpaceIconsCache = new Map<string, {name: string; icon: Icon}>();

/**
 * Given a report, return the associated workspace icon.
 */
function getWorkspaceIcon(report: OnyxInputOrEntry<Report>, policy?: OnyxInputOrEntry<Policy>): Icon {
    const workspaceName = getPolicyName({report, policy});
    const cacheKey = report?.policyID ?? workspaceName;
    const iconFromCache = workSpaceIconsCache.get(cacheKey);
    const reportPolicy = policy ?? allPolicies?.[`${ONYXKEYS.COLLECTION.POLICY}${report?.policyID}`];
    const policyAvatarURL = reportPolicy ? reportPolicy?.avatarURL : report?.policyAvatar;
    // eslint-disable-next-line @typescript-eslint/prefer-nullish-coalescing
    const policyExpenseChatAvatarSource = policyAvatarURL || getDefaultWorkspaceAvatar(workspaceName);

    const isSameAvatarURL = iconFromCache?.icon?.source === policyExpenseChatAvatarSource;
    const hasWorkSpaceNameChanged = iconFromCache?.name !== workspaceName;

    if (iconFromCache && (isSameAvatarURL || policyAvatarURL === undefined) && !hasWorkSpaceNameChanged) {
        return iconFromCache.icon;
    }

    const workspaceIcon: Icon = {
        source: policyExpenseChatAvatarSource ?? '',
        type: CONST.ICON_TYPE_WORKSPACE,
        name: workspaceName,
        id: report?.policyID,
    };
    workSpaceIconsCache.set(cacheKey, {name: workspaceName, icon: workspaceIcon});
    return workspaceIcon;
}

/**
 * Gets the personal details for a login by looking in the ONYXKEYS.PERSONAL_DETAILS_LIST Onyx key (stored in the local variable, allPersonalDetails). If it doesn't exist in Onyx,
 * then a default object is constructed.
 */
function getPersonalDetailsForAccountID(accountID: number | undefined, personalDetailsData?: Partial<PersonalDetailsList>): Partial<PersonalDetails> {
    if (!accountID) {
        return {};
    }

    const defaultDetails = {
        isOptimisticPersonalDetail: true,
    };

    if (!personalDetailsData) {
        return allPersonalDetails?.[accountID] ?? defaultDetails;
    }

    return personalDetailsData?.[accountID] ?? defaultDetails;
}

/**
 * Returns the personal details or a default object if the personal details are not available.
 */
function getPersonalDetailsOrDefault(personalDetails: Partial<PersonalDetails> | undefined | null): Partial<PersonalDetails> {
    return personalDetails ?? {isOptimisticPersonalDetail: true};
}

const hiddenTranslation = translateLocal('common.hidden');

const phoneNumberCache: Record<string, string> = {};

/**
 * Get the displayName for a single report participant.
 */
function getDisplayNameForParticipant({
    accountID,
    shouldUseShortForm = false,
    shouldFallbackToHidden = true,
    shouldAddCurrentUserPostfix = false,
    personalDetailsData = allPersonalDetails,
    shouldRemoveDomain = false,
}: {
    accountID?: number;
    shouldUseShortForm?: boolean;
    shouldFallbackToHidden?: boolean;
    shouldAddCurrentUserPostfix?: boolean;
    personalDetailsData?: Partial<PersonalDetailsList>;
    shouldRemoveDomain?: boolean;
}): string {
    if (!accountID) {
        return '';
    }

    const personalDetails = getPersonalDetailsOrDefault(personalDetailsData?.[accountID]);
    if (!personalDetails) {
        return '';
    }

    const login = personalDetails.login ?? '';

    // Check if the phone number is already cached
    let formattedLogin = phoneNumberCache[login];
    if (!formattedLogin) {
        formattedLogin = formatPhoneNumber(login);
        // Store the formatted phone number in the cache
        phoneNumberCache[login] = formattedLogin;
    }

    // This is to check if account is an invite/optimistically created one
    // and prevent from falling back to 'Hidden', so a correct value is shown
    // when searching for a new user
    if (personalDetails.isOptimisticPersonalDetail === true) {
        return formattedLogin;
    }

    // For selfDM, we display the user's displayName followed by '(you)' as a postfix
    const shouldAddPostfix = shouldAddCurrentUserPostfix && accountID === currentUserAccountID;

    let longName = getDisplayNameOrDefault(personalDetails, formattedLogin, shouldFallbackToHidden, shouldAddPostfix);

    if (shouldRemoveDomain && longName === formattedLogin) {
        longName = longName.split('@').at(0) ?? '';
    }

    // If the user's personal details (first name) should be hidden, make sure we return "hidden" instead of the short name
    if (shouldFallbackToHidden && longName === hiddenTranslation) {
        return formatPhoneNumber(longName);
    }

    const shortName = personalDetails.firstName ? personalDetails.firstName : longName;
    return shouldUseShortForm ? shortName : longName;
}

function getParticipantsAccountIDsForDisplay(
    report: OnyxEntry<Report>,
    shouldExcludeHidden = false,
    shouldExcludeDeleted = false,
    shouldForceExcludeCurrentUser = false,
    reportMetadataParam?: OnyxEntry<ReportMetadata>,
): number[] {
    const reportParticipants = report?.participants ?? {};
    const reportMetadata = reportMetadataParam ?? getReportMetadata(report?.reportID);
    let participantsEntries = Object.entries(reportParticipants);

    // We should not show participants that have an optimistic entry with the same login in the personal details
    const nonOptimisticLoginMap: Record<string, boolean | undefined> = {};

    for (const entry of participantsEntries) {
        const [accountID] = entry;
        const personalDetail = allPersonalDetails?.[accountID];
        if (personalDetail?.login && !personalDetail.isOptimisticPersonalDetail) {
            nonOptimisticLoginMap[personalDetail.login] = true;
        }
    }

    participantsEntries = participantsEntries.filter(([accountID]) => {
        const personalDetail = allPersonalDetails?.[accountID];
        if (personalDetail?.login && personalDetail.isOptimisticPersonalDetail) {
            return !nonOptimisticLoginMap[personalDetail.login];
        }
        return true;
    });

    let participantsIds = participantsEntries.map(([accountID]) => Number(accountID));

    // For 1:1 chat, we don't want to include the current user as a participant in order to not mark 1:1 chats as having multiple participants
    // For system chat, we want to display Expensify as the only participant
    const shouldExcludeCurrentUser = isOneOnOneChat(report) || isSystemChat(report) || shouldForceExcludeCurrentUser;

    if (shouldExcludeCurrentUser || shouldExcludeHidden || shouldExcludeDeleted) {
        participantsIds = participantsIds.filter((accountID) => {
            if (shouldExcludeCurrentUser && accountID === currentUserAccountID) {
                return false;
            }

            if (shouldExcludeHidden && isHiddenForCurrentUser(reportParticipants[accountID]?.notificationPreference)) {
                return false;
            }

            if (
                shouldExcludeDeleted &&
                reportMetadata?.pendingChatMembers?.findLast((member) => Number(member.accountID) === accountID)?.pendingAction === CONST.RED_BRICK_ROAD_PENDING_ACTION.DELETE
            ) {
                return false;
            }

            return true;
        });
    }

    return participantsIds.filter((accountID) => isNumber(accountID));
}

function getParticipantsList(report: Report, personalDetails: OnyxEntry<PersonalDetailsList>, isRoomMembersList = false, reportMetadata: OnyxEntry<ReportMetadata> = undefined): number[] {
    const isReportGroupChat = isGroupChat(report);
    const shouldExcludeHiddenParticipants = !isReportGroupChat && !isMoneyRequestReport(report) && !isMoneyRequest(report);
    const chatParticipants = getParticipantsAccountIDsForDisplay(report, isRoomMembersList || shouldExcludeHiddenParticipants, false, false, reportMetadata);

    return chatParticipants.filter((accountID) => {
        const details = personalDetails?.[accountID];

        if (!isRoomMembersList) {
            if (!details) {
                Log.hmmm(`[ReportParticipantsPage] no personal details found for Group chat member with accountID: ${accountID}`);
                return false;
            }
        } else {
            // When adding a new member to a room (whose personal detail does not exist in Onyx), an optimistic personal detail
            // is created. However, when the real personal detail is returned from the backend, a duplicate member may appear
            // briefly before the optimistic personal detail is deleted. To address this, we filter out the optimistically created
            // member here.
            const isDuplicateOptimisticDetail =
                details?.isOptimisticPersonalDetail && chatParticipants.some((accID) => accID !== accountID && details.login === personalDetails?.[accID]?.login);

            if (!details || isDuplicateOptimisticDetail) {
                Log.hmmm(`[RoomMembersPage] no personal details found for room member with accountID: ${accountID}`);
                return false;
            }
        }
        return true;
    });
}

function buildParticipantsFromAccountIDs(accountIDs: number[]): Participants {
    const finalParticipants: Participants = {};
    return accountIDs.reduce((participants, accountID) => {
        // eslint-disable-next-line no-param-reassign
        participants[accountID] = {notificationPreference: CONST.REPORT.NOTIFICATION_PREFERENCE.ALWAYS};
        return participants;
    }, finalParticipants);
}

/**
 * Returns the report name if the report is a group chat
 */
function getGroupChatName(participants?: SelectedParticipant[], shouldApplyLimit = false, report?: OnyxEntry<Report>, reportMetadataParam?: OnyxEntry<ReportMetadata>): string | undefined {
    // If we have a report always try to get the name from the report.
    if (report?.reportName) {
        return report.reportName;
    }

    const reportMetadata = reportMetadataParam ?? getReportMetadata(report?.reportID);

    const pendingMemberAccountIDs = new Set(
        reportMetadata?.pendingChatMembers?.filter((member) => member.pendingAction === CONST.RED_BRICK_ROAD_PENDING_ACTION.DELETE).map((member) => member.accountID),
    );
    let participantAccountIDs =
        participants?.map((participant) => participant.accountID) ??
        Object.keys(report?.participants ?? {})
            .map(Number)
            .filter((accountID) => !pendingMemberAccountIDs.has(accountID.toString()));
    const shouldAddEllipsis = participantAccountIDs.length > CONST.DISPLAY_PARTICIPANTS_LIMIT && shouldApplyLimit;
    if (shouldApplyLimit) {
        participantAccountIDs = participantAccountIDs.slice(0, CONST.DISPLAY_PARTICIPANTS_LIMIT);
    }
    const isMultipleParticipantReport = participantAccountIDs.length > 1;

    if (isMultipleParticipantReport) {
        return participantAccountIDs
            .map(
                (participantAccountID, index) =>
                    getDisplayNameForParticipant({accountID: participantAccountID, shouldUseShortForm: isMultipleParticipantReport}) || formatPhoneNumber(participants?.[index]?.login ?? ''),
            )
            .sort((first, second) => localeCompare(first ?? '', second ?? ''))
            .filter(Boolean)
            .join(', ')
            .slice(0, CONST.REPORT_NAME_LIMIT)
            .concat(shouldAddEllipsis ? '...' : '');
    }

    return translateLocal('groupChat.defaultReportName', {displayName: getDisplayNameForParticipant({accountID: participantAccountIDs.at(0)})});
}

function getParticipants(reportID: string) {
    const report = getReportOrDraftReport(reportID);
    if (!report) {
        return {};
    }

    return report.participants;
}

/**
 * Returns the appropriate icons for the given chat report using the stored personalDetails.
 * The Avatar sources can be URLs or Icon components according to the chat type.
 */
function getIcons(
    report: OnyxInputOrEntry<Report>,
    personalDetails: OnyxInputOrEntry<PersonalDetailsList>,
    defaultIcon: AvatarSource | null = null,
    defaultName = '',
    defaultAccountID = -1,
    policy?: OnyxInputOrEntry<Policy>,
    invoiceReceiverPolicy?: OnyxInputOrEntry<Policy>,
): Icon[] {
    const ownerDetails = report?.ownerAccountID ? personalDetails?.[report.ownerAccountID] : undefined;

    if (isEmptyObject(report)) {
        const fallbackIcon: Icon = {
            source: defaultIcon ?? FallbackAvatar,
            type: CONST.ICON_TYPE_AVATAR,
            name: defaultName,
            id: defaultAccountID,
        };
        return [fallbackIcon];
    }
    if (isExpenseRequest(report)) {
        const parentReportAction = allReportActions?.[`${ONYXKEYS.COLLECTION.REPORT_ACTIONS}${report.parentReportID}`]?.[report.parentReportActionID];
        const workspaceIcon = getWorkspaceIcon(report, policy);
        const actorDetails = parentReportAction?.actorAccountID ? personalDetails?.[parentReportAction.actorAccountID] : undefined;
        const memberIcon = {
            source: actorDetails?.avatar ?? FallbackAvatar,
            id: parentReportAction?.actorAccountID,
            type: CONST.ICON_TYPE_AVATAR,
            name: actorDetails?.displayName ?? '',
            fallbackIcon: actorDetails?.fallbackIcon,
        };

        return [memberIcon, workspaceIcon];
    }
    if (isChatThread(report)) {
        const parentReportAction = allReportActions?.[`${ONYXKEYS.COLLECTION.REPORT_ACTIONS}${report.parentReportID}`]?.[report.parentReportActionID];

        const actorAccountID = getReportActionActorAccountID(parentReportAction, report, report);
        const actorDetails = actorAccountID ? personalDetails?.[actorAccountID] : undefined;
        const actorDisplayName = getDisplayNameOrDefault(actorDetails, '', false);
        const actorIcon = {
            id: actorAccountID,
            source: actorDetails?.avatar ?? FallbackAvatar,
            name: formatPhoneNumber(actorDisplayName),
            type: CONST.ICON_TYPE_AVATAR,
            fallbackIcon: actorDetails?.fallbackIcon,
        };

        if (isWorkspaceThread(report)) {
            const workspaceIcon = getWorkspaceIcon(report, policy);
            return [actorIcon, workspaceIcon];
        }
        return [actorIcon];
    }
    if (isTaskReport(report)) {
        const ownerIcon = {
            id: report?.ownerAccountID,
            source: ownerDetails?.avatar ?? FallbackAvatar,
            type: CONST.ICON_TYPE_AVATAR,
            name: ownerDetails?.displayName ?? '',
            fallbackIcon: ownerDetails?.fallbackIcon,
        };

        if (isWorkspaceTaskReport(report)) {
            const workspaceIcon = getWorkspaceIcon(report, policy);
            return [ownerIcon, workspaceIcon];
        }

        return [ownerIcon];
    }
    if (isDomainRoom(report)) {
        // Get domain name after the #. Domain Rooms use our default workspace avatar pattern.
        const domainName = report?.reportName?.substring(1);
        const policyExpenseChatAvatarSource = getDefaultWorkspaceAvatar(domainName);
        const domainIcon: Icon = {
            source: policyExpenseChatAvatarSource,
            type: CONST.ICON_TYPE_WORKSPACE,
            name: domainName ?? '',
            id: report?.policyID,
        };
        return [domainIcon];
    }

    // This will get removed as part of https://github.com/Expensify/App/issues/59961
    // eslint-disable-next-line deprecation/deprecation
    if (isAdminRoom(report) || isAnnounceRoom(report) || isChatRoom(report) || isArchivedNonExpenseReport(report, getReportNameValuePairs(report?.reportID))) {
        const icons = [getWorkspaceIcon(report, policy)];

        if (isInvoiceRoom(report)) {
            if (report?.invoiceReceiver?.type === CONST.REPORT.INVOICE_RECEIVER_TYPE.INDIVIDUAL) {
                icons.push(...getIconsForParticipants([report?.invoiceReceiver.accountID], personalDetails));
            } else {
                const receiverPolicyID = report?.invoiceReceiver?.policyID;
                const receiverPolicy = invoiceReceiverPolicy ?? getPolicy(receiverPolicyID);
                if (!isEmptyObject(receiverPolicy)) {
                    icons.push({
                        source: receiverPolicy?.avatarURL ?? getDefaultWorkspaceAvatar(receiverPolicy.name),
                        type: CONST.ICON_TYPE_WORKSPACE,
                        name: receiverPolicy.name,
                        id: receiverPolicyID,
                    });
                }
            }
        }

        return icons;
    }
    if (isPolicyExpenseChat(report) || isExpenseReport(report)) {
        const workspaceIcon = getWorkspaceIcon(report, policy);
        const memberIcon = {
            source: ownerDetails?.avatar ?? FallbackAvatar,
            id: report?.ownerAccountID,
            type: CONST.ICON_TYPE_AVATAR,
            name: ownerDetails?.displayName ?? '',
            fallbackIcon: ownerDetails?.fallbackIcon,
        };
        return isExpenseReport(report) ? [memberIcon, workspaceIcon] : [workspaceIcon, memberIcon];
    }
    if (isIOUReport(report)) {
        const managerDetails = report?.managerID ? personalDetails?.[report.managerID] : undefined;
        const managerIcon = {
            source: managerDetails?.avatar ?? FallbackAvatar,
            id: report?.managerID,
            type: CONST.ICON_TYPE_AVATAR,
            name: managerDetails?.displayName ?? '',
            fallbackIcon: managerDetails?.fallbackIcon,
        };
        const ownerIcon = {
            id: report?.ownerAccountID,
            source: ownerDetails?.avatar ?? FallbackAvatar,
            type: CONST.ICON_TYPE_AVATAR,
            name: ownerDetails?.displayName ?? '',
            fallbackIcon: ownerDetails?.fallbackIcon,
        };
        const isManager = currentUserAccountID === report?.managerID;

        // For one transaction IOUs, display a simplified report icon
        if (isOneTransactionReport(report?.reportID)) {
            return [ownerIcon];
        }

        return isManager ? [managerIcon, ownerIcon] : [ownerIcon, managerIcon];
    }

    if (isSelfDM(report)) {
        return getIconsForParticipants(currentUserAccountID ? [currentUserAccountID] : [], personalDetails);
    }

    if (isSystemChat(report)) {
        return getIconsForParticipants([CONST.ACCOUNT_ID.NOTIFICATIONS ?? 0], personalDetails);
    }

    if (isGroupChat(report)) {
        const groupChatIcon = {
            // eslint-disable-next-line @typescript-eslint/prefer-nullish-coalescing
            source: report.avatarUrl || getDefaultGroupAvatar(report.reportID),
            id: -1,
            type: CONST.ICON_TYPE_AVATAR,
            name: getGroupChatName(undefined, true, report),
        };
        return [groupChatIcon];
    }

    if (isInvoiceReport(report)) {
        const invoiceRoomReport = getReportOrDraftReport(report.chatReportID);
        const icons = [getWorkspaceIcon(invoiceRoomReport, policy)];

        if (invoiceRoomReport?.invoiceReceiver?.type === CONST.REPORT.INVOICE_RECEIVER_TYPE.INDIVIDUAL) {
            icons.push(...getIconsForParticipants([invoiceRoomReport?.invoiceReceiver.accountID], personalDetails));

            return icons;
        }

        const receiverPolicyID = invoiceRoomReport?.invoiceReceiver?.policyID;
        const receiverPolicy = invoiceReceiverPolicy ?? getPolicy(receiverPolicyID);

        if (!isEmptyObject(receiverPolicy)) {
            icons.push({
                source: receiverPolicy?.avatarURL ?? getDefaultWorkspaceAvatar(receiverPolicy.name),
                type: CONST.ICON_TYPE_WORKSPACE,
                name: receiverPolicy.name,
                id: receiverPolicyID,
            });
        }

        return icons;
    }

    if (isOneOnOneChat(report)) {
        const otherParticipantsAccountIDs = Object.keys(report.participants ?? {})
            .map(Number)
            .filter((accountID) => accountID !== currentUserAccountID);
        return getIconsForParticipants(otherParticipantsAccountIDs, personalDetails);
    }

    const participantAccountIDs = Object.keys(report.participants ?? {}).map(Number);
    return getIconsForParticipants(participantAccountIDs, personalDetails);
}

function getDisplayNamesWithTooltips(
    personalDetailsList: PersonalDetails[] | PersonalDetailsList | OptionData[],
    shouldUseShortForm: boolean,
    shouldFallbackToHidden = true,
    shouldAddCurrentUserPostfix = false,
): DisplayNameWithTooltips {
    const personalDetailsListArray = Array.isArray(personalDetailsList) ? personalDetailsList : Object.values(personalDetailsList);

    return personalDetailsListArray
        .map((user) => {
            const accountID = Number(user?.accountID);
            // eslint-disable-next-line @typescript-eslint/prefer-nullish-coalescing
            const displayName = getDisplayNameForParticipant({accountID, shouldUseShortForm, shouldFallbackToHidden, shouldAddCurrentUserPostfix}) || user?.login || '';
            const avatar = user && 'avatar' in user ? user.avatar : undefined;

            let pronouns = user?.pronouns ?? undefined;
            if (pronouns?.startsWith(CONST.PRONOUNS.PREFIX)) {
                const pronounTranslationKey = pronouns.replace(CONST.PRONOUNS.PREFIX, '');
                pronouns = translateLocal(`pronouns.${pronounTranslationKey}` as TranslationPaths);
            }

            return {
                displayName,
                avatar,
                login: user?.login ?? '',
                accountID,
                pronouns,
            };
        })
        .sort((first, second) => {
            // First sort by displayName/login
            const displayNameLoginOrder = localeCompare(first.displayName, second.displayName);
            if (displayNameLoginOrder !== 0) {
                return displayNameLoginOrder;
            }

            // Then fallback on accountID as the final sorting criteria.
            return first.accountID - second.accountID;
        });
}

/**
 * Returns the the display names of the given user accountIDs
 */
function getUserDetailTooltipText(accountID: number, fallbackUserDisplayName = ''): string {
    const displayNameForParticipant = getDisplayNameForParticipant({accountID});
    return displayNameForParticipant || fallbackUserDisplayName;
}

/**
 * For a deleted parent report action within a chat report,
 * let us return the appropriate display message
 *
 * @param reportAction - The deleted report action of a chat report for which we need to return message.
 */
function getDeletedParentActionMessageForChatReport(reportAction: OnyxEntry<ReportAction>): string {
    // By default, let us display [Deleted message]
    let deletedMessageText = translateLocal('parentReportAction.deletedMessage');
    if (isCreatedTaskReportAction(reportAction)) {
        // For canceled task report, let us display [Deleted task]
        deletedMessageText = translateLocal('parentReportAction.deletedTask');
    }
    return deletedMessageText;
}

/**
 * Returns the preview message for `REIMBURSEMENT_QUEUED` action
 */
function getReimbursementQueuedActionMessage({
    reportAction,
    reportOrID,
    shouldUseShortDisplayName = true,
    reports,
    personalDetails,
}: {
    reportAction: OnyxEntry<ReportAction<typeof CONST.REPORT.ACTIONS.TYPE.REIMBURSEMENT_QUEUED>>;
    reportOrID: OnyxEntry<Report> | string | SearchReport;
    shouldUseShortDisplayName?: boolean;
    reports?: SearchReport[];
    personalDetails?: Partial<PersonalDetailsList>;
}): string {
    const report = typeof reportOrID === 'string' ? getReport(reportOrID, reports ?? allReports) : reportOrID;
    const submitterDisplayName = getDisplayNameForParticipant({accountID: report?.ownerAccountID, shouldUseShortForm: shouldUseShortDisplayName, personalDetailsData: personalDetails}) ?? '';
    const originalMessage = getOriginalMessage(reportAction);
    let messageKey: TranslationPaths;
    if (originalMessage?.paymentType === CONST.IOU.PAYMENT_TYPE.EXPENSIFY) {
        messageKey = 'iou.waitingOnEnabledWallet';
    } else {
        messageKey = 'iou.waitingOnBankAccount';
    }

    return translateLocal(messageKey, {submitterDisplayName});
}

/**
 * Returns the preview message for `REIMBURSEMENT_DEQUEUED` or `REIMBURSEMENT_ACH_CANCELED` action
 */
function getReimbursementDeQueuedOrCanceledActionMessage(
    reportAction: OnyxEntry<ReportAction<typeof CONST.REPORT.ACTIONS.TYPE.REIMBURSEMENT_DEQUEUED | typeof CONST.REPORT.ACTIONS.TYPE.REIMBURSEMENT_ACH_CANCELED>>,
    reportOrID: OnyxEntry<Report> | string | SearchReport,
    isLHNPreview = false,
): string {
    const report = typeof reportOrID === 'string' ? getReport(reportOrID, allReports) : reportOrID;
    const originalMessage = getOriginalMessage(reportAction);
    const amount = originalMessage?.amount;
    const currency = originalMessage?.currency;
    const formattedAmount = convertToDisplayString(amount, currency);
    if (originalMessage?.cancellationReason === CONST.REPORT.CANCEL_PAYMENT_REASONS.ADMIN || originalMessage?.cancellationReason === CONST.REPORT.CANCEL_PAYMENT_REASONS.USER) {
        const payerOrApproverName = report?.managerID === currentUserAccountID || !isLHNPreview ? '' : getDisplayNameForParticipant({accountID: report?.managerID, shouldUseShortForm: true});
        return translateLocal('iou.adminCanceledRequest', {manager: payerOrApproverName, amount: formattedAmount});
    }
    const submitterDisplayName = getDisplayNameForParticipant({accountID: report?.ownerAccountID, shouldUseShortForm: true}) ?? '';
    return translateLocal('iou.canceledRequest', {submitterDisplayName, amount: formattedAmount});
}

/**
 * Builds an optimistic REIMBURSEMENT_DEQUEUED report action with a randomly generated reportActionID.
 *
 */
function buildOptimisticChangeFieldAction(reportField: PolicyReportField, previousReportField: PolicyReportField): OptimisticChangeFieldAction {
    return {
        actionName: CONST.REPORT.ACTIONS.TYPE.CHANGE_FIELD,
        actorAccountID: currentUserAccountID,
        message: [
            {
                type: 'TEXT',
                style: 'strong',
                text: 'You',
            },
            {
                type: 'TEXT',
                style: 'normal',
                text: ` modified field '${reportField.name}'.`,
            },
            {
                type: 'TEXT',
                style: 'normal',
                text: ` New value is '${reportField.value}'`,
            },
            {
                type: 'TEXT',
                style: 'normal',
                text: ` (previously '${previousReportField.value}').`,
            },
        ],
        originalMessage: {
            fieldName: reportField.name,
            newType: reportField.type,
            newValue: reportField.value,
            oldType: previousReportField.type,
            oldValue: previousReportField.value,
        },
        person: [
            {
                style: 'strong',
                text: getCurrentUserDisplayNameOrEmail(),
                type: 'TEXT',
            },
        ],
        reportActionID: rand64(),
        created: DateUtils.getDBTime(),
        pendingAction: CONST.RED_BRICK_ROAD_PENDING_ACTION.ADD,
    };
}

/**
 * Builds an optimistic REIMBURSEMENT_DEQUEUED report action with a randomly generated reportActionID.
 *
 */
function buildOptimisticCancelPaymentReportAction(expenseReportID: string, amount: number, currency: string): OptimisticCancelPaymentReportAction {
    return {
        actionName: CONST.REPORT.ACTIONS.TYPE.REIMBURSEMENT_DEQUEUED,
        actorAccountID: currentUserAccountID,
        message: [
            {
                cancellationReason: CONST.REPORT.CANCEL_PAYMENT_REASONS.ADMIN,
                expenseReportID,
                type: CONST.REPORT.MESSAGE.TYPE.COMMENT,
                text: '',
                amount,
                currency,
            },
        ],
        originalMessage: {
            cancellationReason: CONST.REPORT.CANCEL_PAYMENT_REASONS.ADMIN,
            expenseReportID,
            amount,
            currency,
        },
        person: [
            {
                style: 'strong',
                text: getCurrentUserDisplayNameOrEmail(),
                type: 'TEXT',
            },
        ],
        reportActionID: rand64(),
        shouldShow: true,
        created: DateUtils.getDBTime(),
        pendingAction: CONST.RED_BRICK_ROAD_PENDING_ACTION.ADD,
    };
}

/**
 * Returns the last visible message for a given report after considering the given optimistic actions
 *
 * @param reportID - the report for which last visible message has to be fetched
 * @param [actionsToMerge] - the optimistic merge actions that needs to be considered while fetching last visible message

 */
function getLastVisibleMessage(reportID: string | undefined, actionsToMerge: ReportActions = {}): LastVisibleMessage {
    const report = getReportOrDraftReport(reportID);
    const lastVisibleAction = getLastVisibleActionReportActionsUtils(reportID, canUserPerformWriteAction(report), actionsToMerge);

    // For Chat Report with deleted parent actions, let us fetch the correct message
    if (isDeletedParentAction(lastVisibleAction) && !isEmptyObject(report) && isChatReport(report)) {
        const lastMessageText = getDeletedParentActionMessageForChatReport(lastVisibleAction);
        return {
            lastMessageText,
        };
    }

    // Fetch the last visible message for report represented by reportID and based on actions to merge.
    return getLastVisibleMessageReportActionsUtils(reportID, canUserPerformWriteAction(report), actionsToMerge);
}

/**
 * Checks if a report is waiting for the manager to complete an action.
 * Example: the assignee of an open task report or the manager of a processing expense report.
 *
 * @param [parentReportAction] - The parent report action of the report (Used to check if the task has been canceled)
 */
function isWaitingForAssigneeToCompleteAction(report: OnyxEntry<Report>, parentReportAction: OnyxEntry<ReportAction>): boolean {
    if (report?.hasOutstandingChildTask) {
        return true;
    }

    if (report?.hasParentAccess === false && isReportManager(report)) {
        if (isOpenTaskReport(report, parentReportAction)) {
            return true;
        }

        if (isProcessingReport(report) && isExpenseReport(report)) {
            return true;
        }
    }

    return false;
}

function isUnreadWithMention(reportOrOption: OnyxEntry<Report> | OptionData): boolean {
    if (!reportOrOption) {
        return false;
    }
    // lastMentionedTime and lastReadTime are both datetime strings and can be compared directly
    const lastMentionedTime = reportOrOption.lastMentionedTime ?? '';
    const lastReadTime = reportOrOption.lastReadTime ?? '';
    return !!('isUnreadWithMention' in reportOrOption && reportOrOption.isUnreadWithMention) || lastReadTime < lastMentionedTime;
}

type ReasonAndReportActionThatRequiresAttention = {
    reason: ValueOf<typeof CONST.REQUIRES_ATTENTION_REASONS>;
    reportAction?: OnyxEntry<ReportAction>;
};

function getReasonAndReportActionThatRequiresAttention(
    optionOrReport: OnyxEntry<Report> | OptionData,
    parentReportAction?: OnyxEntry<ReportAction>,
): ReasonAndReportActionThatRequiresAttention | null {
    if (!optionOrReport) {
        return null;
    }

    const reportActions = getAllReportActions(optionOrReport.reportID);

    if (isJoinRequestInAdminRoom(optionOrReport)) {
        return {
            reason: CONST.REQUIRES_ATTENTION_REASONS.HAS_JOIN_REQUEST,
            reportAction: getActionableJoinRequestPendingReportAction(optionOrReport.reportID),
        };
    }

    // This will get removed as part of https://github.com/Expensify/App/issues/59961
    // eslint-disable-next-line deprecation/deprecation
    if (isArchivedReport(getReportNameValuePairs(optionOrReport?.reportID)) || isArchivedReport(getReportNameValuePairs(optionOrReport?.reportID))) {
        return null;
    }

    if (isUnreadWithMention(optionOrReport)) {
        return {
            reason: CONST.REQUIRES_ATTENTION_REASONS.IS_UNREAD_WITH_MENTION,
        };
    }

    if (isWaitingForAssigneeToCompleteAction(optionOrReport, parentReportAction)) {
        return {
            reason: CONST.REQUIRES_ATTENTION_REASONS.IS_WAITING_FOR_ASSIGNEE_TO_COMPLETE_ACTION,
            reportAction: Object.values(reportActions).find((action) => action.childType === CONST.REPORT.TYPE.TASK),
        };
    }

    const iouReportActionToApproveOrPay = getIOUReportActionToApproveOrPay(optionOrReport, optionOrReport.reportID);
    const iouReportID = getIOUReportIDFromReportActionPreview(iouReportActionToApproveOrPay);
    const transactions = getReportTransactions(iouReportID);
    const hasOnlyPendingTransactions = transactions.length > 0 && transactions.every((t) => isExpensifyCardTransaction(t) && isPending(t));

    // Has a child report that is awaiting action (e.g. approve, pay, add bank account) from current user
    const policy = getPolicy(optionOrReport.policyID);
    if (
        (optionOrReport.hasOutstandingChildRequest === true || iouReportActionToApproveOrPay?.reportActionID) &&
        (policy?.reimbursementChoice !== CONST.POLICY.REIMBURSEMENT_CHOICES.REIMBURSEMENT_NO || !hasOnlyPendingTransactions)
    ) {
        return {
            reason: CONST.REQUIRES_ATTENTION_REASONS.HAS_CHILD_REPORT_AWAITING_ACTION,
            reportAction: iouReportActionToApproveOrPay,
        };
    }

    if (hasMissingInvoiceBankAccount(optionOrReport.reportID) && !isSettled(optionOrReport.reportID)) {
        return {
            reason: CONST.REQUIRES_ATTENTION_REASONS.HAS_MISSING_INVOICE_BANK_ACCOUNT,
        };
    }

    if (isInvoiceRoom(optionOrReport)) {
        const reportAction = Object.values(reportActions).find(
            (action) =>
                action.actionName === CONST.REPORT.ACTIONS.TYPE.REPORT_PREVIEW &&
                action.childReportID &&
                hasMissingInvoiceBankAccount(action.childReportID) &&
                !isSettled(action.childReportID),
        );

        return reportAction
            ? {
                  reason: CONST.REQUIRES_ATTENTION_REASONS.HAS_MISSING_INVOICE_BANK_ACCOUNT,
                  reportAction,
              }
            : null;
    }

    return null;
}

/**
 * Determines if the option requires action from the current user. This can happen when it:
 *  - is unread and the user was mentioned in one of the unread comments
 *  - is for an outstanding task waiting on the user
 *  - has an outstanding child expense that is waiting for an action from the current user (e.g. pay, approve, add bank account)
 *  - is either the system or concierge chat, the user free trial has ended and it didn't add a payment card yet
 *
 * @param option (report or optionItem)
 * @param parentReportAction (the report action the current report is a thread of)
 */
function requiresAttentionFromCurrentUser(optionOrReport: OnyxEntry<Report> | OptionData, parentReportAction?: OnyxEntry<ReportAction>) {
    return !!getReasonAndReportActionThatRequiresAttention(optionOrReport, parentReportAction);
}

/**
 * Checks if the report contains at least one Non-Reimbursable transaction
 */
function hasNonReimbursableTransactions(iouReportID: string | undefined, reportsTransactionsParam: Record<string, Transaction[]> = reportsTransactions): boolean {
    const transactions = getReportTransactions(iouReportID, reportsTransactionsParam);
    return transactions.filter((transaction) => transaction.reimbursable === false).length > 0;
}

function getMoneyRequestSpendBreakdown(report: OnyxInputOrEntry<Report>, searchReports?: SearchReport[]): SpendBreakdown {
    const reports = searchReports ?? allReports;
    let moneyRequestReport: OnyxEntry<Report>;
    if (report && (isMoneyRequestReport(report, searchReports) || isInvoiceReport(report))) {
        moneyRequestReport = report;
    }
    if (reports && report?.iouReportID) {
        moneyRequestReport = getReport(report.iouReportID, allReports);
    }
    if (moneyRequestReport) {
        let nonReimbursableSpend = moneyRequestReport.nonReimbursableTotal ?? 0;
        let totalSpend = moneyRequestReport.total ?? 0;

        if (nonReimbursableSpend + totalSpend !== 0) {
            // There is a possibility that if the Expense report has a negative total.
            // This is because there are instances where you can get a credit back on your card,
            // or you enter a negative expense to “offset” future expenses
            nonReimbursableSpend = isExpenseReport(moneyRequestReport) ? nonReimbursableSpend * -1 : Math.abs(nonReimbursableSpend);
            totalSpend = isExpenseReport(moneyRequestReport) ? totalSpend * -1 : Math.abs(totalSpend);

            const totalDisplaySpend = totalSpend;
            const reimbursableSpend = totalDisplaySpend - nonReimbursableSpend;

            return {
                nonReimbursableSpend,
                reimbursableSpend,
                totalDisplaySpend,
            };
        }
    }
    return {
        nonReimbursableSpend: 0,
        reimbursableSpend: 0,
        totalDisplaySpend: 0,
    };
}

/**
 * Get the title for a policy expense chat which depends on the role of the policy member seeing this report
 */
function getPolicyExpenseChatName({
    report,
    policy,
    personalDetailsList = allPersonalDetails,
    policies,
    reports,
}: {
    report: OnyxEntry<Report>;
    policy?: OnyxEntry<Policy> | SearchPolicy;
    personalDetailsList?: Partial<PersonalDetailsList>;
    policies?: SearchPolicy[];
    reports?: SearchReport[];
}): string | undefined {
    const ownerAccountID = report?.ownerAccountID;
    const personalDetails = ownerAccountID ? personalDetailsList?.[ownerAccountID] : undefined;
    const login = personalDetails ? personalDetails.login : null;
    // eslint-disable-next-line @typescript-eslint/prefer-nullish-coalescing
    const reportOwnerDisplayName = getDisplayNameForParticipant({accountID: ownerAccountID, shouldRemoveDomain: true}) || login;

    if (reportOwnerDisplayName) {
        return translateLocal('workspace.common.policyExpenseChatName', {displayName: reportOwnerDisplayName});
    }

    let policyExpenseChatRole = 'user';

    const policyItem = policies ? policies.find((p) => p.id === report?.policyID) : allPolicies?.[`${ONYXKEYS.COLLECTION.POLICY}${report?.policyID}`];
    if (policyItem) {
        policyExpenseChatRole = policyItem.role || 'user';
    }

    // If this user is not admin and this policy expense chat has been archived because of account merging, this must be an old expense chat
    // of the account which was merged into the current user's account. Use the name of the policy as the name of the report.
    // This will get removed as part of https://github.com/Expensify/App/issues/59961
    // eslint-disable-next-line deprecation/deprecation
    if (isArchivedNonExpenseReport(report, getReportNameValuePairs(report?.reportID))) {
        const lastAction = getLastVisibleActionReportActionsUtils(report?.reportID);
        const archiveReason = isClosedAction(lastAction) ? getOriginalMessage(lastAction)?.reason : CONST.REPORT.ARCHIVE_REASON.DEFAULT;
        if (archiveReason === CONST.REPORT.ARCHIVE_REASON.ACCOUNT_MERGED && policyExpenseChatRole !== CONST.POLICY.ROLE.ADMIN) {
            return getPolicyName({report, policy, policies, reports});
        }
    }
    return report?.reportName;
}

function getArchiveReason(reportActions: OnyxEntry<ReportActions>): ValueOf<typeof CONST.REPORT.ARCHIVE_REASON> | undefined {
    const lastClosedReportAction = getLastClosedReportAction(reportActions);

    if (!lastClosedReportAction) {
        return undefined;
    }

    return isClosedAction(lastClosedReportAction) ? getOriginalMessage(lastClosedReportAction)?.reason : CONST.REPORT.ARCHIVE_REASON.DEFAULT;
}

/**
 * Given a report field, check if the field is for the report title.
 */
function isReportFieldOfTypeTitle(reportField: OnyxEntry<PolicyReportField>): boolean {
    return reportField?.fieldID === CONST.REPORT_FIELD_TITLE_FIELD_ID;
}

/**
 * Check if Report has any held expenses
 */
function isHoldCreator(transaction: OnyxEntry<Transaction>, reportID: string | undefined): boolean {
    const holdReportAction = getReportAction(reportID, `${transaction?.comment?.hold ?? ''}`);
    return isActionCreator(holdReportAction);
}

/**
 * Given a report field, check if the field can be edited or not.
 * For title fields, its considered disabled if `deletable` prop is `true` (https://github.com/Expensify/App/issues/35043#issuecomment-1911275433)
 * For non title fields, its considered disabled if:
 * 1. The user is not admin of the report
 * 2. Report is settled or it is closed
 */
function isReportFieldDisabled(report: OnyxEntry<Report>, reportField: OnyxEntry<PolicyReportField>, policy: OnyxEntry<Policy>): boolean {
    if (isInvoiceReport(report)) {
        return true;
    }
    const isReportSettled = isSettled(report?.reportID);
    const isReportClosed = isClosedReport(report);
    const isTitleField = isReportFieldOfTypeTitle(reportField);
    const isAdmin = isPolicyAdmin(report?.policyID, {[`${ONYXKEYS.COLLECTION.POLICY}${policy?.id}`]: policy});
    const isApproved = isReportApproved({report});
    if (!isAdmin && (isReportSettled || isReportClosed || isApproved)) {
        return true;
    }

    if (isTitleField) {
        return !reportField?.deletable;
    }

    return false;
}

/**
 * Given a set of report fields, return the field that refers to title
 */
function getTitleReportField(reportFields: Record<string, PolicyReportField>) {
    return Object.values(reportFields).find((field) => isReportFieldOfTypeTitle(field));
}

/**
 * Get the key for a report field
 */
function getReportFieldKey(reportFieldId: string | undefined) {
    if (!reportFieldId) {
        return '';
    }

    // We don't need to add `expensify_` prefix to the title field key, because backend stored title under a unique key `text_title`,
    // and all the other report field keys are stored under `expensify_FIELD_ID`.
    if (reportFieldId === CONST.REPORT_FIELD_TITLE_FIELD_ID) {
        return reportFieldId;
    }

    return `expensify_${reportFieldId}`;
}

/**
 * Get the report fields attached to the policy given policyID
 */
function getReportFieldsByPolicyID(policyID: string | undefined): Record<string, PolicyReportField> {
    if (!policyID) {
        return {};
    }

    const policyReportFields = Object.entries(allPolicies ?? {}).find(([key]) => key.replace(ONYXKEYS.COLLECTION.POLICY, '') === policyID);
    const fieldList = policyReportFields?.[1]?.fieldList;

    if (!policyReportFields || !fieldList) {
        return {};
    }

    return fieldList;
}

/**
 * Get the report fields that we should display a MoneyReportView gets opened
 */

function getAvailableReportFields(report: OnyxEntry<Report>, policyReportFields: PolicyReportField[]): PolicyReportField[] {
    // Get the report fields that are attached to a report. These will persist even if a field is deleted from the policy.
    const reportFields = Object.values(report?.fieldList ?? {});
    const reportIsSettled = isSettled(report?.reportID);

    // If the report is settled, we don't want to show any new field that gets added to the policy.
    if (reportIsSettled) {
        return reportFields;
    }

    // If the report is unsettled, we want to merge the new fields that get added to the policy with the fields that
    // are attached to the report.
    const mergedFieldIds = Array.from(new Set([...policyReportFields.map(({fieldID}) => fieldID), ...reportFields.map(({fieldID}) => fieldID)]));

    const fields = mergedFieldIds.map((id) => {
        const field = report?.fieldList?.[getReportFieldKey(id)];

        if (field) {
            return field;
        }

        const policyReportField = policyReportFields.find(({fieldID}) => fieldID === id);

        if (policyReportField) {
            return policyReportField;
        }

        return null;
    });

    return fields.filter(Boolean) as PolicyReportField[];
}

/**
 * Get the title for an IOU or expense chat which will be showing the payer and the amount
 */
function getMoneyRequestReportName({
    report,
    policy,
    invoiceReceiverPolicy,
}: {
    report: OnyxEntry<Report>;
    policy?: OnyxEntry<Policy> | SearchPolicy;
    invoiceReceiverPolicy?: OnyxEntry<Policy> | SearchPolicy;
}): string {
    const reportFields = getReportFieldsByPolicyID(report?.policyID);
    const titleReportField = Object.values(reportFields ?? {}).find((reportField) => reportField?.fieldID === CONST.REPORT_FIELD_TITLE_FIELD_ID);

    if (titleReportField && report?.reportName && isPaidGroupPolicyExpenseReport(report)) {
        return report.reportName;
    }

    const moneyRequestTotal = getMoneyRequestSpendBreakdown(report).totalDisplaySpend;
    const formattedAmount = convertToDisplayString(moneyRequestTotal, report?.currency);

    let payerOrApproverName;
    if (isExpenseReport(report)) {
        const parentReport = getParentReport(report);
        payerOrApproverName = getPolicyName({report: parentReport ?? report, policy});
    } else if (isInvoiceReport(report)) {
        const chatReport = getReportOrDraftReport(report?.chatReportID);
        payerOrApproverName = getInvoicePayerName(chatReport, invoiceReceiverPolicy);
    } else {
        payerOrApproverName = getDisplayNameForParticipant({accountID: report?.managerID}) ?? '';
    }

    const payerPaidAmountMessage = translateLocal('iou.payerPaidAmount', {
        payer: payerOrApproverName,
        amount: formattedAmount,
    });

    if (isReportApproved({report})) {
        return translateLocal('iou.managerApprovedAmount', {
            manager: payerOrApproverName,
            amount: formattedAmount,
        });
    }

    if (report?.isWaitingOnBankAccount) {
        return `${payerPaidAmountMessage} ${CONST.DOT_SEPARATOR} ${translateLocal('iou.pending')}`;
    }

    if (!isSettled(report?.reportID) && hasNonReimbursableTransactions(report?.reportID)) {
        payerOrApproverName = getDisplayNameForParticipant({accountID: report?.ownerAccountID}) ?? '';
        return translateLocal('iou.payerSpentAmount', {payer: payerOrApproverName, amount: formattedAmount});
    }

    if (isProcessingReport(report) || isOpenExpenseReport(report) || isOpenInvoiceReport(report) || moneyRequestTotal === 0) {
        return translateLocal('iou.payerOwesAmount', {payer: payerOrApproverName, amount: formattedAmount});
    }

    return payerPaidAmountMessage;
}

/**
 * Gets transaction created, amount, currency, comment, and waypoints (for distance expense)
 * into a flat object. Used for displaying transactions and sending them in API commands
 */

function getTransactionDetails(
    transaction: OnyxInputOrEntry<Transaction>,
    createdDateFormat: string = CONST.DATE.FNS_FORMAT_STRING,
    policy: OnyxEntry<Policy> = undefined,
): TransactionDetails | undefined {
    if (!transaction) {
        return;
    }
    const report = getReportOrDraftReport(transaction?.reportID);
    return {
        created: getFormattedCreated(transaction, createdDateFormat),
        amount: getTransactionAmount(transaction, !isEmptyObject(report) && isExpenseReport(report)),
        attendees: getAttendees(transaction),
        taxAmount: getTaxAmount(transaction, !isEmptyObject(report) && isExpenseReport(report)),
        taxCode: getTaxCode(transaction),
        currency: getCurrency(transaction),
        comment: getDescription(transaction),
        merchant: getMerchant(transaction, policy),
        waypoints: getWaypoints(transaction),
        customUnitRateID: getRateID(transaction),
        category: getCategory(transaction),
        billable: getBillable(transaction),
        tag: getTag(transaction),
        mccGroup: getMCCGroup(transaction),
        cardID: getCardID(transaction),
        cardName: getCardName(transaction),
        originalAmount: getOriginalAmount(transaction),
        originalCurrency: getOriginalCurrency(transaction),
        postedDate: getFormattedPostedDate(transaction),
    };
}

function getTransactionCommentObject(transaction: OnyxEntry<Transaction>): Comment {
    return {
        ...transaction?.comment,
        comment: Parser.htmlToMarkdown(transaction?.comment?.comment ?? ''),
        waypoints: getWaypoints(transaction),
    };
}

/**
 * Can only edit if:
 *
 * - in case of IOU report
 *    - the current user is the requestor and is not settled yet
 * - in case of expense report
 *    - the current user is the requestor and is not settled yet
 *    - the current user is the manager of the report
 *    - or the current user is an admin on the policy the expense report is tied to
 *
 *    This is used in conjunction with canEditRestrictedField to control editing of specific fields like amount, currency, created, receipt, and distance.
 *    On its own, it only controls allowing/disallowing navigating to the editing pages or showing/hiding the 'Edit' icon on report actions
 */
function canEditMoneyRequest(reportAction: OnyxInputOrEntry<ReportAction<typeof CONST.REPORT.ACTIONS.TYPE.IOU>>, linkedTransaction?: OnyxEntry<Transaction>): boolean {
    const isDeleted = isDeletedAction(reportAction);

    if (isDeleted) {
        return false;
    }

    const allowedReportActionType: Array<ValueOf<typeof CONST.IOU.REPORT_ACTION_TYPE>> = [CONST.IOU.REPORT_ACTION_TYPE.TRACK, CONST.IOU.REPORT_ACTION_TYPE.CREATE];
    const originalMessage = getOriginalMessage(reportAction);
    const actionType = originalMessage?.type;

    if (!actionType || !allowedReportActionType.includes(actionType)) {
        return false;
    }

    const transaction = linkedTransaction ?? getLinkedTransaction(reportAction ?? undefined);

    // In case the transaction is failed to be created, we should disable editing the money request
    if (!transaction?.transactionID || (transaction?.pendingAction === CONST.RED_BRICK_ROAD_PENDING_ACTION.ADD && !isEmptyObject(transaction.errors))) {
        return false;
    }

    const moneyRequestReportID = originalMessage?.IOUReportID;

    if (!moneyRequestReportID) {
        return actionType === CONST.IOU.REPORT_ACTION_TYPE.TRACK;
    }

    const moneyRequestReport = getReportOrDraftReport(String(moneyRequestReportID));
    const isRequestor = currentUserAccountID === reportAction?.actorAccountID;

    const isSubmitted = isProcessingReport(moneyRequestReport);
    if (isIOUReport(moneyRequestReport)) {
        return isSubmitted && isRequestor;
    }

    const policy = getPolicy(moneyRequestReport?.policyID);
    const isAdmin = policy?.role === CONST.POLICY.ROLE.ADMIN;
    const isManager = currentUserAccountID === moneyRequestReport?.managerID;

    if (isInvoiceReport(moneyRequestReport) && isManager) {
        return false;
    }

    // Admin & managers can always edit coding fields such as tag, category, billable, etc.
    if (isAdmin || isManager) {
        return true;
    }

    if (policy?.type === CONST.POLICY.TYPE.CORPORATE && moneyRequestReport && isSubmitted && isCurrentUserSubmitter(moneyRequestReport.reportID)) {
        const isForwarded = getSubmitToAccountID(policy, moneyRequestReport) !== moneyRequestReport.managerID;
        return !isForwarded;
    }

    return !isReportApproved({report: moneyRequestReport}) && !isSettled(moneyRequestReport?.reportID) && !isClosedReport(moneyRequestReport) && isRequestor;
}

/**
 * Checks if the current user can edit the provided property of an expense
 *
 */
function canEditFieldOfMoneyRequest(reportAction: OnyxInputOrEntry<ReportAction>, fieldToEdit: ValueOf<typeof CONST.EDIT_REQUEST_FIELD>, isDeleteAction?: boolean): boolean {
    // A list of fields that cannot be edited by anyone, once an expense has been settled
    const restrictedFields: string[] = [
        CONST.EDIT_REQUEST_FIELD.AMOUNT,
        CONST.EDIT_REQUEST_FIELD.CURRENCY,
        CONST.EDIT_REQUEST_FIELD.MERCHANT,
        CONST.EDIT_REQUEST_FIELD.DATE,
        CONST.EDIT_REQUEST_FIELD.RECEIPT,
        CONST.EDIT_REQUEST_FIELD.DISTANCE,
        CONST.EDIT_REQUEST_FIELD.DISTANCE_RATE,
        CONST.EDIT_REQUEST_FIELD.REPORT,
    ];

    if (!isMoneyRequestAction(reportAction) || !canEditMoneyRequest(reportAction)) {
        return false;
    }

    // If we're editing fields such as category, tag, description, etc. the check above should be enough for handling the permission
    if (!restrictedFields.includes(fieldToEdit)) {
        return true;
    }

    const iouMessage = getOriginalMessage(reportAction);
    const moneyRequestReport = iouMessage?.IOUReportID ? getReport(iouMessage?.IOUReportID, allReports) ?? ({} as Report) : ({} as Report);
    const transaction = allTransactions?.[`${ONYXKEYS.COLLECTION.TRANSACTION}${iouMessage?.IOUTransactionID}`] ?? ({} as Transaction);

    if (isSettled(String(moneyRequestReport.reportID)) || isReportIDApproved(String(moneyRequestReport.reportID))) {
        return false;
    }

    if (
        (fieldToEdit === CONST.EDIT_REQUEST_FIELD.AMOUNT || fieldToEdit === CONST.EDIT_REQUEST_FIELD.CURRENCY || fieldToEdit === CONST.EDIT_REQUEST_FIELD.DATE) &&
        isCardTransactionTransactionUtils(transaction)
    ) {
        return false;
    }

    const policy = getPolicy(moneyRequestReport?.policyID);
    const isAdmin = isExpenseReport(moneyRequestReport) && policy?.role === CONST.POLICY.ROLE.ADMIN;
    const isManager = isExpenseReport(moneyRequestReport) && currentUserAccountID === moneyRequestReport?.managerID;

    if ((fieldToEdit === CONST.EDIT_REQUEST_FIELD.AMOUNT || fieldToEdit === CONST.EDIT_REQUEST_FIELD.CURRENCY) && isDistanceRequest(transaction)) {
        return isAdmin || isManager;
    }

    if (
        (fieldToEdit === CONST.EDIT_REQUEST_FIELD.AMOUNT || fieldToEdit === CONST.EDIT_REQUEST_FIELD.CURRENCY || fieldToEdit === CONST.EDIT_REQUEST_FIELD.MERCHANT) &&
        isPerDiemRequest(transaction)
    ) {
        return false;
    }

    if (fieldToEdit === CONST.EDIT_REQUEST_FIELD.RECEIPT) {
        const isRequestor = currentUserAccountID === reportAction?.actorAccountID;
        return (
            !isInvoiceReport(moneyRequestReport) &&
            !isReceiptBeingScanned(transaction) &&
            !isDistanceRequest(transaction) &&
            !isPerDiemRequest(transaction) &&
            (isAdmin || isManager || isRequestor) &&
            (isDeleteAction ? isRequestor : true)
        );
    }

    if (fieldToEdit === CONST.EDIT_REQUEST_FIELD.DISTANCE_RATE) {
        // The distance rate can be modified only on the distance expense reports
        return isExpenseReport(moneyRequestReport) && isDistanceRequest(transaction);
    }

    if (fieldToEdit === CONST.EDIT_REQUEST_FIELD.REPORT) {
        return getOutstandingReportsForUser(moneyRequestReport?.policyID, moneyRequestReport?.ownerAccountID, allReports ?? {}).length > 0;
    }

    return true;
}

/**
 * Can only edit if:
 *
 * - It was written by the current user
 * - It's an ADD_COMMENT that is not an attachment
 * - It's an expense where conditions for modifications are defined in canEditMoneyRequest method
 * - It's not pending deletion
 */
function canEditReportAction(reportAction: OnyxInputOrEntry<ReportAction>): boolean {
    const isCommentOrIOU = reportAction?.actionName === CONST.REPORT.ACTIONS.TYPE.ADD_COMMENT || reportAction?.actionName === CONST.REPORT.ACTIONS.TYPE.IOU;
    const message = reportAction ? getReportActionMessageReportUtils(reportAction) : undefined;

    return !!(
        reportAction?.actorAccountID === currentUserAccountID &&
        isCommentOrIOU &&
        (!isMoneyRequestAction(reportAction) || canEditMoneyRequest(reportAction)) && // Returns true for non-IOU actions
        !isReportMessageAttachment(message) &&
        ((!reportAction.isAttachmentWithText && !reportAction.isAttachmentOnly) || !reportAction.isOptimisticAction) &&
        !isDeletedAction(reportAction) &&
        !isCreatedTaskReportAction(reportAction) &&
        reportAction?.pendingAction !== CONST.RED_BRICK_ROAD_PENDING_ACTION.DELETE
    );
}

function canHoldUnholdReportAction(reportAction: OnyxInputOrEntry<ReportAction>): {canHoldRequest: boolean; canUnholdRequest: boolean} {
    if (!isMoneyRequestAction(reportAction)) {
        return {canHoldRequest: false, canUnholdRequest: false};
    }

    const moneyRequestReportID = getOriginalMessage(reportAction)?.IOUReportID;
    const moneyRequestReport = getReportOrDraftReport(String(moneyRequestReportID));

    if (!moneyRequestReportID || !moneyRequestReport) {
        return {canHoldRequest: false, canUnholdRequest: false};
    }

    if (isInvoiceReport(moneyRequestReport)) {
        return {
            canHoldRequest: false,
            canUnholdRequest: false,
        };
    }

    const isRequestSettled = isSettled(moneyRequestReport?.reportID);
    const isApproved = isReportApproved({report: moneyRequestReport});
    const transactionID = moneyRequestReport ? getOriginalMessage(reportAction)?.IOUTransactionID : undefined;
    const transaction = allTransactions?.[`${ONYXKEYS.COLLECTION.TRANSACTION}${transactionID}`] ?? ({} as Transaction);

    const parentReportAction = isThread(moneyRequestReport)
        ? allReportActions?.[`${ONYXKEYS.COLLECTION.REPORT_ACTIONS}${moneyRequestReport.parentReportID}`]?.[moneyRequestReport.parentReportActionID]
        : undefined;

    const isRequestIOU = isIOUReport(moneyRequestReport);
    const isHoldActionCreator = isHoldCreator(transaction, reportAction.childReportID);

    const isTrackExpenseMoneyReport = isTrackExpenseReport(moneyRequestReport);
    const isActionOwner =
        typeof parentReportAction?.actorAccountID === 'number' &&
        typeof currentUserPersonalDetails?.accountID === 'number' &&
        parentReportAction.actorAccountID === currentUserPersonalDetails?.accountID;
    const isApprover = isMoneyRequestReport(moneyRequestReport) && moneyRequestReport?.managerID !== null && currentUserPersonalDetails?.accountID === moneyRequestReport?.managerID;
    const isAdmin = isPolicyAdmin(moneyRequestReport.policyID, allPolicies);
    const isOnHold = isOnHoldTransactionUtils(transaction);
    const isScanning = hasReceiptTransactionUtils(transaction) && isReceiptBeingScanned(transaction);
    const isClosed = isClosedReport(moneyRequestReport);

    const canModifyStatus = !isTrackExpenseMoneyReport && (isAdmin || isActionOwner || isApprover);
    const canModifyUnholdStatus = !isTrackExpenseMoneyReport && (isAdmin || (isActionOwner && isHoldActionCreator) || isApprover);
    const isDeletedParentActionLocal = isEmptyObject(parentReportAction) || isDeletedAction(parentReportAction);

    const canHoldOrUnholdRequest = !isRequestSettled && !isApproved && !isDeletedParentActionLocal && !isClosed && !isDeletedParentAction(reportAction);
    const canHoldRequest = canHoldOrUnholdRequest && !isOnHold && (isRequestIOU || canModifyStatus) && !isScanning;
    const canUnholdRequest = !!(canHoldOrUnholdRequest && isOnHold && (isRequestIOU ? isHoldActionCreator : canModifyUnholdStatus));

    return {canHoldRequest, canUnholdRequest};
}

const changeMoneyRequestHoldStatus = (reportAction: OnyxEntry<ReportAction>, searchHash?: number): void => {
    if (!isMoneyRequestAction(reportAction)) {
        return;
    }
    const moneyRequestReportID = getOriginalMessage(reportAction)?.IOUReportID;

    const moneyRequestReport = getReportOrDraftReport(String(moneyRequestReportID));
    if (!moneyRequestReportID || !moneyRequestReport) {
        return;
    }

    const transactionID = getOriginalMessage(reportAction)?.IOUTransactionID;

    if (!transactionID || !reportAction.childReportID) {
        Log.warn('Missing transactionID and reportAction.childReportID during the change of the money request hold status');
        return;
    }

    const transaction = allTransactions?.[`${ONYXKEYS.COLLECTION.TRANSACTION}${transactionID}`] ?? ({} as Transaction);
    const isOnHold = isOnHoldTransactionUtils(transaction);
    const policy = allPolicies?.[`${ONYXKEYS.COLLECTION.POLICY}${moneyRequestReport.policyID}`] ?? null;

    if (isOnHold) {
        unholdRequest(transactionID, reportAction.childReportID, searchHash);
    } else {
        const activeRoute = encodeURIComponent(Navigation.getActiveRoute());
        Navigation.navigate(ROUTES.MONEY_REQUEST_HOLD_REASON.getRoute(policy?.type ?? CONST.POLICY.TYPE.PERSONAL, transactionID, reportAction.childReportID, activeRoute, searchHash));
    }
};

/**
 * Gets all transactions on an IOU report with a receipt
 */
function getTransactionsWithReceipts(iouReportID: string | undefined): Transaction[] {
    const transactions = getReportTransactions(iouReportID);
    return transactions.filter((transaction) => hasReceiptTransactionUtils(transaction));
}

/**
 * For report previews, we display a "Receipt scan in progress" indicator
 * instead of the report total only when we have no report total ready to show. This is the case when
 * all requests are receipts that are being SmartScanned. As soon as we have a non-receipt request,
 * or as soon as one receipt request is done scanning, we have at least one
 * "ready" expense, and we remove this indicator to show the partial report total.
 */
function areAllRequestsBeingSmartScanned(iouReportID: string | undefined, reportPreviewAction: OnyxEntry<ReportAction>): boolean {
    const transactionsWithReceipts = getTransactionsWithReceipts(iouReportID);
    // If we have more requests than requests with receipts, we have some manual requests
    if (getNumberOfMoneyRequests(reportPreviewAction) > transactionsWithReceipts.length) {
        return false;
    }
    return transactionsWithReceipts.every((transaction) => isReceiptBeingScanned(transaction));
}

/**
 * Get the transactions related to a report preview with receipts
 * Get the details linked to the IOU reportAction
 *
 * NOTE: This method is only meant to be used inside this action file. Do not export and use it elsewhere. Use withOnyx or Onyx.connect() instead.
 */
function getLinkedTransaction(reportAction: OnyxEntry<ReportAction | OptimisticIOUReportAction>, transactions?: SearchTransaction[]): OnyxEntry<Transaction> | SearchTransaction {
    let transactionID: string | undefined;

    if (isMoneyRequestAction(reportAction)) {
        transactionID = getOriginalMessage(reportAction)?.IOUTransactionID;
    }

    return transactions ? transactions.find((transaction) => transaction.transactionID === transactionID) : allTransactions?.[`${ONYXKEYS.COLLECTION.TRANSACTION}${transactionID}`];
}

/**
 * Check if any of the transactions in the report has required missing fields
 */
function hasMissingSmartscanFields(iouReportID: string | undefined, transactions?: Transaction[]): boolean {
    const reportTransactions = transactions ?? getReportTransactions(iouReportID);

    return reportTransactions.some(hasMissingSmartscanFieldsTransactionUtils);
}

/**
 * Get report action which is missing smartscan fields
 */
function getReportActionWithMissingSmartscanFields(iouReportID: string | undefined): ReportAction | undefined {
    const reportActions = Object.values(getAllReportActions(iouReportID));
    return reportActions.find((action) => {
        if (!isMoneyRequestAction(action)) {
            return false;
        }
        const transaction = getLinkedTransaction(action);
        if (isEmptyObject(transaction)) {
            return false;
        }
        if (!wasActionTakenByCurrentUser(action)) {
            return false;
        }
        return hasMissingSmartscanFieldsTransactionUtils(transaction);
    });
}

/**
 * Check if iouReportID has required missing fields
 */
function shouldShowRBRForMissingSmartscanFields(iouReportID: string | undefined): boolean {
    return !!getReportActionWithMissingSmartscanFields(iouReportID);
}

/**
 * Given a parent IOU report action get report name for the LHN.
 */
function getTransactionReportName({
    reportAction,
    transactions,
    reports,
}: {
    reportAction: OnyxEntry<ReportAction | OptimisticIOUReportAction>;
    transactions?: SearchTransaction[];
    reports?: SearchReport[];
}): string {
    if (isReversedTransaction(reportAction)) {
        return translateLocal('parentReportAction.reversedTransaction');
    }

    if (isDeletedAction(reportAction)) {
        return translateLocal('parentReportAction.deletedExpense');
    }

    const transaction = getLinkedTransaction(reportAction, transactions);

    if (isEmptyObject(transaction)) {
        // Transaction data might be empty on app's first load, if so we fallback to Expense/Track Expense
        return isTrackExpenseAction(reportAction) ? translateLocal('iou.createExpense') : translateLocal('iou.expense');
    }

    if (hasReceiptTransactionUtils(transaction) && isReceiptBeingScanned(transaction)) {
        return translateLocal('iou.receiptScanning', {count: 1});
    }

    if (hasMissingSmartscanFieldsTransactionUtils(transaction)) {
        return translateLocal('iou.receiptMissingDetails');
    }

    if (isFetchingWaypointsFromServer(transaction) && getMerchant(transaction) === translateLocal('iou.fieldPending')) {
        return translateLocal('iou.fieldPending');
    }

    if (isSentMoneyReportAction(reportAction)) {
        return getIOUReportActionDisplayMessage(reportAction as ReportAction, transaction);
    }

    const report = getReportOrDraftReport(transaction?.reportID, reports);
    const amount = getTransactionAmount(transaction, !isEmptyObject(report) && isExpenseReport(report)) ?? 0;
    const formattedAmount = convertToDisplayString(amount, getCurrency(transaction)) ?? '';
    const comment = getMerchantOrDescription(transaction);

    return translateLocal('iou.threadExpenseReportName', {formattedAmount, comment});
}

/**
 * Get expense message for an IOU report
 *
 * @param [iouReportAction] This is always an IOU action. When necessary, report preview actions will be unwrapped and the child iou report action is passed here (the original report preview
 *     action will be passed as `originalReportAction` in this case).
 * @param [originalReportAction] This can be either a report preview action or the IOU action. This will be the original report preview action in cases where `iouReportAction` was unwrapped
 *     from a report preview action. Otherwise, it will be the same as `iouReportAction`.
 */
function getReportPreviewMessage(
    reportOrID: OnyxInputOrEntry<Report> | string,
    iouReportAction: OnyxInputOrEntry<ReportAction> = null,
    shouldConsiderScanningReceiptOrPendingRoute = false,
    isPreviewMessageForParentChatReport = false,
    policy?: OnyxInputOrEntry<Policy>,
    isForListPreview = false,
    originalReportAction: OnyxInputOrEntry<ReportAction> = iouReportAction,
): string {
    const report = typeof reportOrID === 'string' ? getReport(reportOrID, allReports) : reportOrID;
    const reportActionMessage = getReportActionHtml(iouReportAction);

    if (isEmptyObject(report) || !report?.reportID) {
        // This iouReport may be unavailable for one of the following reasons:
        // 1. After SignIn, the OpenApp API won't return iouReports if they're settled.
        // 2. The iouReport exists in local storage but hasn't been loaded into the allReports. It will be loaded automatically when the user opens the iouReport.
        // Until we know how to solve this the best, we just display the report action message.
        return reportActionMessage;
    }

    const allReportTransactions = getReportTransactions(report.reportID);
    const transactionsWithReceipts = allReportTransactions.filter(hasReceiptTransactionUtils);
    const numberOfScanningReceipts = transactionsWithReceipts.filter(isReceiptBeingScanned).length;

    if (!isEmptyObject(iouReportAction) && !isIOUReport(report) && iouReportAction && isSplitBillReportAction(iouReportAction)) {
        // This covers group chats where the last action is a split expense action
        const linkedTransaction = getLinkedTransaction(iouReportAction);
        if (isEmptyObject(linkedTransaction)) {
            return reportActionMessage;
        }

        if (!isEmptyObject(linkedTransaction)) {
            if (isReceiptBeingScanned(linkedTransaction)) {
                return translateLocal('iou.receiptScanning', {count: 1});
            }

            if (hasMissingSmartscanFieldsTransactionUtils(linkedTransaction)) {
                return translateLocal('iou.receiptMissingDetails');
            }

            const amount = getTransactionAmount(linkedTransaction, !isEmptyObject(report) && isExpenseReport(report)) ?? 0;
            const formattedAmount = convertToDisplayString(amount, getCurrency(linkedTransaction)) ?? '';
            return translateLocal('iou.didSplitAmount', {formattedAmount, comment: getMerchantOrDescription(linkedTransaction)});
        }
    }

    if (!isEmptyObject(iouReportAction) && !isIOUReport(report) && iouReportAction && isTrackExpenseAction(iouReportAction)) {
        // This covers group chats where the last action is a track expense action
        const linkedTransaction = getLinkedTransaction(iouReportAction);
        if (isEmptyObject(linkedTransaction)) {
            return reportActionMessage;
        }

        if (!isEmptyObject(linkedTransaction)) {
            if (isReceiptBeingScanned(linkedTransaction)) {
                return translateLocal('iou.receiptScanning', {count: 1});
            }

            if (hasMissingSmartscanFieldsTransactionUtils(linkedTransaction)) {
                return translateLocal('iou.receiptMissingDetails');
            }

            const amount = getTransactionAmount(linkedTransaction, !isEmptyObject(report) && isExpenseReport(report)) ?? 0;
            const formattedAmount = convertToDisplayString(amount, getCurrency(linkedTransaction)) ?? '';
            return translateLocal('iou.trackedAmount', {formattedAmount, comment: getMerchantOrDescription(linkedTransaction)});
        }
    }

    const containsNonReimbursable = hasNonReimbursableTransactions(report.reportID);
    const {totalDisplaySpend: totalAmount, reimbursableSpend} = getMoneyRequestSpendBreakdown(report);

    const parentReport = getParentReport(report);
    const policyName = getPolicyName({report: parentReport ?? report, policy});
    const payerName = isExpenseReport(report) ? policyName : getDisplayNameForParticipant({accountID: report.managerID, shouldUseShortForm: !isPreviewMessageForParentChatReport});

    const formattedAmount = convertToDisplayString(totalAmount, report.currency);

    if (isReportApproved({report}) && isPaidGroupPolicy(report)) {
        return translateLocal('iou.managerApprovedAmount', {
            manager: payerName ?? '',
            amount: formattedAmount,
        });
    }

    let linkedTransaction;
    if (!isEmptyObject(iouReportAction) && shouldConsiderScanningReceiptOrPendingRoute && iouReportAction && isMoneyRequestAction(iouReportAction)) {
        linkedTransaction = getLinkedTransaction(iouReportAction);
    }

    if (!isEmptyObject(linkedTransaction) && hasReceiptTransactionUtils(linkedTransaction) && isReceiptBeingScanned(linkedTransaction)) {
        return translateLocal('iou.receiptScanning', {count: numberOfScanningReceipts});
    }

    if (!isEmptyObject(linkedTransaction) && isFetchingWaypointsFromServer(linkedTransaction) && !getTransactionAmount(linkedTransaction)) {
        return translateLocal('iou.fieldPending');
    }

    const originalMessage = !isEmptyObject(iouReportAction) && isMoneyRequestAction(iouReportAction) ? getOriginalMessage(iouReportAction) : undefined;

    // Show Paid preview message if it's settled or if the amount is paid & stuck at receivers end for only chat reports.
    if (isSettled(report.reportID) || (report.isWaitingOnBankAccount && isPreviewMessageForParentChatReport)) {
        const formattedReimbursableAmount = convertToDisplayString(reimbursableSpend, report.currency);
        // A settled report preview message can come in three formats "paid ... elsewhere" or "paid ... with Expensify"
        let translatePhraseKey: TranslationPaths = 'iou.paidElsewhere';
        if (isPreviewMessageForParentChatReport) {
            translatePhraseKey = 'iou.payerPaidAmount';
        } else if (
            [CONST.IOU.PAYMENT_TYPE.VBBA, CONST.IOU.PAYMENT_TYPE.EXPENSIFY].some((paymentType) => paymentType === originalMessage?.paymentType) ||
            !!reportActionMessage.match(/ (with Expensify|using Expensify)$/) ||
            report.isWaitingOnBankAccount
        ) {
            translatePhraseKey = 'iou.paidWithExpensify';
            if (originalMessage?.automaticAction) {
                translatePhraseKey = 'iou.automaticallyPaidWithExpensify';
            }
        }

        let actualPayerName = report.managerID === currentUserAccountID ? '' : getDisplayNameForParticipant({accountID: report.managerID, shouldUseShortForm: true});
        actualPayerName = actualPayerName && isForListPreview && !isPreviewMessageForParentChatReport ? `${actualPayerName}:` : actualPayerName;
        const payerDisplayName = isPreviewMessageForParentChatReport ? payerName : actualPayerName;

        return translateLocal(translatePhraseKey, {amount: formattedReimbursableAmount, payer: payerDisplayName ?? ''});
    }

    if (report.isWaitingOnBankAccount) {
        const submitterDisplayName = getDisplayNameForParticipant({accountID: report.ownerAccountID, shouldUseShortForm: true}) ?? '';
        return translateLocal('iou.waitingOnBankAccount', {submitterDisplayName});
    }

    const lastActorID = iouReportAction?.actorAccountID;
    let amount = originalMessage?.amount;
    let currency = originalMessage?.currency ? originalMessage?.currency : report.currency;

    if (!isEmptyObject(linkedTransaction)) {
        amount = getTransactionAmount(linkedTransaction, isExpenseReport(report));
        currency = getCurrency(linkedTransaction);
    }

    if (isEmptyObject(linkedTransaction) && !isEmptyObject(iouReportAction)) {
        linkedTransaction = getLinkedTransaction(iouReportAction);
    }

    let comment = !isEmptyObject(linkedTransaction) ? getMerchantOrDescription(linkedTransaction) : undefined;
    if (!isEmptyObject(originalReportAction) && isReportPreviewAction(originalReportAction) && getNumberOfMoneyRequests(originalReportAction) !== 1) {
        comment = undefined;
    }

    // if we have the amount in the originalMessage and lastActorID, we can use that to display the preview message for the latest expense
    if (amount !== undefined && lastActorID && !isPreviewMessageForParentChatReport) {
        const amountToDisplay = convertToDisplayString(Math.abs(amount), currency);

        // We only want to show the actor name in the preview if it's not the current user who took the action
        const requestorName =
            lastActorID && lastActorID !== currentUserAccountID ? getDisplayNameForParticipant({accountID: lastActorID, shouldUseShortForm: !isPreviewMessageForParentChatReport}) : '';
        return `${requestorName ? `${requestorName}: ` : ''}${translateLocal('iou.submittedAmount', {formattedAmount: amountToDisplay, comment})}`;
    }

    if (containsNonReimbursable) {
        return translateLocal('iou.payerSpentAmount', {payer: getDisplayNameForParticipant({accountID: report.ownerAccountID}) ?? '', amount: formattedAmount});
    }

    return translateLocal('iou.payerOwesAmount', {payer: payerName ?? '', amount: formattedAmount, comment});
}

/**
 * Given the updates user made to the expense, compose the originalMessage
 * object of the modified expense action.
 *
 * At the moment, we only allow changing one transaction field at a time.
 */
function getModifiedExpenseOriginalMessage(
    oldTransaction: OnyxInputOrEntry<Transaction>,
    transactionChanges: TransactionChanges,
    isFromExpenseReport: boolean,
    policy: OnyxInputOrEntry<Policy>,
    updatedTransaction?: OnyxInputOrEntry<Transaction>,
): OriginalMessageModifiedExpense {
    const originalMessage: OriginalMessageModifiedExpense = {};
    // Remark: Comment field is the only one which has new/old prefixes for the keys (newComment/ oldComment),
    // all others have old/- pattern such as oldCreated/created
    if ('comment' in transactionChanges) {
        originalMessage.oldComment = getDescription(oldTransaction);
        originalMessage.newComment = transactionChanges?.comment;
    }
    if ('created' in transactionChanges) {
        originalMessage.oldCreated = getFormattedCreated(oldTransaction);
        originalMessage.created = transactionChanges?.created;
    }
    if ('merchant' in transactionChanges) {
        originalMessage.oldMerchant = getMerchant(oldTransaction);
        originalMessage.merchant = transactionChanges?.merchant;
    }
    if ('attendees' in transactionChanges) {
        originalMessage.oldAttendees = getAttendees(oldTransaction);
        originalMessage.newAttendees = transactionChanges?.attendees;
    }

    // The amount is always a combination of the currency and the number value so when one changes we need to store both
    // to match how we handle the modified expense action in oldDot
    const didAmountOrCurrencyChange = 'amount' in transactionChanges || 'currency' in transactionChanges;
    if (didAmountOrCurrencyChange) {
        originalMessage.oldAmount = getTransactionAmount(oldTransaction, isFromExpenseReport);
        originalMessage.amount = transactionChanges?.amount ?? transactionChanges.oldAmount;
        originalMessage.oldCurrency = getCurrency(oldTransaction);
        originalMessage.currency = transactionChanges?.currency ?? transactionChanges.oldCurrency;
    }

    if ('category' in transactionChanges) {
        originalMessage.oldCategory = getCategory(oldTransaction);
        originalMessage.category = transactionChanges?.category;
    }

    if ('tag' in transactionChanges) {
        originalMessage.oldTag = getTag(oldTransaction);
        originalMessage.tag = transactionChanges?.tag;
    }

    // We only want to display a tax rate update system message when tax rate is updated by user.
    // Tax rate can change as a result of currency update. In such cases, we want to skip displaying a system message, as discussed.
    const didTaxCodeChange = 'taxCode' in transactionChanges;
    if (didTaxCodeChange && !didAmountOrCurrencyChange) {
        originalMessage.oldTaxRate = policy?.taxRates?.taxes[getTaxCode(oldTransaction)]?.value;
        originalMessage.taxRate = transactionChanges?.taxCode && policy?.taxRates?.taxes[transactionChanges?.taxCode]?.value;
    }

    // We only want to display a tax amount update system message when tax amount is updated by user.
    // Tax amount can change as a result of amount, currency or tax rate update. In such cases, we want to skip displaying a system message, as discussed.
    if ('taxAmount' in transactionChanges && !(didAmountOrCurrencyChange || didTaxCodeChange)) {
        originalMessage.oldTaxAmount = getTaxAmount(oldTransaction, isFromExpenseReport);
        originalMessage.taxAmount = transactionChanges?.taxAmount;
        originalMessage.currency = getCurrency(oldTransaction);
    }

    if ('billable' in transactionChanges) {
        const oldBillable = getBillable(oldTransaction);
        originalMessage.oldBillable = oldBillable ? translateLocal('common.billable').toLowerCase() : translateLocal('common.nonBillable').toLowerCase();
        originalMessage.billable = transactionChanges?.billable ? translateLocal('common.billable').toLowerCase() : translateLocal('common.nonBillable').toLowerCase();
    }

    if ('customUnitRateID' in transactionChanges && updatedTransaction?.comment?.customUnit?.customUnitRateID) {
        originalMessage.oldAmount = getTransactionAmount(oldTransaction, isFromExpenseReport);
        originalMessage.oldCurrency = getCurrency(oldTransaction);
        originalMessage.oldMerchant = getMerchant(oldTransaction);

        // For the originalMessage, we should use the non-negative amount, similar to what getAmount does for oldAmount
        originalMessage.amount = Math.abs(updatedTransaction.modifiedAmount ?? 0);
        originalMessage.currency = updatedTransaction.modifiedCurrency ?? CONST.CURRENCY.USD;
        originalMessage.merchant = updatedTransaction.modifiedMerchant;
    }

    return originalMessage;
}

/**
 * Check if original message is an object and can be used as a ChangeLog type
 * @param originalMessage
 */
function isChangeLogObject(originalMessage?: OriginalMessageChangeLog): OriginalMessageChangeLog | undefined {
    if (originalMessage && typeof originalMessage === 'object') {
        return originalMessage;
    }
    return undefined;
}

/**
 * Build invited usernames for admin chat threads
 * @param parentReportAction
 * @param parentReportActionMessage
 */
function getAdminRoomInvitedParticipants(parentReportAction: OnyxEntry<ReportAction>, parentReportActionMessage: string) {
    if (isEmptyObject(parentReportAction)) {
        return parentReportActionMessage || translateLocal('parentReportAction.deletedMessage');
    }
    if (!getOriginalMessage(parentReportAction)) {
        return parentReportActionMessage || translateLocal('parentReportAction.deletedMessage');
    }
    if (!isPolicyChangeLogAction(parentReportAction) && !isRoomChangeLogAction(parentReportAction)) {
        return parentReportActionMessage || translateLocal('parentReportAction.deletedMessage');
    }

    const originalMessage = isChangeLogObject(getOriginalMessage(parentReportAction));
    const personalDetails = getPersonalDetailsByIDs({accountIDs: originalMessage?.targetAccountIDs ?? [], currentUserAccountID: 0});

    const participants = personalDetails.map((personalDetail) => {
        const name = getEffectiveDisplayName(personalDetail);
        if (name && name?.length > 0) {
            return name;
        }
        return translateLocal('common.hidden');
    });
    const users = participants.length > 1 ? participants.join(` ${translateLocal('common.and')} `) : participants.at(0);
    if (!users) {
        return parentReportActionMessage;
    }
    const actionType = parentReportAction.actionName;
    const isInviteAction = actionType === CONST.REPORT.ACTIONS.TYPE.ROOM_CHANGE_LOG.INVITE_TO_ROOM || actionType === CONST.REPORT.ACTIONS.TYPE.POLICY_CHANGE_LOG.INVITE_TO_ROOM;

    const verbKey = isInviteAction ? 'workspace.invite.invited' : 'workspace.invite.removed';
    const prepositionKey = isInviteAction ? 'workspace.invite.to' : 'workspace.invite.from';

    const verb = translateLocal(verbKey);
    const preposition = translateLocal(prepositionKey);

    const roomName = originalMessage?.roomName ?? '';

    return roomName ? `${verb} ${users} ${preposition} ${roomName}` : `${verb} ${users}`;
}

/**
 * Get the invoice payer name based on its type:
 * - Individual - a receiver display name.
 * - Policy - a receiver policy name.
 */
function getInvoicePayerName(report: OnyxEntry<Report>, invoiceReceiverPolicy?: OnyxEntry<Policy> | SearchPolicy, invoiceReceiverPersonalDetail?: PersonalDetails): string {
    const invoiceReceiver = report?.invoiceReceiver;
    const isIndividual = invoiceReceiver?.type === CONST.REPORT.INVOICE_RECEIVER_TYPE.INDIVIDUAL;

    if (isIndividual) {
        return formatPhoneNumber(getDisplayNameOrDefault(invoiceReceiverPersonalDetail ?? allPersonalDetails?.[invoiceReceiver.accountID]));
    }

    return getPolicyName({report, policy: invoiceReceiverPolicy ?? allPolicies?.[`${ONYXKEYS.COLLECTION.POLICY}${invoiceReceiver?.policyID}`]});
}

/**
 * Parse html of reportAction into text
 */
function parseReportActionHtmlToText(reportAction: OnyxEntry<ReportAction>, reportID: string | undefined, childReportID?: string): string {
    if (!reportAction) {
        return '';
    }
    const key = `${reportID}_${reportAction.reportActionID}_${reportAction.lastModified}`;
    const cachedText = parsedReportActionMessageCache[key];
    if (cachedText !== undefined) {
        return cachedText;
    }

    const {html, text} = getReportActionMessageReportUtils(reportAction) ?? {};

    if (!html) {
        return text ?? '';
    }

    const mentionReportRegex = /<mention-report reportID="?(\d+)"?(?: *\/>|><\/mention-report>)/gi;
    const matches = html.matchAll(mentionReportRegex);

    const reportIDToName: Record<string, string> = {};
    for (const match of matches) {
        if (match[1] !== childReportID) {
            // eslint-disable-next-line @typescript-eslint/no-use-before-define
            reportIDToName[match[1]] = getReportName(getReportOrDraftReport(match[1])) ?? '';
        }
    }

    const mentionUserRegex = /(?:<mention-user accountID="?(\d+)"?(?: *\/>|><\/mention-user>))/gi;
    const accountIDToName: Record<string, string> = {};
    const accountIDs = Array.from(html.matchAll(mentionUserRegex), (mention) => Number(mention[1]));
    const logins = getLoginsByAccountIDs(accountIDs);
    accountIDs.forEach((id, index) => {
        const login = logins.at(index);
        const user = allPersonalDetails?.[id];
        const displayName = formatPhoneNumber(login ?? '') || getDisplayNameOrDefault(user);
        accountIDToName[id] = getShortMentionIfFound(displayName, id.toString(), currentUserPersonalDetails, login) ?? '';
    });

    const textMessage = Str.removeSMSDomain(Parser.htmlToText(html, {reportIDToName, accountIDToName}));
    parsedReportActionMessageCache[key] = textMessage;

    return textMessage;
}

/**
 * Get the report action message for a report action.
 */
function getReportActionMessage({
    reportAction,
    reportID,
    childReportID,
    reports,
    personalDetails,
}: {
    reportAction: OnyxEntry<ReportAction>;
    reportID?: string;
    childReportID?: string;
    reports?: SearchReport[];
    personalDetails?: Partial<PersonalDetailsList>;
}) {
    if (isEmptyObject(reportAction)) {
        return '';
    }
    if (reportAction.actionName === CONST.REPORT.ACTIONS.TYPE.HOLD) {
        return translateLocal('iou.heldExpense');
    }

    if (reportAction.actionName === CONST.REPORT.ACTIONS.TYPE.EXPORTED_TO_INTEGRATION) {
        return getExportIntegrationLastMessageText(reportAction);
    }

    if (reportAction.actionName === CONST.REPORT.ACTIONS.TYPE.UNHOLD) {
        return translateLocal('iou.unheldExpense');
    }
    if (isApprovedOrSubmittedReportAction(reportAction) || isActionOfType(reportAction, CONST.REPORT.ACTIONS.TYPE.REIMBURSED)) {
        return getReportActionMessageText(reportAction);
    }
    if (isReimbursementQueuedAction(reportAction)) {
        return getReimbursementQueuedActionMessage({
            reportAction,
            reportOrID: getReportOrDraftReport(reportID, reports),
            shouldUseShortDisplayName: false,
            reports,
            personalDetails,
        });
    }

    return parseReportActionHtmlToText(reportAction, reportID, childReportID);
}

/**
 * Get the title for an invoice room.
 */
function getInvoicesChatName({
    report,
    receiverPolicy,
    personalDetails,
    policies,
}: {
    report: OnyxEntry<Report>;
    receiverPolicy: OnyxEntry<Policy> | SearchPolicy;
    personalDetails?: Partial<PersonalDetailsList>;
    policies?: SearchPolicy[];
}): string {
    const invoiceReceiver = report?.invoiceReceiver;
    const isIndividual = invoiceReceiver?.type === CONST.REPORT.INVOICE_RECEIVER_TYPE.INDIVIDUAL;
    const invoiceReceiverAccountID = isIndividual ? invoiceReceiver.accountID : CONST.DEFAULT_NUMBER_ID;
    const invoiceReceiverPolicyID = isIndividual ? undefined : invoiceReceiver?.policyID;
    const invoiceReceiverPolicy = receiverPolicy ?? getPolicy(invoiceReceiverPolicyID);
    const isCurrentUserReceiver = (isIndividual && invoiceReceiverAccountID === currentUserAccountID) || (!isIndividual && isPolicyAdminPolicyUtils(invoiceReceiverPolicy));

    if (isCurrentUserReceiver) {
        return getPolicyName({report, policies});
    }

    if (isIndividual) {
        return formatPhoneNumber(getDisplayNameOrDefault((personalDetails ?? allPersonalDetails)?.[invoiceReceiverAccountID]));
    }

    return getPolicyName({report, policy: invoiceReceiverPolicy, policies});
}

/**
 * Generates a report title using the names of participants, excluding the current user.
 * This function is useful in contexts such as 1:1 direct messages (DMs) or other group chats.
 * It limits to a maximum of 5 participants for the title and uses short names unless there is only one participant.
 */
const buildReportNameFromParticipantNames = ({report, personalDetails: personalDetailsData}: {report: OnyxEntry<Report>; personalDetails?: Partial<PersonalDetailsList>}) =>
    Object.keys(report?.participants ?? {})
        .map(Number)
        .filter((id) => id !== currentUserAccountID)
        .slice(0, 5)
        .map((accountID) => ({
            accountID,
            name: getDisplayNameForParticipant({
                accountID,
                shouldUseShortForm: true,
                personalDetailsData,
            }),
        }))
        .filter((participant) => participant.name)
        .reduce((formattedNames, {name, accountID}, _, array) => {
            // If there is only one participant (if it is 0 or less the function will return empty string), return their full name
            if (array.length < 2) {
                return getDisplayNameForParticipant({
                    accountID,
                    personalDetailsData,
                });
            }
            return formattedNames ? `${formattedNames}, ${name}` : name;
        }, '');

function generateReportName(report: OnyxEntry<Report>): string {
    if (!report) {
        return '';
    }
    return getReportNameInternal({report});
}

/**
 * Get the title for a report.
 */
function getReportName(
    report: OnyxEntry<Report>,
    policy?: OnyxEntry<Policy>,
    parentReportActionParam?: OnyxInputOrEntry<ReportAction>,
    personalDetails?: Partial<PersonalDetailsList>,
    invoiceReceiverPolicy?: OnyxEntry<Policy>,
    reportAttributes?: ReportAttributesDerivedValue['reports'],
): string {
    // Check if we can use report name in derived values - only when we have report but no other params
    const canUseDerivedValue = report && policy === undefined && parentReportActionParam === undefined && personalDetails === undefined && invoiceReceiverPolicy === undefined;
    const attributes = reportAttributes ?? reportAttributesDerivedValue;
    const derivedNameExists = report && !!attributes?.[report.reportID]?.reportName;
    if (canUseDerivedValue && derivedNameExists) {
        return attributes[report.reportID].reportName;
    }
    return getReportNameInternal({report, policy, parentReportActionParam, personalDetails, invoiceReceiverPolicy});
}

function getSearchReportName(props: GetReportNameParams): string {
    const {report, policy} = props;
    if (isChatThread(report) && policy?.name) {
        return policy.name;
    }
    return getReportNameInternal(props);
}

function getInvoiceReportName(report: OnyxEntry<Report>, policy?: OnyxEntry<Policy | SearchPolicy>, invoiceReceiverPolicy?: OnyxEntry<Policy | SearchPolicy>): string {
    const moneyRequestReportName = getMoneyRequestReportName({report, policy, invoiceReceiverPolicy});
    const oldDotInvoiceName = report?.reportName ?? moneyRequestReportName;
    return isNewDotInvoice(report?.chatReportID) ? moneyRequestReportName : oldDotInvoiceName;
}

function getReportNameInternal({
    report,
    policy,
    parentReportActionParam,
    personalDetails,
    invoiceReceiverPolicy,
    transactions,
    reports,
    reportNameValuePairs,
    policies,
}: GetReportNameParams): string {
    const reportID = report?.reportID;

    let formattedName: string | undefined;
    let parentReportAction: OnyxEntry<ReportAction>;
    if (parentReportActionParam) {
        parentReportAction = parentReportActionParam;
    } else {
        parentReportAction = isThread(report) ? allReportActions?.[`${ONYXKEYS.COLLECTION.REPORT_ACTIONS}${report.parentReportID}`]?.[report.parentReportActionID] : undefined;
    }
    const parentReportActionMessage = getReportActionMessageReportUtils(parentReportAction);

    if (
        isActionOfType(parentReportAction, CONST.REPORT.ACTIONS.TYPE.SUBMITTED) ||
        isActionOfType(parentReportAction, CONST.REPORT.ACTIONS.TYPE.SUBMITTED_AND_CLOSED) ||
        isMarkAsClosedAction(parentReportAction)
    ) {
        const harvesting = !isMarkAsClosedAction(parentReportAction) ? getOriginalMessage(parentReportAction)?.harvesting ?? false : false;
        if (harvesting) {
            return translateLocal('iou.automaticallySubmitted');
        }
        return translateLocal('iou.submitted');
    }
    if (isActionOfType(parentReportAction, CONST.REPORT.ACTIONS.TYPE.FORWARDED)) {
        const {automaticAction} = getOriginalMessage(parentReportAction) ?? {};
        if (automaticAction) {
            return Parser.htmlToText(getReportAutomaticallyForwardedMessage(parentReportAction, reportID));
        }
        return getIOUForwardedMessage(parentReportAction, report, reports);
    }
    if (parentReportAction?.actionName === CONST.REPORT.ACTIONS.TYPE.REJECTED) {
        return getRejectedReportMessage();
    }
    if (parentReportAction?.actionName === CONST.REPORT.ACTIONS.TYPE.REOPENED) {
        return getReopenedMessage();
    }
    if (parentReportAction?.actionName === CONST.REPORT.ACTIONS.TYPE.POLICY_CHANGE_LOG.CORPORATE_UPGRADE) {
        return getUpgradeWorkspaceMessage();
    }
    if (parentReportAction?.actionName === CONST.REPORT.ACTIONS.TYPE.POLICY_CHANGE_LOG.TEAM_DOWNGRADE) {
        return getDowngradeWorkspaceMessage();
    }
    if (parentReportAction?.actionName === CONST.REPORT.ACTIONS.TYPE.POLICY_CHANGE_LOG.UPDATE_CURRENCY) {
        return getWorkspaceCurrencyUpdateMessage(parentReportAction);
    }
    if (parentReportAction?.actionName === CONST.REPORT.ACTIONS.TYPE.POLICY_CHANGE_LOG.UPDATE_FIELD) {
        return getWorkspaceUpdateFieldMessage(parentReportAction);
    }
    if (parentReportAction?.actionName === CONST.REPORT.ACTIONS.TYPE.MERGED_WITH_CASH_TRANSACTION) {
        return translateLocal('systemMessage.mergedWithCashTransaction');
    }
    if (parentReportAction?.actionName === CONST.REPORT.ACTIONS.TYPE.POLICY_CHANGE_LOG.UPDATE_NAME) {
        return Str.htmlDecode(getWorkspaceNameUpdatedMessage(parentReportAction));
    }
    if (parentReportAction?.actionName === CONST.REPORT.ACTIONS.TYPE.POLICY_CHANGE_LOG.UPDATE_AUTO_REPORTING_FREQUENCY) {
        return getWorkspaceFrequencyUpdateMessage(parentReportAction);
    }
    if (parentReportAction?.actionName === CONST.REPORT.ACTIONS.TYPE.POLICY_CHANGE_LOG.ADD_REPORT_FIELD) {
        return getWorkspaceReportFieldAddMessage(parentReportAction);
    }
    if (parentReportAction?.actionName === CONST.REPORT.ACTIONS.TYPE.POLICY_CHANGE_LOG.UPDATE_REPORT_FIELD) {
        return getWorkspaceReportFieldUpdateMessage(parentReportAction);
    }
    if (parentReportAction?.actionName === CONST.REPORT.ACTIONS.TYPE.POLICY_CHANGE_LOG.DELETE_REPORT_FIELD) {
        return getWorkspaceReportFieldDeleteMessage(parentReportAction);
    }

    if (isActionOfType(parentReportAction, CONST.REPORT.ACTIONS.TYPE.POLICY_CHANGE_LOG.UPDATE_MAX_EXPENSE_AMOUNT_NO_RECEIPT)) {
        return getPolicyChangeLogMaxExpenseAmountNoReceiptMessage(parentReportAction);
    }

    if (isActionOfType(parentReportAction, CONST.REPORT.ACTIONS.TYPE.POLICY_CHANGE_LOG.UPDATE_DEFAULT_BILLABLE)) {
        return getPolicyChangeLogDefaultBillableMessage(parentReportAction);
    }
    if (isActionOfType(parentReportAction, CONST.REPORT.ACTIONS.TYPE.POLICY_CHANGE_LOG.UPDATE_DEFAULT_TITLE_ENFORCED)) {
        return getPolicyChangeLogDefaultTitleEnforcedMessage(parentReportAction);
    }

    if (isMoneyRequestAction(parentReportAction)) {
        const originalMessage = getOriginalMessage(parentReportAction);
        if (originalMessage?.type === CONST.IOU.REPORT_ACTION_TYPE.PAY) {
            if (originalMessage.paymentType === CONST.IOU.PAYMENT_TYPE.ELSEWHERE) {
                return translateLocal('iou.paidElsewhere');
            }
            if (originalMessage.paymentType === CONST.IOU.PAYMENT_TYPE.VBBA || originalMessage.paymentType === CONST.IOU.PAYMENT_TYPE.EXPENSIFY) {
                if (originalMessage.automaticAction) {
                    return translateLocal('iou.automaticallyPaidWithExpensify');
                }
                return translateLocal('iou.paidWithExpensify');
            }
        }
    }

    if (isActionOfType(parentReportAction, CONST.REPORT.ACTIONS.TYPE.APPROVED)) {
        const {automaticAction} = getOriginalMessage(parentReportAction) ?? {};
        if (automaticAction) {
            return translateLocal('iou.automaticallyApproved');
        }
        return translateLocal('iou.approvedMessage');
    }
    if (isUnapprovedAction(parentReportAction)) {
        return translateLocal('iou.unapproved');
    }

    if (isActionableJoinRequest(parentReportAction)) {
        return getJoinRequestMessage(parentReportAction);
    }

    if (isTaskReport(report) && isCanceledTaskReport(report, parentReportAction)) {
        return translateLocal('parentReportAction.deletedTask');
    }

    if (isTaskReport(report)) {
        return Parser.htmlToText(report?.reportName ?? '').trim();
    }

    if (isChatThread(report)) {
        if (!isEmptyObject(parentReportAction) && isTransactionThread(parentReportAction)) {
            formattedName = getTransactionReportName({reportAction: parentReportAction, transactions, reports});

            // This will get removed as part of https://github.com/Expensify/App/issues/59961
            // eslint-disable-next-line deprecation/deprecation
            if (isArchivedNonExpenseReport(report, getReportNameValuePairs(report?.reportID, reportNameValuePairs))) {
                formattedName += ` (${translateLocal('common.archived')})`;
            }
            return formatReportLastMessageText(formattedName);
        }

        if (!isEmptyObject(parentReportAction) && isOldDotReportAction(parentReportAction)) {
            return getMessageOfOldDotReportAction(parentReportAction);
        }

        if (isRenamedAction(parentReportAction)) {
            return getRenamedAction(parentReportAction, isExpenseReport(getReport(report.parentReportID, allReports)));
        }

        if (parentReportActionMessage?.isDeletedParentAction) {
            return translateLocal('parentReportAction.deletedMessage');
        }

        if (parentReportAction?.actionName === CONST.REPORT.ACTIONS.TYPE.RESOLVED_DUPLICATES) {
            return translateLocal('violations.resolvedDuplicates');
        }

        const isAttachment = isReportActionAttachment(!isEmptyObject(parentReportAction) ? parentReportAction : undefined);
        const reportActionMessage = getReportActionMessage({
            reportAction: parentReportAction,
            reportID: report?.parentReportID,
            childReportID: report?.reportID,
            reports,
            personalDetails,
        }).replace(/(\n+|\r\n|\n|\r)/gm, ' ');
        if (isAttachment && reportActionMessage) {
            return `[${translateLocal('common.attachment')}]`;
        }
        if (
            parentReportActionMessage?.moderationDecision?.decision === CONST.MODERATION.MODERATOR_DECISION_PENDING_HIDE ||
            parentReportActionMessage?.moderationDecision?.decision === CONST.MODERATION.MODERATOR_DECISION_HIDDEN ||
            parentReportActionMessage?.moderationDecision?.decision === CONST.MODERATION.MODERATOR_DECISION_PENDING_REMOVE
        ) {
            return translateLocal('parentReportAction.hiddenMessage');
        }
        if (isAdminRoom(report) || isUserCreatedPolicyRoom(report)) {
            return getAdminRoomInvitedParticipants(parentReportAction, reportActionMessage);
        }

        // This will get removed as part of https://github.com/Expensify/App/issues/59961
        // eslint-disable-next-line deprecation/deprecation
        if (reportActionMessage && isArchivedNonExpenseReport(report, getReportNameValuePairs(report?.reportID, reportNameValuePairs))) {
            return `${reportActionMessage} (${translateLocal('common.archived')})`;
        }
        if (!isEmptyObject(parentReportAction) && isModifiedExpenseAction(parentReportAction)) {
            const modifiedMessage = ModifiedExpenseMessage.getForReportAction({reportOrID: report?.reportID, reportAction: parentReportAction, searchReports: reports});
            return formatReportLastMessageText(modifiedMessage);
        }
        if (isTripRoom(report) && report?.reportName !== CONST.REPORT.DEFAULT_REPORT_NAME) {
            return report?.reportName ?? '';
        }
        if (isCardIssuedAction(parentReportAction)) {
            return getCardIssuedMessage({reportAction: parentReportAction});
        }
        return reportActionMessage;
    }

    if (isClosedExpenseReportWithNoExpenses(report, transactions)) {
        return translateLocal('parentReportAction.deletedReport');
    }

    if (isGroupChat(report)) {
        return getGroupChatName(undefined, true, report) ?? '';
    }

    if (isChatRoom(report)) {
        formattedName = report?.reportName;
    }

    if (isPolicyExpenseChat(report)) {
        formattedName = getPolicyExpenseChatName({report, policy, personalDetailsList: personalDetails, reports});
    }

    if (isMoneyRequestReport(report)) {
        formattedName = getMoneyRequestReportName({report, policy});
    }

    if (isInvoiceReport(report)) {
        formattedName = getInvoiceReportName(report, policy, invoiceReceiverPolicy);
    }

    if (isInvoiceRoom(report)) {
        formattedName = getInvoicesChatName({report, receiverPolicy: invoiceReceiverPolicy, personalDetails, policies});
    }

    // This will get removed as part of https://github.com/Expensify/App/issues/59961
    // eslint-disable-next-line deprecation/deprecation
    if (isArchivedNonExpenseReport(report, getReportNameValuePairs(report?.reportID))) {
        formattedName += ` (${translateLocal('common.archived')})`;
    }

    if (isSelfDM(report)) {
        formattedName = getDisplayNameForParticipant({accountID: currentUserAccountID, shouldAddCurrentUserPostfix: true, personalDetailsData: personalDetails});
    }

    if (formattedName) {
        return formatReportLastMessageText(formattedName);
    }

    // Not a room or PolicyExpenseChat, generate title from first 5 other participants
    formattedName = buildReportNameFromParticipantNames({report, personalDetails});

    return formattedName;
}

/**
 * Get the payee name given a report.
 */
function getPayeeName(report: OnyxEntry<Report>): string | undefined {
    if (isEmptyObject(report)) {
        return undefined;
    }

    const participantsWithoutCurrentUser = Object.keys(report?.participants ?? {})
        .map(Number)
        .filter((accountID) => accountID !== currentUserAccountID);

    if (participantsWithoutCurrentUser.length === 0) {
        return undefined;
    }
    return getDisplayNameForParticipant({accountID: participantsWithoutCurrentUser.at(0), shouldUseShortForm: true});
}

function getReportSubtitlePrefix(report: OnyxEntry<Report>): string {
    if ((!isChatRoom(report) && !isPolicyExpenseChat(report)) || isThread(report)) {
        return '';
    }

    const filteredPolicies = Object.values(allPolicies ?? {}).filter((policy) => shouldShowPolicy(policy, false, currentUserEmail));
    if (filteredPolicies.length < 2) {
        return '';
    }

    const policyName = getPolicyName({report, returnEmptyIfNotFound: true});
    if (!policyName) {
        return '';
    }
    return `${policyName} ${CONST.DOT_SEPARATOR} `;
}

/**
 * Get either the policyName or domainName the chat is tied to
 */
function getChatRoomSubtitle(report: OnyxEntry<Report>, config: GetChatRoomSubtitleConfig = {isCreateExpenseFlow: false}): string | undefined {
    if (isChatThread(report)) {
        return '';
    }
    if (isSelfDM(report)) {
        return translateLocal('reportActionsView.yourSpace');
    }
    if (isInvoiceRoom(report)) {
        return translateLocal('workspace.common.invoices');
    }
    if (isConciergeChatReport(report)) {
        return translateLocal('reportActionsView.conciergeSupport');
    }
    if (!isDefaultRoom(report) && !isUserCreatedPolicyRoom(report) && !isPolicyExpenseChat(report)) {
        return '';
    }
    if (getChatType(report) === CONST.REPORT.CHAT_TYPE.DOMAIN_ALL) {
        // The domainAll rooms are just #domainName, so we ignore the prefix '#' to get the domainName
        return report?.reportName?.substring(1) ?? '';
    }
    if ((isPolicyExpenseChat(report) && !!report?.isOwnPolicyExpenseChat) || isExpenseReport(report)) {
        const policy = allPolicies?.[`${ONYXKEYS.COLLECTION.POLICY}${report?.policyID}`];
        const submitToAccountID = getSubmitToAccountID(policy, report);
        const submitsToAccountDetails = allPersonalDetails?.[submitToAccountID];
        const subtitle = submitsToAccountDetails?.displayName ?? submitsToAccountDetails?.login;

        if (!subtitle || !config.isCreateExpenseFlow) {
            return getPolicyName({report});
        }

        return `${getReportSubtitlePrefix(report)}${translateLocal('iou.submitsTo', {name: subtitle ?? ''})}`;
    }

    // This will get removed as part of https://github.com/Expensify/App/issues/59961
    // eslint-disable-next-line deprecation/deprecation
    if (isArchivedReport(getReportNameValuePairs(report?.reportID))) {
        return report?.oldPolicyName ?? '';
    }
    return getPolicyName({report});
}

/**
 * Get pending members for reports
 */
function getPendingChatMembers(accountIDs: number[], previousPendingChatMembers: PendingChatMember[], pendingAction: PendingAction): PendingChatMember[] {
    const pendingChatMembers = accountIDs.map((accountID) => ({accountID: accountID.toString(), pendingAction}));
    return [...previousPendingChatMembers, ...pendingChatMembers];
}

/**
 * Gets the parent navigation subtitle for the report
 */
function getParentNavigationSubtitle(report: OnyxEntry<Report>, invoiceReceiverPolicy?: OnyxEntry<Policy>): ParentNavigationSummaryParams {
    const parentReport = getParentReport(report);
    if (isEmptyObject(parentReport)) {
        return {};
    }

    if (isInvoiceReport(report) || isInvoiceRoom(parentReport)) {
        let reportName = `${getPolicyName({report: parentReport})} & ${getInvoicePayerName(parentReport, invoiceReceiverPolicy)}`;

        // This will get removed as part of https://github.com/Expensify/App/issues/59961
        // eslint-disable-next-line deprecation/deprecation
        if (isArchivedNonExpenseReport(parentReport, getReportNameValuePairs(parentReport?.reportID))) {
            reportName += ` (${translateLocal('common.archived')})`;
        }

        return {
            reportName,
        };
    }

    return {
        reportName: getReportName(parentReport),
        workspaceName: getPolicyName({report: parentReport, returnEmptyIfNotFound: true}),
    };
}

/**
 * Navigate to the details page of a given report
 */
function navigateToDetailsPage(report: OnyxEntry<Report>, backTo?: string) {
    const isSelfDMReport = isSelfDM(report);
    const isOneOnOneChatReport = isOneOnOneChat(report);
    const participantAccountID = getParticipantsAccountIDsForDisplay(report);

    if (isSelfDMReport || isOneOnOneChatReport) {
        Navigation.navigate(ROUTES.PROFILE.getRoute(participantAccountID.at(0), isSelfDMReport ? Navigation.getActiveRoute() : backTo));
        return;
    }

    if (report?.reportID) {
        Navigation.navigate(ROUTES.REPORT_WITH_ID_DETAILS.getRoute(report?.reportID, backTo));
    }
}

/**
 * Go back to the details page of a given report
 */
function goBackToDetailsPage(report: OnyxEntry<Report>, backTo?: string, shouldGoBackToDetailsPage = false) {
    const isOneOnOneChatReport = isOneOnOneChat(report);
    const participantAccountID = getParticipantsAccountIDsForDisplay(report);

    if (isOneOnOneChatReport) {
        Navigation.goBack(ROUTES.PROFILE.getRoute(participantAccountID.at(0), backTo));
        return;
    }

    if (report?.reportID) {
        if (shouldGoBackToDetailsPage) {
            Navigation.goBack(ROUTES.REPORT_WITH_ID_DETAILS.getRoute(report.reportID, backTo));
        } else {
            Navigation.goBack(ROUTES.REPORT_SETTINGS.getRoute(report.reportID, backTo));
        }
    } else {
        Log.warn('Missing reportID during navigation back to the details page');
    }
}

function navigateBackOnDeleteTransaction(backRoute: Route | undefined, isFromRHP?: boolean) {
    if (!backRoute) {
        return;
    }

    const rootState = navigationRef.current?.getRootState();
    const lastFullScreenRoute = rootState?.routes.findLast((route) => isFullScreenName(route.name));
    if (lastFullScreenRoute?.name === NAVIGATORS.SEARCH_FULLSCREEN_NAVIGATOR) {
        Navigation.dismissModal();
        return;
    }
    if (isFromRHP) {
        Navigation.dismissModal();
    }
    Navigation.isNavigationReady().then(() => {
        Navigation.goBack(backRoute);
    });
}

/**
 * Go back to the previous page from the edit private page of a given report
 */
function goBackFromPrivateNotes(report: OnyxEntry<Report>, accountID?: number, backTo?: string) {
    if (isEmpty(report) || !accountID) {
        return;
    }
    const currentUserPrivateNote = report.privateNotes?.[accountID]?.note ?? '';
    if (isEmpty(currentUserPrivateNote)) {
        const participantAccountIDs = getParticipantsAccountIDsForDisplay(report);

        if (isOneOnOneChat(report)) {
            Navigation.goBack(ROUTES.PROFILE.getRoute(participantAccountIDs.at(0), backTo));
            return;
        }

        if (report?.reportID) {
            Navigation.goBack(ROUTES.REPORT_WITH_ID_DETAILS.getRoute(report?.reportID, backTo));
            return;
        }
    }
    Navigation.goBack(ROUTES.PRIVATE_NOTES_LIST.getRoute(report.reportID, backTo));
}

/**
 * Generate a random reportID up to 53 bits aka 9,007,199,254,740,991 (Number.MAX_SAFE_INTEGER).
 * There were approximately 98,000,000 reports with sequential IDs generated before we started using this approach, those make up roughly one billionth of the space for these numbers,
 * so we live with the 1 in a billion chance of a collision with an older ID until we can switch to 64-bit IDs.
 *
 * In a test of 500M reports (28 years of reports at our current max rate) we got 20-40 collisions meaning that
 * this is more than random enough for our needs.
 */
function generateReportID(): string {
    return (Math.floor(Math.random() * 2 ** 21) * 2 ** 32 + Math.floor(Math.random() * 2 ** 32)).toString();
}

function hasReportNameError(report: OnyxEntry<Report>): boolean {
    return !isEmptyObject(report?.errorFields?.reportName);
}

/**
 * Adds a domain to a short mention, converting it into a full mention with email or SMS domain.
 * @param mention The user mention to be converted.
 * @returns The converted mention as a full mention string or undefined if conversion is not applicable.
 */
function addDomainToShortMention(mention: string): string | undefined {
    if (!Str.isValidEmail(mention) && currentUserPrivateDomain) {
        const mentionWithEmailDomain = `${mention}@${currentUserPrivateDomain}`;
        if (allPersonalDetailLogins.includes(mentionWithEmailDomain)) {
            return mentionWithEmailDomain;
        }
    }
    if (Str.isValidE164Phone(mention)) {
        const mentionWithSmsDomain = addSMSDomainIfPhoneNumber(mention);
        if (allPersonalDetailLogins.includes(mentionWithSmsDomain)) {
            return mentionWithSmsDomain;
        }
    }
    return undefined;
}

/**
 * Replaces all valid short mention found in a text to a full mention
 *
 * Example:
 * "Hello \@example -> Hello \@example\@expensify.com"
 */
function completeShortMention(text: string): string {
    return text.replace(CONST.REGEX.SHORT_MENTION, (match) => {
        if (!Str.isValidMention(match)) {
            return match;
        }
        const mention = match.substring(1);
        const mentionWithDomain = addDomainToShortMention(mention);
        return mentionWithDomain ? `@${mentionWithDomain}` : match;
    });
}

/**
 * For comments shorter than or equal to 10k chars, convert the comment from MD into HTML because that's how it is stored in the database
 * For longer comments, skip parsing, but still escape the text, and display plaintext for performance reasons. It takes over 40s to parse a 100k long string!!
 */
function getParsedComment(text: string, parsingDetails?: ParsingDetails, mediaAttributes?: Record<string, string>, disabledRules?: string[]): string {
    let isGroupPolicyReport = false;
    if (parsingDetails?.reportID) {
        const currentReport = getReportOrDraftReport(parsingDetails?.reportID);
        isGroupPolicyReport = isReportInGroupPolicy(currentReport);
    }

    if (parsingDetails?.policyID) {
        const policyType = getPolicy(parsingDetails?.policyID)?.type;
        if (policyType) {
            isGroupPolicyReport = isGroupPolicy(policyType);
        }
    }

    const textWithMention = completeShortMention(text);
    const rules = disabledRules ?? [];

    return text.length <= CONST.MAX_MARKUP_LENGTH
        ? Parser.replace(textWithMention, {
              shouldEscapeText: parsingDetails?.shouldEscapeText,
              disabledRules: isGroupPolicyReport ? [...rules] : ['reportMentions', ...rules],
              extras: {mediaAttributeCache: mediaAttributes},
          })
        : lodashEscape(text);
}

function getUploadingAttachmentHtml(file?: FileObject): string {
    if (!file || typeof file.uri !== 'string') {
        return '';
    }

    const dataAttributes = [
        `${CONST.ATTACHMENT_OPTIMISTIC_SOURCE_ATTRIBUTE}="${file.uri}"`,
        `${CONST.ATTACHMENT_SOURCE_ATTRIBUTE}="${file.uri}"`,
        `${CONST.ATTACHMENT_ORIGINAL_FILENAME_ATTRIBUTE}="${file.name}"`,
        'width' in file && `${CONST.ATTACHMENT_THUMBNAIL_WIDTH_ATTRIBUTE}="${file.width}"`,
        'height' in file && `${CONST.ATTACHMENT_THUMBNAIL_HEIGHT_ATTRIBUTE}="${file.height}"`,
    ]
        .filter((x) => !!x)
        .join(' ');

    // file.type is a known mime type like image/png, image/jpeg, video/mp4 etc.
    if (file.type?.startsWith('image')) {
        return `<img src="${file.uri}" alt="${file.name}" ${dataAttributes} />`;
    }
    if (file.type?.startsWith('video')) {
        return `<video src="${file.uri}" ${dataAttributes}>${file.name}</video>`;
    }

    // For all other types, we present a generic download link
    return `<a href="${file.uri}" ${dataAttributes}>${file.name}</a>`;
}

function getReportDescription(report: OnyxEntry<Report>): string {
    if (!report?.description) {
        return '';
    }
    try {
        const reportDescription = report?.description;
        const objectDescription = JSON.parse(reportDescription) as {html: string};
        return objectDescription.html ?? reportDescription ?? '';
    } catch (error) {
        return report?.description ?? '';
    }
}

function getPolicyDescriptionText(policy: OnyxEntry<Policy>): string {
    if (!policy?.description) {
        return '';
    }

    return Parser.htmlToText(policy.description);
}

function buildOptimisticAddCommentReportAction(
    text?: string,
    file?: FileObject,
    actorAccountID?: number,
    createdOffset = 0,
    shouldEscapeText?: boolean,
    reportID?: string,
): OptimisticReportAction {
    const commentText = getParsedComment(text ?? '', {shouldEscapeText, reportID});
    const attachmentHtml = getUploadingAttachmentHtml(file);

    const htmlForNewComment = `${commentText}${commentText && attachmentHtml ? '<br /><br />' : ''}${attachmentHtml}`;
    const textForNewComment = Parser.htmlToText(htmlForNewComment);

    const isAttachmentOnly = file && !text;
    const isAttachmentWithText = !!text && file !== undefined;
    const accountID = actorAccountID ?? currentUserAccountID ?? CONST.DEFAULT_NUMBER_ID;
    const delegateAccountDetails = getPersonalDetailByEmail(delegateEmail);

    // Remove HTML from text when applying optimistic offline comment
    return {
        commentText,
        reportAction: {
            reportActionID: rand64(),
            actionName: CONST.REPORT.ACTIONS.TYPE.ADD_COMMENT,
            actorAccountID: accountID,
            person: [
                {
                    style: 'strong',
                    text: allPersonalDetails?.[accountID]?.displayName ?? currentUserEmail,
                    type: 'TEXT',
                },
            ],
            automatic: false,
            avatar: allPersonalDetails?.[accountID]?.avatar,
            created: DateUtils.getDBTimeWithSkew(Date.now() + createdOffset),
            message: [
                {
                    translationKey: isAttachmentOnly ? CONST.TRANSLATION_KEYS.ATTACHMENT : '',
                    type: CONST.REPORT.MESSAGE.TYPE.COMMENT,
                    html: htmlForNewComment,
                    text: textForNewComment,
                },
            ],
            originalMessage: {
                html: htmlForNewComment,
                whisperedTo: [],
            },
            isFirstItem: false,
            isAttachmentOnly,
            isAttachmentWithText,
            pendingAction: CONST.RED_BRICK_ROAD_PENDING_ACTION.ADD,
            shouldShow: true,
            isOptimisticAction: true,
            delegateAccountID: delegateAccountDetails?.accountID,
        },
    };
}

/**
 * update optimistic parent reportAction when a comment is added or remove in the child report
 * @param parentReportAction - Parent report action of the child report
 * @param lastVisibleActionCreated - Last visible action created of the child report
 * @param type - The type of action in the child report
 */

function updateOptimisticParentReportAction(parentReportAction: OnyxEntry<ReportAction>, lastVisibleActionCreated: string, type: string): UpdateOptimisticParentReportAction {
    let childVisibleActionCount = parentReportAction?.childVisibleActionCount ?? 0;
    let childCommenterCount = parentReportAction?.childCommenterCount ?? 0;
    let childOldestFourAccountIDs = parentReportAction?.childOldestFourAccountIDs;

    if (type === CONST.RED_BRICK_ROAD_PENDING_ACTION.ADD) {
        childVisibleActionCount += 1;
        const oldestFourAccountIDs = childOldestFourAccountIDs ? childOldestFourAccountIDs.split(',') : [];
        if (oldestFourAccountIDs.length < 4) {
            const index = oldestFourAccountIDs.findIndex((accountID) => accountID === currentUserAccountID?.toString());
            if (index === -1) {
                childCommenterCount += 1;
                oldestFourAccountIDs.push(currentUserAccountID?.toString() ?? '');
            }
        }
        childOldestFourAccountIDs = oldestFourAccountIDs.join(',');
    } else if (type === CONST.RED_BRICK_ROAD_PENDING_ACTION.DELETE) {
        if (childVisibleActionCount > 0) {
            childVisibleActionCount -= 1;
        }

        if (childVisibleActionCount === 0) {
            childCommenterCount = 0;
            childOldestFourAccountIDs = '';
        }
    }

    return {
        childVisibleActionCount,
        childCommenterCount,
        childLastVisibleActionCreated: lastVisibleActionCreated,
        childOldestFourAccountIDs,
    };
}

/**
 * Builds an optimistic reportAction for the parent report when a task is created
 * @param taskReportID - Report ID of the task
 * @param taskTitle - Title of the task
 * @param taskAssigneeAccountID - AccountID of the person assigned to the task
 * @param text - Text of the comment
 * @param parentReportID - Report ID of the parent report
 * @param createdOffset - The offset for task's created time that created via a loop
 */
function buildOptimisticTaskCommentReportAction(
    taskReportID: string,
    taskTitle: string,
    taskAssigneeAccountID: number,
    text: string,
    parentReportID: string | undefined,
    actorAccountID?: number,
    createdOffset = 0,
): OptimisticReportAction {
    const reportAction = buildOptimisticAddCommentReportAction(text, undefined, undefined, createdOffset, undefined, taskReportID);
    if (Array.isArray(reportAction.reportAction.message)) {
        const message = reportAction.reportAction.message.at(0);
        if (message) {
            message.taskReportID = taskReportID;
        }
    } else if (!Array.isArray(reportAction.reportAction.message) && reportAction.reportAction.message) {
        reportAction.reportAction.message.taskReportID = taskReportID;
    }

    // These parameters are not saved on the reportAction, but are used to display the task in the UI
    // Added when we fetch the reportActions on a report
    // eslint-disable-next-line
    reportAction.reportAction.originalMessage = {
        html: getReportActionHtml(reportAction.reportAction),
        taskReportID: getReportActionMessageReportUtils(reportAction.reportAction)?.taskReportID,
        whisperedTo: [],
    };
    reportAction.reportAction.childReportID = taskReportID;
    reportAction.reportAction.parentReportID = parentReportID;
    reportAction.reportAction.childType = CONST.REPORT.TYPE.TASK;
    reportAction.reportAction.childReportName = taskTitle;
    reportAction.reportAction.childManagerAccountID = taskAssigneeAccountID;
    reportAction.reportAction.childStatusNum = CONST.REPORT.STATUS_NUM.OPEN;
    reportAction.reportAction.childStateNum = CONST.REPORT.STATE_NUM.OPEN;

    if (actorAccountID) {
        reportAction.reportAction.actorAccountID = actorAccountID;
    }

    return reportAction;
}

function buildOptimisticSelfDMReport(created: string): Report {
    return {
        reportID: generateReportID(),
        participants: {
            [currentUserAccountID ?? CONST.DEFAULT_NUMBER_ID]: {
                notificationPreference: CONST.REPORT.NOTIFICATION_PREFERENCE.MUTE,
            },
        },
        type: CONST.REPORT.TYPE.CHAT,
        chatType: CONST.REPORT.CHAT_TYPE.SELF_DM,
        isOwnPolicyExpenseChat: false,
        lastActorAccountID: 0,
        lastMessageHtml: '',
        lastMessageText: undefined,
        lastReadTime: created,
        lastVisibleActionCreated: created,
        ownerAccountID: currentUserAccountID,
        reportName: '',
        stateNum: 0,
        statusNum: 0,
        writeCapability: CONST.REPORT.WRITE_CAPABILITIES.ALL,
    };
}

/**
 * Builds an optimistic IOU report with a randomly generated reportID
 *
 * @param payeeAccountID - AccountID of the person generating the IOU.
 * @param payerAccountID - AccountID of the other person participating in the IOU.
 * @param total - IOU amount in the smallest unit of the currency.
 * @param chatReportID - Report ID of the chat where the IOU is.
 * @param currency - IOU currency.
 * @param isSendingMoney - If we pay someone the IOU should be created as settled
 * @param parentReportActionID - The parent report action ID of the IOU report
 */

function buildOptimisticIOUReport(
    payeeAccountID: number,
    payerAccountID: number,
    total: number,
    chatReportID: string | undefined,
    currency: string,
    isSendingMoney = false,
    parentReportActionID?: string,
): OptimisticIOUReport {
    const formattedTotal = convertToDisplayString(total, currency);
    const personalDetails = getPersonalDetailsForAccountID(payerAccountID);
    const payerEmail = 'login' in personalDetails ? personalDetails.login : '';
    const policyID = chatReportID ? getReport(chatReportID, allReports)?.policyID : undefined;
    const policy = getPolicy(policyID);

    const participants: Participants = {
        [payeeAccountID]: {notificationPreference: CONST.REPORT.NOTIFICATION_PREFERENCE.HIDDEN},
        [payerAccountID]: {notificationPreference: CONST.REPORT.NOTIFICATION_PREFERENCE.HIDDEN},
    };

    return {
        type: CONST.REPORT.TYPE.IOU,
        chatReportID,
        currency,
        managerID: payerAccountID,
        ownerAccountID: payeeAccountID,
        participants,
        reportID: generateReportID(),
        stateNum: isSendingMoney ? CONST.REPORT.STATE_NUM.APPROVED : CONST.REPORT.STATE_NUM.SUBMITTED,
        statusNum: isSendingMoney ? CONST.REPORT.STATUS_NUM.REIMBURSED : CONST.REPORT.STATE_NUM.SUBMITTED,
        total,
        unheldTotal: total,
        nonReimbursableTotal: 0,
        unheldNonReimbursableTotal: 0,

        // We don't translate reportName because the server response is always in English
        reportName: `${payerEmail} owes ${formattedTotal}`,
        parentReportID: chatReportID,
        lastVisibleActionCreated: DateUtils.getDBTime(),
        fieldList: policy?.fieldList,
        parentReportActionID,
    };
}

function getHumanReadableStatus(statusNum: number): string {
    const status = Object.keys(CONST.REPORT.STATUS_NUM).find((key) => CONST.REPORT.STATUS_NUM[key as keyof typeof CONST.REPORT.STATUS_NUM] === statusNum);
    return status ? `${status.charAt(0)}${status.slice(1).toLowerCase()}` : '';
}

/**
 * Populates the report field formula with the values from the report and policy.
 * Currently, this only supports optimistic expense reports.
 * Each formula field is either replaced with a value, or removed.
 * If after all replacements the formula is empty, the original formula is returned.
 * See {@link https://help.expensify.com/articles/expensify-classic/insights-and-custom-reporting/Custom-Templates}
 */
function populateOptimisticReportFormula(formula: string, report: OptimisticExpenseReport, policy: OnyxEntry<Policy>): string {
    const createdDate = report.lastVisibleActionCreated ? new Date(report.lastVisibleActionCreated) : undefined;
    const result = formula
        // We don't translate because the server response is always in English
        .replaceAll('{report:type}', 'Expense Report')
        .replaceAll('{report:startdate}', createdDate ? format(createdDate, CONST.DATE.FNS_FORMAT_STRING) : '')
        .replaceAll('{report:total}', report.total !== undefined ? convertToDisplayString(Math.abs(report.total), report.currency).toString() : '')
        .replaceAll('{report:currency}', report.currency ?? '')
        .replaceAll('{report:policyname}', policy?.name ?? '')
        .replaceAll('{report:created}', createdDate ? format(createdDate, CONST.DATE.FNS_DATE_TIME_FORMAT_STRING) : '')
        .replaceAll('{report:created:yyyy-MM-dd}', createdDate ? format(createdDate, CONST.DATE.FNS_FORMAT_STRING) : '')
        .replaceAll('{report:status}', report.statusNum !== undefined ? getHumanReadableStatus(report.statusNum) : '')
        .replaceAll('{user:email}', currentUserEmail ?? '')
        .replaceAll('{user:email|frontPart}', (currentUserEmail ? currentUserEmail.split('@').at(0) : '') ?? '')
        .replaceAll(/\{report:(.+)}/g, '');

    return result.trim().length ? result : formula;
}

/** Builds an optimistic invoice report with a randomly generated reportID */
function buildOptimisticInvoiceReport(
    chatReportID: string,
    policyID: string | undefined,
    receiverAccountID: number,
    receiverName: string,
    total: number,
    currency: string,
): OptimisticExpenseReport {
    const formattedTotal = convertToDisplayString(total, currency);
    const invoiceReport = {
        reportID: generateReportID(),
        chatReportID,
        policyID,
        type: CONST.REPORT.TYPE.INVOICE,
        ownerAccountID: currentUserAccountID,
        managerID: receiverAccountID,
        currency,
        // We don’t translate reportName because the server response is always in English
        reportName: `${receiverName} owes ${formattedTotal}`,
        stateNum: CONST.REPORT.STATE_NUM.SUBMITTED,
        statusNum: CONST.REPORT.STATUS_NUM.OPEN,
        total: total * -1,
        participants: {
            [receiverAccountID]: {
                notificationPreference: CONST.REPORT.NOTIFICATION_PREFERENCE.HIDDEN,
            },
        },
        parentReportID: chatReportID,
        lastVisibleActionCreated: DateUtils.getDBTime(),
    };

    if (currentUserAccountID) {
        invoiceReport.participants[currentUserAccountID] = {notificationPreference: CONST.REPORT.NOTIFICATION_PREFERENCE.HIDDEN};
    }

    return invoiceReport;
}

/**
 * Returns the stateNum and statusNum for an expense report based on the policy settings
 * @param policy
 */
function getExpenseReportStateAndStatus(policy: OnyxEntry<Policy>) {
    const isInstantSubmitEnabledLocal = isInstantSubmitEnabled(policy);
    const isSubmitAndCloseLocal = isSubmitAndClose(policy);
    const arePaymentsDisabled = policy?.reimbursementChoice === CONST.POLICY.REIMBURSEMENT_CHOICES.REIMBURSEMENT_NO;

    if (isInstantSubmitEnabledLocal && arePaymentsDisabled && isSubmitAndCloseLocal) {
        return {
            stateNum: CONST.REPORT.STATE_NUM.APPROVED,
            statusNum: CONST.REPORT.STATUS_NUM.CLOSED,
        };
    }

    if (isInstantSubmitEnabledLocal) {
        return {
            stateNum: CONST.REPORT.STATE_NUM.SUBMITTED,
            statusNum: CONST.REPORT.STATUS_NUM.SUBMITTED,
        };
    }

    return {
        stateNum: CONST.REPORT.STATE_NUM.OPEN,
        statusNum: CONST.REPORT.STATUS_NUM.OPEN,
    };
}

/**
 * Builds an optimistic Expense report with a randomly generated reportID
 *
 * @param chatReportID - Report ID of the PolicyExpenseChat where the Expense Report is
 * @param policyID - The policy ID of the PolicyExpenseChat
 * @param payeeAccountID - AccountID of the employee (payee)
 * @param total - Amount in cents
 * @param currency
 * @param reimbursable – Whether the expense is reimbursable
 * @param parentReportActionID – The parent ReportActionID of the PolicyExpenseChat
 */
function buildOptimisticExpenseReport(
    chatReportID: string | undefined,
    policyID: string | undefined,
    payeeAccountID: number,
    total: number,
    currency: string,
    nonReimbursableTotal = 0,
    parentReportActionID?: string,
): OptimisticExpenseReport {
    // The amount for Expense reports are stored as negative value in the database
    const storedTotal = total * -1;
    const storedNonReimbursableTotal = nonReimbursableTotal * -1;
    const report = chatReportID ? getReport(chatReportID, allReports) : undefined;
    const policyName = getPolicyName({report});
    const formattedTotal = convertToDisplayString(storedTotal, currency);
    const policy = getPolicy(policyID);

    const {stateNum, statusNum} = getExpenseReportStateAndStatus(policy);

    const expenseReport: OptimisticExpenseReport = {
        reportID: generateReportID(),
        chatReportID,
        policyID,
        type: CONST.REPORT.TYPE.EXPENSE,
        ownerAccountID: payeeAccountID,
        currency,
        // We don't translate reportName because the server response is always in English
        reportName: `${policyName} owes ${formattedTotal}`,
        stateNum,
        statusNum,
        total: storedTotal,
        unheldTotal: storedTotal,
        nonReimbursableTotal: storedNonReimbursableTotal,
        unheldNonReimbursableTotal: storedNonReimbursableTotal,
        participants: {
            [payeeAccountID]: {
                notificationPreference: CONST.REPORT.NOTIFICATION_PREFERENCE.HIDDEN,
            },
        },
        parentReportID: chatReportID,
        lastVisibleActionCreated: DateUtils.getDBTime(),
        parentReportActionID,
    };

    // Get the approver/manager for this report to properly display the optimistic data
    const submitToAccountID = getSubmitToAccountID(policy, expenseReport);
    if (submitToAccountID) {
        expenseReport.managerID = submitToAccountID;
    }

    const titleReportField = getTitleReportField(getReportFieldsByPolicyID(policyID) ?? {});
    if (!!titleReportField && isPaidGroupPolicyExpenseReport(expenseReport)) {
        expenseReport.reportName = populateOptimisticReportFormula(titleReportField.defaultValue, expenseReport, policy);
    }

    expenseReport.fieldList = policy?.fieldList;

    return expenseReport;
}

function buildOptimisticEmptyReport(reportID: string, accountID: number, parentReport: OnyxEntry<Report>, parentReportActionID: string, policy: OnyxEntry<Policy>, timeOfCreation: string) {
    const {stateNum, statusNum} = getExpenseReportStateAndStatus(policy);
    const titleReportField = getTitleReportField(getReportFieldsByPolicyID(policy?.id) ?? {});
    const optimisticEmptyReport: OptimisticNewReport = {
        reportName: '',
        reportID,
        policyID: policy?.id,
        type: CONST.REPORT.TYPE.EXPENSE,
        currency: policy?.outputCurrency,
        ownerAccountID: accountID,
        stateNum,
        statusNum,
        total: 0,
        nonReimbursableTotal: 0,
        participants: {},
        lastVisibleActionCreated: timeOfCreation,
        pendingFields: {createReport: CONST.RED_BRICK_ROAD_PENDING_ACTION.ADD},
        parentReportID: parentReport?.reportID,
        parentReportActionID,
        chatReportID: parentReport?.reportID,
        managerID: getSubmitToAccountID(policy, undefined),
    };

    const optimisticReportName = populateOptimisticReportFormula(titleReportField?.defaultValue ?? CONST.POLICY.DEFAULT_REPORT_NAME_PATTERN, optimisticEmptyReport, policy);
    optimisticEmptyReport.reportName = optimisticReportName;

    optimisticEmptyReport.participants = accountID
        ? {
              [accountID]: {
                  notificationPreference: CONST.REPORT.NOTIFICATION_PREFERENCE.HIDDEN,
              },
          }
        : {};
    optimisticEmptyReport.ownerAccountID = accountID;
    return optimisticEmptyReport;
}

function getFormattedAmount(reportAction: ReportAction, report?: Report | null) {
    if (
        !isSubmittedAction(reportAction) &&
        !isForwardedAction(reportAction) &&
        !isApprovedAction(reportAction) &&
        !isUnapprovedAction(reportAction) &&
        !isSubmittedAndClosedAction(reportAction) &&
        !isMarkAsClosedAction(reportAction)
    ) {
        return '';
    }
    const originalMessage = getOriginalMessage(reportAction);

    // Expense reports can have a negative amount and we need to display it as negative in the UI
    // the amount found in originalMessage does not accurately track this so we need to use the total from the report instead
    const amount = report && isExpenseReport(report) ? (report?.total ?? 0) * -1 : Math.abs(originalMessage?.amount ?? 0);
    const formattedAmount = convertToDisplayString(amount, originalMessage?.currency);
    return formattedAmount;
}

/**
 * We pass the reportID as older FORWARDED actions do not have the amount & currency stored in the message
 * so we retrieve the amount from the report instead
 */
function getReportAutomaticallyForwardedMessage(reportAction: ReportAction<typeof CONST.REPORT.ACTIONS.TYPE.FORWARDED>, reportOrID: OnyxInputOrEntry<Report> | string | SearchReport) {
    const expenseReport = typeof reportOrID === 'string' ? getReport(reportOrID, allReports) : reportOrID;
    const originalMessage = getOriginalMessage(reportAction) as OriginalMessageIOU;
    let formattedAmount;

    // Older FORWARDED action might not have the amount stored in the original message, we'll fallback to getting the amount from the report instead.
    if (originalMessage?.amount) {
        formattedAmount = getFormattedAmount(reportAction, expenseReport);
    } else {
        formattedAmount = convertToDisplayString(getMoneyRequestSpendBreakdown(expenseReport).totalDisplaySpend, expenseReport?.currency);
    }

    return translateLocal('iou.automaticallyForwardedAmount', {amount: formattedAmount});
}

/**
 * We pass the reportID as older FORWARDED actions do not have the amount & currency stored in the message
 * so we retrieve the amount from the report instead
 */
function getIOUForwardedMessage(
    reportAction: ReportAction<typeof CONST.REPORT.ACTIONS.TYPE.FORWARDED>,
    reportOrID: OnyxInputOrEntry<Report> | string | SearchReport,
    reports?: SearchReport[],
) {
    const expenseReport = typeof reportOrID === 'string' ? getReport(reportOrID, reports ?? allReports) : reportOrID;
    const originalMessage = getOriginalMessage(reportAction) as OriginalMessageIOU;
    let formattedAmount;

    // Older FORWARDED action might not have the amount stored in the original message, we'll fallback to getting the amount from the report instead.
    if (originalMessage?.amount) {
        formattedAmount = getFormattedAmount(reportAction, expenseReport);
    } else {
        formattedAmount = convertToDisplayString(getMoneyRequestSpendBreakdown(expenseReport, reports).totalDisplaySpend, expenseReport?.currency);
    }

    return translateLocal('iou.forwardedAmount', {amount: formattedAmount});
}

function getRejectedReportMessage() {
    return translateLocal('iou.rejectedThisReport');
}

function getUpgradeWorkspaceMessage() {
    return translateLocal('workspaceActions.upgradedWorkspace');
}

function getDowngradeWorkspaceMessage() {
    return translateLocal('workspaceActions.downgradedWorkspace');
}

function getWorkspaceNameUpdatedMessage(action: ReportAction) {
    const {oldName, newName} = getOriginalMessage(action as ReportAction<typeof CONST.REPORT.ACTIONS.TYPE.POLICY_CHANGE_LOG.UPDATE_NAME>) ?? {};
    const message = oldName && newName ? translateLocal('workspaceActions.renamedWorkspaceNameAction', {oldName, newName}) : getReportActionText(action);
    return Str.htmlEncode(message);
}

function getDeletedTransactionMessage(action: ReportAction) {
    const deletedTransactionOriginalMessage = getOriginalMessage(action as ReportAction<typeof CONST.REPORT.ACTIONS.TYPE.DELETED_TRANSACTION>) ?? {};
    const amount = Math.abs(deletedTransactionOriginalMessage.amount ?? 0);
    const currency = deletedTransactionOriginalMessage.currency ?? '';
    const formattedAmount = convertToDisplayString(amount, currency) ?? '';
    const message = translateLocal('iou.deletedTransaction', {
        amount: formattedAmount,
        merchant: deletedTransactionOriginalMessage.merchant ?? '',
    });
    return message;
}

function getReportDetails(reportID: string): {reportName: string; reportUrl: string} {
    const report = allReports?.[`${ONYXKEYS.COLLECTION.REPORT}${reportID}`];
    return {
        reportName: getReportName(report) ?? report?.reportName ?? '',
        reportUrl: `${environmentURL}/r/${reportID}`,
    };
}

function getMovedTransactionMessage(action: ReportAction) {
    const movedTransactionOriginalMessage = getOriginalMessage(action as ReportAction<typeof CONST.REPORT.ACTIONS.TYPE.MOVED_TRANSACTION>) ?? {};
    const {toReportID} = movedTransactionOriginalMessage as OriginalMessageMovedTransaction;
    const {reportName, reportUrl} = getReportDetails(toReportID);
    const message = translateLocal('iou.movedTransaction', {
        reportUrl,
        reportName,
    });
    return message;
}

function getUnreportedTransactionMessage(action: ReportAction) {
    const unreportedTransactionOriginalMessage = getOriginalMessage(action as ReportAction<typeof CONST.REPORT.ACTIONS.TYPE.UNREPORTED_TRANSACTION>) ?? {};
    const {fromReportID} = unreportedTransactionOriginalMessage as OriginalMessageUnreportedTransaction;
    const {reportName, reportUrl} = getReportDetails(fromReportID);
    const message = translateLocal('iou.unreportedTransaction', {
        reportUrl,
        reportName,
    });
    return message;
}

function getPolicyChangeMessage(action: ReportAction) {
    const PolicyChangeOriginalMessage = getOriginalMessage(action as ReportAction<typeof CONST.REPORT.ACTIONS.TYPE.CHANGE_POLICY>) ?? {};
    const {fromPolicy: fromPolicyID, toPolicy: toPolicyID} = PolicyChangeOriginalMessage as OriginalMessageChangePolicy;
    const message = translateLocal('report.actions.type.changeReportPolicy', {
        fromPolicyName: fromPolicyID ? getPolicyNameByID(fromPolicyID) : undefined,
        toPolicyName: getPolicyNameByID(toPolicyID),
    });
    return message;
}

/**
 * @param iouReportID - the report ID of the IOU report the action belongs to
 * @param type - IOUReportAction type. Can be oneOf(create, decline, cancel, pay, split)
 * @param total - IOU total in cents
 * @param comment - IOU comment
 * @param currency - IOU currency
 * @param paymentType - IOU paymentMethodType. Can be oneOf(Elsewhere, Expensify)
 * @param isSettlingUp - Whether we are settling up an IOU
 */
function getIOUReportActionMessage(iouReportID: string, type: string, total: number, comment: string, currency: string, paymentType = '', isSettlingUp = false): Message[] {
    const report = getReportOrDraftReport(iouReportID);
    const amount =
        type === CONST.IOU.REPORT_ACTION_TYPE.PAY && !isEmptyObject(report)
            ? convertToDisplayString(getMoneyRequestSpendBreakdown(report).totalDisplaySpend, currency)
            : convertToDisplayString(total, currency);

    let paymentMethodMessage;
    switch (paymentType) {
        case CONST.IOU.PAYMENT_TYPE.VBBA:
        case CONST.IOU.PAYMENT_TYPE.EXPENSIFY:
            paymentMethodMessage = ' with Expensify';
            break;
        default:
            paymentMethodMessage = ` elsewhere`;
            break;
    }

    let iouMessage;
    switch (type) {
        case CONST.REPORT.ACTIONS.TYPE.APPROVED:
            iouMessage = `approved ${amount}`;
            break;
        case CONST.REPORT.ACTIONS.TYPE.FORWARDED:
            iouMessage = translateLocal('iou.forwardedAmount', {amount});
            break;
        case CONST.REPORT.ACTIONS.TYPE.UNAPPROVED:
            iouMessage = `unapproved ${amount}`;
            break;
        case CONST.IOU.REPORT_ACTION_TYPE.CREATE:
            iouMessage = `submitted ${amount}${comment && ` for ${comment}`}`;
            break;
        case CONST.IOU.REPORT_ACTION_TYPE.TRACK:
            iouMessage = `tracking ${amount}${comment && ` for ${comment}`}`;
            break;
        case CONST.IOU.REPORT_ACTION_TYPE.SPLIT:
            iouMessage = `split ${amount}${comment && ` for ${comment}`}`;
            break;
        case CONST.IOU.REPORT_ACTION_TYPE.DELETE:
            iouMessage = `deleted the ${amount} expense${comment && ` for ${comment}`}`;
            break;
        case CONST.IOU.REPORT_ACTION_TYPE.PAY:
            iouMessage = isSettlingUp ? `paid ${amount}${paymentMethodMessage}` : `sent ${amount}${comment && ` for ${comment}`}${paymentMethodMessage}`;
            break;
        case CONST.REPORT.ACTIONS.TYPE.SUBMITTED:
            iouMessage = translateLocal('iou.submittedAmount', {formattedAmount: amount});
            break;
        default:
            break;
    }

    return [
        {
            html: lodashEscape(iouMessage),
            text: iouMessage ?? '',
            isEdited: false,
            type: CONST.REPORT.MESSAGE.TYPE.COMMENT,
        },
    ];
}

/**
 * Builds an optimistic IOU reportAction object
 *
 * @param type - IOUReportAction type. Can be oneOf(create, delete, pay, split).
 * @param amount - IOU amount in cents.
 * @param currency
 * @param comment - User comment for the IOU.
 * @param participants - An array with participants details.
 * @param [transactionID] - Not required if the IOUReportAction type is 'pay'
 * @param [paymentType] - Only required if the IOUReportAction type is 'pay'. Can be oneOf(elsewhere, Expensify).
 * @param [iouReportID] - Only required if the IOUReportActions type is oneOf(decline, cancel, pay). Generates a randomID as default.
 * @param [isSettlingUp] - Whether we are settling up an IOU.
 * @param [isSendMoneyFlow] - Whether this is pay someone flow
 * @param [receipt]
 * @param [isOwnPolicyExpenseChat] - Whether this is an expense report create from the current user's policy expense chat
 */
function buildOptimisticIOUReportAction(params: BuildOptimisticIOUReportActionParams): OptimisticIOUReportAction {
    const {
        type,
        amount,
        currency,
        comment,
        participants,
        transactionID,
        paymentType,
        iouReportID = '',
        isSettlingUp = false,
        isSendMoneyFlow = false,
        isOwnPolicyExpenseChat = false,
        created = DateUtils.getDBTime(),
        linkedExpenseReportAction,
        isPersonalTrackingExpense = false,
    } = params;

    const IOUReportID = isPersonalTrackingExpense ? undefined : iouReportID || generateReportID();

    const originalMessage: ReportAction<typeof CONST.REPORT.ACTIONS.TYPE.IOU>['originalMessage'] = {
        amount,
        comment,
        currency,
        IOUTransactionID: transactionID,
        IOUReportID,
        type,
    };

    const delegateAccountDetails = getPersonalDetailByEmail(delegateEmail);

    if (type === CONST.IOU.REPORT_ACTION_TYPE.PAY) {
        // In pay someone flow, we store amount, comment, currency in IOUDetails when type = pay
        if (isSendMoneyFlow) {
            const keys = ['amount', 'comment', 'currency'] as const;
            keys.forEach((key) => {
                delete originalMessage[key];
            });
            originalMessage.IOUDetails = {amount, comment, currency};
            originalMessage.paymentType = paymentType;
        } else {
            // In case of pay someone action, we dont store the comment
            // and there is no single transactionID to link the action to.
            delete originalMessage.IOUTransactionID;
            delete originalMessage.comment;
            originalMessage.paymentType = paymentType;
        }
    }

    // IOUs of type split only exist in group DMs and those don't have an iouReport so we need to delete the IOUReportID key
    if (type === CONST.IOU.REPORT_ACTION_TYPE.SPLIT) {
        delete originalMessage.IOUReportID;
    }

    if (type !== CONST.IOU.REPORT_ACTION_TYPE.PAY) {
        // Split expense made from a policy expense chat only have the payee's accountID as the participant because the payer could be any policy admin
        if (isOwnPolicyExpenseChat && type === CONST.IOU.REPORT_ACTION_TYPE.SPLIT) {
            originalMessage.participantAccountIDs = currentUserAccountID ? [currentUserAccountID] : [];
        } else {
            originalMessage.participantAccountIDs = currentUserAccountID
                ? [
                      currentUserAccountID,
                      ...participants.filter((participant) => participant.accountID !== currentUserAccountID).map((participant) => participant.accountID ?? CONST.DEFAULT_NUMBER_ID),
                  ]
                : participants.map((participant) => participant.accountID ?? CONST.DEFAULT_NUMBER_ID);
        }
    }

    const iouReportAction = {
        ...linkedExpenseReportAction,
        actionName: CONST.REPORT.ACTIONS.TYPE.IOU,
        actorAccountID: currentUserAccountID,
        automatic: false,
        isAttachmentOnly: false,
        originalMessage,
        reportActionID: rand64(),
        shouldShow: true,
        created,
        pendingAction: CONST.RED_BRICK_ROAD_PENDING_ACTION.ADD,
        delegateAccountID: delegateAccountDetails?.accountID,
        person: [
            {
                style: 'strong',
                text: getCurrentUserDisplayNameOrEmail(),
                type: 'TEXT',
            },
        ],
        avatar: getCurrentUserAvatar(),
        message: getIOUReportActionMessage(iouReportID, type, amount, comment, currency, paymentType, isSettlingUp),
    };

    const managerMcTestParticipant = participants.find((participant) => isSelectedManagerMcTest(participant.login));
    if (managerMcTestParticipant) {
        return {
            ...iouReportAction,
            actorAccountID: managerMcTestParticipant.accountID,
            avatar: managerMcTestParticipant.icons?.[0]?.source,
            person: [
                {
                    style: 'strong',
                    text: getDisplayNameForParticipant(managerMcTestParticipant),
                    type: 'TEXT',
                },
            ],
        };
    }

    return iouReportAction;
}

/**
 * Builds an optimistic APPROVED report action with a randomly generated reportActionID.
 */
function buildOptimisticApprovedReportAction(amount: number, currency: string, expenseReportID: string): OptimisticApprovedReportAction {
    const originalMessage = {
        amount,
        currency,
        expenseReportID,
    };
    const delegateAccountDetails = getPersonalDetailByEmail(delegateEmail);

    return {
        actionName: CONST.REPORT.ACTIONS.TYPE.APPROVED,
        actorAccountID: currentUserAccountID,
        automatic: false,
        avatar: getCurrentUserAvatar(),
        isAttachmentOnly: false,
        originalMessage,
        message: getIOUReportActionMessage(expenseReportID, CONST.REPORT.ACTIONS.TYPE.APPROVED, Math.abs(amount), '', currency),
        person: [
            {
                style: 'strong',
                text: getCurrentUserDisplayNameOrEmail(),
                type: 'TEXT',
            },
        ],
        reportActionID: rand64(),
        shouldShow: true,
        created: DateUtils.getDBTime(),
        pendingAction: CONST.RED_BRICK_ROAD_PENDING_ACTION.ADD,
        delegateAccountID: delegateAccountDetails?.accountID,
    };
}

/**
 * Builds an optimistic APPROVED report action with a randomly generated reportActionID.
 */
function buildOptimisticUnapprovedReportAction(amount: number, currency: string, expenseReportID: string): OptimisticUnapprovedReportAction {
    const delegateAccountDetails = getPersonalDetailByEmail(delegateEmail);
    return {
        actionName: CONST.REPORT.ACTIONS.TYPE.UNAPPROVED,
        actorAccountID: currentUserAccountID,
        automatic: false,
        avatar: getCurrentUserAvatar(),
        isAttachmentOnly: false,
        originalMessage: {
            amount,
            currency,
            expenseReportID,
        },
        message: getIOUReportActionMessage(expenseReportID, CONST.REPORT.ACTIONS.TYPE.UNAPPROVED, Math.abs(amount), '', currency),
        person: [
            {
                style: 'strong',
                text: getCurrentUserDisplayNameOrEmail(),
                type: 'TEXT',
            },
        ],
        reportActionID: rand64(),
        shouldShow: true,
        created: DateUtils.getDBTime(),
        pendingAction: CONST.RED_BRICK_ROAD_PENDING_ACTION.ADD,
        delegateAccountID: delegateAccountDetails?.accountID,
    };
}

/**
 * Builds an optimistic MOVED report action with a randomly generated reportActionID.
 * This action is used when we move reports across workspaces.
 */
function buildOptimisticMovedReportAction(fromPolicyID: string | undefined, toPolicyID: string, newParentReportID: string, movedReportID: string, policyName: string): ReportAction {
    const originalMessage = {
        fromPolicyID,
        toPolicyID,
        newParentReportID,
        movedReportID,
    };

    const movedActionMessage = [
        {
            html: `moved the report to the <a href='${CONST.NEW_EXPENSIFY_URL}r/${newParentReportID}' target='_blank' rel='noreferrer noopener'>${policyName}</a> workspace`,
            text: `moved the report to the ${policyName} workspace`,
            type: CONST.REPORT.MESSAGE.TYPE.COMMENT,
        },
    ];

    return {
        actionName: CONST.REPORT.ACTIONS.TYPE.MOVED,
        actorAccountID: currentUserAccountID,
        automatic: false,
        avatar: getCurrentUserAvatar(),
        isAttachmentOnly: false,
        originalMessage,
        message: movedActionMessage,
        person: [
            {
                style: 'strong',
                text: getCurrentUserDisplayNameOrEmail(),
                type: 'TEXT',
            },
        ],
        reportActionID: rand64(),
        shouldShow: true,
        created: DateUtils.getDBTime(),
        pendingAction: CONST.RED_BRICK_ROAD_PENDING_ACTION.ADD,
    };
}

/**
 * Builds an optimistic CHANGE_POLICY report action with a randomly generated reportActionID.
 * This action is used when we change the workspace of a report.
 */
function buildOptimisticChangePolicyReportAction(fromPolicyID: string | undefined, toPolicyID: string, automaticAction = false): ReportAction {
    const originalMessage = {
        fromPolicy: fromPolicyID,
        toPolicy: toPolicyID,
        automaticAction,
    };

    const fromPolicy = getPolicy(fromPolicyID);
    const toPolicy = getPolicy(toPolicyID);

    const changePolicyReportActionMessage = [
        {
            type: CONST.REPORT.MESSAGE.TYPE.TEXT,
            text: `changed the workspace to ${toPolicy?.name}`,
        },
        ...(fromPolicyID
            ? [
                  {
                      type: CONST.REPORT.MESSAGE.TYPE.TEXT,
                      text: ` (previously ${fromPolicy?.name})`,
                  },
              ]
            : []),
    ];

    return {
        actionName: CONST.REPORT.ACTIONS.TYPE.CHANGE_POLICY,
        actorAccountID: currentUserAccountID,
        avatar: getCurrentUserAvatar(),
        created: DateUtils.getDBTime(),
        originalMessage,
        message: changePolicyReportActionMessage,
        person: [
            {
                style: 'strong',
                text: getCurrentUserDisplayNameOrEmail(),
                type: 'TEXT',
            },
        ],
        reportActionID: rand64(),
        shouldShow: true,
        pendingAction: CONST.RED_BRICK_ROAD_PENDING_ACTION.ADD,
    };
}

function buildOptimisticTransactionAction(
    type: typeof CONST.REPORT.ACTIONS.TYPE.MOVED_TRANSACTION | typeof CONST.REPORT.ACTIONS.TYPE.UNREPORTED_TRANSACTION,
    transactionThreadReportID: string | undefined,
    targetReportID: string,
): ReportAction {
    const reportName = allReports?.[targetReportID]?.reportName ?? '';
    const url = `${environmentURL}/r/${targetReportID}`;
    const [actionText, messageHtml] =
        type === CONST.REPORT.ACTIONS.TYPE.MOVED_TRANSACTION
            ? [`moved this expense to ${reportName}`, `moved this expense to <a href='${url}' target='_blank' rel='noreferrer noopener'>${reportName}</a>`]
            : [`removed this expense from ${reportName}`, `removed this expense from <a href='${url}' target='_blank' rel='noreferrer noopener'>${reportName}</a>`];

    return {
        actionName: type,
        reportID: transactionThreadReportID,
        actorAccountID: currentUserAccountID,
        avatar: getCurrentUserAvatar(),
        created: DateUtils.getDBTime(),
        originalMessage: type === CONST.REPORT.ACTIONS.TYPE.MOVED_TRANSACTION ? {toReportID: targetReportID} : {fromReportID: targetReportID},
        message: [
            {
                type: CONST.REPORT.MESSAGE.TYPE.TEXT,
                html: messageHtml,
                text: actionText,
            },
        ],
        person: [
            {
                style: 'strong',
                text: getCurrentUserDisplayNameOrEmail(),
                type: 'TEXT',
            },
        ],
        reportActionID: rand64(),
        shouldShow: true,
        pendingAction: CONST.RED_BRICK_ROAD_PENDING_ACTION.ADD,
    };
}

/**
 * Builds an optimistic MOVED_TRANSACTION report action with a randomly generated reportActionID.
 * This action is used when we change the workspace of a report.
 */
function buildOptimisticMovedTransactionAction(transactionThreadReportID: string | undefined, toReportID: string) {
    return buildOptimisticTransactionAction(CONST.REPORT.ACTIONS.TYPE.MOVED_TRANSACTION, transactionThreadReportID, toReportID);
}

/**
 * Builds an optimistic UNREPORTED_TRANSACTION report action with a randomly generated reportActionID.
 * This action is used when we un-report a transaction.
 */
function buildOptimisticUnreportedTransactionAction(transactionThreadReportID: string | undefined, fromReportID: string) {
    return buildOptimisticTransactionAction(CONST.REPORT.ACTIONS.TYPE.UNREPORTED_TRANSACTION, transactionThreadReportID, fromReportID);
}

/**
 * Builds an optimistic SUBMITTED report action with a randomly generated reportActionID.
 *
 */
function buildOptimisticSubmittedReportAction(amount: number, currency: string, expenseReportID: string, adminAccountID: number | undefined): OptimisticSubmittedReportAction {
    const originalMessage = {
        amount,
        currency,
        expenseReportID,
    };

    const delegateAccountDetails = getPersonalDetailByEmail(delegateEmail);

    return {
        actionName: CONST.REPORT.ACTIONS.TYPE.SUBMITTED,
        actorAccountID: currentUserAccountID,
        adminAccountID,
        automatic: false,
        avatar: getCurrentUserAvatar(),
        isAttachmentOnly: false,
        originalMessage,
        message: getIOUReportActionMessage(expenseReportID, CONST.REPORT.ACTIONS.TYPE.SUBMITTED, Math.abs(amount), '', currency),
        person: [
            {
                style: 'strong',
                text: getCurrentUserDisplayNameOrEmail(),
                type: 'TEXT',
            },
        ],
        reportActionID: rand64(),
        shouldShow: true,
        created: DateUtils.getDBTime(),
        pendingAction: CONST.RED_BRICK_ROAD_PENDING_ACTION.ADD,
        delegateAccountID: delegateAccountDetails?.accountID,
    };
}

/**
 * Builds an optimistic report preview action with a randomly generated reportActionID.
 *
 * @param chatReport
 * @param iouReport
 * @param [comment] - User comment for the IOU.
 * @param [transaction] - optimistic first transaction of preview
 * @param reportActionID
 */
function buildOptimisticReportPreview(
    chatReport: OnyxInputOrEntry<Report>,
    iouReport: Report,
    comment = '',
    transaction: OnyxInputOrEntry<Transaction> = null,
    childReportID?: string,
    reportActionID?: string,
): ReportAction<typeof CONST.REPORT.ACTIONS.TYPE.REPORT_PREVIEW> {
    const hasReceipt = hasReceiptTransactionUtils(transaction);
    const message = getReportPreviewMessage(iouReport);
    const created = DateUtils.getDBTime();
    const reportActorAccountID = (isInvoiceReport(iouReport) || isExpenseReport(iouReport) ? iouReport?.ownerAccountID : iouReport?.managerID) ?? -1;
    const delegateAccountDetails = getPersonalDetailByEmail(delegateEmail);
    const isTestTransaction = isTestTransactionReport(iouReport);
    const isScanRequest = transaction ? isScanRequestTransactionUtils(transaction) : false;
    return {
        reportActionID: reportActionID ?? rand64(),
        reportID: chatReport?.reportID,
        actionName: CONST.REPORT.ACTIONS.TYPE.REPORT_PREVIEW,
        pendingAction: CONST.RED_BRICK_ROAD_PENDING_ACTION.ADD,
        originalMessage: {
            linkedReportID: iouReport?.reportID,
        },
        message: [
            {
                html: message,
                text: message,
                isEdited: false,
                type: CONST.REPORT.MESSAGE.TYPE.COMMENT,
            },
        ],
        delegateAccountID: delegateAccountDetails?.accountID,
        created,
        accountID: iouReport?.managerID,
        // The preview is initially whispered if created with a receipt, so the actor is the current user as well
        actorAccountID: hasReceipt ? currentUserAccountID : reportActorAccountID,
        childReportID: childReportID ?? iouReport?.reportID,
        childMoneyRequestCount: 1,
        childLastActorAccountID: currentUserAccountID,
        childLastMoneyRequestComment: comment,
        childRecentReceiptTransactionIDs: hasReceipt && !isEmptyObject(transaction) && transaction?.transactionID ? {[transaction.transactionID]: created} : undefined,
        ...(isTestTransaction && !isScanRequest && {childStateNum: 2, childStatusNum: 4}),
    };
}

/**
 * Builds an optimistic ACTIONABLE_TRACK_EXPENSE_WHISPER action with a randomly generated reportActionID.
 */
function buildOptimisticActionableTrackExpenseWhisper(iouAction: OptimisticIOUReportAction, transactionID: string): ReportAction {
    const currentTime = DateUtils.getDBTime();
    const targetEmail = CONST.EMAIL.CONCIERGE;
    const actorAccountID = getAccountIDsByLogins([targetEmail]).at(0);
    const reportActionID = rand64();
    return {
        actionName: CONST.REPORT.ACTIONS.TYPE.ACTIONABLE_TRACK_EXPENSE_WHISPER,
        actorAccountID,
        avatar: getDefaultAvatarURL(actorAccountID),
        created: DateUtils.addMillisecondsFromDateTime(currentTime, 1),
        lastModified: DateUtils.addMillisecondsFromDateTime(currentTime, 1),
        message: [
            {
                html: CONST.ACTIONABLE_TRACK_EXPENSE_WHISPER_MESSAGE,
                text: CONST.ACTIONABLE_TRACK_EXPENSE_WHISPER_MESSAGE,
                whisperedTo: [],
                type: CONST.REPORT.MESSAGE.TYPE.COMMENT,
            },
        ],
        originalMessage: {
            lastModified: DateUtils.addMillisecondsFromDateTime(currentTime, 1),
            transactionID,
        },
        person: [
            {
                text: CONST.DISPLAY_NAME.EXPENSIFY_CONCIERGE,
                type: 'TEXT',
            },
        ],
        reportActionID,
        shouldShow: true,
        pendingAction: CONST.RED_BRICK_ROAD_PENDING_ACTION.ADD,
    };
}

/**
 * Builds an optimistic modified expense action with a randomly generated reportActionID.
 */
function buildOptimisticModifiedExpenseReportAction(
    transactionThread: OnyxInputOrEntry<Report>,
    oldTransaction: OnyxInputOrEntry<Transaction>,
    transactionChanges: TransactionChanges,
    isFromExpenseReport: boolean,
    policy: OnyxInputOrEntry<Policy>,
    updatedTransaction?: OnyxInputOrEntry<Transaction>,
): OptimisticModifiedExpenseReportAction {
    const originalMessage = getModifiedExpenseOriginalMessage(oldTransaction, transactionChanges, isFromExpenseReport, policy, updatedTransaction);
    const delegateAccountDetails = getPersonalDetailByEmail(delegateEmail);

    return {
        actionName: CONST.REPORT.ACTIONS.TYPE.MODIFIED_EXPENSE,
        actorAccountID: currentUserAccountID,
        automatic: false,
        avatar: getCurrentUserAvatar(),
        created: DateUtils.getDBTime(),
        isAttachmentOnly: false,
        message: [
            {
                // Currently we are composing the message from the originalMessage and message is only used in OldDot and not in the App
                text: 'You',
                style: 'strong',
                type: CONST.REPORT.MESSAGE.TYPE.TEXT,
            },
        ],
        originalMessage,
        person: [
            {
                style: 'strong',
                text: currentUserPersonalDetails?.displayName ?? String(currentUserAccountID),
                type: 'TEXT',
            },
        ],
        pendingAction: CONST.RED_BRICK_ROAD_PENDING_ACTION.ADD,
        reportActionID: rand64(),
        reportID: transactionThread?.reportID,
        shouldShow: true,
        delegateAccountID: delegateAccountDetails?.accountID,
    };
}

/**
 * Builds an optimistic DETACH_RECEIPT report action with a randomly generated reportActionID.
 */
function buildOptimisticDetachReceipt(reportID: string | undefined, transactionID: string, merchant: string = CONST.TRANSACTION.PARTIAL_TRANSACTION_MERCHANT) {
    return {
        actionName: CONST.REPORT.ACTIONS.TYPE.MANAGER_DETACH_RECEIPT,
        actorAccountID: currentUserAccountID,
        automatic: false,
        avatar: getCurrentUserAvatar(),
        created: DateUtils.getDBTime(),
        isAttachmentOnly: false,
        originalMessage: {
            transactionID,
            merchant: `${merchant}`,
        },
        message: [
            {
                type: 'COMMENT',
                html: `detached a receipt from expense '${merchant}'`,
                text: `detached a receipt from expense '${merchant}'`,
                whisperedTo: [],
            },
        ],
        person: [
            {
                style: 'strong',
                text: currentUserPersonalDetails?.displayName ?? String(currentUserAccountID),
                type: 'TEXT',
            },
        ],
        pendingAction: CONST.RED_BRICK_ROAD_PENDING_ACTION.ADD,
        reportActionID: rand64(),
        reportID,
        shouldShow: true,
    };
}

/**
 * Updates a report preview action that exists for an IOU report.
 *
 * @param [comment] - User comment for the IOU.
 * @param [transaction] - optimistic newest transaction of a report preview
 *
 */
function updateReportPreview(
    iouReport: OnyxEntry<Report>,
    reportPreviewAction: ReportAction<typeof CONST.REPORT.ACTIONS.TYPE.REPORT_PREVIEW>,
    isPayRequest = false,
    comment = '',
    transaction?: OnyxEntry<Transaction>,
): ReportAction<typeof CONST.REPORT.ACTIONS.TYPE.REPORT_PREVIEW> {
    const hasReceipt = hasReceiptTransactionUtils(transaction);
    const recentReceiptTransactions = reportPreviewAction?.childRecentReceiptTransactionIDs ?? {};
    const transactionsToKeep = getRecentTransactions(recentReceiptTransactions);
    const previousTransactionsArray = Object.entries(recentReceiptTransactions ?? {}).map(([key, value]) => (transactionsToKeep.includes(key) ? {[key]: value} : null));
    const previousTransactions: Record<string, string> = {};

    for (const obj of previousTransactionsArray) {
        for (const key in obj) {
            if (obj) {
                previousTransactions[key] = obj[key];
            }
        }
    }

    const message = getReportPreviewMessage(iouReport, reportPreviewAction);
    const originalMessage = getOriginalMessage(reportPreviewAction);
    return {
        ...reportPreviewAction,
        message: [
            {
                html: message,
                text: message,
                isEdited: false,
                type: CONST.REPORT.MESSAGE.TYPE.COMMENT,
            },
        ],
        childLastMoneyRequestComment: comment || reportPreviewAction?.childLastMoneyRequestComment,
        childMoneyRequestCount: (reportPreviewAction?.childMoneyRequestCount ?? 0) + (isPayRequest ? 0 : 1),
        childRecentReceiptTransactionIDs: hasReceipt
            ? {
                  ...(transaction && {[transaction.transactionID]: transaction?.created}),
                  ...previousTransactions,
              }
            : recentReceiptTransactions,
        // As soon as we add a transaction without a receipt to the report, it will have ready expenses,
        // so we remove the whisper
        originalMessage: originalMessage
            ? {
                  ...originalMessage,
                  whisperedTo: hasReceipt ? originalMessage.whisperedTo : [],
                  linkedReportID: originalMessage.linkedReportID,
              }
            : undefined,
    };
}

function buildOptimisticTaskReportAction(
    taskReportID: string,
    actionName: typeof CONST.REPORT.ACTIONS.TYPE.TASK_COMPLETED | typeof CONST.REPORT.ACTIONS.TYPE.TASK_REOPENED | typeof CONST.REPORT.ACTIONS.TYPE.TASK_CANCELLED,
    message = '',
    actorAccountID = currentUserAccountID,
    createdOffset = 0,
): OptimisticTaskReportAction {
    const originalMessage = {
        taskReportID,
        type: actionName,
        text: message,
        html: message,
        whisperedTo: [],
    };
    const delegateAccountDetails = getPersonalDetailByEmail(delegateEmail);

    return {
        actionName,
        actorAccountID,
        automatic: false,
        avatar: getCurrentUserAvatar(),
        isAttachmentOnly: false,
        originalMessage,
        message: [
            {
                text: message,
                taskReportID,
                type: CONST.REPORT.MESSAGE.TYPE.TEXT,
            },
        ],
        person: [
            {
                style: 'strong',
                text: currentUserPersonalDetails?.displayName ?? String(currentUserAccountID),
                type: 'TEXT',
            },
        ],
        reportActionID: rand64(),
        shouldShow: true,
        created: DateUtils.getDBTimeWithSkew(Date.now() + createdOffset),
        isFirstItem: false,
        pendingAction: CONST.RED_BRICK_ROAD_PENDING_ACTION.ADD,
        delegateAccountID: delegateAccountDetails?.accountID,
    };
}

function isWorkspaceChat(chatType: string) {
    return chatType === CONST.REPORT.CHAT_TYPE.POLICY_ADMINS || chatType === CONST.REPORT.CHAT_TYPE.POLICY_ANNOUNCE || chatType === CONST.REPORT.CHAT_TYPE.POLICY_EXPENSE_CHAT;
}

/**
 * Builds an optimistic chat report with a randomly generated reportID and as much information as we currently have
 */
type BuildOptimisticChatReportParams = {
    participantList: number[];
    reportName?: string;
    chatType?: ValueOf<typeof CONST.REPORT.CHAT_TYPE>;
    policyID?: string;
    ownerAccountID?: number;
    isOwnPolicyExpenseChat?: boolean;
    oldPolicyName?: string;
    visibility?: ValueOf<typeof CONST.REPORT.VISIBILITY>;
    writeCapability?: ValueOf<typeof CONST.REPORT.WRITE_CAPABILITIES>;
    notificationPreference?: NotificationPreference;
    parentReportActionID?: string;
    parentReportID?: string;
    description?: string;
    avatarUrl?: string;
    optimisticReportID?: string;
};

function buildOptimisticChatReport({
    participantList,
    reportName = CONST.REPORT.DEFAULT_REPORT_NAME,
    chatType,
    policyID = CONST.POLICY.OWNER_EMAIL_FAKE,
    ownerAccountID = CONST.REPORT.OWNER_ACCOUNT_ID_FAKE,
    isOwnPolicyExpenseChat = false,
    oldPolicyName = '',
    visibility,
    writeCapability,
    notificationPreference = CONST.REPORT.NOTIFICATION_PREFERENCE.ALWAYS,
    parentReportActionID = '',
    parentReportID = undefined,
    description = '',
    avatarUrl = '',
    optimisticReportID = '',
}: BuildOptimisticChatReportParams): OptimisticChatReport {
    const isWorkspaceChatType = chatType && isWorkspaceChat(chatType);
    const participants = participantList.reduce((reportParticipants: Participants, accountID: number) => {
        const participant: ReportParticipant = {
            notificationPreference,
            ...(!isWorkspaceChatType && {role: accountID === currentUserAccountID ? CONST.REPORT.ROLE.ADMIN : CONST.REPORT.ROLE.MEMBER}),
        };
        // eslint-disable-next-line no-param-reassign
        reportParticipants[accountID] = participant;
        return reportParticipants;
    }, {} as Participants);
    const currentTime = DateUtils.getDBTime();
    const optimisticChatReport: OptimisticChatReport = {
        type: CONST.REPORT.TYPE.CHAT,
        chatType,
        isOwnPolicyExpenseChat,
        isPinned: false,
        lastActorAccountID: 0,
        lastMessageHtml: '',
        lastMessageText: undefined,
        lastReadTime: currentTime,
        lastVisibleActionCreated: currentTime,
        oldPolicyName,
        ownerAccountID: ownerAccountID || CONST.REPORT.OWNER_ACCOUNT_ID_FAKE,
        parentReportActionID,
        parentReportID,
        participants,
        policyID,
        reportID: optimisticReportID || generateReportID(),
        reportName,
        stateNum: 0,
        statusNum: 0,
        visibility,
        description,
        writeCapability,
        avatarUrl,
    };

    if (chatType === CONST.REPORT.CHAT_TYPE.INVOICE) {
        // TODO: update to support workspace as an invoice receiver when workspace-to-workspace invoice room implemented
        optimisticChatReport.invoiceReceiver = {
            type: 'individual',
            accountID: participantList.at(0) ?? -1,
        };
    }

    return optimisticChatReport;
}

function buildOptimisticGroupChatReport(
    participantAccountIDs: number[],
    reportName: string,
    avatarUri: string,
    optimisticReportID?: string,
    notificationPreference?: NotificationPreference,
) {
    return buildOptimisticChatReport({
        participantList: participantAccountIDs,
        reportName,
        chatType: CONST.REPORT.CHAT_TYPE.GROUP,
        notificationPreference,
        avatarUrl: avatarUri,
        optimisticReportID,
    });
}

/**
 * Returns the necessary reportAction onyx data to indicate that the chat has been created optimistically
 * @param [created] - Action created time
 */
function buildOptimisticCreatedReportAction(emailCreatingAction: string, created = DateUtils.getDBTime()): OptimisticCreatedReportAction {
    return {
        reportActionID: rand64(),
        actionName: CONST.REPORT.ACTIONS.TYPE.CREATED,
        pendingAction: CONST.RED_BRICK_ROAD_PENDING_ACTION.ADD,
        actorAccountID: currentUserAccountID,
        message: [
            {
                type: CONST.REPORT.MESSAGE.TYPE.TEXT,
                style: 'strong',
                text: emailCreatingAction,
            },
            {
                type: CONST.REPORT.MESSAGE.TYPE.TEXT,
                style: 'normal',
                text: ' created this report',
            },
        ],
        person: [
            {
                type: CONST.REPORT.MESSAGE.TYPE.TEXT,
                style: 'strong',
                text: getCurrentUserDisplayNameOrEmail(),
            },
        ],
        automatic: false,
        avatar: getCurrentUserAvatar(),
        created,
        shouldShow: true,
    };
}

/**
 * Returns the necessary reportAction onyx data to indicate that the room has been renamed
 */
function buildOptimisticRenamedRoomReportAction(newName: string, oldName: string): OptimisticRenamedReportAction {
    const now = DateUtils.getDBTime();
    return {
        reportActionID: rand64(),
        actionName: CONST.REPORT.ACTIONS.TYPE.RENAMED,
        pendingAction: CONST.RED_BRICK_ROAD_PENDING_ACTION.ADD,
        actorAccountID: currentUserAccountID,
        message: [
            {
                type: CONST.REPORT.MESSAGE.TYPE.TEXT,
                style: 'strong',
                text: 'You',
            },
            {
                type: CONST.REPORT.MESSAGE.TYPE.TEXT,
                style: 'normal',
                text: ` renamed this report. New title is '${newName}' (previously '${oldName}').`,
            },
        ],
        person: [
            {
                type: CONST.REPORT.MESSAGE.TYPE.TEXT,
                style: 'strong',
                text: getCurrentUserDisplayNameOrEmail(),
            },
        ],
        originalMessage: {
            oldName,
            newName,
            html: `Room renamed to ${newName}`,
            lastModified: now,
        },
        automatic: false,
        avatar: getCurrentUserAvatar(),
        created: now,
        shouldShow: true,
    };
}

/**
 * Returns the necessary reportAction onyx data to indicate that the room description has been updated
 */
function buildOptimisticRoomDescriptionUpdatedReportAction(description: string): OptimisticRoomDescriptionUpdatedReportAction {
    const now = DateUtils.getDBTime();
    return {
        reportActionID: rand64(),
        actionName: CONST.REPORT.ACTIONS.TYPE.ROOM_CHANGE_LOG.UPDATE_ROOM_DESCRIPTION,
        pendingAction: CONST.RED_BRICK_ROAD_PENDING_ACTION.ADD,
        actorAccountID: currentUserAccountID,
        message: [
            {
                type: CONST.REPORT.MESSAGE.TYPE.COMMENT,
                text: description ? `set the room description to: ${Parser.htmlToText(description)}` : 'cleared the room description',
                html: description ? `<muted-text>set the room description to: ${description}</muted-text>` : '<muted-text>cleared the room description</muted-text>',
            },
        ],
        person: [
            {
                type: CONST.REPORT.MESSAGE.TYPE.TEXT,
                style: 'strong',
                text: getCurrentUserDisplayNameOrEmail(),
            },
        ],
        originalMessage: {
            description,
            lastModified: now,
        },
        created: now,
    };
}

/**
 * Returns the necessary reportAction onyx data to indicate that the transaction has been put on hold optimistically
 * @param [created] - Action created time
 */
function buildOptimisticHoldReportAction(created = DateUtils.getDBTime()): OptimisticHoldReportAction {
    return {
        reportActionID: rand64(),
        actionName: CONST.REPORT.ACTIONS.TYPE.HOLD,
        pendingAction: CONST.RED_BRICK_ROAD_PENDING_ACTION.ADD,
        actorAccountID: currentUserAccountID,
        message: [
            {
                type: CONST.REPORT.MESSAGE.TYPE.TEXT,
                style: 'normal',
                text: translateLocal('iou.heldExpense'),
            },
        ],
        person: [
            {
                type: CONST.REPORT.MESSAGE.TYPE.TEXT,
                style: 'strong',
                text: getCurrentUserDisplayNameOrEmail(),
            },
        ],
        automatic: false,
        avatar: getCurrentUserAvatar(),
        created,
        shouldShow: true,
    };
}

/**
 * Returns the necessary reportAction onyx data to indicate that the transaction has been put on hold optimistically
 * @param [created] - Action created time
 */
function buildOptimisticHoldReportActionComment(comment: string, created = DateUtils.getDBTime()): OptimisticHoldReportAction {
    return {
        reportActionID: rand64(),
        actionName: CONST.REPORT.ACTIONS.TYPE.ADD_COMMENT,
        pendingAction: CONST.RED_BRICK_ROAD_PENDING_ACTION.ADD,
        actorAccountID: currentUserAccountID,
        message: [
            {
                type: CONST.REPORT.MESSAGE.TYPE.COMMENT,
                text: comment,
                html: comment, // as discussed on https://github.com/Expensify/App/pull/39452 we will not support HTML for now
            },
        ],
        person: [
            {
                type: CONST.REPORT.MESSAGE.TYPE.TEXT,
                style: 'strong',
                text: getCurrentUserDisplayNameOrEmail(),
            },
        ],
        automatic: false,
        avatar: getCurrentUserAvatar(),
        created,
        shouldShow: true,
    };
}

/**
 * Returns the necessary reportAction onyx data to indicate that the transaction has been removed from hold optimistically
 * @param [created] - Action created time
 */
function buildOptimisticUnHoldReportAction(created = DateUtils.getDBTime()): OptimisticHoldReportAction {
    return {
        reportActionID: rand64(),
        actionName: CONST.REPORT.ACTIONS.TYPE.UNHOLD,
        pendingAction: CONST.RED_BRICK_ROAD_PENDING_ACTION.ADD,
        actorAccountID: currentUserAccountID,
        message: [
            {
                type: CONST.REPORT.MESSAGE.TYPE.TEXT,
                style: 'normal',
                text: translateLocal('iou.unheldExpense'),
            },
        ],
        person: [
            {
                type: CONST.REPORT.MESSAGE.TYPE.TEXT,
                style: 'normal',
                text: getCurrentUserDisplayNameOrEmail(),
            },
        ],
        automatic: false,
        avatar: getCurrentUserAvatar(),
        created,
        shouldShow: true,
    };
}

function buildOptimisticReopenedReportAction(created = DateUtils.getDBTime()): OptimisticReopenedReportAction {
    return {
        reportActionID: rand64(),
        actionName: CONST.REPORT.ACTIONS.TYPE.REOPENED,
        actorAccountID: currentUserAccountID,
        pendingAction: CONST.RED_BRICK_ROAD_PENDING_ACTION.ADD,
        message: [
            {
                type: CONST.REPORT.MESSAGE.TYPE.COMMENT,
                text: 'reopened',
                html: '<muted-text>reopened</muted-text>',
            },
        ],
        person: [
            {
                style: 'strong',
                text: getCurrentUserDisplayNameOrEmail(),
                type: CONST.REPORT.MESSAGE.TYPE.TEXT,
            },
        ],
        automatic: false,
        avatar: getCurrentUserAvatar(),
        created,
        shouldShow: true,
    };
}

function buildOptimisticEditedTaskFieldReportAction({title, description}: Task): OptimisticEditedTaskReportAction {
    // We do not modify title & description in one request, so we need to create a different optimistic action for each field modification
    let field = '';
    let value = '';
    if (title !== undefined) {
        field = 'task title';
        value = title;
    } else if (description !== undefined) {
        field = 'description';
        value = description;
    }

    let changelog = 'edited this task';
    if (field && value) {
        changelog = `updated the ${field} to ${value}`;
    } else if (field) {
        changelog = `removed the ${field}`;
    }
    const delegateAccountDetails = getPersonalDetailByEmail(delegateEmail);

    return {
        reportActionID: rand64(),
        actionName: CONST.REPORT.ACTIONS.TYPE.TASK_EDITED,
        pendingAction: CONST.RED_BRICK_ROAD_PENDING_ACTION.ADD,
        actorAccountID: currentUserAccountID,
        message: [
            {
                type: CONST.REPORT.MESSAGE.TYPE.COMMENT,
                text: changelog,
                html: getParsedComment(changelog, undefined, undefined, title !== undefined ? [...CONST.TASK_TITLE_DISABLED_RULES] : undefined),
            },
        ],
        person: [
            {
                type: CONST.REPORT.MESSAGE.TYPE.TEXT,
                style: 'strong',
                text: getCurrentUserDisplayNameOrEmail(),
            },
        ],
        automatic: false,
        avatar: getCurrentUserAvatar(),
        created: DateUtils.getDBTime(),
        shouldShow: false,
        delegateAccountID: delegateAccountDetails?.accountID,
    };
}

function buildOptimisticCardAssignedReportAction(assigneeAccountID: number): OptimisticCardAssignedReportAction {
    return {
        actionName: CONST.REPORT.ACTIONS.TYPE.CARD_ASSIGNED,
        actorAccountID: currentUserAccountID,
        avatar: getCurrentUserAvatar(),
        created: DateUtils.getDBTime(),
        originalMessage: {assigneeAccountID, cardID: -1},
        message: [{type: CONST.REPORT.MESSAGE.TYPE.COMMENT, text: '', html: ''}],
        pendingAction: CONST.RED_BRICK_ROAD_PENDING_ACTION.ADD,
        person: [
            {
                type: CONST.REPORT.MESSAGE.TYPE.TEXT,
                style: 'strong',
                text: getCurrentUserDisplayNameOrEmail(),
            },
        ],
        reportActionID: rand64(),
        shouldShow: true,
    };
}

function buildOptimisticChangedTaskAssigneeReportAction(assigneeAccountID: number): OptimisticEditedTaskReportAction {
    const delegateAccountDetails = getPersonalDetailByEmail(delegateEmail);

    return {
        reportActionID: rand64(),
        actionName: CONST.REPORT.ACTIONS.TYPE.TASK_EDITED,
        pendingAction: CONST.RED_BRICK_ROAD_PENDING_ACTION.ADD,
        actorAccountID: currentUserAccountID,
        message: [
            {
                type: CONST.REPORT.MESSAGE.TYPE.COMMENT,
                text: `assigned to ${getDisplayNameForParticipant({accountID: assigneeAccountID})}`,
                html: `assigned to <mention-user accountID="${assigneeAccountID}"/>`,
            },
        ],
        person: [
            {
                type: CONST.REPORT.MESSAGE.TYPE.TEXT,
                style: 'strong',
                text: getCurrentUserDisplayNameOrEmail(),
            },
        ],
        automatic: false,
        avatar: getCurrentUserAvatar(),
        created: DateUtils.getDBTime(),
        shouldShow: false,
        delegateAccountID: delegateAccountDetails?.accountID,
    };
}

/**
 * Returns the necessary reportAction onyx data to indicate that a chat has been archived
 *
 * @param reason - A reason why the chat has been archived
 */
function buildOptimisticClosedReportAction(
    emailClosingReport: string,
    policyName: string,
    reason: ValueOf<typeof CONST.REPORT.ARCHIVE_REASON> = CONST.REPORT.ARCHIVE_REASON.DEFAULT,
): OptimisticClosedReportAction {
    return {
        actionName: CONST.REPORT.ACTIONS.TYPE.CLOSED,
        actorAccountID: currentUserAccountID,
        automatic: false,
        avatar: getCurrentUserAvatar(),
        created: DateUtils.getDBTime(),
        message: [
            {
                type: CONST.REPORT.MESSAGE.TYPE.TEXT,
                style: 'strong',
                text: emailClosingReport,
            },
            {
                type: CONST.REPORT.MESSAGE.TYPE.TEXT,
                style: 'normal',
                text: ' closed this report',
            },
        ],
        originalMessage: {
            policyName,
            reason,
        },
        pendingAction: CONST.RED_BRICK_ROAD_PENDING_ACTION.ADD,
        person: [
            {
                type: CONST.REPORT.MESSAGE.TYPE.TEXT,
                style: 'strong',
                text: getCurrentUserDisplayNameOrEmail(),
            },
        ],
        reportActionID: rand64(),
        shouldShow: true,
    };
}

/**
 * Returns an optimistic Dismissed Violation Report Action. Use the originalMessage customize this to the type of
 * violation being dismissed.
 */
function buildOptimisticDismissedViolationReportAction(
    originalMessage: ReportAction<typeof CONST.REPORT.ACTIONS.TYPE.DISMISSED_VIOLATION>['originalMessage'],
): OptimisticDismissedViolationReportAction {
    return {
        actionName: CONST.REPORT.ACTIONS.TYPE.DISMISSED_VIOLATION,
        actorAccountID: currentUserAccountID,
        avatar: getCurrentUserAvatar(),
        created: DateUtils.getDBTime(),
        message: [
            {
                type: CONST.REPORT.MESSAGE.TYPE.TEXT,
                style: 'normal',
                text: getDismissedViolationMessageText(originalMessage),
            },
        ],
        originalMessage,
        pendingAction: CONST.RED_BRICK_ROAD_PENDING_ACTION.ADD,
        person: [
            {
                type: CONST.REPORT.MESSAGE.TYPE.TEXT,
                style: 'strong',
                text: getCurrentUserDisplayNameOrEmail(),
            },
        ],
        reportActionID: rand64(),
        shouldShow: true,
    };
}

function buildOptimisticResolvedDuplicatesReportAction(): OptimisticDismissedViolationReportAction {
    return {
        actionName: CONST.REPORT.ACTIONS.TYPE.RESOLVED_DUPLICATES,
        actorAccountID: currentUserAccountID,
        avatar: getCurrentUserAvatar(),
        created: DateUtils.getDBTime(),
        message: [
            {
                type: CONST.REPORT.MESSAGE.TYPE.TEXT,
                style: 'normal',
                text: translateLocal('violations.resolvedDuplicates'),
            },
        ],
        pendingAction: CONST.RED_BRICK_ROAD_PENDING_ACTION.ADD,
        person: [
            {
                type: CONST.REPORT.MESSAGE.TYPE.TEXT,
                style: 'strong',
                text: getCurrentUserDisplayNameOrEmail(),
            },
        ],
        reportActionID: rand64(),
        shouldShow: true,
    };
}

function buildOptimisticAnnounceChat(policyID: string, accountIDs: number[]): OptimisticAnnounceChat {
    const announceReport = getRoom(CONST.REPORT.CHAT_TYPE.POLICY_ANNOUNCE, policyID);
    const policy = getPolicy(policyID);
    const announceRoomOnyxData: AnnounceRoomOnyxData = {
        onyxOptimisticData: [],
        onyxSuccessData: [],
        onyxFailureData: [],
    };

    // Do not create #announce room if the room already exists or if there are less than 3 participants in workspace
    if (accountIDs.length < 3 || announceReport) {
        return {
            announceChatReportID: '',
            announceChatReportActionID: '',
            announceChatData: announceRoomOnyxData,
        };
    }

    const announceChatData = buildOptimisticChatReport({
        participantList: accountIDs,
        reportName: CONST.REPORT.WORKSPACE_CHAT_ROOMS.ANNOUNCE,
        chatType: CONST.REPORT.CHAT_TYPE.POLICY_ANNOUNCE,
        policyID,
        ownerAccountID: CONST.POLICY.OWNER_ACCOUNT_ID_FAKE,
        oldPolicyName: policy?.name,
        writeCapability: CONST.REPORT.WRITE_CAPABILITIES.ADMINS,
        notificationPreference: CONST.REPORT.NOTIFICATION_PREFERENCE.ALWAYS,
    });

    const announceCreatedAction = buildOptimisticCreatedReportAction(CONST.POLICY.OWNER_EMAIL_FAKE);
    announceRoomOnyxData.onyxOptimisticData.push(
        {
            onyxMethod: Onyx.METHOD.SET,
            key: `${ONYXKEYS.COLLECTION.REPORT}${announceChatData.reportID}`,
            value: {
                pendingFields: {
                    addWorkspaceRoom: CONST.RED_BRICK_ROAD_PENDING_ACTION.ADD,
                },
                ...announceChatData,
            },
        },
        {
            onyxMethod: Onyx.METHOD.SET,
            key: `${ONYXKEYS.COLLECTION.REPORT_DRAFT}${announceChatData.reportID}`,
            value: null,
        },
        {
            onyxMethod: Onyx.METHOD.SET,
            key: `${ONYXKEYS.COLLECTION.REPORT_ACTIONS}${announceChatData.reportID}`,
            value: {
                [announceCreatedAction.reportActionID]: announceCreatedAction,
            },
        },
    );
    announceRoomOnyxData.onyxSuccessData.push(
        {
            onyxMethod: Onyx.METHOD.MERGE,
            key: `${ONYXKEYS.COLLECTION.REPORT}${announceChatData.reportID}`,
            value: {
                pendingFields: {
                    addWorkspaceRoom: null,
                },
                pendingAction: null,
            },
        },
        {
            onyxMethod: Onyx.METHOD.MERGE,
            key: `${ONYXKEYS.COLLECTION.REPORT_METADATA}${announceChatData.reportID}`,
            value: {
                isOptimisticReport: false,
            },
        },
        {
            onyxMethod: Onyx.METHOD.MERGE,
            key: `${ONYXKEYS.COLLECTION.REPORT_ACTIONS}${announceChatData.reportID}`,
            value: {
                [announceCreatedAction.reportActionID]: {
                    pendingAction: null,
                },
            },
        },
    );
    announceRoomOnyxData.onyxFailureData.push(
        {
            onyxMethod: Onyx.METHOD.MERGE,
            key: `${ONYXKEYS.COLLECTION.REPORT}${announceChatData.reportID}`,
            value: {
                pendingFields: {
                    addWorkspaceRoom: null,
                },
                pendingAction: null,
            },
        },
        {
            onyxMethod: Onyx.METHOD.MERGE,
            key: `${ONYXKEYS.COLLECTION.REPORT_METADATA}${announceChatData.reportID}`,
            value: {
                isOptimisticReport: false,
            },
        },
        {
            onyxMethod: Onyx.METHOD.MERGE,
            key: `${ONYXKEYS.COLLECTION.REPORT_ACTIONS}${announceChatData.reportID}`,
            value: {
                [announceCreatedAction.reportActionID]: {
                    pendingAction: null,
                },
            },
        },
    );
    return {
        announceChatReportID: announceChatData.reportID,
        announceChatReportActionID: announceCreatedAction.reportActionID,
        announceChatData: announceRoomOnyxData,
    };
}

function buildOptimisticWorkspaceChats(policyID: string, policyName: string, expenseReportId?: string): OptimisticWorkspaceChats {
    const pendingChatMembers = getPendingChatMembers(currentUserAccountID ? [currentUserAccountID] : [], [], CONST.RED_BRICK_ROAD_PENDING_ACTION.ADD);
    const adminsChatData = {
        ...buildOptimisticChatReport({
            participantList: currentUserAccountID ? [currentUserAccountID] : [],
            reportName: CONST.REPORT.WORKSPACE_CHAT_ROOMS.ADMINS,
            chatType: CONST.REPORT.CHAT_TYPE.POLICY_ADMINS,
            policyID,
            ownerAccountID: CONST.POLICY.OWNER_ACCOUNT_ID_FAKE,
            oldPolicyName: policyName,
        }),
    };
    const adminsChatReportID = adminsChatData.reportID;
    const adminsCreatedAction = buildOptimisticCreatedReportAction(CONST.POLICY.OWNER_EMAIL_FAKE);
    const adminsReportActionData = {
        [adminsCreatedAction.reportActionID]: adminsCreatedAction,
    };

    const expenseChatData = buildOptimisticChatReport({
        participantList: currentUserAccountID ? [currentUserAccountID] : [],
        reportName: '',
        chatType: CONST.REPORT.CHAT_TYPE.POLICY_EXPENSE_CHAT,
        policyID,
        ownerAccountID: currentUserAccountID,
        isOwnPolicyExpenseChat: true,
        oldPolicyName: policyName,
        optimisticReportID: expenseReportId,
    });

    const expenseChatReportID = expenseChatData.reportID;
    const expenseReportCreatedAction = buildOptimisticCreatedReportAction(currentUserEmail ?? '');
    const expenseReportActionData = {
        [expenseReportCreatedAction.reportActionID]: expenseReportCreatedAction,
    };

    return {
        adminsChatReportID,
        adminsChatData,
        adminsReportActionData,
        adminsCreatedReportActionID: adminsCreatedAction.reportActionID,
        expenseChatReportID,
        expenseChatData,
        expenseReportActionData,
        expenseCreatedReportActionID: expenseReportCreatedAction.reportActionID,
        pendingChatMembers,
    };
}

/**
 * Builds an optimistic Task Report with a randomly generated reportID
 *
 * @param ownerAccountID - Account ID of the person generating the Task.
 * @param assigneeAccountID - AccountID of the other person participating in the Task.
 * @param parentReportID - Report ID of the chat where the Task is.
 * @param title - Task title.
 * @param description - Task description.
 * @param policyID - PolicyID of the parent report
 */

function buildOptimisticTaskReport(
    ownerAccountID: number,
    parentReportID: string,
    assigneeAccountID = 0,
    title?: string,
    description?: string,
    policyID: string = CONST.POLICY.OWNER_EMAIL_FAKE,
    notificationPreference: NotificationPreference = CONST.REPORT.NOTIFICATION_PREFERENCE.HIDDEN,
    mediaAttributes?: Record<string, string>,
): OptimisticTaskReport {
    const participants: Participants = {
        [ownerAccountID]: {
            notificationPreference,
        },
    };

    if (assigneeAccountID) {
        participants[assigneeAccountID] = {notificationPreference};
    }

    return {
        reportID: generateReportID(),
        reportName: getParsedComment(title ?? '', undefined, undefined, [...CONST.TASK_TITLE_DISABLED_RULES]),
        description: getParsedComment(description ?? '', {}, mediaAttributes),
        ownerAccountID,
        participants,
        managerID: assigneeAccountID,
        type: CONST.REPORT.TYPE.TASK,
        parentReportID,
        policyID,
        stateNum: CONST.REPORT.STATE_NUM.OPEN,
        statusNum: CONST.REPORT.STATUS_NUM.OPEN,
        lastVisibleActionCreated: DateUtils.getDBTime(),
        hasParentAccess: true,
    };
}

/**
 * Builds an optimistic EXPORTED_TO_INTEGRATION report action
 *
 * @param integration - The connectionName of the integration
 * @param markedManually - Whether the integration was marked as manually exported
 */
function buildOptimisticExportIntegrationAction(integration: ConnectionName, markedManually = false): OptimisticExportIntegrationAction {
    const label = CONST.POLICY.CONNECTIONS.NAME_USER_FRIENDLY[integration];
    return {
        reportActionID: rand64(),
        actionName: CONST.REPORT.ACTIONS.TYPE.EXPORTED_TO_INTEGRATION,
        pendingAction: CONST.RED_BRICK_ROAD_PENDING_ACTION.ADD,
        actorAccountID: currentUserAccountID,
        message: [],
        person: [
            {
                type: CONST.REPORT.MESSAGE.TYPE.TEXT,
                style: 'strong',
                text: getCurrentUserDisplayNameOrEmail(),
            },
        ],
        automatic: false,
        avatar: getCurrentUserAvatar(),
        created: DateUtils.getDBTime(),
        shouldShow: true,
        originalMessage: {
            label,
            lastModified: DateUtils.getDBTime(),
            markedManually,
            inProgress: true,
        },
    };
}

/**
 * A helper method to create transaction thread
 *
 * @param reportAction - the parent IOU report action from which to create the thread
 * @param moneyRequestReport - the report which the report action belongs to
 */
function buildTransactionThread(
    reportAction: OnyxEntry<ReportAction | OptimisticIOUReportAction>,
    moneyRequestReport: OnyxEntry<Report>,
    existingTransactionThreadReportID?: string,
): OptimisticChatReport {
    const participantAccountIDs = [...new Set([currentUserAccountID, Number(reportAction?.actorAccountID)])].filter(Boolean) as number[];
    const existingTransactionThreadReport = getReportOrDraftReport(existingTransactionThreadReportID);

    if (existingTransactionThreadReportID && existingTransactionThreadReport) {
        return {
            ...existingTransactionThreadReport,
            parentReportActionID: reportAction?.reportActionID,
            parentReportID: moneyRequestReport?.reportID,
            reportName: getTransactionReportName({reportAction}),
            policyID: moneyRequestReport?.policyID,
        };
    }

    return buildOptimisticChatReport({
        participantList: participantAccountIDs,
        reportName: getTransactionReportName({reportAction}),
        policyID: moneyRequestReport?.policyID,
        ownerAccountID: CONST.POLICY.OWNER_ACCOUNT_ID_FAKE,
        notificationPreference: CONST.REPORT.NOTIFICATION_PREFERENCE.HIDDEN,
        parentReportActionID: reportAction?.reportActionID,
        parentReportID: moneyRequestReport?.reportID,
    });
}

/**
 * Build optimistic expense entities:
 *
 * 1. CREATED action for the chatReport
 * 2. CREATED action for the iouReport
 * 3. IOU action for the iouReport linked to the transaction thread via `childReportID`
 * 4. Transaction Thread linked to the IOU action via `parentReportActionID`
 * 5. CREATED action for the Transaction Thread
 */
function buildOptimisticMoneyRequestEntities({
    iouReport,
    type,
    amount,
    currency,
    comment,
    payeeEmail,
    participants,
    transactionID,
    paymentType,
    isSettlingUp = false,
    isSendMoneyFlow = false,
    isOwnPolicyExpenseChat = false,
    isPersonalTrackingExpense,
    existingTransactionThreadReportID,
    linkedTrackedExpenseReportAction,
}: OptimisticMoneyRequestEntities): [OptimisticCreatedReportAction, OptimisticCreatedReportAction, OptimisticIOUReportAction, OptimisticChatReport, OptimisticCreatedReportAction | null] {
    const createdActionForChat = buildOptimisticCreatedReportAction(payeeEmail);

    // The `CREATED` action must be optimistically generated before the IOU action so that it won't appear after the IOU action in the chat.
    const iouActionCreationTime = DateUtils.getDBTime();
    const createdActionForIOUReport = buildOptimisticCreatedReportAction(payeeEmail, DateUtils.subtractMillisecondsFromDateTime(iouActionCreationTime, 1));

    const iouAction = buildOptimisticIOUReportAction({
        type,
        amount,
        currency,
        comment,
        participants,
        transactionID,
        paymentType,
        iouReportID: iouReport.reportID,
        isPersonalTrackingExpense,
        isSettlingUp,
        isSendMoneyFlow,
        isOwnPolicyExpenseChat,
        created: iouActionCreationTime,
        linkedExpenseReportAction: linkedTrackedExpenseReportAction,
    });

    // Create optimistic transactionThread and the `CREATED` action for it, if existingTransactionThreadReportID is undefined
    const transactionThread = buildTransactionThread(iouAction, iouReport, existingTransactionThreadReportID);
    const createdActionForTransactionThread = existingTransactionThreadReportID ? null : buildOptimisticCreatedReportAction(payeeEmail);

    // The IOU action and the transactionThread are co-dependent as parent-child, so we need to link them together
    iouAction.childReportID = existingTransactionThreadReportID ?? transactionThread.reportID;

    return [createdActionForChat, createdActionForIOUReport, iouAction, transactionThread, createdActionForTransactionThread];
}

/**
 * Check if the report is empty, meaning it has no visible messages (i.e. only a "created" report action).
 * Added caching mechanism via derived values.
 */
function isEmptyReport(report: OnyxEntry<Report>): boolean {
    if (!report) {
        return true;
    }

    // Get the `isEmpty` state from cached report attributes
    const attributes = reportAttributesDerivedValue?.[report.reportID];
    if (attributes) {
        return attributes.isEmpty;
    }

    return generateIsEmptyReport(report);
}

/**
 * Check if the report is empty, meaning it has no visible messages (i.e. only a "created" report action).
 * No cache implementation which bypasses derived value check.
 */
function generateIsEmptyReport(report: OnyxEntry<Report>): boolean {
    if (!report) {
        return true;
    }

    if (report.lastMessageText) {
        return false;
    }

    const lastVisibleMessage = getLastVisibleMessage(report.reportID);
    return !lastVisibleMessage.lastMessageText;
}

// We need oneTransactionThreadReport to get the correct last visible action created
function isUnread(report: OnyxEntry<Report>, oneTransactionThreadReport: OnyxEntry<Report>): boolean {
    if (!report) {
        return false;
    }

    if (isEmptyReport(report)) {
        return false;
    }
    // lastVisibleActionCreated and lastReadTime are both datetime strings and can be compared directly
    const lastVisibleActionCreated = getReportLastVisibleActionCreated(report, oneTransactionThreadReport);
    const lastReadTime = report.lastReadTime ?? '';
    const lastMentionedTime = report.lastMentionedTime ?? '';

    // If the user was mentioned and the comment got deleted the lastMentionedTime will be more recent than the lastVisibleActionCreated
    return lastReadTime < (lastVisibleActionCreated ?? '') || lastReadTime < lastMentionedTime;
}

function isIOUOwnedByCurrentUser(report: OnyxEntry<Report>, allReportsDict?: OnyxCollection<Report>): boolean {
    const allAvailableReports = allReportsDict ?? allReports;
    if (!report || !allAvailableReports) {
        return false;
    }

    let reportToLook = report;
    if (report.iouReportID) {
        const iouReport = allAvailableReports[`${ONYXKEYS.COLLECTION.REPORT}${report.iouReportID}`];
        if (iouReport) {
            reportToLook = iouReport;
        }
    }

    return reportToLook.ownerAccountID === currentUserAccountID;
}

/**
 * Assuming the passed in report is a default room, lets us know whether we can see it or not, based on permissions and
 * the various subsets of users we've allowed to use default rooms.
 */
function canSeeDefaultRoom(report: OnyxEntry<Report>, policies: OnyxCollection<Policy>, betas: OnyxEntry<Beta[]>): boolean {
    // Include archived rooms
    // This will get removed as part of https://github.com/Expensify/App/issues/59961
    // eslint-disable-next-line deprecation/deprecation
    if (isArchivedNonExpenseReport(report, getReportNameValuePairs(report?.reportID))) {
        return true;
    }

    // If the room has an assigned guide, it can be seen.
    if (hasExpensifyGuidesEmails(Object.keys(report?.participants ?? {}).map(Number))) {
        return true;
    }

    // Include any admins and announce rooms, since only non partner-managed domain rooms are on the beta now.
    if (isAdminRoom(report) || isAnnounceRoom(report)) {
        return true;
    }

    // For all other cases, just check that the user belongs to the default rooms beta
    return Permissions.canUseDefaultRooms(betas ?? []);
}

function canAccessReport(report: OnyxEntry<Report>, policies: OnyxCollection<Policy>, betas: OnyxEntry<Beta[]>): boolean {
    // We hide default rooms (it's basically just domain rooms now) from people who aren't on the defaultRooms beta.
    if (isDefaultRoom(report) && !canSeeDefaultRoom(report, policies, betas)) {
        return false;
    }

    if (report?.errorFields?.notFound) {
        return false;
    }

    return true;
}

// eslint-disable-next-line rulesdir/no-negated-variables
function isReportNotFound(report: OnyxEntry<Report>): boolean {
    return !!report?.errorFields?.notFound;
}

/**
 * Check if the report is the parent report of the currently viewed report or at least one child report has report action
 */
function shouldHideReport(report: OnyxEntry<Report>, currentReportId: string | undefined): boolean {
    const currentReport = getReportOrDraftReport(currentReportId);
    const parentReport = getParentReport(!isEmptyObject(currentReport) ? currentReport : undefined);
    const reportActions = allReportActions?.[`${ONYXKEYS.COLLECTION.REPORT_ACTIONS}${report?.reportID}`] ?? {};
    const isChildReportHasComment = Object.values(reportActions ?? {})?.some(
        (reportAction) => (reportAction?.childVisibleActionCount ?? 0) > 0 && shouldReportActionBeVisible(reportAction, reportAction.reportActionID, canUserPerformWriteAction(report)),
    );
    return parentReport?.reportID !== report?.reportID && !isChildReportHasComment;
}

/**
 * Should we display a RBR on the LHN on this report due to violations?
 */
function shouldDisplayViolationsRBRInLHN(report: OnyxEntry<Report>, transactionViolations: OnyxCollection<TransactionViolation[]>): boolean {
    // We only show the RBR in the highest level, which is the expense chat
    if (!report || !isPolicyExpenseChat(report)) {
        return false;
    }

    // We only show the RBR to the submitter
    if (!isCurrentUserSubmitter(report.reportID)) {
        return false;
    }
    if (!report.policyID || !reportsByPolicyID) {
        return false;
    }

    // If any report has a violation, then it should have a RBR
    const potentialReports = reportsByPolicyID[report.policyID] ?? [];
    return potentialReports.some((potentialReport) => {
        return (
            hasViolations(potentialReport.reportID, transactionViolations, true) ||
            hasWarningTypeViolations(potentialReport.reportID, transactionViolations, true) ||
            hasNoticeTypeViolations(potentialReport.reportID, transactionViolations, true)
        );
    });
}

/**
 * Checks to see if a report contains a violation
 */
function hasViolations(
    reportID: string | undefined,
    transactionViolations: OnyxCollection<TransactionViolation[]>,
    shouldShowInReview?: boolean,
    reportTransactions?: SearchTransaction[],
): boolean {
    const transactions = reportTransactions ?? getReportTransactions(reportID);
    return transactions.some((transaction) => hasViolation(transaction, transactionViolations, shouldShowInReview));
}

/**
 * Checks to see if a report contains a violation of type `warning`
 */
function hasWarningTypeViolations(reportID: string | undefined, transactionViolations: OnyxCollection<TransactionViolation[]>, shouldShowInReview?: boolean): boolean {
    const transactions = getReportTransactions(reportID);
    return transactions.some((transaction) => hasWarningTypeViolation(transaction.transactionID, transactionViolations, shouldShowInReview));
}

/**
 * Checks to see if a transaction contains receipt error
 */
function hasReceiptError(transaction: OnyxInputOrEntry<Transaction>): boolean {
    const errors = {
        ...(transaction?.errorFields?.route ?? transaction?.errorFields?.waypoints ?? transaction?.errors),
    };
    const errorEntries = Object.entries(errors ?? {});
    const errorMessages = mapValues(Object.fromEntries(errorEntries), (error) => error);
    return Object.values(errorMessages).some((error) => isReceiptError(error));
}

/**
 * Checks to see if a report contains receipt error
 */
function hasReceiptErrors(reportID: string | undefined): boolean {
    const transactions = getReportTransactions(reportID);
    return transactions.some(hasReceiptError);
}

/**
 * Checks to see if a report contains a violation of type `notice`
 */
function hasNoticeTypeViolations(reportID: string | undefined, transactionViolations: OnyxCollection<TransactionViolation[]>, shouldShowInReview?: boolean): boolean {
    const transactions = getReportTransactions(reportID);
    return transactions.some((transaction) => hasNoticeTypeViolation(transaction.transactionID, transactionViolations, shouldShowInReview));
}

function hasReportViolations(reportID: string | undefined) {
    if (!reportID) {
        return false;
    }
    const reportViolations = allReportsViolations?.[`${ONYXKEYS.COLLECTION.REPORT_VIOLATIONS}${reportID}`];
    return Object.values(reportViolations ?? {}).some((violations) => !isEmptyObject(violations));
}

type ReportErrorsAndReportActionThatRequiresAttention = {
    errors: ErrorFields;
    reportAction?: OnyxEntry<ReportAction>;
};

function getAllReportActionsErrorsAndReportActionThatRequiresAttention(report: OnyxEntry<Report>, reportActions: OnyxEntry<ReportActions>): ReportErrorsAndReportActionThatRequiresAttention {
    const reportActionsArray = Object.values(reportActions ?? {}).filter((action) => !isDeletedAction(action));
    const reportActionErrors: ErrorFields = {};
    let reportAction: OnyxEntry<ReportAction>;

    for (const action of reportActionsArray) {
        if (action && !isEmptyObject(action.errors)) {
            Object.assign(reportActionErrors, action.errors);

            if (!reportAction) {
                reportAction = action;
            }
        }
    }
    const parentReportAction: OnyxEntry<ReportAction> =
        !report?.parentReportID || !report?.parentReportActionID
            ? undefined
            : allReportActions?.[`${ONYXKEYS.COLLECTION.REPORT_ACTIONS}${report.parentReportID}`]?.[report.parentReportActionID];

    // This will get removed as part of https://github.com/Expensify/App/issues/59961
    // eslint-disable-next-line deprecation/deprecation
    const reportNameValuePairs = getReportNameValuePairs(report?.reportID);

    if (!isArchivedReport(reportNameValuePairs)) {
        if (wasActionTakenByCurrentUser(parentReportAction) && isTransactionThread(parentReportAction)) {
            const transactionID = isMoneyRequestAction(parentReportAction) ? getOriginalMessage(parentReportAction)?.IOUTransactionID : null;
            const transaction = allTransactions?.[`${ONYXKEYS.COLLECTION.TRANSACTION}${transactionID}`];
            if (hasMissingSmartscanFieldsTransactionUtils(transaction ?? null) && !isSettled(transaction?.reportID)) {
                reportActionErrors.smartscan = getMicroSecondOnyxErrorWithTranslationKey('iou.error.genericSmartscanFailureMessage');
                reportAction = undefined;
            }
        } else if ((isIOUReport(report) || isExpenseReport(report)) && report?.ownerAccountID === currentUserAccountID) {
            if (shouldShowRBRForMissingSmartscanFields(report?.reportID) && !isSettled(report?.reportID)) {
                reportActionErrors.smartscan = getMicroSecondOnyxErrorWithTranslationKey('iou.error.genericSmartscanFailureMessage');
                reportAction = getReportActionWithMissingSmartscanFields(report?.reportID);
            }
        } else if (hasSmartscanError(reportActionsArray)) {
            reportActionErrors.smartscan = getMicroSecondOnyxErrorWithTranslationKey('iou.error.genericSmartscanFailureMessage');
            reportAction = getReportActionWithSmartscanError(reportActionsArray);
        }
    }

    return {
        errors: reportActionErrors,
        reportAction,
    };
}

/**
 * Get an object of error messages keyed by microtime by combining all error objects related to the report.
 */
function getAllReportErrors(report: OnyxEntry<Report>, reportActions: OnyxEntry<ReportActions>): Errors {
    const reportErrorFields = report?.errorFields ?? {};
    const {errors: reportActionErrors} = getAllReportActionsErrorsAndReportActionThatRequiresAttention(report, reportActions);

    // All error objects related to the report. Each object in the sources contains error messages keyed by microtime
    const errorSources = {
        ...reportErrorFields,
        ...reportActionErrors,
    };

    // Combine all error messages keyed by microtime into one object
    const errorSourcesArray = Object.values(errorSources ?? {});
    const allReportErrors = {};

    for (const errors of errorSourcesArray) {
        if (!isEmptyObject(errors)) {
            Object.assign(allReportErrors, errors);
        }
    }
    return allReportErrors;
}

function hasReportErrorsOtherThanFailedReceipt(report: Report, doesReportHaveViolations: boolean, transactionViolations: OnyxCollection<TransactionViolation[]>) {
    const reportActions = allReportActions?.[`${ONYXKEYS.COLLECTION.REPORT_ACTIONS}${report.reportID}`] ?? {};
    const allReportErrors = getAllReportErrors(report, reportActions) ?? {};
    const transactionReportActions = getAllReportActions(report.reportID);
    const oneTransactionThreadReportID = getOneTransactionThreadReportID(report.reportID, transactionReportActions, undefined);
    let doesTransactionThreadReportHasViolations = false;
    if (oneTransactionThreadReportID) {
        const transactionReport = getReport(oneTransactionThreadReportID, allReports);
        doesTransactionThreadReportHasViolations = !!transactionReport && shouldDisplayViolationsRBRInLHN(transactionReport, transactionViolations);
    }
    return (
        doesTransactionThreadReportHasViolations ||
        doesReportHaveViolations ||
        Object.values(allReportErrors).some((error) => error?.[0] !== translateLocal('iou.error.genericSmartscanFailureMessage'))
    );
}

type ShouldReportBeInOptionListParams = {
    report: OnyxEntry<Report>;
    currentReportId: string | undefined;
    isInFocusMode: boolean;
    betas: OnyxEntry<Beta[]>;
    policies: OnyxCollection<Policy>;
    excludeEmptyChats: boolean;
    doesReportHaveViolations: boolean;
    includeSelfDM?: boolean;
    login?: string;
    includeDomainEmail?: boolean;
};

function reasonForReportToBeInOptionList({
    report,
    currentReportId,
    isInFocusMode,
    betas,
    policies,
    excludeEmptyChats,
    doesReportHaveViolations,
    includeSelfDM = false,
    login,
    includeDomainEmail = false,
}: ShouldReportBeInOptionListParams): ValueOf<typeof CONST.REPORT_IN_LHN_REASONS> | null {
    const isInDefaultMode = !isInFocusMode;
    // Exclude reports that have no data because there wouldn't be anything to show in the option item.
    // This can happen if data is currently loading from the server or a report is in various stages of being created.
    // This can also happen for anyone accessing a public room or archived room for which they don't have access to the underlying policy.
    // Optionally exclude reports that do not belong to currently active workspace

    const parentReportAction = isThread(report) ? allReportActions?.[`${ONYXKEYS.COLLECTION.REPORT_ACTIONS}${report.parentReportID}`]?.[report.parentReportActionID] : undefined;

    if (
        !report?.reportID ||
        !report?.type ||
        report?.reportName === undefined ||
        (!report?.participants &&
            // We omit sending back participants for chat rooms when searching for reports since they aren't needed to display the results and can get very large.
            // So we allow showing rooms with no participants–in any other circumstances we should never have these reports with no participants in Onyx.
            !isChatRoom(report) &&
            !isChatThread(report) &&
            // This will get removed as part of https://github.com/Expensify/App/issues/59961
            // eslint-disable-next-line deprecation/deprecation
            !isArchivedReport(getReportNameValuePairs(report?.reportID)) &&
            !isMoneyRequestReport(report) &&
            !isTaskReport(report) &&
            !isSelfDM(report) &&
            !isSystemChat(report) &&
            !isGroupChat(report))
    ) {
        return null;
    }

    const currentReportActions = allReportActions?.[`${ONYXKEYS.COLLECTION.REPORT_ACTIONS}${report?.reportID}`] ?? {};
    const reportActionValues = Object.values(currentReportActions);
    const hasOnlyCreatedAction = reportActionValues.length === 1 && reportActionValues.at(0)?.actionName === CONST.REPORT.ACTIONS.TYPE.CREATED;

    // Hide empty reports that have only a `CREATED` action, a total of 0, and are in a submitted state
    // These reports should be hidden because they appear empty to users and there is nothing actionable for them to do
    if (report?.total === 0 && report?.stateNum === CONST.REPORT.STATE_NUM.SUBMITTED && report?.statusNum === CONST.REPORT.STATUS_NUM.SUBMITTED && hasOnlyCreatedAction) {
        return null;
    }

    // We used to use the system DM for A/B testing onboarding tasks, but now only create them in the Concierge chat. We
    // still need to allow existing users who have tasks in the system DM to see them, but otherwise we don't need to
    // show that chat
    if (report?.participants?.[CONST.ACCOUNT_ID.NOTIFICATIONS] && isEmptyReport(report)) {
        return null;
    }

    if (!canAccessReport(report, policies, betas)) {
        return null;
    }

    // If this is a transaction thread associated with a report that only has one transaction, omit it
    if (isOneTransactionThread(report.reportID, report.parentReportID, parentReportAction)) {
        return null;
    }

    if ((Object.values(CONST.REPORT.UNSUPPORTED_TYPE) as string[]).includes(report?.type ?? '')) {
        return null;
    }

    // Include the currently viewed report. If we excluded the currently viewed report, then there
    // would be no way to highlight it in the options list and it would be confusing to users because they lose
    // a sense of context.
    if (report.reportID === currentReportId) {
        return CONST.REPORT_IN_LHN_REASONS.IS_FOCUSED;
    }

    // Retrieve the draft comment for the report and convert it to a boolean
    const hasDraftComment = hasValidDraftComment(report.reportID);

    // Include reports that are relevant to the user in any view mode. Criteria include having a draft or having a GBR showing.
    // eslint-disable-next-line @typescript-eslint/prefer-nullish-coalescing
    if (hasDraftComment) {
        return CONST.REPORT_IN_LHN_REASONS.HAS_DRAFT_COMMENT;
    }

    if (requiresAttentionFromCurrentUser(report)) {
        return CONST.REPORT_IN_LHN_REASONS.HAS_GBR;
    }

    const isEmptyChat = isEmptyReport(report);
    const canHideReport = shouldHideReport(report, currentReportId);

    // Include reports if they are pinned
    if (report.isPinned) {
        return CONST.REPORT_IN_LHN_REASONS.PINNED_BY_USER;
    }

    const reportIsSettled = report.statusNum === CONST.REPORT.STATUS_NUM.REIMBURSED;

    // Always show IOU reports with violations unless they are reimbursed
    if (isExpenseRequest(report) && doesReportHaveViolations && !reportIsSettled) {
        return CONST.REPORT_IN_LHN_REASONS.HAS_IOU_VIOLATIONS;
    }

    // Hide only chat threads that haven't been commented on (other threads are actionable)
    if (isChatThread(report) && canHideReport && isEmptyChat) {
        return null;
    }

    // Include reports that have errors from trying to add a workspace
    // If we excluded it, then the red-brock-road pattern wouldn't work for the user to resolve the error
    if (report.errorFields?.addWorkspaceRoom) {
        return CONST.REPORT_IN_LHN_REASONS.HAS_ADD_WORKSPACE_ROOM_ERRORS;
    }

    // All unread chats (even archived ones) in GSD mode will be shown. This is because GSD mode is specifically for focusing the user on the most relevant chats, primarily, the unread ones
    if (isInFocusMode) {
        const oneTransactionThreadReportID = getOneTransactionThreadReportID(report.reportID, allReportActions?.[`${ONYXKEYS.COLLECTION.REPORT_ACTIONS}${report.reportID}`]);
        const oneTransactionThreadReport = allReports?.[`${ONYXKEYS.COLLECTION.REPORT}${oneTransactionThreadReportID}`];
        return isUnread(report, oneTransactionThreadReport) && getReportNotificationPreference(report) !== CONST.REPORT.NOTIFICATION_PREFERENCE.MUTE
            ? CONST.REPORT_IN_LHN_REASONS.IS_UNREAD
            : null;
    }

    // Archived reports should always be shown when in default (most recent) mode. This is because you should still be able to access and search for the chats to find them.
    // This will get removed as part of https://github.com/Expensify/App/issues/59961
    // eslint-disable-next-line deprecation/deprecation
    if (isInDefaultMode && isArchivedNonExpenseReport(report, getReportNameValuePairs(report?.reportID))) {
        return CONST.REPORT_IN_LHN_REASONS.IS_ARCHIVED;
    }

    // Hide chats between two users that haven't been commented on from the LNH
    if (excludeEmptyChats && isEmptyChat && isChatReport(report) && !isPolicyExpenseChat(report) && !isSystemChat(report) && canHideReport) {
        return null;
    }

    if (isSelfDM(report)) {
        return includeSelfDM ? CONST.REPORT_IN_LHN_REASONS.IS_SELF_DM : null;
    }

    if (Str.isDomainEmail(login ?? '') && !includeDomainEmail) {
        return null;
    }

    // Hide chat threads where the parent message is pending removal
    if (!isEmptyObject(parentReportAction) && isPendingRemove(parentReportAction) && isThreadParentMessage(parentReportAction, report?.reportID)) {
        return null;
    }

    return CONST.REPORT_IN_LHN_REASONS.DEFAULT;
}

/**
 * Takes several pieces of data from Onyx and evaluates if a report should be shown in the option list (either when searching
 * for reports or the reports shown in the LHN).
 *
 * This logic is very specific and the order of the logic is very important. It should fail quickly in most cases and also
 * filter out the majority of reports before filtering out very specific minority of reports.
 */
function shouldReportBeInOptionList(params: ShouldReportBeInOptionListParams) {
    return reasonForReportToBeInOptionList(params) !== null;
}

/**
 * Attempts to find a report in onyx with the provided list of participants. Does not include threads, task, expense, room, and policy expense chat.
 */
function getChatByParticipants(
    newParticipantList: number[],
    reports: OnyxCollection<Report> = allReports,
    shouldIncludeGroupChats = false,
    shouldExcludeClosedReports = false,
): OnyxEntry<Report> {
    const sortedNewParticipantList = newParticipantList.sort();
    return Object.values(reports ?? {}).find((report) => {
        const participantAccountIDs = Object.keys(report?.participants ?? {});

        // This will get removed as part of https://github.com/Expensify/App/issues/59961
        // eslint-disable-next-line deprecation/deprecation
        const reportNameValuePairs = getReportNameValuePairs(report?.reportID);

        if (shouldExcludeClosedReports && isArchivedReport(reportNameValuePairs)) {
            return false;
        }

        // Skip if it's not a 1:1 chat
        if (!shouldIncludeGroupChats && !isOneOnOneChat(report) && !isSystemChat(report)) {
            return false;
        }

        // If we are looking for a group chat, then skip non-group chat report
        if (shouldIncludeGroupChats && !isGroupChat(report)) {
            return false;
        }

        const sortedParticipantsAccountIDs = participantAccountIDs.map(Number).sort();

        // Only return the chat if it has all the participants
        return lodashIsEqual(sortedNewParticipantList, sortedParticipantsAccountIDs);
    });
}

/**
 * Attempts to find an invoice chat report in onyx with the provided policyID and receiverID.
 */
function getInvoiceChatByParticipants(receiverID: string | number, receiverType: InvoiceReceiverType, policyID?: string, reports: OnyxCollection<Report> = allReports): OnyxEntry<Report> {
    return Object.values(reports ?? {}).find((report) => {
        // This will get removed as part of https://github.com/Expensify/App/issues/59961
        // eslint-disable-next-line deprecation/deprecation
        const reportNameValuePairs = getReportNameValuePairs(report?.reportID);
        const isReportArchived = isArchivedReport(reportNameValuePairs);
        if (!report || !isInvoiceRoom(report) || isArchivedNonExpenseReportWithID(report, isReportArchived)) {
            return false;
        }

        const isSameReceiver =
            report.invoiceReceiver &&
            report.invoiceReceiver.type === receiverType &&
            (('accountID' in report.invoiceReceiver && report.invoiceReceiver.accountID === receiverID) ||
                ('policyID' in report.invoiceReceiver && report.invoiceReceiver.policyID === receiverID));

        return report.policyID === policyID && isSameReceiver;
    });
}

/**
 * Attempts to find a policy expense report in onyx that is owned by ownerAccountID in a given policy
 */
function getPolicyExpenseChat(ownerAccountID: number | undefined, policyID: string | undefined): OnyxEntry<Report> {
    if (!ownerAccountID || !policyID) {
        return;
    }

    return Object.values(allReports ?? {}).find((report: OnyxEntry<Report>) => {
        // If the report has been deleted, then skip it
        if (!report) {
            return false;
        }

        return report.policyID === policyID && isPolicyExpenseChat(report) && !isThread(report) && report.ownerAccountID === ownerAccountID;
    });
}

function getAllPolicyReports(policyID: string): Array<OnyxEntry<Report>> {
    return Object.values(allReports ?? {}).filter((report) => report?.policyID === policyID);
}

/**
 * Returns true if Chronos is one of the chat participants (1:1)
 */
function chatIncludesChronos(report: OnyxInputOrEntry<Report> | SearchReport): boolean {
    const participantAccountIDs = Object.keys(report?.participants ?? {}).map(Number);
    return participantAccountIDs.includes(CONST.ACCOUNT_ID.CHRONOS);
}

function chatIncludesChronosWithID(reportOrID?: string | SearchReport): boolean {
    if (!reportOrID) {
        return false;
    }

    const report = typeof reportOrID === 'string' ? getReport(reportOrID, allReports) : reportOrID;
    return chatIncludesChronos(report);
}

/**
 * Can only flag if:
 *
 * - It was written by someone else and isn't a whisper
 * - It's a welcome message whisper
 * - It's an ADD_COMMENT that is not an attachment
 */
function canFlagReportAction(reportAction: OnyxInputOrEntry<ReportAction>, reportID: string | undefined): boolean {
    let report = getReportOrDraftReport(reportID);

    // If the childReportID exists in reportAction and is equal to the reportID,
    // the report action being evaluated is the parent report action in a thread, and we should get the parent report to evaluate instead.
    if (reportAction?.childReportID?.toString() === reportID?.toString()) {
        report = getReportOrDraftReport(report?.parentReportID);
    }
    const isCurrentUserAction = reportAction?.actorAccountID === currentUserAccountID;
    if (isWhisperAction(reportAction)) {
        // Allow flagging whispers that are sent by other users
        if (!isCurrentUserAction && reportAction?.actorAccountID !== CONST.ACCOUNT_ID.CONCIERGE) {
            return true;
        }

        // Disallow flagging the rest of whisper as they are sent by us
        return false;
    }

    return !!(
        !isCurrentUserAction &&
        reportAction?.actionName === CONST.REPORT.ACTIONS.TYPE.ADD_COMMENT &&
        !isDeletedAction(reportAction) &&
        !isCreatedTaskReportAction(reportAction) &&
        !isEmptyObject(report) &&
        report &&
        isAllowedToComment(report)
    );
}

/**
 * Whether flag comment page should show
 */
function shouldShowFlagComment(reportAction: OnyxInputOrEntry<ReportAction>, report: OnyxInputOrEntry<Report>): boolean {
    return (
        canFlagReportAction(reportAction, report?.reportID) &&
        // This will get removed as part of https://github.com/Expensify/App/issues/59961
        // eslint-disable-next-line deprecation/deprecation
        !isArchivedNonExpenseReport(report, getReportNameValuePairs(report?.reportID)) &&
        !chatIncludesChronos(report) &&
        !isConciergeChatReport(report) &&
        reportAction?.actorAccountID !== CONST.ACCOUNT_ID.CONCIERGE
    );
}

/**
 * Performs the markdown conversion, and replaces code points > 127 with C escape sequences
 * Used for compatibility with the backend auth validator for AddComment, and to account for MD in comments
 * @returns The comment's total length as seen from the backend
 */
function getCommentLength(textComment: string, parsingDetails?: ParsingDetails): number {
    return getParsedComment(textComment, parsingDetails)
        .replace(/[^ -~]/g, '\\u????')
        .trim().length;
}

function getRouteFromLink(url: string | null): string {
    if (!url) {
        return '';
    }

    // Get the reportID from URL
    let route = url;
    const localWebAndroidRegEx = /^(https:\/\/([0-9]{1,3})\.([0-9]{1,3})\.([0-9]{1,3})\.([0-9]{1,3}))/;
    linkingConfig.prefixes.forEach((prefix) => {
        if (route.startsWith(prefix)) {
            route = route.replace(prefix, '');
        } else if (localWebAndroidRegEx.test(route)) {
            route = route.replace(localWebAndroidRegEx, '');
        } else {
            return;
        }

        // Remove the port if it's a localhost URL
        if (/^:\d+/.test(route)) {
            route = route.replace(/:\d+/, '');
        }

        // Remove the leading slash if exists
        if (route.startsWith('/')) {
            route = route.replace('/', '');
        }
    });
    return route;
}

function parseReportRouteParams(route: string): ReportRouteParams {
    let parsingRoute = route;
    if (parsingRoute.at(0) === '/') {
        // remove the first slash
        parsingRoute = parsingRoute.slice(1);
    }

    if (!parsingRoute.startsWith(addTrailingForwardSlash(ROUTES.REPORT))) {
        return {reportID: '', isSubReportPageRoute: false};
    }

    const state = getStateFromPath(parsingRoute as Route);
    const focusedRoute = findFocusedRoute(state);

    const reportID = focusedRoute?.params && 'reportID' in focusedRoute.params ? (focusedRoute?.params?.reportID as string) : '';

    if (!reportID) {
        return {reportID: '', isSubReportPageRoute: false};
    }

    return {
        reportID,
        // We're checking the route start with `r/`, the sub report route is the route that we can open from report screen like `r/:reportID/details`
        isSubReportPageRoute: focusedRoute?.name !== SCREENS.REPORT,
    };
}

function getReportIDFromLink(url: string | null): string {
    const route = getRouteFromLink(url);
    const {reportID, isSubReportPageRoute} = parseReportRouteParams(route);
    if (isSubReportPageRoute) {
        // We allow the Sub-Report deep link routes (settings, details, etc.) to be handled by their respective component pages
        return '';
    }
    return reportID;
}

/**
 * Check if the chat report is linked to an iou that is waiting for the current user to add a credit bank account.
 */
function hasIOUWaitingOnCurrentUserBankAccount(chatReport: OnyxInputOrEntry<Report>): boolean {
    if (chatReport?.iouReportID) {
        const iouReport = getReport(chatReport.iouReportID, allReports);
        if (iouReport?.isWaitingOnBankAccount && iouReport?.ownerAccountID === currentUserAccountID) {
            return true;
        }
    }

    return false;
}

/**
 * Users can submit an expense:
 * - in policy expense chats only if they are in a role of a member in the chat (in other words, if it's their policy expense chat)
 * - in an open or submitted expense report tied to a policy expense chat the user owns
 *     - employee can submit expenses in a submitted expense report only if the policy has Instant Submit settings turned on
 * - in an IOU report, which is not settled yet
 * - in a 1:1 DM chat
 */
function canRequestMoney(report: OnyxEntry<Report>, policy: OnyxEntry<Policy>, otherParticipants: number[]): boolean {
    // User cannot submit expenses in a chat thread, task report or in a chat room
    if (isChatThread(report) || isTaskReport(report) || isChatRoom(report) || isSelfDM(report) || isGroupChat(report)) {
        return false;
    }

    // Users can only submit expenses in DMs if they are a 1:1 DM
    if (isDM(report)) {
        return otherParticipants.length === 1;
    }

    // Prevent requesting money if pending IOU report waiting for their bank account already exists
    if (hasIOUWaitingOnCurrentUserBankAccount(report)) {
        return false;
    }

    let isOwnPolicyExpenseChat = report?.isOwnPolicyExpenseChat ?? false;
    if (isExpenseReport(report) && getParentReport(report)) {
        isOwnPolicyExpenseChat = !!getParentReport(report)?.isOwnPolicyExpenseChat;
    }

    // In case there are no other participants than the current user and it's not user's own policy expense chat, they can't submit expenses from such report
    if (otherParticipants.length === 0 && !isOwnPolicyExpenseChat) {
        return false;
    }

    // Current user must be a manager or owner of this IOU
    if (isIOUReport(report) && currentUserAccountID !== report?.managerID && currentUserAccountID !== report?.ownerAccountID) {
        return false;
    }

    // User can submit expenses in any IOU report, unless paid, but the user can only submit expenses in an expense report
    // which is tied to their expense chat.
    if (isMoneyRequestReport(report)) {
        const canAddTransactions = canAddTransaction(report);
        return isReportInGroupPolicy(report) ? isOwnPolicyExpenseChat && canAddTransactions : canAddTransactions;
    }

    // In the case of policy expense chat, users can only submit expenses from their own policy expense chat
    return !isPolicyExpenseChat(report) || isOwnPolicyExpenseChat;
}

function isGroupChatAdmin(report: OnyxEntry<Report>, accountID: number) {
    if (!report?.participants) {
        return false;
    }

    const reportParticipants = report.participants ?? {};
    const participant = reportParticipants[accountID];
    return participant?.role === CONST.REPORT.ROLE.ADMIN;
}

/**
 * Helper method to define what expense options we want to show for particular method.
 * There are 4 expense options: Submit, Split, Pay and Track expense:
 * - Submit option should show for:
 *     - DMs
 *     - own policy expense chats
 *     - open and processing expense reports tied to own policy expense chat
 *     - unsettled IOU reports
 * - Pay option should show for:
 *     - DMs
 * - Split options should show for:
 *     - DMs
 *     - chat/policy rooms with more than 1 participant
 *     - groups chats with 2 and more participants
 *     - corporate expense chats
 * - Track expense option should show for:
 *    - Self DMs
 *    - own policy expense chats
 *    - open and processing expense reports tied to own policy expense chat
 * - Send invoice option should show for:
 *    - invoice rooms if the user is an admin of the sender workspace
 * None of the options should show in chat threads or if there is some special Expensify account
 * as a participant of the report.
 */
function getMoneyRequestOptions(report: OnyxEntry<Report>, policy: OnyxEntry<Policy>, reportParticipants: number[], filterDeprecatedTypes = false): IOUType[] {
    // This will get removed as part of https://github.com/Expensify/App/issues/59961
    // eslint-disable-next-line deprecation/deprecation
    const reportNameValuePairs = getReportNameValuePairs(report?.reportID);

    // In any thread, task report or trip room, we do not allow any new expenses
    if (isChatThread(report) || isTaskReport(report) || isInvoiceReport(report) || isSystemChat(report) || isArchivedReport(reportNameValuePairs) || isTripRoom(report)) {
        return [];
    }

    if (isInvoiceRoom(report)) {
        if (canSendInvoiceFromWorkspace(policy?.id) && isPolicyAdmin(report?.policyID, allPolicies)) {
            return [CONST.IOU.TYPE.INVOICE];
        }
        return [];
    }

    // We don't allow IOU actions if an Expensify account is a participant of the report, unless the policy that the report is on is owned by an Expensify account
    const doParticipantsIncludeExpensifyAccounts = lodashIntersection(reportParticipants, CONST.EXPENSIFY_ACCOUNT_IDS).length > 0;
    const policyOwnerAccountID = getPolicy(report?.policyID)?.ownerAccountID;
    const isPolicyOwnedByExpensifyAccounts = policyOwnerAccountID ? CONST.EXPENSIFY_ACCOUNT_IDS.includes(policyOwnerAccountID) : false;
    if (doParticipantsIncludeExpensifyAccounts && !isPolicyOwnedByExpensifyAccounts) {
        // Allow create expense option for Manager McTest report
        if (reportParticipants.some((accountID) => accountID === CONST.ACCOUNT_ID.MANAGER_MCTEST) && Permissions.canUseManagerMcTest(allBetas)) {
            return [CONST.IOU.TYPE.SUBMIT];
        }
        return [];
    }

    const otherParticipants = reportParticipants.filter((accountID) => currentUserPersonalDetails?.accountID !== accountID);
    const hasSingleParticipantInReport = otherParticipants.length === 1;
    let options: IOUType[] = [];

    if (isSelfDM(report)) {
        options = [CONST.IOU.TYPE.TRACK];
    }

    if (canRequestMoney(report, policy, otherParticipants)) {
        options = [...options, CONST.IOU.TYPE.SUBMIT];
        if (!filterDeprecatedTypes) {
            options = [...options, CONST.IOU.TYPE.REQUEST];
        }

        // If the user can request money from the workspace report, they can also track expenses
        if (isPolicyExpenseChat(report) || isExpenseReport(report)) {
            options = [...options, CONST.IOU.TYPE.TRACK];
        }
    }

    // User created policy rooms and default rooms like #admins or #announce will always have the Split Expense option
    // unless there are no other participants at all (e.g. #admins room for a policy with only 1 admin)
    // DM chats will have the Split Expense option.
    // Your own expense chats will have the split expense option.
    if (
        (isChatRoom(report) && !isAnnounceRoom(report) && otherParticipants.length > 0) ||
        (isDM(report) && otherParticipants.length > 0) ||
        (isGroupChat(report) && otherParticipants.length > 0) ||
        (isPolicyExpenseChat(report) && report?.isOwnPolicyExpenseChat)
    ) {
        options = [...options, CONST.IOU.TYPE.SPLIT];
    }

    // Pay someone option should be visible only in 1:1 DMs
    if (isDM(report) && hasSingleParticipantInReport) {
        options = [...options, CONST.IOU.TYPE.PAY];
        if (!filterDeprecatedTypes) {
            options = [...options, CONST.IOU.TYPE.SEND];
        }
    }

    return options;
}

/**
 * This is a temporary function to help with the smooth transition with the oldDot.
 * This function will be removed once the transition occurs in oldDot to new links.
 */
// eslint-disable-next-line @typescript-eslint/naming-convention
function temporary_getMoneyRequestOptions(
    report: OnyxEntry<Report>,
    policy: OnyxEntry<Policy>,
    reportParticipants: number[],
): Array<Exclude<IOUType, typeof CONST.IOU.TYPE.REQUEST | typeof CONST.IOU.TYPE.SEND | typeof CONST.IOU.TYPE.CREATE>> {
    return getMoneyRequestOptions(report, policy, reportParticipants, true) as Array<
        Exclude<IOUType, typeof CONST.IOU.TYPE.REQUEST | typeof CONST.IOU.TYPE.SEND | typeof CONST.IOU.TYPE.CREATE>
    >;
}

/**
 * Invoice sender, invoice receiver and auto-invited admins cannot leave
 */
function canLeaveInvoiceRoom(report: OnyxEntry<Report>): boolean {
    if (!report || !report?.invoiceReceiver) {
        return false;
    }

    if (report?.statusNum === CONST.REPORT.STATUS_NUM.CLOSED) {
        return false;
    }

    const isSenderPolicyAdmin = getPolicy(report.policyID)?.role === CONST.POLICY.ROLE.ADMIN;

    if (isSenderPolicyAdmin) {
        return false;
    }

    if (report.invoiceReceiver.type === CONST.REPORT.INVOICE_RECEIVER_TYPE.INDIVIDUAL) {
        return report?.invoiceReceiver?.accountID !== currentUserAccountID;
    }

    const isReceiverPolicyAdmin = getPolicy(report.invoiceReceiver.policyID)?.role === CONST.POLICY.ROLE.ADMIN;

    if (isReceiverPolicyAdmin) {
        return false;
    }

    return true;
}

/**
 * Allows a user to leave a policy room according to the following conditions of the visibility or chatType rNVP:
 * `public` - Anyone can leave (because anybody can join)
 * `public_announce` - Only non-policy members can leave (it's auto-shared with policy members)
 * `policy_admins` - Nobody can leave (it's auto-shared with all policy admins)
 * `policy_announce` - Nobody can leave (it's auto-shared with all policy members)
 * `policyExpenseChat` - Nobody can leave (it's auto-shared with all policy members)
 * `policy` - Anyone can leave (though only policy members can join)
 * `domain` - Nobody can leave (it's auto-shared with domain members)
 * `dm` - Nobody can leave (it's auto-shared with users)
 * `private` - Anybody can leave (though you can only be invited to join)
 * `invoice` - Invoice sender, invoice receiver and auto-invited admins cannot leave
 */
function canLeaveRoom(report: OnyxEntry<Report>, isPolicyEmployee: boolean): boolean {
    if (isInvoiceRoom(report)) {
        // This will get removed as part of https://github.com/Expensify/App/issues/59961
        // eslint-disable-next-line deprecation/deprecation
        if (isArchivedNonExpenseReport(report, getReportNameValuePairs(report?.reportID))) {
            return false;
        }

        const invoiceReport = getReportOrDraftReport(report?.iouReportID);

        if (invoiceReport?.ownerAccountID === currentUserAccountID) {
            return false;
        }

        if (invoiceReport?.managerID === currentUserAccountID) {
            return false;
        }

        const isSenderPolicyAdmin = getPolicy(report?.policyID)?.role === CONST.POLICY.ROLE.ADMIN;

        if (isSenderPolicyAdmin) {
            return false;
        }

        const isReceiverPolicyAdmin =
            report?.invoiceReceiver?.type === CONST.REPORT.INVOICE_RECEIVER_TYPE.BUSINESS ? getPolicy(report?.invoiceReceiver?.policyID)?.role === CONST.POLICY.ROLE.ADMIN : false;

        if (isReceiverPolicyAdmin) {
            return false;
        }

        return true;
    }

    if (!report?.visibility) {
        if (
            report?.chatType === CONST.REPORT.CHAT_TYPE.POLICY_ADMINS ||
            report?.chatType === CONST.REPORT.CHAT_TYPE.POLICY_ANNOUNCE ||
            report?.chatType === CONST.REPORT.CHAT_TYPE.POLICY_EXPENSE_CHAT ||
            report?.chatType === CONST.REPORT.CHAT_TYPE.DOMAIN_ALL ||
            report?.chatType === CONST.REPORT.CHAT_TYPE.SELF_DM ||
            !report?.chatType
        ) {
            // DM chats don't have a chatType
            return false;
        }
    } else if (isPublicAnnounceRoom(report) && isPolicyEmployee) {
        return false;
    }
    return true;
}

function isCurrentUserTheOnlyParticipant(participantAccountIDs?: number[]): boolean {
    return !!(participantAccountIDs?.length === 1 && participantAccountIDs?.at(0) === currentUserAccountID);
}

/**
 * Returns display names for those that can see the whisper.
 * However, it returns "you" if the current user is the only one who can see it besides the person that sent it.
 */
function getWhisperDisplayNames(participantAccountIDs?: number[]): string | undefined {
    const isWhisperOnlyVisibleToCurrentUser = isCurrentUserTheOnlyParticipant(participantAccountIDs);

    // When the current user is the only participant, the display name needs to be "you" because that's the only person reading it
    if (isWhisperOnlyVisibleToCurrentUser) {
        return translateLocal('common.youAfterPreposition');
    }

    return participantAccountIDs?.map((accountID) => getDisplayNameForParticipant({accountID, shouldUseShortForm: !isWhisperOnlyVisibleToCurrentUser})).join(', ');
}

/**
 * Show subscript on expense chats / threads and expense requests
 */
function shouldReportShowSubscript(report: OnyxEntry<Report>): boolean {
    // This will get removed as part of https://github.com/Expensify/App/issues/59961
    // eslint-disable-next-line deprecation/deprecation
    if (isArchivedNonExpenseReport(report, getReportNameValuePairs(report?.reportID)) && !isWorkspaceThread(report)) {
        return false;
    }

    if (isPolicyExpenseChat(report) && !isChatThread(report) && !isTaskReport(report) && !report?.isOwnPolicyExpenseChat) {
        return true;
    }

    if (isPolicyExpenseChat(report) && !isThread(report) && !isTaskReport(report)) {
        return true;
    }

    if (isExpenseRequest(report)) {
        return true;
    }

    if (isExpenseReport(report) && isOneTransactionReport(report?.reportID)) {
        return true;
    }

    if (isWorkspaceTaskReport(report)) {
        return true;
    }

    if (isWorkspaceThread(report)) {
        return true;
    }

    if (isInvoiceRoom(report) || isInvoiceReport(report)) {
        return true;
    }

    return false;
}

/**
 * Return true if reports data exists
 */
function isReportDataReady(): boolean {
    return !isEmptyObject(allReports) && Object.keys(allReports ?? {}).some((key) => allReports?.[key]?.reportID);
}

/**
 * Return true if reportID from path is valid
 */
function isValidReportIDFromPath(reportIDFromPath: string | undefined): boolean {
    return !!reportIDFromPath && !['', 'null', 'undefined', '0', '-1'].includes(reportIDFromPath);
}

/**
 * Return the errors we have when creating a chat, a workspace room, or a new empty report
 */
function getCreationReportErrors(report: OnyxEntry<Report>): Errors | null | undefined {
    // We are either adding a workspace room, creating a chat, or we're creating a report, it isn't possible for all of these to have errors for the same report at the same time, so
    // simply looking up the first truthy value will get the relevant property if it's set.
    return report?.errorFields?.addWorkspaceRoom ?? report?.errorFields?.createChat ?? report?.errorFields?.createReport;
}

/**
 * Return true if the expense report is marked for deletion.
 */
function isMoneyRequestReportPendingDeletion(reportOrID: OnyxEntry<Report> | string): boolean {
    const report = typeof reportOrID === 'string' ? getReport(reportOrID, allReports) : reportOrID;
    if (!isMoneyRequestReport(report)) {
        return false;
    }

    const parentReportAction = getReportAction(report?.parentReportID, report?.parentReportActionID);
    return parentReportAction?.pendingAction === CONST.RED_BRICK_ROAD_PENDING_ACTION.DELETE;
}

function navigateToLinkedReportAction(ancestor: Ancestor, isInNarrowPaneModal: boolean, canUserPerformWrite: boolean | undefined, isOffline: boolean) {
    if (isInNarrowPaneModal) {
        Navigation.navigate(
            ROUTES.SEARCH_REPORT.getRoute({
                reportID: ancestor.report.reportID,
                reportActionID: ancestor.reportAction.reportActionID,
                backTo: SCREENS.SEARCH.REPORT_RHP,
            }),
        );
        return;
    }

    // Pop the thread report screen before navigating to the chat report.
    Navigation.goBack(ROUTES.REPORT_WITH_ID.getRoute(ancestor.report.reportID));

    const isVisibleAction = shouldReportActionBeVisible(ancestor.reportAction, ancestor.reportAction.reportActionID, canUserPerformWrite);

    if (isVisibleAction && !isOffline) {
        // Pop the chat report screen before navigating to the linked report action.
        Navigation.goBack(ROUTES.REPORT_WITH_ID.getRoute(ancestor.report.reportID, ancestor.reportAction.reportActionID));
    }
}

function canUserPerformWriteAction(report: OnyxEntry<Report>) {
    const reportErrors = getCreationReportErrors(report);

    // If the expense report is marked for deletion, let us prevent any further write action.
    if (isMoneyRequestReportPendingDeletion(report)) {
        return false;
    }

    // This will get removed as part of https://github.com/Expensify/App/issues/59961
    // eslint-disable-next-line deprecation/deprecation
    const reportNameValuePairs = getReportNameValuePairs(report?.reportID);
    return !isArchivedNonExpenseReport(report, reportNameValuePairs) && isEmptyObject(reportErrors) && report && isAllowedToComment(report) && !isAnonymousUser && canWriteInReport(report);
}

/**
 * Returns ID of the original report from which the given reportAction is first created.
 */
function getOriginalReportID(reportID: string | undefined, reportAction: OnyxInputOrEntry<ReportAction>): string | undefined {
    if (!reportID) {
        return undefined;
    }
    const reportActions = allReportActions?.[`${ONYXKEYS.COLLECTION.REPORT_ACTIONS}${reportID}`];
    const currentReportAction = reportAction?.reportActionID ? reportActions?.[reportAction.reportActionID] : undefined;
    const transactionThreadReportID = getOneTransactionThreadReportID(reportID, reportActions ?? ([] as ReportAction[]));
    const isThreadReportParentAction = reportAction?.childReportID?.toString() === reportID;
    if (Object.keys(currentReportAction ?? {}).length === 0) {
        return isThreadReportParentAction ? getReport(reportID, allReports)?.parentReportID : transactionThreadReportID ?? reportID;
    }
    return reportID;
}

/**
 * Return the pendingAction and the errors resulting from either
 *
 * - creating a workspace room
 * - starting a chat
 * - paying the expense
 *
 * while being offline
 */
function getReportOfflinePendingActionAndErrors(report: OnyxEntry<Report>): ReportOfflinePendingActionAndErrors {
    // It shouldn't be possible for all of these actions to be pending (or to have errors) for the same report at the same time, so just take the first that exists
    const reportPendingAction = report?.pendingFields?.addWorkspaceRoom ?? report?.pendingFields?.createChat ?? report?.pendingFields?.reimbursed ?? report?.pendingFields?.createReport;
    const reportErrors = getCreationReportErrors(report);
    return {reportPendingAction, reportErrors};
}

/**
 * Check if the report can create the expense with type is iouType
 */
function canCreateRequest(report: OnyxEntry<Report>, policy: OnyxEntry<Policy>, iouType: ValueOf<typeof CONST.IOU.TYPE>): boolean {
    const participantAccountIDs = Object.keys(report?.participants ?? {}).map(Number);

    if (!canUserPerformWriteAction(report)) {
        return false;
    }

    const requestOptions = getMoneyRequestOptions(report, policy, participantAccountIDs);
    requestOptions.push(CONST.IOU.TYPE.CREATE);

    return requestOptions.includes(iouType);
}

function getWorkspaceChats(policyID: string | undefined, accountIDs: number[], reports: OnyxCollection<Report> = allReports): Array<OnyxEntry<Report>> {
    return Object.values(reports ?? {}).filter(
        (report) => isPolicyExpenseChat(report) && !!policyID && report?.policyID === policyID && report?.ownerAccountID && accountIDs.includes(report?.ownerAccountID),
    );
}

/**
 * Gets all reports that relate to the policy
 *
 * @param policyID - the workspace ID to get all associated reports
 */
function getAllWorkspaceReports(policyID?: string): Array<OnyxEntry<Report>> {
    if (!policyID) {
        return [];
    }
    return Object.values(allReports ?? {}).filter((report) => report?.policyID === policyID);
}

/**
 * @param policy - the workspace the report is on, null if the user isn't a member of the workspace
 */
function shouldDisableRename(report: OnyxEntry<Report>): boolean {
    if (
        isDefaultRoom(report) ||
        // This will get removed as part of https://github.com/Expensify/App/issues/59961
        // eslint-disable-next-line deprecation/deprecation
        isArchivedReport(getReportNameValuePairs(report?.reportID)) ||
        isPublicRoom(report) ||
        isThread(report) ||
        isMoneyRequest(report) ||
        isMoneyRequestReport(report) ||
        isPolicyExpenseChat(report) ||
        isInvoiceRoom(report) ||
        isInvoiceReport(report) ||
        isSystemChat(report)
    ) {
        return true;
    }

    if (isGroupChat(report)) {
        return false;
    }

    if (isDeprecatedGroupDM(report) || isTaskReport(report)) {
        return true;
    }

    return false;
}

/**
 * @param policy - the workspace the report is on, null if the user isn't a member of the workspace
 */
function canEditWriteCapability(report: OnyxEntry<Report>, policy: OnyxEntry<Policy>): boolean {
    return (
        isPolicyAdminPolicyUtils(policy) &&
        !isAdminRoom(report) &&
        // This will get removed as part of https://github.com/Expensify/App/issues/59961
        // eslint-disable-next-line deprecation/deprecation
        !isArchivedReport(getReportNameValuePairs(report?.reportID)) &&
        !isThread(report) &&
        !isInvoiceRoom(report) &&
        !isPolicyExpenseChat(report)
    );
}

/**
 * @param policy - the workspace the report is on, null if the user isn't a member of the workspace
 */
function canEditRoomVisibility(report: OnyxEntry<Report>, policy: OnyxEntry<Policy>): boolean {
    // This will get removed as part of https://github.com/Expensify/App/issues/59961
    // eslint-disable-next-line deprecation/deprecation
    return isPolicyAdminPolicyUtils(policy) && !isArchivedNonExpenseReport(report, getReportNameValuePairs(report?.reportID));
}

/**
 * Returns the onyx data needed for the task assignee chat
 */
function getTaskAssigneeChatOnyxData(
    accountID: number,
    assigneeAccountID: number,
    taskReportID: string,
    assigneeChatReportID: string,
    parentReportID: string | undefined,
    title: string,
    assigneeChatReport: OnyxEntry<Report>,
): OnyxDataTaskAssigneeChat {
    // Set if we need to add a comment to the assignee chat notifying them that they have been assigned a task
    let optimisticAssigneeAddComment: OptimisticReportAction | undefined;
    // Set if this is a new chat that needs to be created for the assignee
    let optimisticChatCreatedReportAction: OptimisticCreatedReportAction | undefined;
    const assigneeChatReportMetadata = getReportMetadata(assigneeChatReportID);
    const currentTime = DateUtils.getDBTime();
    const optimisticData: OnyxUpdate[] = [];
    const successData: OnyxUpdate[] = [];
    const failureData: OnyxUpdate[] = [];

    // You're able to assign a task to someone you haven't chatted with before - so we need to optimistically create the chat and the chat reportActions
    // Only add the assignee chat report to onyx if we haven't already set it optimistically
    if (assigneeChatReportMetadata?.isOptimisticReport && assigneeChatReport?.pendingFields?.createChat !== CONST.RED_BRICK_ROAD_PENDING_ACTION.ADD) {
        optimisticChatCreatedReportAction = buildOptimisticCreatedReportAction(assigneeChatReportID);
        optimisticData.push(
            {
                onyxMethod: Onyx.METHOD.MERGE,
                key: `${ONYXKEYS.COLLECTION.REPORT}${assigneeChatReportID}`,
                value: {
                    pendingFields: {
                        createChat: CONST.RED_BRICK_ROAD_PENDING_ACTION.ADD,
                    },
                },
            },
            {
                onyxMethod: Onyx.METHOD.MERGE,
                key: `${ONYXKEYS.COLLECTION.REPORT_METADATA}${assigneeChatReportID}`,
                value: {
                    isOptimisticReport: true,
                },
            },
            {
                onyxMethod: Onyx.METHOD.MERGE,
                key: `${ONYXKEYS.COLLECTION.REPORT_ACTIONS}${assigneeChatReportID}`,
                value: {[optimisticChatCreatedReportAction.reportActionID]: optimisticChatCreatedReportAction as Partial<ReportAction>},
            },
        );

        successData.push(
            {
                onyxMethod: Onyx.METHOD.MERGE,
                key: `${ONYXKEYS.COLLECTION.REPORT}${assigneeChatReportID}`,
                value: {
                    pendingFields: {
                        createChat: null,
                    },
                    // BE will send a different participant. We clear the optimistic one to avoid duplicated entries
                    participants: {[assigneeAccountID]: null},
                },
            },
            {
                onyxMethod: Onyx.METHOD.MERGE,
                key: `${ONYXKEYS.COLLECTION.REPORT_METADATA}${assigneeChatReportID}`,
                value: {
                    isOptimisticReport: false,
                },
            },
            {
                onyxMethod: Onyx.METHOD.MERGE,
                key: `${ONYXKEYS.COLLECTION.REPORT_METADATA}${assigneeChatReportID}`,
                value: {
                    isOptimisticReport: false,
                },
            },
        );

        failureData.push(
            {
                onyxMethod: Onyx.METHOD.SET,
                key: `${ONYXKEYS.COLLECTION.REPORT}${assigneeChatReportID}`,
                value: null,
            },
            {
                onyxMethod: Onyx.METHOD.MERGE,
                key: `${ONYXKEYS.COLLECTION.REPORT_ACTIONS}${assigneeChatReportID}`,
                value: {[optimisticChatCreatedReportAction.reportActionID]: {pendingAction: null}},
            },
            // If we failed, we want to remove the optimistic personal details as it was likely due to an invalid login
            {
                onyxMethod: Onyx.METHOD.MERGE,
                key: ONYXKEYS.PERSONAL_DETAILS_LIST,
                value: {
                    [assigneeAccountID]: null,
                },
            },
        );
    }

    // If you're choosing to share the task in the same DM as the assignee then we don't need to create another reportAction indicating that you've been assigned
    if (assigneeChatReportID !== parentReportID) {
        // eslint-disable-next-line @typescript-eslint/prefer-nullish-coalescing
        const displayname = allPersonalDetails?.[assigneeAccountID]?.displayName || allPersonalDetails?.[assigneeAccountID]?.login || '';
        optimisticAssigneeAddComment = buildOptimisticTaskCommentReportAction(taskReportID, title, assigneeAccountID, `assigned to ${displayname}`, parentReportID);
        const lastAssigneeCommentText = formatReportLastMessageText(getReportActionText(optimisticAssigneeAddComment.reportAction as ReportAction));
        const optimisticAssigneeReport = {
            lastVisibleActionCreated: currentTime,
            lastMessageText: lastAssigneeCommentText,
            lastActorAccountID: accountID,
            lastReadTime: currentTime,
        };

        optimisticData.push(
            {
                onyxMethod: Onyx.METHOD.MERGE,
                key: `${ONYXKEYS.COLLECTION.REPORT_ACTIONS}${assigneeChatReportID}`,
                value: {[optimisticAssigneeAddComment.reportAction.reportActionID]: optimisticAssigneeAddComment.reportAction as ReportAction},
            },
            {
                onyxMethod: Onyx.METHOD.MERGE,
                key: `${ONYXKEYS.COLLECTION.REPORT}${assigneeChatReportID}`,
                value: optimisticAssigneeReport,
            },
        );
        successData.push({
            onyxMethod: Onyx.METHOD.MERGE,
            key: `${ONYXKEYS.COLLECTION.REPORT_ACTIONS}${assigneeChatReportID}`,
            value: {[optimisticAssigneeAddComment.reportAction.reportActionID]: {isOptimisticAction: null}},
        });
        failureData.push({
            onyxMethod: Onyx.METHOD.MERGE,
            key: `${ONYXKEYS.COLLECTION.REPORT_ACTIONS}${assigneeChatReportID}`,
            value: {[optimisticAssigneeAddComment.reportAction.reportActionID]: {pendingAction: null}},
        });
    }

    return {
        optimisticData,
        successData,
        failureData,
        optimisticAssigneeAddComment,
        optimisticChatCreatedReportAction,
    };
}

/**
 * Return iou report action display message
 */
function getIOUReportActionDisplayMessage(reportAction: OnyxEntry<ReportAction>, transaction?: OnyxEntry<Transaction>): string {
    if (!isMoneyRequestAction(reportAction)) {
        return '';
    }
    const originalMessage = getOriginalMessage(reportAction);
    const {IOUReportID, automaticAction} = originalMessage ?? {};
    const iouReport = getReportOrDraftReport(IOUReportID);
    let translationKey: TranslationPaths;
    if (originalMessage?.type === CONST.IOU.REPORT_ACTION_TYPE.PAY) {
        // The `REPORT_ACTION_TYPE.PAY` action type is used for both fulfilling existing requests and sending money. To
        // differentiate between these two scenarios, we check if the `originalMessage` contains the `IOUDetails`
        // property. If it does, it indicates that this is a 'Pay someone' action.
        const {amount, currency} = originalMessage?.IOUDetails ?? originalMessage ?? {};
        const formattedAmount = convertToDisplayString(Math.abs(amount), currency) ?? '';

        switch (originalMessage.paymentType) {
            case CONST.IOU.PAYMENT_TYPE.ELSEWHERE:
                translationKey = hasMissingInvoiceBankAccount(IOUReportID) ? 'iou.payerSettledWithMissingBankAccount' : 'iou.paidElsewhere';
                break;
            case CONST.IOU.PAYMENT_TYPE.EXPENSIFY:
            case CONST.IOU.PAYMENT_TYPE.VBBA:
                translationKey = 'iou.paidWithExpensify';
                if (automaticAction) {
                    translationKey = 'iou.automaticallyPaidWithExpensify';
                }
                break;
            default:
                translationKey = 'iou.payerPaidAmount';
                break;
        }
        return translateLocal(translationKey, {amount: formattedAmount, payer: ''});
    }

    const amount = getTransactionAmount(transaction, !isEmptyObject(iouReport) && isExpenseReport(iouReport)) ?? 0;
    const formattedAmount = convertToDisplayString(amount, getCurrency(transaction)) ?? '';
    const isRequestSettled = isSettled(IOUReportID);
    const isApproved = isReportApproved({report: iouReport});
    if (isRequestSettled) {
        return translateLocal('iou.payerSettled', {
            amount: formattedAmount,
        });
    }
    if (isApproved) {
        return translateLocal('iou.approvedAmount', {
            amount: formattedAmount,
        });
    }
    if (isSplitBillReportAction(reportAction)) {
        translationKey = 'iou.didSplitAmount';
    } else if (isTrackExpenseAction(reportAction)) {
        translationKey = 'iou.trackedAmount';
    } else {
        translationKey = 'iou.submittedAmount';
    }
    return translateLocal(translationKey, {
        formattedAmount,
        comment: getMerchantOrDescription(transaction),
    });
}

/**
 * Checks if a report is a group chat.
 *
 * A report is a group chat if it meets the following conditions:
 * - Not a chat thread.
 * - Not a task report.
 * - Not an expense / IOU report.
 * - Not an archived room.
 * - Not a public / admin / announce chat room (chat type doesn't match any of the specified types).
 * - More than 2 participants.
 *
 */
function isDeprecatedGroupDM(report: OnyxEntry<Report>): boolean {
    return !!(
        report &&
        !isChatThread(report) &&
        !isTaskReport(report) &&
        !isInvoiceReport(report) &&
        !isMoneyRequestReport(report) &&
        // This will get removed as part of https://github.com/Expensify/App/issues/59961
        // eslint-disable-next-line deprecation/deprecation
        !isArchivedReport(getReportNameValuePairs(report?.reportID)) &&
        !Object.values(CONST.REPORT.CHAT_TYPE).some((chatType) => chatType === getChatType(report)) &&
        Object.keys(report.participants ?? {})
            .map(Number)
            .filter((accountID) => accountID !== currentUserAccountID).length > 1
    );
}

/**
 * A "root" group chat is the top level group chat and does not refer to any threads off of a Group Chat
 */
function isRootGroupChat(report: OnyxEntry<Report>): boolean {
    return !isChatThread(report) && (isGroupChat(report) || isDeprecatedGroupDM(report));
}

/**
 * Assume any report without a reportID is unusable.
 */
function isValidReport(report?: OnyxEntry<Report>): boolean {
    return !!report?.reportID;
}

/**
 * Check to see if we are a participant of this report.
 */
function isReportParticipant(accountID: number | undefined, report: OnyxEntry<Report>): boolean {
    if (!accountID) {
        return false;
    }

    const possibleAccountIDs = Object.keys(report?.participants ?? {}).map(Number);
    if (report?.ownerAccountID) {
        possibleAccountIDs.push(report?.ownerAccountID);
    }
    if (report?.managerID) {
        possibleAccountIDs.push(report?.managerID);
    }
    return possibleAccountIDs.includes(accountID);
}

/**
 * Check to see if the current user has access to view the report.
 */
function canCurrentUserOpenReport(report: OnyxEntry<Report>): boolean {
    return (isReportParticipant(currentUserAccountID, report) || isPublicRoom(report)) && canAccessReport(report, allPolicies, allBetas);
}

function shouldUseFullTitleToDisplay(report: OnyxEntry<Report>): boolean {
    return (
        isMoneyRequestReport(report) || isPolicyExpenseChat(report) || isChatRoom(report) || isChatThread(report) || isTaskReport(report) || isGroupChat(report) || isInvoiceReport(report)
    );
}

function getRoom(type: ValueOf<typeof CONST.REPORT.CHAT_TYPE>, policyID: string): OnyxEntry<Report> {
    const room = Object.values(allReports ?? {}).find((report) => report?.policyID === policyID && report?.chatType === type && !isThread(report));
    return room;
}

/**
 *  We only want policy members who are members of the report to be able to modify the report description, but not in thread chat.
 */
function canEditReportDescription(report: OnyxEntry<Report>, policy: OnyxEntry<Policy>): boolean {
    return (
        !isMoneyRequestReport(report) &&
        // This will get removed as part of https://github.com/Expensify/App/issues/59961
        // eslint-disable-next-line deprecation/deprecation
        !isArchivedReport(getReportNameValuePairs(report?.reportID)) &&
        isChatRoom(report) &&
        !isChatThread(report) &&
        !isEmpty(policy) &&
        hasParticipantInArray(report, currentUserAccountID ? [currentUserAccountID] : []) &&
        !isAuditor(report)
    );
}

function canEditPolicyDescription(policy: OnyxEntry<Policy>): boolean {
    return isPolicyAdminPolicyUtils(policy);
}

function getReportActionWithSmartscanError(reportActions: ReportAction[]): ReportAction | undefined {
    return reportActions.find((action) => {
        const isReportPreview = isReportPreviewAction(action);
        const isSplitReportAction = isSplitBillReportAction(action);
        if (!isSplitReportAction && !isReportPreview) {
            return false;
        }
        const IOUReportID = getIOUReportIDFromReportActionPreview(action);
        const isReportPreviewError = isReportPreview && shouldShowRBRForMissingSmartscanFields(IOUReportID) && !isSettled(IOUReportID);
        if (isReportPreviewError) {
            return true;
        }

        const transactionID = isMoneyRequestAction(action) ? getOriginalMessage(action)?.IOUTransactionID : undefined;
        const transaction = allTransactions?.[`${ONYXKEYS.COLLECTION.TRANSACTION}${transactionID}`] ?? {};
        const isSplitBillError = isSplitReportAction && hasMissingSmartscanFieldsTransactionUtils(transaction as Transaction);

        return isSplitBillError;
    });
}

/**
 * Checks if report action has error when smart scanning
 */
function hasSmartscanError(reportActions: ReportAction[]): boolean {
    return !!getReportActionWithSmartscanError(reportActions);
}

function shouldAutoFocusOnKeyPress(event: KeyboardEvent): boolean {
    if (event.key.length > 1) {
        return false;
    }

    // If a key is pressed in combination with Meta, Control or Alt do not focus
    if (event.ctrlKey || event.metaKey) {
        return false;
    }

    if (event.code === 'Space') {
        return false;
    }

    return true;
}

/**
 * Navigates to the appropriate screen based on the presence of a private note for the current user.
 */
function navigateToPrivateNotes(report: OnyxEntry<Report>, session: OnyxEntry<Session>, backTo?: string) {
    if (isEmpty(report) || isEmpty(session) || !session.accountID) {
        return;
    }
    const currentUserPrivateNote = report.privateNotes?.[session.accountID]?.note ?? '';
    if (isEmpty(currentUserPrivateNote)) {
        Navigation.navigate(ROUTES.PRIVATE_NOTES_EDIT.getRoute(report.reportID, session.accountID, backTo));
        return;
    }
    Navigation.navigate(ROUTES.PRIVATE_NOTES_LIST.getRoute(report.reportID, backTo));
}

/**
 * Get all held transactions of a iouReport
 */
function getAllHeldTransactions(iouReportID?: string): Transaction[] {
    const transactions = getReportTransactions(iouReportID);
    return transactions.filter((transaction) => isOnHoldTransactionUtils(transaction));
}

/**
 * Check if Report has any held expenses
 */
function hasHeldExpenses(iouReportID?: string, allReportTransactions?: SearchTransaction[]): boolean {
    const iouReportTransactions = getReportTransactions(iouReportID);
    const transactions = allReportTransactions ?? iouReportTransactions;
    return transactions.some((transaction) => isOnHoldTransactionUtils(transaction));
}

/**
 * Check if all expenses in the Report are on hold
 */
function hasOnlyHeldExpenses(iouReportID?: string, allReportTransactions?: SearchTransaction[]): boolean {
    const transactionsByIouReportID = getReportTransactions(iouReportID);
    const reportTransactions = allReportTransactions ?? transactionsByIouReportID;
    return reportTransactions.length > 0 && !reportTransactions.some((transaction) => !isOnHoldTransactionUtils(transaction));
}

/**
 * Checks if thread replies should be displayed
 */
function shouldDisplayThreadReplies(reportAction: OnyxInputOrEntry<ReportAction>, isThreadReportParentAction: boolean): boolean {
    const hasReplies = (reportAction?.childVisibleActionCount ?? 0) > 0;
    return hasReplies && !!reportAction?.childCommenterCount && !isThreadReportParentAction;
}

/**
 * Check if money report has any transactions updated optimistically
 */
function hasUpdatedTotal(report: OnyxInputOrEntry<Report>, policy: OnyxInputOrEntry<Policy>): boolean {
    if (!report) {
        return true;
    }

    const allReportTransactions = getReportTransactions(report.reportID);

    const hasPendingTransaction = allReportTransactions.some((transaction) => !!transaction.pendingAction);
    const hasTransactionWithDifferentCurrency = allReportTransactions.some((transaction) => transaction.currency !== report.currency);
    const hasDifferentWorkspaceCurrency = report.pendingFields?.createChat && isExpenseReport(report) && report.currency !== policy?.outputCurrency;
    const hasOptimisticHeldExpense = hasHeldExpenses(report.reportID) && report?.unheldTotal === undefined;

    return !(hasPendingTransaction && (hasTransactionWithDifferentCurrency || hasDifferentWorkspaceCurrency)) && !hasOptimisticHeldExpense && !report.pendingFields?.total;
}

/**
 * Return held and full amount formatted with used currency
 */
function getNonHeldAndFullAmount(iouReport: OnyxEntry<Report>, shouldExcludeNonReimbursables: boolean): NonHeldAndFullAmount {
    // if the report is an expense report, the total amount should be negated
    const coefficient = isExpenseReport(iouReport) ? -1 : 1;

    let total = iouReport?.total ?? 0;
    let unheldTotal = iouReport?.unheldTotal ?? 0;
    if (shouldExcludeNonReimbursables) {
        total -= iouReport?.nonReimbursableTotal ?? 0;
        unheldTotal -= iouReport?.unheldNonReimbursableTotal ?? 0;
    }

    return {
        nonHeldAmount: convertToDisplayString(unheldTotal * coefficient, iouReport?.currency),
        fullAmount: convertToDisplayString(total * coefficient, iouReport?.currency),
        hasValidNonHeldAmount: unheldTotal * coefficient >= 0,
    };
}

/**
 * Disable reply in thread action if:
 *
 * - The action is listed in the thread-disabled list
 * - The action is a split expense action
 * - The action is deleted and is not threaded
 * - The report is archived and the action is not threaded
 * - The action is a whisper action and it's neither a report preview nor IOU action
 * - The action is the thread's first chat
 */
function shouldDisableThread(reportAction: OnyxInputOrEntry<ReportAction>, reportID: string, isThreadReportParentAction: boolean): boolean {
    const isSplitBillAction = isSplitBillReportAction(reportAction);
    const isDeletedActionLocal = isDeletedAction(reportAction);
    const isReportPreviewActionLocal = isReportPreviewAction(reportAction);
    const isIOUAction = isMoneyRequestAction(reportAction);
    const isWhisperActionLocal = isWhisperAction(reportAction) || isActionableTrackExpense(reportAction);

    // This will get removed as part of https://github.com/Expensify/App/issues/59961
    // eslint-disable-next-line deprecation/deprecation
    const isArchived = isArchivedNonExpenseReport(getReportOrDraftReport(reportID), getReportNameValuePairs(reportID));
    const isActionDisabled = CONST.REPORT.ACTIONS.THREAD_DISABLED.some((action: string) => action === reportAction?.actionName);

    return (
        isActionDisabled ||
        isSplitBillAction ||
        (isDeletedActionLocal && !reportAction?.childVisibleActionCount) ||
        (isArchived && !reportAction?.childVisibleActionCount) ||
        (isWhisperActionLocal && !isReportPreviewActionLocal && !isIOUAction) ||
        isThreadReportParentAction
    );
}

function getAllAncestorReportActions(report: Report | null | undefined, currentUpdatedReport?: OnyxEntry<Report>): Ancestor[] {
    if (!report) {
        return [];
    }
    const allAncestors: Ancestor[] = [];
    let parentReportID = report.parentReportID;
    let parentReportActionID = report.parentReportActionID;

    while (parentReportID) {
        const parentReport = currentUpdatedReport && currentUpdatedReport.reportID === parentReportID ? currentUpdatedReport : getReportOrDraftReport(parentReportID);
        const parentReportAction = getReportAction(parentReportID, parentReportActionID);

        if (!parentReport || !parentReportAction || (isTransactionThread(parentReportAction) && !isSentMoneyReportAction(parentReportAction)) || isReportPreviewAction(parentReportAction)) {
            break;
        }

        // For threads, we don't want to display trip summary
        if (isTripPreview(parentReportAction) && allAncestors.length > 0) {
            break;
        }

        const isParentReportActionUnread = isCurrentActionUnread(parentReport, parentReportAction);
        allAncestors.push({
            report: parentReport,
            reportAction: parentReportAction,
            shouldDisplayNewMarker: isParentReportActionUnread,
        });

        parentReportID = parentReport?.parentReportID;
        parentReportActionID = parentReport?.parentReportActionID;
    }

    return allAncestors.reverse();
}

function getAllAncestorReportActionIDs(report: Report | null | undefined, includeTransactionThread = false): AncestorIDs {
    if (!report) {
        return {
            reportIDs: [],
            reportActionsIDs: [],
        };
    }

    const allAncestorIDs: AncestorIDs = {
        reportIDs: [],
        reportActionsIDs: [],
    };
    let parentReportID = report.parentReportID;
    let parentReportActionID = report.parentReportActionID;

    while (parentReportID) {
        const parentReport = getReportOrDraftReport(parentReportID);
        const parentReportAction = getReportAction(parentReportID, parentReportActionID);

        if (
            !parentReportAction ||
            (!includeTransactionThread && ((isTransactionThread(parentReportAction) && !isSentMoneyReportAction(parentReportAction)) || isReportPreviewAction(parentReportAction)))
        ) {
            break;
        }

        allAncestorIDs.reportIDs.push(parentReportID);
        if (parentReportActionID) {
            allAncestorIDs.reportActionsIDs.push(parentReportActionID);
        }

        if (!parentReport) {
            break;
        }

        parentReportID = parentReport?.parentReportID;
        parentReportActionID = parentReport?.parentReportActionID;
    }

    return allAncestorIDs;
}

/**
 * Get optimistic data of parent report action
 * @param reportID The reportID of the report that is updated
 * @param lastVisibleActionCreated Last visible action created of the child report
 * @param type The type of action in the child report
 */
function getOptimisticDataForParentReportAction(reportID: string | undefined, lastVisibleActionCreated: string, type: string): Array<OnyxUpdate | null> {
    const report = getReportOrDraftReport(reportID);

    if (!report || isEmptyObject(report)) {
        return [];
    }

    const ancestors = getAllAncestorReportActionIDs(report, true);
    const totalAncestor = ancestors.reportIDs.length;

    return Array.from(Array(totalAncestor), (_, index) => {
        const ancestorReport = getReportOrDraftReport(ancestors.reportIDs.at(index));

        if (!ancestorReport || isEmptyObject(ancestorReport)) {
            return null;
        }

        const ancestorReportAction = getReportAction(ancestorReport.reportID, ancestors.reportActionsIDs.at(index) ?? '');

        if (!ancestorReportAction?.reportActionID || isEmptyObject(ancestorReportAction)) {
            return null;
        }

        return {
            onyxMethod: Onyx.METHOD.MERGE,
            key: `${ONYXKEYS.COLLECTION.REPORT_ACTIONS}${ancestorReport.reportID}`,
            value: {
                [ancestorReportAction.reportActionID]: updateOptimisticParentReportAction(ancestorReportAction, lastVisibleActionCreated, type),
            },
        };
    });
}

function getQuickActionDetails(
    quickActionReport: Report,
    personalDetails: PersonalDetailsList | undefined,
    policyChatForActivePolicy: Report | undefined,
    reportNameValuePairs: ReportNameValuePairs,
): {quickActionAvatars: Icon[]; hideQABSubtitle: boolean} {
    const isValidQuickActionReport = !(isEmptyObject(quickActionReport) || isArchivedReport(reportNameValuePairs));
    let hideQABSubtitle = false;
    let quickActionAvatars: Icon[] = [];
    if (isValidQuickActionReport) {
        const avatars = getIcons(quickActionReport, personalDetails);
        quickActionAvatars = avatars.length <= 1 || isPolicyExpenseChat(quickActionReport) ? avatars : avatars.filter((avatar) => avatar.id !== currentUserAccountID);
    } else {
        hideQABSubtitle = true;
    }
    if (!isEmptyObject(policyChatForActivePolicy)) {
        quickActionAvatars = getIcons(policyChatForActivePolicy, personalDetails);
    }
    return {
        quickActionAvatars,
        hideQABSubtitle,
    };
}

function canBeAutoReimbursed(report: OnyxInputOrEntry<Report>, policy: OnyxInputOrEntry<Policy> | SearchPolicy): boolean {
    if (isEmptyObject(policy)) {
        return false;
    }
    type CurrencyType = TupleToUnion<typeof CONST.DIRECT_REIMBURSEMENT_CURRENCIES>;
    const reimbursableTotal = getMoneyRequestSpendBreakdown(report).totalDisplaySpend;
    const autoReimbursementLimit = policy?.autoReimbursement?.limit ?? policy?.autoReimbursementLimit ?? 0;
    const isAutoReimbursable =
        isReportInGroupPolicy(report) &&
        policy.reimbursementChoice === CONST.POLICY.REIMBURSEMENT_CHOICES.REIMBURSEMENT_YES &&
        autoReimbursementLimit >= reimbursableTotal &&
        reimbursableTotal > 0 &&
        CONST.DIRECT_REIMBURSEMENT_CURRENCIES.includes(report?.currency as CurrencyType);
    return isAutoReimbursable;
}

/** Check if the current user is an owner of the report */
function isReportOwner(report: OnyxInputOrEntry<Report>): boolean {
    return report?.ownerAccountID === currentUserPersonalDetails?.accountID;
}

function isAllowedToApproveExpenseReport(report: OnyxEntry<Report>, approverAccountID?: number, reportPolicy?: OnyxEntry<Policy> | SearchPolicy): boolean {
    const policy = reportPolicy ?? getPolicy(report?.policyID);
    const isOwner = (approverAccountID ?? currentUserAccountID) === report?.ownerAccountID;
    return !(policy?.preventSelfApproval && isOwner);
}

function isAllowedToSubmitDraftExpenseReport(report: OnyxEntry<Report>): boolean {
    const policy = getPolicy(report?.policyID);
    const submitToAccountID = getSubmitToAccountID(policy, report);

    return isAllowedToApproveExpenseReport(report, submitToAccountID);
}

/**
 * What missing payment method does this report action indicate, if any?
 */
function getIndicatedMissingPaymentMethod(userWallet: OnyxEntry<UserWallet>, reportId: string | undefined, reportAction: ReportAction): MissingPaymentMethod | undefined {
    const isSubmitterOfUnsettledReport = isCurrentUserSubmitter(reportId) && !isSettled(reportId);
    if (!reportId || !isSubmitterOfUnsettledReport || !isReimbursementQueuedAction(reportAction)) {
        return undefined;
    }
    const paymentType = getOriginalMessage(reportAction)?.paymentType;
    if (paymentType === CONST.IOU.PAYMENT_TYPE.EXPENSIFY) {
        return isEmpty(userWallet) || userWallet.tierName === CONST.WALLET.TIER_NAME.SILVER ? 'wallet' : undefined;
    }

    return !hasCreditBankAccount() ? 'bankAccount' : undefined;
}

/**
 * Checks if report chat contains missing payment method
 */
function hasMissingPaymentMethod(userWallet: OnyxEntry<UserWallet>, iouReportID: string | undefined): boolean {
    const reportActions = allReportActions?.[`${ONYXKEYS.COLLECTION.REPORT_ACTIONS}${iouReportID}`] ?? {};
    return Object.values(reportActions)
        .filter(Boolean)
        .some((action) => getIndicatedMissingPaymentMethod(userWallet, iouReportID, action) !== undefined);
}

/**
 * Used from expense actions to decide if we need to build an optimistic expense report.
 * Create a new report if:
 * - we don't have an iouReport set in the chatReport
 * - we have one, but it's waiting on the payee adding a bank account
 * - we have one, but we can't add more transactions to it due to: report is approved or settled
 */
function shouldCreateNewMoneyRequestReport(existingIOUReport: OnyxInputOrEntry<Report> | undefined, chatReport: OnyxInputOrEntry<Report>): boolean {
    return !existingIOUReport || hasIOUWaitingOnCurrentUserBankAccount(chatReport) || !canAddTransaction(existingIOUReport);
}

function getTripIDFromTransactionParentReportID(transactionParentReportID: string | undefined): string | undefined {
    return (getReportOrDraftReport(transactionParentReportID) as OnyxEntry<Report>)?.tripData?.tripID;
}

/**
 * Checks if report contains actions with errors
 */
function hasActionsWithErrors(reportID: string | undefined): boolean {
    if (!reportID) {
        return false;
    }
    const reportActions = allReportActions?.[`${ONYXKEYS.COLLECTION.REPORT_ACTIONS}${reportID}`] ?? {};
    return Object.values(reportActions)
        .filter(Boolean)
        .some((action) => !isEmptyObject(action.errors));
}

function isNonAdminOrOwnerOfPolicyExpenseChat(report: OnyxInputOrEntry<Report>, policy: OnyxInputOrEntry<Policy>): boolean {
    return isPolicyExpenseChat(report) && !(isPolicyAdminPolicyUtils(policy) || isPolicyOwner(policy, currentUserAccountID) || isReportOwner(report));
}

function isAdminOwnerApproverOrReportOwner(report: OnyxEntry<Report>, policy: OnyxEntry<Policy>): boolean {
    const isApprover = isMoneyRequestReport(report) && report?.managerID !== null && currentUserPersonalDetails?.accountID === report?.managerID;

    return isPolicyAdminPolicyUtils(policy) || isPolicyOwner(policy, currentUserAccountID) || isReportOwner(report) || isApprover;
}

/**
 * Whether the user can join a report
 */
function canJoinChat(
    report: OnyxEntry<Report>,
    parentReportAction: OnyxInputOrEntry<ReportAction>,
    policy: OnyxInputOrEntry<Policy>,
    reportNameValuePairs: ReportNameValuePairs | undefined,
): boolean {
    // We disabled thread functions for whisper action
    // So we should not show join option for existing thread on whisper message that has already been left, or manually leave it
    if (isWhisperAction(parentReportAction)) {
        return false;
    }

    // If the notification preference of the chat is not hidden that means we have already joined the chat
    if (!isHiddenForCurrentUser(report)) {
        return false;
    }

    const isExpenseChat = isMoneyRequestReport(report) || isMoneyRequest(report) || isInvoiceReport(report) || isTrackExpenseReport(report);
    // Anyone viewing these chat types is already a participant and therefore cannot join
    if (isRootGroupChat(report) || isSelfDM(report) || isInvoiceRoom(report) || isSystemChat(report) || isExpenseChat) {
        return false;
    }

    // The user who is a member of the workspace has already joined the public announce room.
    if (isPublicAnnounceRoom(report) && !isEmptyObject(policy)) {
        return false;
    }

    if (isArchivedReport(reportNameValuePairs)) {
        return false;
    }

    return isChatThread(report) || isUserCreatedPolicyRoom(report) || isNonAdminOrOwnerOfPolicyExpenseChat(report, policy);
}

/**
 * Whether the user can leave a report
 */
function canLeaveChat(report: OnyxEntry<Report>, policy: OnyxEntry<Policy>): boolean {
    if (isRootGroupChat(report)) {
        return true;
    }

    if (isPolicyExpenseChat(report) && !report?.isOwnPolicyExpenseChat && !isPolicyAdminPolicyUtils(policy)) {
        return true;
    }

    if (isPublicRoom(report) && isAnonymousUserSession()) {
        return false;
    }

    if (isHiddenForCurrentUser(report)) {
        return false;
    }

    // Anyone viewing these chat types is already a participant and therefore cannot leave
    if (isSelfDM(report)) {
        return false;
    }

    // The user who is a member of the workspace cannot leave the public announce room.
    if (isPublicAnnounceRoom(report) && !isEmptyObject(policy)) {
        return false;
    }

    if (isInvoiceRoom(report)) {
        return canLeaveInvoiceRoom(report);
    }

    return (isChatThread(report) && !!getReportNotificationPreference(report)) || isUserCreatedPolicyRoom(report) || isNonAdminOrOwnerOfPolicyExpenseChat(report, policy);
}

function getReportActionActorAccountID(
    reportAction: OnyxEntry<ReportAction>,
    iouReport: OnyxEntry<Report>,
    report: OnyxEntry<Report>,
    delegatePersonalDetails?: PersonalDetails | undefined | null,
): number | undefined {
    switch (reportAction?.actionName) {
        case CONST.REPORT.ACTIONS.TYPE.REPORT_PREVIEW: {
            const ownerAccountID = iouReport?.ownerAccountID ?? reportAction?.childOwnerAccountID;
            const actorAccountID = iouReport?.managerID ?? reportAction?.childManagerAccountID;

            if (isPolicyExpenseChat(report) || delegatePersonalDetails) {
                return ownerAccountID;
            }

            return actorAccountID;
        }

        case CONST.REPORT.ACTIONS.TYPE.SUBMITTED:
            return reportAction?.adminAccountID ?? reportAction?.actorAccountID;

        default:
            return reportAction?.actorAccountID;
    }
}

function createDraftWorkspaceAndNavigateToConfirmationScreen(transactionID: string, actionName: IOUAction): void {
    const isCategorizing = actionName === CONST.IOU.ACTION.CATEGORIZE;
    const {expenseChatReportID, policyID, policyName} = createDraftWorkspace(currentUserEmail);
    setMoneyRequestParticipants(transactionID, [
        {
            selected: true,
            accountID: 0,
            isPolicyExpenseChat: true,
            reportID: expenseChatReportID,
            policyID,
            searchText: policyName,
        },
    ]);
    if (isCategorizing) {
        Navigation.navigate(ROUTES.MONEY_REQUEST_STEP_CATEGORY.getRoute(actionName, CONST.IOU.TYPE.SUBMIT, transactionID, expenseChatReportID));
    } else {
        Navigation.navigate(ROUTES.MONEY_REQUEST_STEP_CONFIRMATION.getRoute(actionName, CONST.IOU.TYPE.SUBMIT, transactionID, expenseChatReportID, undefined, true));
    }
}

function createDraftTransactionAndNavigateToParticipantSelector(
    transactionID: string | undefined,
    reportID: string | undefined,
    actionName: IOUAction,
    reportActionID: string | undefined,
): void {
    if (!transactionID || !reportID) {
        return;
    }

    const transaction = allTransactions?.[`${ONYXKEYS.COLLECTION.TRANSACTION}${transactionID}`] ?? ({} as Transaction);
    const reportActions = allReportActions?.[`${ONYXKEYS.COLLECTION.REPORT_ACTIONS}${reportID}`] ?? ([] as ReportAction[]);

    if (!transaction || !reportActions) {
        return;
    }

    const linkedTrackedExpenseReportAction = Object.values(reportActions)
        .filter(Boolean)
        .find((action) => isMoneyRequestAction(action) && getOriginalMessage(action)?.IOUTransactionID === transactionID);

    const {created, amount, currency, merchant, mccGroup} = getTransactionDetails(transaction) ?? {};
    const comment = getTransactionCommentObject(transaction);

    createDraftTransaction({
        ...transaction,
        actionableWhisperReportActionID: reportActionID,
        linkedTrackedExpenseReportAction,
        linkedTrackedExpenseReportID: reportID,
        created,
        modifiedCreated: undefined,
        modifiedAmount: undefined,
        modifiedCurrency: undefined,
        amount,
        currency,
        comment,
        merchant,
        modifiedMerchant: '',
        mccGroup,
    } as Transaction);

    const filteredPolicies = Object.values(allPolicies ?? {}).filter((policy) => shouldShowPolicy(policy, false, currentUserEmail));

    if (actionName === CONST.IOU.ACTION.CATEGORIZE) {
        const activePolicy = getPolicy(activePolicyID);
        if (activePolicy && shouldRestrictUserBillableActions(activePolicy.id)) {
            Navigation.navigate(ROUTES.RESTRICTED_ACTION.getRoute(activePolicy.id));
            return;
        }

        if (shouldShowPolicy(activePolicy, false, currentUserEmail)) {
            const policyExpenseReportID = getPolicyExpenseChat(currentUserAccountID, activePolicyID)?.reportID;
            setMoneyRequestParticipants(transactionID, [
                {
                    selected: true,
                    accountID: 0,
                    isPolicyExpenseChat: true,
                    reportID: policyExpenseReportID,
                    policyID: activePolicyID,
                    searchText: activePolicy?.name,
                },
            ]);
            if (policyExpenseReportID) {
                Navigation.navigate(ROUTES.MONEY_REQUEST_STEP_CATEGORY.getRoute(actionName, CONST.IOU.TYPE.SUBMIT, transactionID, policyExpenseReportID));
            } else {
                Log.warn('policyExpenseReportID is not valid during expense categorizing');
            }
            return;
        }
        if (filteredPolicies.length === 0 || filteredPolicies.length > 1) {
            Navigation.navigate(ROUTES.MONEY_REQUEST_UPGRADE.getRoute(actionName, CONST.IOU.TYPE.SUBMIT, transactionID, reportID));
            return;
        }

        const policyID = filteredPolicies.at(0)?.id;
        const policyExpenseReportID = getPolicyExpenseChat(currentUserAccountID, policyID)?.reportID;
        setMoneyRequestParticipants(transactionID, [
            {
                selected: true,
                accountID: 0,
                isPolicyExpenseChat: true,
                reportID: policyExpenseReportID,
                policyID,
                searchText: activePolicy?.name,
            },
        ]);
        if (policyExpenseReportID) {
            Navigation.navigate(ROUTES.MONEY_REQUEST_STEP_CATEGORY.getRoute(actionName, CONST.IOU.TYPE.SUBMIT, transactionID, policyExpenseReportID));
        } else {
            Log.warn('policyExpenseReportID is not valid during expense categorizing');
        }
        return;
    }

    if (actionName === CONST.IOU.ACTION.SHARE) {
        Navigation.navigate(ROUTES.MONEY_REQUEST_ACCOUNTANT.getRoute(actionName, CONST.IOU.TYPE.SUBMIT, transactionID, reportID, undefined));
        return;
    }

    if (actionName === CONST.IOU.ACTION.SUBMIT || (allPolicies && filteredPolicies.length > 0)) {
        Navigation.navigate(ROUTES.MONEY_REQUEST_STEP_PARTICIPANTS.getRoute(CONST.IOU.TYPE.SUBMIT, transactionID, reportID, undefined, actionName));
        return;
    }

    return createDraftWorkspaceAndNavigateToConfirmationScreen(transactionID, actionName);
}

/**
 * Check if a report has any forwarded actions
 */
function hasForwardedAction(reportID: string): boolean {
    const reportActions = getAllReportActions(reportID);
    return Object.values(reportActions).some((action) => action?.actionName === CONST.REPORT.ACTIONS.TYPE.FORWARDED);
}

function isReportOutstanding(iouReport: OnyxInputOrEntry<Report>, policyID: string | undefined): boolean {
    if (!iouReport || isEmptyObject(iouReport)) {
        return false;
    }
    return (
        isExpenseReport(iouReport) &&
        iouReport?.stateNum !== undefined &&
        iouReport?.statusNum !== undefined &&
        iouReport?.policyID === policyID &&
        iouReport?.stateNum <= CONST.REPORT.STATE_NUM.SUBMITTED &&
        iouReport?.statusNum <= CONST.REPORT.STATUS_NUM.SUBMITTED &&
        !hasForwardedAction(iouReport.reportID)
    );
}

/**
 * Get outstanding expense reports for a given policy ID
 * @param policyID - The policy ID to filter reports by
 * @param reportOwnerAccountID - The accountID of the report owner
 * @param reports - Collection of reports to filter
 * @returns Array of outstanding expense reports sorted by name
 */
function getOutstandingReportsForUser(policyID: string | undefined, reportOwnerAccountID: number | undefined, reports: OnyxCollection<Report> = allReports): Array<OnyxEntry<Report>> {
    if (!reports) {
        return [];
    }
    return Object.values(reports)
        .filter((report) => isReportOutstanding(report, policyID) && report?.ownerAccountID === reportOwnerAccountID)
        .sort((a, b) => a?.reportName?.localeCompare(b?.reportName?.toLowerCase() ?? '') ?? 0);
}

/**
 * @returns the object to update `report.hasOutstandingChildRequest`
 */
function getOutstandingChildRequest(iouReport: OnyxInputOrEntry<Report>): OutstandingChildRequest {
    if (!iouReport || isEmptyObject(iouReport)) {
        return {};
    }

    if (!isExpenseReport(iouReport)) {
        const {reimbursableSpend} = getMoneyRequestSpendBreakdown(iouReport);
        return {
            hasOutstandingChildRequest: iouReport.managerID === currentUserAccountID && reimbursableSpend !== 0,
        };
    }

    const policy = getPolicy(iouReport.policyID);
    const shouldBeManuallySubmitted = isPaidGroupPolicyPolicyUtils(policy) && !policy?.harvesting?.enabled;
    if (shouldBeManuallySubmitted) {
        return {
            hasOutstandingChildRequest: true,
        };
    }

    // We don't need to update hasOutstandingChildRequest in this case
    return {};
}

function canReportBeMentionedWithinPolicy(report: OnyxEntry<Report>, policyID: string | undefined): boolean {
    if (!policyID || report?.policyID !== policyID) {
        return false;
    }

    return isChatRoom(report) && !isInvoiceRoom(report) && !isThread(report);
}

function prepareOnboardingOnyxData(
    introSelected: OnyxEntry<IntroSelected>,
    engagementChoice: OnboardingPurpose,
    onboardingMessage: ValueOf<typeof CONST.ONBOARDING_MESSAGES>,
    adminsChatReportID?: string,
    onboardingPolicyID?: string,
    userReportedIntegration?: OnboardingAccounting,
    wasInvited?: boolean,
    companySize?: OnboardingCompanySize,
) {
    if (engagementChoice === CONST.ONBOARDING_CHOICES.PERSONAL_SPEND) {
        // eslint-disable-next-line no-param-reassign
        onboardingMessage = CONST.CREATE_EXPENSE_ONBOARDING_MESSAGES[CONST.ONBOARDING_CHOICES.PERSONAL_SPEND];
    }

    if (engagementChoice === CONST.ONBOARDING_CHOICES.EMPLOYER || engagementChoice === CONST.ONBOARDING_CHOICES.SUBMIT) {
        // eslint-disable-next-line no-param-reassign
        onboardingMessage = CONST.CREATE_EXPENSE_ONBOARDING_MESSAGES[CONST.ONBOARDING_CHOICES.SUBMIT];
    }

    // Guides are assigned and tasks are posted in the #admins room for the MANAGE_TEAM and TRACK_WORKSPACE onboarding actions, except for emails that have a '+'.
    type PostTasksInAdminsRoomOnboardingChoices = 'newDotManageTeam' | 'newDotTrackWorkspace';
    const shouldPostTasksInAdminsRoom =
        [CONST.ONBOARDING_CHOICES.MANAGE_TEAM, CONST.ONBOARDING_CHOICES.TRACK_WORKSPACE].includes(engagementChoice as PostTasksInAdminsRoomOnboardingChoices) &&
        !currentUserEmail?.includes('+');
    const adminsChatReport = allReports?.[`${ONYXKEYS.COLLECTION.REPORT}${adminsChatReportID}`];
    const targetChatReport = shouldPostTasksInAdminsRoom
        ? adminsChatReport ?? {reportID: adminsChatReportID, policyID: onboardingPolicyID}
        : getChatByParticipants([CONST.ACCOUNT_ID.CONCIERGE, currentUserAccountID ?? CONST.DEFAULT_NUMBER_ID], allReports, false, true);
    const {reportID: targetChatReportID = '', policyID: targetChatPolicyID = ''} = targetChatReport ?? {};

    if (!targetChatReportID) {
        Log.warn('Missing reportID for onboarding optimistic data');
        return;
    }

    const integrationName = userReportedIntegration ? CONST.ONBOARDING_ACCOUNTING_MAPPING[userReportedIntegration] : '';
    const assignedGuideEmail = getPolicy(targetChatPolicyID)?.assignedGuide?.email ?? 'Setup Specialist';
    const assignedGuidePersonalDetail = Object.values(allPersonalDetails ?? {}).find((personalDetail) => personalDetail?.login === assignedGuideEmail);
    let assignedGuideAccountID: number;
    if (assignedGuidePersonalDetail && assignedGuidePersonalDetail.accountID) {
        assignedGuideAccountID = assignedGuidePersonalDetail.accountID;
    } else {
        assignedGuideAccountID = generateAccountID(assignedGuideEmail);
        // eslint-disable-next-line rulesdir/prefer-actions-set-data
        Onyx.merge(ONYXKEYS.PERSONAL_DETAILS_LIST, {
            [assignedGuideAccountID]: {
                isOptimisticPersonalDetail: assignedGuideEmail === CONST.SETUP_SPECIALIST_LOGIN,
                login: assignedGuideEmail,
                displayName: assignedGuideEmail,
            },
        });
    }
    const actorAccountID = shouldPostTasksInAdminsRoom ? assignedGuideAccountID : CONST.ACCOUNT_ID.CONCIERGE;
    const firstAdminPolicy = getActivePolicies(allPolicies, currentUserEmail).find(
        (policy) => policy.type !== CONST.POLICY.TYPE.PERSONAL && getPolicyRole(policy, currentUserEmail) === CONST.POLICY.ROLE.ADMIN,
    );
    const onboardingTaskParams: OnboardingTaskLinks = {
        integrationName,
        onboardingCompanySize: companySize ?? onboardingCompanySize,
        workspaceSettingsLink: `${environmentURL}/${ROUTES.WORKSPACE_INITIAL.getRoute(onboardingPolicyID ?? firstAdminPolicy?.id)}`,
        workspaceCategoriesLink: `${environmentURL}/${ROUTES.WORKSPACE_CATEGORIES.getRoute(onboardingPolicyID)}`,
        workspaceMembersLink: `${environmentURL}/${ROUTES.WORKSPACE_MEMBERS.getRoute(onboardingPolicyID)}`,
        workspaceMoreFeaturesLink: `${environmentURL}/${ROUTES.WORKSPACE_MORE_FEATURES.getRoute(onboardingPolicyID)}`,
        navatticURL: getNavatticURL(environment, engagementChoice),
        testDriveURL: `${environmentURL}/${ROUTES.TEST_DRIVE_DEMO_ROOT}`,
        workspaceAccountingLink: `${environmentURL}/${ROUTES.POLICY_ACCOUNTING.getRoute(onboardingPolicyID)}`,
        corporateCardLink: `${environmentURL}/${ROUTES.WORKSPACE_COMPANY_CARDS.getRoute(onboardingPolicyID)}`,
    };

    // Text message
    const message = typeof onboardingMessage.message === 'function' ? onboardingMessage.message(onboardingTaskParams) : onboardingMessage.message;
    const textComment = buildOptimisticAddCommentReportAction(message, undefined, actorAccountID, 1);
    const textCommentAction: OptimisticAddCommentReportAction = textComment.reportAction;
    const textMessage: AddCommentOrAttachmentParams = {
        reportID: targetChatReportID,
        reportActionID: textCommentAction.reportActionID,
        reportComment: textComment.commentText,
    };

    let createWorkspaceTaskReportID;
    const tasksData = onboardingMessage.tasks
        .filter((task) => {
            if (['setupCategories', 'setupTags'].includes(task.type) && userReportedIntegration) {
                return false;
            }

            if (['addAccountingIntegration', 'setupCategoriesAndTags'].includes(task.type) && !userReportedIntegration) {
                return false;
            }
            type SkipViewTourOnboardingChoices = 'newDotSubmit' | 'newDotSplitChat' | 'newDotPersonalSpend' | 'newDotEmployer';
            if (
                task.type === 'viewTour' &&
                [
                    CONST.ONBOARDING_CHOICES.EMPLOYER,
                    CONST.ONBOARDING_CHOICES.PERSONAL_SPEND,
                    CONST.ONBOARDING_CHOICES.SUBMIT,
                    CONST.ONBOARDING_CHOICES.CHAT_SPLIT,
                    CONST.ONBOARDING_CHOICES.MANAGE_TEAM,
                ].includes(introSelected?.choice as SkipViewTourOnboardingChoices) &&
                engagementChoice === CONST.ONBOARDING_CHOICES.MANAGE_TEAM
            ) {
                return false;
            }
            return true;
        })
        .map((task, index) => {
            const taskDescription = typeof task.description === 'function' ? task.description(onboardingTaskParams) : task.description;
            const taskTitle = typeof task.title === 'function' ? task.title(onboardingTaskParams) : task.title;
            const currentTask = buildOptimisticTaskReport(
                actorAccountID,
                targetChatReportID,
                currentUserAccountID,
                taskTitle,
                taskDescription,
                targetChatPolicyID,
                CONST.REPORT.NOTIFICATION_PREFERENCE.HIDDEN,
                task.mediaAttributes,
            );
            const emailCreatingAction =
                engagementChoice === CONST.ONBOARDING_CHOICES.MANAGE_TEAM ? allPersonalDetails?.[actorAccountID]?.login ?? CONST.EMAIL.CONCIERGE : CONST.EMAIL.CONCIERGE;
            const taskCreatedAction = buildOptimisticCreatedReportAction(emailCreatingAction);
            const taskReportAction = buildOptimisticTaskCommentReportAction(currentTask.reportID, taskTitle, 0, `task for ${taskTitle}`, targetChatReportID, actorAccountID, index + 3);
            currentTask.parentReportActionID = taskReportAction.reportAction.reportActionID;

            const completedTaskReportAction = task.autoCompleted
                ? buildOptimisticTaskReportAction(currentTask.reportID, CONST.REPORT.ACTIONS.TYPE.TASK_COMPLETED, 'marked as complete', actorAccountID, 2)
                : null;
            if (task.type === 'createWorkspace') {
                createWorkspaceTaskReportID = currentTask.reportID;
            }

            return {
                task,
                currentTask,
                taskCreatedAction,
                taskReportAction,
                taskDescription: currentTask.description,
                completedTaskReportAction,
            };
        });

    // Sign-off welcome message
    const welcomeSignOffText =
        engagementChoice === CONST.ONBOARDING_CHOICES.MANAGE_TEAM ? translateLocal('onboarding.welcomeSignOffTitleManageTeam') : translateLocal('onboarding.welcomeSignOffTitle');
    const welcomeSignOffComment = buildOptimisticAddCommentReportAction(welcomeSignOffText, undefined, actorAccountID, tasksData.length + 3);
    const welcomeSignOffCommentAction: OptimisticAddCommentReportAction = welcomeSignOffComment.reportAction;
    const welcomeSignOffMessage = {
        reportID: targetChatReportID,
        reportActionID: welcomeSignOffCommentAction.reportActionID,
        reportComment: welcomeSignOffComment.commentText,
    };

    const tasksForParameters = tasksData.map<TaskForParameters>(({task, currentTask, taskCreatedAction, taskReportAction, taskDescription, completedTaskReportAction}) => ({
        type: 'task',
        task: task.type,
        taskReportID: currentTask.reportID,
        parentReportID: currentTask.parentReportID,
        parentReportActionID: taskReportAction.reportAction.reportActionID,
        createdTaskReportActionID: taskCreatedAction.reportActionID,
        completedTaskReportActionID: completedTaskReportAction?.reportActionID,
        title: currentTask.reportName ?? '',
        description: taskDescription ?? '',
    }));

    const hasOutstandingChildTask = tasksData.some((task) => !task.completedTaskReportAction);

    const tasksForOptimisticData = tasksData.reduce<OnyxUpdate[]>((acc, {currentTask, taskCreatedAction, taskReportAction, taskDescription, completedTaskReportAction}) => {
        acc.push(
            {
                onyxMethod: Onyx.METHOD.MERGE,
                key: `${ONYXKEYS.COLLECTION.REPORT_ACTIONS}${targetChatReportID}`,
                value: {
                    [taskReportAction.reportAction.reportActionID]: taskReportAction.reportAction as ReportAction,
                },
            },
            {
                onyxMethod: Onyx.METHOD.SET,
                key: `${ONYXKEYS.COLLECTION.REPORT}${currentTask.reportID}`,
                value: {
                    ...currentTask,
                    description: taskDescription,
                    pendingFields: {
                        createChat: CONST.RED_BRICK_ROAD_PENDING_ACTION.ADD,
                        reportName: CONST.RED_BRICK_ROAD_PENDING_ACTION.ADD,
                        description: CONST.RED_BRICK_ROAD_PENDING_ACTION.ADD,
                        managerID: CONST.RED_BRICK_ROAD_PENDING_ACTION.ADD,
                    },
                    managerID: currentUserAccountID,
                },
            },
            {
                onyxMethod: Onyx.METHOD.MERGE,
                key: `${ONYXKEYS.COLLECTION.REPORT_METADATA}${currentTask.reportID}`,
                value: {
                    isOptimisticReport: true,
                },
            },
            {
                onyxMethod: Onyx.METHOD.MERGE,
                key: `${ONYXKEYS.COLLECTION.REPORT_ACTIONS}${currentTask.reportID}`,
                value: {
                    [taskCreatedAction.reportActionID]: taskCreatedAction as ReportAction,
                },
            },
        );

        if (completedTaskReportAction) {
            acc.push({
                onyxMethod: Onyx.METHOD.MERGE,
                key: `${ONYXKEYS.COLLECTION.REPORT_ACTIONS}${currentTask.reportID}`,
                value: {
                    [completedTaskReportAction.reportActionID]: completedTaskReportAction as ReportAction,
                },
            });

            acc.push({
                onyxMethod: Onyx.METHOD.MERGE,
                key: `${ONYXKEYS.COLLECTION.REPORT}${currentTask.reportID}`,
                value: {
                    stateNum: CONST.REPORT.STATE_NUM.APPROVED,
                    statusNum: CONST.REPORT.STATUS_NUM.APPROVED,
                    managerID: currentUserAccountID,
                },
            });
        }

        return acc;
    }, []);

    const tasksForFailureData = tasksData.reduce<OnyxUpdate[]>((acc, {currentTask, taskReportAction}) => {
        acc.push(
            {
                onyxMethod: Onyx.METHOD.MERGE,
                key: `${ONYXKEYS.COLLECTION.REPORT_ACTIONS}${targetChatReportID}`,
                value: {
                    [taskReportAction.reportAction.reportActionID]: {
                        errors: getMicroSecondOnyxErrorWithTranslationKey('report.genericAddCommentFailureMessage'),
                    } as ReportAction,
                },
            },
            {
                onyxMethod: Onyx.METHOD.MERGE,
                key: `${ONYXKEYS.COLLECTION.REPORT}${currentTask.reportID}`,
                value: null,
            },
            {
                onyxMethod: Onyx.METHOD.MERGE,
                key: `${ONYXKEYS.COLLECTION.REPORT_ACTIONS}${currentTask.reportID}`,
                value: null,
            },
        );

        return acc;
    }, []);

    const tasksForSuccessData = tasksData.reduce<OnyxUpdate[]>((acc, {currentTask, taskCreatedAction, taskReportAction, completedTaskReportAction}) => {
        acc.push(
            {
                onyxMethod: Onyx.METHOD.MERGE,
                key: `${ONYXKEYS.COLLECTION.REPORT_ACTIONS}${targetChatReportID}`,
                value: {
                    [taskReportAction.reportAction.reportActionID]: {pendingAction: null, isOptimisticAction: null},
                },
            },
            {
                onyxMethod: Onyx.METHOD.MERGE,
                key: `${ONYXKEYS.COLLECTION.REPORT}${currentTask.reportID}`,
                value: {
                    pendingFields: {
                        createChat: null,
                        reportName: null,
                        description: null,
                        managerID: null,
                    },
                },
            },
            {
                onyxMethod: Onyx.METHOD.MERGE,
                key: `${ONYXKEYS.COLLECTION.REPORT_METADATA}${currentTask.reportID}`,
                value: {
                    isOptimisticReport: false,
                },
            },
            {
                onyxMethod: Onyx.METHOD.MERGE,
                key: `${ONYXKEYS.COLLECTION.REPORT_ACTIONS}${currentTask.reportID}`,
                value: {
                    [taskCreatedAction.reportActionID]: {pendingAction: null},
                },
            },
        );

        if (completedTaskReportAction) {
            acc.push({
                onyxMethod: Onyx.METHOD.MERGE,
                key: `${ONYXKEYS.COLLECTION.REPORT_ACTIONS}${currentTask.reportID}`,
                value: {
                    [completedTaskReportAction.reportActionID]: {pendingAction: null, isOptimisticAction: null},
                },
            });
        }

        return acc;
    }, []);

    const optimisticData: OnyxUpdate[] = [...tasksForOptimisticData];
    const lastVisibleActionCreated = welcomeSignOffCommentAction.created;
    optimisticData.push(
        {
            onyxMethod: Onyx.METHOD.MERGE,
            key: `${ONYXKEYS.COLLECTION.REPORT}${targetChatReportID}`,
            value: {
                hasOutstandingChildTask,
                lastVisibleActionCreated,
                lastActorAccountID: actorAccountID,
            },
        },
        {
            onyxMethod: Onyx.METHOD.MERGE,
            key: ONYXKEYS.NVP_INTRO_SELECTED,
            value: {
                choice: engagementChoice,
                createWorkspace: createWorkspaceTaskReportID,
            },
        },
    );

    // If we post tasks in the #admins room and introSelected?.choice does not exist, it means that a guide is assigned and all messages except tasks are handled by the backend
    if (!shouldPostTasksInAdminsRoom || !!introSelected?.choice) {
        optimisticData.push({
            onyxMethod: Onyx.METHOD.MERGE,
            key: `${ONYXKEYS.COLLECTION.REPORT_ACTIONS}${targetChatReportID}`,
            value: {
                [textCommentAction.reportActionID]: textCommentAction as ReportAction,
            },
        });
    }

    if (!wasInvited) {
        optimisticData.push({
            onyxMethod: Onyx.METHOD.MERGE,
            key: ONYXKEYS.NVP_ONBOARDING,
            value: {hasCompletedGuidedSetupFlow: true},
        });
    }

    const successData: OnyxUpdate[] = [...tasksForSuccessData];

    // If we post tasks in the #admins room and introSelected?.choice does not exist, it means that a guide is assigned and all messages except tasks are handled by the backend
    if (!shouldPostTasksInAdminsRoom || !!introSelected?.choice) {
        successData.push({
            onyxMethod: Onyx.METHOD.MERGE,
            key: `${ONYXKEYS.COLLECTION.REPORT_ACTIONS}${targetChatReportID}`,
            value: {
                [textCommentAction.reportActionID]: {pendingAction: null, isOptimisticAction: null},
            },
        });
    }

    let failureReport: Partial<Report> = {
        lastMessageText: '',
        lastVisibleActionCreated: '',
        hasOutstandingChildTask: false,
    };
    const report = allReports?.[`${ONYXKEYS.COLLECTION.REPORT}${targetChatReportID}`];
    const canUserPerformWriteAction1 = canUserPerformWriteAction(report);
    const {lastMessageText = ''} = getLastVisibleMessageActionUtils(targetChatReportID, canUserPerformWriteAction1);
    if (lastMessageText) {
        const lastVisibleAction = getLastVisibleAction(targetChatReportID, canUserPerformWriteAction1);
        const prevLastVisibleActionCreated = lastVisibleAction?.created;
        const lastActorAccountID = lastVisibleAction?.actorAccountID;
        failureReport = {
            lastMessageText,
            lastVisibleActionCreated: prevLastVisibleActionCreated,
            lastActorAccountID,
        };
    }

    const failureData: OnyxUpdate[] = [...tasksForFailureData];
    failureData.push(
        {
            onyxMethod: Onyx.METHOD.MERGE,
            key: `${ONYXKEYS.COLLECTION.REPORT}${targetChatReportID}`,
            value: failureReport,
        },

        {
            onyxMethod: Onyx.METHOD.MERGE,
            key: ONYXKEYS.NVP_INTRO_SELECTED,
            value: {
                choice: null,
                createWorkspace: null,
            },
        },
    );
    // If we post tasks in the #admins room and introSelected?.choice does not exist, it means that a guide is assigned and all messages except tasks are handled by the backend
    if (!shouldPostTasksInAdminsRoom || !!introSelected?.choice) {
        failureData.push({
            onyxMethod: Onyx.METHOD.MERGE,
            key: `${ONYXKEYS.COLLECTION.REPORT_ACTIONS}${targetChatReportID}`,
            value: {
                [textCommentAction.reportActionID]: {
                    errors: getMicroSecondOnyxErrorWithTranslationKey('report.genericAddCommentFailureMessage'),
                } as ReportAction,
            },
        });
    }

    if (!wasInvited) {
        failureData.push({
            onyxMethod: Onyx.METHOD.MERGE,
            key: ONYXKEYS.NVP_ONBOARDING,
            value: {hasCompletedGuidedSetupFlow: onboarding?.hasCompletedGuidedSetupFlow ?? null},
        });
    }

    if (userReportedIntegration) {
        const requiresControlPlan: AllConnectionName[] = [CONST.POLICY.CONNECTIONS.NAME.NETSUITE, CONST.POLICY.CONNECTIONS.NAME.QBD, CONST.POLICY.CONNECTIONS.NAME.SAGE_INTACCT];

        optimisticData.push({
            onyxMethod: Onyx.METHOD.MERGE,
            key: `${ONYXKEYS.COLLECTION.POLICY}${onboardingPolicyID}`,
            value: {
                areConnectionsEnabled: true,
                ...(requiresControlPlan.includes(userReportedIntegration)
                    ? {
                          type: CONST.POLICY.TYPE.CORPORATE,
                      }
                    : {}),
                pendingFields: {
                    areConnectionsEnabled: CONST.RED_BRICK_ROAD_PENDING_ACTION.UPDATE,
                },
            },
        });
        successData.push({
            onyxMethod: Onyx.METHOD.MERGE,
            key: `${ONYXKEYS.COLLECTION.POLICY}${onboardingPolicyID}`,
            value: {
                pendingFields: {
                    areConnectionsEnabled: null,
                },
            },
        });
        failureData.push({
            onyxMethod: Onyx.METHOD.MERGE,
            key: `${ONYXKEYS.COLLECTION.POLICY}${onboardingPolicyID}`,
            value: {
                areConnectionsEnabled: getPolicy(onboardingPolicyID)?.areConnectionsEnabled,
                pendingFields: {
                    areConnectionsEnabled: null,
                },
            },
        });
    }

    // If we post tasks in the #admins room and introSelected?.choice does not exist, it means that a guide is assigned and all messages except tasks are handled by the backend
    const guidedSetupData: GuidedSetupData = [];

    if (!shouldPostTasksInAdminsRoom || !!introSelected?.choice) {
        guidedSetupData.push({type: 'message', ...textMessage});
    }

    type SelfDMParameters = {
        reportID?: string;
        createdReportActionID?: string;
    };

    let selfDMParameters: SelfDMParameters = {};
    if (engagementChoice === CONST.ONBOARDING_CHOICES.PERSONAL_SPEND) {
        const selfDMReportID = findSelfDMReportID();
        let selfDMReport = allReports?.[`${ONYXKEYS.COLLECTION.REPORT}${selfDMReportID}`];
        let createdAction: ReportAction;
        if (!selfDMReport) {
            const currentTime = DateUtils.getDBTime();
            selfDMReport = buildOptimisticSelfDMReport(currentTime);
            createdAction = buildOptimisticCreatedReportAction(currentUserEmail ?? '', currentTime);
            selfDMParameters = {reportID: selfDMReport.reportID, createdReportActionID: createdAction.reportActionID};
            optimisticData.push(
                {
                    onyxMethod: Onyx.METHOD.SET,
                    key: `${ONYXKEYS.COLLECTION.REPORT}${selfDMReport.reportID}`,
                    value: {
                        ...selfDMReport,
                        pendingFields: {
                            createChat: CONST.RED_BRICK_ROAD_PENDING_ACTION.ADD,
                        },
                    },
                },
                {
                    onyxMethod: Onyx.METHOD.MERGE,
                    key: `${ONYXKEYS.COLLECTION.REPORT_METADATA}${selfDMReport.reportID}`,
                    value: {
                        isOptimisticReport: true,
                    },
                },
                {
                    onyxMethod: Onyx.METHOD.SET,
                    key: `${ONYXKEYS.COLLECTION.REPORT_ACTIONS}${selfDMReport.reportID}`,
                    value: {
                        [createdAction.reportActionID]: createdAction,
                    },
                },
            );

            successData.push(
                {
                    onyxMethod: Onyx.METHOD.MERGE,
                    key: `${ONYXKEYS.COLLECTION.REPORT}${selfDMReport.reportID}`,
                    value: {
                        pendingFields: {
                            createChat: null,
                        },
                    },
                },
                {
                    onyxMethod: Onyx.METHOD.MERGE,
                    key: `${ONYXKEYS.COLLECTION.REPORT_METADATA}${selfDMReport.reportID}`,
                    value: {
                        isOptimisticReport: false,
                    },
                },
                {
                    onyxMethod: Onyx.METHOD.MERGE,
                    key: `${ONYXKEYS.COLLECTION.REPORT_ACTIONS}${selfDMReport.reportID}`,
                    value: {
                        [createdAction.reportActionID]: {
                            pendingAction: null,
                        },
                    },
                },
            );
        }
    }

    guidedSetupData.push(...tasksForParameters);

    if (!introSelected?.choice) {
        optimisticData.push({
            onyxMethod: Onyx.METHOD.MERGE,
            key: `${ONYXKEYS.COLLECTION.REPORT_ACTIONS}${targetChatReportID}`,
            value: {
                [welcomeSignOffCommentAction.reportActionID]: welcomeSignOffCommentAction as ReportAction,
            },
        });

        successData.push({
            onyxMethod: Onyx.METHOD.MERGE,
            key: `${ONYXKEYS.COLLECTION.REPORT_ACTIONS}${targetChatReportID}`,
            value: {
                [welcomeSignOffCommentAction.reportActionID]: {pendingAction: null, isOptimisticAction: null},
            },
        });

        failureData.push({
            onyxMethod: Onyx.METHOD.MERGE,
            key: `${ONYXKEYS.COLLECTION.REPORT_ACTIONS}${targetChatReportID}`,
            value: {
                [welcomeSignOffCommentAction.reportActionID]: {
                    errors: getMicroSecondOnyxErrorWithTranslationKey('report.genericAddCommentFailureMessage'),
                } as ReportAction,
            },
        });
        guidedSetupData.push({type: 'message', ...welcomeSignOffMessage});
    }

    return {optimisticData, successData, failureData, guidedSetupData, actorAccountID, selfDMParameters};
}

/**
 * Whether a given report is used for onboarding tasks. In the past, it could be either the Concierge chat or the system
 * DM, and we saved the report ID in the user's `onboarding` NVP. As a fallback for users who don't have the NVP, we now
 * only use the Concierge chat.
 */
function isChatUsedForOnboarding(optionOrReport: OnyxEntry<Report> | OptionData, onboardingPurposeSelected?: OnboardingPurpose): boolean {
    // onboarding can be an empty object for old accounts and accounts created from olddot
    if (onboarding && !isEmptyObject(onboarding) && onboarding.chatReportID) {
        return onboarding.chatReportID === optionOrReport?.reportID;
    }
    if (isEmptyObject(onboarding)) {
        return (optionOrReport as OptionData)?.isConciergeChat ?? isConciergeChatReport(optionOrReport);
    }

    // Onboarding guides are assigned to signup with emails that do not contain a '+' and select the "Manage my team's expenses" intent.
    // Guides and onboarding tasks are posted to the #admins room to facilitate the onboarding process.
    return onboardingPurposeSelected === CONST.ONBOARDING_CHOICES.MANAGE_TEAM && !currentUserEmail?.includes('+')
        ? isAdminRoom(optionOrReport)
        : (optionOrReport as OptionData)?.isConciergeChat ?? isConciergeChatReport(optionOrReport);
}

/**
 * Get the report used for the user's onboarding process. For most users it is the Concierge chat, however in the past
 * we also used the system DM for A/B tests.
 */
function getChatUsedForOnboarding(): OnyxEntry<Report> {
    return Object.values(allReports ?? {}).find((report) => isChatUsedForOnboarding(report));
}

/**
 * Checks if given field has any violations and returns name of the first encountered one
 */
function getFieldViolation(violations: OnyxEntry<ReportViolations>, reportField: PolicyReportField): ReportViolationName | undefined {
    if (!violations || !reportField) {
        return undefined;
    }

    return Object.values(CONST.REPORT_VIOLATIONS).find((violation) => !!violations[violation] && violations[violation][reportField.fieldID]);
}

/**
 * Returns translation for given field violation
 */
function getFieldViolationTranslation(reportField: PolicyReportField, violation?: ReportViolationName): string {
    if (!violation) {
        return '';
    }

    switch (violation) {
        case 'fieldRequired':
            return translateLocal('reportViolations.fieldRequired', {fieldName: reportField.name});
        default:
            return '';
    }
}

/**
 * Returns all violations for report
 */
function getReportViolations(reportID: string): ReportViolations | undefined {
    if (!allReportsViolations) {
        return undefined;
    }

    return allReportsViolations[`${ONYXKEYS.COLLECTION.REPORT_VIOLATIONS}${reportID}`];
}

function findPolicyExpenseChatByPolicyID(policyID: string): OnyxEntry<Report> {
    return Object.values(allReports ?? {}).find((report) => isPolicyExpenseChat(report) && report?.policyID === policyID);
}

/**
 * A function to get the report last message. This is usually used to restore the report message preview in LHN after report actions change.
 * @param reportID
 * @param actionsToMerge
 * @param canUserPerformWriteActionInReport
 * @returns containing the calculated message preview data of the report
 */
function getReportLastMessage(reportID: string, actionsToMerge?: ReportActions) {
    let result: Partial<Report> = {
        lastMessageText: '',
        lastVisibleActionCreated: '',
    };

    const {lastMessageText = ''} = getLastVisibleMessage(reportID, actionsToMerge);

    if (lastMessageText) {
        const report = getReport(reportID, allReports);
        const lastVisibleAction = getLastVisibleActionReportActionsUtils(reportID, canUserPerformWriteAction(report), actionsToMerge);
        const lastVisibleActionCreated = lastVisibleAction?.created;
        const lastActorAccountID = lastVisibleAction?.actorAccountID;
        result = {
            lastMessageText,
            lastVisibleActionCreated,
            lastActorAccountID,
        };
    }

    return result;
}

function getReportLastVisibleActionCreated(report: OnyxEntry<Report>, oneTransactionThreadReport: OnyxEntry<Report>) {
    const lastVisibleReportActionCreated = getLastVisibleActionReportActionsUtils(report?.reportID)?.created ?? report?.lastVisibleActionCreated ?? '';
    const lastVisibleActionCreated =
        (oneTransactionThreadReport?.lastVisibleActionCreated ?? '') > lastVisibleReportActionCreated ? oneTransactionThreadReport?.lastVisibleActionCreated : lastVisibleReportActionCreated;

    return lastVisibleActionCreated;
}

function getSourceIDFromReportAction(reportAction: OnyxEntry<ReportAction>): string {
    const message = Array.isArray(reportAction?.message) ? reportAction?.message?.at(-1) ?? null : reportAction?.message ?? null;
    const html = message?.html ?? '';
    const {sourceURL} = getAttachmentDetails(html);
    const sourceID = (sourceURL?.match(CONST.REGEX.ATTACHMENT_ID) ?? [])[1];
    return sourceID;
}

function getIntegrationIcon(connectionName?: ConnectionName) {
    if (connectionName === CONST.POLICY.CONNECTIONS.NAME.XERO) {
        return XeroSquare;
    }
    if (connectionName === CONST.POLICY.CONNECTIONS.NAME.QBO) {
        return QBOSquare;
    }
    if (connectionName === CONST.POLICY.CONNECTIONS.NAME.NETSUITE) {
        return NetSuiteSquare;
    }
    if (connectionName === CONST.POLICY.CONNECTIONS.NAME.SAGE_INTACCT) {
        return IntacctSquare;
    }

    return undefined;
}

function canBeExported(report: OnyxEntry<Report>) {
    if (!report?.statusNum) {
        return false;
    }
    const isCorrectState = [CONST.REPORT.STATUS_NUM.APPROVED, CONST.REPORT.STATUS_NUM.CLOSED, CONST.REPORT.STATUS_NUM.REIMBURSED].some((status) => status === report.statusNum);
    return isExpenseReport(report) && isCorrectState;
}

function getIntegrationNameFromExportMessage(reportActions: OnyxEntry<ReportActions> | ReportAction[]) {
    if (!reportActions) {
        return '';
    }

    if (Array.isArray(reportActions)) {
        const exportIntegrationAction = reportActions.find((action) => isExportIntegrationAction(action));
        if (!exportIntegrationAction || !isExportIntegrationAction(exportIntegrationAction)) {
            return null;
        }

        const originalMessage = (getOriginalMessage(exportIntegrationAction) ?? {}) as OriginalMessageExportIntegration;
        const {label} = originalMessage;
        return label ?? null;
    }
}

function isExported(reportActions: OnyxEntry<ReportActions> | ReportAction[]) {
    if (!reportActions) {
        return false;
    }

    let exportIntegrationActionsCount = 0;
    let integrationMessageActionsCount = 0;

    const reportActionList = Array.isArray(reportActions) ? reportActions : Object.values(reportActions);
    for (const action of reportActionList) {
        if (isExportIntegrationAction(action)) {
            // We consider any reports marked manually as exported to be exported, so we shortcut here.
            if (getOriginalMessage(action)?.markedManually) {
                return true;
            }
            exportIntegrationActionsCount++;
        }
        if (isIntegrationMessageAction(action)) {
            integrationMessageActionsCount++;
        }
    }

    // We need to make sure that there was at least one successful export to consider the report exported.
    // We add one EXPORT_INTEGRATION action to the report when we start exporting it (with pendingAction: 'add') and then another EXPORT_INTEGRATION when the export finishes successfully.
    // If the export fails, we add an INTEGRATIONS_MESSAGE action to the report, but the initial EXPORT_INTEGRATION action is still present, so we compare the counts of these two actions to determine if the report was exported successfully.
    return exportIntegrationActionsCount > integrationMessageActionsCount;
}

function hasExportError(reportActions: OnyxEntry<ReportActions> | ReportAction[]) {
    if (!reportActions) {
        return false;
    }

    if (Array.isArray(reportActions)) {
        return reportActions.some((action) => isIntegrationMessageAction(action));
    }

    return Object.values(reportActions).some((action) => isIntegrationMessageAction(action));
}

function verifyState(report: OnyxEntry<Report>, validStates: Array<ValueOf<typeof CONST.REPORT.STATE_NUM>>): boolean {
    if (report?.stateNum === undefined || report?.stateNum === null) {
        return false;
    }
    return validStates.includes(report?.stateNum);
}

function verifyStatus(report: OnyxEntry<Report>, validStatuses: Array<ValueOf<typeof CONST.REPORT.STATUS_NUM>>): boolean {
    if (report?.statusNum === undefined || report?.statusNum === null) {
        return false;
    }
    return validStatuses.includes(report?.statusNum);
}

/**
 * Determines whether the report can be moved to the workspace.
 */
function isWorkspaceEligibleForReportChange(newPolicy: OnyxEntry<Policy>, report: OnyxEntry<Report>, session: OnyxEntry<Session>, currentPolicy?: OnyxEntry<Policy>): boolean {
    if (!session?.accountID) {
        return false;
    }

    const isIOU = isIOUReport(report);
    const submitterLogin = report?.ownerAccountID && getLoginByAccountID(report?.ownerAccountID);
    const isSubmitterMember = !!submitterLogin && !!newPolicy?.employeeList?.[submitterLogin];
    const managerLogin = report?.managerID && getLoginByAccountID(report?.managerID);
    const isManagerMember = !!managerLogin && !!newPolicy?.employeeList?.[managerLogin];
    const isCurrentUserAdmin = isPolicyAdminPolicyUtils(newPolicy, session?.email);
    const isAdminOfCurrentPolicy = isPolicyAdminPolicyUtils(currentPolicy, session?.email);
    const isPaidGroupPolicyType = isPaidGroupPolicyPolicyUtils(newPolicy);
    const isReportOpenOrSubmitted = verifyState(report, [CONST.REPORT.STATE_NUM.OPEN, CONST.REPORT.STATE_NUM.SUBMITTED]);

    // For IOUs, the sender and receiver can only change the workspace if:
    // 1. The sender AND receiver are both members of the new policy OR
    // 2. The sender OR receiver is an admin of the new policy. In this case, changing the policy also invites the non-member to the policy
    if (isIOU && isReportOpenOrSubmitted && isPaidGroupPolicyType && ((isSubmitterMember && isManagerMember) || isCurrentUserAdmin)) {
        return true;
    }

    // From this point on, reports must be of type Expense, the policy must be a paid type.
    // The submitter and manager must also be policy members OR the current user is an admin so they can invite the non-members to the policy.
    // Additionally, if the report is not open or submitted, the current user must be an admin.
    // We're temporarily disabling moving reports to a workspace if the submitter is not a member of the new policy because this flow requires additional API changes.
    const isExpenseReportType = isExpenseReport(report);
    if (!isExpenseReportType || !isPaidGroupPolicyType || !isSubmitterMember || (!isReportOpenOrSubmitted && !isAdminOfCurrentPolicy)) {
        return false;
    }

    const isCurrentUserReportSubmitter = session.accountID === report?.ownerAccountID;
    if (isCurrentUserReportSubmitter) {
        return true;
    }

    const isCurrentUserReportApprover = isApproverMember(newPolicy, session.accountID);
    if (isCurrentUserReportApprover && verifyState(report, [CONST.REPORT.STATE_NUM.SUBMITTED])) {
        return true;
    }

    const isCurrentUserReportPayer = isPayer(session, report, false, newPolicy);
    if (isCurrentUserReportPayer && verifyState(report, [CONST.REPORT.STATE_NUM.APPROVED])) {
        return true;
    }

    if (
        isCurrentUserAdmin &&
        verifyState(report, [CONST.REPORT.STATE_NUM.APPROVED]) &&
        verifyStatus(report, [CONST.REPORT.STATUS_NUM.APPROVED, CONST.REPORT.STATUS_NUM.REIMBURSED, CONST.REPORT.STATUS_NUM.CLOSED])
    ) {
        return true;
    }

    return false;
}

function getApprovalChain(policy: OnyxEntry<Policy>, expenseReport: OnyxEntry<Report>): string[] {
    const approvalChain: string[] = [];
    const fullApprovalChain: string[] = [];
    const reportTotal = expenseReport?.total ?? 0;
    const submitterEmail = getLoginsByAccountIDs([expenseReport?.ownerAccountID ?? CONST.DEFAULT_NUMBER_ID]).at(0) ?? '';

    if (isSubmitAndClose(policy)) {
        return approvalChain;
    }

    // Get category/tag approver list
    const ruleApprovers = getRuleApprovers(policy, expenseReport);

    // Push rule approvers to approvalChain list before submitsTo/forwardsTo approvers
    ruleApprovers.forEach((ruleApprover) => {
        // Don't push submitter to approve as a rule approver
        if (fullApprovalChain.includes(ruleApprover) || ruleApprover === submitterEmail) {
            return;
        }
        fullApprovalChain.push(ruleApprover);
    });

    let nextApproverEmail = getManagerAccountEmail(policy, expenseReport);

    while (nextApproverEmail && !approvalChain.includes(nextApproverEmail)) {
        approvalChain.push(nextApproverEmail);
        nextApproverEmail = getForwardsToAccount(policy, nextApproverEmail, reportTotal);
    }

    approvalChain.forEach((approver) => {
        if (fullApprovalChain.includes(approver)) {
            return;
        }

        fullApprovalChain.push(approver);
    });

    if (fullApprovalChain.at(-1) === submitterEmail && policy?.preventSelfApproval) {
        fullApprovalChain.pop();
    }
    return fullApprovalChain;
}

/**
 * Checks if the user has missing bank account for the invoice room.
 */
function hasMissingInvoiceBankAccount(iouReportID: string | undefined): boolean {
    if (!iouReportID) {
        return false;
    }

    const invoiceReport = getReport(iouReportID, allReports);

    if (!isInvoiceReport(invoiceReport)) {
        return false;
    }

    return invoiceReport?.ownerAccountID === currentUserAccountID && !getPolicy(invoiceReport?.policyID)?.invoice?.bankAccount?.transferBankAccountID && isSettled(iouReportID);
}

function hasInvoiceReports() {
    const reports = Object.values(allReports ?? {});
    return reports.some((report) => isInvoiceReport(report));
}

function shouldUnmaskChat(participantsContext: OnyxEntry<PersonalDetailsList>, report: OnyxInputOrEntry<Report>): boolean {
    if (!report?.participants) {
        return true;
    }

    if (isThread(report) && report?.chatType && report?.chatType === CONST.REPORT.CHAT_TYPE.POLICY_EXPENSE_CHAT) {
        return true;
    }

    if (isThread(report) && report?.type === CONST.REPORT.TYPE.EXPENSE) {
        return true;
    }

    if (isAdminRoom(report)) {
        return true;
    }

    const participantAccountIDs = Object.keys(report.participants);

    if (participantAccountIDs.length > 2) {
        return false;
    }

    if (participantsContext) {
        let teamInChat = false;
        let userInChat = false;

        for (const participantAccountID of participantAccountIDs) {
            const id = Number(participantAccountID);
            const contextAccountData = participantsContext[id];

            if (contextAccountData) {
                const login = contextAccountData.login ?? '';

                if (login.endsWith(CONST.EMAIL.EXPENSIFY_EMAIL_DOMAIN) || login.endsWith(CONST.EMAIL.EXPENSIFY_TEAM_EMAIL_DOMAIN)) {
                    teamInChat = true;
                } else {
                    userInChat = true;
                }
            }
        }

        // exclude teamOnly chat
        if (teamInChat && userInChat) {
            return true;
        }
    }

    return false;
}

function getReportMetadata(reportID: string | undefined) {
    return reportID ? allReportMetadataKeyValue[reportID] : undefined;
}

/**
 * Helper method to check if participant email is Manager McTest
 */
function isSelectedManagerMcTest(email: string | null | undefined): boolean {
    return email === CONST.EMAIL.MANAGER_MCTEST;
}

/**
 *  Helper method to check if the report is a test transaction report
 */
function isTestTransactionReport(report: OnyxEntry<Report>): boolean {
    const managerID = report?.managerID ?? CONST.DEFAULT_NUMBER_ID;
    const personalDetails = allPersonalDetails?.[managerID];
    return isSelectedManagerMcTest(personalDetails?.login);
}

function isWaitingForSubmissionFromCurrentUser(chatReport: OnyxEntry<Report>, policy: OnyxEntry<Policy>) {
    return chatReport?.isOwnPolicyExpenseChat && !policy?.harvesting?.enabled;
}

function getGroupChatDraft() {
    return newGroupChatDraft;
}

function getChatListItemReportName(action: ReportAction & {reportName?: string}, report: SearchReport | undefined): string {
    if (report && isInvoiceReport(report)) {
        const properInvoiceReport = report;
        properInvoiceReport.chatReportID = report.parentReportID;

        return getInvoiceReportName(properInvoiceReport);
    }

    if (action?.reportName) {
        return action.reportName;
    }

    if (report?.reportID) {
        return getReportName(getReport(report?.reportID, allReports));
    }

    return getReportName(report);
}

/**
 * Generates report attributes for a report
 * This function should be called only in reportAttributes.ts
 * DO NOT USE THIS FUNCTION ANYWHERE ELSE
 */
function generateReportAttributes({
    report,
    reportActions,
    transactionViolations,
    reportNameValuePairs,
}: {
    report: OnyxEntry<Report>;
    reportActions?: OnyxCollection<ReportActions>;
    transactionViolations: OnyxCollection<TransactionViolation[]>;
    reportNameValuePairs: OnyxCollection<ReportNameValuePairs>;
}) {
    const reportActionsList = reportActions?.[`${ONYXKEYS.COLLECTION.REPORT_ACTIONS}${report?.reportID}`];
    const parentReportActionsList = reportActions?.[`${ONYXKEYS.COLLECTION.REPORT_ACTIONS}${report?.parentReportID}`];
    const isReportSettled = isSettled(report);
    const isCurrentUserReportOwner = isReportOwner(report);
    const doesReportHasViolations = hasReportViolations(report?.reportID);
    const hasViolationsToDisplayInLHN = shouldDisplayViolationsRBRInLHN(report, transactionViolations);
    const hasAnyViolations = hasViolationsToDisplayInLHN || (!isReportSettled && isCurrentUserReportOwner && doesReportHasViolations);
    const reportErrors = getAllReportErrors(report, reportActionsList);
    const hasErrors = Object.entries(reportErrors ?? {}).length > 0;
    const oneTransactionThreadReportID = getOneTransactionThreadReportID(report?.reportID, reportActionsList);
    const parentReportAction = report?.parentReportActionID ? parentReportActionsList?.[report.parentReportActionID] : undefined;
    const requiresAttention = requiresAttentionFromCurrentUser(report, parentReportAction);
    const isReportArchived = reportNameValuePairs?.[`${ONYXKEYS.COLLECTION.REPORT_NAME_VALUE_PAIRS}${report?.reportID}`]?.private_isArchived;

    return {
        doesReportHasViolations,
        hasViolationsToDisplayInLHN,
        hasAnyViolations,
        reportErrors,
        hasErrors,
        oneTransactionThreadReportID,
        parentReportAction,
        requiresAttention,
        isReportArchived,
    };
}

function getReportPersonalDetailsParticipants(report: Report, personalDetailsParam: OnyxEntry<PersonalDetailsList>, reportMetadata: OnyxEntry<ReportMetadata>, isRoomMembersList = false) {
    const chatParticipants = getParticipantsList(report, personalDetailsParam, isRoomMembersList, reportMetadata);
    return {
        chatParticipants,
        personalDetailsParticipants: chatParticipants.reduce<Record<number, PersonalDetails>>((acc, accountID) => {
            const details = personalDetailsParam?.[accountID];
            if (details) {
                acc[accountID] = details;
            }
            return acc;
        }, {}),
    };
}

<<<<<<< HEAD
function findReportIDForAction(action?: ReportAction): string | undefined {
    if (!allReportActions || !action?.reportActionID) {
        return undefined;
    }

    return Object.keys(allReportActions)
        .find((reportActionsKey) => {
            const reportActions = allReportActions?.[reportActionsKey];
            return !!reportActions && !isEmptyObject(reportActions[action.reportActionID]);
        })
        ?.replace(`${ONYXKEYS.COLLECTION.REPORT_ACTIONS}`, '');
=======
function getReportAttributes(reportID: string | undefined, reportAttributes?: ReportAttributesDerivedValue['reports']) {
    const attributes = reportAttributes ?? reportAttributesDerivedValue;

    if (!reportID || !attributes?.[reportID]) {
        return;
    }
    return attributes[reportID];
>>>>>>> 284ac813
}

export {
    addDomainToShortMention,
    completeShortMention,
    areAllRequestsBeingSmartScanned,
    buildOptimisticAddCommentReportAction,
    buildOptimisticApprovedReportAction,
    buildOptimisticUnapprovedReportAction,
    buildOptimisticCancelPaymentReportAction,
    buildOptimisticChangedTaskAssigneeReportAction,
    buildOptimisticChatReport,
    buildOptimisticClosedReportAction,
    buildOptimisticCreatedReportAction,
    buildOptimisticDismissedViolationReportAction,
    buildOptimisticEditedTaskFieldReportAction,
    buildOptimisticExpenseReport,
    buildOptimisticEmptyReport,
    buildOptimisticGroupChatReport,
    buildOptimisticHoldReportAction,
    buildOptimisticHoldReportActionComment,
    buildOptimisticReopenedReportAction,
    buildOptimisticIOUReport,
    buildOptimisticIOUReportAction,
    buildOptimisticModifiedExpenseReportAction,
    buildOptimisticMoneyRequestEntities,
    buildOptimisticMovedReportAction,
    buildOptimisticChangePolicyReportAction,
    buildOptimisticRenamedRoomReportAction,
    buildOptimisticRoomDescriptionUpdatedReportAction,
    buildOptimisticReportPreview,
    buildOptimisticActionableTrackExpenseWhisper,
    buildOptimisticSubmittedReportAction,
    buildOptimisticTaskCommentReportAction,
    buildOptimisticTaskReport,
    buildOptimisticTaskReportAction,
    buildOptimisticUnHoldReportAction,
    buildOptimisticAnnounceChat,
    buildOptimisticWorkspaceChats,
    buildOptimisticCardAssignedReportAction,
    buildOptimisticDetachReceipt,
    buildParticipantsFromAccountIDs,
    buildReportNameFromParticipantNames,
    buildTransactionThread,
    canAccessReport,
    isReportNotFound,
    canAddTransaction,
    canDeleteTransaction,
    canBeAutoReimbursed,
    canCreateRequest,
    canCreateTaskInReport,
    canCurrentUserOpenReport,
    canDeleteReportAction,
    canHoldUnholdReportAction,
    canEditFieldOfMoneyRequest,
    canEditMoneyRequest,
    canEditPolicyDescription,
    canEditReportAction,
    canEditReportDescription,
    canEditRoomVisibility,
    canEditWriteCapability,
    canFlagReportAction,
    isNonAdminOrOwnerOfPolicyExpenseChat,
    canLeaveRoom,
    canJoinChat,
    canLeaveChat,
    canReportBeMentionedWithinPolicy,
    canRequestMoney,
    canSeeDefaultRoom,
    canShowReportRecipientLocalTime,
    canUserPerformWriteAction,
    chatIncludesChronos,
    chatIncludesChronosWithID,
    chatIncludesConcierge,
    createDraftTransactionAndNavigateToParticipantSelector,
    doesReportBelongToWorkspace,
    findLastAccessedReport,
    findSelfDMReportID,
    formatReportLastMessageText,
    generateReportID,
    getCreationReportErrors,
    getAllAncestorReportActionIDs,
    getAllAncestorReportActions,
    getAllHeldTransactions,
    getAllPolicyReports,
    getAllWorkspaceReports,
    getAvailableReportFields,
    getBankAccountRoute,
    getChatByParticipants,
    getChatRoomSubtitle,
    getChildReportNotificationPreference,
    getCommentLength,
    getDefaultGroupAvatar,
    getDefaultWorkspaceAvatar,
    getDefaultWorkspaceAvatarTestID,
    getDeletedParentActionMessageForChatReport,
    getDisplayNameForParticipant,
    getDisplayNamesWithTooltips,
    getGroupChatName,
    prepareOnboardingOnyxData,
    getIOUReportActionDisplayMessage,
    getIOUReportActionMessage,
    getReportAutomaticallyForwardedMessage,
    getIOUForwardedMessage,
    getRejectedReportMessage,
    getWorkspaceNameUpdatedMessage,
    getDeletedTransactionMessage,
    getUpgradeWorkspaceMessage,
    getDowngradeWorkspaceMessage,
    getIcons,
    getIconsForParticipants,
    getIndicatedMissingPaymentMethod,
    getLastVisibleMessage,
    getMoneyRequestOptions,
    getMoneyRequestSpendBreakdown,
    getNonHeldAndFullAmount,
    getOptimisticDataForParentReportAction,
    getOriginalReportID,
    getOutstandingChildRequest,
    getParentNavigationSubtitle,
    getParsedComment,
    getParticipantsAccountIDsForDisplay,
    getParticipantsList,
    getParticipants,
    getPendingChatMembers,
    getPersonalDetailsForAccountID,
    getPolicyDescriptionText,
    getPolicyExpenseChat,
    getPolicyExpenseChatName,
    getPolicyName,
    getPolicyType,
    getReimbursementDeQueuedOrCanceledActionMessage,
    getReimbursementQueuedActionMessage,
    getReportActionActorAccountID,
    getReportDescription,
    getReportFieldKey,
    getReportIDFromLink,
    getReportName,
    getSearchReportName,
    getReportTransactions,
    reportTransactionsSelector,
    getReportNotificationPreference,
    getReportOfflinePendingActionAndErrors,
    getReportParticipantsTitle,
    getReportPreviewMessage,
    getReportRecipientAccountIDs,
    getParentReport,
    getReportOrDraftReport,
    getRoom,
    getRootParentReport,
    getRouteFromLink,
    canDeleteCardTransactionByLiabilityType,
    getTaskAssigneeChatOnyxData,
    getTransactionDetails,
    getTransactionReportName,
    getDisplayedReportID,
    getTransactionsWithReceipts,
    getUserDetailTooltipText,
    getWhisperDisplayNames,
    getWorkspaceChats,
    getWorkspaceIcon,
    goBackToDetailsPage,
    goBackFromPrivateNotes,
    getInvoicePayerName,
    getInvoicesChatName,
    getPayeeName,
    getQuickActionDetails,
    hasActionsWithErrors,
    hasAutomatedExpensifyAccountIDs,
    hasExpensifyGuidesEmails,
    hasHeldExpenses,
    hasIOUWaitingOnCurrentUserBankAccount,
    hasMissingPaymentMethod,
    hasMissingSmartscanFields,
    hasNonReimbursableTransactions,
    hasOnlyHeldExpenses,
    hasOnlyTransactionsWithPendingRoutes,
    hasReceiptError,
    hasReceiptErrors,
    hasReportNameError,
    getReportActionWithSmartscanError,
    hasSmartscanError,
    hasUpdatedTotal,
    hasViolations,
    hasWarningTypeViolations,
    hasNoticeTypeViolations,
    isActionCreator,
    isAdminRoom,
    isAdminsOnlyPostingRoom,
    isAllowedToApproveExpenseReport,
    isAllowedToComment,
    isAnnounceRoom,
    isArchivedNonExpenseReport,
    isArchivedReport,
    isArchivedNonExpenseReportWithID,
    isClosedReport,
    isCanceledTaskReport,
    isChatReport,
    isChatRoom,
    isTripRoom,
    isChatThread,
    isChildReport,
    isClosedExpenseReportWithNoExpenses,
    isCompletedTaskReport,
    isConciergeChatReport,
    isControlPolicyExpenseChat,
    isControlPolicyExpenseReport,
    isCurrentUserSubmitter,
    isCurrentUserTheOnlyParticipant,
    isDM,
    isDefaultRoom,
    isDeprecatedGroupDM,
    isEmptyReport,
    generateIsEmptyReport,
    isRootGroupChat,
    isExpenseReport,
    isExpenseRequest,
    isFinancialReportsForBusinesses,
    isExpensifyOnlyParticipantInReport,
    isGroupChat,
    isGroupChatAdmin,
    isGroupPolicy,
    isReportInGroupPolicy,
    isHoldCreator,
    isIOUOwnedByCurrentUser,
    isIOUReport,
    isIOUReportUsingReport,
    isJoinRequestInAdminRoom,
    isDomainRoom,
    isMoneyRequest,
    isMoneyRequestReport,
    isMoneyRequestReportPendingDeletion,
    isOneOnOneChat,
    isOneTransactionThread,
    isOpenExpenseReport,
    isOpenTaskReport,
    isOptimisticPersonalDetail,
    isPaidGroupPolicy,
    isPaidGroupPolicyExpenseChat,
    isPaidGroupPolicyExpenseReport,
    isPayer,
    isPolicyAdmin,
    isPolicyExpenseChat,
    isPolicyExpenseChatAdmin,
    isProcessingReport,
    isOpenReport,
    isReportIDApproved,
    isAwaitingFirstLevelApproval,
    isPublicAnnounceRoom,
    isPublicRoom,
    isReportApproved,
    isReportManuallyReimbursed,
    isReportDataReady,
    isReportFieldDisabled,
    isReportFieldOfTypeTitle,
    isReportManager,
    isReportOwner,
    isReportParticipant,
    isSelfDM,
    isSettled,
    isSystemChat,
    isTaskReport,
    isThread,
    isTrackExpenseReport,
    isUnread,
    isUnreadWithMention,
    isUserCreatedPolicyRoom,
    isValidReport,
    isValidReportIDFromPath,
    isWaitingForAssigneeToCompleteAction,
    isWaitingForSubmissionFromCurrentUser,
    isInvoiceRoom,
    isInvoiceRoomWithID,
    isInvoiceReport,
    isNewDotInvoice,
    isOpenInvoiceReport,
    isReportTransactionThread,
    getDefaultNotificationPreferenceForReport,
    canWriteInReport,
    navigateToDetailsPage,
    navigateToPrivateNotes,
    navigateBackOnDeleteTransaction,
    parseReportRouteParams,
    parseReportActionHtmlToText,
    requiresAttentionFromCurrentUser,
    shouldAutoFocusOnKeyPress,
    shouldCreateNewMoneyRequestReport,
    shouldDisableDetailPage,
    shouldDisableRename,
    shouldDisableThread,
    shouldDisplayThreadReplies,
    shouldDisplayViolationsRBRInLHN,
    shouldReportBeInOptionList,
    shouldReportShowSubscript,
    shouldShowFlagComment,
    getReportActionWithMissingSmartscanFields,
    shouldShowRBRForMissingSmartscanFields,
    shouldUseFullTitleToDisplay,
    updateOptimisticParentReportAction,
    updateReportPreview,
    temporary_getMoneyRequestOptions,
    getTripIDFromTransactionParentReportID,
    buildOptimisticInvoiceReport,
    getInvoiceChatByParticipants,
    isCurrentUserInvoiceReceiver,
    isDraftReport,
    changeMoneyRequestHoldStatus,
    isAdminOwnerApproverOrReportOwner,
    createDraftWorkspaceAndNavigateToConfirmationScreen,
    isChatUsedForOnboarding,
    buildOptimisticExportIntegrationAction,
    getChatUsedForOnboarding,
    getFieldViolationTranslation,
    getFieldViolation,
    getReportViolations,
    findPolicyExpenseChatByPolicyID,
    getIntegrationIcon,
    canBeExported,
    isExported,
    hasExportError,
    getHelpPaneReportType,
    hasOnlyNonReimbursableTransactions,
    getReportLastMessage,
    getReportLastVisibleActionCreated,
    getMostRecentlyVisitedReport,
    getSourceIDFromReportAction,
    getIntegrationNameFromExportMessage,

    // This will get removed as part of https://github.com/Expensify/App/issues/59961
    // eslint-disable-next-line deprecation/deprecation
    getReportNameValuePairs,
    hasReportViolations,
    isPayAtEndExpenseReport,
    getArchiveReason,
    getApprovalChain,
    isIndividualInvoiceRoom,
    isAuditor,
    hasMissingInvoiceBankAccount,
    reasonForReportToBeInOptionList,
    getReasonAndReportActionThatRequiresAttention,
    buildOptimisticChangeFieldAction,
    isPolicyRelatedReport,
    hasReportErrorsOtherThanFailedReceipt,
    getAllReportErrors,
    getAllReportActionsErrorsAndReportActionThatRequiresAttention,
    hasInvoiceReports,
    shouldUnmaskChat,
    getReportMetadata,
    buildOptimisticSelfDMReport,
    isHiddenForCurrentUser,
    isSelectedManagerMcTest,
    isTestTransactionReport,
    getReportSubtitlePrefix,
    getPolicyChangeMessage,
    getMovedTransactionMessage,
    getUnreportedTransactionMessage,
    getExpenseReportStateAndStatus,
    generateReportName,
    navigateToLinkedReportAction,
    buildOptimisticUnreportedTransactionAction,
    buildOptimisticResolvedDuplicatesReportAction,
    getTitleReportField,
    getReportFieldsByPolicyID,
    getGroupChatDraft,
    getInvoiceReportName,
    getChatListItemReportName,
    buildOptimisticMovedTransactionAction,
    populateOptimisticReportFormula,
    getOutstandingReportsForUser,
    isReportOutstanding,
    generateReportAttributes,
    getReportPersonalDetailsParticipants,
    isAllowedToSubmitDraftExpenseReport,
    findReportIDForAction,
    isWorkspaceEligibleForReportChange,
    getReportAttributes,
};

export type {
    Ancestor,
    DisplayNameWithTooltips,
    OptimisticAddCommentReportAction,
    OptimisticChatReport,
    OptimisticClosedReportAction,
    OptimisticCreatedReportAction,
    OptimisticIOUReportAction,
    OptimisticTaskReportAction,
    OptionData,
    TransactionDetails,
    PartialReportAction,
    ParsingDetails,
    MissingPaymentMethod,
    OptimisticNewReport,
};<|MERGE_RESOLUTION|>--- conflicted
+++ resolved
@@ -10754,7 +10754,6 @@
     };
 }
 
-<<<<<<< HEAD
 function findReportIDForAction(action?: ReportAction): string | undefined {
     if (!allReportActions || !action?.reportActionID) {
         return undefined;
@@ -10766,7 +10765,8 @@
             return !!reportActions && !isEmptyObject(reportActions[action.reportActionID]);
         })
         ?.replace(`${ONYXKEYS.COLLECTION.REPORT_ACTIONS}`, '');
-=======
+}
+
 function getReportAttributes(reportID: string | undefined, reportAttributes?: ReportAttributesDerivedValue['reports']) {
     const attributes = reportAttributes ?? reportAttributesDerivedValue;
 
@@ -10774,7 +10774,6 @@
         return;
     }
     return attributes[reportID];
->>>>>>> 284ac813
 }
 
 export {
