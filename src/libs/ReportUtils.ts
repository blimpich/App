--- conflicted
+++ resolved
@@ -10764,8 +10764,6 @@
     };
 }
 
-<<<<<<< HEAD
-=======
 function findReportIDForAction(action?: ReportAction): string | undefined {
     if (!allReportActions || !action?.reportActionID) {
         return undefined;
@@ -10778,17 +10776,6 @@
         })
         ?.replace(`${ONYXKEYS.COLLECTION.REPORT_ACTIONS}`, '');
 }
-
-function getReportAttributes(reportID: string | undefined, reportAttributes?: ReportAttributesDerivedValue['reports']) {
-    const attributes = reportAttributes ?? reportAttributesDerivedValue;
-
-    if (!reportID || !attributes?.[reportID]) {
-        return;
-    }
-    return attributes[reportID];
-}
-
->>>>>>> 526a0e4e
 export {
     addDomainToShortMention,
     completeShortMention,
@@ -11167,11 +11154,7 @@
     isAllowedToSubmitDraftExpenseReport,
     findReportIDForAction,
     isWorkspaceEligibleForReportChange,
-<<<<<<< HEAD
-=======
-    getReportAttributes,
     navigateOnDeleteExpense,
->>>>>>> 526a0e4e
 };
 
 export type {
