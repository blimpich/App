import {findFocusedRoute} from '@react-navigation/native';
import {format} from 'date-fns';
import {Str} from 'expensify-common';
import {deepEqual} from 'fast-equals';
import lodashEscape from 'lodash/escape';
import lodashIntersection from 'lodash/intersection';
import isEmpty from 'lodash/isEmpty';
import isNumber from 'lodash/isNumber';
import mapValues from 'lodash/mapValues';
import lodashMaxBy from 'lodash/maxBy';
import type {OnyxCollection, OnyxEntry, OnyxUpdate} from 'react-native-onyx';
import Onyx from 'react-native-onyx';
import type {SvgProps} from 'react-native-svg';
import type {OriginalMessageChangePolicy, OriginalMessageExportIntegration, OriginalMessageModifiedExpense, OriginalMessageMovedTransaction} from 'src/types/onyx/OriginalMessage';
import type {SetRequired, TupleToUnion, ValueOf} from 'type-fest';
import {FallbackAvatar, IntacctSquare, NetSuiteSquare, QBDSquare, QBOSquare, XeroSquare} from '@components/Icon/Expensicons';
import * as defaultGroupAvatars from '@components/Icon/GroupDefaultAvatars';
import * as defaultWorkspaceAvatars from '@components/Icon/WorkspaceDefaultAvatars';
import type {MoneyRequestAmountInputProps} from '@components/MoneyRequestAmountInput';
import type {FileObject} from '@pages/media/AttachmentModalScreen/types';
import type {IOUAction, IOUType, OnboardingAccounting} from '@src/CONST';
import CONST from '@src/CONST';
import type {ParentNavigationSummaryParams} from '@src/languages/params';
import type {TranslationPaths} from '@src/languages/types';
import NAVIGATORS from '@src/NAVIGATORS';
import ONYXKEYS from '@src/ONYXKEYS';
import type {Route} from '@src/ROUTES';
import ROUTES from '@src/ROUTES';
import SCREENS from '@src/SCREENS';
import type {
    Beta,
    IntroSelected,
    NewGroupChatDraft,
    OnyxInputOrEntry,
    PersonalDetails,
    PersonalDetailsList,
    Policy,
    PolicyCategories,
    PolicyCategory,
    PolicyReportField,
    PolicyTagLists,
    Report,
    ReportAction,
    ReportAttributesDerivedValue,
    ReportMetadata,
    ReportNameValuePairs,
    ReportViolationName,
    ReportViolations,
    Session,
    Task,
    Transaction,
    TransactionViolation,
    TransactionViolations,
    UserWallet,
} from '@src/types/onyx';
import type {Attendee, Participant} from '@src/types/onyx/IOU';
import type {SelectedParticipant} from '@src/types/onyx/NewGroupChatDraft';
import type {OriginalMessageExportedToIntegration} from '@src/types/onyx/OldDotAction';
import type Onboarding from '@src/types/onyx/Onboarding';
import type {ErrorFields, Errors, Icon, PendingAction} from '@src/types/onyx/OnyxCommon';
import type {OriginalMessageChangeLog, PaymentMethodType} from '@src/types/onyx/OriginalMessage';
import type {Status} from '@src/types/onyx/PersonalDetails';
import type {AllConnectionName, ConnectionName} from '@src/types/onyx/Policy';
import type {InvoiceReceiverType, NotificationPreference, Participants, Participant as ReportParticipant} from '@src/types/onyx/Report';
import type {Message, OldDotReportAction, ReportActions} from '@src/types/onyx/ReportAction';
import type {PendingChatMember} from '@src/types/onyx/ReportMetadata';
import type {OnyxData} from '@src/types/onyx/Request';
import type {SearchPolicy, SearchReport, SearchTransaction} from '@src/types/onyx/SearchResults';
import type {Comment, TransactionChanges, WaypointCollection} from '@src/types/onyx/Transaction';
import {isEmptyObject} from '@src/types/utils/EmptyObject';
import type IconAsset from '@src/types/utils/IconAsset';
import {createDraftTransaction, getIOUReportActionToApproveOrPay, setMoneyRequestParticipants, unholdRequest} from './actions/IOU';
import {createDraftWorkspace} from './actions/Policy/Policy';
import {hasCreditBankAccount} from './actions/ReimbursementAccount/store';
import {handleReportChanged} from './actions/Report';
import type {GuidedSetupData, TaskForParameters} from './actions/Report';
import {isAnonymousUser as isAnonymousUserSession} from './actions/Session';
import {getOnboardingMessages} from './actions/Welcome/OnboardingFlow';
import type {OnboardingCompanySize, OnboardingMessage, OnboardingPurpose, OnboardingTaskLinks} from './actions/Welcome/OnboardingFlow';
import type {AddCommentOrAttachmentParams} from './API/parameters';
import {convertToDisplayString} from './CurrencyUtils';
import DateUtils from './DateUtils';
import {hasValidDraftComment} from './DraftCommentUtils';
import {getEnvironment, getEnvironmentURL} from './Environment/Environment';
import type EnvironmentType from './Environment/getEnvironment/types';
import {getMicroSecondOnyxErrorWithTranslationKey, isReceiptError} from './ErrorUtils';
import getAttachmentDetails from './fileDownload/getAttachmentDetails';
import {isReportMessageAttachment} from './isReportMessageAttachment';
import localeCompare from './LocaleCompare';
import {formatPhoneNumber} from './LocalePhoneNumber';
import {translateLocal} from './Localize';
import Log from './Log';
import {isEmailPublicDomain} from './LoginUtils';
// eslint-disable-next-line import/no-cycle
import ModifiedExpenseMessage from './ModifiedExpenseMessage';
import getStateFromPath from './Navigation/helpers/getStateFromPath';
import {isFullScreenName} from './Navigation/helpers/isNavigatorName';
import {linkingConfig} from './Navigation/linkingConfig';
import Navigation, {navigationRef} from './Navigation/Navigation';
import {rand64} from './NumberUtils';
import Parser from './Parser';
import Permissions from './Permissions';
import {
    getAccountIDsByLogins,
    getDisplayNameOrDefault,
    getEffectiveDisplayName,
    getLoginByAccountID,
    getLoginsByAccountIDs,
    getPersonalDetailByEmail,
    getPersonalDetailsByIDs,
    getShortMentionIfFound,
} from './PersonalDetailsUtils';
import {addSMSDomainIfPhoneNumber} from './PhoneNumber';
import {
    arePaymentsEnabled,
    canSendInvoiceFromWorkspace,
    getActivePolicies,
    getForwardsToAccount,
    getManagerAccountEmail,
    getManagerAccountID,
    getPolicyEmployeeListByIdWithoutCurrentUser,
    getPolicyNameByID,
    getPolicyRole,
    getRuleApprovers,
    getSubmitToAccountID,
    hasDependentTags as hasDependentTagsPolicyUtils,
    isExpensifyTeam,
    isInstantSubmitEnabled,
    isPaidGroupPolicy as isPaidGroupPolicyPolicyUtils,
    isPolicyAdmin as isPolicyAdminPolicyUtils,
    isPolicyAuditor,
    isPolicyMember,
    isPolicyOwner,
    isSubmitAndClose,
    shouldShowPolicy,
} from './PolicyUtils';
import {
    formatLastMessageText,
    getActionableJoinRequestPendingReportAction,
    getAllReportActions,
    getCardIssuedMessage,
    getDismissedViolationMessageText,
    getExportIntegrationLastMessageText,
    getIntegrationSyncFailedMessage,
    getIOUReportIDFromReportActionPreview,
    getJoinRequestMessage,
    getLastClosedReportAction,
    getLastVisibleAction,
    getLastVisibleAction as getLastVisibleActionReportActionsUtils,
    getLastVisibleMessage as getLastVisibleMessageActionUtils,
    getLastVisibleMessage as getLastVisibleMessageReportActionsUtils,
    getMessageOfOldDotReportAction,
    getNumberOfMoneyRequests,
    getOneTransactionThreadReportID,
    getOriginalMessage,
    getPolicyChangeLogDefaultBillableMessage,
    getPolicyChangeLogDefaultTitleEnforcedMessage,
    getPolicyChangeLogMaxExpenseAmountNoReceiptMessage,
    getRenamedAction,
    getReopenedMessage,
    getReportAction,
    getReportActionHtml,
    getReportActionMessage as getReportActionMessageReportUtils,
    getReportActionMessageText,
    getReportActionText,
    getRetractedMessage,
    getTravelUpdateMessage,
    getWorkspaceCurrencyUpdateMessage,
    getWorkspaceFrequencyUpdateMessage,
    getWorkspaceReportFieldAddMessage,
    getWorkspaceReportFieldDeleteMessage,
    getWorkspaceReportFieldUpdateMessage,
    getWorkspaceUpdateFieldMessage,
    isActionableJoinRequest,
    isActionableJoinRequestPending,
    isActionableTrackExpense,
    isActionOfType,
    isApprovedOrSubmittedReportAction,
    isCardIssuedAction,
    isClosedAction,
    isCreatedTaskReportAction,
    isCurrentActionUnread,
    isDeletedAction,
    isDeletedParentAction,
    isExportIntegrationAction,
    isIntegrationMessageAction,
    isMarkAsClosedAction,
    isModifiedExpenseAction,
    isMoneyRequestAction,
    isOldDotReportAction,
    isPendingRemove,
    isPolicyChangeLogAction,
    isReimbursementDeQueuedOrCanceledAction,
    isReimbursementQueuedAction,
    isRenamedAction,
    isReopenedAction,
    isReportActionAttachment,
    isReportPreviewAction,
    isReversedTransaction,
    isRoomChangeLogAction,
    isSentMoneyReportAction,
    isSplitBillAction as isSplitBillReportAction,
    isThreadParentMessage,
    isTrackExpenseAction,
    isTransactionThread,
    isTripPreview,
    isUnapprovedAction,
    isWhisperAction,
    shouldReportActionBeVisible,
    wasActionTakenByCurrentUser,
} from './ReportActionsUtils';
import type {LastVisibleMessage} from './ReportActionsUtils';
import {shouldRestrictUserBillableActions} from './SubscriptionUtils';
import {getNavatticURL} from './TourUtils';
import {
    getAttendees,
    getBillable,
    getCardID,
    getCardName,
    getCategory,
    getCurrency,
    getDescription,
    getFormattedCreated,
    getFormattedPostedDate,
    getMCCGroup,
    getMerchant,
    getMerchantOrDescription,
    getOriginalAmount,
    getOriginalCurrency,
    getRateID,
    getRecentTransactions,
    getReimbursable,
    getTag,
    getTaxAmount,
    getTaxCode,
    getAmount as getTransactionAmount,
    getWaypoints,
    hasMissingSmartscanFields as hasMissingSmartscanFieldsTransactionUtils,
    hasNoticeTypeViolation,
    hasReceipt as hasReceiptTransactionUtils,
    hasViolation,
    hasWarningTypeViolation,
    isCardTransaction as isCardTransactionTransactionUtils,
    isDistanceRequest,
    isExpensifyCardTransaction,
    isFetchingWaypointsFromServer,
    isOnHold as isOnHoldTransactionUtils,
    isPayAtEndExpense,
    isPending,
    isPerDiemRequest,
    isReceiptBeingScanned,
    isScanning,
    isScanRequest as isScanRequestTransactionUtils,
} from './TransactionUtils';
import {addTrailingForwardSlash} from './Url';
import type {AvatarSource} from './UserUtils';
import {generateAccountID, getDefaultAvatarURL} from './UserUtils';
import ViolationsUtils from './Violations/ViolationsUtils';

// Dynamic Import to avoid circular dependency
const UnreadIndicatorUpdaterHelper = () => import('./UnreadIndicatorUpdater');

type AvatarRange = 1 | 2 | 3 | 4 | 5 | 6 | 7 | 8 | 9 | 10 | 11 | 12 | 13 | 14 | 15 | 16 | 17 | 18;

type SpendBreakdown = {
    nonReimbursableSpend: number;
    reimbursableSpend: number;
    totalDisplaySpend: number;
};

type ParticipantDetails = [number, string, AvatarSource, AvatarSource];

type OptimisticAddCommentReportAction = Pick<
    ReportAction<typeof CONST.REPORT.ACTIONS.TYPE.ADD_COMMENT>,
    | 'reportActionID'
    | 'reportID'
    | 'actionName'
    | 'actorAccountID'
    | 'person'
    | 'automatic'
    | 'avatar'
    | 'created'
    | 'message'
    | 'isFirstItem'
    | 'isAttachmentOnly'
    | 'isAttachmentWithText'
    | 'pendingAction'
    | 'shouldShow'
    | 'originalMessage'
    | 'childReportID'
    | 'parentReportID'
    | 'childType'
    | 'childReportName'
    | 'childManagerAccountID'
    | 'childStatusNum'
    | 'childStateNum'
    | 'errors'
    | 'childVisibleActionCount'
    | 'childCommenterCount'
    | 'childLastVisibleActionCreated'
    | 'childOldestFourAccountIDs'
    | 'delegateAccountID'
> & {isOptimisticAction: boolean};

type OptimisticReportAction = {
    commentText: string;
    reportAction: OptimisticAddCommentReportAction;
};

type UpdateOptimisticParentReportAction = {
    childVisibleActionCount: number;
    childCommenterCount: number;
    childLastVisibleActionCreated: string;
    childOldestFourAccountIDs: string | undefined;
};

type OptimisticExpenseReport = Pick<
    Report,
    | 'reportID'
    | 'chatReportID'
    | 'policyID'
    | 'type'
    | 'ownerAccountID'
    | 'managerID'
    | 'currency'
    | 'reportName'
    | 'stateNum'
    | 'statusNum'
    | 'total'
    | 'unheldTotal'
    | 'nonReimbursableTotal'
    | 'unheldNonReimbursableTotal'
    | 'parentReportID'
    | 'lastVisibleActionCreated'
    | 'parentReportActionID'
    | 'participants'
    | 'fieldList'
>;

type OptimisticNewReport = Pick<
    Report,
    | 'reportID'
    | 'policyID'
    | 'type'
    | 'ownerAccountID'
    | 'reportName'
    | 'stateNum'
    | 'statusNum'
    | 'currency'
    | 'total'
    | 'nonReimbursableTotal'
    | 'parentReportID'
    | 'lastVisibleActionCreated'
    | 'parentReportActionID'
    | 'participants'
    | 'managerID'
    | 'pendingFields'
    | 'chatReportID'
> & {reportName: string};

type BuildOptimisticIOUReportActionParams = {
    type: ValueOf<typeof CONST.IOU.REPORT_ACTION_TYPE>;
    amount: number;
    currency: string;
    comment: string;
    participants: Participant[];
    transactionID: string;
    optimisticReportActionID?: string;
    paymentType?: PaymentMethodType;
    iouReportID?: string;
    isSettlingUp?: boolean;
    isSendMoneyFlow?: boolean;
    isOwnPolicyExpenseChat?: boolean;
    created?: string;
    linkedExpenseReportAction?: OnyxEntry<ReportAction>;
    isPersonalTrackingExpense?: boolean;
};

type OptimisticIOUReportAction = Pick<
    ReportAction,
    | 'actionName'
    | 'actorAccountID'
    | 'automatic'
    | 'avatar'
    | 'isAttachmentOnly'
    | 'originalMessage'
    | 'message'
    | 'person'
    | 'reportActionID'
    | 'shouldShow'
    | 'created'
    | 'pendingAction'
    | 'receipt'
    | 'childReportID'
    | 'childVisibleActionCount'
    | 'childCommenterCount'
    | 'delegateAccountID'
>;

type PartialReportAction =
    | OnyxInputOrEntry<ReportAction>
    | Partial<ReportAction>
    | OptimisticIOUReportAction
    | OptimisticApprovedReportAction
    | OptimisticSubmittedReportAction
    | OptimisticConciergeCategoryOptionsAction
    | undefined;

type ReportRouteParams = {
    reportID: string;
    isSubReportPageRoute: boolean;
};

type ReportOfflinePendingActionAndErrors = {
    reportPendingAction: PendingAction | undefined;
    reportErrors: Errors | null | undefined;
};

type OptimisticApprovedReportAction = Pick<
    ReportAction<typeof CONST.REPORT.ACTIONS.TYPE.APPROVED>,
    | 'actionName'
    | 'actorAccountID'
    | 'automatic'
    | 'avatar'
    | 'isAttachmentOnly'
    | 'originalMessage'
    | 'message'
    | 'person'
    | 'reportActionID'
    | 'shouldShow'
    | 'created'
    | 'pendingAction'
    | 'delegateAccountID'
>;

type OptimisticUnapprovedReportAction = Pick<
    ReportAction<typeof CONST.REPORT.ACTIONS.TYPE.UNAPPROVED>,
    | 'actionName'
    | 'actorAccountID'
    | 'automatic'
    | 'avatar'
    | 'isAttachmentOnly'
    | 'originalMessage'
    | 'message'
    | 'person'
    | 'reportActionID'
    | 'shouldShow'
    | 'created'
    | 'pendingAction'
    | 'delegateAccountID'
>;

type OptimisticSubmittedReportAction = Pick<
    ReportAction<typeof CONST.REPORT.ACTIONS.TYPE.SUBMITTED>,
    | 'actionName'
    | 'actorAccountID'
    | 'adminAccountID'
    | 'automatic'
    | 'avatar'
    | 'isAttachmentOnly'
    | 'originalMessage'
    | 'message'
    | 'person'
    | 'reportActionID'
    | 'shouldShow'
    | 'created'
    | 'pendingAction'
    | 'delegateAccountID'
>;

type OptimisticHoldReportAction = Pick<
    ReportAction,
    'actionName' | 'actorAccountID' | 'automatic' | 'avatar' | 'isAttachmentOnly' | 'originalMessage' | 'message' | 'person' | 'reportActionID' | 'shouldShow' | 'created' | 'pendingAction'
>;

type OptimisticReopenedReportAction = Pick<
    ReportAction,
    'actionName' | 'actorAccountID' | 'automatic' | 'avatar' | 'isAttachmentOnly' | 'originalMessage' | 'message' | 'person' | 'reportActionID' | 'shouldShow' | 'created' | 'pendingAction'
>;

type OptimisticRetractedReportAction = Pick<
    ReportAction,
    'actionName' | 'actorAccountID' | 'automatic' | 'avatar' | 'isAttachmentOnly' | 'originalMessage' | 'message' | 'person' | 'reportActionID' | 'shouldShow' | 'created' | 'pendingAction'
>;

type OptimisticCancelPaymentReportAction = Pick<
    ReportAction,
    'actionName' | 'actorAccountID' | 'message' | 'originalMessage' | 'person' | 'reportActionID' | 'shouldShow' | 'created' | 'pendingAction'
>;

type OptimisticChangeFieldAction = Pick<
    OldDotReportAction & ReportAction,
    'actionName' | 'actorAccountID' | 'originalMessage' | 'person' | 'reportActionID' | 'created' | 'pendingAction' | 'message'
>;

type OptimisticEditedTaskReportAction = Pick<
    ReportAction,
    'reportActionID' | 'actionName' | 'pendingAction' | 'actorAccountID' | 'automatic' | 'avatar' | 'created' | 'shouldShow' | 'message' | 'person' | 'delegateAccountID'
>;

type OptimisticClosedReportAction = Pick<
    ReportAction<typeof CONST.REPORT.ACTIONS.TYPE.CLOSED>,
    'actionName' | 'actorAccountID' | 'automatic' | 'avatar' | 'created' | 'message' | 'originalMessage' | 'pendingAction' | 'person' | 'reportActionID' | 'shouldShow'
>;

type OptimisticCardAssignedReportAction = Pick<
    ReportAction<typeof CONST.REPORT.ACTIONS.TYPE.CARD_ASSIGNED>,
    'actionName' | 'actorAccountID' | 'automatic' | 'avatar' | 'created' | 'message' | 'originalMessage' | 'pendingAction' | 'person' | 'reportActionID' | 'shouldShow'
>;

type OptimisticDismissedViolationReportAction = Pick<
    ReportAction,
    'actionName' | 'actorAccountID' | 'avatar' | 'created' | 'message' | 'originalMessage' | 'person' | 'reportActionID' | 'shouldShow' | 'pendingAction'
>;

type OptimisticCreatedReportAction = Pick<
    ReportAction<typeof CONST.REPORT.ACTIONS.TYPE.CREATED>,
    'actorAccountID' | 'automatic' | 'avatar' | 'created' | 'message' | 'person' | 'reportActionID' | 'shouldShow' | 'pendingAction' | 'actionName' | 'delegateAccountID'
>;

type OptimisticConciergeCategoryOptionsAction = Pick<
    ReportAction<typeof CONST.REPORT.ACTIONS.TYPE.CONCIERGE_CATEGORY_OPTIONS>,
    'reportActionID' | 'actionName' | 'actorAccountID' | 'person' | 'automatic' | 'avatar' | 'created' | 'message' | 'pendingAction' | 'shouldShow' | 'originalMessage' | 'errors'
> & {isOptimisticAction: boolean};

type OptimisticRenamedReportAction = Pick<
    ReportAction<typeof CONST.REPORT.ACTIONS.TYPE.RENAMED>,
    'actorAccountID' | 'automatic' | 'avatar' | 'created' | 'message' | 'person' | 'reportActionID' | 'shouldShow' | 'pendingAction' | 'actionName' | 'originalMessage'
>;

type OptimisticRoomDescriptionUpdatedReportAction = Pick<
    ReportAction<typeof CONST.REPORT.ACTIONS.TYPE.ROOM_CHANGE_LOG.UPDATE_ROOM_DESCRIPTION>,
    'actorAccountID' | 'created' | 'message' | 'person' | 'reportActionID' | 'pendingAction' | 'actionName' | 'originalMessage'
>;

type OptimisticChatReport = Pick<
    Report,
    | 'type'
    | 'chatType'
    | 'chatReportID'
    | 'iouReportID'
    | 'isOwnPolicyExpenseChat'
    | 'isPinned'
    | 'lastActorAccountID'
    | 'lastMessageHtml'
    | 'lastMessageText'
    | 'lastReadTime'
    | 'lastVisibleActionCreated'
    | 'oldPolicyName'
    | 'ownerAccountID'
    | 'pendingFields'
    | 'parentReportActionID'
    | 'parentReportID'
    | 'participants'
    | 'policyID'
    | 'reportID'
    | 'reportName'
    | 'stateNum'
    | 'statusNum'
    | 'visibility'
    | 'description'
    | 'writeCapability'
    | 'avatarUrl'
    | 'invoiceReceiver'
>;

type OptimisticExportIntegrationAction = OriginalMessageExportedToIntegration &
    Pick<
        ReportAction<typeof CONST.REPORT.ACTIONS.TYPE.EXPORTED_TO_INTEGRATION>,
        'reportActionID' | 'actorAccountID' | 'avatar' | 'created' | 'lastModified' | 'message' | 'person' | 'shouldShow' | 'pendingAction' | 'errors' | 'automatic'
    >;

type OptimisticTaskReportAction = Pick<
    ReportAction,
    | 'reportActionID'
    | 'actionName'
    | 'actorAccountID'
    | 'automatic'
    | 'avatar'
    | 'created'
    | 'isAttachmentOnly'
    | 'message'
    | 'originalMessage'
    | 'person'
    | 'pendingAction'
    | 'shouldShow'
    | 'isFirstItem'
    | 'previousMessage'
    | 'errors'
    | 'linkMetadata'
    | 'delegateAccountID'
>;

type AnnounceRoomOnyxData = {
    onyxOptimisticData: OnyxUpdate[];
    onyxSuccessData: OnyxUpdate[];
    onyxFailureData: OnyxUpdate[];
};

type OptimisticAnnounceChat = {
    announceChatReportID: string;
    announceChatReportActionID: string;
    announceChatData: AnnounceRoomOnyxData;
};

type OptimisticWorkspaceChats = {
    adminsChatReportID: string;
    adminsChatData: OptimisticChatReport;
    adminsReportActionData: Record<string, OptimisticCreatedReportAction>;
    adminsCreatedReportActionID: string;
    expenseChatReportID: string;
    expenseChatData: OptimisticChatReport;
    expenseReportActionData: Record<string, OptimisticCreatedReportAction>;
    expenseCreatedReportActionID: string;
    pendingChatMembers: PendingChatMember[];
};

type OptimisticModifiedExpenseReportAction = Pick<
    ReportAction<typeof CONST.REPORT.ACTIONS.TYPE.MODIFIED_EXPENSE>,
    | 'actionName'
    | 'actorAccountID'
    | 'automatic'
    | 'avatar'
    | 'created'
    | 'isAttachmentOnly'
    | 'message'
    | 'originalMessage'
    | 'person'
    | 'pendingAction'
    | 'reportActionID'
    | 'shouldShow'
    | 'delegateAccountID'
> & {reportID?: string};

type BaseOptimisticMoneyRequestEntities = {
    iouReport: Report;
    type: ValueOf<typeof CONST.IOU.REPORT_ACTION_TYPE>;
    amount: number;
    currency: string;
    comment: string;
    payeeEmail: string;
    participants: Participant[];
    transactionID: string;
    paymentType?: PaymentMethodType;
    isSettlingUp?: boolean;
    isSendMoneyFlow?: boolean;
    isOwnPolicyExpenseChat?: boolean;
    isPersonalTrackingExpense?: boolean;
    existingTransactionThreadReportID?: string;
    linkedTrackedExpenseReportAction?: ReportAction;
    optimisticCreatedReportActionID?: string;
};

type OptimisticMoneyRequestEntities = BaseOptimisticMoneyRequestEntities & {shouldGenerateOptimisticTransactionThread?: boolean};
type OptimisticMoneyRequestEntitiesWithTransactionThreadFlag = BaseOptimisticMoneyRequestEntities & {shouldGenerateOptimisticTransactionThread: boolean};
type OptimisticMoneyRequestEntitiesWithoutTransactionThreadFlag = BaseOptimisticMoneyRequestEntities;

type OptimisticTaskReport = SetRequired<
    Pick<
        Report,
        | 'reportID'
        | 'reportName'
        | 'description'
        | 'ownerAccountID'
        | 'participants'
        | 'managerID'
        | 'type'
        | 'parentReportID'
        | 'policyID'
        | 'stateNum'
        | 'statusNum'
        | 'parentReportActionID'
        | 'lastVisibleActionCreated'
        | 'hasParentAccess'
    >,
    'parentReportID'
>;

type TransactionDetails = {
    created: string;
    amount: number;
    attendees: Attendee[] | string;
    taxAmount?: number;
    taxCode?: string;
    currency: string;
    merchant: string;
    waypoints?: WaypointCollection | string;
    customUnitRateID?: string;
    comment: string;
    category: string;
    billable: boolean;
    tag: string;
    mccGroup?: ValueOf<typeof CONST.MCC_GROUPS>;
    description?: string;
    cardID: number;
    cardName?: string;
    originalAmount: number;
    originalCurrency: string;
    postedDate: string;
};

type OptimisticIOUReport = Pick<
    Report,
    | 'type'
    | 'chatReportID'
    | 'currency'
    | 'managerID'
    | 'policyID'
    | 'ownerAccountID'
    | 'participants'
    | 'reportID'
    | 'stateNum'
    | 'statusNum'
    | 'total'
    | 'unheldTotal'
    | 'nonReimbursableTotal'
    | 'unheldNonReimbursableTotal'
    | 'reportName'
    | 'parentReportID'
    | 'lastVisibleActionCreated'
    | 'fieldList'
    | 'parentReportActionID'
>;
type DisplayNameWithTooltips = Array<Pick<PersonalDetails, 'accountID' | 'pronouns' | 'displayName' | 'login' | 'avatar'>>;

type CustomIcon = {
    src: IconAsset;
    color?: string;
};

type OptionData = {
    text?: string;
    alternateText?: string;
    allReportErrors?: Errors;
    brickRoadIndicator?: ValueOf<typeof CONST.BRICK_ROAD_INDICATOR_STATUS> | '' | null;
    tooltipText?: string | null;
    alternateTextMaxLines?: number;
    boldStyle?: boolean;
    customIcon?: CustomIcon;
    subtitle?: string;
    login?: string;
    accountID?: number;
    pronouns?: string;
    status?: Status | null;
    phoneNumber?: string;
    isUnread?: boolean | null;
    isUnreadWithMention?: boolean | null;
    hasDraftComment?: boolean | null;
    keyForList?: string;
    searchText?: string;
    isIOUReportOwner?: boolean | null;
    shouldShowSubscript?: boolean | null;
    isPolicyExpenseChat?: boolean;
    isMoneyRequestReport?: boolean | null;
    isInvoiceReport?: boolean;
    isExpenseRequest?: boolean | null;
    isAllowedToComment?: boolean | null;
    isThread?: boolean | null;
    isTaskReport?: boolean | null;
    parentReportAction?: OnyxEntry<ReportAction>;
    displayNamesWithTooltips?: DisplayNameWithTooltips | null;
    isDefaultRoom?: boolean;
    isInvoiceRoom?: boolean;
    isExpenseReport?: boolean;
    isOptimisticPersonalDetail?: boolean;
    selected?: boolean;
    isOptimisticAccount?: boolean;
    isSelected?: boolean;
    descriptiveText?: string;
    notificationPreference?: NotificationPreference | null;
    isDisabled?: boolean | null;
    name?: string | null;
    isSelfDM?: boolean;
    isOneOnOneChat?: boolean;
    reportID?: string;
    enabled?: boolean;
    code?: string;
    transactionThreadReportID?: string | null;
    shouldShowAmountInput?: boolean;
    amountInputProps?: MoneyRequestAmountInputProps;
    tabIndex?: 0 | -1;
    isConciergeChat?: boolean;
    isBold?: boolean;
    lastIOUCreationDate?: string;
    isChatRoom?: boolean;
    participantsList?: PersonalDetails[];
    icons?: Icon[];
    iouReportAmount?: number;
    displayName?: string;
    firstName?: string;
    lastName?: string;
    avatar?: AvatarSource;
} & Report &
    ReportNameValuePairs;

type OnyxDataTaskAssigneeChat = {
    optimisticData: OnyxUpdate[];
    successData: OnyxUpdate[];
    failureData: OnyxUpdate[];
    optimisticAssigneeAddComment?: OptimisticReportAction;
    optimisticChatCreatedReportAction?: OptimisticCreatedReportAction;
};

type Ancestor = {
    report: Report;
    reportAction: ReportAction;
    shouldDisplayNewMarker: boolean;
};

type AncestorIDs = {
    reportIDs: string[];
    reportActionsIDs: string[];
};

type MissingPaymentMethod = 'bankAccount' | 'wallet';

type OutstandingChildRequest = {
    hasOutstandingChildRequest?: boolean;
};

type ParsingDetails = {
    shouldEscapeText?: boolean;
    reportID?: string;
    policyID?: string;
};

type NonHeldAndFullAmount = {
    nonHeldAmount: string;
    fullAmount: string;
    /**
     * nonHeldAmount is valid if not negative;
     * It can be negative if the unheld transaction comes from the current user
     */
    hasValidNonHeldAmount: boolean;
};

type Thread = {
    parentReportID: string;
    parentReportActionID: string;
} & Report;

type GetChatRoomSubtitleConfig = {
    isCreateExpenseFlow?: boolean;
};

type SelfDMParameters = {
    reportID?: string;
    createdReportActionID?: string;
};

type GetPolicyNameParams = {
    report: OnyxInputOrEntry<Report>;
    returnEmptyIfNotFound?: boolean;
    policy?: OnyxInputOrEntry<Policy> | SearchPolicy;
    policies?: SearchPolicy[];
    reports?: SearchReport[];
};

type GetReportNameParams = {
    report: OnyxEntry<Report>;
    policy?: OnyxEntry<Policy> | SearchPolicy;
    parentReportActionParam?: OnyxInputOrEntry<ReportAction>;
    personalDetails?: Partial<PersonalDetailsList>;
    invoiceReceiverPolicy?: OnyxEntry<Policy> | SearchPolicy;
    transactions?: SearchTransaction[];
    reports?: SearchReport[];
    draftReports?: OnyxCollection<Report>;
    reportNameValuePairs?: OnyxCollection<ReportNameValuePairs>;
    policies?: SearchPolicy[];
};

type ReportByPolicyMap = Record<string, Report[]>;

let currentUserEmail: string | undefined;
let currentUserPrivateDomain: string | undefined;
let currentUserAccountID: number | undefined;
let isAnonymousUser = false;

let environmentURL: string;
getEnvironmentURL().then((url: string) => (environmentURL = url));
let environment: EnvironmentType;
getEnvironment().then((env) => {
    environment = env;
});

// This cache is used to save parse result of report action html message into text
// to prevent unnecessary parsing when the report action is not changed/modified.
// Example case: when we need to get a report name of a thread which is dependent on a report action message.
const parsedReportActionMessageCache: Record<string, string> = {};

let conciergeReportID: OnyxEntry<string>;
Onyx.connect({
    key: ONYXKEYS.CONCIERGE_REPORT_ID,
    callback: (value) => {
        conciergeReportID = value;
    },
});

const defaultAvatarBuildingIconTestID = 'SvgDefaultAvatarBuilding Icon';
Onyx.connect({
    key: ONYXKEYS.SESSION,
    callback: (value) => {
        // When signed out, val is undefined
        if (!value) {
            return;
        }

        currentUserEmail = value.email;
        currentUserAccountID = value.accountID;
        isAnonymousUser = value.authTokenType === CONST.AUTH_TOKEN_TYPES.ANONYMOUS;
        currentUserPrivateDomain = isEmailPublicDomain(currentUserEmail ?? '') ? '' : Str.extractEmailDomain(currentUserEmail ?? '');
    },
});

let allPersonalDetails: OnyxEntry<PersonalDetailsList>;
let allPersonalDetailLogins: string[];
let currentUserPersonalDetails: OnyxEntry<PersonalDetails>;
Onyx.connect({
    key: ONYXKEYS.PERSONAL_DETAILS_LIST,
    callback: (value) => {
        if (currentUserAccountID) {
            currentUserPersonalDetails = value?.[currentUserAccountID] ?? undefined;
        }
        allPersonalDetails = value ?? {};
        allPersonalDetailLogins = Object.values(allPersonalDetails).map((personalDetail) => personalDetail?.login ?? '');
    },
});

let allReportsDraft: OnyxCollection<Report>;
Onyx.connect({
    key: ONYXKEYS.COLLECTION.REPORT_DRAFT,
    waitForCollectionCallback: true,
    callback: (value) => (allReportsDraft = value),
});

let allPolicies: OnyxCollection<Policy>;
Onyx.connect({
    key: ONYXKEYS.COLLECTION.POLICY,
    waitForCollectionCallback: true,
    callback: (value) => (allPolicies = value),
});

let allReports: OnyxCollection<Report>;
let reportsByPolicyID: ReportByPolicyMap;
Onyx.connect({
    key: ONYXKEYS.COLLECTION.REPORT,
    waitForCollectionCallback: true,
    callback: (value) => {
        allReports = value;
        UnreadIndicatorUpdaterHelper().then((module) => {
            module.triggerUnreadUpdate();
        });

        if (!value) {
            return;
        }

        reportsByPolicyID = Object.values(value).reduce<ReportByPolicyMap>((acc, report) => {
            if (!report) {
                return acc;
            }

            handleReportChanged(report);

            // Get all reports, which are the ones that are:
            // - Owned by the same user
            // - Are either open or submitted
            // - Belong to the same workspace
            if (report.policyID && report.ownerAccountID === currentUserAccountID && (report.stateNum ?? 0) <= 1) {
                if (!acc[report.policyID]) {
                    acc[report.policyID] = [];
                }
                acc[report.policyID].push(report);
            }

            return acc;
        }, {});
    },
});

let allBetas: OnyxEntry<Beta[]>;
Onyx.connect({
    key: ONYXKEYS.BETAS,
    callback: (value) => (allBetas = value),
});

let allTransactions: OnyxCollection<Transaction> = {};
let reportsTransactions: Record<string, Transaction[]> = {};
Onyx.connect({
    key: ONYXKEYS.COLLECTION.TRANSACTION,
    waitForCollectionCallback: true,
    callback: (value) => {
        if (!value) {
            return;
        }
        allTransactions = Object.fromEntries(Object.entries(value).filter(([, transaction]) => transaction));

        reportsTransactions = Object.values(value).reduce<Record<string, Transaction[]>>((all, transaction) => {
            const reportsMap = all;
            if (!transaction?.reportID) {
                return reportsMap;
            }

            if (!reportsMap[transaction.reportID]) {
                reportsMap[transaction.reportID] = [];
            }
            reportsMap[transaction.reportID].push(transaction);

            return all;
        }, {});
    },
});

let allReportActions: OnyxCollection<ReportActions>;
Onyx.connect({
    key: ONYXKEYS.COLLECTION.REPORT_ACTIONS,
    waitForCollectionCallback: true,
    callback: (actions) => {
        if (!actions) {
            return;
        }
        allReportActions = actions;
    },
});

let allReportMetadata: OnyxCollection<ReportMetadata>;
const allReportMetadataKeyValue: Record<string, ReportMetadata> = {};
Onyx.connect({
    key: ONYXKEYS.COLLECTION.REPORT_METADATA,
    waitForCollectionCallback: true,
    callback: (value) => {
        if (!value) {
            return;
        }
        allReportMetadata = value;

        Object.entries(value).forEach(([reportID, reportMetadata]) => {
            if (!reportMetadata) {
                return;
            }

            const [, id] = reportID.split('_');
            allReportMetadataKeyValue[id] = reportMetadata;
        });
    },
});

let allReportNameValuePair: OnyxCollection<ReportNameValuePairs>;
Onyx.connect({
    key: ONYXKEYS.COLLECTION.REPORT_NAME_VALUE_PAIRS,
    waitForCollectionCallback: true,
    callback: (value) => {
        if (!value) {
            return;
        }
        allReportNameValuePair = value;
    },
});

let allReportsViolations: OnyxCollection<ReportViolations>;
Onyx.connect({
    key: ONYXKEYS.COLLECTION.REPORT_VIOLATIONS,
    waitForCollectionCallback: true,
    callback: (value) => {
        if (!value) {
            return;
        }
        allReportsViolations = value;
    },
});

let onboarding: OnyxEntry<Onboarding>;
Onyx.connect({
    key: ONYXKEYS.NVP_ONBOARDING,
    callback: (value) => (onboarding = value),
});

let delegateEmail = '';
Onyx.connect({
    key: ONYXKEYS.ACCOUNT,
    callback: (value) => {
        delegateEmail = value?.delegatedAccess?.delegate ?? '';
    },
});

let activePolicyID: OnyxEntry<string>;
Onyx.connect({
    key: ONYXKEYS.NVP_ACTIVE_POLICY_ID,
    callback: (value) => (activePolicyID = value),
});

let reportAttributesDerivedValue: ReportAttributesDerivedValue['reports'];
Onyx.connect({
    key: ONYXKEYS.DERIVED.REPORT_ATTRIBUTES,
    callback: (value) => {
        reportAttributesDerivedValue = value?.reports ?? {};
    },
});

let newGroupChatDraft: OnyxEntry<NewGroupChatDraft>;
Onyx.connect({
    key: ONYXKEYS.NEW_GROUP_CHAT_DRAFT,
    callback: (value) => (newGroupChatDraft = value),
});

let onboardingCompanySize: OnyxEntry<OnboardingCompanySize>;
Onyx.connect({
    key: ONYXKEYS.ONBOARDING_COMPANY_SIZE,
    callback: (value) => {
        onboardingCompanySize = value;
    },
});

let hiddenTranslation = '';
let unavailableTranslation = '';

Onyx.connect({
    key: ONYXKEYS.ARE_TRANSLATIONS_LOADING,
    initWithStoredValues: false,
    callback: (value) => {
        if (value ?? true) {
            return;
        }
        hiddenTranslation = translateLocal('common.hidden');
        unavailableTranslation = translateLocal('workspace.common.unavailable');
    },
});

function getCurrentUserAvatar(): AvatarSource | undefined {
    return currentUserPersonalDetails?.avatar;
}

function getCurrentUserDisplayNameOrEmail(): string | undefined {
    return currentUserPersonalDetails?.displayName ?? currentUserEmail;
}

function getChatType(report: OnyxInputOrEntry<Report> | Participant): ValueOf<typeof CONST.REPORT.CHAT_TYPE> | undefined {
    return report?.chatType;
}

/**
 * Get the report or draft report given a reportID
 */
function getReportOrDraftReport(reportID: string | undefined, searchReports?: SearchReport[]): OnyxEntry<Report> | SearchReport {
    const searchReport = searchReports?.find((report) => report.reportID === reportID);
    const onyxReport = allReports?.[`${ONYXKEYS.COLLECTION.REPORT}${reportID}`];
    return searchReport ?? onyxReport ?? allReportsDraft?.[`${ONYXKEYS.COLLECTION.REPORT_DRAFT}${reportID}`];
}

function reportTransactionsSelector(transactions: OnyxCollection<Transaction>, reportID: string | undefined): Transaction[] {
    if (!transactions || !reportID) {
        return [];
    }

    return Object.values(transactions).filter((transaction): transaction is Transaction => !!transaction && transaction.reportID === reportID);
}

function getReportTransactions(reportID: string | undefined, allReportsTransactions: Record<string, Transaction[]> = reportsTransactions): Transaction[] {
    if (!reportID) {
        return [];
    }

    return allReportsTransactions[reportID] ?? [];
}

/**
 * Check if a report is a draft report
 */
function isDraftReport(reportID: string | undefined): boolean {
    const draftReport = allReportsDraft?.[`${ONYXKEYS.COLLECTION.REPORT_DRAFT}${reportID}`];

    return !!draftReport;
}
/**
 * @private
 */
function isSearchReportArray(object: SearchReport[] | OnyxCollection<Report>): object is SearchReport[] {
    if (!Array.isArray(object)) {
        return false;
    }
    const firstItem = object.at(0);
    return firstItem !== undefined && 'private_isArchived' in firstItem;
}

/**
 * @private
 * Returns the report
 */
function getReport(reportID: string, reports: SearchReport[] | OnyxCollection<Report>): OnyxEntry<Report> | SearchReport {
    if (isSearchReportArray(reports)) {
        reports?.find((report) => report.reportID === reportID);
    } else {
        return reports?.[`${ONYXKEYS.COLLECTION.REPORT}${reportID}`];
    }
}

/**
 * Returns the report
 * @deprecated Get the data straight from Onyx
 */
function getReportNameValuePairs(reportID?: string, reportNameValuePairs: OnyxCollection<ReportNameValuePairs> = allReportNameValuePair): OnyxEntry<ReportNameValuePairs> {
    return reportNameValuePairs?.[`${ONYXKEYS.COLLECTION.REPORT_NAME_VALUE_PAIRS}${reportID}`];
}

/**
 * Returns the parentReport if the given report is a thread
 */
function getParentReport(report: OnyxEntry<Report>): OnyxEntry<Report> {
    if (!report?.parentReportID) {
        return undefined;
    }
    return getReport(report.parentReportID, allReports);
}

/**
 * Returns the root parentReport if the given report is nested.
 * Uses recursion to iterate any depth of nested reports.
 */

function getRootParentReport({
    report,
    reports,
    visitedReportIDs = new Set<string>(),
}: {
    report: OnyxEntry<Report>;
    reports?: SearchReport[];
    visitedReportIDs?: Set<string>;
}): OnyxEntry<Report> {
    if (!report) {
        return undefined;
    }

    // Returns the current report as the root report, because it does not have a parentReportID
    if (!report?.parentReportID) {
        return report;
    }

    // Detect and prevent an infinite loop caused by a cycle in the ancestry. This should normally
    // never happen
    if (visitedReportIDs.has(report.reportID)) {
        Log.alert('Report ancestry cycle detected.', {reportID: report.reportID, ancestry: Array.from(visitedReportIDs)});
        return undefined;
    }
    visitedReportIDs.add(report.reportID);

    const parentReport = getReportOrDraftReport(report?.parentReportID, reports);

    // Runs recursion to iterate a parent report
    return getRootParentReport({report: !isEmptyObject(parentReport) ? parentReport : undefined, visitedReportIDs, reports});
}

/**
 * Returns the policy of the report
 * @deprecated Get the data straight from Onyx - This will be fixed as part of https://github.com/Expensify/Expensify/issues/507850
 */
function getPolicy(policyID: string | undefined): OnyxEntry<Policy> {
    if (!allPolicies || !policyID) {
        return undefined;
    }
    return allPolicies[`${ONYXKEYS.COLLECTION.POLICY}${policyID}`];
}

/**
 * Get the policy type from a given report
 * @param policies must have Onyxkey prefix (i.e 'policy_') for keys
 */
function getPolicyType(report: OnyxInputOrEntry<Report>, policies: OnyxCollection<Policy>): string {
    return policies?.[`${ONYXKEYS.COLLECTION.POLICY}${report?.policyID}`]?.type ?? '';
}

/**
 * Get the policy name from a given report
 */
function getPolicyName({report, returnEmptyIfNotFound = false, policy, policies, reports}: GetPolicyNameParams): string {
    const noPolicyFound = returnEmptyIfNotFound ? '' : unavailableTranslation;
    if (isEmptyObject(report) || (isEmptyObject(policies) && isEmptyObject(allPolicies) && !report?.policyName)) {
        return noPolicyFound;
    }
    const finalPolicy = (() => {
        if (isEmptyObject(policy)) {
            if (policies) {
                return policies.find((p) => p.id === report.policyID);
            }
            return allPolicies?.[`${ONYXKEYS.COLLECTION.POLICY}${report.policyID}`];
        }
        return policy ?? policies?.find((p) => p.id === report.policyID);
    })();

    const parentReport = getRootParentReport({report, reports});

    // Rooms send back the policy name with the reportSummary,
    // since they can also be accessed by people who aren't in the workspace
    // eslint-disable-next-line @typescript-eslint/prefer-nullish-coalescing
    const policyName = finalPolicy?.name || report?.policyName || report?.oldPolicyName || parentReport?.oldPolicyName || noPolicyFound;

    return policyName;
}

/**
 * Returns the concatenated title for the PrimaryLogins of a report
 */
function getReportParticipantsTitle(accountIDs: number[]): string {
    // Somehow it's possible for the logins coming from report.participantAccountIDs to contain undefined values so we use .filter(Boolean) to remove them.
    return accountIDs.filter(Boolean).join(', ');
}

/**
 * Checks if a report is a chat report.
 */
function isChatReport(report: OnyxEntry<Report>): boolean {
    return report?.type === CONST.REPORT.TYPE.CHAT;
}

function isInvoiceReport(report: OnyxInputOrEntry<Report> | SearchReport): boolean {
    return report?.type === CONST.REPORT.TYPE.INVOICE;
}

function isFinancialReportsForBusinesses(report: OnyxEntry<Report>): boolean {
    return report?.type === CONST.REPORT.TYPE.EXPENSE || report?.type === CONST.REPORT.TYPE.INVOICE;
}

function isNewDotInvoice(invoiceRoomID: string | undefined): boolean {
    if (!invoiceRoomID) {
        return false;
    }

    return isInvoiceRoom(getReport(invoiceRoomID, allReports));
}

/**
 * Checks if the report with supplied ID has been approved or not
 */
function isReportIDApproved(reportID: string | undefined) {
    if (!reportID) {
        return;
    }
    const report = getReport(reportID, allReports);
    if (!report) {
        return;
    }
    return isReportApproved({report});
}

/**
 * Checks if a report is an Expense report.
 */
function isExpenseReport(report: OnyxInputOrEntry<Report> | SearchReport): boolean {
    return report?.type === CONST.REPORT.TYPE.EXPENSE;
}

/**
 * Checks if a report is an IOU report using report or reportID
 */
function isIOUReport(reportOrID: OnyxInputOrEntry<Report> | SearchReport | string): boolean {
    const report = typeof reportOrID === 'string' ? (getReport(reportOrID, allReports) ?? null) : reportOrID;
    return report?.type === CONST.REPORT.TYPE.IOU;
}

/**
 * Checks if a report is an IOU report using report
 */
function isIOUReportUsingReport(report: OnyxEntry<Report>): report is Report {
    return report?.type === CONST.REPORT.TYPE.IOU;
}
/**
 * Checks if a report is a task report.
 */
function isTaskReport(report: OnyxInputOrEntry<Report>): boolean {
    return report?.type === CONST.REPORT.TYPE.TASK;
}

/**
 * Checks if a task has been cancelled
 * When a task is deleted, the parentReportAction is updated to have a isDeletedParentAction deleted flag
 * This is because when you delete a task, we still allow you to chat on the report itself
 * There's another situation where you don't have access to the parentReportAction (because it was created in a chat you don't have access to)
 * In this case, we have added the key to the report itself
 */
function isCanceledTaskReport(report: OnyxInputOrEntry<Report>, parentReportAction: OnyxInputOrEntry<ReportAction> = null): boolean {
    if (!isEmptyObject(parentReportAction) && (getReportActionMessageReportUtils(parentReportAction)?.isDeletedParentAction ?? false)) {
        return true;
    }

    if (!isEmptyObject(report) && report?.isDeletedParentAction) {
        return true;
    }

    return false;
}

/**
 * Checks if a report is an open task report.
 *
 * @param parentReportAction - The parent report action of the report (Used to check if the task has been canceled)
 */
function isOpenTaskReport(report: OnyxInputOrEntry<Report>, parentReportAction: OnyxInputOrEntry<ReportAction> = null): boolean {
    return (
        isTaskReport(report) && !isCanceledTaskReport(report, parentReportAction) && report?.stateNum === CONST.REPORT.STATE_NUM.OPEN && report?.statusNum === CONST.REPORT.STATUS_NUM.OPEN
    );
}

/**
 * Checks if a report is a completed task report.
 */
function isCompletedTaskReport(report: OnyxEntry<Report>): boolean {
    return isTaskReport(report) && report?.stateNum === CONST.REPORT.STATE_NUM.APPROVED && report?.statusNum === CONST.REPORT.STATUS_NUM.APPROVED;
}

/**
 * Checks if the current user is the manager of the supplied report
 */
function isReportManager(report: OnyxEntry<Report>): boolean {
    return !!(report && report.managerID === currentUserAccountID);
}

/**
 * Checks if the supplied report has been approved
 */
function isReportApproved({report, parentReportAction = undefined}: {report: OnyxInputOrEntry<Report>; parentReportAction?: OnyxEntry<ReportAction> | undefined}): boolean {
    if (!report) {
        return parentReportAction?.childStateNum === CONST.REPORT.STATE_NUM.APPROVED && parentReportAction?.childStatusNum === CONST.REPORT.STATUS_NUM.APPROVED;
    }
    return report?.stateNum === CONST.REPORT.STATE_NUM.APPROVED && report?.statusNum === CONST.REPORT.STATUS_NUM.APPROVED;
}

/**
 * Checks if the supplied report has been manually reimbursed
 */
function isReportManuallyReimbursed(report: OnyxEntry<Report>): boolean {
    return report?.stateNum === CONST.REPORT.STATE_NUM.APPROVED && report?.statusNum === CONST.REPORT.STATUS_NUM.REIMBURSED;
}

/**
 * Checks if the supplied report is an expense report in Open state and status.
 */
function isOpenExpenseReport(report: OnyxInputOrEntry<Report>): boolean {
    return isExpenseReport(report) && report?.stateNum === CONST.REPORT.STATE_NUM.OPEN && report?.statusNum === CONST.REPORT.STATUS_NUM.OPEN;
}

/**
 * Checks if the supplied report has a member with the array passed in params.
 */
function hasParticipantInArray(report: OnyxEntry<Report>, memberAccountIDs: number[]) {
    if (!report?.participants) {
        return false;
    }

    const memberAccountIDsSet = new Set(memberAccountIDs);

    for (const accountID in report.participants) {
        if (memberAccountIDsSet.has(Number(accountID))) {
            return true;
        }
    }

    return false;
}

/**
 * Whether the Money Request report is settled
 */
function isSettled(reportOrID: OnyxInputOrEntry<Report> | SearchReport | string | undefined, reports?: SearchReport[] | OnyxCollection<Report>): boolean {
    if (!reportOrID) {
        return false;
    }
    const report = typeof reportOrID === 'string' ? (getReport(reportOrID, reports ?? allReports) ?? null) : reportOrID;
    if (!report) {
        return false;
    }

    if (isEmptyObject(report)) {
        return false;
    }

    // In case the payment is scheduled and we are waiting for the payee to set up their wallet,
    // consider the report as paid as well.
    if (report.isWaitingOnBankAccount && report.statusNum === CONST.REPORT.STATUS_NUM.APPROVED) {
        return false;
    }

    return report?.statusNum === CONST.REPORT.STATUS_NUM.REIMBURSED;
}

/**
 * Whether the current user is the submitter of the report
 */
function isCurrentUserSubmitter(reportID: string | undefined): boolean {
    if (!allReports || !reportID) {
        return false;
    }
    const report = allReports[`${ONYXKEYS.COLLECTION.REPORT}${reportID}`];
    return !!(report && report.ownerAccountID === currentUserAccountID);
}

/**
 * Whether the provided report is an Admin room
 */
function isAdminRoom(report: OnyxEntry<Report>): boolean {
    return getChatType(report) === CONST.REPORT.CHAT_TYPE.POLICY_ADMINS;
}

/**
 * Whether the provided report is an Admin-only posting room
 */
function isAdminsOnlyPostingRoom(report: OnyxEntry<Report>): boolean {
    return report?.writeCapability === CONST.REPORT.WRITE_CAPABILITIES.ADMINS;
}

/**
 * Whether the provided report is a Announce room
 */
function isAnnounceRoom(report: OnyxEntry<Report>): boolean {
    return getChatType(report) === CONST.REPORT.CHAT_TYPE.POLICY_ANNOUNCE;
}

/**
 * Whether the provided report is a default room
 */
function isDefaultRoom(report: OnyxEntry<Report>): boolean {
    return CONST.DEFAULT_POLICY_ROOM_CHAT_TYPES.some((type) => type === getChatType(report));
}

/**
 * Whether the provided report is a Domain room
 */
function isDomainRoom(report: OnyxEntry<Report>): boolean {
    return getChatType(report) === CONST.REPORT.CHAT_TYPE.DOMAIN_ALL;
}

/**
 * Whether the provided report is a user created policy room
 */
function isUserCreatedPolicyRoom(report: OnyxEntry<Report>): boolean {
    return getChatType(report) === CONST.REPORT.CHAT_TYPE.POLICY_ROOM;
}

/**
 * Whether the provided report is a Policy Expense chat.
 */
function isPolicyExpenseChat(option: OnyxInputOrEntry<Report> | OptionData | Participant): boolean {
    return getChatType(option) === CONST.REPORT.CHAT_TYPE.POLICY_EXPENSE_CHAT || !!(option && typeof option === 'object' && 'isPolicyExpenseChat' in option && option.isPolicyExpenseChat);
}

function isInvoiceRoom(report: OnyxEntry<Report>): boolean {
    return getChatType(report) === CONST.REPORT.CHAT_TYPE.INVOICE;
}

function isInvoiceRoomWithID(reportID?: string): boolean {
    if (!reportID) {
        return false;
    }
    const report = getReport(reportID, allReports);
    return isInvoiceRoom(report);
}

/**
 * Checks if a report is a completed task report.
 */
function isTripRoom(report: OnyxEntry<Report>): boolean {
    return isChatReport(report) && getChatType(report) === CONST.REPORT.CHAT_TYPE.TRIP_ROOM;
}

function isIndividualInvoiceRoom(report: OnyxEntry<Report>): boolean {
    return isInvoiceRoom(report) && report?.invoiceReceiver?.type === CONST.REPORT.INVOICE_RECEIVER_TYPE.INDIVIDUAL;
}

function isCurrentUserInvoiceReceiver(report: OnyxEntry<Report>): boolean {
    if (report?.invoiceReceiver?.type === CONST.REPORT.INVOICE_RECEIVER_TYPE.INDIVIDUAL) {
        return currentUserAccountID === report.invoiceReceiver.accountID;
    }

    if (report?.invoiceReceiver?.type === CONST.REPORT.INVOICE_RECEIVER_TYPE.BUSINESS) {
        // This will be fixed as part of https://github.com/Expensify/Expensify/issues/507850
        // eslint-disable-next-line deprecation/deprecation
        const policy = getPolicy(report.invoiceReceiver.policyID);
        return isPolicyAdminPolicyUtils(policy);
    }

    return false;
}

/**
 * Whether the provided report belongs to a Control policy and is an expense chat
 */
function isControlPolicyExpenseChat(report: OnyxEntry<Report>): boolean {
    return isPolicyExpenseChat(report) && getPolicyType(report, allPolicies) === CONST.POLICY.TYPE.CORPORATE;
}

/**
 * Whether the provided policyType is a Free, Collect or Control policy type
 */
function isGroupPolicy(policyType: string): boolean {
    return policyType === CONST.POLICY.TYPE.CORPORATE || policyType === CONST.POLICY.TYPE.TEAM;
}

/**
 * Whether the provided report belongs to a Free, Collect or Control policy
 */
function isReportInGroupPolicy(report: OnyxInputOrEntry<Report>, policy?: OnyxInputOrEntry<Policy>): boolean {
    const policyType = policy?.type ?? getPolicyType(report, allPolicies);
    return isGroupPolicy(policyType);
}

/**
 * Whether the provided report belongs to a Control or Collect policy
 */
function isPaidGroupPolicy(report: OnyxEntry<Report>): boolean {
    const policyType = getPolicyType(report, allPolicies);
    return policyType === CONST.POLICY.TYPE.CORPORATE || policyType === CONST.POLICY.TYPE.TEAM;
}

/**
 * Whether the provided report belongs to a Control or Collect policy and is an expense chat
 */
function isPaidGroupPolicyExpenseChat(report: OnyxEntry<Report>): boolean {
    return isPolicyExpenseChat(report) && isPaidGroupPolicy(report);
}

/**
 * Whether the provided report belongs to a Control policy and is an expense report
 */
function isControlPolicyExpenseReport(report: OnyxEntry<Report>): boolean {
    return isExpenseReport(report) && getPolicyType(report, allPolicies) === CONST.POLICY.TYPE.CORPORATE;
}

/**
 * Whether the provided report belongs to a Control or Collect policy and is an expense report
 */
function isPaidGroupPolicyExpenseReport(report: OnyxEntry<Report>): boolean {
    return isExpenseReport(report) && isPaidGroupPolicy(report);
}

/**
 * Checks if the supplied report is an invoice report in Open state and status.
 */
function isOpenInvoiceReport(report: OnyxEntry<Report>): boolean {
    return isInvoiceReport(report) && report?.statusNum === CONST.REPORT.STATUS_NUM.OPEN;
}

/**
 * Whether the provided report is a chat room
 */
function isChatRoom(report: OnyxEntry<Report>): boolean {
    return isUserCreatedPolicyRoom(report) || isDefaultRoom(report) || isInvoiceRoom(report) || isTripRoom(report);
}

/**
 * Whether the provided report is a public room
 */
function isPublicRoom(report: OnyxEntry<Report>): boolean {
    return report?.visibility === CONST.REPORT.VISIBILITY.PUBLIC || report?.visibility === CONST.REPORT.VISIBILITY.PUBLIC_ANNOUNCE;
}

/**
 * Whether the provided report is a public announce room
 */
function isPublicAnnounceRoom(report: OnyxEntry<Report>): boolean {
    return report?.visibility === CONST.REPORT.VISIBILITY.PUBLIC_ANNOUNCE;
}

/**
 * If the report is a policy expense, the route should be for adding bank account for that policy
 * else since the report is a personal IOU, the route should be for personal bank account.
 */
function getBankAccountRoute(report: OnyxEntry<Report>): Route {
    if (isPolicyExpenseChat(report)) {
        return ROUTES.BANK_ACCOUNT_WITH_STEP_TO_OPEN.getRoute(report?.policyID, undefined, Navigation.getActiveRoute());
    }

    if (isInvoiceRoom(report) && report?.invoiceReceiver?.type === CONST.REPORT.INVOICE_RECEIVER_TYPE.BUSINESS) {
        return ROUTES.WORKSPACE_INVOICES.getRoute(report?.invoiceReceiver?.policyID);
    }

    return ROUTES.SETTINGS_ADD_BANK_ACCOUNT.route;
}

/**
 * Check if personal detail of accountID is empty or optimistic data
 */
function isOptimisticPersonalDetail(accountID: number): boolean {
    return isEmptyObject(allPersonalDetails?.[accountID]) || !!allPersonalDetails?.[accountID]?.isOptimisticPersonalDetail;
}

/**
 * Checks if a report is a task report from a policy expense chat.
 */
function isWorkspaceTaskReport(report: OnyxEntry<Report>): boolean {
    if (!isTaskReport(report)) {
        return false;
    }
    const parentReport = report?.parentReportID ? getReport(report?.parentReportID, allReports) : undefined;
    return isPolicyExpenseChat(parentReport);
}

/**
 * Returns true if report has a parent
 */
function isThread(report: OnyxInputOrEntry<Report>): report is Thread {
    return !!(report?.parentReportID && report?.parentReportActionID);
}

/**
 * Returns true if report is of type chat and has a parent and is therefore a Thread.
 */
function isChatThread(report: OnyxInputOrEntry<Report>): report is Thread {
    return isThread(report) && report?.type === CONST.REPORT.TYPE.CHAT;
}

function isDM(report: OnyxEntry<Report>): boolean {
    return isChatReport(report) && !getChatType(report) && !isThread(report);
}

function isSelfDM(report: OnyxInputOrEntry<Report>): boolean {
    return getChatType(report) === CONST.REPORT.CHAT_TYPE.SELF_DM;
}

function isGroupChat(report: OnyxEntry<Report> | Partial<Report>): boolean {
    return getChatType(report) === CONST.REPORT.CHAT_TYPE.GROUP;
}

/**
 * Only returns true if this is the Expensify DM report.
 *
 * Note that this chat is no longer used for new users. We still need this function for users who have this chat.
 */
function isSystemChat(report: OnyxEntry<Report>): boolean {
    return getChatType(report) === CONST.REPORT.CHAT_TYPE.SYSTEM;
}

function getDefaultNotificationPreferenceForReport(report: OnyxEntry<Report>): ValueOf<typeof CONST.REPORT.NOTIFICATION_PREFERENCE> {
    if (isAnnounceRoom(report)) {
        return CONST.REPORT.NOTIFICATION_PREFERENCE.ALWAYS;
    }
    if (isPublicRoom(report)) {
        return CONST.REPORT.NOTIFICATION_PREFERENCE.DAILY;
    }
    if (!getChatType(report) || isGroupChat(report)) {
        return CONST.REPORT.NOTIFICATION_PREFERENCE.ALWAYS;
    }
    if (isAdminRoom(report) || isPolicyExpenseChat(report) || isInvoiceRoom(report)) {
        return CONST.REPORT.NOTIFICATION_PREFERENCE.ALWAYS;
    }
    if (isSelfDM(report)) {
        return CONST.REPORT.NOTIFICATION_PREFERENCE.MUTE;
    }
    return CONST.REPORT.NOTIFICATION_PREFERENCE.DAILY;
}

/**
 * Get the notification preference given a report. This should ALWAYS default to 'hidden'. Do not change this!
 */
function getReportNotificationPreference(report: OnyxEntry<Report>): ValueOf<typeof CONST.REPORT.NOTIFICATION_PREFERENCE> {
    const participant = currentUserAccountID ? report?.participants?.[currentUserAccountID] : undefined;
    return participant?.notificationPreference ?? CONST.REPORT.NOTIFICATION_PREFERENCE.HIDDEN;
}

/**
 * Only returns true if this is our main 1:1 DM report with Concierge.
 */
function isConciergeChatReport(report: OnyxInputOrEntry<Report>): boolean {
    return !!report && report?.reportID === conciergeReportID;
}

function findSelfDMReportID(): string | undefined {
    if (!allReports) {
        return;
    }

    const selfDMReport = Object.values(allReports).find((report) => isSelfDM(report) && !isThread(report));
    return selfDMReport?.reportID;
}

/**
 * Checks if the supplied report is from a policy or is an invoice report from a policy
 */
function isPolicyRelatedReport(report: OnyxEntry<Report>, policyID?: string) {
    return report?.policyID === policyID || !!(report?.invoiceReceiver && 'policyID' in report.invoiceReceiver && report.invoiceReceiver.policyID === policyID);
}

/**
 * Checks if the supplied report belongs to workspace based on the provided params. If the report's policyID is _FAKE_ or has no value, it means this report is a DM.
 * In this case report and workspace members must be compared to determine whether the report belongs to the workspace.
 */
function doesReportBelongToWorkspace(report: OnyxEntry<Report>, policyMemberAccountIDs: number[], policyID?: string) {
    return (
        isConciergeChatReport(report) ||
        (report?.policyID === CONST.POLICY.ID_FAKE || !report?.policyID ? hasParticipantInArray(report, policyMemberAccountIDs) : isPolicyRelatedReport(report, policyID))
    );
}

/**
 * Given an array of reports, return them filtered by a policyID and policyMemberAccountIDs.
 */
function filterReportsByPolicyIDAndMemberAccountIDs(reports: Array<OnyxEntry<Report>>, policyMemberAccountIDs: number[] = [], policyID?: string) {
    return reports.filter((report) => !!report && doesReportBelongToWorkspace(report, policyMemberAccountIDs, policyID));
}

/**
 * Returns true if report is still being processed
 */
function isProcessingReport(report: OnyxEntry<Report>): boolean {
    return report?.stateNum === CONST.REPORT.STATE_NUM.SUBMITTED && report?.statusNum === CONST.REPORT.STATUS_NUM.SUBMITTED;
}

function isOpenReport(report: OnyxEntry<Report>): boolean {
    return report?.stateNum === CONST.REPORT.STATE_NUM.OPEN && report?.statusNum === CONST.REPORT.STATUS_NUM.OPEN;
}

function isAwaitingFirstLevelApproval(report: OnyxEntry<Report>): boolean {
    if (!report) {
        return false;
    }

    // This will be fixed as part of https://github.com/Expensify/Expensify/issues/507850
    // eslint-disable-next-line deprecation/deprecation
    const submitsToAccountID = getSubmitToAccountID(getPolicy(report.policyID), report);

    return isProcessingReport(report) && submitsToAccountID === report.managerID;
}

/**
 * Pushes optimistic transaction violations to OnyxData for the given policy and categories onyx update.
 *
 * @param policyUpdate Changed policy properties, if none pass empty object
 * @param policyCategoriesUpdate Changed categories properties, if none pass empty object
 */
function pushTransactionViolationsOnyxData(
    onyxData: OnyxData,
    policyID: string,
    policyTagLists: PolicyTagLists,
    policyCategories: PolicyCategories,
    allTransactionViolations: OnyxCollection<TransactionViolations>,
    policyUpdate: Partial<Policy> = {},
    policyCategoriesUpdate: Record<string, Partial<PolicyCategory>> = {},
): OnyxData {
    if (isEmptyObject(policyUpdate) && isEmptyObject(policyCategoriesUpdate)) {
        return onyxData;
    }
    const optimisticPolicyCategories = Object.keys(policyCategories).reduce<Record<string, PolicyCategory>>((acc, categoryName) => {
        acc[categoryName] = {...policyCategories[categoryName], ...(policyCategoriesUpdate?.[categoryName] ?? {})};
        return acc;
    }, {}) as PolicyCategories;

    const optimisticPolicy = {...allPolicies?.[`${ONYXKEYS.COLLECTION.POLICY}${policyID}`], ...policyUpdate} as Policy;
    const hasDependentTags = hasDependentTagsPolicyUtils(optimisticPolicy, policyTagLists);

    getAllPolicyReports(policyID).forEach((report) => {
        if (!report?.reportID) {
            return;
        }

        const isReportAnInvoice = isInvoiceReport(report);

        getReportTransactions(report.reportID).forEach((transaction: Transaction) => {
            const transactionViolations = allTransactionViolations?.[`${ONYXKEYS.COLLECTION.TRANSACTION_VIOLATIONS}${transaction.transactionID}`] ?? [];

            const optimisticTransactionViolations = ViolationsUtils.getViolationsOnyxData(
                transaction,
                transactionViolations,
                optimisticPolicy,
                policyTagLists,
                optimisticPolicyCategories,
                hasDependentTags,
                isReportAnInvoice,
            );

            if (optimisticTransactionViolations) {
                onyxData?.optimisticData?.push(optimisticTransactionViolations);
                onyxData?.failureData?.push({
                    onyxMethod: Onyx.METHOD.SET,
                    key: `${ONYXKEYS.COLLECTION.TRANSACTION_VIOLATIONS}${transaction.transactionID}`,
                    value: transactionViolations,
                });
            }
        });
    });
    return onyxData;
}

/**
 * Check if the report is a single chat report that isn't a thread
 * and personal detail of participant is optimistic data
 */
function shouldDisableDetailPage(report: OnyxEntry<Report>): boolean {
    if (isChatRoom(report) || isPolicyExpenseChat(report) || isChatThread(report) || isTaskReport(report)) {
        return false;
    }
    if (isOneOnOneChat(report)) {
        const participantAccountIDs = Object.keys(report?.participants ?? {})
            .map(Number)
            .filter((accountID) => accountID !== currentUserAccountID);
        return isOptimisticPersonalDetail(participantAccountIDs.at(0) ?? -1);
    }
    return false;
}

/**
 * Returns true if this report has only one participant and it's an Expensify account.
 */
function isExpensifyOnlyParticipantInReport(report: OnyxEntry<Report>): boolean {
    const otherParticipants = Object.keys(report?.participants ?? {})
        .map(Number)
        .filter((accountID) => accountID !== currentUserAccountID);
    return otherParticipants.length === 1 && otherParticipants.some((accountID) => CONST.EXPENSIFY_ACCOUNT_IDS.includes(accountID));
}

/**
 * Returns whether a given report can have tasks created in it.
 * We only prevent the task option if it's a DM/group-DM and the other users are all special Expensify accounts
 *
 */
function canCreateTaskInReport(report: OnyxEntry<Report>): boolean {
    const otherParticipants = Object.keys(report?.participants ?? {})
        .map(Number)
        .filter((accountID) => accountID !== currentUserAccountID);
    const areExpensifyAccountsOnlyOtherParticipants = otherParticipants.length >= 1 && otherParticipants.every((accountID) => CONST.EXPENSIFY_ACCOUNT_IDS.includes(accountID));
    if (areExpensifyAccountsOnlyOtherParticipants && isDM(report)) {
        return false;
    }

    return true;
}

/**
 * For all intents and purposes a report that has no notificationPreference at all should be considered "hidden".
 * We will remove the 'hidden' field entirely once the backend changes for https://github.com/Expensify/Expensify/issues/450891 are done.
 */
function isHiddenForCurrentUser(notificationPreference: string | null | undefined): boolean;
function isHiddenForCurrentUser(report: OnyxEntry<Report>): boolean;
function isHiddenForCurrentUser(reportOrPreference: OnyxEntry<Report> | string | null | undefined): boolean {
    if (typeof reportOrPreference === 'object' && reportOrPreference !== null) {
        const notificationPreference = getReportNotificationPreference(reportOrPreference);
        return isHiddenForCurrentUser(notificationPreference);
    }
    if (reportOrPreference === undefined || reportOrPreference === null || reportOrPreference === '') {
        return true;
    }
    return reportOrPreference === CONST.REPORT.NOTIFICATION_PREFERENCE.HIDDEN;
}

/**
 * Returns true if there are any guides accounts (team.expensify.com) in a list of accountIDs
 * by cross-referencing the accountIDs with personalDetails since guides that are participants
 * of the user's chats should have their personal details in Onyx.
 */
function hasExpensifyGuidesEmails(accountIDs: number[]): boolean {
    return accountIDs.some((accountID) => Str.extractEmailDomain(allPersonalDetails?.[accountID]?.login ?? '') === CONST.EMAIL.GUIDES_DOMAIN);
}

function getMostRecentlyVisitedReport(reports: Array<OnyxEntry<Report>>, reportMetadata: OnyxCollection<ReportMetadata>): OnyxEntry<Report> {
    const filteredReports = reports.filter((report) => {
        const shouldKeep = !isChatThread(report) || !isHiddenForCurrentUser(report);
        return shouldKeep && !!report?.reportID && !!(reportMetadata?.[`${ONYXKEYS.COLLECTION.REPORT_METADATA}${report.reportID}`]?.lastVisitTime ?? report?.lastReadTime);
    });
    return lodashMaxBy(filteredReports, (a) => [reportMetadata?.[`${ONYXKEYS.COLLECTION.REPORT_METADATA}${a?.reportID}`]?.lastVisitTime ?? '', a?.lastReadTime ?? '']);
}

function findLastAccessedReport(ignoreDomainRooms: boolean, openOnAdminRoom = false, policyID?: string, excludeReportID?: string): OnyxEntry<Report> {
    // If it's the user's first time using New Expensify, then they could either have:
    //   - just a Concierge report, if so we'll return that
    //   - their Concierge report, and a separate report that must have deeplinked them to the app before they created their account.
    // If it's the latter, we'll use the deeplinked report over the Concierge report,
    // since the Concierge report would be incorrectly selected over the deep-linked report in the logic below.

    const policyMemberAccountIDs = getPolicyEmployeeListByIdWithoutCurrentUser(allPolicies, policyID, currentUserAccountID);

    let reportsValues = Object.values(allReports ?? {});

    if (!!policyID || policyMemberAccountIDs.length > 0) {
        reportsValues = filterReportsByPolicyIDAndMemberAccountIDs(reportsValues, policyMemberAccountIDs, policyID);
    }

    let adminReport: OnyxEntry<Report>;
    if (openOnAdminRoom) {
        adminReport = reportsValues.find((report) => {
            const chatType = getChatType(report);
            return chatType === CONST.REPORT.CHAT_TYPE.POLICY_ADMINS;
        });
    }
    if (adminReport) {
        return adminReport;
    }

    // eslint-disable-next-line @typescript-eslint/prefer-nullish-coalescing
    const shouldFilter = excludeReportID || ignoreDomainRooms;
    if (shouldFilter) {
        reportsValues = reportsValues.filter((report) => {
            if (excludeReportID && report?.reportID === excludeReportID) {
                return false;
            }

            // We allow public announce rooms, admins, and announce rooms through since we bypass the default rooms beta for them.
            // Check where findLastAccessedReport is called in MainDrawerNavigator.js for more context.
            // Domain rooms are now the only type of default room that are on the defaultRooms beta.
            if (ignoreDomainRooms && isDomainRoom(report) && !hasExpensifyGuidesEmails(Object.keys(report?.participants ?? {}).map(Number))) {
                return false;
            }

            return true;
        });
    }

    // Filter out the system chat (Expensify chat) because the composer is disabled in it,
    // and it prompts the user to use the Concierge chat instead.
    reportsValues =
        reportsValues.filter((report) => {
            // This will get removed as part of https://github.com/Expensify/App/issues/59961
            // eslint-disable-next-line deprecation/deprecation
            const reportNameValuePairs = getReportNameValuePairs(report?.reportID);

            return !isSystemChat(report) && !isArchivedReport(reportNameValuePairs);
        }) ?? [];

    // At least two reports remain: self DM and Concierge chat.
    // Return the most recently visited report. Get the last read report from the report metadata.
    // If allReportMetadata is empty we'll return most recent report owned by user
    if (isEmptyObject(allReportMetadata)) {
        const ownedReports = reportsValues.filter((report) => report?.ownerAccountID === currentUserAccountID);
        if (ownedReports.length > 0) {
            return lodashMaxBy(ownedReports, (a) => a?.lastReadTime ?? '');
        }
        return lodashMaxBy(reportsValues, (a) => a?.lastReadTime ?? '');
    }
    return getMostRecentlyVisitedReport(reportsValues, allReportMetadata);
}

/**
 * Whether the provided report has expenses
 */
function hasExpenses(reportID?: string, transactions?: SearchTransaction[] | Array<OnyxEntry<Transaction>>): boolean {
    if (transactions) {
        return !!transactions?.find((transaction) => transaction?.reportID === reportID);
    }
    return !!Object.values(allTransactions ?? {}).find((transaction) => transaction?.reportID === reportID);
}

/**
 * Whether the provided report is a closed expense report with no expenses
 */
function isClosedExpenseReportWithNoExpenses(report: OnyxEntry<Report>, transactions?: SearchTransaction[] | Array<OnyxEntry<Transaction>>): boolean {
    return report?.statusNum === CONST.REPORT.STATUS_NUM.CLOSED && isExpenseReport(report) && !hasExpenses(report.reportID, transactions);
}

/**
 * Whether the provided report is an archived room
 */
function isArchivedNonExpenseReport(report: OnyxInputOrEntry<Report> | SearchReport, isReportArchived = false): boolean {
    return isReportArchived && !(isExpenseReport(report) || isExpenseRequest(report));
}

/**
 * Whether the provided report is an archived report
 */
// eslint-disable-next-line @typescript-eslint/no-unused-vars
function isArchivedReport(reportNameValuePairs?: OnyxInputOrEntry<ReportNameValuePairs>): boolean {
    return !!reportNameValuePairs?.private_isArchived;
}

/**
 * Whether the report with the provided reportID is an archived non-expense report
 */
function isArchivedNonExpenseReportWithID(report?: OnyxInputOrEntry<Report>, isReportArchived = false) {
    if (!report) {
        return false;
    }
    return !(isExpenseReport(report) || isExpenseRequest(report)) && isReportArchived;
}

/**
 * Whether the provided report is a closed report
 */
function isClosedReport(report: OnyxInputOrEntry<Report> | SearchReport): boolean {
    return report?.statusNum === CONST.REPORT.STATUS_NUM.CLOSED;
}
/**
 * Whether the provided report is the admin's room
 */
function isJoinRequestInAdminRoom(report: OnyxEntry<Report>): boolean {
    if (!report) {
        return false;
    }
    // If this policy isn't owned by Expensify,
    // Account manager/guide should not have the workspace join request pinned to their LHN,
    // since they are not a part of the company, and should not action it on their behalf.
    if (report.policyID) {
        // This will be fixed as part of https://github.com/Expensify/Expensify/issues/507850
        // eslint-disable-next-line deprecation/deprecation
        const policy = getPolicy(report.policyID);
        if (!isExpensifyTeam(policy?.owner) && isExpensifyTeam(currentUserPersonalDetails?.login)) {
            return false;
        }
    }
    return isActionableJoinRequestPending(report.reportID);
}

/**
 * Checks if the user has auditor permission in the provided report
 */
function isAuditor(report: OnyxEntry<Report>): boolean {
    if (report?.policyID) {
        // This will be fixed as part of https://github.com/Expensify/Expensify/issues/507850
        // eslint-disable-next-line deprecation/deprecation
        const policy = getPolicy(report.policyID);
        return isPolicyAuditor(policy);
    }

    if (Array.isArray(report?.permissions) && report?.permissions.length > 0) {
        return report?.permissions?.includes(CONST.REPORT.PERMISSIONS.AUDITOR);
    }

    return false;
}

/**
 * Checks if the user can write in the provided report
 */
function canWriteInReport(report: OnyxEntry<Report>): boolean {
    if (Array.isArray(report?.permissions) && report?.permissions.length > 0 && !report?.permissions?.includes(CONST.REPORT.PERMISSIONS.AUDITOR)) {
        return report?.permissions?.includes(CONST.REPORT.PERMISSIONS.WRITE);
    }

    return true;
}

/**
 * Checks if the current user is allowed to comment on the given report.
 */
function isAllowedToComment(report: OnyxEntry<Report>): boolean {
    if (isAuditor(report)) {
        return true;
    }

    if (!canWriteInReport(report)) {
        return false;
    }

    // Default to allowing all users to post
    const capability = report?.writeCapability ?? CONST.REPORT.WRITE_CAPABILITIES.ALL;

    if (capability === CONST.REPORT.WRITE_CAPABILITIES.ALL) {
        return true;
    }

    // If unauthenticated user opens public chat room using deeplink, they do not have policies available and they cannot comment
    if (!allPolicies) {
        return false;
    }

    // If we've made it here, commenting on this report is restricted.
    // If the user is an admin, allow them to post.
    const policy = allPolicies[`${ONYXKEYS.COLLECTION.POLICY}${report?.policyID}`];
    return policy?.role === CONST.POLICY.ROLE.ADMIN;
}

/**
 * Checks if the current user is the admin of the policy given the policy expense chat.
 */
function isPolicyExpenseChatAdmin(report: OnyxEntry<Report>, policies: OnyxCollection<Policy>): boolean {
    if (!isPolicyExpenseChat(report)) {
        return false;
    }

    const policyRole = policies?.[`${ONYXKEYS.COLLECTION.POLICY}${report?.policyID}`]?.role;

    return policyRole === CONST.POLICY.ROLE.ADMIN;
}

/**
 * Checks if the current user is the admin of the policy.
 */
function isPolicyAdmin(policyID: string | undefined, policies: OnyxCollection<Policy>): boolean {
    if (!policyID) {
        return false;
    }

    const policyRole = policies?.[`${ONYXKEYS.COLLECTION.POLICY}${policyID}`]?.role;

    return policyRole === CONST.POLICY.ROLE.ADMIN;
}

/**
 * Checks whether all the transactions linked to the IOU report are of the Distance Request type with pending routes
 */
function hasOnlyTransactionsWithPendingRoutes(iouReportID: string | undefined): boolean {
    const transactions = getReportTransactions(iouReportID);

    // Early return false in case not having any transaction
    if (!transactions || transactions.length === 0) {
        return false;
    }

    return transactions.every((transaction) => isFetchingWaypointsFromServer(transaction));
}

/**
 * If the report is a thread and has a chat type set, it is a expense chat.
 */
function isWorkspaceThread(report: OnyxEntry<Report>): boolean {
    const chatType = getChatType(report);
    return isThread(report) && isChatReport(report) && CONST.WORKSPACE_ROOM_TYPES.some((type) => chatType === type);
}

/**
 * Checks if a report is a child report.
 */
function isChildReport(report: OnyxEntry<Report>): boolean {
    return isThread(report) || isTaskReport(report);
}

/**
 * An Expense Request is a thread where the parent report is an Expense Report and
 * the parentReportAction is a transaction.
 */
function isExpenseRequest(report: OnyxInputOrEntry<Report>): report is Thread {
    if (isThread(report)) {
        const parentReportAction = allReportActions?.[`${ONYXKEYS.COLLECTION.REPORT_ACTIONS}${report.parentReportID}`]?.[report.parentReportActionID];
        const parentReport = getReport(report?.parentReportID, allReports);
        return isExpenseReport(parentReport) && !isEmptyObject(parentReportAction) && isTransactionThread(parentReportAction);
    }
    return false;
}

/**
 * An IOU Request is a thread where the parent report is an IOU Report and
 * the parentReportAction is a transaction.
 */
function isIOURequest(report: OnyxInputOrEntry<Report>): boolean {
    if (isThread(report)) {
        const parentReportAction = allReportActions?.[`${ONYXKEYS.COLLECTION.REPORT_ACTIONS}${report.parentReportID}`]?.[report.parentReportActionID];
        const parentReport = getReport(report?.parentReportID, allReports);
        return isIOUReport(parentReport) && !isEmptyObject(parentReportAction) && isTransactionThread(parentReportAction);
    }
    return false;
}

/**
 * A Track Expense Report is a thread where the parent the parentReportAction is a transaction, and
 * parentReportAction has type of track.
 */
function isTrackExpenseReport(report: OnyxInputOrEntry<Report>): boolean {
    if (isThread(report)) {
        const selfDMReportID = findSelfDMReportID();
        const parentReportAction = allReportActions?.[`${ONYXKEYS.COLLECTION.REPORT_ACTIONS}${report.parentReportID}`]?.[report.parentReportActionID];
        return !isEmptyObject(parentReportAction) && selfDMReportID === report.parentReportID && isTrackExpenseAction(parentReportAction);
    }
    return false;
}

/**
 * Checks if a report is an IOU or expense request.
 */
function isMoneyRequest(reportOrID: OnyxEntry<Report> | string): boolean {
    const report = typeof reportOrID === 'string' ? (getReport(reportOrID, allReports) ?? null) : reportOrID;
    return isIOURequest(report) || isExpenseRequest(report);
}

/**
 * Checks if a report is an IOU or expense report.
 */
function isMoneyRequestReport(reportOrID: OnyxInputOrEntry<Report> | SearchReport | string, reports?: SearchReport[]): boolean {
    const report = typeof reportOrID === 'string' ? (getReport(reportOrID, reports ?? allReports) ?? null) : reportOrID;
    return isIOUReport(report) || isExpenseReport(report);
}

/**
 * Determines the Help Panel report type based on the given report.
 */
function getHelpPaneReportType(report: OnyxEntry<Report>): ValueOf<typeof CONST.REPORT.HELP_TYPE> | undefined {
    if (!report) {
        return undefined;
    }

    if (isConciergeChatReport(report)) {
        return CONST.REPORT.HELP_TYPE.CHAT_CONCIERGE;
    }

    if (report?.chatType) {
        return getChatType(report);
    }

    switch (report?.type) {
        case CONST.REPORT.TYPE.EXPENSE:
            return CONST.REPORT.HELP_TYPE.EXPENSE_REPORT;
        case CONST.REPORT.TYPE.CHAT:
            return CONST.REPORT.HELP_TYPE.CHAT;
        case CONST.REPORT.TYPE.IOU:
            return CONST.REPORT.HELP_TYPE.IOU;
        case CONST.REPORT.TYPE.INVOICE:
            return CONST.REPORT.HELP_TYPE.INVOICE;
        case CONST.REPORT.TYPE.TASK:
            return CONST.REPORT.HELP_TYPE.TASK;
        default:
            return undefined;
    }
}

/**
 * Checks if a report contains only Non-Reimbursable transactions
 */
function hasOnlyNonReimbursableTransactions(iouReportID: string | undefined): boolean {
    const transactions = getReportTransactions(iouReportID);
    if (!transactions || transactions.length === 0) {
        return false;
    }

    return transactions.every((transaction) => !getReimbursable(transaction));
}

/**
 * Checks if a report has only one transaction associated with it
 */
function isOneTransactionReport(report: OnyxEntry<Report>): boolean {
    const reportActions = allReportActions?.[`${ONYXKEYS.COLLECTION.REPORT_ACTIONS}${report?.reportID}`] ?? ([] as ReportAction[]);
    const chatReport = allReports?.[`${ONYXKEYS.COLLECTION.REPORT}${report?.chatReportID}`];
    return getOneTransactionThreadReportID(report, chatReport, reportActions) !== null;
}

/*
 * Whether the report contains only one expense and the expense should be paid later
 */
function isPayAtEndExpenseReport(report: OnyxEntry<Report>, transactions: Transaction[] | undefined): boolean {
    if ((!!transactions && transactions.length !== 1) || !isOneTransactionReport(report)) {
        return false;
    }

    return isPayAtEndExpense(transactions?.[0] ?? getReportTransactions(report?.reportID).at(0));
}
/**
 * Checks if a report is a transaction thread associated with a report that has only one transaction
 */
function isOneTransactionThread(report: OnyxEntry<Report>, parentReport: OnyxEntry<Report>, threadParentReportAction: OnyxEntry<ReportAction>) {
    if (!report || !parentReport) {
        return false;
    }

    const parentReportActions = allReportActions?.[`${ONYXKEYS.COLLECTION.REPORT_ACTIONS}${parentReport?.reportID}`] ?? ([] as ReportAction[]);

    const chatReport = allReports?.[`${ONYXKEYS.COLLECTION.REPORT}${parentReport?.chatReportID}`];
    const transactionThreadReportID = getOneTransactionThreadReportID(parentReport, chatReport, parentReportActions);
    return report?.reportID === transactionThreadReportID && !isSentMoneyReportAction(threadParentReportAction);
}

/**
 * Checks if given report is a transaction thread
 */
function isReportTransactionThread(report: OnyxEntry<Report>) {
    return isMoneyRequest(report) || isTrackExpenseReport(report);
}

/**
 * Get displayed report ID, it will be parentReportID if the report is one transaction thread
 */
function getDisplayedReportID(reportID: string): string {
    const report = getReport(reportID, allReports);
    const parentReportID = report?.parentReportID;
    const parentReport = allReports?.[`${ONYXKEYS.COLLECTION.REPORT}${parentReportID}`];
    const parentReportAction = getReportAction(parentReportID, report?.parentReportActionID);
    return parentReportID && isOneTransactionThread(report, parentReport, parentReportAction) ? parentReportID : reportID;
}

/**
 * Should return true only for personal 1:1 report
 *
 */
function isOneOnOneChat(report: OnyxEntry<Report>): boolean {
    const participants = report?.participants ?? {};
    const participant = currentUserAccountID ? participants[currentUserAccountID] : undefined;
    const isCurrentUserParticipant = participant ? 1 : 0;
    const participantAmount = Object.keys(participants).length - isCurrentUserParticipant;
    if (participantAmount !== 1) {
        return false;
    }
    return (
        (report?.policyID === CONST.POLICY.ID_FAKE || !report?.policyID) &&
        !isChatRoom(report) &&
        !isExpenseRequest(report) &&
        !isMoneyRequestReport(report) &&
        !isPolicyExpenseChat(report) &&
        !isTaskReport(report) &&
        isDM(report) &&
        !isIOUReport(report)
    );
}

/**
 * Checks if the current user is a payer of the expense
 */

function isPayer(session: OnyxEntry<Session>, iouReport: OnyxEntry<Report>, onlyShowPayElsewhere = false, reportPolicy?: OnyxInputOrEntry<Policy> | SearchPolicy) {
    const isApproved = isReportApproved({report: iouReport});
    const policy = reportPolicy ?? allPolicies?.[`${ONYXKEYS.COLLECTION.POLICY}${iouReport?.policyID}`] ?? null;
    const policyType = policy?.type;
    const isAdmin = policyType !== CONST.POLICY.TYPE.PERSONAL && policy?.role === CONST.POLICY.ROLE.ADMIN;
    const isManager = iouReport?.managerID === session?.accountID;
    if (isPaidGroupPolicy(iouReport)) {
        if (policy?.reimbursementChoice === CONST.POLICY.REIMBURSEMENT_CHOICES.REIMBURSEMENT_YES) {
            // If we get here without a reimburser only show the pay button if we are the admin.
            if (!policy?.achAccount?.reimburser) {
                return isAdmin;
            }

            // If we are the reimburser and the report is approved or we are the manager then we can pay it.
            const isReimburser = session?.email === policy?.achAccount?.reimburser;
            return isReimburser && (isApproved || isManager);
        }
        if (policy?.reimbursementChoice === CONST.POLICY.REIMBURSEMENT_CHOICES.REIMBURSEMENT_MANUAL || onlyShowPayElsewhere) {
            return isAdmin && (isApproved || isManager);
        }
        return false;
    }
    return isAdmin || (isMoneyRequestReport(iouReport) && isManager);
}

/**
 * Checks if the current user is the action's author
 */
function isActionCreator(reportAction: OnyxInputOrEntry<ReportAction> | Partial<ReportAction>): boolean {
    return reportAction?.actorAccountID === currentUserAccountID;
}

/**
 * Returns the notification preference of the action's child report if it exists.
 * Otherwise, calculates it based on the action's authorship.
 */
function getChildReportNotificationPreference(reportAction: OnyxInputOrEntry<ReportAction> | Partial<ReportAction>): NotificationPreference {
    const childReportNotificationPreference = reportAction?.childReportNotificationPreference ?? '';
    if (childReportNotificationPreference) {
        return childReportNotificationPreference;
    }

    return isActionCreator(reportAction) ? CONST.REPORT.NOTIFICATION_PREFERENCE.ALWAYS : CONST.REPORT.NOTIFICATION_PREFERENCE.HIDDEN;
}

function canAddOrDeleteTransactions(moneyRequestReport: OnyxEntry<Report>, isReportArchived = false): boolean {
    if (!isMoneyRequestReport(moneyRequestReport) || isReportArchived) {
        return false;
    }
    // This will be fixed as part of https://github.com/Expensify/Expensify/issues/507850
    // eslint-disable-next-line deprecation/deprecation
    const policy = getPolicy(moneyRequestReport?.policyID);

    if (isInstantSubmitEnabled(policy) && isSubmitAndClose(policy) && !arePaymentsEnabled(policy)) {
        return false;
    }

    if (isInstantSubmitEnabled(policy) && isProcessingReport(moneyRequestReport)) {
        return isAwaitingFirstLevelApproval(moneyRequestReport);
    }

    if (isReportApproved({report: moneyRequestReport}) || isClosedReport(moneyRequestReport) || isSettled(moneyRequestReport?.reportID)) {
        return false;
    }

    return true;
}

/**
 * Checks whether the supplied report supports adding more transactions to it.
 * Return true if:
 * - report is a non-settled IOU
 * - report is a draft
 */
function canAddTransaction(moneyRequestReport: OnyxEntry<Report>, isReportArchived = false): boolean {
    if (!isMoneyRequestReport(moneyRequestReport)) {
        return false;
    }
    // This will be fixed as part of https://github.com/Expensify/Expensify/issues/507850
    // eslint-disable-next-line deprecation/deprecation
    const policy = getPolicy(moneyRequestReport?.policyID);
    if (isInstantSubmitEnabled(policy) && isSubmitAndClose(policy) && hasOnlyNonReimbursableTransactions(moneyRequestReport?.reportID)) {
        return false;
    }

    return canAddOrDeleteTransactions(moneyRequestReport, isReportArchived);
}

/**
 * Checks whether the supplied report supports deleting more transactions from it.
 * Return true if:
 * - report is a non-settled IOU
 * - report is a non-approved IOU
 */
function canDeleteTransaction(moneyRequestReport: OnyxEntry<Report>, isReportArchived = false): boolean {
    return canAddOrDeleteTransactions(moneyRequestReport, isReportArchived);
}

/**
 * Checks whether the card transaction support deleting based on liability type
 */
function canDeleteCardTransactionByLiabilityType(transaction: OnyxEntry<Transaction>): boolean {
    const isCardTransaction = isCardTransactionTransactionUtils(transaction);
    if (!isCardTransaction) {
        return true;
    }
    return transaction?.comment?.liabilityType === CONST.TRANSACTION.LIABILITY_TYPE.ALLOW;
}

/**
 * Can only delete if the author is this user and the action is an ADD_COMMENT action or an IOU action in an unsettled report, or if the user is a
 * policy admin
 */
function canDeleteReportAction(reportAction: OnyxInputOrEntry<ReportAction>, reportID: string | undefined, iouTransaction?: OnyxEntry<Transaction>): boolean {
    const report = getReportOrDraftReport(reportID);
    const isActionOwner = reportAction?.actorAccountID === currentUserAccountID;
    const policy = allPolicies?.[`${ONYXKEYS.COLLECTION.POLICY}${report?.policyID}`] ?? null;

    if (isMoneyRequestAction(reportAction)) {
        const isCardTransactionCanBeDeleted = canDeleteCardTransactionByLiabilityType(iouTransaction);
        // For now, users cannot delete split actions
        const isSplitAction = getOriginalMessage(reportAction)?.type === CONST.IOU.REPORT_ACTION_TYPE.SPLIT;

        if (isSplitAction) {
            return false;
        }

        if (isActionOwner) {
            if (!isEmptyObject(report) && (isMoneyRequestReport(report) || isInvoiceReport(report))) {
                return canDeleteTransaction(report) && isCardTransactionCanBeDeleted;
            }
            return true;
        }
    }

    if (
        reportAction?.actionName !== CONST.REPORT.ACTIONS.TYPE.ADD_COMMENT ||
        reportAction?.pendingAction === CONST.RED_BRICK_ROAD_PENDING_ACTION.DELETE ||
        isCreatedTaskReportAction(reportAction) ||
        reportAction?.actorAccountID === CONST.ACCOUNT_ID.CONCIERGE
    ) {
        return false;
    }

    const isAdmin = policy?.role === CONST.POLICY.ROLE.ADMIN && !isEmptyObject(report) && !isDM(report);

    return isActionOwner || isAdmin;
}

/**
 * Returns true if Concierge is one of the chat participants (1:1 as well as group chats)
 */
function chatIncludesConcierge(report: Partial<OnyxEntry<Report>>): boolean {
    const participantAccountIDs = Object.keys(report?.participants ?? {}).map(Number);
    return participantAccountIDs.includes(CONST.ACCOUNT_ID.CONCIERGE);
}

/**
 * Returns true if there is any automated expensify account `in accountIDs
 */
function hasAutomatedExpensifyAccountIDs(accountIDs: number[]): boolean {
    return accountIDs.some((accountID) => CONST.EXPENSIFY_ACCOUNT_IDS.includes(accountID));
}

function getReportRecipientAccountIDs(report: OnyxEntry<Report>, currentLoginAccountID: number): number[] {
    let finalReport: OnyxEntry<Report> = report;
    // In 1:1 chat threads, the participants will be the same as parent report. If a report is specifically a 1:1 chat thread then we will
    // get parent report and use its participants array.
    if (isThread(report) && !(isTaskReport(report) || isMoneyRequestReport(report))) {
        const parentReport = getReport(report?.parentReportID, allReports);
        if (isOneOnOneChat(parentReport)) {
            finalReport = parentReport;
        }
    }

    let finalParticipantAccountIDs: number[] = [];
    if (isTaskReport(report)) {
        // Task reports `managerID` will change when assignee is changed, in that case the old `managerID` is still present in `participants`
        // along with the new one. We only need the `managerID` as a participant here.
        finalParticipantAccountIDs = report?.managerID ? [report?.managerID] : [];
    } else {
        finalParticipantAccountIDs = Object.keys(finalReport?.participants ?? {}).map(Number);
    }

    const otherParticipantsWithoutExpensifyAccountIDs = finalParticipantAccountIDs.filter((accountID) => {
        if (accountID === currentLoginAccountID) {
            return false;
        }
        if (CONST.EXPENSIFY_ACCOUNT_IDS.includes(accountID)) {
            return false;
        }
        return true;
    });

    return otherParticipantsWithoutExpensifyAccountIDs;
}

/**
 * Whether the time row should be shown for a report.
 */
function canShowReportRecipientLocalTime(personalDetails: OnyxEntry<PersonalDetailsList>, report: OnyxEntry<Report>, accountID: number): boolean {
    const reportRecipientAccountIDs = getReportRecipientAccountIDs(report, accountID);
    const hasMultipleParticipants = reportRecipientAccountIDs.length > 1;
    const reportRecipient = personalDetails?.[reportRecipientAccountIDs[0]];
    const reportRecipientTimezone = reportRecipient?.timezone ?? CONST.DEFAULT_TIME_ZONE;
    const isReportParticipantValidated = reportRecipient?.validated ?? false;
    return !!(
        !hasMultipleParticipants &&
        !isChatRoom(report) &&
        !isPolicyExpenseChat(getRootParentReport({report})) &&
        reportRecipient &&
        reportRecipientTimezone?.selected &&
        isReportParticipantValidated
    );
}

/**
 * Shorten last message text to fixed length and trim spaces.
 */
function formatReportLastMessageText(lastMessageText: string | undefined, isModifiedExpenseMessage = false): string {
    if (isModifiedExpenseMessage) {
        return String(lastMessageText).trim().replace(CONST.REGEX.LINE_BREAK, '').trim();
    }

    return formatLastMessageText(lastMessageText);
}

/**
 * Helper method to return the default avatar associated with the given login
 */
function getDefaultWorkspaceAvatar(workspaceName?: string): React.FC<SvgProps> {
    if (!workspaceName) {
        return defaultWorkspaceAvatars.WorkspaceBuilding;
    }

    // Remove all chars not A-Z or 0-9 including underscore
    const alphaNumeric = workspaceName
        .normalize('NFD')
        .replace(/[^0-9a-z]/gi, '')
        .toUpperCase();

    const workspace = `Workspace${alphaNumeric[0]}` as keyof typeof defaultWorkspaceAvatars;
    const defaultWorkspaceAvatar = defaultWorkspaceAvatars[workspace];

    return !alphaNumeric ? defaultWorkspaceAvatars.WorkspaceBuilding : defaultWorkspaceAvatar;
}

/**
 * Helper method to return the default avatar testID associated with the given login
 */
function getDefaultWorkspaceAvatarTestID(workspaceName: string): string {
    if (!workspaceName) {
        return defaultAvatarBuildingIconTestID;
    }

    // Remove all chars not A-Z or 0-9 including underscore
    const alphaNumeric = workspaceName
        .normalize('NFD')
        .replace(/[^0-9a-z]/gi, '')
        .toLowerCase();

    return !alphaNumeric ? defaultAvatarBuildingIconTestID : `SvgDefaultAvatar_${alphaNumeric[0]} Icon`;
}

/**
 * Helper method to return the default avatar associated with the given reportID
 */
function getDefaultGroupAvatar(reportID?: string): IconAsset {
    if (!reportID) {
        return defaultGroupAvatars.Avatar1;
    }
    const reportIDHashBucket: AvatarRange = ((Number(reportID) % CONST.DEFAULT_GROUP_AVATAR_COUNT) + 1) as AvatarRange;
    return defaultGroupAvatars[`Avatar${reportIDHashBucket}`];
}

/**
 * Returns the appropriate icons for the given chat report using the stored personalDetails.
 * The Avatar sources can be URLs or Icon components according to the chat type.
 */
function getIconsForParticipants(participants: number[], personalDetails: OnyxInputOrEntry<PersonalDetailsList>): Icon[] {
    const participantDetails: ParticipantDetails[] = [];
    const participantsList = participants || [];

    for (const accountID of participantsList) {
        const avatarSource = personalDetails?.[accountID]?.avatar ?? FallbackAvatar;
        const displayNameLogin = personalDetails?.[accountID]?.displayName ? personalDetails?.[accountID]?.displayName : personalDetails?.[accountID]?.login;
        participantDetails.push([accountID, displayNameLogin ?? '', avatarSource, personalDetails?.[accountID]?.fallbackIcon ?? '']);
    }

    const sortedParticipantDetails = participantDetails.sort((first, second) => {
        // First sort by displayName/login
        const displayNameLoginOrder = localeCompare(first[1], second[1]);
        if (displayNameLoginOrder !== 0) {
            return displayNameLoginOrder;
        }

        // Then fallback on accountID as the final sorting criteria.
        // This will ensure that the order of avatars with same login/displayName
        // stay consistent across all users and devices
        return first[0] - second[0];
    });

    // Now that things are sorted, gather only the avatars (second element in the array) and return those
    const avatars: Icon[] = [];

    for (const sortedParticipantDetail of sortedParticipantDetails) {
        const userIcon = {
            id: sortedParticipantDetail[0],
            source: sortedParticipantDetail[2],
            type: CONST.ICON_TYPE_AVATAR,
            name: sortedParticipantDetail[1],
            fallbackIcon: sortedParticipantDetail[3],
        };
        avatars.push(userIcon);
    }

    return avatars;
}

/**
 * Cache the workspace icons
 */
const workSpaceIconsCache = new Map<string, {name: string; icon: Icon}>();

/**
 * Given a report, return the associated workspace icon.
 */
function getWorkspaceIcon(report: OnyxInputOrEntry<Report>, policy?: OnyxInputOrEntry<Policy>): Icon {
    const workspaceName = getPolicyName({report, policy});
    const cacheKey = report?.policyID ?? workspaceName;
    const iconFromCache = workSpaceIconsCache.get(cacheKey);
    const reportPolicy = policy ?? allPolicies?.[`${ONYXKEYS.COLLECTION.POLICY}${report?.policyID}`];
    const policyAvatarURL = reportPolicy ? reportPolicy?.avatarURL : report?.policyAvatar;
    // eslint-disable-next-line @typescript-eslint/prefer-nullish-coalescing
    const policyExpenseChatAvatarSource = policyAvatarURL || getDefaultWorkspaceAvatar(workspaceName);

    const isSameAvatarURL = iconFromCache?.icon?.source === policyExpenseChatAvatarSource;
    const hasWorkSpaceNameChanged = iconFromCache?.name !== workspaceName;

    if (iconFromCache && (isSameAvatarURL || policyAvatarURL === undefined) && !hasWorkSpaceNameChanged) {
        return iconFromCache.icon;
    }

    const workspaceIcon: Icon = {
        source: policyExpenseChatAvatarSource ?? '',
        type: CONST.ICON_TYPE_WORKSPACE,
        name: workspaceName,
        id: report?.policyID,
    };
    workSpaceIconsCache.set(cacheKey, {name: workspaceName, icon: workspaceIcon});
    return workspaceIcon;
}

/**
 * Gets the personal details for a login by looking in the ONYXKEYS.PERSONAL_DETAILS_LIST Onyx key (stored in the local variable, allPersonalDetails). If it doesn't exist in Onyx,
 * then a default object is constructed.
 */
function getPersonalDetailsForAccountID(accountID: number | undefined, personalDetailsData?: Partial<PersonalDetailsList>): Partial<PersonalDetails> {
    if (!accountID) {
        return {};
    }

    const defaultDetails = {
        isOptimisticPersonalDetail: true,
    };

    if (!personalDetailsData) {
        return allPersonalDetails?.[accountID] ?? defaultDetails;
    }

    return personalDetailsData?.[accountID] ?? defaultDetails;
}

/**
 * Returns the personal details or a default object if the personal details are not available.
 */
function getPersonalDetailsOrDefault(personalDetails: Partial<PersonalDetails> | undefined | null): Partial<PersonalDetails> {
    return personalDetails ?? {isOptimisticPersonalDetail: true};
}

const phoneNumberCache: Record<string, string> = {};

/**
 * Get the displayName for a single report participant.
 */
function getDisplayNameForParticipant({
    accountID,
    shouldUseShortForm = false,
    shouldFallbackToHidden = true,
    shouldAddCurrentUserPostfix = false,
    personalDetailsData = allPersonalDetails,
    shouldRemoveDomain = false,
}: {
    accountID?: number;
    shouldUseShortForm?: boolean;
    shouldFallbackToHidden?: boolean;
    shouldAddCurrentUserPostfix?: boolean;
    personalDetailsData?: Partial<PersonalDetailsList>;
    shouldRemoveDomain?: boolean;
}): string {
    if (!accountID) {
        return '';
    }

    const personalDetails = getPersonalDetailsOrDefault(personalDetailsData?.[accountID]);
    if (!personalDetails) {
        return '';
    }

    const login = personalDetails.login ?? '';

    // Check if the phone number is already cached
    let formattedLogin = phoneNumberCache[login];
    if (!formattedLogin) {
        formattedLogin = formatPhoneNumber(login);
        // Store the formatted phone number in the cache
        phoneNumberCache[login] = formattedLogin;
    }

    // This is to check if account is an invite/optimistically created one
    // and prevent from falling back to 'Hidden', so a correct value is shown
    // when searching for a new user
    if (personalDetails.isOptimisticPersonalDetail === true) {
        return formattedLogin;
    }

    // For selfDM, we display the user's displayName followed by '(you)' as a postfix
    const shouldAddPostfix = shouldAddCurrentUserPostfix && accountID === currentUserAccountID;

    let longName = getDisplayNameOrDefault(personalDetails, formattedLogin, shouldFallbackToHidden, shouldAddPostfix);

    if (shouldRemoveDomain && longName === formattedLogin) {
        longName = longName.split('@').at(0) ?? '';
    }

    // If the user's personal details (first name) should be hidden, make sure we return "hidden" instead of the short name
    if (shouldFallbackToHidden && longName === hiddenTranslation) {
        return formatPhoneNumber(longName);
    }

    const shortName = personalDetails.firstName ? personalDetails.firstName : longName;
    return shouldUseShortForm ? shortName : longName;
}

function getParticipantsAccountIDsForDisplay(
    report: OnyxEntry<Report>,
    shouldExcludeHidden = false,
    shouldExcludeDeleted = false,
    shouldForceExcludeCurrentUser = false,
    reportMetadataParam?: OnyxEntry<ReportMetadata>,
): number[] {
    const reportParticipants = report?.participants ?? {};
    const reportMetadata = reportMetadataParam ?? getReportMetadata(report?.reportID);
    let participantsEntries = Object.entries(reportParticipants);

    // We should not show participants that have an optimistic entry with the same login in the personal details
    const nonOptimisticLoginMap: Record<string, boolean | undefined> = {};

    for (const entry of participantsEntries) {
        const [accountID] = entry;
        const personalDetail = allPersonalDetails?.[accountID];
        if (personalDetail?.login && !personalDetail.isOptimisticPersonalDetail) {
            nonOptimisticLoginMap[personalDetail.login] = true;
        }
    }

    participantsEntries = participantsEntries.filter(([accountID]) => {
        const personalDetail = allPersonalDetails?.[accountID];
        if (personalDetail?.login && personalDetail.isOptimisticPersonalDetail) {
            return !nonOptimisticLoginMap[personalDetail.login];
        }
        return true;
    });

    let participantsIds = participantsEntries.map(([accountID]) => Number(accountID));

    // For 1:1 chat, we don't want to include the current user as a participant in order to not mark 1:1 chats as having multiple participants
    // For system chat, we want to display Expensify as the only participant
    const shouldExcludeCurrentUser = isOneOnOneChat(report) || isSystemChat(report) || shouldForceExcludeCurrentUser;

    if (shouldExcludeCurrentUser || shouldExcludeHidden || shouldExcludeDeleted) {
        participantsIds = participantsIds.filter((accountID) => {
            if (shouldExcludeCurrentUser && accountID === currentUserAccountID) {
                return false;
            }

            if (shouldExcludeHidden && isHiddenForCurrentUser(reportParticipants[accountID]?.notificationPreference)) {
                return false;
            }

            if (
                shouldExcludeDeleted &&
                reportMetadata?.pendingChatMembers?.findLast((member) => Number(member.accountID) === accountID)?.pendingAction === CONST.RED_BRICK_ROAD_PENDING_ACTION.DELETE
            ) {
                return false;
            }

            return true;
        });
    }

    return participantsIds.filter((accountID) => isNumber(accountID));
}

function getParticipantsList(report: Report, personalDetails: OnyxEntry<PersonalDetailsList>, isRoomMembersList = false, reportMetadata: OnyxEntry<ReportMetadata> = undefined): number[] {
    const isReportGroupChat = isGroupChat(report);
    const shouldExcludeHiddenParticipants = !isReportGroupChat && !isMoneyRequestReport(report) && !isMoneyRequest(report);
    const chatParticipants = getParticipantsAccountIDsForDisplay(report, isRoomMembersList || shouldExcludeHiddenParticipants, false, false, reportMetadata);

    return chatParticipants.filter((accountID) => {
        const details = personalDetails?.[accountID];

        if (!isRoomMembersList) {
            if (!details) {
                Log.hmmm(`[ReportParticipantsPage] no personal details found for Group chat member with accountID: ${accountID}`);
                return false;
            }
        } else {
            // When adding a new member to a room (whose personal detail does not exist in Onyx), an optimistic personal detail
            // is created. However, when the real personal detail is returned from the backend, a duplicate member may appear
            // briefly before the optimistic personal detail is deleted. To address this, we filter out the optimistically created
            // member here.
            const isDuplicateOptimisticDetail =
                details?.isOptimisticPersonalDetail && chatParticipants.some((accID) => accID !== accountID && details.login === personalDetails?.[accID]?.login);

            if (!details || isDuplicateOptimisticDetail) {
                Log.hmmm(`[RoomMembersPage] no personal details found for room member with accountID: ${accountID}`);
                return false;
            }
        }
        return true;
    });
}

function buildParticipantsFromAccountIDs(accountIDs: number[]): Participants {
    const finalParticipants: Participants = {};
    return accountIDs.reduce((participants, accountID) => {
        // eslint-disable-next-line no-param-reassign
        participants[accountID] = {notificationPreference: CONST.REPORT.NOTIFICATION_PREFERENCE.ALWAYS};
        return participants;
    }, finalParticipants);
}

/**
 * Returns the report name if the report is a group chat
 */
function getGroupChatName(participants?: SelectedParticipant[], shouldApplyLimit = false, report?: OnyxEntry<Report>, reportMetadataParam?: OnyxEntry<ReportMetadata>): string | undefined {
    // If we have a report always try to get the name from the report.
    if (report?.reportName) {
        return report.reportName;
    }

    const reportMetadata = reportMetadataParam ?? getReportMetadata(report?.reportID);

    const pendingMemberAccountIDs = new Set(
        reportMetadata?.pendingChatMembers?.filter((member) => member.pendingAction === CONST.RED_BRICK_ROAD_PENDING_ACTION.DELETE).map((member) => member.accountID),
    );
    let participantAccountIDs =
        participants?.map((participant) => participant.accountID) ??
        Object.keys(report?.participants ?? {})
            .map(Number)
            .filter((accountID) => !pendingMemberAccountIDs.has(accountID.toString()));
    const shouldAddEllipsis = participantAccountIDs.length > CONST.DISPLAY_PARTICIPANTS_LIMIT && shouldApplyLimit;
    if (shouldApplyLimit) {
        participantAccountIDs = participantAccountIDs.slice(0, CONST.DISPLAY_PARTICIPANTS_LIMIT);
    }
    const isMultipleParticipantReport = participantAccountIDs.length > 1;

    if (isMultipleParticipantReport) {
        return participantAccountIDs
            .map(
                (participantAccountID, index) =>
                    getDisplayNameForParticipant({accountID: participantAccountID, shouldUseShortForm: isMultipleParticipantReport}) || formatPhoneNumber(participants?.[index]?.login ?? ''),
            )
            .sort((first, second) => localeCompare(first ?? '', second ?? ''))
            .filter(Boolean)
            .join(', ')
            .slice(0, CONST.REPORT_NAME_LIMIT)
            .concat(shouldAddEllipsis ? '...' : '');
    }

    return translateLocal('groupChat.defaultReportName', {displayName: getDisplayNameForParticipant({accountID: participantAccountIDs.at(0)})});
}

function getParticipants(reportID: string) {
    const report = getReportOrDraftReport(reportID);
    if (!report) {
        return {};
    }

    return report.participants;
}

function getParticipantIcon(accountID: number | undefined, personalDetails: OnyxInputOrEntry<PersonalDetailsList>, shouldUseShortForm = false): Icon {
    if (!accountID) {
        return {
            id: CONST.DEFAULT_NUMBER_ID,
            source: FallbackAvatar,
            type: CONST.ICON_TYPE_AVATAR,
            name: '',
        };
    }
    const details = personalDetails?.[accountID];
    const displayName = getDisplayNameOrDefault(details, '', shouldUseShortForm);

    return {
        id: accountID,
        source: details?.avatar ?? FallbackAvatar,
        type: CONST.ICON_TYPE_AVATAR,
        name: displayName,
        fallbackIcon: details?.fallbackIcon,
    };
}

/**
 * Helper function to get the icons for the invoice receiver. Only to be used in getIcons().
 */
function getInvoiceReceiverIcons(report: OnyxInputOrEntry<Report>, personalDetails: OnyxInputOrEntry<PersonalDetailsList>, invoiceReceiverPolicy: OnyxInputOrEntry<Policy>): Icon[] {
    if (report?.invoiceReceiver?.type === CONST.REPORT.INVOICE_RECEIVER_TYPE.INDIVIDUAL) {
        return getIconsForParticipants([report?.invoiceReceiver.accountID], personalDetails);
    }

    const receiverPolicyID = report?.invoiceReceiver?.policyID;

    // This will be fixed as part of https://github.com/Expensify/Expensify/issues/507850
    // eslint-disable-next-line deprecation/deprecation
    const receiverPolicy = invoiceReceiverPolicy ?? getPolicy(receiverPolicyID);
    if (!isEmptyObject(receiverPolicy)) {
        return [
            {
                source: receiverPolicy?.avatarURL ?? getDefaultWorkspaceAvatar(receiverPolicy.name),
                type: CONST.ICON_TYPE_WORKSPACE,
                name: receiverPolicy.name,
                id: receiverPolicyID,
            },
        ];
    }
    return [];
}

/**
 * Helper function to get the icons for an expense request. Only to be used in getIcons().
 */
function getIconsForExpenseRequest(report: OnyxInputOrEntry<Report>, personalDetails: OnyxInputOrEntry<PersonalDetailsList>, policy: OnyxInputOrEntry<Policy>): Icon[] {
    if (!report || !report?.parentReportID || !report?.parentReportActionID) {
        return [];
    }
    const parentReportAction = allReportActions?.[`${ONYXKEYS.COLLECTION.REPORT_ACTIONS}${report.parentReportID}`]?.[report.parentReportActionID];
    const workspaceIcon = getWorkspaceIcon(report, policy);
    const actorDetails = parentReportAction?.actorAccountID ? personalDetails?.[parentReportAction.actorAccountID] : undefined;
    const memberIcon = {
        source: actorDetails?.avatar ?? FallbackAvatar,
        id: parentReportAction?.actorAccountID,
        type: CONST.ICON_TYPE_AVATAR,
        name: actorDetails?.displayName ?? '',
        fallbackIcon: actorDetails?.fallbackIcon,
    };
    return [memberIcon, workspaceIcon];
}

/**
 * Helper function to get the icons for a chat thread. Only to be used in getIcons().
 */
function getIconsForChatThread(report: OnyxInputOrEntry<Report>, personalDetails: OnyxInputOrEntry<PersonalDetailsList>, policy: OnyxInputOrEntry<Policy>): Icon[] {
    if (!report || !report?.parentReportID || !report?.parentReportActionID) {
        return [];
    }
    const parentReportAction = allReportActions?.[`${ONYXKEYS.COLLECTION.REPORT_ACTIONS}${report.parentReportID}`]?.[report.parentReportActionID];
    const actorAccountID = getReportActionActorAccountID(parentReportAction, report as OnyxEntry<Report>, report as OnyxEntry<Report>);
    const actorDetails = actorAccountID ? personalDetails?.[actorAccountID] : undefined;
    const actorDisplayName = getDisplayNameOrDefault(actorDetails, '', false);
    const actorIcon = {
        id: actorAccountID,
        source: actorDetails?.avatar ?? FallbackAvatar,
        name: formatPhoneNumber(actorDisplayName),
        type: CONST.ICON_TYPE_AVATAR,
        fallbackIcon: actorDetails?.fallbackIcon,
    };

    if (isWorkspaceThread(report)) {
        const workspaceIcon = getWorkspaceIcon(report, policy);
        return [actorIcon, workspaceIcon];
    }
    return [actorIcon];
}

/**
 * Helper function to get the icons for a task report. Only to be used in getIcons().
 */
function getIconsForTaskReport(report: OnyxInputOrEntry<Report>, personalDetails: OnyxInputOrEntry<PersonalDetailsList>, policy: OnyxInputOrEntry<Policy>): Icon[] {
    const ownerIcon = getParticipantIcon(report?.ownerAccountID, personalDetails, true);
    if (report && isWorkspaceTaskReport(report)) {
        const workspaceIcon = getWorkspaceIcon(report, policy);
        return [ownerIcon, workspaceIcon];
    }
    return [ownerIcon];
}

/**
 * Helper function to get the icons for a domain room. Only to be used in getIcons().
 */
function getIconsForDomainRoom(report: OnyxInputOrEntry<Report>): Icon[] {
    const domainName = report?.reportName?.substring(1);
    const policyExpenseChatAvatarSource = getDefaultWorkspaceAvatar(domainName);
    const domainIcon: Icon = {
        source: policyExpenseChatAvatarSource,
        type: CONST.ICON_TYPE_WORKSPACE,
        name: domainName ?? '',
        id: report?.policyID,
    };
    return [domainIcon];
}

/**
 * Helper function to get the icons for a policy room. Only to be used in getIcons().
 */
function getIconsForPolicyRoom(
    report: OnyxInputOrEntry<Report>,
    personalDetails: OnyxInputOrEntry<PersonalDetailsList>,
    policy: OnyxInputOrEntry<Policy>,
    invoiceReceiverPolicy: OnyxInputOrEntry<Policy>,
): Icon[] {
    if (!report) {
        return [];
    }
    const icons = [getWorkspaceIcon(report, policy)];
    if (report && isInvoiceRoom(report)) {
        icons.push(...getInvoiceReceiverIcons(report, personalDetails, invoiceReceiverPolicy));
    }
    return icons;
}

/**
 * Helper function to get the icons for a policy expense chat. Only to be used in getIcons().
 */
function getIconsForPolicyExpenseChat(report: OnyxInputOrEntry<Report>, personalDetails: OnyxInputOrEntry<PersonalDetailsList>, policy: OnyxInputOrEntry<Policy>): Icon[] {
    if (!report) {
        return [];
    }
    const workspaceIcon = getWorkspaceIcon(report, policy);
    const memberIcon = getParticipantIcon(report?.ownerAccountID, personalDetails, true);
    return [workspaceIcon, memberIcon];
}

/**
 * Helper function to get the icons for an expense report. Only to be used in getIcons().
 */
function getIconsForExpenseReport(report: OnyxInputOrEntry<Report>, personalDetails: OnyxInputOrEntry<PersonalDetailsList>, policy: OnyxInputOrEntry<Policy>): Icon[] {
    if (!report) {
        return [];
    }
    const workspaceIcon = getWorkspaceIcon(report, policy);
    const memberIcon = getParticipantIcon(report?.ownerAccountID, personalDetails, true);
    return [memberIcon, workspaceIcon];
}

/**
 * Helper function to get the icons for an iou report. Only to be used in getIcons().
 */
function getIconsForIOUReport(report: OnyxInputOrEntry<Report>, personalDetails: OnyxInputOrEntry<PersonalDetailsList>): Icon[] {
    if (!report) {
        return [];
    }

    const managerDetails = report?.managerID ? personalDetails?.[report.managerID] : undefined;
    const ownerDetails = report?.ownerAccountID ? personalDetails?.[report.ownerAccountID] : undefined;
    const managerIcon = {
        source: managerDetails?.avatar ?? FallbackAvatar,
        id: report?.managerID,
        type: CONST.ICON_TYPE_AVATAR,
        name: managerDetails?.displayName ?? '',
        fallbackIcon: managerDetails?.fallbackIcon,
    };
    const ownerIcon = {
        id: report?.ownerAccountID,
        source: ownerDetails?.avatar ?? FallbackAvatar,
        type: CONST.ICON_TYPE_AVATAR,
        name: ownerDetails?.displayName ?? '',
        fallbackIcon: ownerDetails?.fallbackIcon,
    };
    const isManager = currentUserAccountID === report?.managerID;

    // For one transaction IOUs, display a simplified report icon
    if (isOneTransactionReport(report)) {
        return [ownerIcon];
    }

    return isManager ? [managerIcon, ownerIcon] : [ownerIcon, managerIcon];
}

/**
 * Helper function to get the icons for a group chat. Only to be used in getIcons().
 */
function getIconsForGroupChat(report: OnyxInputOrEntry<Report>): Icon[] {
    if (!report) {
        return [];
    }
    const groupChatIcon = {
        // eslint-disable-next-line @typescript-eslint/prefer-nullish-coalescing
        source: report.avatarUrl || getDefaultGroupAvatar(report.reportID),
        id: -1,
        type: CONST.ICON_TYPE_AVATAR,
        name: getGroupChatName(undefined, true, report),
    };
    return [groupChatIcon];
}

/**
 * Helper function to get the icons for an invoice report. Only to be used in getIcons().
 */
function getIconsForInvoiceReport(
    report: OnyxInputOrEntry<Report>,
    personalDetails: OnyxInputOrEntry<PersonalDetailsList>,
    policy: OnyxInputOrEntry<Policy>,
    invoiceReceiverPolicy: OnyxInputOrEntry<Policy>,
): Icon[] {
    if (!report) {
        return [];
    }
    const invoiceRoomReport = getReportOrDraftReport(report.chatReportID);
    const icons = [getWorkspaceIcon(invoiceRoomReport, policy)];

    if (invoiceRoomReport?.invoiceReceiver?.type === CONST.REPORT.INVOICE_RECEIVER_TYPE.INDIVIDUAL) {
        icons.push(...getIconsForParticipants([invoiceRoomReport?.invoiceReceiver.accountID], personalDetails));
        return icons;
    }

    const receiverPolicyID = invoiceRoomReport?.invoiceReceiver?.policyID;
    // This will be fixed as part of https://github.com/Expensify/Expensify/issues/507850
    // eslint-disable-next-line deprecation/deprecation
    const receiverPolicy = invoiceReceiverPolicy ?? getPolicy(receiverPolicyID);

    if (!isEmptyObject(receiverPolicy)) {
        icons.push({
            source: receiverPolicy?.avatarURL ?? getDefaultWorkspaceAvatar(receiverPolicy.name),
            type: CONST.ICON_TYPE_WORKSPACE,
            name: receiverPolicy.name,
            id: receiverPolicyID,
        });
    }

    return icons;
}

/**
 * Returns the appropriate icons for the given chat report using the stored personalDetails.
 * The Avatar sources can be URLs or Icon components according to the chat type.
 */
function getIcons(
    report: OnyxInputOrEntry<Report>,
    personalDetails: OnyxInputOrEntry<PersonalDetailsList> = allPersonalDetails,
    defaultIcon: AvatarSource | null = null,
    defaultName = '',
    defaultAccountID = -1,
    policy?: OnyxInputOrEntry<Policy>,
    invoiceReceiverPolicy?: OnyxInputOrEntry<Policy>,
): Icon[] {
    if (isEmptyObject(report)) {
        return [
            {
                source: defaultIcon ?? FallbackAvatar,
                type: CONST.ICON_TYPE_AVATAR,
                name: defaultName,
                id: defaultAccountID,
            },
        ];
    }
    if (isExpenseRequest(report)) {
        return getIconsForExpenseRequest(report, personalDetails, policy);
    }
    if (isChatThread(report)) {
        return getIconsForChatThread(report, personalDetails, policy);
    }
    if (isTaskReport(report)) {
        return getIconsForTaskReport(report, personalDetails, policy);
    }
    if (isDomainRoom(report)) {
        return getIconsForDomainRoom(report);
    }
    const reportNameValuePairs = allReportNameValuePair?.[`${ONYXKEYS.COLLECTION.REPORT_NAME_VALUE_PAIRS}${report.reportID}`];
    // This will get removed as part of https://github.com/Expensify/App/issues/59961
    // eslint-disable-next-line deprecation/deprecation
    if (
        isAdminRoom(report) ||
        isAnnounceRoom(report) ||
        isChatRoom(report) ||
        (isArchivedNonExpenseReport(report, !!reportNameValuePairs?.private_isArchived) && !chatIncludesConcierge(report))
    ) {
        return getIconsForPolicyRoom(report, personalDetails, policy, invoiceReceiverPolicy);
    }
    if (isPolicyExpenseChat(report)) {
        return getIconsForPolicyExpenseChat(report, personalDetails, policy);
    }
    if (isExpenseReport(report)) {
        return getIconsForExpenseReport(report, personalDetails, policy);
    }
    if (isIOUReport(report)) {
        return getIconsForIOUReport(report, personalDetails);
    }
    if (isSelfDM(report)) {
        return getIconsForParticipants(currentUserAccountID ? [currentUserAccountID] : [], personalDetails);
    }
    if (isSystemChat(report)) {
        return getIconsForParticipants([CONST.ACCOUNT_ID.NOTIFICATIONS ?? 0], personalDetails);
    }
    if (isGroupChat(report)) {
        return getIconsForGroupChat(report);
    }
    if (isInvoiceReport(report)) {
        return getIconsForInvoiceReport(report, personalDetails, policy, invoiceReceiverPolicy);
    }
    if (isOneOnOneChat(report)) {
        const otherParticipantsAccountIDs = Object.keys(report.participants ?? {})
            .map(Number)
            .filter((accountID) => accountID !== currentUserAccountID);
        return getIconsForParticipants(otherParticipantsAccountIDs, personalDetails);
    }
    const participantAccountIDs = Object.keys(report.participants ?? {}).map(Number);
    return getIconsForParticipants(participantAccountIDs, personalDetails);
}

function getDisplayNamesWithTooltips(
    personalDetailsList: PersonalDetails[] | PersonalDetailsList | OptionData[],
    shouldUseShortForm: boolean,
    shouldFallbackToHidden = true,
    shouldAddCurrentUserPostfix = false,
): DisplayNameWithTooltips {
    const personalDetailsListArray = Array.isArray(personalDetailsList) ? personalDetailsList : Object.values(personalDetailsList);

    return personalDetailsListArray
        .map((user) => {
            const accountID = Number(user?.accountID);
            // eslint-disable-next-line @typescript-eslint/prefer-nullish-coalescing
            const displayName = getDisplayNameForParticipant({accountID, shouldUseShortForm, shouldFallbackToHidden, shouldAddCurrentUserPostfix}) || user?.login || '';
            const avatar = user && 'avatar' in user ? user.avatar : undefined;

            let pronouns = user?.pronouns ?? undefined;
            if (pronouns?.startsWith(CONST.PRONOUNS.PREFIX)) {
                const pronounTranslationKey = pronouns.replace(CONST.PRONOUNS.PREFIX, '');
                pronouns = translateLocal(`pronouns.${pronounTranslationKey}` as TranslationPaths);
            }

            return {
                displayName,
                avatar,
                login: user?.login ?? '',
                accountID,
                pronouns,
            };
        })
        .sort((first, second) => {
            // First sort by displayName/login
            const displayNameLoginOrder = localeCompare(first.displayName, second.displayName);
            if (displayNameLoginOrder !== 0) {
                return displayNameLoginOrder;
            }

            // Then fallback on accountID as the final sorting criteria.
            return first.accountID - second.accountID;
        });
}

/**
 * Returns the the display names of the given user accountIDs
 */
function getUserDetailTooltipText(accountID: number, fallbackUserDisplayName = ''): string {
    const displayNameForParticipant = getDisplayNameForParticipant({accountID});
    return displayNameForParticipant || fallbackUserDisplayName;
}

/**
 * For a deleted parent report action within a chat report,
 * let us return the appropriate display message
 *
 * @param reportAction - The deleted report action of a chat report for which we need to return message.
 */
function getDeletedParentActionMessageForChatReport(reportAction: OnyxEntry<ReportAction>): string {
    // By default, let us display [Deleted message]
    let deletedMessageText = translateLocal('parentReportAction.deletedMessage');
    if (isCreatedTaskReportAction(reportAction)) {
        // For canceled task report, let us display [Deleted task]
        deletedMessageText = translateLocal('parentReportAction.deletedTask');
    }
    return deletedMessageText;
}

/**
 * Returns the preview message for `REIMBURSEMENT_QUEUED` action
 */
function getReimbursementQueuedActionMessage({
    reportAction,
    reportOrID,
    shouldUseShortDisplayName = true,
    reports,
    personalDetails,
}: {
    reportAction: OnyxEntry<ReportAction<typeof CONST.REPORT.ACTIONS.TYPE.REIMBURSEMENT_QUEUED>>;
    reportOrID: OnyxEntry<Report> | string | SearchReport;
    shouldUseShortDisplayName?: boolean;
    reports?: SearchReport[];
    personalDetails?: Partial<PersonalDetailsList>;
}): string {
    const report = typeof reportOrID === 'string' ? getReport(reportOrID, reports ?? allReports) : reportOrID;
    const submitterDisplayName = getDisplayNameForParticipant({accountID: report?.ownerAccountID, shouldUseShortForm: shouldUseShortDisplayName, personalDetailsData: personalDetails}) ?? '';
    const originalMessage = getOriginalMessage(reportAction);
    let messageKey: TranslationPaths;
    if (originalMessage?.paymentType === CONST.IOU.PAYMENT_TYPE.EXPENSIFY) {
        messageKey = 'iou.waitingOnEnabledWallet';
    } else {
        messageKey = 'iou.waitingOnBankAccount';
    }

    return translateLocal(messageKey, {submitterDisplayName});
}

/**
 * Returns the preview message for `REIMBURSEMENT_DEQUEUED` or `REIMBURSEMENT_ACH_CANCELED` action
 */
function getReimbursementDeQueuedOrCanceledActionMessage(
    reportAction: OnyxEntry<ReportAction<typeof CONST.REPORT.ACTIONS.TYPE.REIMBURSEMENT_DEQUEUED | typeof CONST.REPORT.ACTIONS.TYPE.REIMBURSEMENT_ACH_CANCELED>>,
    reportOrID: OnyxEntry<Report> | string | SearchReport,
    isLHNPreview = false,
): string {
    const report = typeof reportOrID === 'string' ? getReport(reportOrID, allReports) : reportOrID;
    const originalMessage = getOriginalMessage(reportAction);
    const amount = originalMessage?.amount;
    const currency = originalMessage?.currency;
    const formattedAmount = convertToDisplayString(amount, currency);
    if (originalMessage?.cancellationReason === CONST.REPORT.CANCEL_PAYMENT_REASONS.ADMIN || originalMessage?.cancellationReason === CONST.REPORT.CANCEL_PAYMENT_REASONS.USER) {
        const payerOrApproverName = report?.managerID === currentUserAccountID || !isLHNPreview ? '' : getDisplayNameForParticipant({accountID: report?.managerID, shouldUseShortForm: true});
        return translateLocal('iou.adminCanceledRequest', {manager: payerOrApproverName, amount: formattedAmount});
    }
    const submitterDisplayName = getDisplayNameForParticipant({accountID: report?.ownerAccountID, shouldUseShortForm: true}) ?? '';
    return translateLocal('iou.canceledRequest', {submitterDisplayName, amount: formattedAmount});
}

/**
 * Builds an optimistic REIMBURSEMENT_DEQUEUED report action with a randomly generated reportActionID.
 *
 */
function buildOptimisticChangeFieldAction(reportField: PolicyReportField, previousReportField: PolicyReportField): OptimisticChangeFieldAction {
    return {
        actionName: CONST.REPORT.ACTIONS.TYPE.CHANGE_FIELD,
        actorAccountID: currentUserAccountID,
        message: [
            {
                type: 'TEXT',
                style: 'strong',
                text: 'You',
            },
            {
                type: 'TEXT',
                style: 'normal',
                text: ` modified field '${reportField.name}'.`,
            },
            {
                type: 'TEXT',
                style: 'normal',
                text: ` New value is '${reportField.value}'`,
            },
            {
                type: 'TEXT',
                style: 'normal',
                text: ` (previously '${previousReportField.value}').`,
            },
        ],
        originalMessage: {
            fieldName: reportField.name,
            newType: reportField.type,
            newValue: reportField.value,
            oldType: previousReportField.type,
            oldValue: previousReportField.value,
        },
        person: [
            {
                style: 'strong',
                text: getCurrentUserDisplayNameOrEmail(),
                type: 'TEXT',
            },
        ],
        reportActionID: rand64(),
        created: DateUtils.getDBTime(),
        pendingAction: CONST.RED_BRICK_ROAD_PENDING_ACTION.ADD,
    };
}

/**
 * Builds an optimistic REIMBURSEMENT_DEQUEUED report action with a randomly generated reportActionID.
 *
 */
function buildOptimisticCancelPaymentReportAction(expenseReportID: string, amount: number, currency: string): OptimisticCancelPaymentReportAction {
    return {
        actionName: CONST.REPORT.ACTIONS.TYPE.REIMBURSEMENT_DEQUEUED,
        actorAccountID: currentUserAccountID,
        message: [
            {
                cancellationReason: CONST.REPORT.CANCEL_PAYMENT_REASONS.ADMIN,
                expenseReportID,
                type: CONST.REPORT.MESSAGE.TYPE.COMMENT,
                text: '',
                amount,
                currency,
            },
        ],
        originalMessage: {
            cancellationReason: CONST.REPORT.CANCEL_PAYMENT_REASONS.ADMIN,
            expenseReportID,
            amount,
            currency,
        },
        person: [
            {
                style: 'strong',
                text: getCurrentUserDisplayNameOrEmail(),
                type: 'TEXT',
            },
        ],
        reportActionID: rand64(),
        shouldShow: true,
        created: DateUtils.getDBTime(),
        pendingAction: CONST.RED_BRICK_ROAD_PENDING_ACTION.ADD,
    };
}

/**
 * Returns the last visible message for a given report after considering the given optimistic actions
 *
 * @param reportID - the report for which last visible message has to be fetched
 * @param [actionsToMerge] - the optimistic merge actions that needs to be considered while fetching last visible message

 */
function getLastVisibleMessage(reportID: string | undefined, actionsToMerge: ReportActions = {}): LastVisibleMessage {
    const report = getReportOrDraftReport(reportID);
    const lastVisibleAction = getLastVisibleActionReportActionsUtils(reportID, canUserPerformWriteAction(report), actionsToMerge);

    // For Chat Report with deleted parent actions, let us fetch the correct message
    if (isDeletedParentAction(lastVisibleAction) && !isEmptyObject(report) && isChatReport(report)) {
        const lastMessageText = getDeletedParentActionMessageForChatReport(lastVisibleAction);
        return {
            lastMessageText,
        };
    }

    // Fetch the last visible message for report represented by reportID and based on actions to merge.
    return getLastVisibleMessageReportActionsUtils(reportID, canUserPerformWriteAction(report), actionsToMerge);
}

/**
 * Checks if a report is waiting for the manager to complete an action.
 * Example: the assignee of an open task report or the manager of a processing expense report.
 *
 * @param [parentReportAction] - The parent report action of the report (Used to check if the task has been canceled)
 */
function isWaitingForAssigneeToCompleteAction(report: OnyxEntry<Report>, parentReportAction: OnyxEntry<ReportAction>): boolean {
    if (report?.hasOutstandingChildTask) {
        return true;
    }

    if (report?.hasParentAccess === false && isReportManager(report)) {
        if (isOpenTaskReport(report, parentReportAction)) {
            return true;
        }

        if (isProcessingReport(report) && isExpenseReport(report)) {
            return true;
        }
    }

    return false;
}

function isUnreadWithMention(reportOrOption: OnyxEntry<Report> | OptionData): boolean {
    if (!reportOrOption) {
        return false;
    }
    // lastMentionedTime and lastReadTime are both datetime strings and can be compared directly
    const lastMentionedTime = reportOrOption.lastMentionedTime ?? '';
    const lastReadTime = reportOrOption.lastReadTime ?? '';
    return !!('isUnreadWithMention' in reportOrOption && reportOrOption.isUnreadWithMention) || lastReadTime < lastMentionedTime;
}

type ReasonAndReportActionThatRequiresAttention = {
    reason: ValueOf<typeof CONST.REQUIRES_ATTENTION_REASONS>;
    reportAction?: OnyxEntry<ReportAction>;
};

function getReasonAndReportActionThatRequiresAttention(
    optionOrReport: OnyxEntry<Report> | OptionData,
    parentReportAction?: OnyxEntry<ReportAction>,
    isReportArchived = false,
): ReasonAndReportActionThatRequiresAttention | null {
    if (!optionOrReport) {
        return null;
    }

    const reportActions = getAllReportActions(optionOrReport.reportID);

    if (isJoinRequestInAdminRoom(optionOrReport)) {
        return {
            reason: CONST.REQUIRES_ATTENTION_REASONS.HAS_JOIN_REQUEST,
            reportAction: getActionableJoinRequestPendingReportAction(optionOrReport.reportID),
        };
    }

    if (isReportArchived) {
        return null;
    }

    if (isUnreadWithMention(optionOrReport)) {
        return {
            reason: CONST.REQUIRES_ATTENTION_REASONS.IS_UNREAD_WITH_MENTION,
        };
    }

    if (isWaitingForAssigneeToCompleteAction(optionOrReport, parentReportAction)) {
        return {
            reason: CONST.REQUIRES_ATTENTION_REASONS.IS_WAITING_FOR_ASSIGNEE_TO_COMPLETE_ACTION,
            reportAction: Object.values(reportActions).find((action) => action.childType === CONST.REPORT.TYPE.TASK),
        };
    }

    const iouReportActionToApproveOrPay = getIOUReportActionToApproveOrPay(optionOrReport, optionOrReport.reportID);
    const iouReportID = getIOUReportIDFromReportActionPreview(iouReportActionToApproveOrPay);
    const transactions = getReportTransactions(iouReportID);
    const hasOnlyPendingTransactions = transactions.length > 0 && transactions.every((t) => isExpensifyCardTransaction(t) && isPending(t));

    // Has a child report that is awaiting action (e.g. approve, pay, add bank account) from current user
    // This will be fixed as part of https://github.com/Expensify/Expensify/issues/507850
    // eslint-disable-next-line deprecation/deprecation
    const policy = getPolicy(optionOrReport.policyID);
    if (
        (optionOrReport.hasOutstandingChildRequest === true || iouReportActionToApproveOrPay?.reportActionID) &&
        (policy?.reimbursementChoice !== CONST.POLICY.REIMBURSEMENT_CHOICES.REIMBURSEMENT_NO || !hasOnlyPendingTransactions)
    ) {
        return {
            reason: CONST.REQUIRES_ATTENTION_REASONS.HAS_CHILD_REPORT_AWAITING_ACTION,
            reportAction: iouReportActionToApproveOrPay,
        };
    }

    if (hasMissingInvoiceBankAccount(optionOrReport.reportID) && !isSettled(optionOrReport.reportID)) {
        return {
            reason: CONST.REQUIRES_ATTENTION_REASONS.HAS_MISSING_INVOICE_BANK_ACCOUNT,
        };
    }

    if (isInvoiceRoom(optionOrReport)) {
        const reportAction = Object.values(reportActions).find(
            (action) =>
                action.actionName === CONST.REPORT.ACTIONS.TYPE.REPORT_PREVIEW &&
                action.childReportID &&
                hasMissingInvoiceBankAccount(action.childReportID) &&
                !isSettled(action.childReportID),
        );

        return reportAction
            ? {
                  reason: CONST.REQUIRES_ATTENTION_REASONS.HAS_MISSING_INVOICE_BANK_ACCOUNT,
                  reportAction,
              }
            : null;
    }

    return null;
}

/**
 * Determines if the option requires action from the current user. This can happen when it:
 *  - is unread and the user was mentioned in one of the unread comments
 *  - is for an outstanding task waiting on the user
 *  - has an outstanding child expense that is waiting for an action from the current user (e.g. pay, approve, add bank account)
 *  - is either the system or concierge chat, the user free trial has ended and it didn't add a payment card yet
 *
 * @param option (report or optionItem)
 * @param parentReportAction (the report action the current report is a thread of)
 */
function requiresAttentionFromCurrentUser(optionOrReport: OnyxEntry<Report> | OptionData, parentReportAction?: OnyxEntry<ReportAction>, isReportArchived = false) {
    return !!getReasonAndReportActionThatRequiresAttention(optionOrReport, parentReportAction, isReportArchived);
}

/**
 * Checks if the report contains at least one Non-Reimbursable transaction
 */
function hasNonReimbursableTransactions(iouReportID: string | undefined, reportsTransactionsParam: Record<string, Transaction[]> = reportsTransactions): boolean {
    const transactions = getReportTransactions(iouReportID, reportsTransactionsParam);
    return transactions.filter((transaction) => transaction.reimbursable === false).length > 0;
}

function getMoneyRequestSpendBreakdown(report: OnyxInputOrEntry<Report>, searchReports?: SearchReport[]): SpendBreakdown {
    const reports = searchReports ?? allReports;
    let moneyRequestReport: OnyxEntry<Report>;
    if (report && (isMoneyRequestReport(report, searchReports) || isInvoiceReport(report))) {
        moneyRequestReport = report;
    }
    if (reports && report?.iouReportID) {
        moneyRequestReport = getReport(report.iouReportID, allReports);
    }
    if (moneyRequestReport) {
        let nonReimbursableSpend = moneyRequestReport.nonReimbursableTotal ?? 0;
        let totalSpend = moneyRequestReport.total ?? 0;

        if (nonReimbursableSpend + totalSpend !== 0) {
            // There is a possibility that if the Expense report has a negative total.
            // This is because there are instances where you can get a credit back on your card,
            // or you enter a negative expense to "offset" future expenses
            nonReimbursableSpend = isExpenseReport(moneyRequestReport) ? nonReimbursableSpend * -1 : Math.abs(nonReimbursableSpend);
            totalSpend = isExpenseReport(moneyRequestReport) ? totalSpend * -1 : Math.abs(totalSpend);

            const totalDisplaySpend = totalSpend;
            const reimbursableSpend = totalDisplaySpend - nonReimbursableSpend;

            return {
                nonReimbursableSpend,
                reimbursableSpend,
                totalDisplaySpend,
            };
        }
    }
    return {
        nonReimbursableSpend: 0,
        reimbursableSpend: 0,
        totalDisplaySpend: 0,
    };
}

/**
 * Get the title for a policy expense chat which depends on the role of the policy member seeing this report
 */
function getPolicyExpenseChatName({
    report,
    policy,
    personalDetailsList = allPersonalDetails,
    policies,
    reports,
}: {
    report: OnyxEntry<Report>;
    policy?: OnyxEntry<Policy> | SearchPolicy;
    personalDetailsList?: Partial<PersonalDetailsList>;
    policies?: SearchPolicy[];
    reports?: SearchReport[];
}): string | undefined {
    const ownerAccountID = report?.ownerAccountID;
    const personalDetails = ownerAccountID ? personalDetailsList?.[ownerAccountID] : undefined;
    const login = personalDetails ? personalDetails.login : null;
    // eslint-disable-next-line @typescript-eslint/prefer-nullish-coalescing
    const reportOwnerDisplayName = getDisplayNameForParticipant({accountID: ownerAccountID, shouldRemoveDomain: true}) || login;

    if (reportOwnerDisplayName) {
        return translateLocal('workspace.common.policyExpenseChatName', {displayName: reportOwnerDisplayName});
    }

    let policyExpenseChatRole = 'user';

    const policyItem = policies ? policies.find((p) => p.id === report?.policyID) : allPolicies?.[`${ONYXKEYS.COLLECTION.POLICY}${report?.policyID}`];
    if (policyItem) {
        policyExpenseChatRole = policyItem.role || 'user';
    }

    // If this user is not admin and this policy expense chat has been archived because of account merging, this must be an old expense chat
    // of the account which was merged into the current user's account. Use the name of the policy as the name of the report.
    // This will get removed as part of https://github.com/Expensify/App/issues/59961
    // eslint-disable-next-line deprecation/deprecation
    if (isArchivedNonExpenseReport(report, !!getReportNameValuePairs(report?.reportID)?.private_isArchived)) {
        const lastAction = getLastVisibleActionReportActionsUtils(report?.reportID);
        const archiveReason = isClosedAction(lastAction) ? getOriginalMessage(lastAction)?.reason : CONST.REPORT.ARCHIVE_REASON.DEFAULT;
        if (archiveReason === CONST.REPORT.ARCHIVE_REASON.ACCOUNT_MERGED && policyExpenseChatRole !== CONST.POLICY.ROLE.ADMIN) {
            return getPolicyName({report, policy, policies, reports});
        }
    }
    return report?.reportName;
}

function getArchiveReason(reportActions: OnyxEntry<ReportActions>): ValueOf<typeof CONST.REPORT.ARCHIVE_REASON> | undefined {
    const lastClosedReportAction = getLastClosedReportAction(reportActions);

    if (!lastClosedReportAction) {
        return undefined;
    }

    return isClosedAction(lastClosedReportAction) ? getOriginalMessage(lastClosedReportAction)?.reason : CONST.REPORT.ARCHIVE_REASON.DEFAULT;
}

/**
 * Given a report field, check if the field is for the report title.
 */
function isReportFieldOfTypeTitle(reportField: OnyxEntry<PolicyReportField>): boolean {
    return reportField?.fieldID === CONST.REPORT_FIELD_TITLE_FIELD_ID;
}

/**
 * Check if Report has any held expenses
 */
function isHoldCreator(transaction: OnyxEntry<Transaction>, reportID: string | undefined): boolean {
    const holdReportAction = getReportAction(reportID, `${transaction?.comment?.hold ?? ''}`);
    return isActionCreator(holdReportAction);
}

/**
 * Given a report field, check if the field can be edited or not.
 * For title fields, its considered disabled if `deletable` prop is `true` (https://github.com/Expensify/App/issues/35043#issuecomment-1911275433)
 * For non title fields, its considered disabled if:
 * 1. The user is not admin of the report
 * 2. Report is settled or it is closed
 */
function isReportFieldDisabled(report: OnyxEntry<Report>, reportField: OnyxEntry<PolicyReportField>, policy: OnyxEntry<Policy>): boolean {
    if (isInvoiceReport(report)) {
        return true;
    }
    const isReportSettled = isSettled(report?.reportID);
    const isReportClosed = isClosedReport(report);
    const isTitleField = isReportFieldOfTypeTitle(reportField);
    const isAdmin = isPolicyAdmin(report?.policyID, {[`${ONYXKEYS.COLLECTION.POLICY}${policy?.id}`]: policy});
    const isApproved = isReportApproved({report});
    if (!isAdmin && (isReportSettled || isReportClosed || isApproved)) {
        return true;
    }

    if (isTitleField) {
        return !reportField?.deletable;
    }

    return false;
}

/**
 * Given a set of report fields, return the field that refers to title
 */
function getTitleReportField(reportFields: Record<string, PolicyReportField>) {
    return Object.values(reportFields).find((field) => isReportFieldOfTypeTitle(field));
}

/**
 * Get the key for a report field
 */
function getReportFieldKey(reportFieldId: string | undefined) {
    if (!reportFieldId) {
        return '';
    }

    // We don't need to add `expensify_` prefix to the title field key, because backend stored title under a unique key `text_title`,
    // and all the other report field keys are stored under `expensify_FIELD_ID`.
    if (reportFieldId === CONST.REPORT_FIELD_TITLE_FIELD_ID) {
        return reportFieldId;
    }

    return `expensify_${reportFieldId}`;
}

/**
 * Get the report fields attached to the policy given policyID
 */
function getReportFieldsByPolicyID(policyID: string | undefined): Record<string, PolicyReportField> {
    if (!policyID) {
        return {};
    }

    const policyReportFields = Object.entries(allPolicies ?? {}).find(([key]) => key.replace(ONYXKEYS.COLLECTION.POLICY, '') === policyID);
    const fieldList = policyReportFields?.[1]?.fieldList;

    if (!policyReportFields || !fieldList) {
        return {};
    }

    return fieldList;
}

/**
 * Get the report fields that we should display a MoneyReportView gets opened
 */

function getAvailableReportFields(report: OnyxEntry<Report>, policyReportFields: PolicyReportField[]): PolicyReportField[] {
    // Get the report fields that are attached to a report. These will persist even if a field is deleted from the policy.
    const reportFields = Object.values(report?.fieldList ?? {});
    const reportIsSettled = isSettled(report?.reportID);

    // If the report is settled, we don't want to show any new field that gets added to the policy.
    if (reportIsSettled) {
        return reportFields;
    }

    // If the report is unsettled, we want to merge the new fields that get added to the policy with the fields that
    // are attached to the report.
    const mergedFieldIds = Array.from(new Set([...policyReportFields.map(({fieldID}) => fieldID), ...reportFields.map(({fieldID}) => fieldID)]));

    const fields = mergedFieldIds.map((id) => {
        const field = report?.fieldList?.[getReportFieldKey(id)];

        if (field) {
            return field;
        }

        const policyReportField = policyReportFields.find(({fieldID}) => fieldID === id);

        if (policyReportField) {
            return policyReportField;
        }

        return null;
    });

    return fields.filter(Boolean) as PolicyReportField[];
}

/**
 * Get the title for an IOU or expense chat which will be showing the payer and the amount
 */
function getMoneyRequestReportName({
    report,
    policy,
    invoiceReceiverPolicy,
}: {
    report: OnyxEntry<Report>;
    policy?: OnyxEntry<Policy> | SearchPolicy;
    invoiceReceiverPolicy?: OnyxEntry<Policy> | SearchPolicy;
}): string {
    if (report?.reportName && isExpenseReport(report)) {
        return report.reportName;
    }

    const moneyRequestTotal = getMoneyRequestSpendBreakdown(report).totalDisplaySpend;
    const formattedAmount = convertToDisplayString(moneyRequestTotal, report?.currency);

    let payerOrApproverName;
    if (isExpenseReport(report)) {
        const parentReport = getParentReport(report);
        payerOrApproverName = getPolicyName({report: parentReport ?? report, policy});
    } else if (isInvoiceReport(report)) {
        const chatReport = getReportOrDraftReport(report?.chatReportID);
        payerOrApproverName = getInvoicePayerName(chatReport, invoiceReceiverPolicy);
    } else {
        payerOrApproverName = getDisplayNameForParticipant({accountID: report?.managerID}) ?? '';
    }

    const payerPaidAmountMessage = translateLocal('iou.payerPaidAmount', {
        payer: payerOrApproverName,
        amount: formattedAmount,
    });

    if (isReportApproved({report})) {
        return translateLocal('iou.managerApprovedAmount', {
            manager: payerOrApproverName,
            amount: formattedAmount,
        });
    }

    if (report?.isWaitingOnBankAccount) {
        return `${payerPaidAmountMessage} ${CONST.DOT_SEPARATOR} ${translateLocal('iou.pending')}`;
    }

    if (!isSettled(report?.reportID) && hasNonReimbursableTransactions(report?.reportID)) {
        payerOrApproverName = getDisplayNameForParticipant({accountID: report?.ownerAccountID}) ?? '';
        return translateLocal('iou.payerSpentAmount', {payer: payerOrApproverName, amount: formattedAmount});
    }

    if (isProcessingReport(report) || isOpenExpenseReport(report) || isOpenInvoiceReport(report) || moneyRequestTotal === 0) {
        return translateLocal('iou.payerOwesAmount', {payer: payerOrApproverName, amount: formattedAmount});
    }

    return payerPaidAmountMessage;
}

/**
 * Gets transaction created, amount, currency, comment, and waypoints (for distance expense)
 * into a flat object. Used for displaying transactions and sending them in API commands
 */

function getTransactionDetails(
    transaction: OnyxInputOrEntry<Transaction>,
    createdDateFormat: string = CONST.DATE.FNS_FORMAT_STRING,
    policy: OnyxEntry<Policy> = undefined,
): TransactionDetails | undefined {
    if (!transaction) {
        return;
    }
    const report = getReportOrDraftReport(transaction?.reportID);
    return {
        created: getFormattedCreated(transaction, createdDateFormat),
        amount: getTransactionAmount(transaction, !isEmptyObject(report) && isExpenseReport(report)),
        attendees: getAttendees(transaction),
        taxAmount: getTaxAmount(transaction, !isEmptyObject(report) && isExpenseReport(report)),
        taxCode: getTaxCode(transaction),
        currency: getCurrency(transaction),
        comment: getDescription(transaction),
        merchant: getMerchant(transaction, policy),
        waypoints: getWaypoints(transaction),
        customUnitRateID: getRateID(transaction),
        category: getCategory(transaction),
        billable: getBillable(transaction),
        tag: getTag(transaction),
        mccGroup: getMCCGroup(transaction),
        cardID: getCardID(transaction),
        cardName: getCardName(transaction),
        originalAmount: getOriginalAmount(transaction),
        originalCurrency: getOriginalCurrency(transaction),
        postedDate: getFormattedPostedDate(transaction),
    };
}

function getTransactionCommentObject(transaction: OnyxEntry<Transaction>): Comment {
    return {
        ...transaction?.comment,
        comment: Parser.htmlToMarkdown(transaction?.comment?.comment ?? ''),
        waypoints: getWaypoints(transaction),
    };
}

function isWorkspacePayer(memberLogin: string, policy: OnyxEntry<Policy>): boolean {
    const isAdmin = policy?.employeeList?.[memberLogin]?.role === CONST.POLICY.ROLE.ADMIN;
    if (isPaidGroupPolicyPolicyUtils(policy)) {
        if (policy?.reimbursementChoice === CONST.POLICY.REIMBURSEMENT_CHOICES.REIMBURSEMENT_YES) {
            // If we get here without a reimburser only admin is the payer.
            if (!policy?.achAccount?.reimburser) {
                return isAdmin;
            }

            // If we are the reimburser then we are the payer.
            const isReimburser = memberLogin === policy?.achAccount?.reimburser;
            return isReimburser;
        }
        if (policy?.reimbursementChoice === CONST.POLICY.REIMBURSEMENT_CHOICES.REIMBURSEMENT_MANUAL) {
            return isAdmin;
        }
        return false;
    }
    return false;
}

/**
 * Can only edit if:
 *
 * - in case of IOU report
 *    - the current user is the requestor and is not settled yet
 * - in case of expense report
 *    - the current user is the requestor and is not settled yet
 *    - the current user is the manager of the report
 *    - or the current user is an admin on the policy the expense report is tied to
 *
 *    This is used in conjunction with canEditRestrictedField to control editing of specific fields like amount, currency, created, receipt, and distance.
 *    On its own, it only controls allowing/disallowing navigating to the editing pages or showing/hiding the 'Edit' icon on report actions
 */
function canEditMoneyRequest(reportAction: OnyxInputOrEntry<ReportAction<typeof CONST.REPORT.ACTIONS.TYPE.IOU>>, linkedTransaction?: OnyxEntry<Transaction>): boolean {
    const isDeleted = isDeletedAction(reportAction);

    if (isDeleted) {
        return false;
    }

    const allowedReportActionType: Array<ValueOf<typeof CONST.IOU.REPORT_ACTION_TYPE>> = [CONST.IOU.REPORT_ACTION_TYPE.TRACK, CONST.IOU.REPORT_ACTION_TYPE.CREATE];
    const originalMessage = getOriginalMessage(reportAction);
    const actionType = originalMessage?.type;

    if (!actionType || !allowedReportActionType.includes(actionType)) {
        return false;
    }

    const transaction = linkedTransaction ?? getLinkedTransaction(reportAction ?? undefined);

    // In case the transaction is failed to be created, we should disable editing the money request
    if (!transaction?.transactionID || (transaction?.pendingAction === CONST.RED_BRICK_ROAD_PENDING_ACTION.ADD && !isEmptyObject(transaction.errors))) {
        return false;
    }

    const moneyRequestReportID = originalMessage?.IOUReportID;

    if (!moneyRequestReportID) {
        return actionType === CONST.IOU.REPORT_ACTION_TYPE.TRACK;
    }

    const moneyRequestReport = getReportOrDraftReport(String(moneyRequestReportID));
    const isRequestor = currentUserAccountID === reportAction?.actorAccountID;

    const isSubmitted = isProcessingReport(moneyRequestReport);
    if (isIOUReport(moneyRequestReport)) {
        return isSubmitted && isRequestor;
    }
    // This will be fixed as part of https://github.com/Expensify/Expensify/issues/507850
    // eslint-disable-next-line deprecation/deprecation
    const policy = getPolicy(moneyRequestReport?.policyID);
    const isAdmin = policy?.role === CONST.POLICY.ROLE.ADMIN;
    const isManager = currentUserAccountID === moneyRequestReport?.managerID;

    if (isInvoiceReport(moneyRequestReport) && isManager) {
        return false;
    }

    // Admin & managers can always edit coding fields such as tag, category, billable, etc.
    if (isAdmin || isManager) {
        return true;
    }

    if (policy?.type === CONST.POLICY.TYPE.CORPORATE && moneyRequestReport && isSubmitted && isCurrentUserSubmitter(moneyRequestReport.reportID)) {
        const isForwarded = getSubmitToAccountID(policy, moneyRequestReport) !== moneyRequestReport.managerID;
        return !isForwarded;
    }

    return !isReportApproved({report: moneyRequestReport}) && !isSettled(moneyRequestReport?.reportID) && !isClosedReport(moneyRequestReport) && isRequestor;
}

function getNextApproverAccountID(report: OnyxEntry<Report>, isUnapproved = false) {
    // This will be fixed as part of https://github.com/Expensify/Expensify/issues/507850
    // eslint-disable-next-line deprecation/deprecation
    const policy = getPolicy(report?.policyID);
    const approvalChain = getApprovalChain(policy, report);
    const submitToAccountID = getSubmitToAccountID(policy, report);

    if (isUnapproved) {
        if (approvalChain.includes(currentUserEmail ?? '')) {
            return currentUserAccountID;
        }

        return report?.managerID;
    }

    if (approvalChain.length === 0) {
        return submitToAccountID;
    }

    const nextApproverEmail = approvalChain.length === 1 ? approvalChain.at(0) : approvalChain.at(approvalChain.indexOf(currentUserEmail ?? '') + 1);
    if (!nextApproverEmail) {
        return submitToAccountID;
    }

    return getAccountIDsByLogins([nextApproverEmail]).at(0);
}

function canEditReportPolicy(report: OnyxEntry<Report>, reportPolicy: OnyxEntry<Policy>): boolean {
    const isAdmin = isPolicyAdminPolicyUtils(reportPolicy);
    const isManager = isReportManager(report);
    const isSubmitter = isReportOwner(report);
    const isReportAuditor = isAuditor(report);
    const isIOUType = isIOUReport(report);
    const isInvoiceType = isInvoiceReport(report);
    const isExpenseType = isExpenseReport(report);
    const isOpen = isOpenReport(report);
    const isSubmitted = isProcessingReport(report);
    const isReimbursed = isReportManuallyReimbursed(report);

    if (isIOUType) {
        return isOpen || isSubmitted || isReimbursed;
    }

    if (isInvoiceType) {
        return isOpen && !isReportAuditor;
    }

    if (isExpenseType) {
        if (isOpen) {
            return isSubmitter || isAdmin;
        }

        if (isSubmitted) {
            return (isSubmitter && isAwaitingFirstLevelApproval(report)) || isManager || isAdmin;
        }

        return isManager || isAdmin;
    }

    return false;
}

/**
 * Checks if the current user can edit the provided property of an expense
 *
 */
function canEditFieldOfMoneyRequest(reportAction: OnyxInputOrEntry<ReportAction>, fieldToEdit: ValueOf<typeof CONST.EDIT_REQUEST_FIELD>, isDeleteAction?: boolean): boolean {
    // A list of fields that cannot be edited by anyone, once an expense has been settled
    const restrictedFields: string[] = [
        CONST.EDIT_REQUEST_FIELD.AMOUNT,
        CONST.EDIT_REQUEST_FIELD.CURRENCY,
        CONST.EDIT_REQUEST_FIELD.MERCHANT,
        CONST.EDIT_REQUEST_FIELD.DATE,
        CONST.EDIT_REQUEST_FIELD.RECEIPT,
        CONST.EDIT_REQUEST_FIELD.DISTANCE,
        CONST.EDIT_REQUEST_FIELD.DISTANCE_RATE,
        CONST.EDIT_REQUEST_FIELD.REPORT,
    ];

    if (!isMoneyRequestAction(reportAction) || !canEditMoneyRequest(reportAction)) {
        return false;
    }

    // If we're editing fields such as category, tag, description, etc. the check above should be enough for handling the permission
    if (!restrictedFields.includes(fieldToEdit)) {
        return true;
    }

    const iouMessage = getOriginalMessage(reportAction);
    const moneyRequestReport = iouMessage?.IOUReportID ? (getReport(iouMessage?.IOUReportID, allReports) ?? ({} as Report)) : ({} as Report);
    const transaction = allTransactions?.[`${ONYXKEYS.COLLECTION.TRANSACTION}${iouMessage?.IOUTransactionID}`] ?? ({} as Transaction);

    if (isSettled(String(moneyRequestReport.reportID)) || isReportIDApproved(String(moneyRequestReport.reportID))) {
        return false;
    }

    if (
        (fieldToEdit === CONST.EDIT_REQUEST_FIELD.AMOUNT || fieldToEdit === CONST.EDIT_REQUEST_FIELD.CURRENCY || fieldToEdit === CONST.EDIT_REQUEST_FIELD.DATE) &&
        isCardTransactionTransactionUtils(transaction)
    ) {
        return false;
    }

    // This will be fixed as part of https://github.com/Expensify/Expensify/issues/507850
    // eslint-disable-next-line deprecation/deprecation
    const policy = getPolicy(moneyRequestReport?.policyID);
    const isAdmin = isExpenseReport(moneyRequestReport) && policy?.role === CONST.POLICY.ROLE.ADMIN;
    const isManager = isExpenseReport(moneyRequestReport) && currentUserAccountID === moneyRequestReport?.managerID;

    if ((fieldToEdit === CONST.EDIT_REQUEST_FIELD.AMOUNT || fieldToEdit === CONST.EDIT_REQUEST_FIELD.CURRENCY) && isDistanceRequest(transaction)) {
        return isAdmin || isManager;
    }

    if (
        (fieldToEdit === CONST.EDIT_REQUEST_FIELD.AMOUNT || fieldToEdit === CONST.EDIT_REQUEST_FIELD.CURRENCY || fieldToEdit === CONST.EDIT_REQUEST_FIELD.MERCHANT) &&
        isPerDiemRequest(transaction)
    ) {
        return false;
    }

    if (fieldToEdit === CONST.EDIT_REQUEST_FIELD.RECEIPT) {
        const isRequestor = currentUserAccountID === reportAction?.actorAccountID;
        return (
            !isInvoiceReport(moneyRequestReport) &&
            !isReceiptBeingScanned(transaction) &&
            !isDistanceRequest(transaction) &&
            !isPerDiemRequest(transaction) &&
            (isAdmin || isManager || isRequestor) &&
            (isDeleteAction ? isRequestor : true)
        );
    }

    if (fieldToEdit === CONST.EDIT_REQUEST_FIELD.DISTANCE_RATE) {
        // The distance rate can be modified only on the distance expense reports
        return isExpenseReport(moneyRequestReport) && isDistanceRequest(transaction);
    }

    if (fieldToEdit === CONST.EDIT_REQUEST_FIELD.REPORT) {
        // Unreported transaction from OldDot can have the reportID as an empty string
        const isUnreported = !transaction?.reportID || transaction?.reportID === CONST.REPORT.UNREPORTED_REPORT_ID;
        return isUnreported
            ? Object.values(allPolicies ?? {}).flatMap((currentPolicy) => getOutstandingReportsForUser(currentPolicy?.id, currentUserAccountID, allReports ?? {})).length > 0
            : Object.values(allPolicies ?? {}).flatMap((currentPolicy) => getOutstandingReportsForUser(currentPolicy?.id, moneyRequestReport?.ownerAccountID, allReports ?? {})).length > 1;
    }

    return true;
}

/**
 * Can only edit if:
 *
 * - It was written by the current user
 * - It's an ADD_COMMENT that is not an attachment
 * - It's an expense where conditions for modifications are defined in canEditMoneyRequest method
 * - It's not pending deletion
 */
function canEditReportAction(reportAction: OnyxInputOrEntry<ReportAction>): boolean {
    const isCommentOrIOU = reportAction?.actionName === CONST.REPORT.ACTIONS.TYPE.ADD_COMMENT || reportAction?.actionName === CONST.REPORT.ACTIONS.TYPE.IOU;
    const message = reportAction ? getReportActionMessageReportUtils(reportAction) : undefined;

    return !!(
        reportAction?.actorAccountID === currentUserAccountID &&
        isCommentOrIOU &&
        (!isMoneyRequestAction(reportAction) || canEditMoneyRequest(reportAction)) && // Returns true for non-IOU actions
        !isReportMessageAttachment(message) &&
        ((!reportAction.isAttachmentWithText && !reportAction.isAttachmentOnly) || !reportAction.isOptimisticAction) &&
        !isDeletedAction(reportAction) &&
        !isCreatedTaskReportAction(reportAction) &&
        reportAction?.pendingAction !== CONST.RED_BRICK_ROAD_PENDING_ACTION.DELETE
    );
}

/**
 * This function is needed due to the fact that when we first create an empty report, its preview action has an actorAccountID of '0'.
 * This is not the case when the report is automatically created by adding expenses to the chat where no open report is available.
 * Can be simplified by comparing actorAccountID to accountID when mentioned issue is no longer a thing on a BE side.
 */
function isActionOrReportPreviewOwner(report: Report) {
    const parentAction = getReportAction(report.parentReportID, report.parentReportActionID);
    const {accountID} = currentUserPersonalDetails ?? {};
    const {actorAccountID, actionName, childOwnerAccountID} = parentAction ?? {};
    if (typeof accountID === 'number' && typeof actorAccountID === 'number' && accountID === actorAccountID) {
        return true;
    }
    return actionName === CONST.REPORT.ACTIONS.TYPE.REPORT_PREVIEW && childOwnerAccountID === accountID;
}

function canHoldUnholdReportAction(reportAction: OnyxInputOrEntry<ReportAction>): {canHoldRequest: boolean; canUnholdRequest: boolean} {
    if (!isMoneyRequestAction(reportAction)) {
        return {canHoldRequest: false, canUnholdRequest: false};
    }

    const moneyRequestReportID = getOriginalMessage(reportAction)?.IOUReportID;
    const moneyRequestReport = getReportOrDraftReport(String(moneyRequestReportID));

    if (!moneyRequestReportID || !moneyRequestReport) {
        return {canHoldRequest: false, canUnholdRequest: false};
    }

    if (isInvoiceReport(moneyRequestReport)) {
        return {
            canHoldRequest: false,
            canUnholdRequest: false,
        };
    }

    const isRequestSettled = isSettled(moneyRequestReport?.reportID);
    const isApproved = isReportApproved({report: moneyRequestReport});
    const transactionID = moneyRequestReport ? getOriginalMessage(reportAction)?.IOUTransactionID : undefined;
    const transaction = allTransactions?.[`${ONYXKEYS.COLLECTION.TRANSACTION}${transactionID}`] ?? ({} as Transaction);

    const parentReportAction = isThread(moneyRequestReport)
        ? allReportActions?.[`${ONYXKEYS.COLLECTION.REPORT_ACTIONS}${moneyRequestReport.parentReportID}`]?.[moneyRequestReport.parentReportActionID]
        : undefined;

    const isRequestIOU = isIOUReport(moneyRequestReport);
    const isHoldActionCreator = isHoldCreator(transaction, reportAction.childReportID);

    const isTrackExpenseMoneyReport = isTrackExpenseReport(moneyRequestReport);
    const isActionOwner = isActionOrReportPreviewOwner(moneyRequestReport);
    const isApprover = isMoneyRequestReport(moneyRequestReport) && moneyRequestReport?.managerID !== null && currentUserPersonalDetails?.accountID === moneyRequestReport?.managerID;
    const isAdmin = isPolicyAdmin(moneyRequestReport.policyID, allPolicies);
    const isOnHold = isOnHoldTransactionUtils(transaction);
    const isClosed = isClosedReport(moneyRequestReport);

    const isSubmitted = isProcessingReport(moneyRequestReport);
    const canModifyStatus = !isTrackExpenseMoneyReport && (isAdmin || isActionOwner || isApprover);
    const canModifyUnholdStatus = !isTrackExpenseMoneyReport && (isAdmin || (isActionOwner && isHoldActionCreator) || isApprover);
    const isDeletedParentActionLocal = isEmptyObject(parentReportAction) || isDeletedAction(parentReportAction);

    const canHoldOrUnholdRequest = !isRequestSettled && !isApproved && !isDeletedParentActionLocal && !isClosed && !isDeletedParentAction(reportAction);
    const canHoldRequest = canHoldOrUnholdRequest && !isOnHold && (isRequestIOU || canModifyStatus) && !isScanning(transaction) && (isSubmitted || isActionOwner);
    const canUnholdRequest = !!(canHoldOrUnholdRequest && isOnHold && (isRequestIOU ? isHoldActionCreator : canModifyUnholdStatus));

    return {canHoldRequest, canUnholdRequest};
}

const changeMoneyRequestHoldStatus = (reportAction: OnyxEntry<ReportAction>): void => {
    if (!isMoneyRequestAction(reportAction)) {
        return;
    }
    const moneyRequestReportID = getOriginalMessage(reportAction)?.IOUReportID;

    const moneyRequestReport = getReportOrDraftReport(String(moneyRequestReportID));
    if (!moneyRequestReportID || !moneyRequestReport) {
        return;
    }

    const transactionID = getOriginalMessage(reportAction)?.IOUTransactionID;

    if (!transactionID) {
        Log.warn('Missing transactionID during the change of the money request hold status');
        return;
    }

    const transaction = allTransactions?.[`${ONYXKEYS.COLLECTION.TRANSACTION}${transactionID}`] ?? ({} as Transaction);
    const isOnHold = isOnHoldTransactionUtils(transaction);
    const policy = allPolicies?.[`${ONYXKEYS.COLLECTION.POLICY}${moneyRequestReport.policyID}`] ?? null;

    if (isOnHold && reportAction.childReportID) {
        unholdRequest(transactionID, reportAction.childReportID);
    } else {
        const activeRoute = encodeURIComponent(Navigation.getActiveRoute());
        Navigation.navigate(ROUTES.MONEY_REQUEST_HOLD_REASON.getRoute(policy?.type ?? CONST.POLICY.TYPE.PERSONAL, transactionID, reportAction.childReportID, activeRoute));
    }
};

/**
 * Gets all transactions on an IOU report with a receipt
 */
function getTransactionsWithReceipts(iouReportID: string | undefined): Transaction[] {
    const transactions = getReportTransactions(iouReportID);
    return transactions.filter((transaction) => hasReceiptTransactionUtils(transaction));
}

/**
 * For report previews, we display a "Receipt scan in progress" indicator
 * instead of the report total only when we have no report total ready to show. This is the case when
 * all requests are receipts that are being SmartScanned. As soon as we have a non-receipt request,
 * or as soon as one receipt request is done scanning, we have at least one
 * "ready" expense, and we remove this indicator to show the partial report total.
 */
function areAllRequestsBeingSmartScanned(iouReportID: string | undefined, reportPreviewAction: OnyxEntry<ReportAction>): boolean {
    const transactionsWithReceipts = getTransactionsWithReceipts(iouReportID);
    // If we have more requests than requests with receipts, we have some manual requests
    if (getNumberOfMoneyRequests(reportPreviewAction) > transactionsWithReceipts.length) {
        return false;
    }
    return transactionsWithReceipts.every((transaction) => isScanning(transaction));
}

/**
 * Get the transactions related to a report preview with receipts
 * Get the details linked to the IOU reportAction
 *
 * NOTE: This method is only meant to be used inside this action file. Do not export and use it elsewhere. Use withOnyx or Onyx.connect() instead.
 */
function getLinkedTransaction(reportAction: OnyxEntry<ReportAction | OptimisticIOUReportAction>, transactions?: SearchTransaction[]): OnyxEntry<Transaction> | SearchTransaction {
    let transactionID: string | undefined;

    if (isMoneyRequestAction(reportAction)) {
        transactionID = getOriginalMessage(reportAction)?.IOUTransactionID;
    }

    return transactions ? transactions.find((transaction) => transaction.transactionID === transactionID) : allTransactions?.[`${ONYXKEYS.COLLECTION.TRANSACTION}${transactionID}`];
}

/**
 * Check if any of the transactions in the report has required missing fields
 */
function hasMissingSmartscanFields(iouReportID: string | undefined, transactions?: Transaction[]): boolean {
    const reportTransactions = transactions ?? getReportTransactions(iouReportID);

    return reportTransactions.some(hasMissingSmartscanFieldsTransactionUtils);
}

/**
 * Get report action which is missing smartscan fields
 */
function getReportActionWithMissingSmartscanFields(iouReportID: string | undefined): ReportAction | undefined {
    const reportActions = Object.values(getAllReportActions(iouReportID));
    return reportActions.find((action) => {
        if (!isMoneyRequestAction(action)) {
            return false;
        }
        const transaction = getLinkedTransaction(action);
        if (isEmptyObject(transaction)) {
            return false;
        }
        if (!wasActionTakenByCurrentUser(action)) {
            return false;
        }
        return hasMissingSmartscanFieldsTransactionUtils(transaction);
    });
}

/**
 * Check if iouReportID has required missing fields
 */
function shouldShowRBRForMissingSmartscanFields(iouReportID: string | undefined): boolean {
    return !!getReportActionWithMissingSmartscanFields(iouReportID);
}

/**
 * Given a parent IOU report action get report name for the LHN.
 */
function getTransactionReportName({
    reportAction,
    transactions,
    reports,
}: {
    reportAction: OnyxEntry<ReportAction | OptimisticIOUReportAction>;
    transactions?: SearchTransaction[];
    reports?: SearchReport[];
}): string {
    if (isReversedTransaction(reportAction)) {
        return translateLocal('parentReportAction.reversedTransaction');
    }

    if (isDeletedAction(reportAction)) {
        return translateLocal('parentReportAction.deletedExpense');
    }

    const transaction = getLinkedTransaction(reportAction, transactions);

    if (isEmptyObject(transaction)) {
        // Transaction data might be empty on app's first load, if so we fallback to Expense/Track Expense
        return isTrackExpenseAction(reportAction) ? translateLocal('iou.createExpense') : translateLocal('iou.expense');
    }

    if (isScanning(transaction)) {
        return translateLocal('iou.receiptScanning', {count: 1});
    }

    if (hasMissingSmartscanFieldsTransactionUtils(transaction)) {
        return translateLocal('iou.receiptMissingDetails');
    }

    if (isFetchingWaypointsFromServer(transaction) && getMerchant(transaction) === translateLocal('iou.fieldPending')) {
        return translateLocal('iou.fieldPending');
    }

    if (isSentMoneyReportAction(reportAction)) {
        return getIOUReportActionDisplayMessage(reportAction as ReportAction, transaction);
    }

    const report = getReportOrDraftReport(transaction?.reportID, reports);
    const amount = getTransactionAmount(transaction, !isEmptyObject(report) && isExpenseReport(report)) ?? 0;
    const formattedAmount = convertToDisplayString(amount, getCurrency(transaction)) ?? '';
    const comment = getMerchantOrDescription(transaction);

    return translateLocal('iou.threadExpenseReportName', {formattedAmount, comment});
}

/**
 * Get expense message for an IOU report
 *
 * @param [iouReportAction] This is always an IOU action. When necessary, report preview actions will be unwrapped and the child iou report action is passed here (the original report preview
 *     action will be passed as `originalReportAction` in this case).
 * @param [originalReportAction] This can be either a report preview action or the IOU action. This will be the original report preview action in cases where `iouReportAction` was unwrapped
 *     from a report preview action. Otherwise, it will be the same as `iouReportAction`.
 */
function getReportPreviewMessage(
    reportOrID: OnyxInputOrEntry<Report> | string,
    iouReportAction: OnyxInputOrEntry<ReportAction> = null,
    shouldConsiderScanningReceiptOrPendingRoute = false,
    isPreviewMessageForParentChatReport = false,
    policy?: OnyxInputOrEntry<Policy>,
    isForListPreview = false,
    originalReportAction: OnyxInputOrEntry<ReportAction> = iouReportAction,
): string {
    const report = typeof reportOrID === 'string' ? getReport(reportOrID, allReports) : reportOrID;
    const reportActionMessage = getReportActionHtml(iouReportAction);

    if (isEmptyObject(report) || !report?.reportID) {
        // This iouReport may be unavailable for one of the following reasons:
        // 1. After SignIn, the OpenApp API won't return iouReports if they're settled.
        // 2. The iouReport exists in local storage but hasn't been loaded into the allReports. It will be loaded automatically when the user opens the iouReport.
        // Until we know how to solve this the best, we just display the report action message.
        return reportActionMessage;
    }

    const allReportTransactions = getReportTransactions(report.reportID);
    const transactionsWithReceipts = allReportTransactions.filter(hasReceiptTransactionUtils);
    const numberOfScanningReceipts = transactionsWithReceipts.filter(isScanning).length;

    if (!isEmptyObject(iouReportAction) && !isIOUReport(report) && iouReportAction && isSplitBillReportAction(iouReportAction)) {
        // This covers group chats where the last action is a split expense action
        const linkedTransaction = getLinkedTransaction(iouReportAction);
        if (isEmptyObject(linkedTransaction)) {
            return reportActionMessage;
        }

        if (!isEmptyObject(linkedTransaction)) {
            if (isScanning(linkedTransaction)) {
                return translateLocal('iou.receiptScanning', {count: 1});
            }

            if (hasMissingSmartscanFieldsTransactionUtils(linkedTransaction)) {
                return translateLocal('iou.receiptMissingDetails');
            }

            const amount = getTransactionAmount(linkedTransaction, !isEmptyObject(report) && isExpenseReport(report)) ?? 0;
            const formattedAmount = convertToDisplayString(amount, getCurrency(linkedTransaction)) ?? '';
            return translateLocal('iou.didSplitAmount', {formattedAmount, comment: getMerchantOrDescription(linkedTransaction)});
        }
    }

    if (!isEmptyObject(iouReportAction) && !isIOUReport(report) && iouReportAction && isTrackExpenseAction(iouReportAction)) {
        // This covers group chats where the last action is a track expense action
        const linkedTransaction = getLinkedTransaction(iouReportAction);
        if (isEmptyObject(linkedTransaction)) {
            return reportActionMessage;
        }

        if (!isEmptyObject(linkedTransaction)) {
            if (isScanning(linkedTransaction)) {
                return translateLocal('iou.receiptScanning', {count: 1});
            }

            if (hasMissingSmartscanFieldsTransactionUtils(linkedTransaction)) {
                return translateLocal('iou.receiptMissingDetails');
            }

            const amount = getTransactionAmount(linkedTransaction, !isEmptyObject(report) && isExpenseReport(report)) ?? 0;
            const formattedAmount = convertToDisplayString(amount, getCurrency(linkedTransaction)) ?? '';
            return translateLocal('iou.trackedAmount', {formattedAmount, comment: getMerchantOrDescription(linkedTransaction)});
        }
    }

    const containsNonReimbursable = hasNonReimbursableTransactions(report.reportID);
    const {totalDisplaySpend: totalAmount, reimbursableSpend} = getMoneyRequestSpendBreakdown(report);

    const parentReport = getParentReport(report);
    const policyName = getPolicyName({report: parentReport ?? report, policy});
    const payerName = isExpenseReport(report) ? policyName : getDisplayNameForParticipant({accountID: report.managerID, shouldUseShortForm: !isPreviewMessageForParentChatReport});

    const formattedAmount = convertToDisplayString(totalAmount, report.currency);

    if (isReportApproved({report}) && isPaidGroupPolicy(report)) {
        return translateLocal('iou.managerApprovedAmount', {
            manager: payerName ?? '',
            amount: formattedAmount,
        });
    }

    let linkedTransaction: OnyxEntry<Transaction>;
    if (!isEmptyObject(iouReportAction) && shouldConsiderScanningReceiptOrPendingRoute && iouReportAction && isMoneyRequestAction(iouReportAction)) {
        linkedTransaction = getLinkedTransaction(iouReportAction);
    }

    if (!isEmptyObject(linkedTransaction) && isScanning(linkedTransaction)) {
        return translateLocal('iou.receiptScanning', {count: numberOfScanningReceipts});
    }

    if (!isEmptyObject(linkedTransaction) && isFetchingWaypointsFromServer(linkedTransaction) && !getTransactionAmount(linkedTransaction)) {
        return translateLocal('iou.fieldPending');
    }

    const originalMessage = !isEmptyObject(iouReportAction) && isMoneyRequestAction(iouReportAction) ? getOriginalMessage(iouReportAction) : undefined;

    // Show Paid preview message if it's settled or if the amount is paid & stuck at receivers end for only chat reports.
    if (isSettled(report.reportID) || (report.isWaitingOnBankAccount && isPreviewMessageForParentChatReport)) {
        const formattedReimbursableAmount = convertToDisplayString(reimbursableSpend, report.currency);
        // A settled report preview message can come in three formats "paid ... elsewhere" or "paid ... with Expensify"
        let translatePhraseKey: TranslationPaths = 'iou.paidElsewhere';
        if (isPreviewMessageForParentChatReport) {
            translatePhraseKey = 'iou.payerPaidAmount';
        } else if (
            [CONST.IOU.PAYMENT_TYPE.VBBA, CONST.IOU.PAYMENT_TYPE.EXPENSIFY].some((paymentType) => paymentType === originalMessage?.paymentType) ||
            !!reportActionMessage.match(/ (with Expensify|using Expensify)$/) ||
            report.isWaitingOnBankAccount
        ) {
            translatePhraseKey = 'iou.paidWithExpensify';
            if (originalMessage?.automaticAction) {
                translatePhraseKey = 'iou.automaticallyPaidWithExpensify';
            }
        }

        let actualPayerName = report.managerID === currentUserAccountID ? '' : getDisplayNameForParticipant({accountID: report.managerID, shouldUseShortForm: true});
        actualPayerName = actualPayerName && isForListPreview && !isPreviewMessageForParentChatReport ? `${actualPayerName}:` : actualPayerName;
        const payerDisplayName = isPreviewMessageForParentChatReport ? payerName : actualPayerName;

        return translateLocal(translatePhraseKey, {amount: formattedReimbursableAmount, payer: payerDisplayName ?? ''});
    }

    if (report.isWaitingOnBankAccount) {
        const submitterDisplayName = getDisplayNameForParticipant({accountID: report.ownerAccountID, shouldUseShortForm: true}) ?? '';
        return translateLocal('iou.waitingOnBankAccount', {submitterDisplayName});
    }

    const lastActorID = iouReportAction?.actorAccountID;
    let amount = originalMessage?.amount;
    let currency = originalMessage?.currency ? originalMessage?.currency : report.currency;

    if (!isEmptyObject(linkedTransaction)) {
        amount = getTransactionAmount(linkedTransaction, isExpenseReport(report));
        currency = getCurrency(linkedTransaction);
    }

    if (isEmptyObject(linkedTransaction) && !isEmptyObject(iouReportAction)) {
        linkedTransaction = getLinkedTransaction(iouReportAction);
    }

    let comment = !isEmptyObject(linkedTransaction) ? getMerchantOrDescription(linkedTransaction) : undefined;
    if (!isEmptyObject(originalReportAction) && isReportPreviewAction(originalReportAction) && getNumberOfMoneyRequests(originalReportAction) !== 1) {
        comment = undefined;
    }

    // if we have the amount in the originalMessage and lastActorID, we can use that to display the preview message for the latest expense
    if (amount !== undefined && lastActorID && !isPreviewMessageForParentChatReport) {
        const amountToDisplay = convertToDisplayString(Math.abs(amount), currency);

        // We only want to show the actor name in the preview if it's not the current user who took the action
        const requestorName =
            lastActorID && lastActorID !== currentUserAccountID ? getDisplayNameForParticipant({accountID: lastActorID, shouldUseShortForm: !isPreviewMessageForParentChatReport}) : '';
        return `${requestorName ? `${requestorName}: ` : ''}${translateLocal('iou.expenseAmount', {formattedAmount: amountToDisplay, comment})}`;
    }

    if (containsNonReimbursable) {
        return translateLocal('iou.payerSpentAmount', {payer: getDisplayNameForParticipant({accountID: report.ownerAccountID}) ?? '', amount: formattedAmount});
    }

    return translateLocal('iou.payerOwesAmount', {payer: payerName ?? '', amount: formattedAmount, comment});
}

/**
 * Given the updates user made to the expense, compose the originalMessage
 * object of the modified expense action.
 *
 * At the moment, we only allow changing one transaction field at a time.
 */
function getModifiedExpenseOriginalMessage(
    oldTransaction: OnyxInputOrEntry<Transaction>,
    transactionChanges: TransactionChanges,
    isFromExpenseReport: boolean,
    policy: OnyxInputOrEntry<Policy>,
    updatedTransaction?: OnyxInputOrEntry<Transaction>,
): OriginalMessageModifiedExpense {
    const originalMessage: OriginalMessageModifiedExpense = {};
    // Remark: Comment field is the only one which has new/old prefixes for the keys (newComment/ oldComment),
    // all others have old/- pattern such as oldCreated/created
    if ('comment' in transactionChanges) {
        originalMessage.oldComment = getDescription(oldTransaction);
        originalMessage.newComment = transactionChanges?.comment;
    }
    if ('created' in transactionChanges) {
        originalMessage.oldCreated = getFormattedCreated(oldTransaction);
        originalMessage.created = transactionChanges?.created;
    }
    if ('merchant' in transactionChanges) {
        originalMessage.oldMerchant = getMerchant(oldTransaction);
        originalMessage.merchant = transactionChanges?.merchant;
    }
    if ('attendees' in transactionChanges) {
        originalMessage.oldAttendees = getAttendees(oldTransaction);
        originalMessage.newAttendees = transactionChanges?.attendees;
    }

    // The amount is always a combination of the currency and the number value so when one changes we need to store both
    // to match how we handle the modified expense action in oldDot
    const didAmountOrCurrencyChange = 'amount' in transactionChanges || 'currency' in transactionChanges;
    if (didAmountOrCurrencyChange) {
        originalMessage.oldAmount = getTransactionAmount(oldTransaction, isFromExpenseReport);
        originalMessage.amount = transactionChanges?.amount ?? transactionChanges.oldAmount;
        originalMessage.oldCurrency = getCurrency(oldTransaction);
        originalMessage.currency = transactionChanges?.currency ?? transactionChanges.oldCurrency;
    }

    if ('category' in transactionChanges) {
        originalMessage.oldCategory = getCategory(oldTransaction);
        originalMessage.category = transactionChanges?.category;
    }

    if ('tag' in transactionChanges) {
        originalMessage.oldTag = getTag(oldTransaction);
        originalMessage.tag = transactionChanges?.tag;
    }

    // We only want to display a tax rate update system message when tax rate is updated by user.
    // Tax rate can change as a result of currency update. In such cases, we want to skip displaying a system message, as discussed.
    const didTaxCodeChange = 'taxCode' in transactionChanges;
    if (didTaxCodeChange && !didAmountOrCurrencyChange) {
        originalMessage.oldTaxRate = policy?.taxRates?.taxes[getTaxCode(oldTransaction)]?.value;
        originalMessage.taxRate = transactionChanges?.taxCode && policy?.taxRates?.taxes[transactionChanges?.taxCode]?.value;
    }

    // We only want to display a tax amount update system message when tax amount is updated by user.
    // Tax amount can change as a result of amount, currency or tax rate update. In such cases, we want to skip displaying a system message, as discussed.
    if ('taxAmount' in transactionChanges && !(didAmountOrCurrencyChange || didTaxCodeChange)) {
        originalMessage.oldTaxAmount = getTaxAmount(oldTransaction, isFromExpenseReport);
        originalMessage.taxAmount = transactionChanges?.taxAmount;
        originalMessage.currency = getCurrency(oldTransaction);
    }

    if ('billable' in transactionChanges) {
        const oldBillable = getBillable(oldTransaction);
        originalMessage.oldBillable = oldBillable ? translateLocal('common.billable').toLowerCase() : translateLocal('common.nonBillable').toLowerCase();
        originalMessage.billable = transactionChanges?.billable ? translateLocal('common.billable').toLowerCase() : translateLocal('common.nonBillable').toLowerCase();
    }

    if ('customUnitRateID' in transactionChanges && updatedTransaction?.comment?.customUnit?.customUnitRateID) {
        originalMessage.oldAmount = getTransactionAmount(oldTransaction, isFromExpenseReport);
        originalMessage.oldCurrency = getCurrency(oldTransaction);
        originalMessage.oldMerchant = getMerchant(oldTransaction);

        // For the originalMessage, we should use the non-negative amount, similar to what getAmount does for oldAmount
        originalMessage.amount = Math.abs(updatedTransaction.modifiedAmount ?? 0);
        originalMessage.currency = updatedTransaction.modifiedCurrency ?? CONST.CURRENCY.USD;
        originalMessage.merchant = updatedTransaction.modifiedMerchant;
    }

    return originalMessage;
}

/**
 * Check if original message is an object and can be used as a ChangeLog type
 * @param originalMessage
 */
function isChangeLogObject(originalMessage?: OriginalMessageChangeLog): OriginalMessageChangeLog | undefined {
    if (originalMessage && typeof originalMessage === 'object') {
        return originalMessage;
    }
    return undefined;
}

/**
 * Build invited usernames for admin chat threads
 * @param parentReportAction
 * @param parentReportActionMessage
 */
function getAdminRoomInvitedParticipants(parentReportAction: OnyxEntry<ReportAction>, parentReportActionMessage: string) {
    if (isEmptyObject(parentReportAction)) {
        return parentReportActionMessage || translateLocal('parentReportAction.deletedMessage');
    }
    if (!getOriginalMessage(parentReportAction)) {
        return parentReportActionMessage || translateLocal('parentReportAction.deletedMessage');
    }
    if (!isPolicyChangeLogAction(parentReportAction) && !isRoomChangeLogAction(parentReportAction)) {
        return parentReportActionMessage || translateLocal('parentReportAction.deletedMessage');
    }

    const originalMessage = isChangeLogObject(getOriginalMessage(parentReportAction));
    const personalDetails = getPersonalDetailsByIDs({accountIDs: originalMessage?.targetAccountIDs ?? [], currentUserAccountID: 0});

    const participants = personalDetails.map((personalDetail) => {
        const name = getEffectiveDisplayName(personalDetail);
        if (name && name?.length > 0) {
            return name;
        }
        return translateLocal('common.hidden');
    });
    const users = participants.length > 1 ? participants.join(` ${translateLocal('common.and')} `) : participants.at(0);
    if (!users) {
        return parentReportActionMessage;
    }
    const actionType = parentReportAction.actionName;
    const isInviteAction = actionType === CONST.REPORT.ACTIONS.TYPE.ROOM_CHANGE_LOG.INVITE_TO_ROOM || actionType === CONST.REPORT.ACTIONS.TYPE.POLICY_CHANGE_LOG.INVITE_TO_ROOM;

    const verbKey = isInviteAction ? 'workspace.invite.invited' : 'workspace.invite.removed';
    const prepositionKey = isInviteAction ? 'workspace.invite.to' : 'workspace.invite.from';

    const verb = translateLocal(verbKey);
    const preposition = translateLocal(prepositionKey);

    const roomName = originalMessage?.roomName ?? '';

    return roomName ? `${verb} ${users} ${preposition} ${roomName}` : `${verb} ${users}`;
}

/**
 * Get the invoice payer name based on its type:
 * - Individual - a receiver display name.
 * - Policy - a receiver policy name.
 */
function getInvoicePayerName(report: OnyxEntry<Report>, invoiceReceiverPolicy?: OnyxEntry<Policy> | SearchPolicy, invoiceReceiverPersonalDetail?: PersonalDetails): string {
    const invoiceReceiver = report?.invoiceReceiver;
    const isIndividual = invoiceReceiver?.type === CONST.REPORT.INVOICE_RECEIVER_TYPE.INDIVIDUAL;

    if (isIndividual) {
        return formatPhoneNumber(getDisplayNameOrDefault(invoiceReceiverPersonalDetail ?? allPersonalDetails?.[invoiceReceiver.accountID]));
    }

    return getPolicyName({report, policy: invoiceReceiverPolicy ?? allPolicies?.[`${ONYXKEYS.COLLECTION.POLICY}${invoiceReceiver?.policyID}`]});
}

/**
 * Parse html of reportAction into text
 */
function parseReportActionHtmlToText(reportAction: OnyxEntry<ReportAction>, reportID: string | undefined, childReportID?: string): string {
    if (!reportAction) {
        return '';
    }
    const key = `${reportID}_${reportAction.reportActionID}_${reportAction.lastModified}`;
    const cachedText = parsedReportActionMessageCache[key];
    if (cachedText !== undefined) {
        return cachedText;
    }

    const {html, text} = getReportActionMessageReportUtils(reportAction) ?? {};

    if (!html) {
        return text ?? '';
    }

    const mentionReportRegex = /<mention-report reportID="?(\d+)"?(?: *\/>|><\/mention-report>)/gi;
    const matches = html.matchAll(mentionReportRegex);

    const reportIDToName: Record<string, string> = {};
    for (const match of matches) {
        if (match[1] !== childReportID) {
            // eslint-disable-next-line @typescript-eslint/no-use-before-define
            reportIDToName[match[1]] = getReportName(getReportOrDraftReport(match[1])) ?? '';
        }
    }

    const mentionUserRegex = /(?:<mention-user accountID="?(\d+)"?(?: *\/>|><\/mention-user>))/gi;
    const accountIDToName: Record<string, string> = {};
    const accountIDs = Array.from(html.matchAll(mentionUserRegex), (mention) => Number(mention[1]));
    const logins = getLoginsByAccountIDs(accountIDs);
    accountIDs.forEach((id, index) => {
        const login = logins.at(index);
        const user = allPersonalDetails?.[id];
        const displayName = formatPhoneNumber(login ?? '') || getDisplayNameOrDefault(user);
        accountIDToName[id] = getShortMentionIfFound(displayName, id.toString(), currentUserPersonalDetails, login) ?? '';
    });

    const textMessage = Str.removeSMSDomain(Parser.htmlToText(html, {reportIDToName, accountIDToName}));
    parsedReportActionMessageCache[key] = textMessage;

    return textMessage;
}

/**
 * Get the report action message for a report action.
 */
function getReportActionMessage({
    reportAction,
    reportID,
    childReportID,
    reports,
    personalDetails,
}: {
    reportAction: OnyxEntry<ReportAction>;
    reportID?: string;
    childReportID?: string;
    reports?: SearchReport[];
    personalDetails?: Partial<PersonalDetailsList>;
}) {
    if (isEmptyObject(reportAction)) {
        return '';
    }
    if (reportAction.actionName === CONST.REPORT.ACTIONS.TYPE.HOLD) {
        return translateLocal('iou.heldExpense');
    }

    if (reportAction.actionName === CONST.REPORT.ACTIONS.TYPE.EXPORTED_TO_INTEGRATION) {
        return getExportIntegrationLastMessageText(reportAction);
    }

    if (reportAction.actionName === CONST.REPORT.ACTIONS.TYPE.UNHOLD) {
        return translateLocal('iou.unheldExpense');
    }
    if (isApprovedOrSubmittedReportAction(reportAction) || isActionOfType(reportAction, CONST.REPORT.ACTIONS.TYPE.REIMBURSED)) {
        return getReportActionMessageText(reportAction);
    }
    if (isReimbursementQueuedAction(reportAction)) {
        return getReimbursementQueuedActionMessage({
            reportAction,
            reportOrID: getReportOrDraftReport(reportID, reports),
            shouldUseShortDisplayName: false,
            reports,
            personalDetails,
        });
    }
    if (reportAction.actionName === CONST.REPORT.ACTIONS.TYPE.RECEIPT_SCAN_FAILED) {
        return translateLocal('receipt.scanFailed');
    }

    if (isReimbursementDeQueuedOrCanceledAction(reportAction)) {
        return getReimbursementDeQueuedOrCanceledActionMessage(reportAction, getReportOrDraftReport(reportID, reports));
    }

    return parseReportActionHtmlToText(reportAction, reportID, childReportID);
}

/**
 * Get the title for an invoice room.
 */
function getInvoicesChatName({
    report,
    receiverPolicy,
    personalDetails,
    policies,
}: {
    report: OnyxEntry<Report>;
    receiverPolicy: OnyxEntry<Policy> | SearchPolicy;
    personalDetails?: Partial<PersonalDetailsList>;
    policies?: SearchPolicy[];
}): string {
    const invoiceReceiver = report?.invoiceReceiver;
    const isIndividual = invoiceReceiver?.type === CONST.REPORT.INVOICE_RECEIVER_TYPE.INDIVIDUAL;
    const invoiceReceiverAccountID = isIndividual ? invoiceReceiver.accountID : CONST.DEFAULT_NUMBER_ID;
    const invoiceReceiverPolicyID = isIndividual ? undefined : invoiceReceiver?.policyID;
    // This will be fixed as part of https://github.com/Expensify/Expensify/issues/507850
    // eslint-disable-next-line deprecation/deprecation
    const invoiceReceiverPolicy = receiverPolicy ?? getPolicy(invoiceReceiverPolicyID);
    const isCurrentUserReceiver = (isIndividual && invoiceReceiverAccountID === currentUserAccountID) || (!isIndividual && isPolicyAdminPolicyUtils(invoiceReceiverPolicy));

    if (isCurrentUserReceiver) {
        return getPolicyName({report, policies});
    }

    if (isIndividual) {
        return formatPhoneNumber(getDisplayNameOrDefault((personalDetails ?? allPersonalDetails)?.[invoiceReceiverAccountID]));
    }

    return getPolicyName({report, policy: invoiceReceiverPolicy, policies});
}

/**
 * Generates a report title using the names of participants, excluding the current user.
 * This function is useful in contexts such as 1:1 direct messages (DMs) or other group chats.
 * It limits to a maximum of 5 participants for the title and uses short names unless there is only one participant.
 */
const buildReportNameFromParticipantNames = ({report, personalDetails: personalDetailsData}: {report: OnyxEntry<Report>; personalDetails?: Partial<PersonalDetailsList>}) =>
    Object.keys(report?.participants ?? {})
        .map(Number)
        .filter((id) => id !== currentUserAccountID)
        .slice(0, 5)
        .map((accountID) => ({
            accountID,
            name: getDisplayNameForParticipant({
                accountID,
                shouldUseShortForm: true,
                personalDetailsData,
            }),
        }))
        .filter((participant) => participant.name)
        .reduce((formattedNames, {name, accountID}, _, array) => {
            // If there is only one participant (if it is 0 or less the function will return empty string), return their full name
            if (array.length < 2) {
                return getDisplayNameForParticipant({
                    accountID,
                    personalDetailsData,
                });
            }
            return formattedNames ? `${formattedNames}, ${name}` : name;
        }, '');

function generateReportName(report: OnyxEntry<Report>): string {
    if (!report) {
        return '';
    }
    return getReportNameInternal({report});
}

/**
 * Get the title for a report.
 */
function getReportName(
    report: OnyxEntry<Report>,
    policy?: OnyxEntry<Policy>,
    parentReportActionParam?: OnyxInputOrEntry<ReportAction>,
    personalDetails?: Partial<PersonalDetailsList>,
    invoiceReceiverPolicy?: OnyxEntry<Policy>,
    reportAttributes?: ReportAttributesDerivedValue['reports'],
): string {
    // Check if we can use report name in derived values - only when we have report but no other params
    const canUseDerivedValue = report && policy === undefined && parentReportActionParam === undefined && personalDetails === undefined && invoiceReceiverPolicy === undefined;
    const attributes = reportAttributes ?? reportAttributesDerivedValue;
    const derivedNameExists = report && !!attributes?.[report.reportID]?.reportName;
    if (canUseDerivedValue && derivedNameExists) {
        return attributes[report.reportID].reportName;
    }
    return getReportNameInternal({report, policy, parentReportActionParam, personalDetails, invoiceReceiverPolicy});
}

function getSearchReportName(props: GetReportNameParams): string {
    const {report, policy} = props;
    if (isChatThread(report) && policy?.name) {
        return policy.name;
    }
    return getReportNameInternal(props);
}

function getInvoiceReportName(report: OnyxEntry<Report>, policy?: OnyxEntry<Policy | SearchPolicy>, invoiceReceiverPolicy?: OnyxEntry<Policy | SearchPolicy>): string {
    const moneyRequestReportName = getMoneyRequestReportName({report, policy, invoiceReceiverPolicy});
    const oldDotInvoiceName = report?.reportName ?? moneyRequestReportName;
    return isNewDotInvoice(report?.chatReportID) ? moneyRequestReportName : oldDotInvoiceName;
}

function generateArchivedReportName(reportName: string): string {
    return `${reportName} (${translateLocal('common.archived')}) `;
}

function getReportNameInternal({
    report,
    policy,
    parentReportActionParam,
    personalDetails,
    invoiceReceiverPolicy,
    transactions,
    reports,
    reportNameValuePairs = allReportNameValuePair,
    policies,
}: GetReportNameParams): string {
    let formattedName: string | undefined;
    let parentReportAction: OnyxEntry<ReportAction>;
    if (parentReportActionParam) {
        parentReportAction = parentReportActionParam;
    } else {
        parentReportAction = isThread(report) ? allReportActions?.[`${ONYXKEYS.COLLECTION.REPORT_ACTIONS}${report.parentReportID}`]?.[report.parentReportActionID] : undefined;
    }
    const parentReportActionMessage = getReportActionMessageReportUtils(parentReportAction);
    const isArchivedNonExpense = isArchivedNonExpenseReport(
        report,
        !!reportNameValuePairs?.[`${ONYXKEYS.COLLECTION.REPORT_NAME_VALUE_PAIRS}${report?.reportID ?? String(CONST.DEFAULT_NUMBER_ID)}`]?.private_isArchived,
    );

    if (
        isActionOfType(parentReportAction, CONST.REPORT.ACTIONS.TYPE.SUBMITTED) ||
        isActionOfType(parentReportAction, CONST.REPORT.ACTIONS.TYPE.SUBMITTED_AND_CLOSED) ||
        isMarkAsClosedAction(parentReportAction)
    ) {
        const harvesting = !isMarkAsClosedAction(parentReportAction) ? (getOriginalMessage(parentReportAction)?.harvesting ?? false) : false;
        if (harvesting) {
            return translateLocal('iou.automaticallySubmitted');
        }
        return translateLocal('iou.submitted');
    }
    if (isActionOfType(parentReportAction, CONST.REPORT.ACTIONS.TYPE.FORWARDED)) {
        const {automaticAction} = getOriginalMessage(parentReportAction) ?? {};
        if (automaticAction) {
            return translateLocal('iou.automaticallyForwarded');
        }
        return translateLocal('iou.forwarded');
    }
    if (parentReportAction?.actionName === CONST.REPORT.ACTIONS.TYPE.REJECTED) {
        return getRejectedReportMessage();
    }
    if (parentReportAction?.actionName === CONST.REPORT.ACTIONS.TYPE.RETRACTED) {
        return getRetractedMessage();
    }
    if (parentReportAction?.actionName === CONST.REPORT.ACTIONS.TYPE.REOPENED) {
        return getReopenedMessage();
    }
    if (parentReportAction?.actionName === CONST.REPORT.ACTIONS.TYPE.POLICY_CHANGE_LOG.CORPORATE_UPGRADE) {
        return getUpgradeWorkspaceMessage();
    }
    if (parentReportAction?.actionName === CONST.REPORT.ACTIONS.TYPE.POLICY_CHANGE_LOG.TEAM_DOWNGRADE) {
        return getDowngradeWorkspaceMessage();
    }
    if (parentReportAction?.actionName === CONST.REPORT.ACTIONS.TYPE.POLICY_CHANGE_LOG.UPDATE_CURRENCY) {
        return getWorkspaceCurrencyUpdateMessage(parentReportAction);
    }
    if (parentReportAction?.actionName === CONST.REPORT.ACTIONS.TYPE.POLICY_CHANGE_LOG.UPDATE_FIELD) {
        return getWorkspaceUpdateFieldMessage(parentReportAction);
    }
    if (parentReportAction?.actionName === CONST.REPORT.ACTIONS.TYPE.MERGED_WITH_CASH_TRANSACTION) {
        return translateLocal('systemMessage.mergedWithCashTransaction');
    }
    if (parentReportAction?.actionName === CONST.REPORT.ACTIONS.TYPE.POLICY_CHANGE_LOG.UPDATE_NAME) {
        return Str.htmlDecode(getWorkspaceNameUpdatedMessage(parentReportAction));
    }
    if (parentReportAction?.actionName === CONST.REPORT.ACTIONS.TYPE.POLICY_CHANGE_LOG.UPDATE_AUTO_REPORTING_FREQUENCY) {
        return getWorkspaceFrequencyUpdateMessage(parentReportAction);
    }
    if (parentReportAction?.actionName === CONST.REPORT.ACTIONS.TYPE.POLICY_CHANGE_LOG.ADD_REPORT_FIELD) {
        return getWorkspaceReportFieldAddMessage(parentReportAction);
    }
    if (parentReportAction?.actionName === CONST.REPORT.ACTIONS.TYPE.POLICY_CHANGE_LOG.UPDATE_REPORT_FIELD) {
        return getWorkspaceReportFieldUpdateMessage(parentReportAction);
    }
    if (parentReportAction?.actionName === CONST.REPORT.ACTIONS.TYPE.POLICY_CHANGE_LOG.DELETE_REPORT_FIELD) {
        return getWorkspaceReportFieldDeleteMessage(parentReportAction);
    }

    if (isActionOfType(parentReportAction, CONST.REPORT.ACTIONS.TYPE.POLICY_CHANGE_LOG.UPDATE_MAX_EXPENSE_AMOUNT_NO_RECEIPT)) {
        return getPolicyChangeLogMaxExpenseAmountNoReceiptMessage(parentReportAction);
    }

    if (isActionOfType(parentReportAction, CONST.REPORT.ACTIONS.TYPE.POLICY_CHANGE_LOG.UPDATE_DEFAULT_BILLABLE)) {
        return getPolicyChangeLogDefaultBillableMessage(parentReportAction);
    }
    if (isActionOfType(parentReportAction, CONST.REPORT.ACTIONS.TYPE.POLICY_CHANGE_LOG.UPDATE_DEFAULT_TITLE_ENFORCED)) {
        return getPolicyChangeLogDefaultTitleEnforcedMessage(parentReportAction);
    }

    if (isActionOfType(parentReportAction, CONST.REPORT.ACTIONS.TYPE.CHANGE_POLICY)) {
        return getPolicyChangeMessage(parentReportAction);
    }

    if (isMoneyRequestAction(parentReportAction)) {
        const originalMessage = getOriginalMessage(parentReportAction);
        if (originalMessage?.type === CONST.IOU.REPORT_ACTION_TYPE.PAY) {
            if (originalMessage.paymentType === CONST.IOU.PAYMENT_TYPE.ELSEWHERE) {
                return translateLocal('iou.paidElsewhere');
            }
            if (originalMessage.paymentType === CONST.IOU.PAYMENT_TYPE.VBBA || originalMessage.paymentType === CONST.IOU.PAYMENT_TYPE.EXPENSIFY) {
                if (originalMessage.automaticAction) {
                    return translateLocal('iou.automaticallyPaidWithExpensify');
                }
                return translateLocal('iou.paidWithExpensify');
            }
        }
    }

    if (isActionOfType(parentReportAction, CONST.REPORT.ACTIONS.TYPE.APPROVED)) {
        const {automaticAction} = getOriginalMessage(parentReportAction) ?? {};
        if (automaticAction) {
            return translateLocal('iou.automaticallyApproved');
        }
        return translateLocal('iou.approvedMessage');
    }
    if (isUnapprovedAction(parentReportAction)) {
        return translateLocal('iou.unapproved');
    }

    if (isActionableJoinRequest(parentReportAction)) {
        return getJoinRequestMessage(parentReportAction);
    }

    if (isTaskReport(report) && isCanceledTaskReport(report, parentReportAction)) {
        return translateLocal('parentReportAction.deletedTask');
    }

    if (isTaskReport(report)) {
        return Parser.htmlToText(report?.reportName ?? '').trim();
    }

    if (isActionOfType(parentReportAction, CONST.REPORT.ACTIONS.TYPE.INTEGRATION_SYNC_FAILED)) {
        return getIntegrationSyncFailedMessage(parentReportAction, report?.policyID);
    }

    if (isActionOfType(parentReportAction, CONST.REPORT.ACTIONS.TYPE.TRAVEL_UPDATE)) {
        return getTravelUpdateMessage(parentReportAction);
    }

    if (isChatThread(report)) {
        if (!isEmptyObject(parentReportAction) && isTransactionThread(parentReportAction)) {
            formattedName = getTransactionReportName({reportAction: parentReportAction, transactions, reports});

            // This will get removed as part of https://github.com/Expensify/App/issues/59961
            // eslint-disable-next-line deprecation/deprecation
            if (isArchivedNonExpense) {
                formattedName = generateArchivedReportName(formattedName);
            }
            return formatReportLastMessageText(formattedName);
        }

        if (!isEmptyObject(parentReportAction) && isOldDotReportAction(parentReportAction)) {
            return getMessageOfOldDotReportAction(parentReportAction);
        }

        if (isRenamedAction(parentReportAction)) {
            return getRenamedAction(parentReportAction, isExpenseReport(getReport(report.parentReportID, allReports)));
        }

        if (parentReportActionMessage?.isDeletedParentAction) {
            return translateLocal('parentReportAction.deletedMessage');
        }

        if (parentReportAction?.actionName === CONST.REPORT.ACTIONS.TYPE.RESOLVED_DUPLICATES) {
            return translateLocal('violations.resolvedDuplicates');
        }

        const isAttachment = isReportActionAttachment(!isEmptyObject(parentReportAction) ? parentReportAction : undefined);
        const reportActionMessage = getReportActionMessage({
            reportAction: parentReportAction,
            reportID: report?.parentReportID,
            childReportID: report?.reportID,
            reports,
            personalDetails,
        }).replace(/(\n+|\r\n|\n|\r)/gm, ' ');
        if (isAttachment && reportActionMessage) {
            return `[${translateLocal('common.attachment')}]`;
        }
        if (
            parentReportActionMessage?.moderationDecision?.decision === CONST.MODERATION.MODERATOR_DECISION_PENDING_HIDE ||
            parentReportActionMessage?.moderationDecision?.decision === CONST.MODERATION.MODERATOR_DECISION_HIDDEN ||
            parentReportActionMessage?.moderationDecision?.decision === CONST.MODERATION.MODERATOR_DECISION_PENDING_REMOVE
        ) {
            return translateLocal('parentReportAction.hiddenMessage');
        }
        if (isAdminRoom(report) || isUserCreatedPolicyRoom(report)) {
            return getAdminRoomInvitedParticipants(parentReportAction, reportActionMessage);
        }

        // This will get removed as part of https://github.com/Expensify/App/issues/59961
        // eslint-disable-next-line deprecation/deprecation
        if (reportActionMessage && isArchivedNonExpense) {
            return generateArchivedReportName(reportActionMessage);
        }
        if (!isEmptyObject(parentReportAction) && isModifiedExpenseAction(parentReportAction)) {
            const modifiedMessage = ModifiedExpenseMessage.getForReportAction({reportOrID: report?.reportID, reportAction: parentReportAction, searchReports: reports});
            return formatReportLastMessageText(modifiedMessage);
        }
        if (isTripRoom(report) && report?.reportName !== CONST.REPORT.DEFAULT_REPORT_NAME) {
            return report?.reportName ?? '';
        }
        if (isCardIssuedAction(parentReportAction)) {
            return getCardIssuedMessage({reportAction: parentReportAction});
        }
        return reportActionMessage;
    }

    if (isClosedExpenseReportWithNoExpenses(report, transactions)) {
        return translateLocal('parentReportAction.deletedReport');
    }

    if (isGroupChat(report)) {
        return getGroupChatName(undefined, true, report) ?? '';
    }

    if (isChatRoom(report)) {
        formattedName = report?.reportName;
    }

    if (isPolicyExpenseChat(report)) {
        formattedName = getPolicyExpenseChatName({report, policy, personalDetailsList: personalDetails, reports});
    }

    if (isMoneyRequestReport(report)) {
        formattedName = getMoneyRequestReportName({report, policy});
    }

    if (isInvoiceReport(report)) {
        formattedName = getInvoiceReportName(report, policy, invoiceReceiverPolicy);
    }

    if (isInvoiceRoom(report)) {
        formattedName = getInvoicesChatName({report, receiverPolicy: invoiceReceiverPolicy, personalDetails, policies});
    }

    if (isSelfDM(report)) {
        formattedName = getDisplayNameForParticipant({accountID: currentUserAccountID, shouldAddCurrentUserPostfix: true, personalDetailsData: personalDetails});
    }

    if (formattedName) {
        return formatReportLastMessageText(isArchivedNonExpense ? generateArchivedReportName(formattedName) : formattedName);
    }

    // Not a room or PolicyExpenseChat, generate title from first 5 other participants
    formattedName = buildReportNameFromParticipantNames({report, personalDetails});

    return isArchivedNonExpense ? generateArchivedReportName(formattedName) : formattedName;
}

/**
 * Get the payee name given a report.
 */
function getPayeeName(report: OnyxEntry<Report>): string | undefined {
    if (isEmptyObject(report)) {
        return undefined;
    }

    const participantsWithoutCurrentUser = Object.keys(report?.participants ?? {})
        .map(Number)
        .filter((accountID) => accountID !== currentUserAccountID);

    if (participantsWithoutCurrentUser.length === 0) {
        return undefined;
    }
    return getDisplayNameForParticipant({accountID: participantsWithoutCurrentUser.at(0), shouldUseShortForm: true});
}

function getReportSubtitlePrefix(report: OnyxEntry<Report>): string {
    if ((!isChatRoom(report) && !isPolicyExpenseChat(report)) || isThread(report)) {
        return '';
    }

    const filteredPolicies = Object.values(allPolicies ?? {}).filter((policy) => shouldShowPolicy(policy, false, currentUserEmail));
    if (filteredPolicies.length < 2) {
        return '';
    }

    const policyName = getPolicyName({report, returnEmptyIfNotFound: true});
    if (!policyName) {
        return '';
    }
    return `${policyName} ${CONST.DOT_SEPARATOR} `;
}

/**
 * Get either the policyName or domainName the chat is tied to
 */
function getChatRoomSubtitle(report: OnyxEntry<Report>, config: GetChatRoomSubtitleConfig = {isCreateExpenseFlow: false}): string | undefined {
    if (isChatThread(report)) {
        return '';
    }
    if (isSelfDM(report)) {
        return translateLocal('reportActionsView.yourSpace');
    }
    if (isInvoiceRoom(report)) {
        return translateLocal('workspace.common.invoices');
    }
    if (isConciergeChatReport(report)) {
        return translateLocal('reportActionsView.conciergeSupport');
    }
    if (!isDefaultRoom(report) && !isUserCreatedPolicyRoom(report) && !isPolicyExpenseChat(report)) {
        return '';
    }
    if (getChatType(report) === CONST.REPORT.CHAT_TYPE.DOMAIN_ALL) {
        // The domainAll rooms are just #domainName, so we ignore the prefix '#' to get the domainName
        return report?.reportName?.substring(1) ?? '';
    }
    if ((isPolicyExpenseChat(report) && !!report?.isOwnPolicyExpenseChat) || isExpenseReport(report)) {
        const policy = allPolicies?.[`${ONYXKEYS.COLLECTION.POLICY}${report?.policyID}`];
        const submitToAccountID = getSubmitToAccountID(policy, report);
        const submitsToAccountDetails = allPersonalDetails?.[submitToAccountID];
        const subtitle = submitsToAccountDetails?.displayName ?? submitsToAccountDetails?.login;

        if (!subtitle || !config.isCreateExpenseFlow) {
            return getPolicyName({report});
        }

        return `${getReportSubtitlePrefix(report)}${translateLocal('iou.submitsTo', {name: subtitle ?? ''})}`;
    }

    // This will get removed as part of https://github.com/Expensify/App/issues/59961
    // eslint-disable-next-line deprecation/deprecation
    if (isArchivedReport(getReportNameValuePairs(report?.reportID))) {
        return report?.oldPolicyName ?? '';
    }
    return getPolicyName({report});
}

/**
 * Get pending members for reports
 */
function getPendingChatMembers(accountIDs: number[], previousPendingChatMembers: PendingChatMember[], pendingAction: PendingAction): PendingChatMember[] {
    const pendingChatMembers = accountIDs.map((accountID) => ({accountID: accountID.toString(), pendingAction}));
    return [...previousPendingChatMembers, ...pendingChatMembers];
}

/**
 * Gets the parent navigation subtitle for the report
 */
function getParentNavigationSubtitle(report: OnyxEntry<Report>, invoiceReceiverPolicy?: OnyxEntry<Policy>): ParentNavigationSummaryParams {
    const parentReport = getParentReport(report);
    if (isEmptyObject(parentReport)) {
        return {};
    }

    if (isInvoiceReport(report) || isInvoiceRoom(parentReport)) {
        let reportName = `${getPolicyName({report: parentReport})} & ${getInvoicePayerName(parentReport, invoiceReceiverPolicy)}`;

        // This will get removed as part of https://github.com/Expensify/App/issues/59961
        // eslint-disable-next-line deprecation/deprecation
        if (isArchivedNonExpenseReport(parentReport, !!getReportNameValuePairs(parentReport?.reportID)?.private_isArchived)) {
            reportName += ` (${translateLocal('common.archived')})`;
        }

        return {
            reportName,
        };
    }

    return {
        reportName: getReportName(parentReport),
        workspaceName: getPolicyName({report: parentReport, returnEmptyIfNotFound: true}),
    };
}

/**
 * Navigate to the details page of a given report
 */
function navigateToDetailsPage(report: OnyxEntry<Report>, backTo?: string, shouldUseActiveRoute?: boolean) {
    const isSelfDMReport = isSelfDM(report);
    const isOneOnOneChatReport = isOneOnOneChat(report);
    const participantAccountID = getParticipantsAccountIDsForDisplay(report);

    if (isSelfDMReport || isOneOnOneChatReport) {
        Navigation.navigate(ROUTES.PROFILE.getRoute(participantAccountID.at(0), isSelfDMReport || shouldUseActiveRoute ? Navigation.getActiveRoute() : backTo));
        return;
    }

    if (report?.reportID) {
        Navigation.navigate(ROUTES.REPORT_WITH_ID_DETAILS.getRoute(report?.reportID, backTo));
    }
}

/**
 * Go back to the details page of a given report
 */
function goBackToDetailsPage(report: OnyxEntry<Report>, backTo?: string, shouldGoBackToDetailsPage = false) {
    const isOneOnOneChatReport = isOneOnOneChat(report);
    const participantAccountID = getParticipantsAccountIDsForDisplay(report);

    if (isOneOnOneChatReport) {
        Navigation.goBack(ROUTES.PROFILE.getRoute(participantAccountID.at(0), backTo));
        return;
    }

    if (report?.reportID) {
        if (shouldGoBackToDetailsPage) {
            Navigation.goBack(ROUTES.REPORT_WITH_ID_DETAILS.getRoute(report.reportID, backTo));
        } else {
            Navigation.goBack(ROUTES.REPORT_SETTINGS.getRoute(report.reportID, backTo));
        }
    } else {
        Log.warn('Missing reportID during navigation back to the details page');
    }
}

function navigateBackOnDeleteTransaction(backRoute: Route | undefined, isFromRHP?: boolean) {
    if (!backRoute) {
        return;
    }

    const rootState = navigationRef.current?.getRootState();
    const lastFullScreenRoute = rootState?.routes.findLast((route) => isFullScreenName(route.name));
    if (lastFullScreenRoute?.name === NAVIGATORS.SEARCH_FULLSCREEN_NAVIGATOR) {
        Navigation.dismissModal();
        return;
    }
    if (isFromRHP) {
        Navigation.dismissModal();
    }
    Navigation.isNavigationReady().then(() => {
        Navigation.goBack(backRoute);
    });
}

/**
 * Go back to the previous page from the edit private page of a given report
 */
function goBackFromPrivateNotes(report: OnyxEntry<Report>, accountID?: number, backTo?: string) {
    if (isEmpty(report) || !accountID) {
        return;
    }
    const currentUserPrivateNote = report.privateNotes?.[accountID]?.note ?? '';
    if (isEmpty(currentUserPrivateNote)) {
        const participantAccountIDs = getParticipantsAccountIDsForDisplay(report);

        if (isOneOnOneChat(report)) {
            Navigation.goBack(ROUTES.PROFILE.getRoute(participantAccountIDs.at(0), backTo));
            return;
        }

        if (report?.reportID) {
            Navigation.goBack(ROUTES.REPORT_WITH_ID_DETAILS.getRoute(report?.reportID, backTo));
            return;
        }
    }
    Navigation.goBack(ROUTES.PRIVATE_NOTES_LIST.getRoute(report.reportID, backTo));
}

function navigateOnDeleteExpense(backToRoute: Route) {
    const rootState = navigationRef.getRootState();
    const focusedRoute = findFocusedRoute(rootState);
    if (focusedRoute?.params && 'backTo' in focusedRoute.params) {
        Navigation.goBack(focusedRoute.params.backTo as Route);
        return;
    }

    Navigation.goBack(backToRoute);
}

/**
 * Generate a random reportID up to 53 bits aka 9,007,199,254,740,991 (Number.MAX_SAFE_INTEGER).
 * There were approximately 98,000,000 reports with sequential IDs generated before we started using this approach, those make up roughly one billionth of the space for these numbers,
 * so we live with the 1 in a billion chance of a collision with an older ID until we can switch to 64-bit IDs.
 *
 * In a test of 500M reports (28 years of reports at our current max rate) we got 20-40 collisions meaning that
 * this is more than random enough for our needs.
 */
function generateReportID(): string {
    return (Math.floor(Math.random() * 2 ** 21) * 2 ** 32 + Math.floor(Math.random() * 2 ** 32)).toString();
}

function hasReportNameError(report: OnyxEntry<Report>): boolean {
    return !isEmptyObject(report?.errorFields?.reportName);
}

/**
 * Adds a domain to a short mention, converting it into a full mention with email or SMS domain.
 * @param mention The user mention to be converted.
 * @returns The converted mention as a full mention string or undefined if conversion is not applicable.
 */
function addDomainToShortMention(mention: string): string | undefined {
    if (!Str.isValidEmail(mention) && currentUserPrivateDomain) {
        const mentionWithEmailDomain = `${mention}@${currentUserPrivateDomain}`;
        if (allPersonalDetailLogins.includes(mentionWithEmailDomain)) {
            return mentionWithEmailDomain;
        }
    }
    if (Str.isValidE164Phone(mention)) {
        const mentionWithSmsDomain = addSMSDomainIfPhoneNumber(mention);
        if (allPersonalDetailLogins.includes(mentionWithSmsDomain)) {
            return mentionWithSmsDomain;
        }
    }
    return undefined;
}

/**
 * Replaces all valid short mention found in a text to a full mention
 *
 * Example:
 * "Hello \@example -> Hello \@example\@expensify.com"
 */
function completeShortMention(text: string): string {
    return text.replace(CONST.REGEX.SHORT_MENTION, (match) => {
        if (!Str.isValidMention(match)) {
            return match;
        }
        const mention = match.substring(1);
        const mentionWithDomain = addDomainToShortMention(mention);
        return mentionWithDomain ? `@${mentionWithDomain}` : match;
    });
}

/**
 * For comments shorter than or equal to 10k chars, convert the comment from MD into HTML because that's how it is stored in the database
 * For longer comments, skip parsing, but still escape the text, and display plaintext for performance reasons. It takes over 40s to parse a 100k long string!!
 */
function getParsedComment(text: string, parsingDetails?: ParsingDetails, mediaAttributes?: Record<string, string>, disabledRules?: string[]): string {
    let isGroupPolicyReport = false;
    if (parsingDetails?.reportID) {
        const currentReport = getReportOrDraftReport(parsingDetails?.reportID);
        isGroupPolicyReport = isReportInGroupPolicy(currentReport);
    }

    if (parsingDetails?.policyID) {
        // This will be fixed as part of https://github.com/Expensify/Expensify/issues/507850
        // eslint-disable-next-line deprecation/deprecation
        const policyType = getPolicy(parsingDetails?.policyID)?.type;
        if (policyType) {
            isGroupPolicyReport = isGroupPolicy(policyType);
        }
    }

    const textWithMention = completeShortMention(text);
    const rules = disabledRules ?? [];

    return text.length <= CONST.MAX_MARKUP_LENGTH
        ? Parser.replace(textWithMention, {
              shouldEscapeText: parsingDetails?.shouldEscapeText,
              disabledRules: isGroupPolicyReport ? [...rules] : ['reportMentions', ...rules],
              extras: {mediaAttributeCache: mediaAttributes},
          })
        : lodashEscape(text);
}

function getUploadingAttachmentHtml(file?: FileObject): string {
    if (!file || typeof file.uri !== 'string') {
        return '';
    }

    const dataAttributes = [
        `${CONST.ATTACHMENT_OPTIMISTIC_SOURCE_ATTRIBUTE}="${file.uri}"`,
        `${CONST.ATTACHMENT_SOURCE_ATTRIBUTE}="${file.uri}"`,
        `${CONST.ATTACHMENT_ORIGINAL_FILENAME_ATTRIBUTE}="${file.name}"`,
        'width' in file && `${CONST.ATTACHMENT_THUMBNAIL_WIDTH_ATTRIBUTE}="${file.width}"`,
        'height' in file && `${CONST.ATTACHMENT_THUMBNAIL_HEIGHT_ATTRIBUTE}="${file.height}"`,
    ]
        .filter((x) => !!x)
        .join(' ');

    // file.type is a known mime type like image/png, image/jpeg, video/mp4 etc.
    if (file.type?.startsWith('image')) {
        return `<img src="${file.uri}" alt="${file.name}" ${dataAttributes} />`;
    }
    if (file.type?.startsWith('video')) {
        return `<video src="${file.uri}" ${dataAttributes}>${file.name}</video>`;
    }

    // For all other types, we present a generic download link
    return `<a href="${file.uri}" ${dataAttributes}>${file.name}</a>`;
}

function getReportDescription(report: OnyxEntry<Report>): string {
    if (!report?.description) {
        return '';
    }
    try {
        const reportDescription = report?.description;
        const objectDescription = JSON.parse(reportDescription) as {html: string};
        return objectDescription.html ?? reportDescription ?? '';
    } catch (error) {
        return report?.description ?? '';
    }
}

function getPolicyDescriptionText(policy: OnyxEntry<Policy>): string {
    if (!policy?.description) {
        return '';
    }

    return Parser.htmlToText(policy.description);
}

function buildOptimisticAddCommentReportAction(
    text?: string,
    file?: FileObject,
    actorAccountID?: number,
    createdOffset = 0,
    shouldEscapeText?: boolean,
    reportID?: string,
    reportActionID: string = rand64(),
): OptimisticReportAction {
    const commentText = getParsedComment(text ?? '', {shouldEscapeText, reportID});
    const attachmentHtml = getUploadingAttachmentHtml(file);

    const htmlForNewComment = `${commentText}${commentText && attachmentHtml ? '<br /><br />' : ''}${attachmentHtml}`;
    const textForNewComment = Parser.htmlToText(htmlForNewComment);

    const isAttachmentOnly = file && !text;
    const isAttachmentWithText = !!text && file !== undefined;
    const accountID = actorAccountID ?? currentUserAccountID ?? CONST.DEFAULT_NUMBER_ID;
    const delegateAccountDetails = getPersonalDetailByEmail(delegateEmail);

    // Remove HTML from text when applying optimistic offline comment
    return {
        commentText,
        reportAction: {
            reportActionID,
            reportID,
            actionName: CONST.REPORT.ACTIONS.TYPE.ADD_COMMENT,
            actorAccountID: accountID,
            person: [
                {
                    style: 'strong',
                    text: allPersonalDetails?.[accountID]?.displayName ?? currentUserEmail,
                    type: 'TEXT',
                },
            ],
            automatic: false,
            avatar: allPersonalDetails?.[accountID]?.avatar,
            created: DateUtils.getDBTimeWithSkew(Date.now() + createdOffset),
            message: [
                {
                    translationKey: isAttachmentOnly ? CONST.TRANSLATION_KEYS.ATTACHMENT : '',
                    type: CONST.REPORT.MESSAGE.TYPE.COMMENT,
                    html: htmlForNewComment,
                    text: textForNewComment,
                },
            ],
            originalMessage: {
                html: htmlForNewComment,
                whisperedTo: [],
            },
            isFirstItem: false,
            isAttachmentOnly,
            isAttachmentWithText,
            pendingAction: CONST.RED_BRICK_ROAD_PENDING_ACTION.ADD,
            shouldShow: true,
            isOptimisticAction: true,
            delegateAccountID: delegateAccountDetails?.accountID,
        },
    };
}

/**
 * update optimistic parent reportAction when a comment is added or remove in the child report
 * @param parentReportAction - Parent report action of the child report
 * @param lastVisibleActionCreated - Last visible action created of the child report
 * @param type - The type of action in the child report
 */

function updateOptimisticParentReportAction(parentReportAction: OnyxEntry<ReportAction>, lastVisibleActionCreated: string, type: string): UpdateOptimisticParentReportAction {
    let childVisibleActionCount = parentReportAction?.childVisibleActionCount ?? 0;
    let childCommenterCount = parentReportAction?.childCommenterCount ?? 0;
    let childOldestFourAccountIDs = parentReportAction?.childOldestFourAccountIDs;

    if (type === CONST.RED_BRICK_ROAD_PENDING_ACTION.ADD) {
        childVisibleActionCount += 1;
        const oldestFourAccountIDs = childOldestFourAccountIDs ? childOldestFourAccountIDs.split(',') : [];
        if (oldestFourAccountIDs.length < 4) {
            const index = oldestFourAccountIDs.findIndex((accountID) => accountID === currentUserAccountID?.toString());
            if (index === -1) {
                childCommenterCount += 1;
                oldestFourAccountIDs.push(currentUserAccountID?.toString() ?? '');
            }
        }
        childOldestFourAccountIDs = oldestFourAccountIDs.join(',');
    } else if (type === CONST.RED_BRICK_ROAD_PENDING_ACTION.DELETE) {
        if (childVisibleActionCount > 0) {
            childVisibleActionCount -= 1;
        }

        if (childVisibleActionCount === 0) {
            childCommenterCount = 0;
            childOldestFourAccountIDs = '';
        }
    }

    return {
        childVisibleActionCount,
        childCommenterCount,
        childLastVisibleActionCreated: lastVisibleActionCreated,
        childOldestFourAccountIDs,
    };
}

/**
 * Builds an optimistic reportAction for the parent report when a task is created
 * @param taskReportID - Report ID of the task
 * @param taskTitle - Title of the task
 * @param taskAssigneeAccountID - AccountID of the person assigned to the task
 * @param text - Text of the comment
 * @param parentReportID - Report ID of the parent report
 * @param createdOffset - The offset for task's created time that created via a loop
 */
function buildOptimisticTaskCommentReportAction(
    taskReportID: string,
    taskTitle: string,
    taskAssigneeAccountID: number,
    text: string,
    parentReportID: string | undefined,
    actorAccountID?: number,
    createdOffset = 0,
): OptimisticReportAction {
    const reportAction = buildOptimisticAddCommentReportAction(text, undefined, undefined, createdOffset, undefined, taskReportID);
    if (Array.isArray(reportAction.reportAction.message)) {
        const message = reportAction.reportAction.message.at(0);
        if (message) {
            message.taskReportID = taskReportID;
        }
    } else if (!Array.isArray(reportAction.reportAction.message) && reportAction.reportAction.message) {
        reportAction.reportAction.message.taskReportID = taskReportID;
    }

    // These parameters are not saved on the reportAction, but are used to display the task in the UI
    // Added when we fetch the reportActions on a report
    // eslint-disable-next-line
    reportAction.reportAction.originalMessage = {
        html: getReportActionHtml(reportAction.reportAction),
        taskReportID: getReportActionMessageReportUtils(reportAction.reportAction)?.taskReportID,
        whisperedTo: [],
    };
    reportAction.reportAction.childReportID = taskReportID;
    reportAction.reportAction.parentReportID = parentReportID;
    reportAction.reportAction.childType = CONST.REPORT.TYPE.TASK;
    reportAction.reportAction.childReportName = taskTitle;
    reportAction.reportAction.childManagerAccountID = taskAssigneeAccountID;
    reportAction.reportAction.childStatusNum = CONST.REPORT.STATUS_NUM.OPEN;
    reportAction.reportAction.childStateNum = CONST.REPORT.STATE_NUM.OPEN;

    if (actorAccountID) {
        reportAction.reportAction.actorAccountID = actorAccountID;
    }

    return reportAction;
}

function buildOptimisticSelfDMReport(created: string): Report {
    return {
        reportID: generateReportID(),
        participants: {
            [currentUserAccountID ?? CONST.DEFAULT_NUMBER_ID]: {
                notificationPreference: CONST.REPORT.NOTIFICATION_PREFERENCE.MUTE,
            },
        },
        type: CONST.REPORT.TYPE.CHAT,
        chatType: CONST.REPORT.CHAT_TYPE.SELF_DM,
        isOwnPolicyExpenseChat: false,
        lastActorAccountID: 0,
        lastMessageHtml: '',
        lastMessageText: undefined,
        lastReadTime: created,
        lastVisibleActionCreated: created,
        ownerAccountID: currentUserAccountID,
        reportName: '',
        stateNum: 0,
        statusNum: 0,
        writeCapability: CONST.REPORT.WRITE_CAPABILITIES.ALL,
    };
}

/**
 * Builds an optimistic IOU report with a randomly generated reportID
 *
 * @param payeeAccountID - AccountID of the person generating the IOU.
 * @param payerAccountID - AccountID of the other person participating in the IOU.
 * @param total - IOU amount in the smallest unit of the currency.
 * @param chatReportID - Report ID of the chat where the IOU is.
 * @param currency - IOU currency.
 * @param isSendingMoney - If we pay someone the IOU should be created as settled
 * @param parentReportActionID - The parent report action ID of the IOU report
 * @param optimisticIOUReportID - Optimistic IOU report id
 */

function buildOptimisticIOUReport(
    payeeAccountID: number,
    payerAccountID: number,
    total: number,
    chatReportID: string | undefined,
    currency: string,
    isSendingMoney = false,
    parentReportActionID?: string,
    optimisticIOUReportID?: string,
): OptimisticIOUReport {
    const formattedTotal = convertToDisplayString(total, currency);
    const personalDetails = getPersonalDetailsForAccountID(payerAccountID);
    const payerEmail = 'login' in personalDetails ? personalDetails.login : '';
    const policyID = chatReportID ? getReport(chatReportID, allReports)?.policyID : undefined;
    // This will be fixed as part of https://github.com/Expensify/Expensify/issues/507850
    // eslint-disable-next-line deprecation/deprecation
    const policy = getPolicy(policyID);

    const participants: Participants = {
        [payeeAccountID]: {notificationPreference: CONST.REPORT.NOTIFICATION_PREFERENCE.HIDDEN},
        [payerAccountID]: {notificationPreference: CONST.REPORT.NOTIFICATION_PREFERENCE.HIDDEN},
    };

    return {
        type: CONST.REPORT.TYPE.IOU,
        chatReportID,
        currency,
        managerID: payerAccountID,
        ownerAccountID: payeeAccountID,
        participants,
        reportID: optimisticIOUReportID ?? generateReportID(),
        stateNum: isSendingMoney ? CONST.REPORT.STATE_NUM.APPROVED : CONST.REPORT.STATE_NUM.SUBMITTED,
        statusNum: isSendingMoney ? CONST.REPORT.STATUS_NUM.REIMBURSED : CONST.REPORT.STATE_NUM.SUBMITTED,
        total,
        unheldTotal: total,
        nonReimbursableTotal: 0,
        unheldNonReimbursableTotal: 0,

        // We don't translate reportName because the server response is always in English
        reportName: `${payerEmail} owes ${formattedTotal}`,
        parentReportID: chatReportID,
        lastVisibleActionCreated: DateUtils.getDBTime(),
        fieldList: policy?.fieldList,
        parentReportActionID,
    };
}

function getHumanReadableStatus(statusNum: number): string {
    const status = Object.keys(CONST.REPORT.STATUS_NUM).find((key) => CONST.REPORT.STATUS_NUM[key as keyof typeof CONST.REPORT.STATUS_NUM] === statusNum);
    return status ? `${status.charAt(0)}${status.slice(1).toLowerCase()}` : '';
}

/**
 * Populates the report field formula with the values from the report and policy.
 * Currently, this only supports optimistic expense reports.
 * Each formula field is either replaced with a value, or removed.
 * If after all replacements the formula is empty, the original formula is returned.
 * See {@link https://help.expensify.com/articles/expensify-classic/insights-and-custom-reporting/Custom-Templates}
 */
function populateOptimisticReportFormula(formula: string, report: OptimisticExpenseReport, policy: OnyxEntry<Policy>): string {
    const createdDate = report.lastVisibleActionCreated ? new Date(report.lastVisibleActionCreated) : undefined;
    const result = formula
        // We don't translate because the server response is always in English
        .replaceAll(/\{report:type\}/gi, 'Expense Report')
        .replaceAll(/\{report:startdate\}/gi, createdDate ? format(createdDate, CONST.DATE.FNS_FORMAT_STRING) : '')
        .replaceAll(/\{report:total\}/gi, report.total !== undefined ? convertToDisplayString(Math.abs(report.total), report.currency).toString() : '')
        .replaceAll(/\{report:currency\}/gi, report.currency ?? '')
        .replaceAll(/\{report:policyname\}/gi, policy?.name ?? '')
        .replaceAll(/\{report:workspacename\}/gi, policy?.name ?? '')
        .replaceAll(/\{report:created\}/gi, createdDate ? format(createdDate, CONST.DATE.FNS_DATE_TIME_FORMAT_STRING) : '')
        .replaceAll(/\{report:created:yyyy-MM-dd\}/gi, createdDate ? format(createdDate, CONST.DATE.FNS_FORMAT_STRING) : '')
        .replaceAll(/\{report:status\}/gi, report.statusNum !== undefined ? getHumanReadableStatus(report.statusNum) : '')
        .replaceAll(/\{user:email\}/gi, currentUserEmail ?? '')
        .replaceAll(/\{user:email\|frontPart\}/gi, (currentUserEmail ? currentUserEmail.split('@').at(0) : '') ?? '')
        .replaceAll(/\{report:(.+)\}/gi, '');

    return result.trim().length ? result : formula;
}

/** Builds an optimistic invoice report with a randomly generated reportID */
function buildOptimisticInvoiceReport(
    chatReportID: string,
    policyID: string | undefined,
    receiverAccountID: number,
    receiverName: string,
    total: number,
    currency: string,
): OptimisticExpenseReport {
    const formattedTotal = convertToDisplayString(total, currency);
    const invoiceReport = {
        reportID: generateReportID(),
        chatReportID,
        policyID,
        type: CONST.REPORT.TYPE.INVOICE,
        ownerAccountID: currentUserAccountID,
        managerID: receiverAccountID,
        currency,
        // We don't translate reportName because the server response is always in English
        reportName: `${receiverName} owes ${formattedTotal}`,
        stateNum: CONST.REPORT.STATE_NUM.SUBMITTED,
        statusNum: CONST.REPORT.STATUS_NUM.OPEN,
        total: total * -1,
        participants: {
            [receiverAccountID]: {
                notificationPreference: CONST.REPORT.NOTIFICATION_PREFERENCE.HIDDEN,
            },
        },
        parentReportID: chatReportID,
        lastVisibleActionCreated: DateUtils.getDBTime(),
    };

    if (currentUserAccountID) {
        invoiceReport.participants[currentUserAccountID] = {notificationPreference: CONST.REPORT.NOTIFICATION_PREFERENCE.HIDDEN};
    }

    return invoiceReport;
}

/**
 * Returns the stateNum and statusNum for an expense report based on the policy settings
 * @param policy
 */
function getExpenseReportStateAndStatus(policy: OnyxEntry<Policy>, isEmptyOptimisticReport = false) {
    const isASAPSubmitBetaEnabled = Permissions.isBetaEnabled(CONST.BETAS.ASAP_SUBMIT, allBetas);
    if (isASAPSubmitBetaEnabled) {
        return {
            stateNum: CONST.REPORT.STATE_NUM.OPEN,
            statusNum: CONST.REPORT.STATUS_NUM.OPEN,
        };
    }
    const isInstantSubmitEnabledLocal = isInstantSubmitEnabled(policy);
    const isSubmitAndCloseLocal = isSubmitAndClose(policy);
    const arePaymentsDisabled = policy?.reimbursementChoice === CONST.POLICY.REIMBURSEMENT_CHOICES.REIMBURSEMENT_NO;

    if (isInstantSubmitEnabledLocal && arePaymentsDisabled && isSubmitAndCloseLocal && !isEmptyOptimisticReport) {
        return {
            stateNum: CONST.REPORT.STATE_NUM.APPROVED,
            statusNum: CONST.REPORT.STATUS_NUM.CLOSED,
        };
    }

    if (isInstantSubmitEnabledLocal) {
        return {
            stateNum: CONST.REPORT.STATE_NUM.SUBMITTED,
            statusNum: CONST.REPORT.STATUS_NUM.SUBMITTED,
        };
    }

    return {
        stateNum: CONST.REPORT.STATE_NUM.OPEN,
        statusNum: CONST.REPORT.STATUS_NUM.OPEN,
    };
}

/**
 * Builds an optimistic Expense report with a randomly generated reportID
 *
 * @param chatReportID - Report ID of the PolicyExpenseChat where the Expense Report is
 * @param policyID - The policy ID of the PolicyExpenseChat
 * @param payeeAccountID - AccountID of the employee (payee)
 * @param total - Amount in cents
 * @param currency
 * @param reimbursable – Whether the expense is reimbursable
 * @param parentReportActionID – The parent ReportActionID of the PolicyExpenseChat
 * @param optimisticIOUReportID – Optimistic IOU report id
 */
function buildOptimisticExpenseReport(
    chatReportID: string | undefined,
    policyID: string | undefined,
    payeeAccountID: number,
    total: number,
    currency: string,
    nonReimbursableTotal = 0,
    parentReportActionID?: string,
    optimisticIOUReportID?: string,
): OptimisticExpenseReport {
    // The amount for Expense reports are stored as negative value in the database
    const storedTotal = total * -1;
    const storedNonReimbursableTotal = nonReimbursableTotal * -1;
    const report = chatReportID ? getReport(chatReportID, allReports) : undefined;
    const policyName = getPolicyName({report});
    const formattedTotal = convertToDisplayString(storedTotal, currency);
    // This will be fixed as part of https://github.com/Expensify/Expensify/issues/507850
    // eslint-disable-next-line deprecation/deprecation
    const policy = getPolicy(policyID);

    const {stateNum, statusNum} = getExpenseReportStateAndStatus(policy);

    const expenseReport: OptimisticExpenseReport = {
        reportID: optimisticIOUReportID ?? generateReportID(),
        chatReportID,
        policyID,
        type: CONST.REPORT.TYPE.EXPENSE,
        ownerAccountID: payeeAccountID,
        currency,
        // We don't translate reportName because the server response is always in English
        reportName: `${policyName} owes ${formattedTotal}`,
        stateNum,
        statusNum,
        total: storedTotal,
        unheldTotal: storedTotal,
        nonReimbursableTotal: storedNonReimbursableTotal,
        unheldNonReimbursableTotal: storedNonReimbursableTotal,
        participants: {
            [payeeAccountID]: {
                notificationPreference: CONST.REPORT.NOTIFICATION_PREFERENCE.HIDDEN,
            },
        },
        parentReportID: chatReportID,
        lastVisibleActionCreated: DateUtils.getDBTime(),
        parentReportActionID,
    };

    // Get the approver/manager for this report to properly display the optimistic data
    const submitToAccountID = getSubmitToAccountID(policy, expenseReport);
    if (submitToAccountID) {
        expenseReport.managerID = submitToAccountID;
    }

    const titleReportField = getTitleReportField(getReportFieldsByPolicyID(policyID) ?? {});
    if (!!titleReportField && isPaidGroupPolicyExpenseReport(expenseReport)) {
        expenseReport.reportName = populateOptimisticReportFormula(titleReportField.defaultValue, expenseReport, policy);
    }

    expenseReport.fieldList = policy?.fieldList;

    return expenseReport;
}

function buildOptimisticEmptyReport(reportID: string, accountID: number, parentReport: OnyxEntry<Report>, parentReportActionID: string, policy: OnyxEntry<Policy>, timeOfCreation: string) {
    const {stateNum, statusNum} = getExpenseReportStateAndStatus(policy, true);
    const titleReportField = getTitleReportField(getReportFieldsByPolicyID(policy?.id) ?? {});
    const optimisticEmptyReport: OptimisticNewReport = {
        reportName: '',
        reportID,
        policyID: policy?.id,
        type: CONST.REPORT.TYPE.EXPENSE,
        currency: policy?.outputCurrency,
        ownerAccountID: accountID,
        stateNum,
        statusNum,
        total: 0,
        nonReimbursableTotal: 0,
        participants: {},
        lastVisibleActionCreated: timeOfCreation,
        pendingFields: {createReport: CONST.RED_BRICK_ROAD_PENDING_ACTION.ADD},
        parentReportID: parentReport?.reportID,
        parentReportActionID,
        chatReportID: parentReport?.reportID,
        managerID: getManagerAccountID(policy, {ownerAccountID: accountID}),
    };

    const optimisticReportName = populateOptimisticReportFormula(titleReportField?.defaultValue ?? CONST.POLICY.DEFAULT_REPORT_NAME_PATTERN, optimisticEmptyReport, policy);
    optimisticEmptyReport.reportName = optimisticReportName;

    optimisticEmptyReport.participants = accountID
        ? {
              [accountID]: {
                  notificationPreference: CONST.REPORT.NOTIFICATION_PREFERENCE.HIDDEN,
              },
          }
        : {};
    optimisticEmptyReport.ownerAccountID = accountID;
    return optimisticEmptyReport;
}

function getRejectedReportMessage() {
    return translateLocal('iou.rejectedThisReport');
}

function getUpgradeWorkspaceMessage() {
    return translateLocal('workspaceActions.upgradedWorkspace');
}

function getDowngradeWorkspaceMessage() {
    return translateLocal('workspaceActions.downgradedWorkspace');
}

function getWorkspaceNameUpdatedMessage(action: ReportAction) {
    const {oldName, newName} = getOriginalMessage(action as ReportAction<typeof CONST.REPORT.ACTIONS.TYPE.POLICY_CHANGE_LOG.UPDATE_NAME>) ?? {};
    const message = oldName && newName ? translateLocal('workspaceActions.renamedWorkspaceNameAction', {oldName, newName}) : getReportActionText(action);
    return Str.htmlEncode(message);
}

function getDeletedTransactionMessage(action: ReportAction) {
    const deletedTransactionOriginalMessage = getOriginalMessage(action as ReportAction<typeof CONST.REPORT.ACTIONS.TYPE.DELETED_TRANSACTION>) ?? {};
    const amount = Math.abs(deletedTransactionOriginalMessage.amount ?? 0);
    const currency = deletedTransactionOriginalMessage.currency ?? '';
    const formattedAmount = convertToDisplayString(amount, currency) ?? '';
    const message = translateLocal('iou.deletedTransaction', {
        amount: formattedAmount,
        merchant: deletedTransactionOriginalMessage.merchant ?? '',
    });
    return message;
}

function getReportDetails(reportID: string): {reportName: string; reportUrl: string} {
    const report = allReports?.[`${ONYXKEYS.COLLECTION.REPORT}${reportID}`];
    return {
        reportName: getReportName(report) ?? report?.reportName ?? '',
        reportUrl: `${environmentURL}/r/${reportID}`,
    };
}

function getMovedTransactionMessage(action: ReportAction) {
    const movedTransactionOriginalMessage = getOriginalMessage(action as ReportAction<typeof CONST.REPORT.ACTIONS.TYPE.MOVED_TRANSACTION>) ?? {};
    const {toReportID} = movedTransactionOriginalMessage as OriginalMessageMovedTransaction;
    const {reportName, reportUrl} = getReportDetails(toReportID);
    const message = translateLocal('iou.movedTransaction', {
        reportUrl,
        reportName,
    });
    return message;
}

function getPolicyChangeMessage(action: ReportAction) {
    const PolicyChangeOriginalMessage = getOriginalMessage(action as ReportAction<typeof CONST.REPORT.ACTIONS.TYPE.CHANGE_POLICY>) ?? {};
    const {fromPolicy: fromPolicyID, toPolicy: toPolicyID} = PolicyChangeOriginalMessage as OriginalMessageChangePolicy;
    const message = translateLocal('report.actions.type.changeReportPolicy', {
        fromPolicyName: fromPolicyID ? getPolicyNameByID(fromPolicyID) : undefined,
        toPolicyName: getPolicyNameByID(toPolicyID),
    });
    return message;
}

/**
 * @param iouReportID - the report ID of the IOU report the action belongs to
 * @param type - IOUReportAction type. Can be oneOf(create, decline, cancel, pay, split)
 * @param total - IOU total in cents
 * @param comment - IOU comment
 * @param currency - IOU currency
 * @param paymentType - IOU paymentMethodType. Can be oneOf(Elsewhere, Expensify)
 * @param isSettlingUp - Whether we are settling up an IOU
 */
function getIOUReportActionMessage(iouReportID: string, type: string, total: number, comment: string, currency: string, paymentType = '', isSettlingUp = false): Message[] {
    const report = getReportOrDraftReport(iouReportID);
    const amount =
        type === CONST.IOU.REPORT_ACTION_TYPE.PAY && !isEmptyObject(report)
            ? convertToDisplayString(getMoneyRequestSpendBreakdown(report).totalDisplaySpend, currency)
            : convertToDisplayString(total, currency);

    let paymentMethodMessage;
    switch (paymentType) {
        case CONST.IOU.PAYMENT_TYPE.VBBA:
        case CONST.IOU.PAYMENT_TYPE.EXPENSIFY:
            paymentMethodMessage = ' with Expensify';
            break;
        default:
            paymentMethodMessage = ` elsewhere`;
            break;
    }

    let iouMessage;
    switch (type) {
        case CONST.REPORT.ACTIONS.TYPE.APPROVED:
            iouMessage = `approved ${amount}`;
            break;
        case CONST.REPORT.ACTIONS.TYPE.FORWARDED:
            iouMessage = `approved ${amount}`;
            break;
        case CONST.REPORT.ACTIONS.TYPE.UNAPPROVED:
            iouMessage = `unapproved ${amount}`;
            break;
        case CONST.IOU.REPORT_ACTION_TYPE.CREATE:
            iouMessage = `submitted ${amount}${comment && ` for ${comment}`}`;
            break;
        case CONST.IOU.REPORT_ACTION_TYPE.TRACK:
            iouMessage = `tracking ${amount}${comment && ` for ${comment}`}`;
            break;
        case CONST.IOU.REPORT_ACTION_TYPE.SPLIT:
            iouMessage = `split ${amount}${comment && ` for ${comment}`}`;
            break;
        case CONST.IOU.REPORT_ACTION_TYPE.DELETE:
            iouMessage = `deleted the ${amount} expense${comment && ` for ${comment}`}`;
            break;
        case CONST.IOU.REPORT_ACTION_TYPE.PAY:
            iouMessage = isSettlingUp ? `paid ${amount}${paymentMethodMessage}` : `sent ${amount}${comment && ` for ${comment}`}${paymentMethodMessage}`;
            break;
        case CONST.REPORT.ACTIONS.TYPE.SUBMITTED:
            iouMessage = translateLocal('iou.expenseAmount', {formattedAmount: amount});
            break;
        default:
            break;
    }

    return [
        {
            html: lodashEscape(iouMessage),
            text: iouMessage ?? '',
            isEdited: false,
            type: CONST.REPORT.MESSAGE.TYPE.COMMENT,
        },
    ];
}

/**
 * Builds an optimistic IOU reportAction object
 *
 * @param type - IOUReportAction type. Can be oneOf(create, delete, pay, split).
 * @param amount - IOU amount in cents.
 * @param currency
 * @param comment - User comment for the IOU.
 * @param participants - An array with participants details.
 * @param [transactionID] - Not required if the IOUReportAction type is 'pay'
 * @param [paymentType] - Only required if the IOUReportAction type is 'pay'. Can be oneOf(elsewhere, Expensify).
 * @param [iouReportID] - Only required if the IOUReportActions type is oneOf(decline, cancel, pay). Generates a randomID as default.
 * @param [isSettlingUp] - Whether we are settling up an IOU.
 * @param [isSendMoneyFlow] - Whether this is pay someone flow
 * @param [receipt]
 * @param [isOwnPolicyExpenseChat] - Whether this is an expense report create from the current user's policy expense chat
 */
function buildOptimisticIOUReportAction(params: BuildOptimisticIOUReportActionParams): OptimisticIOUReportAction {
    const {
        type,
        amount,
        currency,
        comment,
        participants,
        transactionID,
        paymentType,
        iouReportID = '',
        isSettlingUp = false,
        isSendMoneyFlow = false,
        isOwnPolicyExpenseChat = false,
        created = DateUtils.getDBTime(),
        linkedExpenseReportAction,
        isPersonalTrackingExpense = false,
<<<<<<< HEAD
        optimisticReportActionID,
        payAsBusiness,
        bankAccountID,
=======
>>>>>>> 186d428c
    } = params;

    const IOUReportID = isPersonalTrackingExpense ? undefined : iouReportID || generateReportID();

    const originalMessage: ReportAction<typeof CONST.REPORT.ACTIONS.TYPE.IOU>['originalMessage'] = {
        amount,
        comment,
        currency,
        IOUTransactionID: transactionID,
        IOUReportID,
        type,
    };

    const delegateAccountDetails = getPersonalDetailByEmail(delegateEmail);

    if (type === CONST.IOU.REPORT_ACTION_TYPE.PAY) {
        // In pay someone flow, we store amount, comment, currency in IOUDetails when type = pay
        if (isSendMoneyFlow) {
            const keys = ['amount', 'comment', 'currency'] as const;
            keys.forEach((key) => {
                delete originalMessage[key];
            });
            originalMessage.IOUDetails = {amount, comment, currency};
            originalMessage.paymentType = paymentType;
        } else {
            // In case of pay someone action, we dont store the comment
            // and there is no single transactionID to link the action to.
            delete originalMessage.IOUTransactionID;
            delete originalMessage.comment;
            originalMessage.paymentType = paymentType;
        }
    }

    // IOUs of type split only exist in group DMs and those don't have an iouReport so we need to delete the IOUReportID key
    if (type === CONST.IOU.REPORT_ACTION_TYPE.SPLIT) {
        delete originalMessage.IOUReportID;
    }

    if (type !== CONST.IOU.REPORT_ACTION_TYPE.PAY) {
        // Split expense made from a policy expense chat only have the payee's accountID as the participant because the payer could be any policy admin
        if (isOwnPolicyExpenseChat && type === CONST.IOU.REPORT_ACTION_TYPE.SPLIT) {
            originalMessage.participantAccountIDs = currentUserAccountID ? [currentUserAccountID] : [];
        } else {
            originalMessage.participantAccountIDs = currentUserAccountID
                ? [
                      currentUserAccountID,
                      ...participants.filter((participant) => participant.accountID !== currentUserAccountID).map((participant) => participant.accountID ?? CONST.DEFAULT_NUMBER_ID),
                  ]
                : participants.map((participant) => participant.accountID ?? CONST.DEFAULT_NUMBER_ID);
        }
    }

    const iouReportAction = {
        ...linkedExpenseReportAction,
        actionName: CONST.REPORT.ACTIONS.TYPE.IOU,
        actorAccountID: currentUserAccountID,
        automatic: false,
        isAttachmentOnly: false,
        originalMessage,
        reportActionID: optimisticReportActionID ?? rand64(),
        shouldShow: true,
        created,
        pendingAction: CONST.RED_BRICK_ROAD_PENDING_ACTION.ADD,
        delegateAccountID: delegateAccountDetails?.accountID,
        person: [
            {
                style: 'strong',
                text: getCurrentUserDisplayNameOrEmail(),
                type: 'TEXT',
            },
        ],
        avatar: getCurrentUserAvatar(),
        message: getIOUReportActionMessage(iouReportID, type, amount, comment, currency, paymentType, isSettlingUp),
    };

    const managerMcTestParticipant = participants.find((participant) => isSelectedManagerMcTest(participant.login));
    if (managerMcTestParticipant) {
        return {
            ...iouReportAction,
            actorAccountID: managerMcTestParticipant.accountID,
            avatar: managerMcTestParticipant.icons?.[0]?.source,
            person: [
                {
                    style: 'strong',
                    text: getDisplayNameForParticipant(managerMcTestParticipant),
                    type: 'TEXT',
                },
            ],
        };
    }

    return iouReportAction;
}

/**
 * Builds an optimistic APPROVED report action with a randomly generated reportActionID.
 */
function buildOptimisticApprovedReportAction(amount: number, currency: string, expenseReportID: string): OptimisticApprovedReportAction {
    const originalMessage = {
        amount,
        currency,
        expenseReportID,
    };
    const delegateAccountDetails = getPersonalDetailByEmail(delegateEmail);

    return {
        actionName: CONST.REPORT.ACTIONS.TYPE.APPROVED,
        actorAccountID: currentUserAccountID,
        automatic: false,
        avatar: getCurrentUserAvatar(),
        isAttachmentOnly: false,
        originalMessage,
        message: getIOUReportActionMessage(expenseReportID, CONST.REPORT.ACTIONS.TYPE.APPROVED, Math.abs(amount), '', currency),
        person: [
            {
                style: 'strong',
                text: getCurrentUserDisplayNameOrEmail(),
                type: 'TEXT',
            },
        ],
        reportActionID: rand64(),
        shouldShow: true,
        created: DateUtils.getDBTime(),
        pendingAction: CONST.RED_BRICK_ROAD_PENDING_ACTION.ADD,
        delegateAccountID: delegateAccountDetails?.accountID,
    };
}

/**
 * Builds an optimistic APPROVED report action with a randomly generated reportActionID.
 */
function buildOptimisticUnapprovedReportAction(amount: number, currency: string, expenseReportID: string): OptimisticUnapprovedReportAction {
    const delegateAccountDetails = getPersonalDetailByEmail(delegateEmail);
    return {
        actionName: CONST.REPORT.ACTIONS.TYPE.UNAPPROVED,
        actorAccountID: currentUserAccountID,
        automatic: false,
        avatar: getCurrentUserAvatar(),
        isAttachmentOnly: false,
        originalMessage: {
            amount,
            currency,
            expenseReportID,
        },
        message: getIOUReportActionMessage(expenseReportID, CONST.REPORT.ACTIONS.TYPE.UNAPPROVED, Math.abs(amount), '', currency),
        person: [
            {
                style: 'strong',
                text: getCurrentUserDisplayNameOrEmail(),
                type: 'TEXT',
            },
        ],
        reportActionID: rand64(),
        shouldShow: true,
        created: DateUtils.getDBTime(),
        pendingAction: CONST.RED_BRICK_ROAD_PENDING_ACTION.ADD,
        delegateAccountID: delegateAccountDetails?.accountID,
    };
}

/**
 * Builds an optimistic MOVED report action with a randomly generated reportActionID.
 * This action is used when we move reports across workspaces.
 */
function buildOptimisticMovedReportAction(
    fromPolicyID: string | undefined,
    toPolicyID: string,
    newParentReportID: string,
    movedReportID: string,
    policyName: string,
    isIouReport = false,
): ReportAction {
    const originalMessage = {
        fromPolicyID,
        toPolicyID,
        newParentReportID,
        movedReportID,
    };

    const movedActionMessage = [
        {
            html: isIouReport
                ? `moved this <a href='${CONST.NEW_EXPENSIFY_URL}r/${movedReportID}' target='_blank' rel='noreferrer noopener'>report</a> to the <a href='${CONST.NEW_EXPENSIFY_URL}r/${newParentReportID}' target='_blank' rel='noreferrer noopener'>${policyName}</a> workspace`
                : `moved this report to the <a href='${CONST.NEW_EXPENSIFY_URL}r/${newParentReportID}' target='_blank' rel='noreferrer noopener'>${policyName}</a> workspace`,
            text: `moved this report to the ${policyName} workspace`,
            type: CONST.REPORT.MESSAGE.TYPE.COMMENT,
        },
    ];

    return {
        actionName: CONST.REPORT.ACTIONS.TYPE.MOVED,
        actorAccountID: currentUserAccountID,
        automatic: false,
        avatar: getCurrentUserAvatar(),
        isAttachmentOnly: false,
        originalMessage,
        message: movedActionMessage,
        person: [
            {
                style: 'strong',
                text: getCurrentUserDisplayNameOrEmail(),
                type: 'TEXT',
            },
        ],
        reportActionID: rand64(),
        shouldShow: true,
        created: DateUtils.getDBTime(),
        pendingAction: CONST.RED_BRICK_ROAD_PENDING_ACTION.ADD,
    };
}

/**
 * Builds an optimistic CHANGE_POLICY report action with a randomly generated reportActionID.
 * This action is used when we change the workspace of a report.
 */
function buildOptimisticChangePolicyReportAction(fromPolicyID: string | undefined, toPolicyID: string, automaticAction = false): ReportAction {
    const originalMessage = {
        fromPolicy: fromPolicyID,
        toPolicy: toPolicyID,
        automaticAction,
    };

    // This will be fixed as part of https://github.com/Expensify/Expensify/issues/507850
    // eslint-disable-next-line deprecation/deprecation
    const fromPolicy = getPolicy(fromPolicyID);
    // This will be fixed as part of https://github.com/Expensify/Expensify/issues/507850
    // eslint-disable-next-line deprecation/deprecation
    const toPolicy = getPolicy(toPolicyID);

    const changePolicyReportActionMessage = [
        {
            type: CONST.REPORT.MESSAGE.TYPE.TEXT,
            text: `changed the workspace to ${toPolicy?.name}`,
        },
        ...(fromPolicyID
            ? [
                  {
                      type: CONST.REPORT.MESSAGE.TYPE.TEXT,
                      text: ` (previously ${fromPolicy?.name})`,
                  },
              ]
            : []),
    ];

    return {
        actionName: CONST.REPORT.ACTIONS.TYPE.CHANGE_POLICY,
        actorAccountID: currentUserAccountID,
        avatar: getCurrentUserAvatar(),
        created: DateUtils.getDBTime(),
        originalMessage,
        message: changePolicyReportActionMessage,
        person: [
            {
                style: 'strong',
                text: getCurrentUserDisplayNameOrEmail(),
                type: 'TEXT',
            },
        ],
        reportActionID: rand64(),
        shouldShow: true,
        pendingAction: CONST.RED_BRICK_ROAD_PENDING_ACTION.ADD,
    };
}

function buildOptimisticTransactionAction(
    type: typeof CONST.REPORT.ACTIONS.TYPE.MOVED_TRANSACTION | typeof CONST.REPORT.ACTIONS.TYPE.UNREPORTED_TRANSACTION,
    transactionThreadReportID: string | undefined,
    targetReportID: string,
): ReportAction {
    const reportName = allReports?.[targetReportID]?.reportName ?? '';
    const url = `${environmentURL}/r/${targetReportID}`;
    const [actionText, messageHtml] =
        type === CONST.REPORT.ACTIONS.TYPE.MOVED_TRANSACTION
            ? [`moved this expense to ${reportName}`, `moved this expense to <a href='${url}' target='_blank' rel='noreferrer noopener'>${reportName}</a>`]
            : ['moved this expense to your personal space', 'moved this expense to your personal space'];

    return {
        actionName: type,
        reportID: transactionThreadReportID,
        actorAccountID: currentUserAccountID,
        avatar: getCurrentUserAvatar(),
        created: DateUtils.getDBTime(),
        originalMessage: type === CONST.REPORT.ACTIONS.TYPE.MOVED_TRANSACTION ? {toReportID: targetReportID} : {fromReportID: targetReportID},
        message: [
            {
                type: CONST.REPORT.MESSAGE.TYPE.TEXT,
                html: messageHtml,
                text: actionText,
            },
        ],
        person: [
            {
                style: 'strong',
                text: getCurrentUserDisplayNameOrEmail(),
                type: 'TEXT',
            },
        ],
        reportActionID: rand64(),
        shouldShow: true,
        pendingAction: CONST.RED_BRICK_ROAD_PENDING_ACTION.ADD,
    };
}

/**
 * Builds an optimistic MOVED_TRANSACTION report action with a randomly generated reportActionID.
 * This action is used when we change the workspace of a report.
 */
function buildOptimisticMovedTransactionAction(transactionThreadReportID: string | undefined, toReportID: string) {
    return buildOptimisticTransactionAction(CONST.REPORT.ACTIONS.TYPE.MOVED_TRANSACTION, transactionThreadReportID, toReportID);
}

/**
 * Builds an optimistic UNREPORTED_TRANSACTION report action with a randomly generated reportActionID.
 * This action is used when we un-report a transaction.
 */
function buildOptimisticUnreportedTransactionAction(transactionThreadReportID: string | undefined, fromReportID: string) {
    return buildOptimisticTransactionAction(CONST.REPORT.ACTIONS.TYPE.UNREPORTED_TRANSACTION, transactionThreadReportID, fromReportID);
}

/**
 * Builds an optimistic SUBMITTED report action with a randomly generated reportActionID.
 *
 */
function buildOptimisticSubmittedReportAction(amount: number, currency: string, expenseReportID: string, adminAccountID: number | undefined): OptimisticSubmittedReportAction {
    const originalMessage = {
        amount,
        currency,
        expenseReportID,
    };

    const delegateAccountDetails = getPersonalDetailByEmail(delegateEmail);

    return {
        actionName: CONST.REPORT.ACTIONS.TYPE.SUBMITTED,
        actorAccountID: currentUserAccountID,
        adminAccountID,
        automatic: false,
        avatar: getCurrentUserAvatar(),
        isAttachmentOnly: false,
        originalMessage,
        message: getIOUReportActionMessage(expenseReportID, CONST.REPORT.ACTIONS.TYPE.SUBMITTED, Math.abs(amount), '', currency),
        person: [
            {
                style: 'strong',
                text: getCurrentUserDisplayNameOrEmail(),
                type: 'TEXT',
            },
        ],
        reportActionID: rand64(),
        shouldShow: true,
        created: DateUtils.getDBTime(),
        pendingAction: CONST.RED_BRICK_ROAD_PENDING_ACTION.ADD,
        delegateAccountID: delegateAccountDetails?.accountID,
    };
}

/**
 * Builds an optimistic report preview action with a randomly generated reportActionID.
 *
 * @param chatReport
 * @param iouReport
 * @param [comment] - User comment for the IOU.
 * @param [transaction] - optimistic first transaction of preview
 * @param reportActionID
 */
function buildOptimisticReportPreview(
    chatReport: OnyxInputOrEntry<Report>,
    iouReport: Report,
    comment = '',
    transaction: OnyxInputOrEntry<Transaction> = null,
    childReportID?: string,
    reportActionID?: string,
): ReportAction<typeof CONST.REPORT.ACTIONS.TYPE.REPORT_PREVIEW> {
    const hasReceipt = hasReceiptTransactionUtils(transaction);
    const message = getReportPreviewMessage(iouReport);
    const created = DateUtils.getDBTime();
    const reportActorAccountID = (isInvoiceReport(iouReport) || isExpenseReport(iouReport) ? iouReport?.ownerAccountID : iouReport?.managerID) ?? -1;
    const delegateAccountDetails = getPersonalDetailByEmail(delegateEmail);
    const isTestTransaction = isTestTransactionReport(iouReport);
    const isTestDriveTransaction = !!transaction?.receipt?.isTestDriveReceipt;
    const isScanRequest = transaction ? isScanRequestTransactionUtils(transaction) : false;
    return {
        reportActionID: reportActionID ?? rand64(),
        reportID: chatReport?.reportID,
        actionName: CONST.REPORT.ACTIONS.TYPE.REPORT_PREVIEW,
        pendingAction: CONST.RED_BRICK_ROAD_PENDING_ACTION.ADD,
        originalMessage: {
            linkedReportID: iouReport?.reportID,
        },
        message: [
            {
                html: message,
                text: message,
                isEdited: false,
                type: CONST.REPORT.MESSAGE.TYPE.COMMENT,
            },
        ],
        delegateAccountID: delegateAccountDetails?.accountID,
        created,
        accountID: iouReport?.managerID,
        // The preview is initially whispered if created with a receipt, so the actor is the current user as well
        actorAccountID: hasReceipt ? currentUserAccountID : reportActorAccountID,
        childReportID: childReportID ?? iouReport?.reportID,
        childMoneyRequestCount: 1,
        childLastActorAccountID: currentUserAccountID,
        childLastMoneyRequestComment: comment,
        childRecentReceiptTransactionIDs: hasReceipt && !isEmptyObject(transaction) && transaction?.transactionID ? {[transaction.transactionID]: created} : undefined,
        ...((isTestDriveTransaction || isTestTransaction) && !isScanRequest && {childStateNum: 2, childStatusNum: 4}),
    };
}

/**
 * Builds an optimistic ACTIONABLE_TRACK_EXPENSE_WHISPER action with a randomly generated reportActionID.
 */
function buildOptimisticActionableTrackExpenseWhisper(iouAction: OptimisticIOUReportAction, transactionID: string): ReportAction {
    const currentTime = DateUtils.getDBTime();
    const targetEmail = CONST.EMAIL.CONCIERGE;
    const actorAccountID = getAccountIDsByLogins([targetEmail]).at(0);
    const reportActionID = rand64();
    return {
        actionName: CONST.REPORT.ACTIONS.TYPE.ACTIONABLE_TRACK_EXPENSE_WHISPER,
        actorAccountID,
        avatar: getDefaultAvatarURL(actorAccountID),
        created: DateUtils.addMillisecondsFromDateTime(currentTime, 1),
        lastModified: DateUtils.addMillisecondsFromDateTime(currentTime, 1),
        message: [
            {
                html: CONST.ACTIONABLE_TRACK_EXPENSE_WHISPER_MESSAGE,
                text: CONST.ACTIONABLE_TRACK_EXPENSE_WHISPER_MESSAGE,
                whisperedTo: [],
                type: CONST.REPORT.MESSAGE.TYPE.COMMENT,
            },
        ],
        originalMessage: {
            lastModified: DateUtils.addMillisecondsFromDateTime(currentTime, 1),
            transactionID,
        },
        person: [
            {
                text: CONST.DISPLAY_NAME.EXPENSIFY_CONCIERGE,
                type: 'TEXT',
            },
        ],
        reportActionID,
        shouldShow: true,
        pendingAction: CONST.RED_BRICK_ROAD_PENDING_ACTION.ADD,
    };
}

/**
 * Builds an optimistic modified expense action with a randomly generated reportActionID.
 */
function buildOptimisticModifiedExpenseReportAction(
    transactionThread: OnyxInputOrEntry<Report>,
    oldTransaction: OnyxInputOrEntry<Transaction>,
    transactionChanges: TransactionChanges,
    isFromExpenseReport: boolean,
    policy: OnyxInputOrEntry<Policy>,
    updatedTransaction?: OnyxInputOrEntry<Transaction>,
): OptimisticModifiedExpenseReportAction {
    const originalMessage = getModifiedExpenseOriginalMessage(oldTransaction, transactionChanges, isFromExpenseReport, policy, updatedTransaction);
    const delegateAccountDetails = getPersonalDetailByEmail(delegateEmail);

    return {
        actionName: CONST.REPORT.ACTIONS.TYPE.MODIFIED_EXPENSE,
        actorAccountID: currentUserAccountID,
        automatic: false,
        avatar: getCurrentUserAvatar(),
        created: DateUtils.getDBTime(),
        isAttachmentOnly: false,
        message: [
            {
                // Currently we are composing the message from the originalMessage and message is only used in OldDot and not in the App
                text: 'You',
                style: 'strong',
                type: CONST.REPORT.MESSAGE.TYPE.TEXT,
            },
        ],
        originalMessage,
        person: [
            {
                style: 'strong',
                text: currentUserPersonalDetails?.displayName ?? String(currentUserAccountID),
                type: 'TEXT',
            },
        ],
        pendingAction: CONST.RED_BRICK_ROAD_PENDING_ACTION.ADD,
        reportActionID: rand64(),
        reportID: transactionThread?.reportID,
        shouldShow: true,
        delegateAccountID: delegateAccountDetails?.accountID,
    };
}

/**
 * Builds an optimistic DETACH_RECEIPT report action with a randomly generated reportActionID.
 */
function buildOptimisticDetachReceipt(reportID: string | undefined, transactionID: string, merchant: string = CONST.TRANSACTION.PARTIAL_TRANSACTION_MERCHANT) {
    return {
        actionName: CONST.REPORT.ACTIONS.TYPE.MANAGER_DETACH_RECEIPT,
        actorAccountID: currentUserAccountID,
        automatic: false,
        avatar: getCurrentUserAvatar(),
        created: DateUtils.getDBTime(),
        isAttachmentOnly: false,
        originalMessage: {
            transactionID,
            merchant: `${merchant}`,
        },
        message: [
            {
                type: 'COMMENT',
                html: `detached a receipt from expense '${merchant}'`,
                text: `detached a receipt from expense '${merchant}'`,
                whisperedTo: [],
            },
        ],
        person: [
            {
                style: 'strong',
                text: currentUserPersonalDetails?.displayName ?? String(currentUserAccountID),
                type: 'TEXT',
            },
        ],
        pendingAction: CONST.RED_BRICK_ROAD_PENDING_ACTION.ADD,
        reportActionID: rand64(),
        reportID,
        shouldShow: true,
    };
}

/**
 * Updates a report preview action that exists for an IOU report.
 *
 * @param [comment] - User comment for the IOU.
 * @param [transaction] - optimistic newest transaction of a report preview
 *
 */
function updateReportPreview(
    iouReport: OnyxEntry<Report>,
    reportPreviewAction: ReportAction<typeof CONST.REPORT.ACTIONS.TYPE.REPORT_PREVIEW>,
    isPayRequest = false,
    comment = '',
    transaction?: OnyxEntry<Transaction>,
): ReportAction<typeof CONST.REPORT.ACTIONS.TYPE.REPORT_PREVIEW> {
    const hasReceipt = hasReceiptTransactionUtils(transaction);
    const recentReceiptTransactions = reportPreviewAction?.childRecentReceiptTransactionIDs ?? {};
    const transactionsToKeep = getRecentTransactions(recentReceiptTransactions);
    const previousTransactionsArray = Object.entries(recentReceiptTransactions ?? {}).map(([key, value]) => (transactionsToKeep.includes(key) ? {[key]: value} : null));
    const previousTransactions: Record<string, string> = {};

    for (const obj of previousTransactionsArray) {
        for (const key in obj) {
            if (obj) {
                previousTransactions[key] = obj[key];
            }
        }
    }

    const message = getReportPreviewMessage(iouReport, reportPreviewAction);
    const originalMessage = getOriginalMessage(reportPreviewAction);
    return {
        ...reportPreviewAction,
        message: [
            {
                html: message,
                text: message,
                isEdited: false,
                type: CONST.REPORT.MESSAGE.TYPE.COMMENT,
            },
        ],
        childLastMoneyRequestComment: comment || reportPreviewAction?.childLastMoneyRequestComment,
        childMoneyRequestCount: (reportPreviewAction?.childMoneyRequestCount ?? 0) + (isPayRequest ? 0 : 1),
        childRecentReceiptTransactionIDs: hasReceipt
            ? {
                  ...(transaction && {[transaction.transactionID]: transaction?.created}),
                  ...previousTransactions,
              }
            : recentReceiptTransactions,
        // As soon as we add a transaction without a receipt to the report, it will have ready expenses,
        // so we remove the whisper
        originalMessage: originalMessage
            ? {
                  ...originalMessage,
                  whisperedTo: hasReceipt ? originalMessage.whisperedTo : [],
                  linkedReportID: originalMessage.linkedReportID,
              }
            : undefined,
    };
}

function buildOptimisticTaskReportAction(
    taskReportID: string,
    actionName: typeof CONST.REPORT.ACTIONS.TYPE.TASK_COMPLETED | typeof CONST.REPORT.ACTIONS.TYPE.TASK_REOPENED | typeof CONST.REPORT.ACTIONS.TYPE.TASK_CANCELLED,
    message = '',
    actorAccountID = currentUserAccountID,
    createdOffset = 0,
): OptimisticTaskReportAction {
    const originalMessage = {
        taskReportID,
        type: actionName,
        text: message,
        html: message,
        whisperedTo: [],
    };
    const delegateAccountDetails = getPersonalDetailByEmail(delegateEmail);

    return {
        actionName,
        actorAccountID,
        automatic: false,
        avatar: getCurrentUserAvatar(),
        isAttachmentOnly: false,
        originalMessage,
        message: [
            {
                text: message,
                taskReportID,
                type: CONST.REPORT.MESSAGE.TYPE.TEXT,
            },
        ],
        person: [
            {
                style: 'strong',
                text: currentUserPersonalDetails?.displayName ?? String(currentUserAccountID),
                type: 'TEXT',
            },
        ],
        reportActionID: rand64(),
        shouldShow: true,
        created: DateUtils.getDBTimeWithSkew(Date.now() + createdOffset),
        isFirstItem: false,
        pendingAction: CONST.RED_BRICK_ROAD_PENDING_ACTION.ADD,
        delegateAccountID: delegateAccountDetails?.accountID,
    };
}

function isWorkspaceChat(chatType: string) {
    return chatType === CONST.REPORT.CHAT_TYPE.POLICY_ADMINS || chatType === CONST.REPORT.CHAT_TYPE.POLICY_ANNOUNCE || chatType === CONST.REPORT.CHAT_TYPE.POLICY_EXPENSE_CHAT;
}

/**
 * Builds an optimistic chat report with a randomly generated reportID and as much information as we currently have
 */
type BuildOptimisticChatReportParams = {
    participantList: number[];
    reportName?: string;
    chatType?: ValueOf<typeof CONST.REPORT.CHAT_TYPE>;
    policyID?: string;
    ownerAccountID?: number;
    isOwnPolicyExpenseChat?: boolean;
    oldPolicyName?: string;
    visibility?: ValueOf<typeof CONST.REPORT.VISIBILITY>;
    writeCapability?: ValueOf<typeof CONST.REPORT.WRITE_CAPABILITIES>;
    notificationPreference?: NotificationPreference;
    parentReportActionID?: string;
    parentReportID?: string;
    description?: string;
    avatarUrl?: string;
    optimisticReportID?: string;
};

function buildOptimisticChatReport({
    participantList,
    reportName = CONST.REPORT.DEFAULT_REPORT_NAME,
    chatType,
    policyID = CONST.POLICY.OWNER_EMAIL_FAKE,
    ownerAccountID = CONST.REPORT.OWNER_ACCOUNT_ID_FAKE,
    isOwnPolicyExpenseChat = false,
    oldPolicyName = '',
    visibility,
    writeCapability,
    notificationPreference = CONST.REPORT.NOTIFICATION_PREFERENCE.ALWAYS,
    parentReportActionID = '',
    parentReportID = undefined,
    description = '',
    avatarUrl = '',
    optimisticReportID = '',
}: BuildOptimisticChatReportParams): OptimisticChatReport {
    const isWorkspaceChatType = chatType && isWorkspaceChat(chatType);
    const participants = participantList.reduce((reportParticipants: Participants, accountID: number) => {
        const participant: ReportParticipant = {
            notificationPreference,
            ...(!isWorkspaceChatType && {role: accountID === currentUserAccountID ? CONST.REPORT.ROLE.ADMIN : CONST.REPORT.ROLE.MEMBER}),
        };
        // eslint-disable-next-line no-param-reassign
        reportParticipants[accountID] = participant;
        return reportParticipants;
    }, {} as Participants);
    const currentTime = DateUtils.getDBTime();
    const optimisticChatReport: OptimisticChatReport = {
        type: CONST.REPORT.TYPE.CHAT,
        chatType,
        isOwnPolicyExpenseChat,
        isPinned: false,
        lastActorAccountID: 0,
        lastMessageHtml: '',
        lastMessageText: undefined,
        lastReadTime: currentTime,
        lastVisibleActionCreated: currentTime,
        oldPolicyName,
        ownerAccountID: ownerAccountID || CONST.REPORT.OWNER_ACCOUNT_ID_FAKE,
        parentReportActionID,
        parentReportID,
        participants,
        policyID,
        reportID: optimisticReportID || generateReportID(),
        reportName,
        stateNum: 0,
        statusNum: 0,
        visibility,
        description,
        writeCapability,
        avatarUrl,
    };

    if (chatType === CONST.REPORT.CHAT_TYPE.INVOICE) {
        // TODO: update to support workspace as an invoice receiver when workspace-to-workspace invoice room implemented
        optimisticChatReport.invoiceReceiver = {
            type: 'individual',
            accountID: participantList.at(0) ?? -1,
        };
    }

    return optimisticChatReport;
}

function buildOptimisticGroupChatReport(
    participantAccountIDs: number[],
    reportName: string,
    avatarUri: string,
    optimisticReportID?: string,
    notificationPreference?: NotificationPreference,
) {
    return buildOptimisticChatReport({
        participantList: participantAccountIDs,
        reportName,
        chatType: CONST.REPORT.CHAT_TYPE.GROUP,
        notificationPreference,
        avatarUrl: avatarUri,
        optimisticReportID,
    });
}

/**
 * Returns the necessary reportAction onyx data to indicate that the chat has been created optimistically
 * @param [created] - Action created time
 */
function buildOptimisticCreatedReportAction(emailCreatingAction: string, created = DateUtils.getDBTime(), optimisticReportActionID?: string): OptimisticCreatedReportAction {
    return {
        reportActionID: optimisticReportActionID ?? rand64(),
        actionName: CONST.REPORT.ACTIONS.TYPE.CREATED,
        pendingAction: CONST.RED_BRICK_ROAD_PENDING_ACTION.ADD,
        actorAccountID: currentUserAccountID,
        message: [
            {
                type: CONST.REPORT.MESSAGE.TYPE.TEXT,
                style: 'strong',
                text: emailCreatingAction,
            },
            {
                type: CONST.REPORT.MESSAGE.TYPE.TEXT,
                style: 'normal',
                text: ' created this report',
            },
        ],
        person: [
            {
                type: CONST.REPORT.MESSAGE.TYPE.TEXT,
                style: 'strong',
                text: getCurrentUserDisplayNameOrEmail(),
            },
        ],
        automatic: false,
        avatar: getCurrentUserAvatar(),
        created,
        shouldShow: true,
    };
}

/**
 * Returns the necessary reportAction onyx data to indicate that the room has been renamed
 */
function buildOptimisticRenamedRoomReportAction(newName: string, oldName: string): OptimisticRenamedReportAction {
    const now = DateUtils.getDBTime();
    return {
        reportActionID: rand64(),
        actionName: CONST.REPORT.ACTIONS.TYPE.RENAMED,
        pendingAction: CONST.RED_BRICK_ROAD_PENDING_ACTION.ADD,
        actorAccountID: currentUserAccountID,
        message: [
            {
                type: CONST.REPORT.MESSAGE.TYPE.TEXT,
                style: 'strong',
                text: 'You',
            },
            {
                type: CONST.REPORT.MESSAGE.TYPE.TEXT,
                style: 'normal',
                text: ` renamed this report. New title is '${newName}' (previously '${oldName}').`,
            },
        ],
        person: [
            {
                type: CONST.REPORT.MESSAGE.TYPE.TEXT,
                style: 'strong',
                text: getCurrentUserDisplayNameOrEmail(),
            },
        ],
        originalMessage: {
            oldName,
            newName,
            html: `Room renamed to ${newName}`,
            lastModified: now,
        },
        automatic: false,
        avatar: getCurrentUserAvatar(),
        created: now,
        shouldShow: true,
    };
}

/**
 * Returns the necessary reportAction onyx data to indicate that the room description has been updated
 */
function buildOptimisticRoomDescriptionUpdatedReportAction(description: string): OptimisticRoomDescriptionUpdatedReportAction {
    const now = DateUtils.getDBTime();
    return {
        reportActionID: rand64(),
        actionName: CONST.REPORT.ACTIONS.TYPE.ROOM_CHANGE_LOG.UPDATE_ROOM_DESCRIPTION,
        pendingAction: CONST.RED_BRICK_ROAD_PENDING_ACTION.ADD,
        actorAccountID: currentUserAccountID,
        message: [
            {
                type: CONST.REPORT.MESSAGE.TYPE.COMMENT,
                text: description ? `set the room description to: ${Parser.htmlToText(description)}` : 'cleared the room description',
                html: description ? `<muted-text>set the room description to: ${description}</muted-text>` : '<muted-text>cleared the room description</muted-text>',
            },
        ],
        person: [
            {
                type: CONST.REPORT.MESSAGE.TYPE.TEXT,
                style: 'strong',
                text: getCurrentUserDisplayNameOrEmail(),
            },
        ],
        originalMessage: {
            description,
            lastModified: now,
        },
        created: now,
    };
}

/**
 * Returns the necessary reportAction onyx data to indicate that the transaction has been put on hold optimistically
 * @param [created] - Action created time
 */
function buildOptimisticHoldReportAction(created = DateUtils.getDBTime()): OptimisticHoldReportAction {
    return {
        reportActionID: rand64(),
        actionName: CONST.REPORT.ACTIONS.TYPE.HOLD,
        pendingAction: CONST.RED_BRICK_ROAD_PENDING_ACTION.ADD,
        actorAccountID: currentUserAccountID,
        message: [
            {
                type: CONST.REPORT.MESSAGE.TYPE.TEXT,
                style: 'normal',
                text: translateLocal('iou.heldExpense'),
            },
        ],
        person: [
            {
                type: CONST.REPORT.MESSAGE.TYPE.TEXT,
                style: 'strong',
                text: getCurrentUserDisplayNameOrEmail(),
            },
        ],
        automatic: false,
        avatar: getCurrentUserAvatar(),
        created,
        shouldShow: true,
    };
}

/**
 * Returns the necessary reportAction onyx data to indicate that the transaction has been put on hold optimistically
 * @param [created] - Action created time
 */
function buildOptimisticHoldReportActionComment(comment: string, created = DateUtils.getDBTime()): OptimisticHoldReportAction {
    return {
        reportActionID: rand64(),
        actionName: CONST.REPORT.ACTIONS.TYPE.ADD_COMMENT,
        pendingAction: CONST.RED_BRICK_ROAD_PENDING_ACTION.ADD,
        actorAccountID: currentUserAccountID,
        message: [
            {
                type: CONST.REPORT.MESSAGE.TYPE.COMMENT,
                text: comment,
                html: comment, // as discussed on https://github.com/Expensify/App/pull/39452 we will not support HTML for now
            },
        ],
        person: [
            {
                type: CONST.REPORT.MESSAGE.TYPE.TEXT,
                style: 'strong',
                text: getCurrentUserDisplayNameOrEmail(),
            },
        ],
        automatic: false,
        avatar: getCurrentUserAvatar(),
        created,
        shouldShow: true,
    };
}

/**
 * Returns the necessary reportAction onyx data to indicate that the transaction has been removed from hold optimistically
 * @param [created] - Action created time
 */
function buildOptimisticUnHoldReportAction(created = DateUtils.getDBTime()): OptimisticHoldReportAction {
    return {
        reportActionID: rand64(),
        actionName: CONST.REPORT.ACTIONS.TYPE.UNHOLD,
        pendingAction: CONST.RED_BRICK_ROAD_PENDING_ACTION.ADD,
        actorAccountID: currentUserAccountID,
        message: [
            {
                type: CONST.REPORT.MESSAGE.TYPE.TEXT,
                style: 'normal',
                text: translateLocal('iou.unheldExpense'),
            },
        ],
        person: [
            {
                type: CONST.REPORT.MESSAGE.TYPE.TEXT,
                style: 'normal',
                text: getCurrentUserDisplayNameOrEmail(),
            },
        ],
        automatic: false,
        avatar: getCurrentUserAvatar(),
        created,
        shouldShow: true,
    };
}

function buildOptimisticRetractedReportAction(created = DateUtils.getDBTime()): OptimisticRetractedReportAction {
    return {
        reportActionID: rand64(),
        actionName: CONST.REPORT.ACTIONS.TYPE.RETRACTED,
        actorAccountID: currentUserAccountID,
        pendingAction: CONST.RED_BRICK_ROAD_PENDING_ACTION.ADD,
        message: [
            {
                type: CONST.REPORT.MESSAGE.TYPE.COMMENT,
                text: 'retracted',
                html: `<muted-text>retracted</muted-text>`,
            },
        ],
        person: [
            {
                style: 'strong',
                text: getCurrentUserDisplayNameOrEmail(),
                type: CONST.REPORT.MESSAGE.TYPE.TEXT,
            },
        ],
        automatic: false,
        avatar: getCurrentUserAvatar(),
        created,
        shouldShow: true,
    };
}

function buildOptimisticReopenedReportAction(created = DateUtils.getDBTime()): OptimisticReopenedReportAction {
    return {
        reportActionID: rand64(),
        actionName: CONST.REPORT.ACTIONS.TYPE.REOPENED,
        actorAccountID: currentUserAccountID,
        pendingAction: CONST.RED_BRICK_ROAD_PENDING_ACTION.ADD,
        message: [
            {
                type: CONST.REPORT.MESSAGE.TYPE.COMMENT,
                text: 'reopened',
                html: '<muted-text>reopened</muted-text>',
            },
        ],
        person: [
            {
                style: 'strong',
                text: getCurrentUserDisplayNameOrEmail(),
                type: CONST.REPORT.MESSAGE.TYPE.TEXT,
            },
        ],
        automatic: false,
        avatar: getCurrentUserAvatar(),
        created,
        shouldShow: true,
    };
}

function buildOptimisticEditedTaskFieldReportAction({title, description}: Task): OptimisticEditedTaskReportAction {
    // We do not modify title & description in one request, so we need to create a different optimistic action for each field modification
    let field = '';
    let value = '';
    if (title !== undefined) {
        field = 'task title';
        value = title;
    } else if (description !== undefined) {
        field = 'description';
        value = description;
    }

    let changelog = 'edited this task';
    if (field && value) {
        changelog = `updated the ${field} to ${value}`;
    } else if (field) {
        changelog = `removed the ${field}`;
    }
    const delegateAccountDetails = getPersonalDetailByEmail(delegateEmail);

    return {
        reportActionID: rand64(),
        actionName: CONST.REPORT.ACTIONS.TYPE.TASK_EDITED,
        pendingAction: CONST.RED_BRICK_ROAD_PENDING_ACTION.ADD,
        actorAccountID: currentUserAccountID,
        message: [
            {
                type: CONST.REPORT.MESSAGE.TYPE.COMMENT,
                text: changelog,
                html: getParsedComment(changelog, undefined, undefined, title !== undefined ? [...CONST.TASK_TITLE_DISABLED_RULES] : undefined),
            },
        ],
        person: [
            {
                type: CONST.REPORT.MESSAGE.TYPE.TEXT,
                style: 'strong',
                text: getCurrentUserDisplayNameOrEmail(),
            },
        ],
        automatic: false,
        avatar: getCurrentUserAvatar(),
        created: DateUtils.getDBTime(),
        shouldShow: false,
        delegateAccountID: delegateAccountDetails?.accountID,
    };
}

function buildOptimisticCardAssignedReportAction(assigneeAccountID: number): OptimisticCardAssignedReportAction {
    return {
        actionName: CONST.REPORT.ACTIONS.TYPE.CARD_ASSIGNED,
        actorAccountID: currentUserAccountID,
        avatar: getCurrentUserAvatar(),
        created: DateUtils.getDBTime(),
        originalMessage: {assigneeAccountID, cardID: -1},
        message: [{type: CONST.REPORT.MESSAGE.TYPE.COMMENT, text: '', html: ''}],
        pendingAction: CONST.RED_BRICK_ROAD_PENDING_ACTION.ADD,
        person: [
            {
                type: CONST.REPORT.MESSAGE.TYPE.TEXT,
                style: 'strong',
                text: getCurrentUserDisplayNameOrEmail(),
            },
        ],
        reportActionID: rand64(),
        shouldShow: true,
    };
}

function buildOptimisticChangedTaskAssigneeReportAction(assigneeAccountID: number): OptimisticEditedTaskReportAction {
    const delegateAccountDetails = getPersonalDetailByEmail(delegateEmail);

    return {
        reportActionID: rand64(),
        actionName: CONST.REPORT.ACTIONS.TYPE.TASK_EDITED,
        pendingAction: CONST.RED_BRICK_ROAD_PENDING_ACTION.ADD,
        actorAccountID: currentUserAccountID,
        message: [
            {
                type: CONST.REPORT.MESSAGE.TYPE.COMMENT,
                text: `assigned to ${getDisplayNameForParticipant({accountID: assigneeAccountID})}`,
                html: `assigned to <mention-user accountID="${assigneeAccountID}"/>`,
            },
        ],
        person: [
            {
                type: CONST.REPORT.MESSAGE.TYPE.TEXT,
                style: 'strong',
                text: getCurrentUserDisplayNameOrEmail(),
            },
        ],
        automatic: false,
        avatar: getCurrentUserAvatar(),
        created: DateUtils.getDBTime(),
        shouldShow: false,
        delegateAccountID: delegateAccountDetails?.accountID,
    };
}

/**
 * Returns the necessary reportAction onyx data to indicate that a chat has been archived
 *
 * @param reason - A reason why the chat has been archived
 */
function buildOptimisticClosedReportAction(
    emailClosingReport: string,
    policyName: string,
    reason: ValueOf<typeof CONST.REPORT.ARCHIVE_REASON> = CONST.REPORT.ARCHIVE_REASON.DEFAULT,
): OptimisticClosedReportAction {
    return {
        actionName: CONST.REPORT.ACTIONS.TYPE.CLOSED,
        actorAccountID: currentUserAccountID,
        automatic: false,
        avatar: getCurrentUserAvatar(),
        created: DateUtils.getDBTime(),
        message: [
            {
                type: CONST.REPORT.MESSAGE.TYPE.TEXT,
                style: 'strong',
                text: emailClosingReport,
            },
            {
                type: CONST.REPORT.MESSAGE.TYPE.TEXT,
                style: 'normal',
                text: ' closed this report',
            },
        ],
        originalMessage: {
            policyName,
            reason,
        },
        pendingAction: CONST.RED_BRICK_ROAD_PENDING_ACTION.ADD,
        person: [
            {
                type: CONST.REPORT.MESSAGE.TYPE.TEXT,
                style: 'strong',
                text: getCurrentUserDisplayNameOrEmail(),
            },
        ],
        reportActionID: rand64(),
        shouldShow: true,
    };
}

/**
 * Returns an optimistic Dismissed Violation Report Action. Use the originalMessage customize this to the type of
 * violation being dismissed.
 */
function buildOptimisticDismissedViolationReportAction(
    originalMessage: ReportAction<typeof CONST.REPORT.ACTIONS.TYPE.DISMISSED_VIOLATION>['originalMessage'],
): OptimisticDismissedViolationReportAction {
    return {
        actionName: CONST.REPORT.ACTIONS.TYPE.DISMISSED_VIOLATION,
        actorAccountID: currentUserAccountID,
        avatar: getCurrentUserAvatar(),
        created: DateUtils.getDBTime(),
        message: [
            {
                type: CONST.REPORT.MESSAGE.TYPE.TEXT,
                style: 'normal',
                text: getDismissedViolationMessageText(originalMessage),
            },
        ],
        originalMessage,
        pendingAction: CONST.RED_BRICK_ROAD_PENDING_ACTION.ADD,
        person: [
            {
                type: CONST.REPORT.MESSAGE.TYPE.TEXT,
                style: 'strong',
                text: getCurrentUserDisplayNameOrEmail(),
            },
        ],
        reportActionID: rand64(),
        shouldShow: true,
    };
}

function buildOptimisticResolvedDuplicatesReportAction(): OptimisticDismissedViolationReportAction {
    return {
        actionName: CONST.REPORT.ACTIONS.TYPE.RESOLVED_DUPLICATES,
        actorAccountID: currentUserAccountID,
        avatar: getCurrentUserAvatar(),
        created: DateUtils.getDBTime(),
        message: [
            {
                type: CONST.REPORT.MESSAGE.TYPE.TEXT,
                style: 'normal',
                text: translateLocal('violations.resolvedDuplicates'),
            },
        ],
        pendingAction: CONST.RED_BRICK_ROAD_PENDING_ACTION.ADD,
        person: [
            {
                type: CONST.REPORT.MESSAGE.TYPE.TEXT,
                style: 'strong',
                text: getCurrentUserDisplayNameOrEmail(),
            },
        ],
        reportActionID: rand64(),
        shouldShow: true,
    };
}

function buildOptimisticAnnounceChat(policyID: string, accountIDs: number[]): OptimisticAnnounceChat {
    const announceReport = getRoom(CONST.REPORT.CHAT_TYPE.POLICY_ANNOUNCE, policyID);
    // This will be fixed as part of https://github.com/Expensify/Expensify/issues/507850
    // eslint-disable-next-line deprecation/deprecation
    const policy = getPolicy(policyID);
    const announceRoomOnyxData: AnnounceRoomOnyxData = {
        onyxOptimisticData: [],
        onyxSuccessData: [],
        onyxFailureData: [],
    };

    // Do not create #announce room if the room already exists or if there are less than 3 participants in workspace
    if (accountIDs.length < 3 || announceReport) {
        return {
            announceChatReportID: '',
            announceChatReportActionID: '',
            announceChatData: announceRoomOnyxData,
        };
    }

    const announceChatData = buildOptimisticChatReport({
        participantList: accountIDs,
        reportName: CONST.REPORT.WORKSPACE_CHAT_ROOMS.ANNOUNCE,
        chatType: CONST.REPORT.CHAT_TYPE.POLICY_ANNOUNCE,
        policyID,
        ownerAccountID: CONST.POLICY.OWNER_ACCOUNT_ID_FAKE,
        oldPolicyName: policy?.name,
        writeCapability: CONST.REPORT.WRITE_CAPABILITIES.ADMINS,
        notificationPreference: CONST.REPORT.NOTIFICATION_PREFERENCE.ALWAYS,
    });

    const announceCreatedAction = buildOptimisticCreatedReportAction(CONST.POLICY.OWNER_EMAIL_FAKE);
    announceRoomOnyxData.onyxOptimisticData.push(
        {
            onyxMethod: Onyx.METHOD.SET,
            key: `${ONYXKEYS.COLLECTION.REPORT}${announceChatData.reportID}`,
            value: {
                pendingFields: {
                    addWorkspaceRoom: CONST.RED_BRICK_ROAD_PENDING_ACTION.ADD,
                },
                ...announceChatData,
            },
        },
        {
            onyxMethod: Onyx.METHOD.SET,
            key: `${ONYXKEYS.COLLECTION.REPORT_DRAFT}${announceChatData.reportID}`,
            value: null,
        },
        {
            onyxMethod: Onyx.METHOD.SET,
            key: `${ONYXKEYS.COLLECTION.REPORT_ACTIONS}${announceChatData.reportID}`,
            value: {
                [announceCreatedAction.reportActionID]: announceCreatedAction,
            },
        },
    );
    announceRoomOnyxData.onyxSuccessData.push(
        {
            onyxMethod: Onyx.METHOD.MERGE,
            key: `${ONYXKEYS.COLLECTION.REPORT}${announceChatData.reportID}`,
            value: {
                pendingFields: {
                    addWorkspaceRoom: null,
                },
                pendingAction: null,
            },
        },
        {
            onyxMethod: Onyx.METHOD.MERGE,
            key: `${ONYXKEYS.COLLECTION.REPORT_METADATA}${announceChatData.reportID}`,
            value: {
                isOptimisticReport: false,
            },
        },
        {
            onyxMethod: Onyx.METHOD.MERGE,
            key: `${ONYXKEYS.COLLECTION.REPORT_ACTIONS}${announceChatData.reportID}`,
            value: {
                [announceCreatedAction.reportActionID]: {
                    pendingAction: null,
                },
            },
        },
    );
    announceRoomOnyxData.onyxFailureData.push(
        {
            onyxMethod: Onyx.METHOD.MERGE,
            key: `${ONYXKEYS.COLLECTION.REPORT}${announceChatData.reportID}`,
            value: {
                pendingFields: {
                    addWorkspaceRoom: null,
                },
                pendingAction: null,
            },
        },
        {
            onyxMethod: Onyx.METHOD.MERGE,
            key: `${ONYXKEYS.COLLECTION.REPORT_METADATA}${announceChatData.reportID}`,
            value: {
                isOptimisticReport: false,
            },
        },
        {
            onyxMethod: Onyx.METHOD.MERGE,
            key: `${ONYXKEYS.COLLECTION.REPORT_ACTIONS}${announceChatData.reportID}`,
            value: {
                [announceCreatedAction.reportActionID]: {
                    pendingAction: null,
                },
            },
        },
    );
    return {
        announceChatReportID: announceChatData.reportID,
        announceChatReportActionID: announceCreatedAction.reportActionID,
        announceChatData: announceRoomOnyxData,
    };
}

function buildOptimisticWorkspaceChats(policyID: string, policyName: string, expenseReportId?: string): OptimisticWorkspaceChats {
    const pendingChatMembers = getPendingChatMembers(currentUserAccountID ? [currentUserAccountID] : [], [], CONST.RED_BRICK_ROAD_PENDING_ACTION.ADD);
    const adminsChatData = {
        ...buildOptimisticChatReport({
            participantList: currentUserAccountID ? [currentUserAccountID] : [],
            reportName: CONST.REPORT.WORKSPACE_CHAT_ROOMS.ADMINS,
            chatType: CONST.REPORT.CHAT_TYPE.POLICY_ADMINS,
            policyID,
            ownerAccountID: CONST.POLICY.OWNER_ACCOUNT_ID_FAKE,
            oldPolicyName: policyName,
        }),
    };
    const adminsChatReportID = adminsChatData.reportID;
    const adminsCreatedAction = buildOptimisticCreatedReportAction(CONST.POLICY.OWNER_EMAIL_FAKE);
    const adminsReportActionData = {
        [adminsCreatedAction.reportActionID]: adminsCreatedAction,
    };

    const expenseChatData = buildOptimisticChatReport({
        participantList: currentUserAccountID ? [currentUserAccountID] : [],
        reportName: '',
        chatType: CONST.REPORT.CHAT_TYPE.POLICY_EXPENSE_CHAT,
        policyID,
        ownerAccountID: currentUserAccountID,
        isOwnPolicyExpenseChat: true,
        oldPolicyName: policyName,
        optimisticReportID: expenseReportId,
    });

    const expenseChatReportID = expenseChatData.reportID;
    const expenseReportCreatedAction = buildOptimisticCreatedReportAction(currentUserEmail ?? '');
    const expenseReportActionData = {
        [expenseReportCreatedAction.reportActionID]: expenseReportCreatedAction,
    };

    return {
        adminsChatReportID,
        adminsChatData,
        adminsReportActionData,
        adminsCreatedReportActionID: adminsCreatedAction.reportActionID,
        expenseChatReportID,
        expenseChatData,
        expenseReportActionData,
        expenseCreatedReportActionID: expenseReportCreatedAction.reportActionID,
        pendingChatMembers,
    };
}

/**
 * Builds an optimistic Task Report with a randomly generated reportID
 *
 * @param ownerAccountID - Account ID of the person generating the Task.
 * @param assigneeAccountID - AccountID of the other person participating in the Task.
 * @param parentReportID - Report ID of the chat where the Task is.
 * @param title - Task title.
 * @param description - Task description.
 * @param policyID - PolicyID of the parent report
 */

function buildOptimisticTaskReport(
    ownerAccountID: number,
    parentReportID: string,
    assigneeAccountID = 0,
    title?: string,
    description?: string,
    policyID: string = CONST.POLICY.OWNER_EMAIL_FAKE,
    notificationPreference: NotificationPreference = CONST.REPORT.NOTIFICATION_PREFERENCE.HIDDEN,
    mediaAttributes?: Record<string, string>,
): OptimisticTaskReport {
    const participants: Participants = {
        [ownerAccountID]: {
            notificationPreference,
        },
    };

    if (assigneeAccountID) {
        participants[assigneeAccountID] = {notificationPreference};
    }

    return {
        reportID: generateReportID(),
        reportName: getParsedComment(title ?? '', undefined, undefined, [...CONST.TASK_TITLE_DISABLED_RULES]),
        description: getParsedComment(description ?? '', {}, mediaAttributes),
        ownerAccountID,
        participants,
        managerID: assigneeAccountID,
        type: CONST.REPORT.TYPE.TASK,
        parentReportID,
        policyID,
        stateNum: CONST.REPORT.STATE_NUM.OPEN,
        statusNum: CONST.REPORT.STATUS_NUM.OPEN,
        lastVisibleActionCreated: DateUtils.getDBTime(),
        hasParentAccess: true,
    };
}

/**
 * Builds an optimistic EXPORTED_TO_INTEGRATION report action
 *
 * @param integration - The connectionName of the integration
 * @param markedManually - Whether the integration was marked as manually exported
 */
function buildOptimisticExportIntegrationAction(integration: ConnectionName, markedManually = false): OptimisticExportIntegrationAction {
    const label = CONST.POLICY.CONNECTIONS.NAME_USER_FRIENDLY[integration];
    return {
        reportActionID: rand64(),
        actionName: CONST.REPORT.ACTIONS.TYPE.EXPORTED_TO_INTEGRATION,
        pendingAction: CONST.RED_BRICK_ROAD_PENDING_ACTION.ADD,
        actorAccountID: currentUserAccountID,
        message: [],
        person: [
            {
                type: CONST.REPORT.MESSAGE.TYPE.TEXT,
                style: 'strong',
                text: getCurrentUserDisplayNameOrEmail(),
            },
        ],
        automatic: false,
        avatar: getCurrentUserAvatar(),
        created: DateUtils.getDBTime(),
        shouldShow: true,
        originalMessage: {
            label,
            lastModified: DateUtils.getDBTime(),
            markedManually,
            inProgress: true,
        },
    };
}

/**
 * A helper method to create transaction thread
 *
 * @param reportAction - the parent IOU report action from which to create the thread
 * @param moneyRequestReport - the report which the report action belongs to
 */
function buildTransactionThread(
    reportAction: OnyxEntry<ReportAction | OptimisticIOUReportAction>,
    moneyRequestReport: OnyxEntry<Report>,
    existingTransactionThreadReportID?: string,
    optimisticTransactionThreadReportID?: string,
): OptimisticChatReport {
    const participantAccountIDs = [...new Set([currentUserAccountID, Number(reportAction?.actorAccountID)])].filter(Boolean) as number[];
    const existingTransactionThreadReport = getReportOrDraftReport(existingTransactionThreadReportID);

    if (existingTransactionThreadReportID && existingTransactionThreadReport) {
        return {
            ...existingTransactionThreadReport,
            parentReportActionID: reportAction?.reportActionID,
            parentReportID: moneyRequestReport?.reportID,
            reportName: getTransactionReportName({reportAction}),
            policyID: moneyRequestReport?.policyID,
        };
    }

    return buildOptimisticChatReport({
        participantList: participantAccountIDs,
        reportName: getTransactionReportName({reportAction}),
        policyID: moneyRequestReport?.policyID,
        ownerAccountID: CONST.POLICY.OWNER_ACCOUNT_ID_FAKE,
        notificationPreference: CONST.REPORT.NOTIFICATION_PREFERENCE.HIDDEN,
        parentReportActionID: reportAction?.reportActionID,
        parentReportID: moneyRequestReport?.reportID,
        optimisticReportID: optimisticTransactionThreadReportID,
    });
}

/**
 * Build optimistic expense entities:
 *
 * 1. CREATED action for the chatReport
 * 2. CREATED action for the iouReport
 * 3. IOU action for the iouReport linked to the transaction thread via `childReportID`
 * 4. Transaction Thread linked to the IOU action via `parentReportActionID`
 * 5. CREATED action for the Transaction Thread
 */
function buildOptimisticMoneyRequestEntities(
    optimisticMoneyRequestEntities: OptimisticMoneyRequestEntitiesWithoutTransactionThreadFlag,
): [OptimisticCreatedReportAction, OptimisticCreatedReportAction, OptimisticIOUReportAction, OptimisticChatReport, OptimisticCreatedReportAction | null];
function buildOptimisticMoneyRequestEntities(
    optimisticMoneyRequestEntities: OptimisticMoneyRequestEntitiesWithTransactionThreadFlag,
): [OptimisticCreatedReportAction, OptimisticCreatedReportAction, OptimisticIOUReportAction, OptimisticChatReport | undefined, OptimisticCreatedReportAction | null];
function buildOptimisticMoneyRequestEntities({
    iouReport,
    type,
    amount,
    currency,
    comment,
    payeeEmail,
    participants,
    transactionID,
    paymentType,
    isSettlingUp = false,
    isSendMoneyFlow = false,
    isOwnPolicyExpenseChat = false,
    shouldGenerateOptimisticTransactionThread = true,
    isPersonalTrackingExpense,
    existingTransactionThreadReportID,
    linkedTrackedExpenseReportAction,
    optimisticCreatedReportActionID,
}: OptimisticMoneyRequestEntities): [
    OptimisticCreatedReportAction,
    OptimisticCreatedReportAction,
    OptimisticIOUReportAction,
    OptimisticChatReport | undefined,
    OptimisticCreatedReportAction | null,
] {
    const createdActionForChat = buildOptimisticCreatedReportAction(payeeEmail, undefined, optimisticCreatedReportActionID);

    // The `CREATED` action must be optimistically generated before the IOU action so that it won't appear after the IOU action in the chat.
    const iouActionCreationTime = DateUtils.getDBTime();
    const createdActionForIOUReport = buildOptimisticCreatedReportAction(payeeEmail, DateUtils.subtractMillisecondsFromDateTime(iouActionCreationTime, 1));

    const iouAction = buildOptimisticIOUReportAction({
        type,
        amount,
        currency,
        comment,
        participants,
        transactionID,
        paymentType,
        iouReportID: iouReport.reportID,
        isPersonalTrackingExpense,
        isSettlingUp,
        isSendMoneyFlow,
        isOwnPolicyExpenseChat,
        created: iouActionCreationTime,
        linkedExpenseReportAction: linkedTrackedExpenseReportAction,
    });

    // Create optimistic transactionThread and the `CREATED` action for it, if existingTransactionThreadReportID is undefined
    const transactionThread = shouldGenerateOptimisticTransactionThread ? buildTransactionThread(iouAction, iouReport, existingTransactionThreadReportID) : undefined;
    const createdActionForTransactionThread = !!existingTransactionThreadReportID || !shouldGenerateOptimisticTransactionThread ? null : buildOptimisticCreatedReportAction(payeeEmail);

    // The IOU action and the transactionThread are co-dependent as parent-child, so we need to link them together
    iouAction.childReportID = existingTransactionThreadReportID ?? transactionThread?.reportID;

    return [createdActionForChat, createdActionForIOUReport, iouAction, transactionThread, createdActionForTransactionThread];
}

/**
 * Check if the report is empty, meaning it has no visible messages (i.e. only a "created" report action).
 * Added caching mechanism via derived values.
 */
function isEmptyReport(report: OnyxEntry<Report>): boolean {
    if (!report) {
        return true;
    }

    // Get the `isEmpty` state from cached report attributes
    const attributes = reportAttributesDerivedValue?.[report.reportID];
    if (attributes) {
        return attributes.isEmpty;
    }

    return generateIsEmptyReport(report);
}

/**
 * Check if the report is empty, meaning it has no visible messages (i.e. only a "created" report action).
 * No cache implementation which bypasses derived value check.
 */
function generateIsEmptyReport(report: OnyxEntry<Report>): boolean {
    if (!report) {
        return true;
    }

    if (report.lastMessageText) {
        return false;
    }

    const lastVisibleMessage = getLastVisibleMessage(report.reportID);
    return !lastVisibleMessage.lastMessageText;
}

// We need oneTransactionThreadReport to get the correct last visible action created
function isUnread(report: OnyxEntry<Report>, oneTransactionThreadReport: OnyxEntry<Report>): boolean {
    if (!report) {
        return false;
    }

    if (isEmptyReport(report)) {
        return false;
    }
    // lastVisibleActionCreated and lastReadTime are both datetime strings and can be compared directly
    const lastVisibleActionCreated = getReportLastVisibleActionCreated(report, oneTransactionThreadReport);
    const lastReadTime = report.lastReadTime ?? '';
    const lastMentionedTime = report.lastMentionedTime ?? '';

    // If the user was mentioned and the comment got deleted the lastMentionedTime will be more recent than the lastVisibleActionCreated
    return lastReadTime < (lastVisibleActionCreated ?? '') || lastReadTime < lastMentionedTime;
}

function isIOUOwnedByCurrentUser(report: OnyxEntry<Report>, allReportsDict?: OnyxCollection<Report>): boolean {
    const allAvailableReports = allReportsDict ?? allReports;
    if (!report || !allAvailableReports) {
        return false;
    }

    let reportToLook = report;
    if (report.iouReportID) {
        const iouReport = allAvailableReports[`${ONYXKEYS.COLLECTION.REPORT}${report.iouReportID}`];
        if (iouReport) {
            reportToLook = iouReport;
        }
    }

    return reportToLook.ownerAccountID === currentUserAccountID;
}

/**
 * Assuming the passed in report is a default room, lets us know whether we can see it or not, based on permissions and
 * the various subsets of users we've allowed to use default rooms.
 */
function canSeeDefaultRoom(report: OnyxEntry<Report>, betas: OnyxEntry<Beta[]>): boolean {
    // Include archived rooms
    // This will get removed as part of https://github.com/Expensify/App/issues/59961
    // eslint-disable-next-line deprecation/deprecation
    if (isArchivedNonExpenseReport(report, !!getReportNameValuePairs(report?.reportID)?.private_isArchived)) {
        return true;
    }

    // If the room has an assigned guide, it can be seen.
    if (hasExpensifyGuidesEmails(Object.keys(report?.participants ?? {}).map(Number))) {
        return true;
    }

    // Include any admins and announce rooms, since only non partner-managed domain rooms are on the beta now.
    if (isAdminRoom(report) || isAnnounceRoom(report)) {
        return true;
    }

    // For all other cases, just check that the user belongs to the default rooms beta
    return Permissions.isBetaEnabled(CONST.BETAS.DEFAULT_ROOMS, betas ?? []);
}

function canAccessReport(report: OnyxEntry<Report>, betas: OnyxEntry<Beta[]>): boolean {
    // We hide default rooms (it's basically just domain rooms now) from people who aren't on the defaultRooms beta.
    if (isDefaultRoom(report) && !canSeeDefaultRoom(report, betas)) {
        return false;
    }

    if (report?.errorFields?.notFound) {
        return false;
    }

    return true;
}

// eslint-disable-next-line rulesdir/no-negated-variables
function isReportNotFound(report: OnyxEntry<Report>): boolean {
    return !!report?.errorFields?.notFound;
}

/**
 * Check if the report is the parent report of the currently viewed report or at least one child report has report action
 */
function shouldHideReport(report: OnyxEntry<Report>, currentReportId: string | undefined): boolean {
    const currentReport = getReportOrDraftReport(currentReportId);
    const parentReport = getParentReport(!isEmptyObject(currentReport) ? currentReport : undefined);
    const reportActions = allReportActions?.[`${ONYXKEYS.COLLECTION.REPORT_ACTIONS}${report?.reportID}`] ?? {};
    const isChildReportHasComment = Object.values(reportActions ?? {})?.some(
        (reportAction) => (reportAction?.childVisibleActionCount ?? 0) > 0 && shouldReportActionBeVisible(reportAction, reportAction.reportActionID, canUserPerformWriteAction(report)),
    );
    return parentReport?.reportID !== report?.reportID && !isChildReportHasComment;
}

/**
 * Should we display a RBR on the LHN on this report due to violations?
 */
function shouldDisplayViolationsRBRInLHN(report: OnyxEntry<Report>, transactionViolations: OnyxCollection<TransactionViolation[]>): boolean {
    // We only show the RBR in the highest level, which is the expense chat
    if (!report || !isPolicyExpenseChat(report)) {
        return false;
    }

    // We only show the RBR to the submitter
    if (!isCurrentUserSubmitter(report.reportID)) {
        return false;
    }
    if (!report.policyID || !reportsByPolicyID) {
        return false;
    }

    // If any report has a violation, then it should have a RBR
    const potentialReports = reportsByPolicyID[report.policyID] ?? [];
    return potentialReports.some((potentialReport) => {
        return (
            !isInvoiceReport(potentialReport) &&
            (hasViolations(potentialReport.reportID, transactionViolations, true) ||
                hasWarningTypeViolations(potentialReport.reportID, transactionViolations, true) ||
                hasNoticeTypeViolations(potentialReport.reportID, transactionViolations, true))
        );
    });
}

/**
 * Checks to see if a report contains a violation
 */
function hasViolations(
    reportID: string | undefined,
    transactionViolations: OnyxCollection<TransactionViolation[]>,
    shouldShowInReview?: boolean,
    reportTransactions?: SearchTransaction[],
): boolean {
    const transactions = reportTransactions ?? getReportTransactions(reportID);
    return transactions.some((transaction) => hasViolation(transaction, transactionViolations, shouldShowInReview));
}

/**
 * Checks to see if a report contains a violation of type `warning`
 */
function hasWarningTypeViolations(reportID: string | undefined, transactionViolations: OnyxCollection<TransactionViolation[]>, shouldShowInReview?: boolean): boolean {
    const transactions = getReportTransactions(reportID);
    return transactions.some((transaction) => hasWarningTypeViolation(transaction, transactionViolations, shouldShowInReview));
}

/**
 * Checks to see if a transaction contains receipt error
 */
function hasReceiptError(transaction: OnyxInputOrEntry<Transaction>): boolean {
    const errors = {
        ...(transaction?.errorFields?.route ?? transaction?.errorFields?.waypoints ?? transaction?.errors),
    };
    const errorEntries = Object.entries(errors ?? {});
    const errorMessages = mapValues(Object.fromEntries(errorEntries), (error) => error);
    return Object.values(errorMessages).some((error) => isReceiptError(error));
}

/**
 * Checks to see if a report contains receipt error
 */
function hasReceiptErrors(reportID: string | undefined): boolean {
    const transactions = getReportTransactions(reportID);
    return transactions.some(hasReceiptError);
}

/**
 * Checks to see if a report contains a violation of type `notice`
 */
function hasNoticeTypeViolations(reportID: string | undefined, transactionViolations: OnyxCollection<TransactionViolation[]>, shouldShowInReview?: boolean): boolean {
    const transactions = getReportTransactions(reportID);
    return transactions.some((transaction) => hasNoticeTypeViolation(transaction, transactionViolations, shouldShowInReview));
}

function hasReportViolations(reportID: string | undefined) {
    if (!reportID) {
        return false;
    }
    const reportViolations = allReportsViolations?.[`${ONYXKEYS.COLLECTION.REPORT_VIOLATIONS}${reportID}`];
    return Object.values(reportViolations ?? {}).some((violations) => !isEmptyObject(violations));
}

type ReportErrorsAndReportActionThatRequiresAttention = {
    errors: ErrorFields;
    reportAction?: OnyxEntry<ReportAction>;
};

function getAllReportActionsErrorsAndReportActionThatRequiresAttention(report: OnyxEntry<Report>, reportActions: OnyxEntry<ReportActions>): ReportErrorsAndReportActionThatRequiresAttention {
    const reportActionsArray = Object.values(reportActions ?? {}).filter((action) => !isDeletedAction(action));
    const reportActionErrors: ErrorFields = {};
    let reportAction: OnyxEntry<ReportAction>;

    for (const action of reportActionsArray) {
        if (action && !isEmptyObject(action.errors)) {
            Object.assign(reportActionErrors, action.errors);

            if (!reportAction) {
                reportAction = action;
            }
        }
    }
    const parentReportAction: OnyxEntry<ReportAction> =
        !report?.parentReportID || !report?.parentReportActionID
            ? undefined
            : allReportActions?.[`${ONYXKEYS.COLLECTION.REPORT_ACTIONS}${report.parentReportID}`]?.[report.parentReportActionID];

    // This will get removed as part of https://github.com/Expensify/App/issues/59961
    // eslint-disable-next-line deprecation/deprecation
    const reportNameValuePairs = getReportNameValuePairs(report?.reportID);

    if (!isArchivedReport(reportNameValuePairs)) {
        if (wasActionTakenByCurrentUser(parentReportAction) && isTransactionThread(parentReportAction)) {
            const transactionID = isMoneyRequestAction(parentReportAction) ? getOriginalMessage(parentReportAction)?.IOUTransactionID : null;
            const transaction = allTransactions?.[`${ONYXKEYS.COLLECTION.TRANSACTION}${transactionID}`];
            if (hasMissingSmartscanFieldsTransactionUtils(transaction ?? null) && !isSettled(transaction?.reportID)) {
                reportActionErrors.smartscan = getMicroSecondOnyxErrorWithTranslationKey('iou.error.genericSmartscanFailureMessage');
                reportAction = undefined;
            }
        } else if ((isIOUReport(report) || isExpenseReport(report)) && report?.ownerAccountID === currentUserAccountID) {
            if (shouldShowRBRForMissingSmartscanFields(report?.reportID) && !isSettled(report?.reportID)) {
                reportActionErrors.smartscan = getMicroSecondOnyxErrorWithTranslationKey('iou.error.genericSmartscanFailureMessage');
                reportAction = getReportActionWithMissingSmartscanFields(report?.reportID);
            }
        } else if (hasSmartscanError(reportActionsArray)) {
            reportActionErrors.smartscan = getMicroSecondOnyxErrorWithTranslationKey('iou.error.genericSmartscanFailureMessage');
            reportAction = getReportActionWithSmartscanError(reportActionsArray);
        }
    }

    return {
        errors: reportActionErrors,
        reportAction,
    };
}

/**
 * Get an object of error messages keyed by microtime by combining all error objects related to the report.
 */
function getAllReportErrors(report: OnyxEntry<Report>, reportActions: OnyxEntry<ReportActions>): Errors {
    const reportErrorFields = report?.errorFields ?? {};
    const {errors: reportActionErrors} = getAllReportActionsErrorsAndReportActionThatRequiresAttention(report, reportActions);

    // All error objects related to the report. Each object in the sources contains error messages keyed by microtime
    const errorSources = {
        ...reportErrorFields,
        ...reportActionErrors,
    };

    // Combine all error messages keyed by microtime into one object
    const errorSourcesArray = Object.values(errorSources ?? {});
    const allReportErrors = {};

    for (const errors of errorSourcesArray) {
        if (!isEmptyObject(errors)) {
            Object.assign(allReportErrors, errors);
        }
    }
    return allReportErrors;
}

function hasReportErrorsOtherThanFailedReceipt(
    report: Report,
    chatReport: OnyxEntry<Report>,
    doesReportHaveViolations: boolean,
    transactionViolations: OnyxCollection<TransactionViolation[]>,
    reportAttributes?: ReportAttributesDerivedValue['reports'],
) {
    const allReportErrors = reportAttributes?.[report?.reportID]?.reportErrors ?? {};
    const transactionReportActions = getAllReportActions(report.reportID);
    const oneTransactionThreadReportID = getOneTransactionThreadReportID(report, chatReport, transactionReportActions, undefined);
    let doesTransactionThreadReportHasViolations = false;
    if (oneTransactionThreadReportID) {
        const transactionReport = getReport(oneTransactionThreadReportID, allReports);
        doesTransactionThreadReportHasViolations = !!transactionReport && shouldDisplayViolationsRBRInLHN(transactionReport, transactionViolations);
    }
    return (
        doesTransactionThreadReportHasViolations ||
        doesReportHaveViolations ||
        Object.values(allReportErrors).some((error) => error?.[0] !== translateLocal('iou.error.genericSmartscanFailureMessage'))
    );
}

type ShouldReportBeInOptionListParams = {
    report: OnyxEntry<Report>;
    chatReport: OnyxEntry<Report>;
    currentReportId: string | undefined;
    isInFocusMode: boolean;
    betas: OnyxEntry<Beta[]>;
    excludeEmptyChats: boolean;
    doesReportHaveViolations: boolean;
    includeSelfDM?: boolean;
    login?: string;
    includeDomainEmail?: boolean;
    isReportArchived?: boolean;
};

function reasonForReportToBeInOptionList({
    report,
    chatReport,
    currentReportId,
    isInFocusMode,
    betas,
    excludeEmptyChats,
    doesReportHaveViolations,
    includeSelfDM = false,
    login,
    includeDomainEmail = false,
    isReportArchived = false,
}: ShouldReportBeInOptionListParams): ValueOf<typeof CONST.REPORT_IN_LHN_REASONS> | null {
    const isInDefaultMode = !isInFocusMode;
    // Exclude reports that have no data because there wouldn't be anything to show in the option item.
    // This can happen if data is currently loading from the server or a report is in various stages of being created.
    // This can also happen for anyone accessing a public room or archived room for which they don't have access to the underlying policy.
    // Optionally exclude reports that do not belong to currently active workspace

    const parentReportAction = isThread(report) ? allReportActions?.[`${ONYXKEYS.COLLECTION.REPORT_ACTIONS}${report.parentReportID}`]?.[report.parentReportActionID] : undefined;

    if (
        !report?.reportID ||
        !report?.type ||
        report?.reportName === undefined ||
        (!report?.participants &&
            // We omit sending back participants for chat rooms when searching for reports since they aren't needed to display the results and can get very large.
            // So we allow showing rooms with no participants–in any other circumstances we should never have these reports with no participants in Onyx.
            !isChatRoom(report) &&
            !isChatThread(report) &&
            !isReportArchived &&
            !isMoneyRequestReport(report) &&
            !isTaskReport(report) &&
            !isSelfDM(report) &&
            !isSystemChat(report) &&
            !isGroupChat(report))
    ) {
        return null;
    }

    const currentReportActions = allReportActions?.[`${ONYXKEYS.COLLECTION.REPORT_ACTIONS}${report?.reportID}`] ?? {};
    const reportActionValues = Object.values(currentReportActions);
    const hasOnlyCreatedAction = reportActionValues.length === 1 && reportActionValues.at(0)?.actionName === CONST.REPORT.ACTIONS.TYPE.CREATED;

    // Hide empty reports that have only a `CREATED` action, a total of 0, and are in a submitted state
    // These reports should be hidden because they appear empty to users and there is nothing actionable for them to do
    if (report?.total === 0 && report?.stateNum === CONST.REPORT.STATE_NUM.SUBMITTED && report?.statusNum === CONST.REPORT.STATUS_NUM.SUBMITTED && hasOnlyCreatedAction) {
        return null;
    }

    // We used to use the system DM for A/B testing onboarding tasks, but now only create them in the Concierge chat. We
    // still need to allow existing users who have tasks in the system DM to see them, but otherwise we don't need to
    // show that chat
    if (report?.participants?.[CONST.ACCOUNT_ID.NOTIFICATIONS] && isEmptyReport(report)) {
        return null;
    }

    if (!canAccessReport(report, betas)) {
        return null;
    }

    const parentReport = allReports?.[`${ONYXKEYS.COLLECTION.REPORT}${report.parentReportID}`];

    // If this is a transaction thread associated with a report that only has one transaction, omit it
    if (isOneTransactionThread(report, parentReport, parentReportAction)) {
        return null;
    }

    if ((Object.values(CONST.REPORT.UNSUPPORTED_TYPE) as string[]).includes(report?.type ?? '')) {
        return null;
    }

    // Include the currently viewed report. If we excluded the currently viewed report, then there
    // would be no way to highlight it in the options list and it would be confusing to users because they lose
    // a sense of context.
    if (report.reportID === currentReportId) {
        return CONST.REPORT_IN_LHN_REASONS.IS_FOCUSED;
    }

    // Retrieve the draft comment for the report and convert it to a boolean
    const hasDraftComment = hasValidDraftComment(report.reportID);

    // Include reports that are relevant to the user in any view mode. Criteria include having a draft or having a GBR showing.
    // eslint-disable-next-line @typescript-eslint/prefer-nullish-coalescing
    if (hasDraftComment) {
        return CONST.REPORT_IN_LHN_REASONS.HAS_DRAFT_COMMENT;
    }

    if (requiresAttentionFromCurrentUser(report, undefined, isReportArchived)) {
        return CONST.REPORT_IN_LHN_REASONS.HAS_GBR;
    }

    const isEmptyChat = isEmptyReport(report);
    const canHideReport = shouldHideReport(report, currentReportId);

    // Include reports if they are pinned
    if (report.isPinned) {
        return CONST.REPORT_IN_LHN_REASONS.PINNED_BY_USER;
    }

    const reportIsSettled = report.statusNum === CONST.REPORT.STATUS_NUM.REIMBURSED;

    // Always show IOU reports with violations unless they are reimbursed
    if (isExpenseRequest(report) && doesReportHaveViolations && !reportIsSettled) {
        return CONST.REPORT_IN_LHN_REASONS.HAS_IOU_VIOLATIONS;
    }

    // Hide only chat threads that haven't been commented on (other threads are actionable)
    if (isChatThread(report) && canHideReport && isEmptyChat) {
        return null;
    }

    // Include reports that have errors from trying to add a workspace
    // If we excluded it, then the red-brock-road pattern wouldn't work for the user to resolve the error
    if (report.errorFields?.addWorkspaceRoom) {
        return CONST.REPORT_IN_LHN_REASONS.HAS_ADD_WORKSPACE_ROOM_ERRORS;
    }

    // All unread chats (even archived ones) in GSD mode will be shown. This is because GSD mode is specifically for focusing the user on the most relevant chats, primarily, the unread ones
    if (isInFocusMode) {
        const oneTransactionThreadReportID = getOneTransactionThreadReportID(report, chatReport, allReportActions?.[`${ONYXKEYS.COLLECTION.REPORT_ACTIONS}${report.reportID}`]);
        const oneTransactionThreadReport = allReports?.[`${ONYXKEYS.COLLECTION.REPORT}${oneTransactionThreadReportID}`];
        return isUnread(report, oneTransactionThreadReport) && getReportNotificationPreference(report) !== CONST.REPORT.NOTIFICATION_PREFERENCE.MUTE
            ? CONST.REPORT_IN_LHN_REASONS.IS_UNREAD
            : null;
    }

    // Archived reports should always be shown when in default (most recent) mode. This is because you should still be able to access and search for the chats to find them.
    // This will get removed as part of https://github.com/Expensify/App/issues/59961
    // eslint-disable-next-line deprecation/deprecation
    if (isInDefaultMode && isArchivedNonExpenseReport(report, !!getReportNameValuePairs(report?.reportID)?.private_isArchived)) {
        return CONST.REPORT_IN_LHN_REASONS.IS_ARCHIVED;
    }

    // Hide chats between two users that haven't been commented on from the LNH
    if (excludeEmptyChats && isEmptyChat && isChatReport(report) && !isPolicyExpenseChat(report) && !isSystemChat(report) && canHideReport) {
        return null;
    }

    if (isSelfDM(report)) {
        return includeSelfDM ? CONST.REPORT_IN_LHN_REASONS.IS_SELF_DM : null;
    }

    if (Str.isDomainEmail(login ?? '') && !includeDomainEmail) {
        return null;
    }

    // Hide chat threads where the parent message is pending removal
    if (!isEmptyObject(parentReportAction) && isPendingRemove(parentReportAction) && isThreadParentMessage(parentReportAction, report?.reportID)) {
        return null;
    }

    return CONST.REPORT_IN_LHN_REASONS.DEFAULT;
}

/**
 * Takes several pieces of data from Onyx and evaluates if a report should be shown in the option list (either when searching
 * for reports or the reports shown in the LHN).
 *
 * This logic is very specific and the order of the logic is very important. It should fail quickly in most cases and also
 * filter out the majority of reports before filtering out very specific minority of reports.
 */
function shouldReportBeInOptionList(params: ShouldReportBeInOptionListParams) {
    return reasonForReportToBeInOptionList(params) !== null;
}

/**
 * Attempts to find a report in onyx with the provided list of participants. Does not include threads, task, expense, room, and policy expense chat.
 */
function getChatByParticipants(
    newParticipantList: number[],
    reports: OnyxCollection<Report> = allReports,
    shouldIncludeGroupChats = false,
    shouldExcludeClosedReports = false,
): OnyxEntry<Report> {
    const sortedNewParticipantList = newParticipantList.sort();
    return Object.values(reports ?? {}).find((report) => {
        const participantAccountIDs = Object.keys(report?.participants ?? {});

        // This will get removed as part of https://github.com/Expensify/App/issues/59961
        // eslint-disable-next-line deprecation/deprecation
        const reportNameValuePairs = getReportNameValuePairs(report?.reportID);

        if (shouldExcludeClosedReports && isArchivedReport(reportNameValuePairs)) {
            return false;
        }

        // Skip if it's not a 1:1 chat
        if (!shouldIncludeGroupChats && !isOneOnOneChat(report) && !isSystemChat(report)) {
            return false;
        }

        // If we are looking for a group chat, then skip non-group chat report
        if (shouldIncludeGroupChats && !isGroupChat(report)) {
            return false;
        }

        const sortedParticipantsAccountIDs = participantAccountIDs.map(Number).sort();

        // Only return the chat if it has all the participants
        return deepEqual(sortedNewParticipantList, sortedParticipantsAccountIDs);
    });
}

/**
 * Attempts to find an invoice chat report in onyx with the provided policyID and receiverID.
 */
function getInvoiceChatByParticipants(receiverID: string | number, receiverType: InvoiceReceiverType, policyID?: string, reports: OnyxCollection<Report> = allReports): OnyxEntry<Report> {
    return Object.values(reports ?? {}).find((report) => {
        // This will get removed as part of https://github.com/Expensify/App/issues/59961
        // eslint-disable-next-line deprecation/deprecation
        const reportNameValuePairs = getReportNameValuePairs(report?.reportID);
        const isReportArchived = isArchivedReport(reportNameValuePairs);
        if (!report || !isInvoiceRoom(report) || isArchivedNonExpenseReport(report, isReportArchived)) {
            return false;
        }

        const isSameReceiver =
            report.invoiceReceiver &&
            report.invoiceReceiver.type === receiverType &&
            (('accountID' in report.invoiceReceiver && report.invoiceReceiver.accountID === receiverID) ||
                ('policyID' in report.invoiceReceiver && report.invoiceReceiver.policyID === receiverID));

        return report.policyID === policyID && isSameReceiver;
    });
}

/**
 * Attempts to find a policy expense report in onyx that is owned by ownerAccountID in a given policy
 */
function getPolicyExpenseChat(ownerAccountID: number | undefined, policyID: string | undefined): OnyxEntry<Report> {
    if (!ownerAccountID || !policyID) {
        return;
    }

    return Object.values(allReports ?? {}).find((report: OnyxEntry<Report>) => {
        // If the report has been deleted, then skip it
        if (!report) {
            return false;
        }

        return report.policyID === policyID && isPolicyExpenseChat(report) && !isThread(report) && report.ownerAccountID === ownerAccountID;
    });
}

function getAllPolicyReports(policyID: string): Array<OnyxEntry<Report>> {
    return Object.values(allReports ?? {}).filter((report) => report?.policyID === policyID);
}

/**
 * Returns true if Chronos is one of the chat participants (1:1)
 */
function chatIncludesChronos(report: OnyxInputOrEntry<Report> | SearchReport): boolean {
    const participantAccountIDs = Object.keys(report?.participants ?? {}).map(Number);
    return participantAccountIDs.includes(CONST.ACCOUNT_ID.CHRONOS);
}

function chatIncludesChronosWithID(reportOrID?: string | SearchReport): boolean {
    if (!reportOrID) {
        return false;
    }

    const report = typeof reportOrID === 'string' ? getReport(reportOrID, allReports) : reportOrID;
    return chatIncludesChronos(report);
}

/**
 * Can only flag if:
 *
 * - It was written by someone else and isn't a whisper
 * - It's a welcome message whisper
 * - It's an ADD_COMMENT that is not an attachment
 */
function canFlagReportAction(reportAction: OnyxInputOrEntry<ReportAction>, reportID: string | undefined): boolean {
    const isCurrentUserAction = reportAction?.actorAccountID === currentUserAccountID;
    if (isWhisperAction(reportAction)) {
        // Allow flagging whispers that are sent by other users
        if (!isCurrentUserAction && reportAction?.actorAccountID !== CONST.ACCOUNT_ID.CONCIERGE) {
            return true;
        }

        // Disallow flagging the rest of whisper as they are sent by us
        return false;
    }

    let report = getReportOrDraftReport(reportID);

    // If the childReportID exists in reportAction and is equal to the reportID,
    // the report action being evaluated is the parent report action in a thread, and we should get the parent report to evaluate instead.
    if (reportAction?.childReportID?.toString() === reportID?.toString()) {
        report = getReportOrDraftReport(report?.parentReportID);
    }

    return !!(
        !isCurrentUserAction &&
        reportAction?.actionName === CONST.REPORT.ACTIONS.TYPE.ADD_COMMENT &&
        !isDeletedAction(reportAction) &&
        !isCreatedTaskReportAction(reportAction) &&
        !isEmptyObject(report) &&
        report &&
        isAllowedToComment(report)
    );
}

/**
 * Whether flag comment page should show
 */
function shouldShowFlagComment(reportAction: OnyxInputOrEntry<ReportAction>, report: OnyxInputOrEntry<Report>, isReportArchived = false): boolean {
    return (
        canFlagReportAction(reportAction, report?.reportID) &&
        !isArchivedNonExpenseReport(report, isReportArchived) &&
        !chatIncludesChronos(report) &&
        !isConciergeChatReport(report) &&
        reportAction?.actorAccountID !== CONST.ACCOUNT_ID.CONCIERGE
    );
}

/**
 * Performs the markdown conversion, and replaces code points > 127 with C escape sequences
 * Used for compatibility with the backend auth validator for AddComment, and to account for MD in comments
 * @returns The comment's total length as seen from the backend
 */
function getCommentLength(textComment: string, parsingDetails?: ParsingDetails): number {
    return getParsedComment(textComment, parsingDetails)
        .replace(/[^ -~]/g, '\\u????')
        .trim().length;
}

function getRouteFromLink(url: string | null): string {
    if (!url) {
        return '';
    }

    // Get the reportID from URL
    let route = url;
    const localWebAndroidRegEx = /^(https:\/\/([0-9]{1,3})\.([0-9]{1,3})\.([0-9]{1,3})\.([0-9]{1,3}))/;
    linkingConfig.prefixes.forEach((prefix) => {
        if (route.startsWith(prefix)) {
            route = route.replace(prefix, '');
        } else if (localWebAndroidRegEx.test(route)) {
            route = route.replace(localWebAndroidRegEx, '');
        } else {
            return;
        }

        // Remove the port if it's a localhost URL
        if (/^:\d+/.test(route)) {
            route = route.replace(/:\d+/, '');
        }

        // Remove the leading slash if exists
        if (route.startsWith('/')) {
            route = route.replace('/', '');
        }
    });
    return route;
}

function parseReportRouteParams(route: string): ReportRouteParams {
    let parsingRoute = route;
    if (parsingRoute.at(0) === '/') {
        // remove the first slash
        parsingRoute = parsingRoute.slice(1);
    }

    if (!parsingRoute.startsWith(addTrailingForwardSlash(ROUTES.REPORT))) {
        return {reportID: '', isSubReportPageRoute: false};
    }

    const state = getStateFromPath(parsingRoute as Route);
    const focusedRoute = findFocusedRoute(state);

    const reportID = focusedRoute?.params && 'reportID' in focusedRoute.params ? (focusedRoute?.params?.reportID as string) : '';

    if (!reportID) {
        return {reportID: '', isSubReportPageRoute: false};
    }

    return {
        reportID,
        // We're checking the route start with `r/`, the sub report route is the route that we can open from report screen like `r/:reportID/details`
        isSubReportPageRoute: focusedRoute?.name !== SCREENS.REPORT,
    };
}

function getReportIDFromLink(url: string | null): string {
    const route = getRouteFromLink(url);
    const {reportID, isSubReportPageRoute} = parseReportRouteParams(route);
    if (isSubReportPageRoute) {
        // We allow the Sub-Report deep link routes (settings, details, etc.) to be handled by their respective component pages
        return '';
    }
    return reportID;
}

/**
 * Check if the chat report is linked to an iou that is waiting for the current user to add a credit bank account.
 */
function hasIOUWaitingOnCurrentUserBankAccount(chatReport: OnyxInputOrEntry<Report>): boolean {
    if (chatReport?.iouReportID) {
        const iouReport = getReport(chatReport.iouReportID, allReports);
        if (iouReport?.isWaitingOnBankAccount && iouReport?.ownerAccountID === currentUserAccountID) {
            return true;
        }
    }

    return false;
}

/**
 * Users can submit an expense:
 * - in policy expense chats only if they are in a role of a member in the chat (in other words, if it's their policy expense chat)
 * - in an open or submitted expense report tied to a policy expense chat the user owns
 *     - employee can submit expenses in a submitted expense report only if the policy has Instant Submit settings turned on
 * - in an IOU report, which is not settled yet
 * - in a 1:1 DM chat
 */
function canRequestMoney(report: OnyxEntry<Report>, policy: OnyxEntry<Policy>, otherParticipants: number[]): boolean {
    // User cannot submit expenses in a chat thread, task report or in a chat room
    if (isChatThread(report) || isTaskReport(report) || isChatRoom(report) || isSelfDM(report) || isGroupChat(report)) {
        return false;
    }

    // Users can only submit expenses in DMs if they are a 1:1 DM
    if (isDM(report)) {
        return otherParticipants.length === 1;
    }

    // Prevent requesting money if pending IOU report waiting for their bank account already exists
    if (hasIOUWaitingOnCurrentUserBankAccount(report)) {
        return false;
    }

    let isOwnPolicyExpenseChat = report?.isOwnPolicyExpenseChat ?? false;
    if (isExpenseReport(report) && getParentReport(report)) {
        isOwnPolicyExpenseChat = !!getParentReport(report)?.isOwnPolicyExpenseChat;
    }

    // In case there are no other participants than the current user and it's not user's own policy expense chat, they can't submit expenses from such report
    if (otherParticipants.length === 0 && !isOwnPolicyExpenseChat) {
        return false;
    }

    // Current user must be a manager or owner of this IOU
    if (isIOUReport(report) && currentUserAccountID !== report?.managerID && currentUserAccountID !== report?.ownerAccountID) {
        return false;
    }

    // User can submit expenses in any IOU report, unless paid, but the user can only submit expenses in an expense report
    // which is tied to their expense chat.
    if (isMoneyRequestReport(report)) {
        const canAddTransactions = canAddTransaction(report);
        return isReportInGroupPolicy(report) ? isOwnPolicyExpenseChat && canAddTransactions : canAddTransactions;
    }

    // In the case of policy expense chat, users can only submit expenses from their own policy expense chat
    return !isPolicyExpenseChat(report) || isOwnPolicyExpenseChat;
}

function isGroupChatAdmin(report: OnyxEntry<Report>, accountID: number) {
    if (!report?.participants) {
        return false;
    }

    const reportParticipants = report.participants ?? {};
    const participant = reportParticipants[accountID];
    return participant?.role === CONST.REPORT.ROLE.ADMIN;
}

/**
 * Helper method to define what expense options we want to show for particular method.
 * There are 4 expense options: Submit, Split, Pay and Track expense:
 * - Submit option should show for:
 *     - DMs
 *     - own policy expense chats
 *     - open and processing expense reports tied to own policy expense chat
 *     - unsettled IOU reports
 * - Pay option should show for:
 *     - DMs
 * - Split options should show for:
 *     - DMs
 *     - chat/policy rooms with more than 1 participant
 *     - groups chats with 2 and more participants
 *     - corporate expense chats
 * - Track expense option should show for:
 *    - Self DMs
 *    - own policy expense chats
 *    - open and processing expense reports tied to own policy expense chat
 * - Send invoice option should show for:
 *    - invoice rooms if the user is an admin of the sender workspace
 * None of the options should show in chat threads or if there is some special Expensify account
 * as a participant of the report.
 */
function getMoneyRequestOptions(report: OnyxEntry<Report>, policy: OnyxEntry<Policy>, reportParticipants: number[], filterDeprecatedTypes = false): IOUType[] {
    const teacherUnitePolicyID = environment === CONST.ENVIRONMENT.PRODUCTION ? CONST.TEACHERS_UNITE.PROD_POLICY_ID : CONST.TEACHERS_UNITE.TEST_POLICY_ID;
    const isTeachersUniteReport = report?.policyID === teacherUnitePolicyID;

    // This will get removed as part of https://github.com/Expensify/App/issues/59961
    // eslint-disable-next-line deprecation/deprecation
    const reportNameValuePairs = getReportNameValuePairs(report?.reportID);

    // In any thread, task report or trip room, we do not allow any new expenses
    if (isChatThread(report) || isTaskReport(report) || isInvoiceReport(report) || isSystemChat(report) || isArchivedReport(reportNameValuePairs) || isTripRoom(report)) {
        return [];
    }

    if (isInvoiceRoom(report)) {
        if (canSendInvoiceFromWorkspace(policy?.id) && isPolicyAdmin(report?.policyID, allPolicies)) {
            return [CONST.IOU.TYPE.INVOICE];
        }
        return [];
    }

    // We don't allow IOU actions if an Expensify account is a participant of the report, unless the policy that the report is on is owned by an Expensify account
    const doParticipantsIncludeExpensifyAccounts = lodashIntersection(reportParticipants, CONST.EXPENSIFY_ACCOUNT_IDS).length > 0;
    // This will be fixed as part of https://github.com/Expensify/Expensify/issues/507850
    // eslint-disable-next-line deprecation/deprecation
    const policyOwnerAccountID = getPolicy(report?.policyID)?.ownerAccountID;
    const isPolicyOwnedByExpensifyAccounts = policyOwnerAccountID ? CONST.EXPENSIFY_ACCOUNT_IDS.includes(policyOwnerAccountID) : false;
    if (doParticipantsIncludeExpensifyAccounts && !isPolicyOwnedByExpensifyAccounts) {
        // Allow create expense option for Manager McTest report
        if (reportParticipants.some((accountID) => accountID === CONST.ACCOUNT_ID.MANAGER_MCTEST) && Permissions.isBetaEnabled(CONST.BETAS.NEWDOT_MANAGER_MCTEST, allBetas)) {
            return [CONST.IOU.TYPE.SUBMIT];
        }
        return [];
    }

    const otherParticipants = reportParticipants.filter((accountID) => currentUserPersonalDetails?.accountID !== accountID);
    const hasSingleParticipantInReport = otherParticipants.length === 1;
    let options: IOUType[] = [];

    if (isSelfDM(report)) {
        options = [CONST.IOU.TYPE.TRACK];
    }

    if (canRequestMoney(report, policy, otherParticipants)) {
        // For Teachers Unite policy, don't show Create Expense option
        if (!isTeachersUniteReport) {
            options = [...options, CONST.IOU.TYPE.SUBMIT];
            if (!filterDeprecatedTypes) {
                options = [...options, CONST.IOU.TYPE.REQUEST];
            }
        }

        // If the user can request money from the workspace report, they can also track expenses
        if (isPolicyExpenseChat(report) || isExpenseReport(report)) {
            options = [...options, CONST.IOU.TYPE.TRACK];
        }
    }

    // For expense reports on Teachers Unite workspace, disable "Create report" option
    if (isExpenseReport(report) && report?.policyID === teacherUnitePolicyID) {
        options = options.filter((option) => option !== CONST.IOU.TYPE.SUBMIT);
    }

    // User created policy rooms and default rooms like #admins or #announce will always have the Split Expense option
    // unless there are no other participants at all (e.g. #admins room for a policy with only 1 admin)
    // DM chats will have the Split Expense option.
    // Your own expense chats will have the split expense option.
    // Only show Split Expense for TU policy
    if (
        (isChatRoom(report) && !isAnnounceRoom(report) && otherParticipants.length > 0) ||
        (isDM(report) && otherParticipants.length > 0) ||
        (isGroupChat(report) && otherParticipants.length > 0) ||
        (isPolicyExpenseChat(report) && report?.isOwnPolicyExpenseChat && isTeachersUniteReport)
    ) {
        options = [...options, CONST.IOU.TYPE.SPLIT];
    }

    // Pay someone option should be visible only in 1:1 DMs
    if (isDM(report) && hasSingleParticipantInReport) {
        options = [...options, CONST.IOU.TYPE.PAY];
        if (!filterDeprecatedTypes) {
            options = [...options, CONST.IOU.TYPE.SEND];
        }
    }

    return options;
}

/**
 * This is a temporary function to help with the smooth transition with the oldDot.
 * This function will be removed once the transition occurs in oldDot to new links.
 */
// eslint-disable-next-line @typescript-eslint/naming-convention
function temporary_getMoneyRequestOptions(
    report: OnyxEntry<Report>,
    policy: OnyxEntry<Policy>,
    reportParticipants: number[],
): Array<Exclude<IOUType, typeof CONST.IOU.TYPE.REQUEST | typeof CONST.IOU.TYPE.SEND | typeof CONST.IOU.TYPE.CREATE | typeof CONST.IOU.TYPE.SPLIT_EXPENSE>> {
    return getMoneyRequestOptions(report, policy, reportParticipants, true) as Array<
        Exclude<IOUType, typeof CONST.IOU.TYPE.REQUEST | typeof CONST.IOU.TYPE.SEND | typeof CONST.IOU.TYPE.CREATE | typeof CONST.IOU.TYPE.SPLIT_EXPENSE>
    >;
}

/**
 * Invoice sender, invoice receiver and auto-invited admins cannot leave
 */
function canLeaveInvoiceRoom(report: OnyxEntry<Report>): boolean {
    if (!report || !report?.invoiceReceiver) {
        return false;
    }

    if (report?.statusNum === CONST.REPORT.STATUS_NUM.CLOSED) {
        return false;
    }
    // This will be fixed as part of https://github.com/Expensify/Expensify/issues/507850
    // eslint-disable-next-line deprecation/deprecation
    const isSenderPolicyAdmin = getPolicy(report.policyID)?.role === CONST.POLICY.ROLE.ADMIN;

    if (isSenderPolicyAdmin) {
        return false;
    }

    if (report.invoiceReceiver.type === CONST.REPORT.INVOICE_RECEIVER_TYPE.INDIVIDUAL) {
        return report?.invoiceReceiver?.accountID !== currentUserAccountID;
    }

    // This will be fixed as part of https://github.com/Expensify/Expensify/issues/507850
    // eslint-disable-next-line deprecation/deprecation
    const isReceiverPolicyAdmin = getPolicy(report.invoiceReceiver.policyID)?.role === CONST.POLICY.ROLE.ADMIN;

    if (isReceiverPolicyAdmin) {
        return false;
    }

    return true;
}

function isCurrentUserTheOnlyParticipant(participantAccountIDs?: number[]): boolean {
    return !!(participantAccountIDs?.length === 1 && participantAccountIDs?.at(0) === currentUserAccountID);
}

/**
 * Returns display names for those that can see the whisper.
 * However, it returns "you" if the current user is the only one who can see it besides the person that sent it.
 */
function getWhisperDisplayNames(participantAccountIDs?: number[]): string | undefined {
    const isWhisperOnlyVisibleToCurrentUser = isCurrentUserTheOnlyParticipant(participantAccountIDs);

    // When the current user is the only participant, the display name needs to be "you" because that's the only person reading it
    if (isWhisperOnlyVisibleToCurrentUser) {
        return translateLocal('common.youAfterPreposition');
    }

    return participantAccountIDs?.map((accountID) => getDisplayNameForParticipant({accountID, shouldUseShortForm: !isWhisperOnlyVisibleToCurrentUser})).join(', ');
}

/**
 * Show subscript on expense chats / threads and expense requests
 */
function shouldReportShowSubscript(report: OnyxEntry<Report>, isReportArchived = false): boolean {
    if (isArchivedNonExpenseReport(report, isReportArchived) && !isWorkspaceThread(report)) {
        return false;
    }

    if (isPolicyExpenseChat(report) && !isChatThread(report) && !isTaskReport(report) && !report?.isOwnPolicyExpenseChat) {
        return true;
    }

    if (isPolicyExpenseChat(report) && !isThread(report) && !isTaskReport(report)) {
        return true;
    }

    if (isExpenseRequest(report)) {
        return true;
    }

    if (isExpenseReport(report) && isOneTransactionReport(report)) {
        return true;
    }

    if (isWorkspaceTaskReport(report)) {
        return true;
    }

    if (isWorkspaceThread(report)) {
        return true;
    }

    if (isInvoiceRoom(report) || isInvoiceReport(report)) {
        return true;
    }

    return false;
}

/**
 * Return true if reports data exists
 */
function isReportDataReady(): boolean {
    return !isEmptyObject(allReports) && Object.keys(allReports ?? {}).some((key) => allReports?.[key]?.reportID);
}

/**
 * Return true if reportID from path is valid
 */
function isValidReportIDFromPath(reportIDFromPath: string | undefined): boolean {
    return !!reportIDFromPath && !['', 'null', 'undefined', '0', '-1'].includes(reportIDFromPath);
}

/**
 * Return the errors we have when creating a chat, a workspace room, or a new empty report
 */
function getCreationReportErrors(report: OnyxEntry<Report>): Errors | null | undefined {
    // We are either adding a workspace room, creating a chat, or we're creating a report, it isn't possible for all of these to have errors for the same report at the same time, so
    // simply looking up the first truthy value will get the relevant property if it's set.
    return report?.errorFields?.addWorkspaceRoom ?? report?.errorFields?.createChat ?? report?.errorFields?.createReport;
}

/**
 * Return true if the expense report is marked for deletion.
 */
function isMoneyRequestReportPendingDeletion(reportOrID: OnyxEntry<Report> | string): boolean {
    const report = typeof reportOrID === 'string' ? getReport(reportOrID, allReports) : reportOrID;
    if (!isMoneyRequestReport(report)) {
        return false;
    }

    const parentReportAction = getReportAction(report?.parentReportID, report?.parentReportActionID);
    return parentReportAction?.pendingAction === CONST.RED_BRICK_ROAD_PENDING_ACTION.DELETE;
}

function navigateToLinkedReportAction(ancestor: Ancestor, isInNarrowPaneModal: boolean, canUserPerformWrite: boolean | undefined, isOffline: boolean) {
    const parentReport = getReportOrDraftReport(ancestor.report.parentReportID);
    const parentReportAction = getReportAction(ancestor.report.parentReportID, ancestor.report.parentReportActionID);

    let newAncestor = ancestor;
    // If `parentReport` is an IOU or Expense report, navigate directly to `parentReport`,
    // preventing redundant navigation when threading back to the parent chat thread
    if (parentReport && parentReportAction && (isIOUReport(parentReport) || isExpenseReport(parentReport))) {
        newAncestor = {
            ...ancestor,
            report: parentReport,
            reportAction: parentReportAction,
        };
    }

    if (isInNarrowPaneModal) {
        Navigation.navigate(
            ROUTES.SEARCH_REPORT.getRoute({
                reportID: newAncestor.report.reportID,
                reportActionID: newAncestor.reportAction.reportActionID,
                backTo: SCREENS.SEARCH.REPORT_RHP,
            }),
        );
        return;
    }

    // Pop the thread report screen before navigating to the chat report.
    Navigation.goBack(ROUTES.REPORT_WITH_ID.getRoute(newAncestor.report.reportID));

    const isVisibleAction = shouldReportActionBeVisible(newAncestor.reportAction, newAncestor.reportAction.reportActionID, canUserPerformWrite);

    if (isVisibleAction && !isOffline) {
        // Pop the chat report screen before navigating to the linked report action.
        Navigation.goBack(ROUTES.REPORT_WITH_ID.getRoute(newAncestor.report.reportID, newAncestor.reportAction.reportActionID));
    }
}

function canUserPerformWriteAction(report: OnyxEntry<Report>) {
    const reportErrors = getCreationReportErrors(report);

    // If the expense report is marked for deletion, let us prevent any further write action.
    if (isMoneyRequestReportPendingDeletion(report)) {
        return false;
    }

    // This will get removed as part of https://github.com/Expensify/App/issues/59961
    // eslint-disable-next-line deprecation/deprecation
    const reportNameValuePairs = getReportNameValuePairs(report?.reportID);
    return (
        !isArchivedNonExpenseReport(report, !!reportNameValuePairs?.private_isArchived) &&
        isEmptyObject(reportErrors) &&
        report &&
        isAllowedToComment(report) &&
        !isAnonymousUser &&
        canWriteInReport(report)
    );
}

/**
 * Returns ID of the original report from which the given reportAction is first created.
 */
function getOriginalReportID(reportID: string | undefined, reportAction: OnyxInputOrEntry<ReportAction>): string | undefined {
    if (!reportID) {
        return undefined;
    }
    const reportActions = allReportActions?.[`${ONYXKEYS.COLLECTION.REPORT_ACTIONS}${reportID}`];
    const currentReportAction = reportAction?.reportActionID ? reportActions?.[reportAction.reportActionID] : undefined;
    const report = allReports?.[`${ONYXKEYS.COLLECTION.REPORT}${reportID}`];
    const chatReport = allReports?.[`${ONYXKEYS.COLLECTION.REPORT}${report?.chatReportID}`];
    const transactionThreadReportID = getOneTransactionThreadReportID(report, chatReport, reportActions ?? ([] as ReportAction[]));
    const isThreadReportParentAction = reportAction?.childReportID?.toString() === reportID;
    if (Object.keys(currentReportAction ?? {}).length === 0) {
        return isThreadReportParentAction ? getReport(reportID, allReports)?.parentReportID : (transactionThreadReportID ?? reportID);
    }
    return reportID;
}

/**
 * Return the pendingAction and the errors resulting from either
 *
 * - creating a workspace room
 * - starting a chat
 * - paying the expense
 *
 * while being offline
 */
function getReportOfflinePendingActionAndErrors(report: OnyxEntry<Report>): ReportOfflinePendingActionAndErrors {
    // It shouldn't be possible for all of these actions to be pending (or to have errors) for the same report at the same time, so just take the first that exists
    const reportPendingAction = report?.pendingFields?.addWorkspaceRoom ?? report?.pendingFields?.createChat ?? report?.pendingFields?.reimbursed ?? report?.pendingFields?.createReport;
    const reportErrors = getCreationReportErrors(report);
    return {reportPendingAction, reportErrors};
}

/**
 * Check if the report can create the expense with type is iouType
 */
function canCreateRequest(report: OnyxEntry<Report>, policy: OnyxEntry<Policy>, iouType: ValueOf<typeof CONST.IOU.TYPE>): boolean {
    const participantAccountIDs = Object.keys(report?.participants ?? {}).map(Number);

    if (!canUserPerformWriteAction(report)) {
        return false;
    }

    const requestOptions = getMoneyRequestOptions(report, policy, participantAccountIDs);
    requestOptions.push(CONST.IOU.TYPE.CREATE);

    return requestOptions.includes(iouType);
}

function getWorkspaceChats(policyID: string | undefined, accountIDs: number[], reports: OnyxCollection<Report> = allReports): Array<OnyxEntry<Report>> {
    return Object.values(reports ?? {}).filter(
        (report) => isPolicyExpenseChat(report) && !!policyID && report?.policyID === policyID && report?.ownerAccountID && accountIDs.includes(report?.ownerAccountID),
    );
}

/**
 * Gets all reports that relate to the policy
 *
 * @param policyID - the workspace ID to get all associated reports
 */
function getAllWorkspaceReports(policyID?: string): Array<OnyxEntry<Report>> {
    if (!policyID) {
        return [];
    }
    return Object.values(allReports ?? {}).filter((report) => report?.policyID === policyID);
}

/**
 * @param policy - the workspace the report is on, null if the user isn't a member of the workspace
 */
function shouldDisableRename(report: OnyxEntry<Report>, isReportArchived = false): boolean {
    if (
        isDefaultRoom(report) ||
        isReportArchived ||
        isPublicRoom(report) ||
        isThread(report) ||
        isMoneyRequest(report) ||
        isMoneyRequestReport(report) ||
        isPolicyExpenseChat(report) ||
        isInvoiceRoom(report) ||
        isInvoiceReport(report) ||
        isSystemChat(report)
    ) {
        return true;
    }

    if (isGroupChat(report)) {
        return false;
    }

    if (isDeprecatedGroupDM(report) || isTaskReport(report)) {
        return true;
    }

    return false;
}

/**
 * @param policy - the workspace the report is on, null if the user isn't a member of the workspace
 */
function canEditWriteCapability(report: OnyxEntry<Report>, policy: OnyxEntry<Policy>, isReportArchived = false): boolean {
    return isPolicyAdminPolicyUtils(policy) && !isAdminRoom(report) && !isReportArchived && !isThread(report) && !isInvoiceRoom(report) && !isPolicyExpenseChat(report);
}

/**
 * @param policy - the workspace the room is on, null if the user isn't a member of the workspace
 * @param isReportArchived - whether the workspace room is archived
 */
function canEditRoomVisibility(policy: OnyxEntry<Policy>, isReportArchived: boolean): boolean {
    return !isReportArchived && isPolicyAdminPolicyUtils(policy);
}

/**
 * Returns the onyx data needed for the task assignee chat
 */
function getTaskAssigneeChatOnyxData(
    accountID: number,
    assigneeAccountID: number,
    taskReportID: string,
    assigneeChatReportID: string,
    parentReportID: string | undefined,
    title: string,
    assigneeChatReport: OnyxEntry<Report>,
): OnyxDataTaskAssigneeChat {
    // Set if we need to add a comment to the assignee chat notifying them that they have been assigned a task
    let optimisticAssigneeAddComment: OptimisticReportAction | undefined;
    // Set if this is a new chat that needs to be created for the assignee
    let optimisticChatCreatedReportAction: OptimisticCreatedReportAction | undefined;
    const assigneeChatReportMetadata = getReportMetadata(assigneeChatReportID);
    const currentTime = DateUtils.getDBTime();
    const optimisticData: OnyxUpdate[] = [];
    const successData: OnyxUpdate[] = [];
    const failureData: OnyxUpdate[] = [];

    // You're able to assign a task to someone you haven't chatted with before - so we need to optimistically create the chat and the chat reportActions
    // Only add the assignee chat report to onyx if we haven't already set it optimistically
    if (assigneeChatReportMetadata?.isOptimisticReport && assigneeChatReport?.pendingFields?.createChat !== CONST.RED_BRICK_ROAD_PENDING_ACTION.ADD) {
        optimisticChatCreatedReportAction = buildOptimisticCreatedReportAction(assigneeChatReportID);
        optimisticData.push(
            {
                onyxMethod: Onyx.METHOD.MERGE,
                key: `${ONYXKEYS.COLLECTION.REPORT}${assigneeChatReportID}`,
                value: {
                    pendingFields: {
                        createChat: CONST.RED_BRICK_ROAD_PENDING_ACTION.ADD,
                    },
                },
            },
            {
                onyxMethod: Onyx.METHOD.MERGE,
                key: `${ONYXKEYS.COLLECTION.REPORT_METADATA}${assigneeChatReportID}`,
                value: {
                    isOptimisticReport: true,
                },
            },
            {
                onyxMethod: Onyx.METHOD.MERGE,
                key: `${ONYXKEYS.COLLECTION.REPORT_ACTIONS}${assigneeChatReportID}`,
                value: {[optimisticChatCreatedReportAction.reportActionID]: optimisticChatCreatedReportAction as Partial<ReportAction>},
            },
        );

        successData.push(
            {
                onyxMethod: Onyx.METHOD.MERGE,
                key: `${ONYXKEYS.COLLECTION.REPORT}${assigneeChatReportID}`,
                value: {
                    pendingFields: {
                        createChat: null,
                    },
                    // BE will send a different participant. We clear the optimistic one to avoid duplicated entries
                    participants: {[assigneeAccountID]: null},
                },
            },
            {
                onyxMethod: Onyx.METHOD.MERGE,
                key: `${ONYXKEYS.COLLECTION.REPORT_METADATA}${assigneeChatReportID}`,
                value: {
                    isOptimisticReport: false,
                },
            },
            {
                onyxMethod: Onyx.METHOD.MERGE,
                key: `${ONYXKEYS.COLLECTION.REPORT_METADATA}${assigneeChatReportID}`,
                value: {
                    isOptimisticReport: false,
                },
            },
        );

        failureData.push(
            {
                onyxMethod: Onyx.METHOD.SET,
                key: `${ONYXKEYS.COLLECTION.REPORT}${assigneeChatReportID}`,
                value: null,
            },
            {
                onyxMethod: Onyx.METHOD.MERGE,
                key: `${ONYXKEYS.COLLECTION.REPORT_ACTIONS}${assigneeChatReportID}`,
                value: {[optimisticChatCreatedReportAction.reportActionID]: {pendingAction: null}},
            },
            // If we failed, we want to remove the optimistic personal details as it was likely due to an invalid login
            {
                onyxMethod: Onyx.METHOD.MERGE,
                key: ONYXKEYS.PERSONAL_DETAILS_LIST,
                value: {
                    [assigneeAccountID]: null,
                },
            },
        );
    }

    // If you're choosing to share the task in the same DM as the assignee then we don't need to create another reportAction indicating that you've been assigned
    if (assigneeChatReportID !== parentReportID) {
        // eslint-disable-next-line @typescript-eslint/prefer-nullish-coalescing
        const displayname = allPersonalDetails?.[assigneeAccountID]?.displayName || allPersonalDetails?.[assigneeAccountID]?.login || '';
        optimisticAssigneeAddComment = buildOptimisticTaskCommentReportAction(taskReportID, title, assigneeAccountID, `assigned to ${displayname}`, parentReportID);
        const lastAssigneeCommentText = formatReportLastMessageText(getReportActionText(optimisticAssigneeAddComment.reportAction as ReportAction));
        const optimisticAssigneeReport = {
            lastVisibleActionCreated: currentTime,
            lastMessageText: lastAssigneeCommentText,
            lastActorAccountID: accountID,
            lastReadTime: currentTime,
        };

        optimisticData.push(
            {
                onyxMethod: Onyx.METHOD.MERGE,
                key: `${ONYXKEYS.COLLECTION.REPORT_ACTIONS}${assigneeChatReportID}`,
                value: {[optimisticAssigneeAddComment.reportAction.reportActionID]: optimisticAssigneeAddComment.reportAction as ReportAction},
            },
            {
                onyxMethod: Onyx.METHOD.MERGE,
                key: `${ONYXKEYS.COLLECTION.REPORT}${assigneeChatReportID}`,
                value: optimisticAssigneeReport,
            },
        );
        successData.push({
            onyxMethod: Onyx.METHOD.MERGE,
            key: `${ONYXKEYS.COLLECTION.REPORT_ACTIONS}${assigneeChatReportID}`,
            value: {[optimisticAssigneeAddComment.reportAction.reportActionID]: {isOptimisticAction: null}},
        });
        failureData.push({
            onyxMethod: Onyx.METHOD.MERGE,
            key: `${ONYXKEYS.COLLECTION.REPORT_ACTIONS}${assigneeChatReportID}`,
            value: {[optimisticAssigneeAddComment.reportAction.reportActionID]: {pendingAction: null}},
        });
    }

    return {
        optimisticData,
        successData,
        failureData,
        optimisticAssigneeAddComment,
        optimisticChatCreatedReportAction,
    };
}

/**
 * Return iou report action display message
 */
function getIOUReportActionDisplayMessage(reportAction: OnyxEntry<ReportAction>, transaction?: OnyxEntry<Transaction>): string {
    if (!isMoneyRequestAction(reportAction)) {
        return '';
    }
    const originalMessage = getOriginalMessage(reportAction);
    const {IOUReportID, automaticAction} = originalMessage ?? {};
    const iouReport = getReportOrDraftReport(IOUReportID);
    let translationKey: TranslationPaths;
    if (originalMessage?.type === CONST.IOU.REPORT_ACTION_TYPE.PAY) {
        // The `REPORT_ACTION_TYPE.PAY` action type is used for both fulfilling existing requests and sending money. To
        // differentiate between these two scenarios, we check if the `originalMessage` contains the `IOUDetails`
        // property. If it does, it indicates that this is a 'Pay someone' action.
        const {amount, currency} = originalMessage?.IOUDetails ?? originalMessage ?? {};
        const formattedAmount = convertToDisplayString(Math.abs(amount), currency) ?? '';

        switch (originalMessage.paymentType) {
            case CONST.IOU.PAYMENT_TYPE.ELSEWHERE:
                translationKey = hasMissingInvoiceBankAccount(IOUReportID) ? 'iou.payerSettledWithMissingBankAccount' : 'iou.paidElsewhere';
                break;
            case CONST.IOU.PAYMENT_TYPE.EXPENSIFY:
            case CONST.IOU.PAYMENT_TYPE.VBBA:
                translationKey = 'iou.paidWithExpensify';
                if (automaticAction) {
                    translationKey = 'iou.automaticallyPaidWithExpensify';
                }
                break;
            default:
                translationKey = 'iou.payerPaidAmount';
                break;
        }
        return translateLocal(translationKey, {amount: formattedAmount, payer: ''});
    }

    const amount = getTransactionAmount(transaction, !isEmptyObject(iouReport) && isExpenseReport(iouReport)) ?? 0;
    const formattedAmount = convertToDisplayString(amount, getCurrency(transaction)) ?? '';
    const isRequestSettled = isSettled(IOUReportID);
    const isApproved = isReportApproved({report: iouReport});
    if (isRequestSettled) {
        return translateLocal('iou.payerSettled', {
            amount: formattedAmount,
        });
    }
    if (isApproved) {
        return translateLocal('iou.approvedAmount', {
            amount: formattedAmount,
        });
    }
    if (isSplitBillReportAction(reportAction)) {
        translationKey = 'iou.didSplitAmount';
    } else if (isTrackExpenseAction(reportAction)) {
        translationKey = 'iou.trackedAmount';
    } else {
        translationKey = 'iou.expenseAmount';
    }
    return translateLocal(translationKey, {
        formattedAmount,
        comment: getMerchantOrDescription(transaction),
    });
}

/**
 * Checks if a report is a group chat.
 *
 * A report is a group chat if it meets the following conditions:
 * - Not a chat thread.
 * - Not a task report.
 * - Not an expense / IOU report.
 * - Not an archived room.
 * - Not a public / admin / announce chat room (chat type doesn't match any of the specified types).
 * - More than 2 participants.
 *
 */
function isDeprecatedGroupDM(report: OnyxEntry<Report>): boolean {
    return !!(
        report &&
        !isChatThread(report) &&
        !isTaskReport(report) &&
        !isInvoiceReport(report) &&
        !isMoneyRequestReport(report) &&
        // This will get removed as part of https://github.com/Expensify/App/issues/59961
        // eslint-disable-next-line deprecation/deprecation
        !isArchivedReport(getReportNameValuePairs(report?.reportID)) &&
        !Object.values(CONST.REPORT.CHAT_TYPE).some((chatType) => chatType === getChatType(report)) &&
        Object.keys(report.participants ?? {})
            .map(Number)
            .filter((accountID) => accountID !== currentUserAccountID).length > 1
    );
}

/**
 * A "root" group chat is the top level group chat and does not refer to any threads off of a Group Chat
 */
function isRootGroupChat(report: OnyxEntry<Report>): boolean {
    return !isChatThread(report) && (isGroupChat(report) || isDeprecatedGroupDM(report));
}

/**
 * Assume any report without a reportID is unusable.
 */
function isValidReport(report?: OnyxEntry<Report>): boolean {
    return !!report?.reportID;
}

/**
 * Check to see if we are a participant of this report.
 */
function isReportParticipant(accountID: number | undefined, report: OnyxEntry<Report>): boolean {
    if (!accountID) {
        return false;
    }

    const possibleAccountIDs = Object.keys(report?.participants ?? {}).map(Number);
    if (report?.ownerAccountID) {
        possibleAccountIDs.push(report?.ownerAccountID);
    }
    if (report?.managerID) {
        possibleAccountIDs.push(report?.managerID);
    }
    return possibleAccountIDs.includes(accountID);
}

/**
 * Check to see if the current user has access to view the report.
 */
function canCurrentUserOpenReport(report: OnyxEntry<Report>): boolean {
    return (isReportParticipant(currentUserAccountID, report) || isPublicRoom(report)) && canAccessReport(report, allBetas);
}

function shouldUseFullTitleToDisplay(report: OnyxEntry<Report>): boolean {
    return (
        isMoneyRequestReport(report) || isPolicyExpenseChat(report) || isChatRoom(report) || isChatThread(report) || isTaskReport(report) || isGroupChat(report) || isInvoiceReport(report)
    );
}

function getRoom(type: ValueOf<typeof CONST.REPORT.CHAT_TYPE>, policyID: string): OnyxEntry<Report> {
    const room = Object.values(allReports ?? {}).find((report) => report?.policyID === policyID && report?.chatType === type && !isThread(report));
    return room;
}

/**
 *  We only want policy members who are members of the report to be able to modify the report description, but not in thread chat.
 */
function canEditReportDescription(report: OnyxEntry<Report>, policy: OnyxEntry<Policy>, isReportArchived = false): boolean {
    return (
        !isMoneyRequestReport(report) &&
        !isReportArchived &&
        isChatRoom(report) &&
        !isChatThread(report) &&
        !isEmpty(policy) &&
        hasParticipantInArray(report, currentUserAccountID ? [currentUserAccountID] : []) &&
        !isAuditor(report)
    );
}

function canEditPolicyDescription(policy: OnyxEntry<Policy>): boolean {
    return isPolicyAdminPolicyUtils(policy);
}

function getReportActionWithSmartscanError(reportActions: ReportAction[]): ReportAction | undefined {
    return reportActions.find((action) => {
        const isReportPreview = isReportPreviewAction(action);
        const isSplitReportAction = isSplitBillReportAction(action);
        if (!isSplitReportAction && !isReportPreview) {
            return false;
        }
        const IOUReportID = getIOUReportIDFromReportActionPreview(action);
        const isReportPreviewError = isReportPreview && shouldShowRBRForMissingSmartscanFields(IOUReportID) && !isSettled(IOUReportID);
        if (isReportPreviewError) {
            return true;
        }

        const transactionID = isMoneyRequestAction(action) ? getOriginalMessage(action)?.IOUTransactionID : undefined;
        const transaction = allTransactions?.[`${ONYXKEYS.COLLECTION.TRANSACTION}${transactionID}`] ?? {};
        const isSplitBillError = isSplitReportAction && hasMissingSmartscanFieldsTransactionUtils(transaction as Transaction);

        return isSplitBillError;
    });
}

/**
 * Checks if report action has error when smart scanning
 */
function hasSmartscanError(reportActions: ReportAction[]): boolean {
    return !!getReportActionWithSmartscanError(reportActions);
}

function shouldAutoFocusOnKeyPress(event: KeyboardEvent): boolean {
    if (event.key.length > 1) {
        return false;
    }

    // If a key is pressed in combination with Meta, Control or Alt do not focus
    if (event.ctrlKey || event.metaKey) {
        return false;
    }

    if (event.code === 'Space') {
        return false;
    }

    return true;
}

/**
 * Navigates to the appropriate screen based on the presence of a private note for the current user.
 */
function navigateToPrivateNotes(report: OnyxEntry<Report>, session: OnyxEntry<Session>, backTo?: string) {
    if (isEmpty(report) || isEmpty(session) || !session.accountID) {
        return;
    }
    const currentUserPrivateNote = report.privateNotes?.[session.accountID]?.note ?? '';
    if (isEmpty(currentUserPrivateNote)) {
        Navigation.navigate(ROUTES.PRIVATE_NOTES_EDIT.getRoute(report.reportID, session.accountID, backTo));
        return;
    }
    Navigation.navigate(ROUTES.PRIVATE_NOTES_LIST.getRoute(report.reportID, backTo));
}

/**
 * Get all held transactions of a iouReport
 */
function getAllHeldTransactions(iouReportID?: string): Transaction[] {
    const transactions = getReportTransactions(iouReportID);
    return transactions.filter((transaction) => isOnHoldTransactionUtils(transaction));
}

/**
 * Check if Report has any held expenses
 */
function hasHeldExpenses(iouReportID?: string, allReportTransactions?: SearchTransaction[]): boolean {
    const iouReportTransactions = getReportTransactions(iouReportID);
    const transactions = allReportTransactions ?? iouReportTransactions;
    return transactions.some((transaction) => isOnHoldTransactionUtils(transaction));
}

/**
 * Check if all expenses in the Report are on hold
 */
function hasOnlyHeldExpenses(iouReportID?: string, allReportTransactions?: SearchTransaction[]): boolean {
    const transactionsByIouReportID = getReportTransactions(iouReportID);
    const reportTransactions = allReportTransactions ?? transactionsByIouReportID;
    return reportTransactions.length > 0 && !reportTransactions.some((transaction) => !isOnHoldTransactionUtils(transaction));
}

/**
 * Checks if thread replies should be displayed
 */
function shouldDisplayThreadReplies(reportAction: OnyxInputOrEntry<ReportAction>, isThreadReportParentAction: boolean): boolean {
    const hasReplies = (reportAction?.childVisibleActionCount ?? 0) > 0;
    return hasReplies && !!reportAction?.childCommenterCount && !isThreadReportParentAction;
}

/**
 * Check if money report has any transactions updated optimistically
 */
function hasUpdatedTotal(report: OnyxInputOrEntry<Report>, policy: OnyxInputOrEntry<Policy>): boolean {
    if (!report) {
        return true;
    }

    const allReportTransactions = getReportTransactions(report.reportID);

    const hasPendingTransaction = allReportTransactions.some((transaction) => !!transaction.pendingAction);
    const hasTransactionWithDifferentCurrency = allReportTransactions.some((transaction) => transaction.currency !== report.currency);
    const hasDifferentWorkspaceCurrency = report.pendingFields?.createChat && isExpenseReport(report) && report.currency !== policy?.outputCurrency;
    const hasOptimisticHeldExpense = hasHeldExpenses(report.reportID) && report?.unheldTotal === undefined;

    return !(hasPendingTransaction && (hasTransactionWithDifferentCurrency || hasDifferentWorkspaceCurrency)) && !hasOptimisticHeldExpense && !report.pendingFields?.total;
}

/**
 * Return held and full amount formatted with used currency
 */
function getNonHeldAndFullAmount(iouReport: OnyxEntry<Report>, shouldExcludeNonReimbursables: boolean): NonHeldAndFullAmount {
    // if the report is an expense report, the total amount should be negated
    const coefficient = isExpenseReport(iouReport) ? -1 : 1;

    let total = iouReport?.total ?? 0;
    let unheldTotal = iouReport?.unheldTotal ?? 0;
    if (shouldExcludeNonReimbursables) {
        total -= iouReport?.nonReimbursableTotal ?? 0;
        unheldTotal -= iouReport?.unheldNonReimbursableTotal ?? 0;
    }

    return {
        nonHeldAmount: convertToDisplayString(unheldTotal * coefficient, iouReport?.currency),
        fullAmount: convertToDisplayString(total * coefficient, iouReport?.currency),
        hasValidNonHeldAmount: unheldTotal * coefficient >= 0,
    };
}

/**
 * Disable reply in thread action if:
 *
 * - The action is listed in the thread-disabled list
 * - The action is a split expense action
 * - The action is deleted and is not threaded
 * - The report is archived and the action is not threaded
 * - The action is a whisper action and it's neither a report preview nor IOU action
 * - The action is the thread's first chat
 */
function shouldDisableThread(reportAction: OnyxInputOrEntry<ReportAction>, reportID: string, isThreadReportParentAction: boolean, isReportArchived = false): boolean {
    const isSplitBillAction = isSplitBillReportAction(reportAction);
    const isDeletedActionLocal = isDeletedAction(reportAction);
    const isReportPreviewActionLocal = isReportPreviewAction(reportAction);
    const isIOUAction = isMoneyRequestAction(reportAction);
    const isWhisperActionLocal = isWhisperAction(reportAction) || isActionableTrackExpense(reportAction);
    const isActionDisabled = CONST.REPORT.ACTIONS.THREAD_DISABLED.some((action: string) => action === reportAction?.actionName);

    return (
        isActionDisabled ||
        isSplitBillAction ||
        (isDeletedActionLocal && !reportAction?.childVisibleActionCount) ||
        (isReportArchived && !reportAction?.childVisibleActionCount) ||
        (isWhisperActionLocal && !isReportPreviewActionLocal && !isIOUAction) ||
        isThreadReportParentAction
    );
}

function getAllAncestorReportActions(report: Report | null | undefined, currentUpdatedReport?: OnyxEntry<Report>): Ancestor[] {
    if (!report) {
        return [];
    }
    const allAncestors: Ancestor[] = [];
    let parentReportID = report.parentReportID;
    let parentReportActionID = report.parentReportActionID;

    while (parentReportID) {
        const parentReport = currentUpdatedReport && currentUpdatedReport.reportID === parentReportID ? currentUpdatedReport : getReportOrDraftReport(parentReportID);
        const parentReportAction = getReportAction(parentReportID, parentReportActionID);

        if (!parentReport || !parentReportAction || (isTransactionThread(parentReportAction) && !isSentMoneyReportAction(parentReportAction)) || isReportPreviewAction(parentReportAction)) {
            break;
        }

        // For threads, we don't want to display trip summary
        if (isTripPreview(parentReportAction) && allAncestors.length > 0) {
            break;
        }

        const isParentReportActionUnread = isCurrentActionUnread(parentReport, parentReportAction);
        allAncestors.push({
            report: parentReport,
            reportAction: parentReportAction,
            shouldDisplayNewMarker: isParentReportActionUnread,
        });

        parentReportID = parentReport?.parentReportID;
        parentReportActionID = parentReport?.parentReportActionID;
    }

    return allAncestors.reverse();
}

function getAllAncestorReportActionIDs(report: Report | null | undefined, includeTransactionThread = false): AncestorIDs {
    if (!report) {
        return {
            reportIDs: [],
            reportActionsIDs: [],
        };
    }

    const allAncestorIDs: AncestorIDs = {
        reportIDs: [],
        reportActionsIDs: [],
    };
    let parentReportID = report.parentReportID;
    let parentReportActionID = report.parentReportActionID;

    while (parentReportID) {
        const parentReport = getReportOrDraftReport(parentReportID);
        const parentReportAction = getReportAction(parentReportID, parentReportActionID);

        if (
            !parentReportAction ||
            (!includeTransactionThread && ((isTransactionThread(parentReportAction) && !isSentMoneyReportAction(parentReportAction)) || isReportPreviewAction(parentReportAction)))
        ) {
            break;
        }

        allAncestorIDs.reportIDs.push(parentReportID);
        if (parentReportActionID) {
            allAncestorIDs.reportActionsIDs.push(parentReportActionID);
        }

        if (!parentReport) {
            break;
        }

        parentReportID = parentReport?.parentReportID;
        parentReportActionID = parentReport?.parentReportActionID;
    }

    return allAncestorIDs;
}

/**
 * Get optimistic data of parent report action
 * @param reportOrID The reportID of the report that is updated or the optimistic report on its own
 * @param lastVisibleActionCreated Last visible action created of the child report
 * @param type The type of action in the child report
 */
function getOptimisticDataForParentReportAction(reportOrID: Report | string | undefined, lastVisibleActionCreated: string, type: string): Array<OnyxUpdate | null> {
    const report = typeof reportOrID === 'string' ? getReportOrDraftReport(reportOrID) : reportOrID;

    if (!report || isEmptyObject(report)) {
        return [];
    }

    const ancestors = getAllAncestorReportActionIDs(report, true);
    const totalAncestor = ancestors.reportIDs.length;

    return Array.from(Array(totalAncestor), (_, index) => {
        const ancestorReport = getReportOrDraftReport(ancestors.reportIDs.at(index));

        if (!ancestorReport || isEmptyObject(ancestorReport)) {
            return null;
        }

        const ancestorReportAction = getReportAction(ancestorReport.reportID, ancestors.reportActionsIDs.at(index) ?? '');

        if (!ancestorReportAction?.reportActionID || isEmptyObject(ancestorReportAction)) {
            return null;
        }

        return {
            onyxMethod: Onyx.METHOD.MERGE,
            key: `${ONYXKEYS.COLLECTION.REPORT_ACTIONS}${ancestorReport.reportID}`,
            value: {
                [ancestorReportAction.reportActionID]: updateOptimisticParentReportAction(ancestorReportAction, lastVisibleActionCreated, type),
            },
        };
    });
}

function getQuickActionDetails(
    quickActionReport: Report,
    personalDetails: PersonalDetailsList | undefined,
    policyChatForActivePolicy: Report | undefined,
    reportNameValuePairs: ReportNameValuePairs,
): {quickActionAvatars: Icon[]; hideQABSubtitle: boolean} {
    const isValidQuickActionReport = !(isEmptyObject(quickActionReport) || isArchivedReport(reportNameValuePairs));
    let hideQABSubtitle = false;
    let quickActionAvatars: Icon[] = [];
    if (isValidQuickActionReport) {
        const avatars = getIcons(quickActionReport, personalDetails);
        quickActionAvatars = avatars.length <= 1 || isPolicyExpenseChat(quickActionReport) ? avatars : avatars.filter((avatar) => avatar.id !== currentUserAccountID);
    } else {
        hideQABSubtitle = true;
    }
    if (!isEmptyObject(policyChatForActivePolicy)) {
        quickActionAvatars = getIcons(policyChatForActivePolicy, personalDetails);
    }
    return {
        quickActionAvatars,
        hideQABSubtitle,
    };
}

function canBeAutoReimbursed(report: OnyxInputOrEntry<Report>, policy: OnyxInputOrEntry<Policy> | SearchPolicy): boolean {
    if (isEmptyObject(policy)) {
        return false;
    }
    type CurrencyType = TupleToUnion<typeof CONST.DIRECT_REIMBURSEMENT_CURRENCIES>;
    const reimbursableTotal = getMoneyRequestSpendBreakdown(report).totalDisplaySpend;
    const autoReimbursementLimit = policy?.autoReimbursement?.limit ?? policy?.autoReimbursementLimit ?? 0;
    const isAutoReimbursable =
        isReportInGroupPolicy(report) &&
        policy.reimbursementChoice === CONST.POLICY.REIMBURSEMENT_CHOICES.REIMBURSEMENT_YES &&
        autoReimbursementLimit >= reimbursableTotal &&
        reimbursableTotal > 0 &&
        CONST.DIRECT_REIMBURSEMENT_CURRENCIES.includes(report?.currency as CurrencyType);
    return isAutoReimbursable;
}

/** Check if the current user is an owner of the report */
function isReportOwner(report: OnyxInputOrEntry<Report>): boolean {
    return report?.ownerAccountID === currentUserPersonalDetails?.accountID;
}

function isAllowedToApproveExpenseReport(report: OnyxEntry<Report>, approverAccountID?: number, reportPolicy?: OnyxEntry<Policy> | SearchPolicy): boolean {
    // This will be fixed as part of https://github.com/Expensify/Expensify/issues/507850
    // eslint-disable-next-line deprecation/deprecation
    const policy = reportPolicy ?? getPolicy(report?.policyID);
    const isOwner = (approverAccountID ?? currentUserAccountID) === report?.ownerAccountID;
    return !(policy?.preventSelfApproval && isOwner);
}

function isAllowedToSubmitDraftExpenseReport(report: OnyxEntry<Report>): boolean {
    // This will be fixed as part of https://github.com/Expensify/Expensify/issues/507850
    // eslint-disable-next-line deprecation/deprecation
    const policy = getPolicy(report?.policyID);
    const submitToAccountID = getSubmitToAccountID(policy, report);

    return isAllowedToApproveExpenseReport(report, submitToAccountID);
}

/**
 * What missing payment method does this report action indicate, if any?
 */
function getIndicatedMissingPaymentMethod(userWallet: OnyxEntry<UserWallet>, reportId: string | undefined, reportAction: ReportAction): MissingPaymentMethod | undefined {
    const isSubmitterOfUnsettledReport = isCurrentUserSubmitter(reportId) && !isSettled(reportId);
    if (!reportId || !isSubmitterOfUnsettledReport || !isReimbursementQueuedAction(reportAction)) {
        return undefined;
    }
    const paymentType = getOriginalMessage(reportAction)?.paymentType;
    if (paymentType === CONST.IOU.PAYMENT_TYPE.EXPENSIFY) {
        return isEmpty(userWallet) || userWallet.tierName === CONST.WALLET.TIER_NAME.SILVER ? 'wallet' : undefined;
    }

    return !hasCreditBankAccount() ? 'bankAccount' : undefined;
}

/**
 * Checks if report chat contains missing payment method
 */
function hasMissingPaymentMethod(userWallet: OnyxEntry<UserWallet>, iouReportID: string | undefined): boolean {
    const reportActions = allReportActions?.[`${ONYXKEYS.COLLECTION.REPORT_ACTIONS}${iouReportID}`] ?? {};
    return Object.values(reportActions)
        .filter(Boolean)
        .some((action) => getIndicatedMissingPaymentMethod(userWallet, iouReportID, action) !== undefined);
}

/**
 * Used from expense actions to decide if we need to build an optimistic expense report.
 * Create a new report if:
 * - we don't have an iouReport set in the chatReport
 * - we have one, but it's waiting on the payee adding a bank account
 * - we have one, but we can't add more transactions to it due to: report is approved or settled
 */
function shouldCreateNewMoneyRequestReport(existingIOUReport: OnyxInputOrEntry<Report> | undefined, chatReport: OnyxInputOrEntry<Report>, isScanRequest: boolean): boolean {
    const isASAPSubmitBetaEnabled = Permissions.isBetaEnabled(CONST.BETAS.ASAP_SUBMIT, allBetas);
    return !existingIOUReport || hasIOUWaitingOnCurrentUserBankAccount(chatReport) || !canAddTransaction(existingIOUReport) || (isScanRequest && isASAPSubmitBetaEnabled);
}

function getTripIDFromTransactionParentReportID(transactionParentReportID: string | undefined): string | undefined {
    return (getReportOrDraftReport(transactionParentReportID) as OnyxEntry<Report>)?.tripData?.tripID;
}

/**
 * Checks if report contains actions with errors
 */
function hasActionsWithErrors(reportID: string | undefined): boolean {
    if (!reportID) {
        return false;
    }
    const reportActions = allReportActions?.[`${ONYXKEYS.COLLECTION.REPORT_ACTIONS}${reportID}`] ?? {};
    return Object.values(reportActions)
        .filter(Boolean)
        .some((action) => !isEmptyObject(action.errors));
}

function isNonAdminOrOwnerOfPolicyExpenseChat(report: OnyxInputOrEntry<Report>, policy: OnyxInputOrEntry<Policy>): boolean {
    return isPolicyExpenseChat(report) && !(isPolicyAdminPolicyUtils(policy) || isPolicyOwner(policy, currentUserAccountID) || isReportOwner(report));
}

function isAdminOwnerApproverOrReportOwner(report: OnyxEntry<Report>, policy: OnyxEntry<Policy>): boolean {
    const isApprover = isMoneyRequestReport(report) && report?.managerID !== null && currentUserPersonalDetails?.accountID === report?.managerID;

    return isPolicyAdminPolicyUtils(policy) || isPolicyOwner(policy, currentUserAccountID) || isReportOwner(report) || isApprover;
}

/**
 * Whether the user can join a report
 */
function canJoinChat(
    report: OnyxEntry<Report>,
    parentReportAction: OnyxInputOrEntry<ReportAction>,
    policy: OnyxInputOrEntry<Policy>,
    reportNameValuePairs: ReportNameValuePairs | undefined,
): boolean {
    // We disabled thread functions for whisper action
    // So we should not show join option for existing thread on whisper message that has already been left, or manually leave it
    if (isWhisperAction(parentReportAction)) {
        return false;
    }

    // If the notification preference of the chat is not hidden that means we have already joined the chat
    if (!isHiddenForCurrentUser(report)) {
        return false;
    }

    const isExpenseChat = isMoneyRequestReport(report) || isMoneyRequest(report) || isInvoiceReport(report) || isTrackExpenseReport(report);
    // Anyone viewing these chat types is already a participant and therefore cannot join
    if (isRootGroupChat(report) || isSelfDM(report) || isInvoiceRoom(report) || isSystemChat(report) || isExpenseChat) {
        return false;
    }

    // The user who is a member of the workspace has already joined the public announce room.
    if (isPublicAnnounceRoom(report) && !isEmptyObject(policy)) {
        return false;
    }

    if (isArchivedReport(reportNameValuePairs)) {
        return false;
    }

    return isChatThread(report) || isUserCreatedPolicyRoom(report) || isNonAdminOrOwnerOfPolicyExpenseChat(report, policy);
}

/**
 * Whether the user can leave a report
 */
function canLeaveChat(report: OnyxEntry<Report>, policy: OnyxEntry<Policy>): boolean {
    if (isRootGroupChat(report)) {
        return true;
    }

    if (isPolicyExpenseChat(report) && !report?.isOwnPolicyExpenseChat && !isPolicyAdminPolicyUtils(policy)) {
        return true;
    }

    if (isPublicRoom(report) && isAnonymousUserSession()) {
        return false;
    }

    if (isHiddenForCurrentUser(report)) {
        return false;
    }

    // Anyone viewing these chat types is already a participant and therefore cannot leave
    if (isSelfDM(report)) {
        return false;
    }

    // The user who is a member of the workspace cannot leave the public announce room.
    if (isPublicAnnounceRoom(report) && !isEmptyObject(policy)) {
        return false;
    }

    if (isInvoiceRoom(report)) {
        return canLeaveInvoiceRoom(report);
    }

    return (isChatThread(report) && !!getReportNotificationPreference(report)) || isUserCreatedPolicyRoom(report) || isNonAdminOrOwnerOfPolicyExpenseChat(report, policy);
}

function getReportActionActorAccountID(
    reportAction: OnyxEntry<ReportAction>,
    iouReport: OnyxEntry<Report>,
    report: OnyxEntry<Report>,
    delegatePersonalDetails?: PersonalDetails | undefined | null,
): number | undefined {
    switch (reportAction?.actionName) {
        case CONST.REPORT.ACTIONS.TYPE.REPORT_PREVIEW: {
            const ownerAccountID = iouReport?.ownerAccountID ?? reportAction?.childOwnerAccountID;
            const actorAccountID = iouReport?.managerID ?? reportAction?.childManagerAccountID;

            if (isPolicyExpenseChat(report) || delegatePersonalDetails) {
                return ownerAccountID;
            }

            return actorAccountID;
        }

        case CONST.REPORT.ACTIONS.TYPE.SUBMITTED:
            return reportAction?.adminAccountID ?? reportAction?.actorAccountID;

        default:
            return reportAction?.actorAccountID;
    }
}

function createDraftWorkspaceAndNavigateToConfirmationScreen(transactionID: string, actionName: IOUAction): void {
    const isCategorizing = actionName === CONST.IOU.ACTION.CATEGORIZE;
    const {expenseChatReportID, policyID, policyName} = createDraftWorkspace(currentUserEmail);
    setMoneyRequestParticipants(transactionID, [
        {
            selected: true,
            accountID: 0,
            isPolicyExpenseChat: true,
            reportID: expenseChatReportID,
            policyID,
            searchText: policyName,
        },
    ]);
    if (isCategorizing) {
        Navigation.navigate(ROUTES.MONEY_REQUEST_STEP_CATEGORY.getRoute(actionName, CONST.IOU.TYPE.SUBMIT, transactionID, expenseChatReportID));
    } else {
        Navigation.navigate(ROUTES.MONEY_REQUEST_STEP_CONFIRMATION.getRoute(actionName, CONST.IOU.TYPE.SUBMIT, transactionID, expenseChatReportID, undefined, true));
    }
}

function createDraftTransactionAndNavigateToParticipantSelector(
    transactionID: string | undefined,
    reportID: string | undefined,
    actionName: IOUAction,
    reportActionID: string | undefined,
): void {
    if (!transactionID || !reportID) {
        return;
    }

    const transaction = allTransactions?.[`${ONYXKEYS.COLLECTION.TRANSACTION}${transactionID}`] ?? ({} as Transaction);
    const reportActions = allReportActions?.[`${ONYXKEYS.COLLECTION.REPORT_ACTIONS}${reportID}`] ?? ([] as ReportAction[]);

    if (!transaction || !reportActions) {
        return;
    }

    const linkedTrackedExpenseReportAction = Object.values(reportActions)
        .filter(Boolean)
        .find((action) => isMoneyRequestAction(action) && getOriginalMessage(action)?.IOUTransactionID === transactionID);

    const {created, amount, currency, merchant, mccGroup} = getTransactionDetails(transaction) ?? {};
    const comment = getTransactionCommentObject(transaction);

    createDraftTransaction({
        ...transaction,
        actionableWhisperReportActionID: reportActionID,
        linkedTrackedExpenseReportAction,
        linkedTrackedExpenseReportID: reportID,
        created,
        modifiedCreated: undefined,
        modifiedAmount: undefined,
        modifiedCurrency: undefined,
        amount,
        currency,
        comment,
        merchant,
        modifiedMerchant: '',
        mccGroup,
    } as Transaction);

    const filteredPolicies = Object.values(allPolicies ?? {}).filter((policy) => shouldShowPolicy(policy, false, currentUserEmail));

    if (actionName === CONST.IOU.ACTION.CATEGORIZE) {
        // This will be fixed as part of https://github.com/Expensify/Expensify/issues/507850
        // eslint-disable-next-line deprecation/deprecation
        const activePolicy = getPolicy(activePolicyID);
        if (activePolicy && shouldRestrictUserBillableActions(activePolicy.id)) {
            Navigation.navigate(ROUTES.RESTRICTED_ACTION.getRoute(activePolicy.id));
            return;
        }

        if (shouldShowPolicy(activePolicy, false, currentUserEmail)) {
            const policyExpenseReportID = getPolicyExpenseChat(currentUserAccountID, activePolicyID)?.reportID;
            setMoneyRequestParticipants(transactionID, [
                {
                    selected: true,
                    accountID: 0,
                    isPolicyExpenseChat: true,
                    reportID: policyExpenseReportID,
                    policyID: activePolicyID,
                    searchText: activePolicy?.name,
                },
            ]);
            if (policyExpenseReportID) {
                Navigation.navigate(ROUTES.MONEY_REQUEST_STEP_CATEGORY.getRoute(actionName, CONST.IOU.TYPE.SUBMIT, transactionID, policyExpenseReportID));
            } else {
                Log.warn('policyExpenseReportID is not valid during expense categorizing');
            }
            return;
        }
        if (filteredPolicies.length === 0 || filteredPolicies.length > 1) {
            Navigation.navigate(ROUTES.MONEY_REQUEST_UPGRADE.getRoute(actionName, CONST.IOU.TYPE.SUBMIT, transactionID, reportID));
            return;
        }

        const policyID = filteredPolicies.at(0)?.id;
        const policyExpenseReportID = getPolicyExpenseChat(currentUserAccountID, policyID)?.reportID;
        setMoneyRequestParticipants(transactionID, [
            {
                selected: true,
                accountID: 0,
                isPolicyExpenseChat: true,
                reportID: policyExpenseReportID,
                policyID,
                searchText: activePolicy?.name,
            },
        ]);
        if (policyExpenseReportID) {
            Navigation.navigate(ROUTES.MONEY_REQUEST_STEP_CATEGORY.getRoute(actionName, CONST.IOU.TYPE.SUBMIT, transactionID, policyExpenseReportID));
        } else {
            Log.warn('policyExpenseReportID is not valid during expense categorizing');
        }
        return;
    }

    if (actionName === CONST.IOU.ACTION.SHARE) {
        Navigation.navigate(ROUTES.MONEY_REQUEST_ACCOUNTANT.getRoute(actionName, CONST.IOU.TYPE.SUBMIT, transactionID, reportID, undefined));
        return;
    }

    if (actionName === CONST.IOU.ACTION.SUBMIT || (allPolicies && filteredPolicies.length > 0)) {
        Navigation.navigate(ROUTES.MONEY_REQUEST_STEP_PARTICIPANTS.getRoute(CONST.IOU.TYPE.SUBMIT, transactionID, reportID, undefined, actionName));
        return;
    }

    return createDraftWorkspaceAndNavigateToConfirmationScreen(transactionID, actionName);
}

/**
 * Check if a report has any forwarded actions
 */
function hasForwardedAction(reportID: string): boolean {
    const reportActions = getAllReportActions(reportID);
    return Object.values(reportActions).some((action) => action?.actionName === CONST.REPORT.ACTIONS.TYPE.FORWARDED);
}

function isReportOutstanding(
    iouReport: OnyxInputOrEntry<Report>,
    policyID: string | undefined,
    reportNameValuePairs: OnyxCollection<ReportNameValuePairs> = allReportNameValuePair,
): boolean {
    if (!iouReport || isEmptyObject(iouReport)) {
        return false;
    }
    const reportNameValuePair = reportNameValuePairs?.[`${ONYXKEYS.COLLECTION.REPORT_NAME_VALUE_PAIRS}${iouReport.reportID}`];
    return (
        isExpenseReport(iouReport) &&
        iouReport?.stateNum !== undefined &&
        iouReport?.statusNum !== undefined &&
        iouReport?.policyID === policyID &&
        iouReport?.stateNum <= CONST.REPORT.STATE_NUM.SUBMITTED &&
        iouReport?.statusNum <= CONST.REPORT.STATUS_NUM.SUBMITTED &&
        !hasForwardedAction(iouReport.reportID) &&
        !isArchivedReport(reportNameValuePair)
    );
}

/**
 * Get outstanding expense reports for a given policy ID
 * @param policyID - The policy ID to filter reports by
 * @param reportOwnerAccountID - The accountID of the report owner
 * @param reports - Collection of reports to filter
 * @returns Array of outstanding expense reports sorted by name
 */
function getOutstandingReportsForUser(
    policyID: string | undefined,
    reportOwnerAccountID: number | undefined,
    reports: OnyxCollection<Report> = allReports,
    reportNameValuePairs: OnyxCollection<ReportNameValuePairs> = allReportNameValuePair,
): Array<OnyxEntry<Report>> {
    if (!reports) {
        return [];
    }
    return Object.values(reports)
        .filter((report) => isReportOutstanding(report, policyID, reportNameValuePairs) && report?.ownerAccountID === reportOwnerAccountID)
        .sort((a, b) => a?.reportName?.localeCompare(b?.reportName?.toLowerCase() ?? '') ?? 0);
}

/**
 * @returns the object to update `report.hasOutstandingChildRequest`
 */
function getOutstandingChildRequest(iouReport: OnyxInputOrEntry<Report>): OutstandingChildRequest {
    if (!iouReport || isEmptyObject(iouReport)) {
        return {};
    }

    if (!isExpenseReport(iouReport)) {
        const {reimbursableSpend} = getMoneyRequestSpendBreakdown(iouReport);
        return {
            hasOutstandingChildRequest: iouReport.managerID === currentUserAccountID && reimbursableSpend !== 0,
        };
    }

    // This will be fixed as part of https://github.com/Expensify/Expensify/issues/507850
    // eslint-disable-next-line deprecation/deprecation
    const policy = getPolicy(iouReport.policyID);
    const shouldBeManuallySubmitted = isPaidGroupPolicyPolicyUtils(policy) && !policy?.harvesting?.enabled;
    if (shouldBeManuallySubmitted) {
        return {
            hasOutstandingChildRequest: true,
        };
    }

    // We don't need to update hasOutstandingChildRequest in this case
    return {};
}

function canReportBeMentionedWithinPolicy(report: OnyxEntry<Report>, policyID: string | undefined): boolean {
    if (!policyID || report?.policyID !== policyID) {
        return false;
    }

    return isChatRoom(report) && !isInvoiceRoom(report) && !isThread(report);
}

function prepareOnboardingOnyxData(
    introSelected: OnyxEntry<IntroSelected>,
    engagementChoice: OnboardingPurpose,
    onboardingMessage: OnboardingMessage,
    adminsChatReportID?: string,
    onboardingPolicyID?: string,
    userReportedIntegration?: OnboardingAccounting,
    wasInvited?: boolean,
    companySize?: OnboardingCompanySize,
) {
    if (engagementChoice === CONST.ONBOARDING_CHOICES.PERSONAL_SPEND) {
        // eslint-disable-next-line no-param-reassign
        onboardingMessage = getOnboardingMessages().onboardingMessages[CONST.ONBOARDING_CHOICES.PERSONAL_SPEND];
    }

    if (engagementChoice === CONST.ONBOARDING_CHOICES.EMPLOYER || engagementChoice === CONST.ONBOARDING_CHOICES.SUBMIT) {
        // eslint-disable-next-line no-param-reassign
        onboardingMessage = getOnboardingMessages().onboardingMessages[CONST.ONBOARDING_CHOICES.SUBMIT];
    }

    // Guides are assigned and tasks are posted in the #admins room for the MANAGE_TEAM and TRACK_WORKSPACE onboarding actions, except for emails that have a '+'.
    type PostTasksInAdminsRoomOnboardingChoices = 'newDotManageTeam' | 'newDotTrackWorkspace';
    const shouldPostTasksInAdminsRoom =
        [CONST.ONBOARDING_CHOICES.MANAGE_TEAM, CONST.ONBOARDING_CHOICES.TRACK_WORKSPACE].includes(engagementChoice as PostTasksInAdminsRoomOnboardingChoices) &&
        !currentUserEmail?.includes('+');
    const adminsChatReport = allReports?.[`${ONYXKEYS.COLLECTION.REPORT}${adminsChatReportID}`];
    const targetChatReport = shouldPostTasksInAdminsRoom
        ? (adminsChatReport ?? {reportID: adminsChatReportID, policyID: onboardingPolicyID})
        : getChatByParticipants([CONST.ACCOUNT_ID.CONCIERGE, currentUserAccountID ?? CONST.DEFAULT_NUMBER_ID], allReports, false, true);
    const {reportID: targetChatReportID = '', policyID: targetChatPolicyID = ''} = targetChatReport ?? {};

    if (!targetChatReportID) {
        Log.warn('Missing reportID for onboarding optimistic data');
        return;
    }

    const integrationName = userReportedIntegration ? CONST.ONBOARDING_ACCOUNTING_MAPPING[userReportedIntegration as keyof typeof CONST.ONBOARDING_ACCOUNTING_MAPPING] : '';
    // This will be fixed as part of https://github.com/Expensify/Expensify/issues/507850
    // eslint-disable-next-line deprecation/deprecation
    const assignedGuideEmail = getPolicy(targetChatPolicyID)?.assignedGuide?.email ?? 'Setup Specialist';
    const assignedGuidePersonalDetail = Object.values(allPersonalDetails ?? {}).find((personalDetail) => personalDetail?.login === assignedGuideEmail);
    let assignedGuideAccountID: number;
    if (assignedGuidePersonalDetail && assignedGuidePersonalDetail.accountID) {
        assignedGuideAccountID = assignedGuidePersonalDetail.accountID;
    } else {
        assignedGuideAccountID = generateAccountID(assignedGuideEmail);
        // eslint-disable-next-line rulesdir/prefer-actions-set-data
        Onyx.merge(ONYXKEYS.PERSONAL_DETAILS_LIST, {
            [assignedGuideAccountID]: {
                isOptimisticPersonalDetail: assignedGuideEmail === CONST.SETUP_SPECIALIST_LOGIN,
                login: assignedGuideEmail,
                displayName: assignedGuideEmail,
            },
        });
    }
    const actorAccountID = shouldPostTasksInAdminsRoom ? assignedGuideAccountID : CONST.ACCOUNT_ID.CONCIERGE;
    const firstAdminPolicy = getActivePolicies(allPolicies, currentUserEmail).find(
        (policy) => policy.type !== CONST.POLICY.TYPE.PERSONAL && getPolicyRole(policy, currentUserEmail) === CONST.POLICY.ROLE.ADMIN,
    );
    const onboardingTaskParams: OnboardingTaskLinks = {
        integrationName,
        onboardingCompanySize: companySize ?? onboardingCompanySize,
        workspaceSettingsLink: `${environmentURL}/${ROUTES.WORKSPACE_INITIAL.getRoute(onboardingPolicyID ?? firstAdminPolicy?.id)}`,
        workspaceCategoriesLink: `${environmentURL}/${ROUTES.WORKSPACE_CATEGORIES.getRoute(onboardingPolicyID)}`,
        workspaceMembersLink: `${environmentURL}/${ROUTES.WORKSPACE_MEMBERS.getRoute(onboardingPolicyID)}`,
        workspaceMoreFeaturesLink: `${environmentURL}/${ROUTES.WORKSPACE_MORE_FEATURES.getRoute(onboardingPolicyID)}`,
        workspaceConfirmationLink: `${environmentURL}/${ROUTES.WORKSPACE_CONFIRMATION.getRoute(ROUTES.WORKSPACES_LIST.route)}`,
        navatticURL: getNavatticURL(environment, engagementChoice),
        testDriveURL: `${environmentURL}/${
            ([CONST.ONBOARDING_CHOICES.MANAGE_TEAM, CONST.ONBOARDING_CHOICES.TEST_DRIVE_RECEIVER, CONST.ONBOARDING_CHOICES.TRACK_WORKSPACE] as OnboardingPurpose[]).includes(engagementChoice)
                ? ROUTES.TEST_DRIVE_DEMO_ROOT
                : ROUTES.TEST_DRIVE_MODAL_ROOT.route
        }`,
        workspaceAccountingLink: `${environmentURL}/${ROUTES.POLICY_ACCOUNTING.getRoute(onboardingPolicyID)}`,
        corporateCardLink: `${environmentURL}/${ROUTES.WORKSPACE_COMPANY_CARDS.getRoute(onboardingPolicyID)}`,
    };

    // Text message
    const message = typeof onboardingMessage.message === 'function' ? onboardingMessage.message(onboardingTaskParams) : onboardingMessage.message;
    const textComment = buildOptimisticAddCommentReportAction(message, undefined, actorAccountID, 1);
    const textCommentAction: OptimisticAddCommentReportAction = textComment.reportAction;
    const textMessage: AddCommentOrAttachmentParams = {
        reportID: targetChatReportID,
        reportActionID: textCommentAction.reportActionID,
        reportComment: textComment.commentText,
    };

    let createWorkspaceTaskReportID;
    const tasksData = onboardingMessage.tasks
        .filter((task) => {
            if (['setupCategories', 'setupTags'].includes(task.type) && userReportedIntegration) {
                return false;
            }

            if (['addAccountingIntegration', 'setupCategoriesAndTags'].includes(task.type) && !userReportedIntegration) {
                return false;
            }
            type SkipViewTourOnboardingChoices = 'newDotSubmit' | 'newDotSplitChat' | 'newDotPersonalSpend' | 'newDotEmployer';
            if (
                task.type === 'viewTour' &&
                [
                    CONST.ONBOARDING_CHOICES.EMPLOYER,
                    CONST.ONBOARDING_CHOICES.PERSONAL_SPEND,
                    CONST.ONBOARDING_CHOICES.SUBMIT,
                    CONST.ONBOARDING_CHOICES.CHAT_SPLIT,
                    CONST.ONBOARDING_CHOICES.MANAGE_TEAM,
                ].includes(introSelected?.choice as SkipViewTourOnboardingChoices) &&
                engagementChoice === CONST.ONBOARDING_CHOICES.MANAGE_TEAM
            ) {
                return false;
            }

            // Exclude createWorkspace and viewTour tasks from #admin room, for test drive receivers,
            // since these users already have them in concierge
            if (introSelected?.choice === CONST.ONBOARDING_CHOICES.TEST_DRIVE_RECEIVER && ['createWorkspace', 'viewTour'].includes(task.type) && shouldPostTasksInAdminsRoom) {
                return false;
            }

            return true;
        })
        .map((task, index) => {
            const taskDescription = typeof task.description === 'function' ? task.description(onboardingTaskParams) : task.description;
            const taskTitle = typeof task.title === 'function' ? task.title(onboardingTaskParams) : task.title;
            const currentTask = buildOptimisticTaskReport(
                actorAccountID,
                targetChatReportID,
                currentUserAccountID,
                taskTitle,
                taskDescription,
                targetChatPolicyID,
                CONST.REPORT.NOTIFICATION_PREFERENCE.HIDDEN,
                task.mediaAttributes,
            );
            const emailCreatingAction =
                engagementChoice === CONST.ONBOARDING_CHOICES.MANAGE_TEAM ? (allPersonalDetails?.[actorAccountID]?.login ?? CONST.EMAIL.CONCIERGE) : CONST.EMAIL.CONCIERGE;
            const taskCreatedAction = buildOptimisticCreatedReportAction(emailCreatingAction);
            const taskReportAction = buildOptimisticTaskCommentReportAction(currentTask.reportID, taskTitle, 0, `task for ${taskTitle}`, targetChatReportID, actorAccountID, index + 3);
            currentTask.parentReportActionID = taskReportAction.reportAction.reportActionID;

            const completedTaskReportAction = task.autoCompleted
                ? buildOptimisticTaskReportAction(currentTask.reportID, CONST.REPORT.ACTIONS.TYPE.TASK_COMPLETED, 'marked as complete', actorAccountID, 2)
                : null;
            if (task.type === 'createWorkspace') {
                createWorkspaceTaskReportID = currentTask.reportID;
            }

            return {
                task,
                currentTask,
                taskCreatedAction,
                taskReportAction,
                taskDescription: currentTask.description,
                completedTaskReportAction,
            };
        });

    // Sign-off welcome message
    const welcomeSignOffText =
        engagementChoice === CONST.ONBOARDING_CHOICES.MANAGE_TEAM ? translateLocal('onboarding.welcomeSignOffTitleManageTeam') : translateLocal('onboarding.welcomeSignOffTitle');
    const welcomeSignOffComment = buildOptimisticAddCommentReportAction(welcomeSignOffText, undefined, actorAccountID, tasksData.length + 3);
    const welcomeSignOffCommentAction: OptimisticAddCommentReportAction = welcomeSignOffComment.reportAction;
    const welcomeSignOffMessage = {
        reportID: targetChatReportID,
        reportActionID: welcomeSignOffCommentAction.reportActionID,
        reportComment: welcomeSignOffComment.commentText,
    };

    const tasksForParameters = tasksData.map<TaskForParameters>(({task, currentTask, taskCreatedAction, taskReportAction, taskDescription, completedTaskReportAction}) => ({
        type: 'task',
        task: task.type,
        taskReportID: currentTask.reportID,
        parentReportID: currentTask.parentReportID,
        parentReportActionID: taskReportAction.reportAction.reportActionID,
        createdTaskReportActionID: taskCreatedAction.reportActionID,
        completedTaskReportActionID: completedTaskReportAction?.reportActionID,
        title: currentTask.reportName ?? '',
        description: taskDescription ?? '',
    }));

    const hasOutstandingChildTask = tasksData.some((task) => !task.completedTaskReportAction);

    const tasksForOptimisticData = tasksData.reduce<OnyxUpdate[]>((acc, {currentTask, taskCreatedAction, taskReportAction, taskDescription, completedTaskReportAction}) => {
        acc.push(
            {
                onyxMethod: Onyx.METHOD.MERGE,
                key: `${ONYXKEYS.COLLECTION.REPORT_ACTIONS}${targetChatReportID}`,
                value: {
                    [taskReportAction.reportAction.reportActionID]: taskReportAction.reportAction as ReportAction,
                },
            },
            {
                onyxMethod: Onyx.METHOD.SET,
                key: `${ONYXKEYS.COLLECTION.REPORT}${currentTask.reportID}`,
                value: {
                    ...currentTask,
                    description: taskDescription,
                    pendingFields: {
                        createChat: CONST.RED_BRICK_ROAD_PENDING_ACTION.ADD,
                        reportName: CONST.RED_BRICK_ROAD_PENDING_ACTION.ADD,
                        description: CONST.RED_BRICK_ROAD_PENDING_ACTION.ADD,
                        managerID: CONST.RED_BRICK_ROAD_PENDING_ACTION.ADD,
                    },
                    managerID: currentUserAccountID,
                },
            },
            {
                onyxMethod: Onyx.METHOD.MERGE,
                key: `${ONYXKEYS.COLLECTION.REPORT_METADATA}${currentTask.reportID}`,
                value: {
                    isOptimisticReport: true,
                },
            },
            {
                onyxMethod: Onyx.METHOD.MERGE,
                key: `${ONYXKEYS.COLLECTION.REPORT_ACTIONS}${currentTask.reportID}`,
                value: {
                    [taskCreatedAction.reportActionID]: taskCreatedAction as ReportAction,
                },
            },
        );

        if (completedTaskReportAction) {
            acc.push({
                onyxMethod: Onyx.METHOD.MERGE,
                key: `${ONYXKEYS.COLLECTION.REPORT_ACTIONS}${currentTask.reportID}`,
                value: {
                    [completedTaskReportAction.reportActionID]: completedTaskReportAction as ReportAction,
                },
            });

            acc.push({
                onyxMethod: Onyx.METHOD.MERGE,
                key: `${ONYXKEYS.COLLECTION.REPORT}${currentTask.reportID}`,
                value: {
                    stateNum: CONST.REPORT.STATE_NUM.APPROVED,
                    statusNum: CONST.REPORT.STATUS_NUM.APPROVED,
                    managerID: currentUserAccountID,
                },
            });
        }

        return acc;
    }, []);

    const tasksForFailureData = tasksData.reduce<OnyxUpdate[]>((acc, {currentTask, taskReportAction}) => {
        acc.push(
            {
                onyxMethod: Onyx.METHOD.MERGE,
                key: `${ONYXKEYS.COLLECTION.REPORT_ACTIONS}${targetChatReportID}`,
                value: {
                    [taskReportAction.reportAction.reportActionID]: {
                        errors: getMicroSecondOnyxErrorWithTranslationKey('report.genericAddCommentFailureMessage'),
                    } as ReportAction,
                },
            },
            {
                onyxMethod: Onyx.METHOD.MERGE,
                key: `${ONYXKEYS.COLLECTION.REPORT}${currentTask.reportID}`,
                value: null,
            },
            {
                onyxMethod: Onyx.METHOD.MERGE,
                key: `${ONYXKEYS.COLLECTION.REPORT_ACTIONS}${currentTask.reportID}`,
                value: null,
            },
        );

        return acc;
    }, []);

    const tasksForSuccessData = tasksData.reduce<OnyxUpdate[]>((acc, {currentTask, taskCreatedAction, taskReportAction, completedTaskReportAction}) => {
        acc.push(
            {
                onyxMethod: Onyx.METHOD.MERGE,
                key: `${ONYXKEYS.COLLECTION.REPORT_ACTIONS}${targetChatReportID}`,
                value: {
                    [taskReportAction.reportAction.reportActionID]: {pendingAction: null, isOptimisticAction: null},
                },
            },
            {
                onyxMethod: Onyx.METHOD.MERGE,
                key: `${ONYXKEYS.COLLECTION.REPORT}${currentTask.reportID}`,
                value: {
                    pendingFields: {
                        createChat: null,
                        reportName: null,
                        description: null,
                        managerID: null,
                    },
                },
            },
            {
                onyxMethod: Onyx.METHOD.MERGE,
                key: `${ONYXKEYS.COLLECTION.REPORT_METADATA}${currentTask.reportID}`,
                value: {
                    isOptimisticReport: false,
                },
            },
            {
                onyxMethod: Onyx.METHOD.MERGE,
                key: `${ONYXKEYS.COLLECTION.REPORT_ACTIONS}${currentTask.reportID}`,
                value: {
                    [taskCreatedAction.reportActionID]: {pendingAction: null},
                },
            },
        );

        if (completedTaskReportAction) {
            acc.push({
                onyxMethod: Onyx.METHOD.MERGE,
                key: `${ONYXKEYS.COLLECTION.REPORT_ACTIONS}${currentTask.reportID}`,
                value: {
                    [completedTaskReportAction.reportActionID]: {pendingAction: null, isOptimisticAction: null},
                },
            });
        }

        return acc;
    }, []);

    const optimisticData: OnyxUpdate[] = [...tasksForOptimisticData];
    const lastVisibleActionCreated = welcomeSignOffCommentAction.created;
    optimisticData.push(
        {
            onyxMethod: Onyx.METHOD.MERGE,
            key: `${ONYXKEYS.COLLECTION.REPORT}${targetChatReportID}`,
            value: {
                hasOutstandingChildTask,
                lastVisibleActionCreated,
                lastActorAccountID: actorAccountID,
            },
        },
        {
            onyxMethod: Onyx.METHOD.MERGE,
            key: ONYXKEYS.NVP_INTRO_SELECTED,
            value: {
                choice: engagementChoice,
                createWorkspace: createWorkspaceTaskReportID,
            },
        },
    );

    // If we post tasks in the #admins room and introSelected?.choice does not exist, it means that a guide is assigned and all messages except tasks are handled by the backend
    if (!shouldPostTasksInAdminsRoom || !!introSelected?.choice) {
        optimisticData.push({
            onyxMethod: Onyx.METHOD.MERGE,
            key: `${ONYXKEYS.COLLECTION.REPORT_ACTIONS}${targetChatReportID}`,
            value: {
                [textCommentAction.reportActionID]: textCommentAction as ReportAction,
            },
        });
    }

    if (!wasInvited) {
        optimisticData.push({
            onyxMethod: Onyx.METHOD.MERGE,
            key: ONYXKEYS.NVP_ONBOARDING,
            value: {hasCompletedGuidedSetupFlow: true},
        });
    }

    const successData: OnyxUpdate[] = [...tasksForSuccessData];

    // If we post tasks in the #admins room and introSelected?.choice does not exist, it means that a guide is assigned and all messages except tasks are handled by the backend
    if (!shouldPostTasksInAdminsRoom || !!introSelected?.choice) {
        successData.push({
            onyxMethod: Onyx.METHOD.MERGE,
            key: `${ONYXKEYS.COLLECTION.REPORT_ACTIONS}${targetChatReportID}`,
            value: {
                [textCommentAction.reportActionID]: {pendingAction: null, isOptimisticAction: null},
            },
        });
    }

    let failureReport: Partial<Report> = {
        lastMessageText: '',
        lastVisibleActionCreated: '',
        hasOutstandingChildTask: false,
    };
    const report = allReports?.[`${ONYXKEYS.COLLECTION.REPORT}${targetChatReportID}`];
    const canUserPerformWriteAction1 = canUserPerformWriteAction(report);
    const {lastMessageText = ''} = getLastVisibleMessageActionUtils(targetChatReportID, canUserPerformWriteAction1);
    if (lastMessageText) {
        const lastVisibleAction = getLastVisibleAction(targetChatReportID, canUserPerformWriteAction1);
        const prevLastVisibleActionCreated = lastVisibleAction?.created;
        const lastActorAccountID = lastVisibleAction?.actorAccountID;
        failureReport = {
            lastMessageText,
            lastVisibleActionCreated: prevLastVisibleActionCreated,
            lastActorAccountID,
        };
    }

    const failureData: OnyxUpdate[] = [...tasksForFailureData];
    failureData.push(
        {
            onyxMethod: Onyx.METHOD.MERGE,
            key: `${ONYXKEYS.COLLECTION.REPORT}${targetChatReportID}`,
            value: failureReport,
        },

        {
            onyxMethod: Onyx.METHOD.MERGE,
            key: ONYXKEYS.NVP_INTRO_SELECTED,
            value: {
                choice: null,
                createWorkspace: null,
            },
        },
    );
    // If we post tasks in the #admins room and introSelected?.choice does not exist, it means that a guide is assigned and all messages except tasks are handled by the backend
    if (!shouldPostTasksInAdminsRoom || !!introSelected?.choice) {
        failureData.push({
            onyxMethod: Onyx.METHOD.MERGE,
            key: `${ONYXKEYS.COLLECTION.REPORT_ACTIONS}${targetChatReportID}`,
            value: {
                [textCommentAction.reportActionID]: {
                    errors: getMicroSecondOnyxErrorWithTranslationKey('report.genericAddCommentFailureMessage'),
                } as ReportAction,
            },
        });
    }

    if (!wasInvited) {
        failureData.push({
            onyxMethod: Onyx.METHOD.MERGE,
            key: ONYXKEYS.NVP_ONBOARDING,
            value: {hasCompletedGuidedSetupFlow: onboarding?.hasCompletedGuidedSetupFlow ?? null},
        });
    }

    if (userReportedIntegration) {
        const requiresControlPlan: AllConnectionName[] = [CONST.POLICY.CONNECTIONS.NAME.NETSUITE, CONST.POLICY.CONNECTIONS.NAME.QBD, CONST.POLICY.CONNECTIONS.NAME.SAGE_INTACCT];

        optimisticData.push({
            onyxMethod: Onyx.METHOD.MERGE,
            key: `${ONYXKEYS.COLLECTION.POLICY}${onboardingPolicyID}`,
            value: {
                areConnectionsEnabled: true,
                ...(requiresControlPlan.includes(userReportedIntegration as AllConnectionName)
                    ? {
                          type: CONST.POLICY.TYPE.CORPORATE,
                      }
                    : {}),
                pendingFields: {
                    areConnectionsEnabled: CONST.RED_BRICK_ROAD_PENDING_ACTION.UPDATE,
                },
            },
        });
        successData.push({
            onyxMethod: Onyx.METHOD.MERGE,
            key: `${ONYXKEYS.COLLECTION.POLICY}${onboardingPolicyID}`,
            value: {
                pendingFields: {
                    areConnectionsEnabled: null,
                },
            },
        });
        failureData.push({
            onyxMethod: Onyx.METHOD.MERGE,
            key: `${ONYXKEYS.COLLECTION.POLICY}${onboardingPolicyID}`,
            value: {
                // This will be fixed as part of https://github.com/Expensify/Expensify/issues/507850
                // eslint-disable-next-line deprecation/deprecation
                areConnectionsEnabled: getPolicy(onboardingPolicyID)?.areConnectionsEnabled,
                pendingFields: {
                    areConnectionsEnabled: null,
                },
            },
        });
    }

    // If we post tasks in the #admins room and introSelected?.choice does not exist, it means that a guide is assigned and all messages except tasks are handled by the backend
    const guidedSetupData: GuidedSetupData = [];

    if (!shouldPostTasksInAdminsRoom || !!introSelected?.choice) {
        guidedSetupData.push({type: 'message', ...textMessage});
    }

    let selfDMParameters: SelfDMParameters = {};
    if (engagementChoice === CONST.ONBOARDING_CHOICES.PERSONAL_SPEND) {
        const selfDMReportID = findSelfDMReportID();
        let selfDMReport = allReports?.[`${ONYXKEYS.COLLECTION.REPORT}${selfDMReportID}`];
        let createdAction: ReportAction;
        if (!selfDMReport) {
            const currentTime = DateUtils.getDBTime();
            selfDMReport = buildOptimisticSelfDMReport(currentTime);
            createdAction = buildOptimisticCreatedReportAction(currentUserEmail ?? '', currentTime);
            selfDMParameters = {reportID: selfDMReport.reportID, createdReportActionID: createdAction.reportActionID};
            optimisticData.push(
                {
                    onyxMethod: Onyx.METHOD.SET,
                    key: `${ONYXKEYS.COLLECTION.REPORT}${selfDMReport.reportID}`,
                    value: {
                        ...selfDMReport,
                        pendingFields: {
                            createChat: CONST.RED_BRICK_ROAD_PENDING_ACTION.ADD,
                        },
                    },
                },
                {
                    onyxMethod: Onyx.METHOD.MERGE,
                    key: `${ONYXKEYS.COLLECTION.REPORT_METADATA}${selfDMReport.reportID}`,
                    value: {
                        isOptimisticReport: true,
                    },
                },
                {
                    onyxMethod: Onyx.METHOD.SET,
                    key: `${ONYXKEYS.COLLECTION.REPORT_ACTIONS}${selfDMReport.reportID}`,
                    value: {
                        [createdAction.reportActionID]: createdAction,
                    },
                },
            );

            successData.push(
                {
                    onyxMethod: Onyx.METHOD.MERGE,
                    key: `${ONYXKEYS.COLLECTION.REPORT}${selfDMReport.reportID}`,
                    value: {
                        pendingFields: {
                            createChat: null,
                        },
                    },
                },
                {
                    onyxMethod: Onyx.METHOD.MERGE,
                    key: `${ONYXKEYS.COLLECTION.REPORT_METADATA}${selfDMReport.reportID}`,
                    value: {
                        isOptimisticReport: false,
                    },
                },
                {
                    onyxMethod: Onyx.METHOD.MERGE,
                    key: `${ONYXKEYS.COLLECTION.REPORT_ACTIONS}${selfDMReport.reportID}`,
                    value: {
                        [createdAction.reportActionID]: {
                            pendingAction: null,
                        },
                    },
                },
            );
        }
    }

    guidedSetupData.push(...tasksForParameters);

    if (!introSelected?.choice || introSelected.choice === CONST.ONBOARDING_CHOICES.TEST_DRIVE_RECEIVER) {
        optimisticData.push({
            onyxMethod: Onyx.METHOD.MERGE,
            key: `${ONYXKEYS.COLLECTION.REPORT_ACTIONS}${targetChatReportID}`,
            value: {
                [welcomeSignOffCommentAction.reportActionID]: welcomeSignOffCommentAction as ReportAction,
            },
        });

        successData.push({
            onyxMethod: Onyx.METHOD.MERGE,
            key: `${ONYXKEYS.COLLECTION.REPORT_ACTIONS}${targetChatReportID}`,
            value: {
                [welcomeSignOffCommentAction.reportActionID]: {pendingAction: null, isOptimisticAction: null},
            },
        });

        failureData.push({
            onyxMethod: Onyx.METHOD.MERGE,
            key: `${ONYXKEYS.COLLECTION.REPORT_ACTIONS}${targetChatReportID}`,
            value: {
                [welcomeSignOffCommentAction.reportActionID]: {
                    errors: getMicroSecondOnyxErrorWithTranslationKey('report.genericAddCommentFailureMessage'),
                } as ReportAction,
            },
        });
        guidedSetupData.push({type: 'message', ...welcomeSignOffMessage});
    }

    return {optimisticData, successData, failureData, guidedSetupData, actorAccountID, selfDMParameters};
}

/**
 * Whether a given report is used for onboarding tasks. In the past, it could be either the Concierge chat or the system
 * DM, and we saved the report ID in the user's `onboarding` NVP. As a fallback for users who don't have the NVP, we now
 * only use the Concierge chat.
 */
function isChatUsedForOnboarding(optionOrReport: OnyxEntry<Report> | OptionData, onboardingPurposeSelected?: OnboardingPurpose): boolean {
    // onboarding can be an empty object for old accounts and accounts created from olddot
    if (onboarding && !isEmptyObject(onboarding) && onboarding.chatReportID) {
        return onboarding.chatReportID === optionOrReport?.reportID;
    }
    if (isEmptyObject(onboarding)) {
        return (optionOrReport as OptionData)?.isConciergeChat ?? isConciergeChatReport(optionOrReport);
    }

    // Onboarding guides are assigned to signup with emails that do not contain a '+' and select the "Manage my team's expenses" intent.
    // Guides and onboarding tasks are posted to the #admins room to facilitate the onboarding process.
    return onboardingPurposeSelected === CONST.ONBOARDING_CHOICES.MANAGE_TEAM && !currentUserEmail?.includes('+')
        ? isAdminRoom(optionOrReport)
        : ((optionOrReport as OptionData)?.isConciergeChat ?? isConciergeChatReport(optionOrReport));
}

/**
 * Get the report used for the user's onboarding process. For most users it is the Concierge chat, however in the past
 * we also used the system DM for A/B tests.
 */
function getChatUsedForOnboarding(): OnyxEntry<Report> {
    return Object.values(allReports ?? {}).find((report) => isChatUsedForOnboarding(report));
}

/**
 * Checks if given field has any violations and returns name of the first encountered one
 */
function getFieldViolation(violations: OnyxEntry<ReportViolations>, reportField: PolicyReportField): ReportViolationName | undefined {
    if (!violations || !reportField) {
        return undefined;
    }

    return Object.values(CONST.REPORT_VIOLATIONS).find((violation) => !!violations[violation] && violations[violation][reportField.fieldID]);
}

/**
 * Returns translation for given field violation
 */
function getFieldViolationTranslation(reportField: PolicyReportField, violation?: ReportViolationName): string {
    if (!violation) {
        return '';
    }

    switch (violation) {
        case 'fieldRequired':
            return translateLocal('reportViolations.fieldRequired', {fieldName: reportField.name});
        default:
            return '';
    }
}

/**
 * Returns all violations for report
 */
function getReportViolations(reportID: string): ReportViolations | undefined {
    if (!allReportsViolations) {
        return undefined;
    }

    return allReportsViolations[`${ONYXKEYS.COLLECTION.REPORT_VIOLATIONS}${reportID}`];
}

function findPolicyExpenseChatByPolicyID(policyID: string): OnyxEntry<Report> {
    return Object.values(allReports ?? {}).find((report) => isPolicyExpenseChat(report) && report?.policyID === policyID);
}

/**
 * A function to get the report last message. This is usually used to restore the report message preview in LHN after report actions change.
 * @param reportID
 * @param actionsToMerge
 * @param canUserPerformWriteActionInReport
 * @returns containing the calculated message preview data of the report
 */
function getReportLastMessage(reportID: string, actionsToMerge?: ReportActions) {
    let result: Partial<Report> = {
        lastMessageText: '',
        lastVisibleActionCreated: '',
    };

    const {lastMessageText = ''} = getLastVisibleMessage(reportID, actionsToMerge);

    if (lastMessageText) {
        const report = getReport(reportID, allReports);
        const lastVisibleAction = getLastVisibleActionReportActionsUtils(reportID, canUserPerformWriteAction(report), actionsToMerge);
        const lastVisibleActionCreated = lastVisibleAction?.created;
        const lastActorAccountID = lastVisibleAction?.actorAccountID;
        result = {
            lastMessageText,
            lastVisibleActionCreated,
            lastActorAccountID,
        };
    }

    return result;
}

function getReportLastVisibleActionCreated(report: OnyxEntry<Report>, oneTransactionThreadReport: OnyxEntry<Report>) {
    const reportLastVisibleActionCreated = report?.lastVisibleActionCreated ?? '';
    const threadLastVisibleActionCreated = oneTransactionThreadReport?.lastVisibleActionCreated ?? '';
    return reportLastVisibleActionCreated > threadLastVisibleActionCreated ? reportLastVisibleActionCreated : threadLastVisibleActionCreated;
}

function getSourceIDFromReportAction(reportAction: OnyxEntry<ReportAction>): string {
    const message = Array.isArray(reportAction?.message) ? (reportAction?.message?.at(-1) ?? null) : (reportAction?.message ?? null);
    const html = message?.html ?? '';
    const {sourceURL} = getAttachmentDetails(html);
    const sourceID = (sourceURL?.match(CONST.REGEX.ATTACHMENT_ID) ?? [])[1];
    return sourceID;
}

function getIntegrationIcon(connectionName?: ConnectionName) {
    if (connectionName === CONST.POLICY.CONNECTIONS.NAME.XERO) {
        return XeroSquare;
    }
    if (connectionName === CONST.POLICY.CONNECTIONS.NAME.QBO) {
        return QBOSquare;
    }
    if (connectionName === CONST.POLICY.CONNECTIONS.NAME.NETSUITE) {
        return NetSuiteSquare;
    }
    if (connectionName === CONST.POLICY.CONNECTIONS.NAME.SAGE_INTACCT) {
        return IntacctSquare;
    }
    if (connectionName === CONST.POLICY.CONNECTIONS.NAME.QBD) {
        return QBDSquare;
    }

    return undefined;
}

function canBeExported(report: OnyxEntry<Report>) {
    if (!report?.statusNum) {
        return false;
    }
    const isCorrectState = [CONST.REPORT.STATUS_NUM.APPROVED, CONST.REPORT.STATUS_NUM.CLOSED, CONST.REPORT.STATUS_NUM.REIMBURSED].some((status) => status === report.statusNum);
    return isExpenseReport(report) && isCorrectState;
}

function getIntegrationNameFromExportMessage(reportActions: OnyxEntry<ReportActions> | ReportAction[]) {
    if (!reportActions) {
        return '';
    }

    if (Array.isArray(reportActions)) {
        const exportIntegrationAction = reportActions.find((action) => isExportIntegrationAction(action));
        if (!exportIntegrationAction || !isExportIntegrationAction(exportIntegrationAction)) {
            return null;
        }

        const originalMessage = (getOriginalMessage(exportIntegrationAction) ?? {}) as OriginalMessageExportIntegration;
        const {label} = originalMessage;
        return label ?? null;
    }
}

function isExported(reportActions: OnyxEntry<ReportActions> | ReportAction[]) {
    if (!reportActions) {
        return false;
    }

    let exportIntegrationActionsCount = 0;
    let integrationMessageActionsCount = 0;

    const reportActionList = Array.isArray(reportActions) ? reportActions : Object.values(reportActions);
    for (const action of reportActionList) {
        if (isExportIntegrationAction(action)) {
            // We consider any reports marked manually as exported to be exported, so we shortcut here.
            if (getOriginalMessage(action)?.markedManually) {
                return true;
            }
            exportIntegrationActionsCount++;
        }
        if (isIntegrationMessageAction(action)) {
            integrationMessageActionsCount++;
        }
    }

    // We need to make sure that there was at least one successful export to consider the report exported.
    // We add one EXPORT_INTEGRATION action to the report when we start exporting it (with pendingAction: 'add') and then another EXPORT_INTEGRATION when the export finishes successfully.
    // If the export fails, we add an INTEGRATIONS_MESSAGE action to the report, but the initial EXPORT_INTEGRATION action is still present, so we compare the counts of these two actions to determine if the report was exported successfully.
    return exportIntegrationActionsCount > integrationMessageActionsCount;
}

function hasExportError(reportActions: OnyxEntry<ReportActions> | ReportAction[]) {
    if (!reportActions) {
        return false;
    }

    if (Array.isArray(reportActions)) {
        return reportActions.some((action) => isIntegrationMessageAction(action));
    }

    return Object.values(reportActions).some((action) => isIntegrationMessageAction(action));
}

function doesReportContainRequestsFromMultipleUsers(iouReport: OnyxEntry<Report>): boolean {
    const transactions = getReportTransactions(iouReport?.reportID);
    // eslint-disable-next-line @typescript-eslint/prefer-nullish-coalescing
    return isIOUReport(iouReport) && transactions.some((transaction) => (transaction?.modifiedAmount || transaction?.amount) < 0);
}

/**
 * Determines whether the report can be moved to the workspace.
 */
function isWorkspaceEligibleForReportChange(newPolicy: OnyxEntry<Policy>, report: OnyxEntry<Report>, policies: OnyxCollection<Policy>): boolean {
    const submitterEmail = getLoginByAccountID(report?.ownerAccountID ?? CONST.DEFAULT_NUMBER_ID);
    const managerLogin = getLoginByAccountID(report?.managerID ?? CONST.DEFAULT_NUMBER_ID);
    // We can't move the iou report to the workspace if both users from the iou report create the expense
    if (doesReportContainRequestsFromMultipleUsers(report)) {
        return false;
    }

    if (!newPolicy?.isPolicyExpenseChatEnabled) {
        return false;
    }

    // We can only move the iou report to the workspace if the manager is the payer of the new policy
    if (isIOUReport(report)) {
        return isPaidGroupPolicyPolicyUtils(newPolicy) && isWorkspacePayer(managerLogin ?? '', newPolicy);
    }
    return isPaidGroupPolicyPolicyUtils(newPolicy) && (isPolicyMember(submitterEmail, newPolicy?.id) || isPolicyAdmin(newPolicy?.id, policies));
}

function getApprovalChain(policy: OnyxEntry<Policy>, expenseReport: OnyxEntry<Report>): string[] {
    const approvalChain: string[] = [];
    const fullApprovalChain: string[] = [];
    const reportTotal = expenseReport?.total ?? 0;
    const submitterEmail = getLoginsByAccountIDs([expenseReport?.ownerAccountID ?? CONST.DEFAULT_NUMBER_ID]).at(0) ?? '';

    if (isSubmitAndClose(policy)) {
        return approvalChain;
    }

    // Get category/tag approver list
    const ruleApprovers = getRuleApprovers(policy, expenseReport);

    // Push rule approvers to approvalChain list before submitsTo/forwardsTo approvers
    ruleApprovers.forEach((ruleApprover) => {
        // Don't push submitter to approve as a rule approver
        if (fullApprovalChain.includes(ruleApprover) || ruleApprover === submitterEmail) {
            return;
        }
        fullApprovalChain.push(ruleApprover);
    });

    let nextApproverEmail = getManagerAccountEmail(policy, expenseReport);

    while (nextApproverEmail && !approvalChain.includes(nextApproverEmail)) {
        approvalChain.push(nextApproverEmail);
        nextApproverEmail = getForwardsToAccount(policy, nextApproverEmail, reportTotal);
    }

    approvalChain.forEach((approver) => {
        if (fullApprovalChain.includes(approver)) {
            return;
        }

        fullApprovalChain.push(approver);
    });

    if (fullApprovalChain.at(-1) === submitterEmail && policy?.preventSelfApproval) {
        fullApprovalChain.pop();
    }
    return fullApprovalChain;
}

/**
 * Checks if the user has missing bank account for the invoice room.
 */
function hasMissingInvoiceBankAccount(iouReportID: string | undefined): boolean {
    if (!iouReportID) {
        return false;
    }

    const invoiceReport = getReport(iouReportID, allReports);

    if (!isInvoiceReport(invoiceReport)) {
        return false;
    }

    // This will be fixed as part of https://github.com/Expensify/Expensify/issues/507850
    // eslint-disable-next-line deprecation/deprecation
    return invoiceReport?.ownerAccountID === currentUserAccountID && !getPolicy(invoiceReport?.policyID)?.invoice?.bankAccount?.transferBankAccountID && isSettled(iouReportID);
}

function hasInvoiceReports() {
    const reports = Object.values(allReports ?? {});
    return reports.some((report) => isInvoiceReport(report));
}

function shouldUnmaskChat(participantsContext: OnyxEntry<PersonalDetailsList>, report: OnyxInputOrEntry<Report>): boolean {
    if (!report?.participants) {
        return true;
    }

    if (isThread(report) && report?.chatType && report?.chatType === CONST.REPORT.CHAT_TYPE.POLICY_EXPENSE_CHAT) {
        return true;
    }

    if (isThread(report) && report?.type === CONST.REPORT.TYPE.EXPENSE) {
        return true;
    }

    if (isAdminRoom(report)) {
        return true;
    }

    const participantAccountIDs = Object.keys(report.participants);

    if (participantAccountIDs.length > 2) {
        return false;
    }

    if (participantsContext) {
        let teamInChat = false;
        let userInChat = false;

        for (const participantAccountID of participantAccountIDs) {
            const id = Number(participantAccountID);
            const contextAccountData = participantsContext[id];

            if (contextAccountData) {
                const login = contextAccountData.login ?? '';

                if (login.endsWith(CONST.EMAIL.EXPENSIFY_EMAIL_DOMAIN) || login.endsWith(CONST.EMAIL.EXPENSIFY_TEAM_EMAIL_DOMAIN)) {
                    teamInChat = true;
                } else {
                    userInChat = true;
                }
            }
        }

        // exclude teamOnly chat
        if (teamInChat && userInChat) {
            return true;
        }
    }

    return false;
}

function getReportMetadata(reportID: string | undefined) {
    return reportID ? allReportMetadataKeyValue[reportID] : undefined;
}

/**
 * Helper method to check if participant email is Manager McTest
 */
function isSelectedManagerMcTest(email: string | null | undefined): boolean {
    return email === CONST.EMAIL.MANAGER_MCTEST;
}

/**
 *  Helper method to check if the report is a test transaction report
 */
function isTestTransactionReport(report: OnyxEntry<Report>): boolean {
    const managerID = report?.managerID ?? CONST.DEFAULT_NUMBER_ID;
    const personalDetails = allPersonalDetails?.[managerID];
    return isSelectedManagerMcTest(personalDetails?.login);
}

function isWaitingForSubmissionFromCurrentUser(chatReport: OnyxEntry<Report>, policy: OnyxEntry<Policy>) {
    return chatReport?.isOwnPolicyExpenseChat && !policy?.harvesting?.enabled;
}

function getGroupChatDraft() {
    return newGroupChatDraft;
}

function getChatListItemReportName(action: ReportAction & {reportName?: string}, report: SearchReport | undefined): string {
    if (report && isInvoiceReport(report)) {
        const properInvoiceReport = report;
        properInvoiceReport.chatReportID = report.parentReportID;

        return getInvoiceReportName(properInvoiceReport);
    }

    if (action?.reportName) {
        return action.reportName;
    }

    if (report?.reportID) {
        return getReportName(getReport(report?.reportID, allReports));
    }

    return getReportName(report);
}

/**
 * Generates report attributes for a report
 * This function should be called only in reportAttributes.ts
 * DO NOT USE THIS FUNCTION ANYWHERE ELSE
 */
function generateReportAttributes({
    report,
    chatReport,
    reportActions,
    transactionViolations,
    reportNameValuePairs,
}: {
    report: OnyxEntry<Report>;
    chatReport: OnyxEntry<Report>;
    reportActions?: OnyxCollection<ReportActions>;
    transactionViolations: OnyxCollection<TransactionViolation[]>;
    reportNameValuePairs: OnyxCollection<ReportNameValuePairs>;
}) {
    const reportActionsList = reportActions?.[`${ONYXKEYS.COLLECTION.REPORT_ACTIONS}${report?.reportID}`];
    const parentReportActionsList = reportActions?.[`${ONYXKEYS.COLLECTION.REPORT_ACTIONS}${report?.parentReportID}`];
    const isReportSettled = isSettled(report);
    const isCurrentUserReportOwner = isReportOwner(report);
    const doesReportHasViolations = hasReportViolations(report?.reportID);
    const hasViolationsToDisplayInLHN = shouldDisplayViolationsRBRInLHN(report, transactionViolations);
    const hasAnyViolations = hasViolationsToDisplayInLHN || (!isReportSettled && isCurrentUserReportOwner && doesReportHasViolations);
    const reportErrors = getAllReportErrors(report, reportActionsList);
    const hasErrors = Object.entries(reportErrors ?? {}).length > 0;
    const oneTransactionThreadReportID = getOneTransactionThreadReportID(report, chatReport, reportActionsList);
    const parentReportAction = report?.parentReportActionID ? parentReportActionsList?.[report.parentReportActionID] : undefined;
    const isReportArchived = !!reportNameValuePairs?.[`${ONYXKEYS.COLLECTION.REPORT_NAME_VALUE_PAIRS}${report?.reportID}`]?.private_isArchived;
    const requiresAttention = requiresAttentionFromCurrentUser(report, parentReportAction, isReportArchived);

    return {
        doesReportHasViolations,
        hasViolationsToDisplayInLHN,
        hasAnyViolations,
        reportErrors,
        hasErrors,
        oneTransactionThreadReportID,
        parentReportAction,
        requiresAttention,
        isReportArchived,
    };
}

function getReportPersonalDetailsParticipants(report: Report, personalDetailsParam: OnyxEntry<PersonalDetailsList>, reportMetadata: OnyxEntry<ReportMetadata>, isRoomMembersList = false) {
    const chatParticipants = getParticipantsList(report, personalDetailsParam, isRoomMembersList, reportMetadata);
    return {
        chatParticipants,
        personalDetailsParticipants: chatParticipants.reduce<Record<number, PersonalDetails>>((acc, accountID) => {
            const details = personalDetailsParam?.[accountID];
            if (details) {
                acc[accountID] = details;
            }
            return acc;
        }, {}),
    };
}

function findReportIDForAction(action?: ReportAction): string | undefined {
    if (!allReportActions || !action?.reportActionID) {
        return undefined;
    }

    return Object.keys(allReportActions)
        .find((reportActionsKey) => {
            const reportActions = allReportActions?.[reportActionsKey];
            return !!reportActions && !isEmptyObject(reportActions[action.reportActionID]);
        })
        ?.replace(`${ONYXKEYS.COLLECTION.REPORT_ACTIONS}`, '');
}

function hasReportBeenReopened(reportActions: OnyxEntry<ReportActions> | ReportAction[]): boolean {
    if (!reportActions) {
        return false;
    }

    const reportActionList = Array.isArray(reportActions) ? reportActions : Object.values(reportActions);
    return reportActionList.some((action) => isReopenedAction(action));
}

function getMoneyReportPreviewName(action: ReportAction, iouReport: OnyxEntry<Report>, isInvoice?: boolean) {
    if (isInvoice && isActionOfType(action, CONST.REPORT.ACTIONS.TYPE.REPORT_PREVIEW)) {
        const originalMessage = getOriginalMessage(action);
        return originalMessage && translateLocal('iou.invoiceReportName', originalMessage);
    }
    return getReportName(iouReport) || action.childReportName;
}

export {
    addDomainToShortMention,
    completeShortMention,
    areAllRequestsBeingSmartScanned,
    buildOptimisticAddCommentReportAction,
    buildOptimisticApprovedReportAction,
    buildOptimisticUnapprovedReportAction,
    buildOptimisticCancelPaymentReportAction,
    buildOptimisticChangedTaskAssigneeReportAction,
    buildOptimisticChatReport,
    buildOptimisticClosedReportAction,
    buildOptimisticCreatedReportAction,
    buildOptimisticDismissedViolationReportAction,
    buildOptimisticEditedTaskFieldReportAction,
    buildOptimisticExpenseReport,
    buildOptimisticEmptyReport,
    buildOptimisticGroupChatReport,
    buildOptimisticHoldReportAction,
    buildOptimisticHoldReportActionComment,
    buildOptimisticRetractedReportAction,
    buildOptimisticReopenedReportAction,
    buildOptimisticIOUReport,
    buildOptimisticIOUReportAction,
    buildOptimisticModifiedExpenseReportAction,
    buildOptimisticMoneyRequestEntities,
    buildOptimisticMovedReportAction,
    buildOptimisticChangePolicyReportAction,
    buildOptimisticRenamedRoomReportAction,
    buildOptimisticRoomDescriptionUpdatedReportAction,
    buildOptimisticReportPreview,
    buildOptimisticActionableTrackExpenseWhisper,
    buildOptimisticSubmittedReportAction,
    buildOptimisticTaskCommentReportAction,
    buildOptimisticTaskReport,
    buildOptimisticTaskReportAction,
    buildOptimisticUnHoldReportAction,
    buildOptimisticAnnounceChat,
    buildOptimisticWorkspaceChats,
    buildOptimisticCardAssignedReportAction,
    buildOptimisticDetachReceipt,
    buildParticipantsFromAccountIDs,
    buildReportNameFromParticipantNames,
    buildTransactionThread,
    canAccessReport,
    isReportNotFound,
    canAddTransaction,
    canDeleteTransaction,
    canBeAutoReimbursed,
    canCreateRequest,
    canCreateTaskInReport,
    canCurrentUserOpenReport,
    canDeleteReportAction,
    canHoldUnholdReportAction,
    canEditReportPolicy,
    canEditFieldOfMoneyRequest,
    canEditMoneyRequest,
    canEditPolicyDescription,
    canEditReportAction,
    canEditReportDescription,
    canEditRoomVisibility,
    canEditWriteCapability,
    canFlagReportAction,
    isNonAdminOrOwnerOfPolicyExpenseChat,
    canJoinChat,
    canLeaveChat,
    canReportBeMentionedWithinPolicy,
    canRequestMoney,
    canSeeDefaultRoom,
    canShowReportRecipientLocalTime,
    canUserPerformWriteAction,
    chatIncludesChronos,
    chatIncludesChronosWithID,
    chatIncludesConcierge,
    createDraftTransactionAndNavigateToParticipantSelector,
    doesReportBelongToWorkspace,
    findLastAccessedReport,
    findSelfDMReportID,
    formatReportLastMessageText,
    generateReportID,
    getCreationReportErrors,
    getAllAncestorReportActionIDs,
    getAllAncestorReportActions,
    getAllHeldTransactions,
    getAllPolicyReports,
    getAllWorkspaceReports,
    getAvailableReportFields,
    getBankAccountRoute,
    getChatByParticipants,
    getChatRoomSubtitle,
    getChildReportNotificationPreference,
    getCommentLength,
    getDefaultGroupAvatar,
    getDefaultWorkspaceAvatar,
    getDefaultWorkspaceAvatarTestID,
    getDeletedParentActionMessageForChatReport,
    getDisplayNameForParticipant,
    getDisplayNamesWithTooltips,
    getGroupChatName,
    prepareOnboardingOnyxData,
    getIOUReportActionDisplayMessage,
    getIOUReportActionMessage,
    getRejectedReportMessage,
    getWorkspaceNameUpdatedMessage,
    getDeletedTransactionMessage,
    getUpgradeWorkspaceMessage,
    getDowngradeWorkspaceMessage,
    getIcons,
    getIconsForParticipants,
    getIndicatedMissingPaymentMethod,
    getLastVisibleMessage,
    getMoneyRequestOptions,
    getMoneyRequestSpendBreakdown,
    getNonHeldAndFullAmount,
    getOptimisticDataForParentReportAction,
    getOriginalReportID,
    getOutstandingChildRequest,
    getParentNavigationSubtitle,
    getParsedComment,
    getParticipantsAccountIDsForDisplay,
    getParticipantsList,
    getParticipants,
    getPendingChatMembers,
    getPersonalDetailsForAccountID,
    getPolicyDescriptionText,
    getPolicyExpenseChat,
    getPolicyExpenseChatName,
    getPolicyName,
    getPolicyType,
    getReimbursementDeQueuedOrCanceledActionMessage,
    getReimbursementQueuedActionMessage,
    getReportActionActorAccountID,
    getReportDescription,
    getReportFieldKey,
    getReportIDFromLink,
    getReportName,
    getSearchReportName,
    getReportTransactions,
    reportTransactionsSelector,
    getReportNotificationPreference,
    getReportOfflinePendingActionAndErrors,
    getReportParticipantsTitle,
    getReportPreviewMessage,
    getReportRecipientAccountIDs,
    getParentReport,
    getReportOrDraftReport,
    getRoom,
    getRootParentReport,
    getRouteFromLink,
    canDeleteCardTransactionByLiabilityType,
    getTaskAssigneeChatOnyxData,
    getTransactionDetails,
    getTransactionReportName,
    getDisplayedReportID,
    getTransactionsWithReceipts,
    getUserDetailTooltipText,
    getWhisperDisplayNames,
    getWorkspaceChats,
    getWorkspaceIcon,
    goBackToDetailsPage,
    goBackFromPrivateNotes,
    getInvoicePayerName,
    getInvoicesChatName,
    getPayeeName,
    getQuickActionDetails,
    hasActionsWithErrors,
    hasAutomatedExpensifyAccountIDs,
    hasExpensifyGuidesEmails,
    hasHeldExpenses,
    hasIOUWaitingOnCurrentUserBankAccount,
    hasMissingPaymentMethod,
    hasMissingSmartscanFields,
    hasNonReimbursableTransactions,
    hasOnlyHeldExpenses,
    hasOnlyTransactionsWithPendingRoutes,
    hasReceiptError,
    hasReceiptErrors,
    hasReportNameError,
    getReportActionWithSmartscanError,
    hasSmartscanError,
    hasUpdatedTotal,
    hasViolations,
    hasWarningTypeViolations,
    hasNoticeTypeViolations,
    isActionCreator,
    isAdminRoom,
    isAdminsOnlyPostingRoom,
    isAllowedToApproveExpenseReport,
    isAllowedToComment,
    isAnnounceRoom,
    isArchivedNonExpenseReport,
    isArchivedReport,
    isArchivedNonExpenseReportWithID,
    isClosedReport,
    isCanceledTaskReport,
    isChatReport,
    isChatRoom,
    isTripRoom,
    isChatThread,
    isChildReport,
    isClosedExpenseReportWithNoExpenses,
    isCompletedTaskReport,
    isConciergeChatReport,
    isControlPolicyExpenseChat,
    isControlPolicyExpenseReport,
    isCurrentUserSubmitter,
    isCurrentUserTheOnlyParticipant,
    isDM,
    isDefaultRoom,
    isDeprecatedGroupDM,
    isEmptyReport,
    generateIsEmptyReport,
    isRootGroupChat,
    isExpenseReport,
    isExpenseRequest,
    isFinancialReportsForBusinesses,
    isExpensifyOnlyParticipantInReport,
    isGroupChat,
    isGroupChatAdmin,
    isGroupPolicy,
    isReportInGroupPolicy,
    isHoldCreator,
    isIOUOwnedByCurrentUser,
    isIOUReport,
    isIOUReportUsingReport,
    isJoinRequestInAdminRoom,
    isDomainRoom,
    isMoneyRequest,
    isMoneyRequestReport,
    isMoneyRequestReportPendingDeletion,
    isOneOnOneChat,
    isOneTransactionThread,
    isOpenExpenseReport,
    isOpenTaskReport,
    isOptimisticPersonalDetail,
    isPaidGroupPolicy,
    isPaidGroupPolicyExpenseChat,
    isPaidGroupPolicyExpenseReport,
    isPayer,
    isPolicyAdmin,
    isPolicyExpenseChat,
    isPolicyExpenseChatAdmin,
    isProcessingReport,
    isOpenReport,
    isReportIDApproved,
    isAwaitingFirstLevelApproval,
    isPublicAnnounceRoom,
    isPublicRoom,
    isReportApproved,
    isReportManuallyReimbursed,
    isReportDataReady,
    isReportFieldDisabled,
    isReportFieldOfTypeTitle,
    isReportManager,
    isReportOwner,
    isReportParticipant,
    isSelfDM,
    isSettled,
    isSystemChat,
    isTaskReport,
    isThread,
    isTrackExpenseReport,
    isUnread,
    isUnreadWithMention,
    isUserCreatedPolicyRoom,
    isValidReport,
    isValidReportIDFromPath,
    isWaitingForAssigneeToCompleteAction,
    isWaitingForSubmissionFromCurrentUser,
    isInvoiceRoom,
    isInvoiceRoomWithID,
    isInvoiceReport,
    isNewDotInvoice,
    isOpenInvoiceReport,
    isReportTransactionThread,
    getDefaultNotificationPreferenceForReport,
    canWriteInReport,
    navigateToDetailsPage,
    navigateToPrivateNotes,
    navigateBackOnDeleteTransaction,
    parseReportRouteParams,
    parseReportActionHtmlToText,
    requiresAttentionFromCurrentUser,
    shouldAutoFocusOnKeyPress,
    shouldCreateNewMoneyRequestReport,
    shouldDisableDetailPage,
    shouldDisableRename,
    shouldDisableThread,
    shouldDisplayThreadReplies,
    shouldDisplayViolationsRBRInLHN,
    shouldReportBeInOptionList,
    shouldReportShowSubscript,
    shouldShowFlagComment,
    getReportActionWithMissingSmartscanFields,
    shouldShowRBRForMissingSmartscanFields,
    shouldUseFullTitleToDisplay,
    updateOptimisticParentReportAction,
    updateReportPreview,
    temporary_getMoneyRequestOptions,
    getTripIDFromTransactionParentReportID,
    buildOptimisticInvoiceReport,
    getInvoiceChatByParticipants,
    isCurrentUserInvoiceReceiver,
    isDraftReport,
    changeMoneyRequestHoldStatus,
    isAdminOwnerApproverOrReportOwner,
    createDraftWorkspaceAndNavigateToConfirmationScreen,
    isChatUsedForOnboarding,
    buildOptimisticExportIntegrationAction,
    getChatUsedForOnboarding,
    getFieldViolationTranslation,
    getFieldViolation,
    getReportViolations,
    findPolicyExpenseChatByPolicyID,
    getIntegrationIcon,
    canBeExported,
    isExported,
    hasExportError,
    getHelpPaneReportType,
    hasOnlyNonReimbursableTransactions,
    getReportLastMessage,
    getReportLastVisibleActionCreated,
    getMostRecentlyVisitedReport,
    getSourceIDFromReportAction,
    getIntegrationNameFromExportMessage,

    // This will get removed as part of https://github.com/Expensify/App/issues/59961
    // eslint-disable-next-line deprecation/deprecation
    getReportNameValuePairs,
    hasReportViolations,
    isPayAtEndExpenseReport,
    getArchiveReason,
    getApprovalChain,
    isIndividualInvoiceRoom,
    isAuditor,
    hasMissingInvoiceBankAccount,
    reasonForReportToBeInOptionList,
    getReasonAndReportActionThatRequiresAttention,
    buildOptimisticChangeFieldAction,
    isPolicyRelatedReport,
    hasReportErrorsOtherThanFailedReceipt,
    getAllReportErrors,
    getAllReportActionsErrorsAndReportActionThatRequiresAttention,
    hasInvoiceReports,
    shouldUnmaskChat,
    getReportMetadata,
    buildOptimisticSelfDMReport,
    isHiddenForCurrentUser,
    isSelectedManagerMcTest,
    isTestTransactionReport,
    getReportSubtitlePrefix,
    getPolicyChangeMessage,
    getMovedTransactionMessage,
    getExpenseReportStateAndStatus,
    generateReportName,
    navigateToLinkedReportAction,
    buildOptimisticUnreportedTransactionAction,
    buildOptimisticResolvedDuplicatesReportAction,
    getTitleReportField,
    getReportFieldsByPolicyID,
    getGroupChatDraft,
    getInvoiceReportName,
    getChatListItemReportName,
    buildOptimisticMovedTransactionAction,
    populateOptimisticReportFormula,
    getOutstandingReportsForUser,
    isReportOutstanding,
    generateReportAttributes,
    getReportPersonalDetailsParticipants,
    isAllowedToSubmitDraftExpenseReport,
    findReportIDForAction,
    isWorkspaceEligibleForReportChange,
    pushTransactionViolationsOnyxData,
    navigateOnDeleteExpense,
    hasReportBeenReopened,
    getMoneyReportPreviewName,
    getNextApproverAccountID,
    isOneTransactionReport,
    isWorkspaceTaskReport,
    isWorkspaceThread,
};

export type {
    Ancestor,
    DisplayNameWithTooltips,
    OptimisticAddCommentReportAction,
    OptimisticChatReport,
    OptimisticClosedReportAction,
    OptimisticConciergeCategoryOptionsAction,
    OptimisticCreatedReportAction,
    OptimisticIOUReportAction,
    OptimisticTaskReportAction,
    OptionData,
    TransactionDetails,
    PartialReportAction,
    ParsingDetails,
    MissingPaymentMethod,
    OptimisticNewReport,
    SelfDMParameters,
};<|MERGE_RESOLUTION|>--- conflicted
+++ resolved
@@ -6236,12 +6236,7 @@
         created = DateUtils.getDBTime(),
         linkedExpenseReportAction,
         isPersonalTrackingExpense = false,
-<<<<<<< HEAD
         optimisticReportActionID,
-        payAsBusiness,
-        bankAccountID,
-=======
->>>>>>> 186d428c
     } = params;
 
     const IOUReportID = isPersonalTrackingExpense ? undefined : iouReportID || generateReportID();
