import ExpensiMark from 'expensify-common/lib/ExpensiMark';
import Str from 'expensify-common/lib/str';
import {isEmpty} from 'lodash';
import lodashEscape from 'lodash/escape';
import lodashFindLastIndex from 'lodash/findLastIndex';
import lodashIntersection from 'lodash/intersection';
import lodashIsEqual from 'lodash/isEqual';
import Onyx, {OnyxCollection, OnyxEntry, OnyxUpdate} from 'react-native-onyx';
import {ValueOf} from 'type-fest';
import * as Expensicons from '@components/Icon/Expensicons';
import * as defaultWorkspaceAvatars from '@components/Icon/WorkspaceDefaultAvatars';
import CONST from '@src/CONST';
import {ParentNavigationSummaryParams, TranslationPaths} from '@src/languages/types';
import ONYXKEYS from '@src/ONYXKEYS';
import ROUTES from '@src/ROUTES';
<<<<<<< HEAD
import {Beta, CustomStatusDraft, Login, PersonalDetails, PersonalDetailsList, Policy, Report, ReportAction, Session, Transaction} from '@src/types/onyx';
=======
import {Beta, Login, PersonalDetails, PersonalDetailsList, Policy, Report, ReportAction, ReportMetadata, Session, Transaction} from '@src/types/onyx';
>>>>>>> 320ff544
import {Errors, Icon, PendingAction} from '@src/types/onyx/OnyxCommon';
import {IOUMessage, OriginalMessageActionName, OriginalMessageCreated} from '@src/types/onyx/OriginalMessage';
import {Status} from '@src/types/onyx/PersonalDetails';
import {NotificationPreference} from '@src/types/onyx/Report';
import {Message, ReportActionBase, ReportActions} from '@src/types/onyx/ReportAction';
import {Receipt, WaypointCollection} from '@src/types/onyx/Transaction';
import DeepValueOf from '@src/types/utils/DeepValueOf';
import {EmptyObject, isEmptyObject, isNotEmptyObject} from '@src/types/utils/EmptyObject';
import IconAsset from '@src/types/utils/IconAsset';
import * as CurrencyUtils from './CurrencyUtils';
import DateUtils from './DateUtils';
import isReportMessageAttachment from './isReportMessageAttachment';
import * as LocalePhoneNumber from './LocalePhoneNumber';
import * as Localize from './Localize';
import linkingConfig from './Navigation/linkingConfig';
import Navigation from './Navigation/Navigation';
import * as NumberUtils from './NumberUtils';
import Permissions from './Permissions';
import * as PolicyUtils from './PolicyUtils';
import * as ReportActionsUtils from './ReportActionsUtils';
import {LastVisibleMessage} from './ReportActionsUtils';
import * as TransactionUtils from './TransactionUtils';
import * as Url from './Url';
import * as UserUtils from './UserUtils';

type WelcomeMessage = {showReportName: boolean; phrase1?: string; phrase2?: string};

type ExpenseOriginalMessage = {
    oldComment?: string;
    newComment?: string;
    comment?: string;
    merchant?: string;
    oldCreated?: string;
    created?: string;
    oldMerchant?: string;
    oldAmount?: number;
    amount?: number;
    oldCurrency?: string;
    currency?: string;
    category?: string;
    oldCategory?: string;
    tag?: string;
    oldTag?: string;
    billable?: string;
    oldBillable?: string;
};

type Participant = {
    accountID: number;
    alternateText: string;
    firstName: string;
    icons: Icon[];
    keyForList: string;
    lastName: string;
    login: string;
    phoneNumber: string;
    searchText: string;
    selected: boolean;
    text: string;
};

type SpendBreakdown = {
    nonReimbursableSpend: number;
    reimbursableSpend: number;
    totalDisplaySpend: number;
};

type ParticipantDetails = [number, string, UserUtils.AvatarSource, UserUtils.AvatarSource];

type ReportAndWorkspaceName = {
    rootReportName: string;
    workspaceName?: string;
};

type OptimisticReportAction = {
    commentText: string;
    reportAction: Partial<ReportAction>;
};

type UpdateOptimisticParentReportAction = {
    childVisibleActionCount: number;
    childCommenterCount: number;
    childLastVisibleActionCreated: string;
    childOldestFourAccountIDs: string | undefined;
};

type OptimisticExpenseReport = Pick<
    Report,
    | 'reportID'
    | 'chatReportID'
    | 'policyID'
    | 'type'
    | 'ownerAccountID'
    | 'currency'
    | 'reportName'
    | 'state'
    | 'stateNum'
    | 'statusNum'
    | 'total'
    | 'notificationPreference'
    | 'parentReportID'
    | 'lastVisibleActionCreated'
>;

type OptimisticIOUReportAction = Pick<
    ReportAction,
    | 'actionName'
    | 'actorAccountID'
    | 'automatic'
    | 'avatar'
    | 'isAttachment'
    | 'originalMessage'
    | 'message'
    | 'person'
    | 'reportActionID'
    | 'shouldShow'
    | 'created'
    | 'pendingAction'
    | 'receipt'
    | 'whisperedToAccountIDs'
>;

type OptimisticReportPreview = Pick<
    ReportAction,
    | 'actionName'
    | 'reportActionID'
    | 'pendingAction'
    | 'originalMessage'
    | 'message'
    | 'created'
    | 'actorAccountID'
    | 'childMoneyRequestCount'
    | 'childLastMoneyRequestComment'
    | 'childRecentReceiptTransactionIDs'
    | 'childReportID'
    | 'whisperedToAccountIDs'
> & {reportID?: string; accountID?: number};

type UpdateReportPreview = Pick<
    ReportAction,
    'created' | 'message' | 'childLastMoneyRequestComment' | 'childMoneyRequestCount' | 'childRecentReceiptTransactionIDs' | 'whisperedToAccountIDs'
>;

type ReportRouteParams = {
    reportID: string;
    isSubReportPageRoute: boolean;
};

type ReportOfflinePendingActionAndErrors = {
    addWorkspaceRoomOrChatPendingAction: PendingAction | undefined;
    addWorkspaceRoomOrChatErrors: Record<string, string> | null | undefined;
};

type OptimisticApprovedReportAction = Pick<
    ReportAction,
    'actionName' | 'actorAccountID' | 'automatic' | 'avatar' | 'isAttachment' | 'originalMessage' | 'message' | 'person' | 'reportActionID' | 'shouldShow' | 'created' | 'pendingAction'
>;

type OptimisticSubmittedReportAction = Pick<
    ReportAction,
    'actionName' | 'actorAccountID' | 'automatic' | 'avatar' | 'isAttachment' | 'originalMessage' | 'message' | 'person' | 'reportActionID' | 'shouldShow' | 'created' | 'pendingAction'
>;

type OptimisticEditedTaskReportAction = Pick<
    ReportAction,
    'reportActionID' | 'actionName' | 'pendingAction' | 'actorAccountID' | 'automatic' | 'avatar' | 'created' | 'shouldShow' | 'message' | 'person'
>;

type OptimisticClosedReportAction = Pick<
    ReportAction,
    'actionName' | 'actorAccountID' | 'automatic' | 'avatar' | 'created' | 'message' | 'originalMessage' | 'pendingAction' | 'person' | 'reportActionID' | 'shouldShow'
>;

type OptimisticCreatedReportAction = OriginalMessageCreated &
    Pick<ReportActionBase, 'actorAccountID' | 'automatic' | 'avatar' | 'created' | 'message' | 'person' | 'reportActionID' | 'shouldShow' | 'pendingAction'>;

type OptimisticChatReport = Pick<
    Report,
    | 'type'
    | 'chatType'
    | 'isOwnPolicyExpenseChat'
    | 'isPinned'
    | 'lastActorAccountID'
    | 'lastMessageTranslationKey'
    | 'lastMessageHtml'
    | 'lastMessageText'
    | 'lastReadTime'
    | 'lastVisibleActionCreated'
    | 'notificationPreference'
    | 'oldPolicyName'
    | 'ownerAccountID'
    | 'parentReportActionID'
    | 'parentReportID'
    | 'participantAccountIDs'
    | 'policyID'
    | 'reportID'
    | 'reportName'
    | 'stateNum'
    | 'statusNum'
    | 'visibility'
    | 'welcomeMessage'
    | 'writeCapability'
>;

type OptimisticTaskReportAction = Pick<
    ReportAction,
    | 'actionName'
    | 'actorAccountID'
    | 'automatic'
    | 'avatar'
    | 'created'
    | 'isAttachment'
    | 'message'
    | 'originalMessage'
    | 'person'
    | 'pendingAction'
    | 'reportActionID'
    | 'shouldShow'
    | 'isFirstItem'
>;

type OptimisticWorkspaceChats = {
    announceChatReportID: string;
    announceChatData: OptimisticChatReport;
    announceReportActionData: Record<string, OptimisticCreatedReportAction>;
    announceCreatedReportActionID: string;
    adminsChatReportID: string;
    adminsChatData: OptimisticChatReport;
    adminsReportActionData: Record<string, OptimisticCreatedReportAction>;
    adminsCreatedReportActionID: string;
    expenseChatReportID: string;
    expenseChatData: OptimisticChatReport;
    expenseReportActionData: Record<string, OptimisticCreatedReportAction>;
    expenseCreatedReportActionID: string;
};

type OptimisticModifiedExpenseReportAction = Pick<
    ReportAction,
    'actionName' | 'actorAccountID' | 'automatic' | 'avatar' | 'created' | 'isAttachment' | 'message' | 'originalMessage' | 'person' | 'pendingAction' | 'reportActionID' | 'shouldShow'
> & {reportID?: string};

type OptimisticTaskReport = Pick<
    Report,
    | 'reportID'
    | 'reportName'
    | 'description'
    | 'ownerAccountID'
    | 'participantAccountIDs'
    | 'managerID'
    | 'type'
    | 'parentReportID'
    | 'policyID'
    | 'stateNum'
    | 'statusNum'
    | 'notificationPreference'
    | 'lastVisibleActionCreated'
>;

type TransactionDetails =
    | {
          created: string;
          amount: number;
          currency: string;
          merchant: string;
          waypoints?: WaypointCollection;
          comment: string;
          category: string;
          billable: boolean;
          tag: string;
          mccGroup?: ValueOf<typeof CONST.MCC_GROUPS>;
          cardID: number;
          originalAmount: number;
          originalCurrency: string;
      }
    | undefined;

type OptimisticIOUReport = Pick<
    Report,
    | 'cachedTotal'
    | 'type'
    | 'chatReportID'
    | 'currency'
    | 'managerID'
    | 'ownerAccountID'
    | 'participantAccountIDs'
    | 'reportID'
    | 'state'
    | 'stateNum'
    | 'total'
    | 'reportName'
    | 'notificationPreference'
    | 'parentReportID'
    | 'statusNum'
    | 'lastVisibleActionCreated'
>;
type DisplayNameWithTooltips = Array<Pick<PersonalDetails, 'accountID' | 'pronouns' | 'displayName' | 'login' | 'avatar'>>;

type CustomIcon = {
    src: IconAsset;
    color?: string;
};

type OptionData = {
    text: string;
    alternateText?: string | null;
    allReportErrors?: Errors;
    brickRoadIndicator?: typeof CONST.BRICK_ROAD_INDICATOR_STATUS.ERROR | '' | null;
    tooltipText?: string | null;
    alternateTextMaxLines?: number;
    boldStyle?: boolean;
    customIcon?: CustomIcon;
    descriptiveText?: string;
    subtitle?: string | null;
    login?: string | null;
    accountID?: number | null;
<<<<<<< HEAD
    status?: CustomStatusDraft | string | null;
=======
    pronouns?: string;
    status?: Status | null;
>>>>>>> 320ff544
    phoneNumber?: string | null;
    isUnread?: boolean | null;
    isUnreadWithMention?: boolean | null;
    hasDraftComment?: boolean | null;
    keyForList?: string | null;
    searchText?: string | null;
    isIOUReportOwner?: boolean | null;
    isArchivedRoom?: boolean | null;
    shouldShowSubscript?: boolean | null;
    isPolicyExpenseChat?: boolean | null;
    isMoneyRequestReport?: boolean | null;
    isExpenseRequest?: boolean | null;
    isAllowedToComment?: boolean | null;
    isThread?: boolean | null;
    isTaskReport?: boolean | null;
    parentReportAction?: OnyxEntry<ReportAction>;
    displayNamesWithTooltips?: DisplayNameWithTooltips | null;
    descriptiveText?: string;
} & Report;

type OnyxDataTaskAssigneeChat = {
    optimisticData: OnyxUpdate[];
    successData: OnyxUpdate[];
    failureData: OnyxUpdate[];
    optimisticAssigneeAddComment?: OptimisticReportAction;
    optimisticChatCreatedReportAction?: OptimisticCreatedReportAction;
};

let currentUserEmail: string | undefined;
let currentUserAccountID: number | undefined;
let isAnonymousUser = false;

const defaultAvatarBuildingIconTestID = 'SvgDefaultAvatarBuilding Icon';

Onyx.connect({
    key: ONYXKEYS.SESSION,
    callback: (value) => {
        // When signed out, val is undefined
        if (!value) {
            return;
        }

        currentUserEmail = value.email;
        currentUserAccountID = value.accountID;
        isAnonymousUser = value.authTokenType === 'anonymousAccount';
    },
});

let allPersonalDetails: OnyxCollection<PersonalDetails>;
let currentUserPersonalDetails: OnyxEntry<PersonalDetails>;
Onyx.connect({
    key: ONYXKEYS.PERSONAL_DETAILS_LIST,
    callback: (value) => {
        currentUserPersonalDetails = value?.[currentUserAccountID ?? -1] ?? null;
        allPersonalDetails = value ?? {};
    },
});

let allReports: OnyxCollection<Report>;
Onyx.connect({
    key: ONYXKEYS.COLLECTION.REPORT,
    waitForCollectionCallback: true,
    callback: (value) => (allReports = value),
});

let doesDomainHaveApprovedAccountant = false;
Onyx.connect({
    key: ONYXKEYS.ACCOUNT,
    callback: (value) => (doesDomainHaveApprovedAccountant = value?.doesDomainHaveApprovedAccountant ?? false),
});

let allPolicies: OnyxCollection<Policy>;
Onyx.connect({
    key: ONYXKEYS.COLLECTION.POLICY,
    waitForCollectionCallback: true,
    callback: (value) => (allPolicies = value),
});

let loginList: OnyxEntry<Login>;
Onyx.connect({
    key: ONYXKEYS.LOGIN_LIST,
    callback: (value) => (loginList = value),
});

let allTransactions: OnyxCollection<Transaction> = {};

Onyx.connect({
    key: ONYXKEYS.COLLECTION.TRANSACTION,
    waitForCollectionCallback: true,
    callback: (value) => {
        if (!value) {
            return;
        }
        allTransactions = Object.fromEntries(Object.entries(value).filter(([, transaction]) => transaction));
    },
});

function getChatType(report: OnyxEntry<Report>): ValueOf<typeof CONST.REPORT.CHAT_TYPE> | undefined {
    return report?.chatType;
}

function getPolicy(policyID: string): Policy | EmptyObject {
    if (!allPolicies || !policyID) {
        return {};
    }
    return allPolicies[`${ONYXKEYS.COLLECTION.POLICY}${policyID}`] ?? {};
}

/**
 * Get the policy type from a given report
 * @param policies must have Onyxkey prefix (i.e 'policy_') for keys
 */
function getPolicyType(report: OnyxEntry<Report>, policies: OnyxCollection<Policy>): string {
    return policies?.[`${ONYXKEYS.COLLECTION.POLICY}${report?.policyID}`]?.type ?? '';
}

/**
 * Get the policy name from a given report
 */
function getPolicyName(report: OnyxEntry<Report> | undefined | EmptyObject, returnEmptyIfNotFound = false, policy: OnyxEntry<Policy> | undefined = undefined): string {
    const noPolicyFound = returnEmptyIfNotFound ? '' : Localize.translateLocal('workspace.common.unavailable');
    if (isEmptyObject(report)) {
        return noPolicyFound;
    }

    if ((!allPolicies || Object.keys(allPolicies).length === 0) && !report?.policyName) {
        return Localize.translateLocal('workspace.common.unavailable');
    }
    const finalPolicy = policy ?? allPolicies?.[`${ONYXKEYS.COLLECTION.POLICY}${report?.policyID}`];

    // Public rooms send back the policy name with the reportSummary,
    // since they can also be accessed by people who aren't in the workspace
    // eslint-disable-next-line @typescript-eslint/prefer-nullish-coalescing
    const policyName = finalPolicy?.name || report?.policyName || report?.oldPolicyName || noPolicyFound;

    return policyName;
}

/**
 * Returns the concatenated title for the PrimaryLogins of a report
 */
function getReportParticipantsTitle(accountIDs: number[]): string {
    // Somehow it's possible for the logins coming from report.participantAccountIDs to contain undefined values so we use .filter(Boolean) to remove them.
    return accountIDs.filter(Boolean).join(', ');
}

/**
 * Checks if a report is a chat report.
 */
function isChatReport(report: OnyxEntry<Report>): boolean {
    return report?.type === CONST.REPORT.TYPE.CHAT;
}

/**
 * Checks if a report is an Expense report.
 */
function isExpenseReport(report: OnyxEntry<Report> | EmptyObject): boolean {
    return report?.type === CONST.REPORT.TYPE.EXPENSE;
}

/**
 * Checks if a report is an IOU report.
 */
function isIOUReport(report: OnyxEntry<Report>): boolean {
    return report?.type === CONST.REPORT.TYPE.IOU;
}

/**
 * Checks if a report is a task report.
 */
function isTaskReport(report: OnyxEntry<Report>): boolean {
    return report?.type === CONST.REPORT.TYPE.TASK;
}

/**
 * Checks if a task has been cancelled
 * When a task is deleted, the parentReportAction is updated to have a isDeletedParentAction deleted flag
 * This is because when you delete a task, we still allow you to chat on the report itself
 * There's another situation where you don't have access to the parentReportAction (because it was created in a chat you don't have access to)
 * In this case, we have added the key to the report itself
 */
function isCanceledTaskReport(report: OnyxEntry<Report> | EmptyObject = {}, parentReportAction: OnyxEntry<ReportAction> | EmptyObject = {}): boolean {
    if (isNotEmptyObject(parentReportAction) && (parentReportAction?.message?.[0]?.isDeletedParentAction ?? false)) {
        return true;
    }

    if (isNotEmptyObject(report) && report?.isDeletedParentAction) {
        return true;
    }

    return false;
}

/**
 * Checks if a report is an open task report.
 *
 * @param parentReportAction - The parent report action of the report (Used to check if the task has been canceled)
 */
function isOpenTaskReport(report: OnyxEntry<Report>, parentReportAction: OnyxEntry<ReportAction> | EmptyObject = {}): boolean {
    return isTaskReport(report) && !isCanceledTaskReport(report, parentReportAction) && report?.stateNum === CONST.REPORT.STATE_NUM.OPEN && report?.statusNum === CONST.REPORT.STATUS.OPEN;
}

/**
 * Checks if a report is a completed task report.
 */
function isCompletedTaskReport(report: OnyxEntry<Report>): boolean {
    return isTaskReport(report) && report?.stateNum === CONST.REPORT.STATE_NUM.SUBMITTED && report?.statusNum === CONST.REPORT.STATUS.APPROVED;
}

/**
 * Checks if the current user is the manager of the supplied report
 */
function isReportManager(report: OnyxEntry<Report>): boolean {
    return Boolean(report && report.managerID === currentUserAccountID);
}

/**
 * Checks if the supplied report has been approved
 */
function isReportApproved(report: OnyxEntry<Report> | EmptyObject): boolean {
    return report?.stateNum === CONST.REPORT.STATE_NUM.SUBMITTED && report?.statusNum === CONST.REPORT.STATUS.APPROVED;
}

/**
 * Checks if the supplied report is an expense report in Open state and status.
 */
function isDraftExpenseReport(report: OnyxEntry<Report>): boolean {
    return isExpenseReport(report) && report?.stateNum === CONST.REPORT.STATE_NUM.OPEN && report?.statusNum === CONST.REPORT.STATUS.OPEN;
}

/**
 * Given a collection of reports returns them sorted by last read
 */
function sortReportsByLastRead(reports: OnyxCollection<Report>, reportMetadata: OnyxCollection<ReportMetadata>): Array<OnyxEntry<Report>> {
    return Object.values(reports ?? {})
        .filter((report) => !!report?.reportID && !!(reportMetadata?.[`${ONYXKEYS.COLLECTION.REPORT_METADATA}${report.reportID}`]?.lastVisitTime ?? report?.lastReadTime))
        .sort((a, b) => {
            const aTime = new Date(reportMetadata?.[`${ONYXKEYS.COLLECTION.REPORT_METADATA}${a?.reportID}`]?.lastVisitTime ?? a?.lastReadTime ?? '');
            const bTime = new Date(reportMetadata?.[`${ONYXKEYS.COLLECTION.REPORT_METADATA}${b?.reportID}`]?.lastVisitTime ?? b?.lastReadTime ?? '');

            return aTime.valueOf() - bTime.valueOf();
        });
}

/**
 * Whether the Money Request report is settled
 */
function isSettled(reportID: string | undefined): boolean {
    if (!allReports) {
        return false;
    }
    const report: Report | EmptyObject = allReports[`${ONYXKEYS.COLLECTION.REPORT}${reportID}`] ?? {};
    if (isEmptyObject(report) || report.isWaitingOnBankAccount) {
        return false;
    }

    // In case the payment is scheduled and we are waiting for the payee to set up their wallet,
    // consider the report as paid as well.
    if (report.isWaitingOnBankAccount && report.statusNum === CONST.REPORT.STATUS.APPROVED) {
        return true;
    }

    return report?.statusNum === CONST.REPORT.STATUS.REIMBURSED;
}

/**
 * Whether the current user is the submitter of the report
 */
function isCurrentUserSubmitter(reportID: string): boolean {
    if (!allReports) {
        return false;
    }
    const report = allReports[`${ONYXKEYS.COLLECTION.REPORT}${reportID}`];
    return Boolean(report && report.ownerAccountID === currentUserAccountID);
}

/**
 * Whether the provided report is an Admin room
 */
function isAdminRoom(report: OnyxEntry<Report>): boolean {
    return getChatType(report) === CONST.REPORT.CHAT_TYPE.POLICY_ADMINS;
}

/**
 * Whether the provided report is an Admin-only posting room
 */
function isAdminsOnlyPostingRoom(report: OnyxEntry<Report>): boolean {
    return report?.writeCapability === CONST.REPORT.WRITE_CAPABILITIES.ADMINS;
}

/**
 * Whether the provided report is a Announce room
 */
function isAnnounceRoom(report: OnyxEntry<Report>): boolean {
    return getChatType(report) === CONST.REPORT.CHAT_TYPE.POLICY_ANNOUNCE;
}

/**
 * Whether the provided report is a default room
 */
function isDefaultRoom(report: OnyxEntry<Report>): boolean {
    return [CONST.REPORT.CHAT_TYPE.POLICY_ADMINS, CONST.REPORT.CHAT_TYPE.POLICY_ANNOUNCE, CONST.REPORT.CHAT_TYPE.DOMAIN_ALL].some((type) => type === getChatType(report));
}

/**
 * Whether the provided report is a Domain room
 */
function isDomainRoom(report: OnyxEntry<Report>): boolean {
    return getChatType(report) === CONST.REPORT.CHAT_TYPE.DOMAIN_ALL;
}

/**
 * Whether the provided report is a user created policy room
 */
function isUserCreatedPolicyRoom(report: OnyxEntry<Report>): boolean {
    return getChatType(report) === CONST.REPORT.CHAT_TYPE.POLICY_ROOM;
}

/**
 * Whether the provided report is a Policy Expense chat.
 */
function isPolicyExpenseChat(report: OnyxEntry<Report>): boolean {
    return getChatType(report) === CONST.REPORT.CHAT_TYPE.POLICY_EXPENSE_CHAT || (report?.isPolicyExpenseChat ?? false);
}

/**
 * Whether the provided report belongs to a Control policy and is an expense chat
 */
function isControlPolicyExpenseChat(report: OnyxEntry<Report>): boolean {
    return isPolicyExpenseChat(report) && getPolicyType(report, allPolicies) === CONST.POLICY.TYPE.CORPORATE;
}

/**
 * Whether the provided report belongs to a Control or Collect policy
 */
function isGroupPolicy(report: OnyxEntry<Report>): boolean {
    const policyType = getPolicyType(report, allPolicies);
    return policyType === CONST.POLICY.TYPE.CORPORATE || policyType === CONST.POLICY.TYPE.TEAM;
}

/**
 * Whether the provided report belongs to a Control or Collect policy and is an expense chat
 */
function isGroupPolicyExpenseChat(report: OnyxEntry<Report>): boolean {
    return isPolicyExpenseChat(report) && isGroupPolicy(report);
}

/**
 * Whether the provided report belongs to a Control policy and is an expense report
 */
function isControlPolicyExpenseReport(report: OnyxEntry<Report>): boolean {
    return isExpenseReport(report) && getPolicyType(report, allPolicies) === CONST.POLICY.TYPE.CORPORATE;
}

/**
 * Whether the provided report belongs to a Control or Collect policy and is an expense report
 */
function isGroupPolicyExpenseReport(report: OnyxEntry<Report>): boolean {
    return isExpenseReport(report) && isGroupPolicy(report);
}

/**
 * Whether the provided report is a chat room
 */
function isChatRoom(report: OnyxEntry<Report>): boolean {
    return isUserCreatedPolicyRoom(report) || isDefaultRoom(report);
}

/**
 * Whether the provided report is a public room
 */
function isPublicRoom(report: OnyxEntry<Report>): boolean {
    return report?.visibility === CONST.REPORT.VISIBILITY.PUBLIC || report?.visibility === CONST.REPORT.VISIBILITY.PUBLIC_ANNOUNCE;
}

/**
 * Whether the provided report is a public announce room
 */
function isPublicAnnounceRoom(report: OnyxEntry<Report>): boolean {
    return report?.visibility === CONST.REPORT.VISIBILITY.PUBLIC_ANNOUNCE;
}

/**
 * If the report is a policy expense, the route should be for adding bank account for that policy
 * else since the report is a personal IOU, the route should be for personal bank account.
 */
function getBankAccountRoute(report: OnyxEntry<Report>): string {
    return isPolicyExpenseChat(report) ? ROUTES.BANK_ACCOUNT_WITH_STEP_TO_OPEN.getRoute('', report?.policyID) : ROUTES.SETTINGS_ADD_BANK_ACCOUNT;
}

/**
 * Check if personal detail of accountID is empty or optimistic data
 */
function isOptimisticPersonalDetail(accountID: number): boolean {
    return isEmptyObject(allPersonalDetails?.[accountID]) || !!allPersonalDetails?.[accountID]?.isOptimisticPersonalDetail;
}

/**
 * Checks if a report is a task report from a policy expense chat.
 */
function isWorkspaceTaskReport(report: OnyxEntry<Report>): boolean {
    if (!isTaskReport(report)) {
        return false;
    }
    const parentReport = allReports?.[`${ONYXKEYS.COLLECTION.REPORT}${report?.parentReportID}`] ?? null;
    return isPolicyExpenseChat(parentReport);
}

/**
 * Returns true if report has a parent
 */
function isThread(report: OnyxEntry<Report>): boolean {
    return Boolean(report?.parentReportID && report?.parentReportActionID);
}

/**
 * Returns true if report is of type chat and has a parent and is therefore a Thread.
 */
function isChatThread(report: OnyxEntry<Report>): boolean {
    return isThread(report) && report?.type === CONST.REPORT.TYPE.CHAT;
}

function isDM(report: OnyxEntry<Report>): boolean {
    return isChatReport(report) && !getChatType(report);
}

/**
 * Only returns true if this is our main 1:1 DM report with Concierge
 */
function isConciergeChatReport(report: OnyxEntry<Report>): boolean {
    return report?.participantAccountIDs?.length === 1 && Number(report.participantAccountIDs?.[0]) === CONST.ACCOUNT_ID.CONCIERGE && !isChatThread(report);
}

/**
 * Returns true if report is still being processed
 */
function isProcessingReport(report: OnyxEntry<Report>): boolean {
    return report?.stateNum === CONST.REPORT.STATE_NUM.PROCESSING && report?.statusNum === CONST.REPORT.STATUS.SUBMITTED;
}

/**
 * Check if the report is a single chat report that isn't a thread
 * and personal detail of participant is optimistic data
 */
function shouldDisableDetailPage(report: OnyxEntry<Report>): boolean {
    const participantAccountIDs = report?.participantAccountIDs ?? [];

    if (isChatRoom(report) || isPolicyExpenseChat(report) || isChatThread(report) || isTaskReport(report)) {
        return false;
    }
    if (participantAccountIDs.length === 1) {
        return isOptimisticPersonalDetail(participantAccountIDs[0]);
    }
    return false;
}

/**
 * Returns true if this report has only one participant and it's an Expensify account.
 */
function isExpensifyOnlyParticipantInReport(report: OnyxEntry<Report>): boolean {
    const reportParticipants = report?.participantAccountIDs?.filter((accountID) => accountID !== currentUserAccountID) ?? [];
    return reportParticipants.length === 1 && reportParticipants.some((accountID) => CONST.EXPENSIFY_ACCOUNT_IDS.includes(accountID));
}

/**
 * Returns whether a given report can have tasks created in it.
 * We only prevent the task option if it's a DM/group-DM and the other users are all special Expensify accounts
 *
 */
function canCreateTaskInReport(report: OnyxEntry<Report>): boolean {
    const otherReportParticipants = report?.participantAccountIDs?.filter((accountID) => accountID !== currentUserAccountID) ?? [];
    const areExpensifyAccountsOnlyOtherParticipants = otherReportParticipants?.length >= 1 && otherReportParticipants?.every((accountID) => CONST.EXPENSIFY_ACCOUNT_IDS.includes(accountID));
    if (areExpensifyAccountsOnlyOtherParticipants && isDM(report)) {
        return false;
    }

    return true;
}

/**
 * Returns true if there are any Expensify accounts (i.e. with domain 'expensify.com') in the set of accountIDs
 * by cross-referencing the accountIDs with personalDetails.
 */
function hasExpensifyEmails(accountIDs: number[]): boolean {
    return accountIDs.some((accountID) => Str.extractEmailDomain(allPersonalDetails?.[accountID]?.login ?? '') === CONST.EXPENSIFY_PARTNER_NAME);
}

/**
 * Returns true if there are any guides accounts (team.expensify.com) in a list of accountIDs
 * by cross-referencing the accountIDs with personalDetails since guides that are participants
 * of the user's chats should have their personal details in Onyx.
 */
function hasExpensifyGuidesEmails(accountIDs: number[]): boolean {
    return accountIDs.some((accountID) => Str.extractEmailDomain(allPersonalDetails?.[accountID]?.login ?? '') === CONST.EMAIL.GUIDES_DOMAIN);
}

function findLastAccessedReport(
    reports: OnyxCollection<Report>,
    ignoreDomainRooms: boolean,
    policies: OnyxCollection<Policy>,
    isFirstTimeNewExpensifyUser: boolean,
    openOnAdminRoom = false,
    reportMetadata: OnyxCollection<ReportMetadata> = {},
): OnyxEntry<Report> {
    // If it's the user's first time using New Expensify, then they could either have:
    //   - just a Concierge report, if so we'll return that
    //   - their Concierge report, and a separate report that must have deeplinked them to the app before they created their account.
    // If it's the latter, we'll use the deeplinked report over the Concierge report,
    // since the Concierge report would be incorrectly selected over the deep-linked report in the logic below.
    let sortedReports = sortReportsByLastRead(reports, reportMetadata);

    let adminReport: OnyxEntry<Report> | undefined;
    if (openOnAdminRoom) {
        adminReport = sortedReports.find((report) => {
            const chatType = getChatType(report);
            return chatType === CONST.REPORT.CHAT_TYPE.POLICY_ADMINS;
        });
    }

    if (isFirstTimeNewExpensifyUser) {
        if (sortedReports.length === 1) {
            return sortedReports[0];
        }

        return adminReport ?? sortedReports.find((report) => !isConciergeChatReport(report)) ?? null;
    }

    if (ignoreDomainRooms) {
        // We allow public announce rooms, admins, and announce rooms through since we bypass the default rooms beta for them.
        // Check where ReportUtils.findLastAccessedReport is called in MainDrawerNavigator.js for more context.
        // Domain rooms are now the only type of default room that are on the defaultRooms beta.
        sortedReports = sortedReports.filter(
            (report) => !isDomainRoom(report) || getPolicyType(report, policies) === CONST.POLICY.TYPE.FREE || hasExpensifyGuidesEmails(report?.participantAccountIDs ?? []),
        );
    }

    return adminReport ?? sortedReports.at(-1) ?? null;
}

/**
 * Whether the provided report is an archived room
 */
function isArchivedRoom(report: OnyxEntry<Report> | EmptyObject): boolean {
    return report?.statusNum === CONST.REPORT.STATUS.CLOSED && report?.stateNum === CONST.REPORT.STATE_NUM.SUBMITTED;
}

/**
 * Checks if the current user is allowed to comment on the given report.
 */
function isAllowedToComment(report: Report): boolean {
    // Default to allowing all users to post
    const capability = report?.writeCapability ?? CONST.REPORT.WRITE_CAPABILITIES.ALL;

    if (capability === CONST.REPORT.WRITE_CAPABILITIES.ALL) {
        return true;
    }

    // If unauthenticated user opens public chat room using deeplink, they do not have policies available and they cannot comment
    if (!allPolicies) {
        return false;
    }

    // If we've made it here, commenting on this report is restricted.
    // If the user is an admin, allow them to post.
    const policy = allPolicies[`${ONYXKEYS.COLLECTION.POLICY}${report?.policyID}`];
    return policy?.role === CONST.POLICY.ROLE.ADMIN;
}

/**
 * Checks if the current user is the admin of the policy given the policy expense chat.
 */
function isPolicyExpenseChatAdmin(report: OnyxEntry<Report>, policies: OnyxCollection<Policy>): boolean {
    if (!isPolicyExpenseChat(report)) {
        return false;
    }

    const policyRole = policies?.[`${ONYXKEYS.COLLECTION.POLICY}${report?.policyID}`]?.role;

    return policyRole === CONST.POLICY.ROLE.ADMIN;
}

/**
 * Checks if the current user is the admin of the policy.
 */
function isPolicyAdmin(policyID: string, policies: OnyxCollection<Policy>): boolean {
    const policyRole = policies?.[`${ONYXKEYS.COLLECTION.POLICY}${policyID}`]?.role;

    return policyRole === CONST.POLICY.ROLE.ADMIN;
}

/**
 * Returns true if report has a single participant.
 */
function hasSingleParticipant(report: OnyxEntry<Report>): boolean {
    return report?.participantAccountIDs?.length === 1;
}

/**
 * Checks whether all the transactions linked to the IOU report are of the Distance Request type
 *
 */
function hasOnlyDistanceRequestTransactions(iouReportID: string | undefined): boolean {
    const transactions = TransactionUtils.getAllReportTransactions(iouReportID);
    return transactions.every((transaction) => TransactionUtils.isDistanceRequest(transaction));
}

/**
 * If the report is a thread and has a chat type set, it is a workspace chat.
 */
function isWorkspaceThread(report: OnyxEntry<Report>): boolean {
    return isThread(report) && isChatReport(report) && !isDM(report);
}

/**
 * Returns true if reportAction is the first chat preview of a Thread
 */
function isThreadFirstChat(reportAction: OnyxEntry<ReportAction>, reportID: string): boolean {
    return reportAction?.childReportID?.toString() === reportID;
}

/**
 * Checks if a report is a child report.
 */
function isChildReport(report: OnyxEntry<Report>): boolean {
    return isThread(report) || isTaskReport(report);
}

/**
 * An Expense Request is a thread where the parent report is an Expense Report and
 * the parentReportAction is a transaction.
 */
function isExpenseRequest(report: OnyxEntry<Report>): boolean {
    if (isThread(report)) {
        const parentReportAction = ReportActionsUtils.getParentReportAction(report);
        const parentReport = allReports?.[`${ONYXKEYS.COLLECTION.REPORT}${report?.parentReportID}`] ?? null;
        return isExpenseReport(parentReport) && isNotEmptyObject(parentReportAction) && ReportActionsUtils.isTransactionThread(parentReportAction);
    }
    return false;
}

/**
 * An IOU Request is a thread where the parent report is an IOU Report and
 * the parentReportAction is a transaction.
 */
function isIOURequest(report: OnyxEntry<Report>): boolean {
    if (isThread(report)) {
        const parentReportAction = ReportActionsUtils.getParentReportAction(report);
        const parentReport = allReports?.[`${ONYXKEYS.COLLECTION.REPORT}${report?.parentReportID}`] ?? null;
        return isIOUReport(parentReport) && isNotEmptyObject(parentReportAction) && ReportActionsUtils.isTransactionThread(parentReportAction);
    }
    return false;
}

/**
 * Checks if a report is an IOU or expense request.
 */
function isMoneyRequest(reportOrID: OnyxEntry<Report> | string): boolean {
    const report = typeof reportOrID === 'string' ? allReports?.[`${ONYXKEYS.COLLECTION.REPORT}${reportOrID}`] ?? null : reportOrID;
    return isIOURequest(report) || isExpenseRequest(report);
}

/**
 * Checks if a report is an IOU or expense report.
 */
function isMoneyRequestReport(reportOrID: OnyxEntry<Report> | string): boolean {
    const report = typeof reportOrID === 'object' ? reportOrID : allReports?.[`${ONYXKEYS.COLLECTION.REPORT}${reportOrID}`] ?? null;
    return isIOUReport(report) || isExpenseReport(report);
}

/**
 * Should return true only for personal 1:1 report
 *
 */
function isOneOnOneChat(report: OnyxEntry<Report>): boolean {
    const participantAccountIDs = report?.participantAccountIDs ?? [];
    return (
        !isThread(report) &&
        !isChatRoom(report) &&
        !isExpenseRequest(report) &&
        !isMoneyRequestReport(report) &&
        !isPolicyExpenseChat(report) &&
        !isTaskReport(report) &&
        isDM(report) &&
        !isIOUReport(report) &&
        participantAccountIDs.length === 1
    );
}

/**
 * Get the report given a reportID
 */
function getReport(reportID: string | undefined): OnyxEntry<Report> | EmptyObject {
    /**
     * Using typical string concatenation here due to performance issues
     * with template literals.
     */
    if (!allReports) {
        return {};
    }

    return allReports?.[ONYXKEYS.COLLECTION.REPORT + reportID] ?? {};
}

/**
 * Get the notification preference given a report
 */
function getReportNotificationPreference(report: OnyxEntry<Report>): string | number {
    return report?.notificationPreference ?? '';
}

/**
 * Returns whether or not the author of the action is this user
 *
 */
function isActionCreator(reportAction: OnyxEntry<ReportAction>): boolean {
    return reportAction?.actorAccountID === currentUserAccountID;
}

/**
 * Can only delete if the author is this user and the action is an ADDCOMMENT action or an IOU action in an unsettled report, or if the user is a
 * policy admin
 */
function canDeleteReportAction(reportAction: OnyxEntry<ReportAction>, reportID: string): boolean {
    const report = getReport(reportID);

    const isActionOwner = reportAction?.actorAccountID === currentUserAccountID;

    if (reportAction?.actionName === CONST.REPORT.ACTIONS.TYPE.IOU) {
        // For now, users cannot delete split actions
        const isSplitAction = reportAction?.originalMessage?.type === CONST.IOU.REPORT_ACTION_TYPE.SPLIT;

        if (isSplitAction || isSettled(String(reportAction?.originalMessage?.IOUReportID)) || (isNotEmptyObject(report) && isReportApproved(report))) {
            return false;
        }

        if (isActionOwner) {
            return true;
        }
    }

    if (
        reportAction?.actionName !== CONST.REPORT.ACTIONS.TYPE.ADDCOMMENT ||
        reportAction?.pendingAction === CONST.RED_BRICK_ROAD_PENDING_ACTION.DELETE ||
        ReportActionsUtils.isCreatedTaskReportAction(reportAction) ||
        reportAction?.actorAccountID === CONST.ACCOUNT_ID.CONCIERGE
    ) {
        return false;
    }

    const policy = allPolicies?.[`${ONYXKEYS.COLLECTION.POLICY}${report?.policyID}`];
    const isAdmin = policy?.role === CONST.POLICY.ROLE.ADMIN && isNotEmptyObject(report) && !isDM(report);

    return isActionOwner || isAdmin;
}

/**
 * Get welcome message based on room type
 */
function getRoomWelcomeMessage(report: OnyxEntry<Report>, isUserPolicyAdmin: boolean): WelcomeMessage {
    const welcomeMessage: WelcomeMessage = {showReportName: true};
    const workspaceName = getPolicyName(report);

    if (isArchivedRoom(report)) {
        welcomeMessage.phrase1 = Localize.translateLocal('reportActionsView.beginningOfArchivedRoomPartOne');
        welcomeMessage.phrase2 = Localize.translateLocal('reportActionsView.beginningOfArchivedRoomPartTwo');
    } else if (isDomainRoom(report)) {
        welcomeMessage.phrase1 = Localize.translateLocal('reportActionsView.beginningOfChatHistoryDomainRoomPartOne', {domainRoom: report?.reportName ?? ''});
        welcomeMessage.phrase2 = Localize.translateLocal('reportActionsView.beginningOfChatHistoryDomainRoomPartTwo');
    } else if (isAdminRoom(report)) {
        welcomeMessage.phrase1 = Localize.translateLocal('reportActionsView.beginningOfChatHistoryAdminRoomPartOne', {workspaceName});
        welcomeMessage.phrase2 = Localize.translateLocal('reportActionsView.beginningOfChatHistoryAdminRoomPartTwo');
    } else if (isAdminsOnlyPostingRoom(report) && !isUserPolicyAdmin) {
        welcomeMessage.phrase1 = Localize.translateLocal('reportActionsView.beginningOfChatHistoryAdminOnlyPostingRoom');
        welcomeMessage.showReportName = false;
    } else if (isAnnounceRoom(report)) {
        welcomeMessage.phrase1 = Localize.translateLocal('reportActionsView.beginningOfChatHistoryAnnounceRoomPartOne', {workspaceName});
        welcomeMessage.phrase2 = Localize.translateLocal('reportActionsView.beginningOfChatHistoryAnnounceRoomPartTwo', {workspaceName});
    } else {
        // Message for user created rooms or other room types.
        welcomeMessage.phrase1 = Localize.translateLocal('reportActionsView.beginningOfChatHistoryUserRoomPartOne');
        welcomeMessage.phrase2 = Localize.translateLocal('reportActionsView.beginningOfChatHistoryUserRoomPartTwo');
    }

    return welcomeMessage;
}

/**
 * Returns true if Concierge is one of the chat participants (1:1 as well as group chats)
 */
function chatIncludesConcierge(report: OnyxEntry<Report>): boolean {
    return Boolean(report?.participantAccountIDs?.length && report?.participantAccountIDs?.includes(CONST.ACCOUNT_ID.CONCIERGE));
}

/**
 * Returns true if there is any automated expensify account `in accountIDs
 */
function hasAutomatedExpensifyAccountIDs(accountIDs: number[]): boolean {
    return accountIDs.some((accountID) => CONST.EXPENSIFY_ACCOUNT_IDS.includes(accountID));
}

function getReportRecipientAccountIDs(report: OnyxEntry<Report>, currentLoginAccountID: number): number[] {
    let finalReport: OnyxEntry<Report> = report;
    // In 1:1 chat threads, the participants will be the same as parent report. If a report is specifically a 1:1 chat thread then we will
    // get parent report and use its participants array.
    if (isThread(report) && !(isTaskReport(report) || isMoneyRequestReport(report))) {
        const parentReport = allReports?.[`${ONYXKEYS.COLLECTION.REPORT}${report?.parentReportID}`] ?? null;
        if (hasSingleParticipant(parentReport)) {
            finalReport = parentReport;
        }
    }

    let finalParticipantAccountIDs: number[] | undefined = [];
    if (isMoneyRequestReport(report)) {
        // For money requests i.e the IOU (1:1 person) and Expense (1:* person) reports, use the full `initialParticipantAccountIDs` array
        // and add the `ownerAccountId`. Money request reports don't add `ownerAccountId` in `participantAccountIDs` array
        const defaultParticipantAccountIDs = finalReport?.participantAccountIDs ?? [];
        const setOfParticipantAccountIDs = new Set<number>(report?.ownerAccountID ? [...defaultParticipantAccountIDs, report.ownerAccountID] : defaultParticipantAccountIDs);
        finalParticipantAccountIDs = [...setOfParticipantAccountIDs];
    } else if (isTaskReport(report)) {
        // Task reports `managerID` will change when assignee is changed, in that case the old `managerID` is still present in `participantAccountIDs`
        // array along with the new one. We only need the `managerID` as a participant here.
        finalParticipantAccountIDs = report?.managerID ? [report?.managerID] : [];
    } else {
        finalParticipantAccountIDs = finalReport?.participantAccountIDs;
    }

    const reportParticipants = finalParticipantAccountIDs?.filter((accountID) => accountID !== currentLoginAccountID) ?? [];
    const participantsWithoutExpensifyAccountIDs = reportParticipants.filter((participant) => !CONST.EXPENSIFY_ACCOUNT_IDS.includes(participant ?? 0));
    return participantsWithoutExpensifyAccountIDs;
}

/**
 * Whether the time row should be shown for a report.
 */
function canShowReportRecipientLocalTime(personalDetails: OnyxCollection<PersonalDetails>, report: OnyxEntry<Report>, accountID: number): boolean {
    const reportRecipientAccountIDs = getReportRecipientAccountIDs(report, accountID);
    const hasMultipleParticipants = reportRecipientAccountIDs.length > 1;
    const reportRecipient = personalDetails?.[reportRecipientAccountIDs[0]];
    const reportRecipientTimezone = reportRecipient?.timezone ?? CONST.DEFAULT_TIME_ZONE;
    const isReportParticipantValidated = reportRecipient?.validated ?? false;
    return Boolean(!hasMultipleParticipants && !isChatRoom(report) && !isPolicyExpenseChat(report) && reportRecipient && reportRecipientTimezone?.selected && isReportParticipantValidated);
}

/**
 * Shorten last message text to fixed length and trim spaces.
 */
function formatReportLastMessageText(lastMessageText: string, isModifiedExpenseMessage = false): string {
    if (isModifiedExpenseMessage) {
        return String(lastMessageText).trim().replace(CONST.REGEX.LINE_BREAK, '').trim();
    }
    return String(lastMessageText).trim().replace(CONST.REGEX.LINE_BREAK, ' ').substring(0, CONST.REPORT.LAST_MESSAGE_TEXT_MAX_LENGTH).trim();
}

/**
 * Helper method to return the default avatar associated with the given login
 */
function getDefaultWorkspaceAvatar(workspaceName?: string): IconAsset {
    if (!workspaceName) {
        return defaultWorkspaceAvatars.WorkspaceBuilding;
    }

    // Remove all chars not A-Z or 0-9 including underscore
    const alphaNumeric = workspaceName
        .normalize('NFD')
        .replace(/[^0-9a-z]/gi, '')
        .toUpperCase();

    const workspace = `Workspace${alphaNumeric[0]}` as keyof typeof defaultWorkspaceAvatars;
    const defaultWorkspaceAvatar = defaultWorkspaceAvatars[workspace];

    return !alphaNumeric ? defaultWorkspaceAvatars.WorkspaceBuilding : defaultWorkspaceAvatar;
}

/**
 * Helper method to return the default avatar testID associated with the given login
 */
function getDefaultWorkspaceAvatarTestID(workspaceName: string): string {
    if (!workspaceName) {
        return defaultAvatarBuildingIconTestID;
    }

    // Remove all chars not A-Z or 0-9 including underscore
    const alphaNumeric = workspaceName
        .normalize('NFD')
        .replace(/[^0-9a-z]/gi, '')
        .toLowerCase();

    return !alphaNumeric ? defaultAvatarBuildingIconTestID : `SvgDefaultAvatar_${alphaNumeric[0]} Icon`;
}

function getWorkspaceAvatar(report: OnyxEntry<Report>): UserUtils.AvatarSource {
    const workspaceName = getPolicyName(report, false, allPolicies?.[`${ONYXKEYS.COLLECTION.POLICY}${report?.policyID}`]);
    const avatar = allPolicies?.[`${ONYXKEYS.COLLECTION.POLICY}${report?.policyID}`]?.avatar ?? '';
    return !isEmpty(avatar) ? avatar : getDefaultWorkspaceAvatar(workspaceName);
}

/**
 * Returns the appropriate icons for the given chat report using the stored personalDetails.
 * The Avatar sources can be URLs or Icon components according to the chat type.
 */
function getIconsForParticipants(participants: number[], personalDetails: OnyxCollection<PersonalDetails>): Icon[] {
    const participantDetails: ParticipantDetails[] = [];
    const participantsList = participants || [];

    for (const accountID of participantsList) {
        const avatarSource = UserUtils.getAvatar(personalDetails?.[accountID]?.avatar ?? '', accountID);
        const displayNameLogin = personalDetails?.[accountID]?.displayName ? personalDetails?.[accountID]?.displayName : personalDetails?.[accountID]?.login;
        participantDetails.push([accountID, displayNameLogin ?? '', avatarSource, personalDetails?.[accountID]?.fallbackIcon ?? '']);
    }

    const sortedParticipantDetails = participantDetails.sort((first, second) => {
        // First sort by displayName/login
        const displayNameLoginOrder = first[1].localeCompare(second[1]);
        if (displayNameLoginOrder !== 0) {
            return displayNameLoginOrder;
        }

        // Then fallback on accountID as the final sorting criteria.
        // This will ensure that the order of avatars with same login/displayName
        // stay consistent across all users and devices
        return first[0] - second[0];
    });

    // Now that things are sorted, gather only the avatars (second element in the array) and return those
    const avatars: Icon[] = [];

    for (const sortedParticipantDetail of sortedParticipantDetails) {
        const userIcon = {
            id: sortedParticipantDetail[0],
            source: sortedParticipantDetail[2],
            type: CONST.ICON_TYPE_AVATAR,
            name: sortedParticipantDetail[1],
            fallbackIcon: sortedParticipantDetail[3],
        };
        avatars.push(userIcon);
    }

    return avatars;
}

/**
 * Given a report, return the associated workspace icon.
 */
function getWorkspaceIcon(report: OnyxEntry<Report>, policy: OnyxEntry<Policy> = null): Icon {
    const workspaceName = getPolicyName(report, false, policy);
    const policyExpenseChatAvatarSource = allPolicies?.[`${ONYXKEYS.COLLECTION.POLICY}${report?.policyID}`]?.avatar
        ? allPolicies?.[`${ONYXKEYS.COLLECTION.POLICY}${report?.policyID}`]?.avatar
        : getDefaultWorkspaceAvatar(workspaceName);

    const workspaceIcon: Icon = {
        source: policyExpenseChatAvatarSource ?? '',
        type: CONST.ICON_TYPE_WORKSPACE,
        name: workspaceName,
        id: -1,
    };
    return workspaceIcon;
}

/**
 * Returns the appropriate icons for the given chat report using the stored personalDetails.
 * The Avatar sources can be URLs or Icon components according to the chat type.
 */
function getIcons(
    report: OnyxEntry<Report>,
    personalDetails: OnyxCollection<PersonalDetails>,
    defaultIcon: UserUtils.AvatarSource | null = null,
    defaultName = '',
    defaultAccountID = -1,
    policy: OnyxEntry<Policy> = null,
): Icon[] {
    if (isEmptyObject(report)) {
        const fallbackIcon: Icon = {
            source: defaultIcon ?? Expensicons.FallbackAvatar,
            type: CONST.ICON_TYPE_AVATAR,
            name: defaultName,
            id: defaultAccountID,
        };
        return [fallbackIcon];
    }
    if (isExpenseRequest(report)) {
        const parentReportAction = ReportActionsUtils.getParentReportAction(report);
        const workspaceIcon = getWorkspaceIcon(report, policy);
        const memberIcon = {
            source: UserUtils.getAvatar(personalDetails?.[parentReportAction.actorAccountID ?? -1]?.avatar ?? '', parentReportAction.actorAccountID ?? -1),
            id: parentReportAction.actorAccountID,
            type: CONST.ICON_TYPE_AVATAR,
            name: personalDetails?.[parentReportAction.actorAccountID ?? -1]?.displayName ?? '',
            fallbackIcon: personalDetails?.[parentReportAction.actorAccountID ?? -1]?.fallbackIcon,
        };

        return [memberIcon, workspaceIcon];
    }
    if (isChatThread(report)) {
        const parentReportAction = ReportActionsUtils.getParentReportAction(report);

        const actorAccountID = parentReportAction.actorAccountID;
        const actorDisplayName = allPersonalDetails?.[actorAccountID ?? -1]?.displayName ?? '';
        const actorIcon = {
            id: actorAccountID,
            source: UserUtils.getAvatar(personalDetails?.[actorAccountID ?? -1]?.avatar ?? '', actorAccountID ?? -1),
            name: actorDisplayName,
            type: CONST.ICON_TYPE_AVATAR,
            fallbackIcon: personalDetails?.[parentReportAction.actorAccountID ?? -1]?.fallbackIcon,
        };

        if (isWorkspaceThread(report)) {
            const workspaceIcon = getWorkspaceIcon(report, policy);
            return [actorIcon, workspaceIcon];
        }
        return [actorIcon];
    }
    if (isTaskReport(report)) {
        const ownerIcon = {
            id: report?.ownerAccountID,
            source: UserUtils.getAvatar(personalDetails?.[report?.ownerAccountID ?? -1]?.avatar ?? '', report?.ownerAccountID ?? -1),
            type: CONST.ICON_TYPE_AVATAR,
            name: personalDetails?.[report?.ownerAccountID ?? -1]?.displayName ?? '',
            fallbackIcon: personalDetails?.[report?.ownerAccountID ?? -1]?.fallbackIcon,
        };

        if (isWorkspaceTaskReport(report)) {
            const workspaceIcon = getWorkspaceIcon(report, policy);
            return [ownerIcon, workspaceIcon];
        }

        return [ownerIcon];
    }
    if (isDomainRoom(report)) {
        // Get domain name after the #. Domain Rooms use our default workspace avatar pattern.
        const domainName = report?.reportName?.substring(1);
        const policyExpenseChatAvatarSource = getDefaultWorkspaceAvatar(domainName);
        const domainIcon: Icon = {
            source: policyExpenseChatAvatarSource,
            type: CONST.ICON_TYPE_WORKSPACE,
            name: domainName ?? '',
            id: -1,
        };
        return [domainIcon];
    }
    if (isAdminRoom(report) || isAnnounceRoom(report) || isChatRoom(report) || isArchivedRoom(report)) {
        const workspaceIcon = getWorkspaceIcon(report, policy);
        return [workspaceIcon];
    }
    if (isPolicyExpenseChat(report) || isExpenseReport(report)) {
        const workspaceIcon = getWorkspaceIcon(report, policy);
        const memberIcon = {
            source: UserUtils.getAvatar(personalDetails?.[report?.ownerAccountID ?? -1]?.avatar ?? '', report?.ownerAccountID ?? -1),
            id: report?.ownerAccountID,
            type: CONST.ICON_TYPE_AVATAR,
            name: personalDetails?.[report?.ownerAccountID ?? -1]?.displayName ?? '',
            fallbackIcon: personalDetails?.[report?.ownerAccountID ?? -1]?.fallbackIcon,
        };
        return isExpenseReport(report) ? [memberIcon, workspaceIcon] : [workspaceIcon, memberIcon];
    }
    if (isIOUReport(report)) {
        const managerIcon = {
            source: UserUtils.getAvatar(personalDetails?.[report?.managerID ?? -1]?.avatar ?? '', report?.managerID ?? -1),
            id: report?.managerID,
            type: CONST.ICON_TYPE_AVATAR,
            name: personalDetails?.[report?.managerID ?? -1]?.displayName ?? '',
            fallbackIcon: personalDetails?.[report?.managerID ?? -1]?.fallbackIcon,
        };
        const ownerIcon = {
            id: report?.ownerAccountID,
            source: UserUtils.getAvatar(personalDetails?.[report?.ownerAccountID ?? -1]?.avatar ?? '', report?.ownerAccountID ?? -1),
            type: CONST.ICON_TYPE_AVATAR,
            name: personalDetails?.[report?.ownerAccountID ?? -1]?.displayName ?? '',
            fallbackIcon: personalDetails?.[report?.ownerAccountID ?? -1]?.fallbackIcon,
        };
        const isPayer = currentUserAccountID === report?.managerID;

        return isPayer ? [managerIcon, ownerIcon] : [ownerIcon, managerIcon];
    }

    return getIconsForParticipants(report?.participantAccountIDs ?? [], personalDetails);
}

/**
 * Gets the personal details for a login by looking in the ONYXKEYS.PERSONAL_DETAILS_LIST Onyx key (stored in the local variable, allPersonalDetails). If it doesn't exist in Onyx,
 * then a default object is constructed.
 */
function getPersonalDetailsForAccountID(accountID: number): Partial<PersonalDetails> {
    if (!accountID) {
        return {};
    }
    if (Number(accountID) === CONST.ACCOUNT_ID.CONCIERGE) {
        return {
            accountID,
            displayName: 'Concierge',
            login: CONST.EMAIL.CONCIERGE,
            avatar: UserUtils.getDefaultAvatar(accountID),
        };
    }
    return (
        allPersonalDetails?.[accountID] ?? {
            avatar: UserUtils.getDefaultAvatar(accountID),
            isOptimisticPersonalDetail: true,
        }
    );
}

/**
 * Get the displayName for a single report participant.
 */
function getDisplayNameForParticipant(accountID?: number, shouldUseShortForm = false, shouldFallbackToHidden = true): string | undefined {
    if (!accountID) {
        return '';
    }

    const personalDetails = getPersonalDetailsForAccountID(accountID);
    // console.log(personalDetails);
    // eslint-disable-next-line @typescript-eslint/prefer-nullish-coalescing
    const formattedLogin = LocalePhoneNumber.formatPhoneNumber(personalDetails.login || '');
    // This is to check if account is an invite/optimistically created one
    // and prevent from falling back to 'Hidden', so a correct value is shown
    // when searching for a new user
    if (personalDetails.isOptimisticPersonalDetail === true) {
        // eslint-disable-next-line @typescript-eslint/prefer-nullish-coalescing
        return formattedLogin;
    }
    const longName = personalDetails.displayName ? personalDetails.displayName : formattedLogin;

    const shortName = personalDetails.firstName ? personalDetails.firstName : longName;

    if (!longName && shouldFallbackToHidden) {
        return Localize.translateLocal('common.hidden');
    }
    return shouldUseShortForm ? shortName : longName;
}

function getDisplayNamesWithTooltips(
    personalDetailsList: PersonalDetails[] | PersonalDetailsList | OptionData[],
    isMultipleParticipantReport: boolean,
    shouldFallbackToHidden = true,
): DisplayNameWithTooltips {
    const personalDetailsListArray = Array.isArray(personalDetailsList) ? personalDetailsList : Object.values(personalDetailsList);

    return personalDetailsListArray
        .map((user) => {
            const accountID = Number(user?.accountID);
            // eslint-disable-next-line @typescript-eslint/prefer-nullish-coalescing
            const displayName = getDisplayNameForParticipant(accountID, isMultipleParticipantReport, shouldFallbackToHidden) || user?.login || '';
            const avatar = UserUtils.getDefaultAvatar(accountID);

            let pronouns = user?.pronouns ?? undefined;
            if (pronouns?.startsWith(CONST.PRONOUNS.PREFIX)) {
                const pronounTranslationKey = pronouns.replace(CONST.PRONOUNS.PREFIX, '');
                pronouns = Localize.translateLocal(`pronouns.${pronounTranslationKey}` as TranslationPaths);
            }

            return {
                displayName,
                avatar,
                login: user?.login ?? '',
                accountID,
                pronouns,
            };
        })
        .sort((first, second) => {
            // First sort by displayName/login
            const displayNameLoginOrder = first.displayName.localeCompare(second.displayName);
            if (displayNameLoginOrder !== 0) {
                return displayNameLoginOrder;
            }

            // Then fallback on accountID as the final sorting criteria.
            return first.accountID - second.accountID;
        });
}

/**
 * Gets a joined string of display names from the list of display name with tooltip objects.
 *
 */
function getDisplayNamesStringFromTooltips(displayNamesWithTooltips: DisplayNameWithTooltips | undefined) {
    return displayNamesWithTooltips
        ?.map(({displayName}) => displayName)
        .filter(Boolean)
        .join(', ');
}

/**
 * For a deleted parent report action within a chat report,
 * let us return the appropriate display message
 *
 * @param reportAction - The deleted report action of a chat report for which we need to return message.
 */
function getDeletedParentActionMessageForChatReport(reportAction: OnyxEntry<ReportAction>): string {
    // By default, let us display [Deleted message]
    let deletedMessageText = Localize.translateLocal('parentReportAction.deletedMessage');
    if (ReportActionsUtils.isCreatedTaskReportAction(reportAction)) {
        // For canceled task report, let us display [Deleted task]
        deletedMessageText = Localize.translateLocal('parentReportAction.deletedTask');
    }
    return deletedMessageText;
}

/**
 * Returns the preview message for `REIMBURSEMENTQUEUED` action
 *

 */
function getReimbursementQueuedActionMessage(reportAction: OnyxEntry<ReportAction>, report: OnyxEntry<Report>): string {
    const submitterDisplayName = getDisplayNameForParticipant(report?.ownerAccountID, true) ?? '';
    const originalMessage = reportAction?.originalMessage as IOUMessage | undefined;
    let messageKey: TranslationPaths;
    if (originalMessage?.paymentType === CONST.IOU.PAYMENT_TYPE.EXPENSIFY) {
        messageKey = 'iou.waitingOnEnabledWallet';
    } else {
        messageKey = 'iou.waitingOnBankAccount';
    }

    return Localize.translateLocal(messageKey, {submitterDisplayName});
}

/**
 * Returns the preview message for `REIMBURSEMENTDEQUEUED` action
 */
function getReimbursementDeQueuedActionMessage(report: OnyxEntry<Report>): string {
    const submitterDisplayName = getDisplayNameForParticipant(report?.ownerAccountID, true) ?? '';
    const amount = CurrencyUtils.convertToDisplayString(report?.total ?? 0, report?.currency);

    return Localize.translateLocal('iou.canceledRequest', {submitterDisplayName, amount});
}

/**
 * Returns the last visible message for a given report after considering the given optimistic actions
 *
 * @param reportID - the report for which last visible message has to be fetched
 * @param [actionsToMerge] - the optimistic merge actions that needs to be considered while fetching last visible message

 */
function getLastVisibleMessage(reportID: string | undefined, actionsToMerge: ReportActions = {}): LastVisibleMessage {
    const report = getReport(reportID);
    const lastVisibleAction = ReportActionsUtils.getLastVisibleAction(reportID ?? '', actionsToMerge);

    // For Chat Report with deleted parent actions, let us fetch the correct message
    if (ReportActionsUtils.isDeletedParentAction(lastVisibleAction) && isNotEmptyObject(report) && isChatReport(report)) {
        const lastMessageText = getDeletedParentActionMessageForChatReport(lastVisibleAction);
        return {
            lastMessageText,
        };
    }

    // Fetch the last visible message for report represented by reportID and based on actions to merge.
    return ReportActionsUtils.getLastVisibleMessage(reportID ?? '', actionsToMerge);
}

/**
 * Checks if a report is an open task report assigned to current user.
 *
 * @param [parentReportAction] - The parent report action of the report (Used to check if the task has been canceled)
 */
function isWaitingForAssigneeToCompleteTask(report: OnyxEntry<Report>, parentReportAction: OnyxEntry<ReportAction> | EmptyObject = {}): boolean {
    return isTaskReport(report) && isReportManager(report) && isOpenTaskReport(report, parentReportAction);
}

function isUnreadWithMention(reportOrOption: OnyxEntry<Report> | OptionData): boolean {
    if (!reportOrOption) {
        return false;
    }
    // lastMentionedTime and lastReadTime are both datetime strings and can be compared directly
    const lastMentionedTime = reportOrOption.lastMentionedTime ?? '';
    const lastReadTime = reportOrOption.lastReadTime ?? '';
    return Boolean('isUnreadWithMention' in reportOrOption && reportOrOption.isUnreadWithMention) || lastReadTime < lastMentionedTime;
}

/**
 * Determines if the option requires action from the current user. This can happen when it:
    - is unread and the user was mentioned in one of the unread comments
    - is for an outstanding task waiting on the user
    - has an outstanding child money request that is waiting for an action from the current user (e.g. pay, approve, add bank account)
 *
 * @param option (report or optionItem)
 * @param parentReportAction (the report action the current report is a thread of)
 */
function requiresAttentionFromCurrentUser(optionOrReport: OnyxEntry<Report> | OptionData, parentReportAction: EmptyObject | OnyxEntry<ReportAction> = {}) {
    if (!optionOrReport) {
        return false;
    }

    if (isArchivedRoom(optionOrReport) || isArchivedRoom(getReport(optionOrReport.parentReportID))) {
        return false;
    }

    if (isUnreadWithMention(optionOrReport)) {
        return true;
    }

    if (isWaitingForAssigneeToCompleteTask(optionOrReport, parentReportAction)) {
        return true;
    }

    // Has a child report that is awaiting action (e.g. approve, pay, add bank account) from current user
    if (optionOrReport.hasOutstandingChildRequest) {
        return true;
    }

    return false;
}

/**
 * Returns number of transactions that are nonReimbursable
 *
 */
function hasNonReimbursableTransactions(iouReportID: string | undefined): boolean {
    const transactions = TransactionUtils.getAllReportTransactions(iouReportID);
    return transactions.filter((transaction) => transaction.reimbursable === false).length > 0;
}

function getMoneyRequestReimbursableTotal(report: OnyxEntry<Report>, allReportsDict: OnyxCollection<Report> = null): number {
    const allAvailableReports = allReportsDict ?? allReports;
    let moneyRequestReport: OnyxEntry<Report> | undefined;
    if (isMoneyRequestReport(report)) {
        moneyRequestReport = report;
    }
    if (allAvailableReports && report?.iouReportID) {
        moneyRequestReport = allAvailableReports[`${ONYXKEYS.COLLECTION.REPORT}${report.iouReportID}`];
    }
    if (moneyRequestReport) {
        const total = moneyRequestReport?.total ?? 0;

        if (total !== 0) {
            // There is a possibility that if the Expense report has a negative total.
            // This is because there are instances where you can get a credit back on your card,
            // or you enter a negative expense to “offset” future expenses
            return isExpenseReport(moneyRequestReport) ? total * -1 : Math.abs(total);
        }
    }
    return 0;
}

function getMoneyRequestSpendBreakdown(report: OnyxEntry<Report>, allReportsDict: OnyxCollection<Report> = null): SpendBreakdown {
    const allAvailableReports = allReportsDict ?? allReports;
    let moneyRequestReport;
    if (isMoneyRequestReport(report)) {
        moneyRequestReport = report;
    }
    if (allAvailableReports && report?.iouReportID) {
        moneyRequestReport = allAvailableReports[`${ONYXKEYS.COLLECTION.REPORT}${report.iouReportID}`];
    }
    if (moneyRequestReport) {
        let nonReimbursableSpend = moneyRequestReport.nonReimbursableTotal ?? 0;
        let totalSpend = moneyRequestReport.total ?? 0;

        if (nonReimbursableSpend + totalSpend !== 0) {
            // There is a possibility that if the Expense report has a negative total.
            // This is because there are instances where you can get a credit back on your card,
            // or you enter a negative expense to “offset” future expenses
            nonReimbursableSpend = isExpenseReport(moneyRequestReport) ? nonReimbursableSpend * -1 : Math.abs(nonReimbursableSpend);
            totalSpend = isExpenseReport(moneyRequestReport) ? totalSpend * -1 : Math.abs(totalSpend);

            const totalDisplaySpend = totalSpend;
            const reimbursableSpend = totalDisplaySpend - nonReimbursableSpend;

            return {
                nonReimbursableSpend,
                reimbursableSpend,
                totalDisplaySpend,
            };
        }
    }
    return {
        nonReimbursableSpend: 0,
        reimbursableSpend: 0,
        totalDisplaySpend: 0,
    };
}

/**
 * Get the title for a policy expense chat which depends on the role of the policy member seeing this report
 */
function getPolicyExpenseChatName(report: OnyxEntry<Report>, policy: OnyxEntry<Policy> | undefined = undefined): string | undefined {
    const ownerAccountID = report?.ownerAccountID;
    const personalDetails = allPersonalDetails?.[ownerAccountID ?? -1];
    const login = personalDetails ? personalDetails.login : null;
    // eslint-disable-next-line @typescript-eslint/prefer-nullish-coalescing
    const reportOwnerDisplayName = getDisplayNameForParticipant(ownerAccountID) || login || report?.reportName;

    // If the policy expense chat is owned by this user, use the name of the policy as the report name.
    if (report?.isOwnPolicyExpenseChat) {
        return getPolicyName(report, false, policy);
    }

    let policyExpenseChatRole = 'user';
    /**
     * Using typical string concatenation here due to performance issues
     * with template literals.
     */
    const policyItem = allPolicies?.[ONYXKEYS.COLLECTION.POLICY + report?.policyID];
    if (policyItem) {
        policyExpenseChatRole = policyItem.role || 'user';
    }

    // If this user is not admin and this policy expense chat has been archived because of account merging, this must be an old workspace chat
    // of the account which was merged into the current user's account. Use the name of the policy as the name of the report.
    if (isArchivedRoom(report)) {
        const lastAction = ReportActionsUtils.getLastVisibleAction(report?.reportID ?? '');
        const archiveReason = lastAction?.actionName === CONST.REPORT.ACTIONS.TYPE.CLOSED ? lastAction?.originalMessage?.reason : CONST.REPORT.ARCHIVE_REASON.DEFAULT;
        if (archiveReason === CONST.REPORT.ARCHIVE_REASON.ACCOUNT_MERGED && policyExpenseChatRole !== CONST.POLICY.ROLE.ADMIN) {
            return getPolicyName(report, false, policy);
        }
    }

    // If user can see this report and they are not its owner, they must be an admin and the report name should be the name of the policy member
    return reportOwnerDisplayName;
}

/**
 * Get the title for an IOU or expense chat which will be showing the payer and the amount
 */
function getMoneyRequestReportName(report: OnyxEntry<Report>, policy: OnyxEntry<Policy> | undefined = undefined): string {
    const moneyRequestTotal = getMoneyRequestReimbursableTotal(report);
    const formattedAmount = CurrencyUtils.convertToDisplayString(moneyRequestTotal, report?.currency, hasOnlyDistanceRequestTransactions(report?.reportID));
    const payerOrApproverName = isExpenseReport(report) ? getPolicyName(report, false, policy) : getDisplayNameForParticipant(report?.managerID) ?? '';
    const payerPaidAmountMessage = Localize.translateLocal('iou.payerPaidAmount', {
        payer: payerOrApproverName,
        amount: formattedAmount,
    });

    if (isReportApproved(report)) {
        return Localize.translateLocal('iou.managerApprovedAmount', {
            manager: payerOrApproverName,
            amount: formattedAmount,
        });
    }

    if (report?.isWaitingOnBankAccount) {
        return `${payerPaidAmountMessage} • ${Localize.translateLocal('iou.pending')}`;
    }

    if (report?.isCancelledIOU) {
        return `${payerPaidAmountMessage} • ${Localize.translateLocal('iou.canceled')}`;
    }

    if (hasNonReimbursableTransactions(report?.reportID)) {
        return Localize.translateLocal('iou.payerSpentAmount', {payer: payerOrApproverName, amount: formattedAmount});
    }

    if (isProcessingReport(report) || isDraftExpenseReport(report) || moneyRequestTotal === 0) {
        return Localize.translateLocal('iou.payerOwesAmount', {payer: payerOrApproverName, amount: formattedAmount});
    }

    return payerPaidAmountMessage;
}

/**
 * Gets transaction created, amount, currency, comment, and waypoints (for distance request)
 * into a flat object. Used for displaying transactions and sending them in API commands
 */

function getTransactionDetails(transaction: OnyxEntry<Transaction>, createdDateFormat: string = CONST.DATE.FNS_FORMAT_STRING): TransactionDetails {
    if (!transaction) {
        return;
    }
    const report = getReport(transaction?.reportID);
    return {
        created: TransactionUtils.getCreated(transaction, createdDateFormat),
        amount: TransactionUtils.getAmount(transaction, isNotEmptyObject(report) && isExpenseReport(report)),
        currency: TransactionUtils.getCurrency(transaction),
        comment: TransactionUtils.getDescription(transaction),
        merchant: TransactionUtils.getMerchant(transaction),
        waypoints: TransactionUtils.getWaypoints(transaction),
        category: TransactionUtils.getCategory(transaction),
        billable: TransactionUtils.getBillable(transaction),
        tag: TransactionUtils.getTag(transaction),
        mccGroup: TransactionUtils.getMCCGroup(transaction),
        cardID: TransactionUtils.getCardID(transaction),
        originalAmount: TransactionUtils.getOriginalAmount(transaction),
        originalCurrency: TransactionUtils.getOriginalCurrency(transaction),
    };
}

/**
 * Can only edit if:
 *
 * - in case of IOU report
 *    - the current user is the requestor and is not settled yet
 * - in case of expense report
 *    - the current user is the requestor and is not settled yet
 *    - or the user is an admin on the policy the expense report is tied to
 */
function canEditMoneyRequest(reportAction: OnyxEntry<ReportAction>, fieldToEdit = ''): boolean {
    const isDeleted = ReportActionsUtils.isDeletedAction(reportAction);

    if (isDeleted) {
        return false;
    }

    // If the report action is not IOU type, return true early
    if (reportAction?.actionName !== CONST.REPORT.ACTIONS.TYPE.IOU) {
        return true;
    }

    if (reportAction.originalMessage.type !== CONST.IOU.REPORT_ACTION_TYPE.CREATE) {
        return false;
    }

    const moneyRequestReportID = reportAction?.originalMessage?.IOUReportID ?? 0;

    if (!moneyRequestReportID) {
        return false;
    }

    const moneyRequestReport = getReport(String(moneyRequestReportID));
    const isReportSettled = isSettled(moneyRequestReport?.reportID);
    const isApproved = isReportApproved(moneyRequestReport);
    const isAdmin = isExpenseReport(moneyRequestReport) && (getPolicy(moneyRequestReport?.policyID ?? '')?.role ?? '') === CONST.POLICY.ROLE.ADMIN;
    const isRequestor = currentUserAccountID === reportAction?.actorAccountID;

    if (isAdmin && !isRequestor && fieldToEdit === CONST.EDIT_REQUEST_FIELD.RECEIPT) {
        return false;
    }

    if (isAdmin) {
        return true;
    }

    return !isApproved && !isReportSettled && isRequestor;
}

/**
 * Checks if the current user can edit the provided property of a money request
 *
 */
function canEditFieldOfMoneyRequest(reportAction: OnyxEntry<ReportAction>, reportID: string, fieldToEdit: ValueOf<typeof CONST.EDIT_REQUEST_FIELD>): boolean {
    // A list of fields that cannot be edited by anyone, once a money request has been settled
    const nonEditableFieldsWhenSettled: string[] = [
        CONST.EDIT_REQUEST_FIELD.AMOUNT,
        CONST.EDIT_REQUEST_FIELD.CURRENCY,
        CONST.EDIT_REQUEST_FIELD.DATE,
        CONST.EDIT_REQUEST_FIELD.RECEIPT,
        CONST.EDIT_REQUEST_FIELD.DISTANCE,
    ];

    // Checks if this user has permissions to edit this money request
    if (!canEditMoneyRequest(reportAction, fieldToEdit)) {
        return false; // User doesn't have permission to edit
    }

    // Checks if the report is settled
    // Checks if the provided property is a restricted one
    return !isSettled(reportID) || !nonEditableFieldsWhenSettled.includes(fieldToEdit);
}

/**
 * Can only edit if:
 *
 * - It was written by the current user
 * - It's an ADDCOMMENT that is not an attachment
 * - It's money request where conditions for editability are defined in canEditMoneyRequest method
 * - It's not pending deletion
 */
function canEditReportAction(reportAction: OnyxEntry<ReportAction>): boolean {
    const isCommentOrIOU = reportAction?.actionName === CONST.REPORT.ACTIONS.TYPE.ADDCOMMENT || reportAction?.actionName === CONST.REPORT.ACTIONS.TYPE.IOU;

    return Boolean(
        reportAction?.actorAccountID === currentUserAccountID &&
            isCommentOrIOU &&
            canEditMoneyRequest(reportAction) && // Returns true for non-IOU actions
            !isReportMessageAttachment(reportAction?.message?.[0] ?? {type: '', text: ''}) &&
            !ReportActionsUtils.isDeletedAction(reportAction) &&
            !ReportActionsUtils.isCreatedTaskReportAction(reportAction) &&
            reportAction?.pendingAction !== CONST.RED_BRICK_ROAD_PENDING_ACTION.DELETE,
    );
}

/**
 * Gets all transactions on an IOU report with a receipt
 */
function getTransactionsWithReceipts(iouReportID: string | undefined): Transaction[] {
    const transactions = TransactionUtils.getAllReportTransactions(iouReportID);
    return transactions.filter((transaction) => TransactionUtils.hasReceipt(transaction));
}

/**
 * For report previews, we display a "Receipt scan in progress" indicator
 * instead of the report total only when we have no report total ready to show. This is the case when
 * all requests are receipts that are being SmartScanned. As soon as we have a non-receipt request,
 * or as soon as one receipt request is done scanning, we have at least one
 * "ready" money request, and we remove this indicator to show the partial report total.
 */
function areAllRequestsBeingSmartScanned(iouReportID: string, reportPreviewAction: OnyxEntry<ReportAction>): boolean {
    const transactionsWithReceipts = getTransactionsWithReceipts(iouReportID);
    // If we have more requests than requests with receipts, we have some manual requests
    if (ReportActionsUtils.getNumberOfMoneyRequests(reportPreviewAction) > transactionsWithReceipts.length) {
        return false;
    }
    return transactionsWithReceipts.every((transaction) => TransactionUtils.isReceiptBeingScanned(transaction));
}

/**
 * Check if any of the transactions in the report has required missing fields
 *
 */
function hasMissingSmartscanFields(iouReportID: string): boolean {
    const transactionsWithReceipts = getTransactionsWithReceipts(iouReportID);
    return transactionsWithReceipts.some((transaction) => TransactionUtils.hasMissingSmartscanFields(transaction));
}

/**
 * Given a parent IOU report action get report name for the LHN.
 */
function getTransactionReportName(reportAction: OnyxEntry<ReportAction>): string {
    if (ReportActionsUtils.isReversedTransaction(reportAction)) {
        return Localize.translateLocal('parentReportAction.reversedTransaction');
    }

    if (ReportActionsUtils.isDeletedAction(reportAction)) {
        return Localize.translateLocal('parentReportAction.deletedRequest');
    }

    const transaction = TransactionUtils.getLinkedTransaction(reportAction);
    if (!isNotEmptyObject(transaction)) {
        // Transaction data might be empty on app's first load, if so we fallback to Request
        return Localize.translateLocal('iou.request');
    }
    if (TransactionUtils.hasReceipt(transaction) && TransactionUtils.isReceiptBeingScanned(transaction)) {
        return Localize.translateLocal('iou.receiptScanning');
    }

    if (TransactionUtils.hasMissingSmartscanFields(transaction)) {
        return Localize.translateLocal('iou.receiptMissingDetails');
    }

    const transactionDetails = getTransactionDetails(transaction);

    return Localize.translateLocal(ReportActionsUtils.isSentMoneyReportAction(reportAction) ? 'iou.threadSentMoneyReportName' : 'iou.threadRequestReportName', {
        formattedAmount: CurrencyUtils.convertToDisplayString(transactionDetails?.amount ?? 0, transactionDetails?.currency, TransactionUtils.isDistanceRequest(transaction)) ?? '',
        comment: transactionDetails?.comment ?? '',
    });
}

/**
 * Get money request message for an IOU report
 *
 * @param [reportAction] This can be either a report preview action or the IOU action
 */
function getReportPreviewMessage(
    report: OnyxEntry<Report> | EmptyObject,
    reportAction: OnyxEntry<ReportAction> | EmptyObject = {},
    shouldConsiderReceiptBeingScanned = false,
    isPreviewMessageForParentChatReport = false,
    policy: OnyxEntry<Policy> = null,
    isForListPreview = false,
): string {
    const reportActionMessage = reportAction?.message?.[0].html ?? '';

    if (isEmptyObject(report) || !report?.reportID) {
        // The iouReport is not found locally after SignIn because the OpenApp API won't return iouReports if they're settled
        // As a temporary solution until we know how to solve this the best, we just use the message that returned from BE
        return reportActionMessage;
    }

    if (isNotEmptyObject(reportAction) && !isIOUReport(report) && reportAction && ReportActionsUtils.isSplitBillAction(reportAction)) {
        // This covers group chats where the last action is a split bill action
        const linkedTransaction = TransactionUtils.getLinkedTransaction(reportAction);
        if (isEmptyObject(linkedTransaction)) {
            return reportActionMessage;
        }

        if (isNotEmptyObject(linkedTransaction)) {
            if (TransactionUtils.isReceiptBeingScanned(linkedTransaction)) {
                return Localize.translateLocal('iou.receiptScanning');
            }

            if (TransactionUtils.hasMissingSmartscanFields(linkedTransaction)) {
                return Localize.translateLocal('iou.receiptMissingDetails');
            }

            const transactionDetails = getTransactionDetails(linkedTransaction);
            const formattedAmount = CurrencyUtils.convertToDisplayString(transactionDetails?.amount ?? 0, transactionDetails?.currency ?? '');
            return Localize.translateLocal('iou.didSplitAmount', {formattedAmount, comment: transactionDetails?.comment ?? ''});
        }
    }

    const totalAmount = getMoneyRequestReimbursableTotal(report);
    const policyName = getPolicyName(report, false, policy);
    const payerName = isExpenseReport(report) ? policyName : getDisplayNameForParticipant(report.managerID, !isPreviewMessageForParentChatReport);

    const formattedAmount = CurrencyUtils.convertToDisplayString(totalAmount, report.currency);

    if (isReportApproved(report) && isGroupPolicy(report)) {
        return Localize.translateLocal('iou.managerApprovedAmount', {
            manager: payerName ?? '',
            amount: formattedAmount,
        });
    }

    if (isNotEmptyObject(reportAction) && shouldConsiderReceiptBeingScanned && reportAction && ReportActionsUtils.isMoneyRequestAction(reportAction)) {
        const linkedTransaction = TransactionUtils.getLinkedTransaction(reportAction);

        if (isNotEmptyObject(linkedTransaction) && TransactionUtils.hasReceipt(linkedTransaction) && TransactionUtils.isReceiptBeingScanned(linkedTransaction)) {
            return Localize.translateLocal('iou.receiptScanning');
        }
    }
    const originalMessage = reportAction?.originalMessage as IOUMessage | undefined;

    // Show Paid preview message if it's settled or if the amount is paid & stuck at receivers end for only chat reports.
    if (isSettled(report.reportID) || (report.isWaitingOnBankAccount && isPreviewMessageForParentChatReport)) {
        // A settled report preview message can come in three formats "paid ... elsewhere" or "paid ... with Expensify"
        let translatePhraseKey: TranslationPaths = 'iou.paidElsewhereWithAmount';
        if (
            [CONST.IOU.PAYMENT_TYPE.VBBA, CONST.IOU.PAYMENT_TYPE.EXPENSIFY].some((paymentType) => paymentType === originalMessage?.paymentType) ||
            !!reportActionMessage.match(/ (with Expensify|using Expensify)$/) ||
            report.isWaitingOnBankAccount
        ) {
            translatePhraseKey = 'iou.paidWithExpensifyWithAmount';
        }

        let actualPayerName = report.managerID === currentUserAccountID ? '' : getDisplayNameForParticipant(report.managerID, true);
        actualPayerName = actualPayerName && isForListPreview && !isPreviewMessageForParentChatReport ? `${actualPayerName}:` : actualPayerName;
        const payerDisplayName = isPreviewMessageForParentChatReport ? payerName : actualPayerName;

        return Localize.translateLocal(translatePhraseKey, {amount: formattedAmount, payer: payerDisplayName ?? ''});
    }

    if (report.isWaitingOnBankAccount) {
        const submitterDisplayName = getDisplayNameForParticipant(report.ownerAccountID ?? -1, true) ?? '';
        return Localize.translateLocal('iou.waitingOnBankAccount', {submitterDisplayName});
    }

    const containsNonReimbursable = hasNonReimbursableTransactions(report.reportID);

    const lastActorID = reportAction?.actorAccountID;

    // if we have the amount in the originalMessage and lastActorID, we can use that to display the preview message for the latest request
    if (originalMessage?.amount !== undefined && lastActorID && !isPreviewMessageForParentChatReport) {
        const amount = originalMessage?.amount;
        const currency = originalMessage?.currency ?? report.currency ?? '';
        const amountToDisplay = CurrencyUtils.convertToDisplayString(Math.abs(amount), currency);

        // We only want to show the actor name in the preview if it's not the current user who took the action
        const requestorName = lastActorID && lastActorID !== currentUserAccountID ? getDisplayNameForParticipant(lastActorID, !isPreviewMessageForParentChatReport) : '';
        return `${requestorName ? `${requestorName}: ` : ''}${Localize.translateLocal('iou.requestedAmount', {formattedAmount: amountToDisplay})}`;
    }

    return Localize.translateLocal(containsNonReimbursable ? 'iou.payerSpentAmount' : 'iou.payerOwesAmount', {payer: payerName ?? '', amount: formattedAmount});
}

/**
 * Given the updates user made to the request, compose the originalMessage
 * object of the modified expense action.
 *
 * At the moment, we only allow changing one transaction field at a time.
 */
function getModifiedExpenseOriginalMessage(oldTransaction: OnyxEntry<Transaction>, transactionChanges: ExpenseOriginalMessage, isFromExpenseReport: boolean): ExpenseOriginalMessage {
    const originalMessage: ExpenseOriginalMessage = {};
    // Remark: Comment field is the only one which has new/old prefixes for the keys (newComment/ oldComment),
    // all others have old/- pattern such as oldCreated/created
    if ('comment' in transactionChanges) {
        originalMessage.oldComment = TransactionUtils.getDescription(oldTransaction);
        originalMessage.newComment = transactionChanges?.comment;
    }
    if ('created' in transactionChanges) {
        originalMessage.oldCreated = TransactionUtils.getCreated(oldTransaction);
        originalMessage.created = transactionChanges?.created;
    }
    if ('merchant' in transactionChanges) {
        originalMessage.oldMerchant = TransactionUtils.getMerchant(oldTransaction);
        originalMessage.merchant = transactionChanges?.merchant;
    }

    // The amount is always a combination of the currency and the number value so when one changes we need to store both
    // to match how we handle the modified expense action in oldDot
    if ('amount' in transactionChanges || 'currency' in transactionChanges) {
        originalMessage.oldAmount = TransactionUtils.getAmount(oldTransaction, isFromExpenseReport);
        originalMessage.amount = transactionChanges?.amount ?? transactionChanges.oldAmount;
        originalMessage.oldCurrency = TransactionUtils.getCurrency(oldTransaction);
        originalMessage.currency = transactionChanges?.currency ?? transactionChanges.oldCurrency;
    }

    if ('category' in transactionChanges) {
        originalMessage.oldCategory = TransactionUtils.getCategory(oldTransaction);
        originalMessage.category = transactionChanges?.category;
    }

    if ('tag' in transactionChanges) {
        originalMessage.oldTag = TransactionUtils.getTag(oldTransaction);
        originalMessage.tag = transactionChanges?.tag;
    }

    if ('billable' in transactionChanges) {
        const oldBillable = TransactionUtils.getBillable(oldTransaction);
        originalMessage.oldBillable = oldBillable ? Localize.translateLocal('common.billable').toLowerCase() : Localize.translateLocal('common.nonBillable').toLowerCase();
        originalMessage.billable = transactionChanges?.billable ? Localize.translateLocal('common.billable').toLowerCase() : Localize.translateLocal('common.nonBillable').toLowerCase();
    }

    return originalMessage;
}

/**
 * Returns the parentReport if the given report is a thread.
 */
function getParentReport(report: OnyxEntry<Report>): OnyxEntry<Report> | EmptyObject {
    if (!report?.parentReportID) {
        return {};
    }
    return allReports?.[`${ONYXKEYS.COLLECTION.REPORT}${report.parentReportID}`] ?? {};
}

/**
 * Returns the root parentReport if the given report is nested.
 * Uses recursion to iterate any depth of nested reports.
 */
function getRootParentReport(report: OnyxEntry<Report>): OnyxEntry<Report> | EmptyObject {
    if (!report) {
        return {};
    }

    // Returns the current report as the root report, because it does not have a parentReportID
    if (!report?.parentReportID) {
        return report;
    }

    const parentReport = getReport(report?.parentReportID);

    // Runs recursion to iterate a parent report
    return getRootParentReport(isNotEmptyObject(parentReport) ? parentReport : null);
}

/**
 * Get the title for a report.
 */
function getReportName(report: OnyxEntry<Report>, policy: OnyxEntry<Policy> = null): string {
    let formattedName: string | undefined;
    const parentReportAction = ReportActionsUtils.getParentReportAction(report);
    if (isChatThread(report)) {
        if (isNotEmptyObject(parentReportAction) && ReportActionsUtils.isTransactionThread(parentReportAction)) {
            return getTransactionReportName(parentReportAction);
        }

        const isAttachment = ReportActionsUtils.isReportActionAttachment(isNotEmptyObject(parentReportAction) ? parentReportAction : null);
        const parentReportActionMessage = (parentReportAction?.message?.[0]?.text ?? '').replace(/(\r\n|\n|\r)/gm, ' ');
        if (isAttachment && parentReportActionMessage) {
            return `[${Localize.translateLocal('common.attachment')}]`;
        }
        if (
            parentReportAction?.message?.[0]?.moderationDecision?.decision === CONST.MODERATION.MODERATOR_DECISION_PENDING_HIDE ||
            parentReportAction?.message?.[0]?.moderationDecision?.decision === CONST.MODERATION.MODERATOR_DECISION_HIDDEN
        ) {
            return Localize.translateLocal('parentReportAction.hiddenMessage');
        }
        return parentReportActionMessage || Localize.translateLocal('parentReportAction.deletedMessage');
    }

    if (isTaskReport(report) && isCanceledTaskReport(report, parentReportAction)) {
        return Localize.translateLocal('parentReportAction.deletedTask');
    }

    if (isChatRoom(report) || isTaskReport(report)) {
        formattedName = report?.reportName;
    }

    if (isPolicyExpenseChat(report)) {
        formattedName = getPolicyExpenseChatName(report, policy);
    }

    if (isMoneyRequestReport(report)) {
        formattedName = getMoneyRequestReportName(report, policy);
    }

    if (isArchivedRoom(report)) {
        formattedName += ` (${Localize.translateLocal('common.archived')})`;
    }

    if (formattedName) {
        return formattedName;
    }

    // Not a room or PolicyExpenseChat, generate title from participants
    const participantAccountIDs = report?.participantAccountIDs ?? [];
    const participantsWithoutCurrentUser = participantAccountIDs.filter((accountID) => accountID !== currentUserAccountID);
    const isMultipleParticipantReport = participantsWithoutCurrentUser.length > 1;

    return participantsWithoutCurrentUser.map((accountID) => getDisplayNameForParticipant(accountID, isMultipleParticipantReport)).join(', ');
}

/**
 * Recursively navigates through thread parents to get the root report and workspace name.
 * The recursion stops when we find a non thread or money request report, whichever comes first.
 */
function getRootReportAndWorkspaceName(report: OnyxEntry<Report>): ReportAndWorkspaceName {
    if (!report) {
        return {
            rootReportName: '',
        };
    }
    if (isChildReport(report) && !isMoneyRequestReport(report) && !isTaskReport(report)) {
        const parentReport = allReports?.[`${ONYXKEYS.COLLECTION.REPORT}${report?.parentReportID}`] ?? null;
        return getRootReportAndWorkspaceName(parentReport);
    }

    if (isIOURequest(report)) {
        return {
            rootReportName: getReportName(report),
        };
    }
    if (isExpenseRequest(report)) {
        return {
            rootReportName: getReportName(report),
            workspaceName: isIOUReport(report) ? CONST.POLICY.OWNER_EMAIL_FAKE : getPolicyName(report, true),
        };
    }

    return {
        rootReportName: getReportName(report),
        workspaceName: getPolicyName(report, true),
    };
}

/**
 * Get either the policyName or domainName the chat is tied to
 */
function getChatRoomSubtitle(report: OnyxEntry<Report>): string | undefined {
    if (isChatThread(report)) {
        return '';
    }
    if (!isDefaultRoom(report) && !isUserCreatedPolicyRoom(report) && !isPolicyExpenseChat(report)) {
        return '';
    }
    if (getChatType(report) === CONST.REPORT.CHAT_TYPE.DOMAIN_ALL) {
        // The domainAll rooms are just #domainName, so we ignore the prefix '#' to get the domainName
        return report?.reportName?.substring(1) ?? '';
    }
    if ((isPolicyExpenseChat(report) && !!report?.isOwnPolicyExpenseChat) || isExpenseReport(report)) {
        return Localize.translateLocal('workspace.common.workspace');
    }
    if (isArchivedRoom(report)) {
        return report?.oldPolicyName ?? '';
    }
    return getPolicyName(report);
}

/**
 * Gets the parent navigation subtitle for the report
 */
function getParentNavigationSubtitle(report: OnyxEntry<Report>): ParentNavigationSummaryParams {
    if (isThread(report)) {
        const parentReport = allReports?.[`${ONYXKEYS.COLLECTION.REPORT}${report?.parentReportID}`] ?? null;
        const {rootReportName, workspaceName} = getRootReportAndWorkspaceName(parentReport);
        if (!rootReportName) {
            return {};
        }

        return {rootReportName, workspaceName};
    }
    return {};
}

/**
 * Navigate to the details page of a given report
 *
 */
function navigateToDetailsPage(report: OnyxEntry<Report>) {
    const participantAccountIDs = report?.participantAccountIDs ?? [];

    if (isOneOnOneChat(report)) {
        Navigation.navigate(ROUTES.PROFILE.getRoute(participantAccountIDs[0]));
        return;
    }
    if (report?.reportID) {
        Navigation.navigate(ROUTES.REPORT_WITH_ID_DETAILS.getRoute(report?.reportID));
    }
}

/**
 * Go back to the details page of a given report
 */
function goBackToDetailsPage(report: OnyxEntry<Report>) {
    if (isOneOnOneChat(report)) {
        Navigation.goBack(ROUTES.PROFILE.getRoute(report?.participantAccountIDs?.[0] ?? ''));
        return;
    }
    Navigation.goBack(ROUTES.REPORT_SETTINGS.getRoute(report?.reportID ?? ''));
}

/**
 * Generate a random reportID up to 53 bits aka 9,007,199,254,740,991 (Number.MAX_SAFE_INTEGER).
 * There were approximately 98,000,000 reports with sequential IDs generated before we started using this approach, those make up roughly one billionth of the space for these numbers,
 * so we live with the 1 in a billion chance of a collision with an older ID until we can switch to 64-bit IDs.
 *
 * In a test of 500M reports (28 years of reports at our current max rate) we got 20-40 collisions meaning that
 * this is more than random enough for our needs.
 */
function generateReportID(): string {
    return (Math.floor(Math.random() * 2 ** 21) * 2 ** 32 + Math.floor(Math.random() * 2 ** 32)).toString();
}

function hasReportNameError(report: OnyxEntry<Report>): boolean {
    return !isEmptyObject(report?.errorFields?.reportName);
}

/**
 * For comments shorter than or equal to 10k chars, convert the comment from MD into HTML because that's how it is stored in the database
 * For longer comments, skip parsing, but still escape the text, and display plaintext for performance reasons. It takes over 40s to parse a 100k long string!!
 */
function getParsedComment(text: string): string {
    const parser = new ExpensiMark();
    return text.length <= CONST.MAX_MARKUP_LENGTH ? parser.replace(text) : lodashEscape(text);
}

function buildOptimisticAddCommentReportAction(text?: string, file?: File): OptimisticReportAction {
    const parser = new ExpensiMark();
    const commentText = getParsedComment(text ?? '');
    const isAttachment = !text && file !== undefined;
    const attachmentInfo = isAttachment ? file : {};
    const htmlForNewComment = isAttachment ? CONST.ATTACHMENT_UPLOADING_MESSAGE_HTML : commentText;

    // Remove HTML from text when applying optimistic offline comment
    const textForNewComment = isAttachment ? CONST.ATTACHMENT_MESSAGE_TEXT : parser.htmlToText(htmlForNewComment);
    return {
        commentText,
        reportAction: {
            reportActionID: NumberUtils.rand64(),
            actionName: CONST.REPORT.ACTIONS.TYPE.ADDCOMMENT,
            actorAccountID: currentUserAccountID,
            person: [
                {
                    style: 'strong',
                    text: allPersonalDetails?.[currentUserAccountID ?? -1]?.displayName ?? currentUserEmail,
                    type: 'TEXT',
                },
            ],
            automatic: false,
            avatar: allPersonalDetails?.[currentUserAccountID ?? -1]?.avatar ?? UserUtils.getDefaultAvatarURL(currentUserAccountID),
            created: DateUtils.getDBTime(),
            message: [
                {
                    translationKey: isAttachment ? CONST.TRANSLATION_KEYS.ATTACHMENT : '',
                    type: CONST.REPORT.MESSAGE.TYPE.COMMENT,
                    html: htmlForNewComment,
                    text: textForNewComment,
                },
            ],
            isFirstItem: false,
            isAttachment,
            attachmentInfo,
            pendingAction: CONST.RED_BRICK_ROAD_PENDING_ACTION.ADD,
            shouldShow: true,
        },
    };
}

/**
 * update optimistic parent reportAction when a comment is added or remove in the child report
 * @param parentReportAction - Parent report action of the child report
 * @param lastVisibleActionCreated - Last visible action created of the child report
 * @param type - The type of action in the child report
 */

function updateOptimisticParentReportAction(parentReportAction: OnyxEntry<ReportAction>, lastVisibleActionCreated: string, type: string): UpdateOptimisticParentReportAction {
    let childVisibleActionCount = parentReportAction?.childVisibleActionCount ?? 0;
    let childCommenterCount = parentReportAction?.childCommenterCount ?? 0;
    let childOldestFourAccountIDs = parentReportAction?.childOldestFourAccountIDs;

    if (type === CONST.RED_BRICK_ROAD_PENDING_ACTION.ADD) {
        childVisibleActionCount += 1;
        const oldestFourAccountIDs = childOldestFourAccountIDs ? childOldestFourAccountIDs.split(',') : [];
        if (oldestFourAccountIDs.length < 4) {
            const index = oldestFourAccountIDs.findIndex((accountID) => accountID === currentUserAccountID?.toString());
            if (index === -1) {
                childCommenterCount += 1;
                oldestFourAccountIDs.push(currentUserAccountID?.toString() ?? '');
            }
        }
        childOldestFourAccountIDs = oldestFourAccountIDs.join(',');
    } else if (type === CONST.RED_BRICK_ROAD_PENDING_ACTION.DELETE) {
        if (childVisibleActionCount > 0) {
            childVisibleActionCount -= 1;
        }

        if (childVisibleActionCount === 0) {
            childCommenterCount = 0;
            childOldestFourAccountIDs = '';
        }
    }

    return {
        childVisibleActionCount,
        childCommenterCount,
        childLastVisibleActionCreated: lastVisibleActionCreated,
        childOldestFourAccountIDs,
    };
}

/**
 * Get optimistic data of parent report action
 * @param reportID The reportID of the report that is updated
 * @param lastVisibleActionCreated Last visible action created of the child report
 * @param type The type of action in the child report
 * @param parentReportID Custom reportID to be updated
 * @param parentReportActionID Custom reportActionID to be updated
 */
function getOptimisticDataForParentReportAction(reportID: string, lastVisibleActionCreated: string, type: string, parentReportID = '', parentReportActionID = ''): OnyxUpdate | EmptyObject {
    const report = getReport(reportID);
    if (!report || !isNotEmptyObject(report)) {
        return {};
    }
    const parentReportAction = ReportActionsUtils.getParentReportAction(report);
    if (!parentReportAction || !isNotEmptyObject(parentReportAction)) {
        return {};
    }

    const optimisticParentReportAction = updateOptimisticParentReportAction(parentReportAction, lastVisibleActionCreated, type);
    return {
        onyxMethod: Onyx.METHOD.MERGE,
        key: `${ONYXKEYS.COLLECTION.REPORT_ACTIONS}${parentReportID || report?.parentReportID}`,
        value: {
            [parentReportActionID || (report?.parentReportActionID ?? '')]: optimisticParentReportAction,
        },
    };
}

/**
 * Builds an optimistic reportAction for the parent report when a task is created
 * @param taskReportID - Report ID of the task
 * @param taskTitle - Title of the task
 * @param taskAssigneeAccountID - AccountID of the person assigned to the task
 * @param text - Text of the comment
 * @param parentReportID - Report ID of the parent report
 */
function buildOptimisticTaskCommentReportAction(taskReportID: string, taskTitle: string, taskAssigneeAccountID: number, text: string, parentReportID: string): OptimisticReportAction {
    const reportAction = buildOptimisticAddCommentReportAction(text);
    if (reportAction.reportAction.message) {
        reportAction.reportAction.message[0].taskReportID = taskReportID;
    }

    // These parameters are not saved on the reportAction, but are used to display the task in the UI
    // Added when we fetch the reportActions on a report
    reportAction.reportAction.originalMessage = {
        html: reportAction.reportAction.message?.[0].html,
        taskReportID: reportAction.reportAction.message?.[0].taskReportID,
    };
    reportAction.reportAction.childReportID = taskReportID;
    reportAction.reportAction.parentReportID = parentReportID;
    reportAction.reportAction.childType = CONST.REPORT.TYPE.TASK;
    reportAction.reportAction.childReportName = taskTitle;
    reportAction.reportAction.childManagerAccountID = taskAssigneeAccountID;
    reportAction.reportAction.childStatusNum = CONST.REPORT.STATUS.OPEN;
    reportAction.reportAction.childStateNum = CONST.REPORT.STATE_NUM.OPEN;

    return reportAction;
}

/**
 * Builds an optimistic IOU report with a randomly generated reportID
 *
 * @param payeeAccountID - AccountID of the person generating the IOU.
 * @param payerAccountID - AccountID of the other person participating in the IOU.
 * @param total - IOU amount in the smallest unit of the currency.
 * @param chatReportID - Report ID of the chat where the IOU is.
 * @param currency - IOU currency.
 * @param isSendingMoney - If we send money the IOU should be created as settled
 */

function buildOptimisticIOUReport(payeeAccountID: number, payerAccountID: number, total: number, chatReportID: string, currency: string, isSendingMoney = false): OptimisticIOUReport {
    const formattedTotal = CurrencyUtils.convertToDisplayString(total, currency);
    const personalDetails = getPersonalDetailsForAccountID(payerAccountID);
    const payerEmail = 'login' in personalDetails ? personalDetails.login : '';
    return {
        type: CONST.REPORT.TYPE.IOU,
        cachedTotal: formattedTotal,
        chatReportID,
        currency,
        managerID: payerAccountID,
        ownerAccountID: payeeAccountID,
        participantAccountIDs: [payeeAccountID, payerAccountID],
        reportID: generateReportID(),
        state: CONST.REPORT.STATE.SUBMITTED,
        stateNum: isSendingMoney ? CONST.REPORT.STATE_NUM.SUBMITTED : CONST.REPORT.STATE_NUM.PROCESSING,
        statusNum: isSendingMoney ? CONST.REPORT.STATUS.REIMBURSED : CONST.REPORT.STATE_NUM.PROCESSING,
        total,

        // We don't translate reportName because the server response is always in English
        reportName: `${payerEmail} owes ${formattedTotal}`,
        notificationPreference: CONST.REPORT.NOTIFICATION_PREFERENCE.HIDDEN,
        parentReportID: chatReportID,
        lastVisibleActionCreated: DateUtils.getDBTime(),
    };
}

/**
 * Builds an optimistic Expense report with a randomly generated reportID
 *
 * @param chatReportID - Report ID of the PolicyExpenseChat where the Expense Report is
 * @param policyID - The policy ID of the PolicyExpenseChat
 * @param payeeAccountID - AccountID of the employee (payee)
 * @param total - Amount in cents
 * @param currency
 */

function buildOptimisticExpenseReport(chatReportID: string, policyID: string, payeeAccountID: number, total: number, currency: string): OptimisticExpenseReport {
    // The amount for Expense reports are stored as negative value in the database
    const storedTotal = total * -1;
    const policyName = getPolicyName(allReports?.[`${ONYXKEYS.COLLECTION.REPORT}${chatReportID}`]);
    const formattedTotal = CurrencyUtils.convertToDisplayString(storedTotal, currency);
    const policy = getPolicy(policyID);

    // The expense report is always created with the policy's output currency
    const outputCurrency = policy?.outputCurrency ?? CONST.CURRENCY.USD;
    const isFree = policy?.type === CONST.POLICY.TYPE.FREE;

    // Define the state and status of the report based on whether the policy is free or paid
    const state = isFree ? CONST.REPORT.STATE.SUBMITTED : CONST.REPORT.STATE.OPEN;
    const stateNum = isFree ? CONST.REPORT.STATE_NUM.PROCESSING : CONST.REPORT.STATE_NUM.OPEN;
    const statusNum = isFree ? CONST.REPORT.STATUS.SUBMITTED : CONST.REPORT.STATUS.OPEN;

    return {
        reportID: generateReportID(),
        chatReportID,
        policyID,
        type: CONST.REPORT.TYPE.EXPENSE,
        ownerAccountID: payeeAccountID,
        currency: outputCurrency,

        // We don't translate reportName because the server response is always in English
        reportName: `${policyName} owes ${formattedTotal}`,
        state,
        stateNum,
        statusNum,
        total: storedTotal,
        notificationPreference: CONST.REPORT.NOTIFICATION_PREFERENCE.HIDDEN,
        parentReportID: chatReportID,
        lastVisibleActionCreated: DateUtils.getDBTime(),
    };
}

/**
 * @param iouReportID - the report ID of the IOU report the action belongs to
 * @param type - IOUReportAction type. Can be oneOf(create, decline, cancel, pay, split)
 * @param total - IOU total in cents
 * @param comment - IOU comment
 * @param currency - IOU currency
 * @param paymentType - IOU paymentMethodType. Can be oneOf(Elsewhere, Expensify)
 * @param isSettlingUp - Whether we are settling up an IOU
 */
function getIOUReportActionMessage(iouReportID: string, type: string, total: number, comment: string, currency: string, paymentType = '', isSettlingUp = false): [Message] {
    const report = getReport(iouReportID);
    const amount =
        type === CONST.IOU.REPORT_ACTION_TYPE.PAY
            ? CurrencyUtils.convertToDisplayString(getMoneyRequestReimbursableTotal(isNotEmptyObject(report) ? report : null), currency)
            : CurrencyUtils.convertToDisplayString(total, currency);

    let paymentMethodMessage;
    switch (paymentType) {
        case CONST.IOU.PAYMENT_TYPE.VBBA:
        case CONST.IOU.PAYMENT_TYPE.EXPENSIFY:
            paymentMethodMessage = ' with Expensify';
            break;
        default:
            paymentMethodMessage = ` elsewhere`;
            break;
    }

    let iouMessage;
    switch (type) {
        case CONST.REPORT.ACTIONS.TYPE.APPROVED:
            iouMessage = `approved ${amount}`;
            break;
        case CONST.REPORT.ACTIONS.TYPE.SUBMITTED:
            iouMessage = `submitted ${amount}`;
            break;
        case CONST.IOU.REPORT_ACTION_TYPE.CREATE:
            iouMessage = `requested ${amount}${comment && ` for ${comment}`}`;
            break;
        case CONST.IOU.REPORT_ACTION_TYPE.SPLIT:
            iouMessage = `split ${amount}${comment && ` for ${comment}`}`;
            break;
        case CONST.IOU.REPORT_ACTION_TYPE.DELETE:
            iouMessage = `deleted the ${amount} request${comment && ` for ${comment}`}`;
            break;
        case CONST.IOU.REPORT_ACTION_TYPE.PAY:
            iouMessage = isSettlingUp ? `paid ${amount}${paymentMethodMessage}` : `sent ${amount}${comment && ` for ${comment}`}${paymentMethodMessage}`;
            break;
        default:
            break;
    }

    return [
        {
            html: lodashEscape(iouMessage),
            text: iouMessage ?? '',
            isEdited: false,
            type: CONST.REPORT.MESSAGE.TYPE.COMMENT,
        },
    ];
}

/**
 * Builds an optimistic IOU reportAction object
 *
 * @param type - IOUReportAction type. Can be oneOf(create, delete, pay, split).
 * @param amount - IOU amount in cents.
 * @param currency
 * @param comment - User comment for the IOU.
 * @param participants - An array with participants details.
 * @param [transactionID] - Not required if the IOUReportAction type is 'pay'
 * @param [paymentType] - Only required if the IOUReportAction type is 'pay'. Can be oneOf(elsewhere, Expensify).
 * @param [iouReportID] - Only required if the IOUReportActions type is oneOf(decline, cancel, pay). Generates a randomID as default.
 * @param [isSettlingUp] - Whether we are settling up an IOU.
 * @param [isSendMoneyFlow] - Whether this is send money flow
 * @param [receipt]
 * @param [isOwnPolicyExpenseChat] - Whether this is an expense report create from the current user's policy expense chat
 */

function buildOptimisticIOUReportAction(
    type: ValueOf<typeof CONST.IOU.REPORT_ACTION_TYPE>,
    amount: number,
    currency: string,
    comment: string,
    participants: Participant[],
    transactionID: string,
    paymentType: DeepValueOf<typeof CONST.IOU.PAYMENT_TYPE>,
    iouReportID = '',
    isSettlingUp = false,
    isSendMoneyFlow = false,
    receipt: Receipt = {},
    isOwnPolicyExpenseChat = false,
    created = DateUtils.getDBTime(),
): OptimisticIOUReportAction {
    const IOUReportID = iouReportID || generateReportID();

    const originalMessage: IOUMessage = {
        amount,
        comment,
        currency,
        IOUTransactionID: transactionID,
        IOUReportID,
        type,
    };

    if (type === CONST.IOU.REPORT_ACTION_TYPE.PAY) {
        // In send money flow, we store amount, comment, currency in IOUDetails when type = pay
        if (isSendMoneyFlow) {
            const keys = ['amount', 'comment', 'currency'] as const;
            keys.forEach((key) => {
                delete originalMessage[key];
            });
            originalMessage.IOUDetails = {amount, comment, currency};
            originalMessage.paymentType = paymentType;
        } else {
            // In case of pay money request action, we dont store the comment
            // and there is no single transctionID to link the action to.
            delete originalMessage.IOUTransactionID;
            delete originalMessage.comment;
            originalMessage.paymentType = paymentType;
        }
    }

    // IOUs of type split only exist in group DMs and those don't have an iouReport so we need to delete the IOUReportID key
    if (type === CONST.IOU.REPORT_ACTION_TYPE.SPLIT) {
        delete originalMessage.IOUReportID;
        // Split bill made from a policy expense chat only have the payee's accountID as the participant because the payer could be any policy admin
        if (isOwnPolicyExpenseChat) {
            originalMessage.participantAccountIDs = currentUserAccountID ? [currentUserAccountID] : [];
        } else {
            originalMessage.participantAccountIDs = currentUserAccountID
                ? [currentUserAccountID, ...participants.map((participant) => participant.accountID)]
                : participants.map((participant) => participant.accountID);
        }
    }

    return {
        actionName: CONST.REPORT.ACTIONS.TYPE.IOU,
        actorAccountID: currentUserAccountID,
        automatic: false,
        avatar: currentUserPersonalDetails?.avatar ?? UserUtils.getDefaultAvatarURL(currentUserAccountID),
        isAttachment: false,
        originalMessage,
        message: getIOUReportActionMessage(iouReportID, type, amount, comment, currency, paymentType, isSettlingUp),
        person: [
            {
                style: 'strong',
                text: currentUserPersonalDetails?.displayName ?? currentUserEmail,
                type: 'TEXT',
            },
        ],
        reportActionID: NumberUtils.rand64(),
        shouldShow: true,
        created,
        pendingAction: CONST.RED_BRICK_ROAD_PENDING_ACTION.ADD,
        whisperedToAccountIDs: [CONST.IOU.RECEIPT_STATE.SCANREADY, CONST.IOU.RECEIPT_STATE.SCANNING].some((value) => value === receipt?.state) ? [currentUserAccountID ?? -1] : [],
    };
}

/**
 * Builds an optimistic APPROVED report action with a randomly generated reportActionID.
 */
function buildOptimisticApprovedReportAction(amount: number, currency: string, expenseReportID: string): OptimisticApprovedReportAction {
    const originalMessage = {
        amount,
        currency,
        expenseReportID,
    };

    return {
        actionName: CONST.REPORT.ACTIONS.TYPE.APPROVED,
        actorAccountID: currentUserAccountID,
        automatic: false,
        avatar: currentUserPersonalDetails?.avatar ?? UserUtils.getDefaultAvatarURL(currentUserAccountID),
        isAttachment: false,
        originalMessage,
        message: getIOUReportActionMessage(expenseReportID, CONST.REPORT.ACTIONS.TYPE.APPROVED, Math.abs(amount), '', currency),
        person: [
            {
                style: 'strong',
                text: currentUserPersonalDetails?.displayName ?? currentUserEmail,
                type: 'TEXT',
            },
        ],
        reportActionID: NumberUtils.rand64(),
        shouldShow: true,
        created: DateUtils.getDBTime(),
        pendingAction: CONST.RED_BRICK_ROAD_PENDING_ACTION.ADD,
    };
}

/**
 * Builds an optimistic MOVED report action with a randomly generated reportActionID.
 * This action is used when we move reports across workspaces.
 */
function buildOptimisticMovedReportAction(fromPolicyID: string, toPolicyID: string, newParentReportID: string, movedReportID: string, policyName: string): ReportAction {
    const originalMessage = {
        fromPolicyID,
        toPolicyID,
        newParentReportID,
        movedReportID,
    };

    const movedActionMessage = [
        {
            html: `moved the report to the <a href='${CONST.NEW_EXPENSIFY_URL}r/${newParentReportID}' target='_blank' rel='noreferrer noopener'>${policyName}</a> workspace`,
            text: `moved the report to the ${policyName} workspace`,
            type: CONST.REPORT.MESSAGE.TYPE.COMMENT,
        },
    ];

    return {
        actionName: CONST.REPORT.ACTIONS.TYPE.MOVED,
        actorAccountID: currentUserAccountID,
        automatic: false,
        avatar: currentUserPersonalDetails?.avatar ?? UserUtils.getDefaultAvatarURL(currentUserAccountID),
        isAttachment: false,
        originalMessage,
        message: movedActionMessage,
        person: [
            {
                style: 'strong',
                text: currentUserPersonalDetails?.displayName ?? currentUserEmail,
                type: 'TEXT',
            },
        ],
        reportActionID: NumberUtils.rand64(),
        shouldShow: true,
        created: DateUtils.getDBTime(),
        pendingAction: CONST.RED_BRICK_ROAD_PENDING_ACTION.ADD,
    };
}

/**
 * Builds an optimistic SUBMITTED report action with a randomly generated reportActionID.
 *
 */
function buildOptimisticSubmittedReportAction(amount: number, currency: string, expenseReportID: string): OptimisticSubmittedReportAction {
    const originalMessage = {
        amount,
        currency,
        expenseReportID,
    };

    return {
        actionName: CONST.REPORT.ACTIONS.TYPE.SUBMITTED,
        actorAccountID: currentUserAccountID,
        automatic: false,
        avatar: currentUserPersonalDetails?.avatar ?? UserUtils.getDefaultAvatar(currentUserAccountID),
        isAttachment: false,
        originalMessage,
        message: getIOUReportActionMessage(expenseReportID, CONST.REPORT.ACTIONS.TYPE.SUBMITTED, Math.abs(amount), '', currency),
        person: [
            {
                style: 'strong',
                text: currentUserPersonalDetails?.displayName ?? currentUserEmail,
                type: 'TEXT',
            },
        ],
        reportActionID: NumberUtils.rand64(),
        shouldShow: true,
        created: DateUtils.getDBTime(),
        pendingAction: CONST.RED_BRICK_ROAD_PENDING_ACTION.ADD,
    };
}

/**
 * Builds an optimistic report preview action with a randomly generated reportActionID.
 *
 * @param chatReport
 * @param iouReport
 * @param [comment] - User comment for the IOU.
 * @param [transaction] - optimistic first transaction of preview
 */
function buildOptimisticReportPreview(
    chatReport: OnyxEntry<Report>,
    iouReport: OnyxEntry<Report>,
    comment = '',
    transaction: OnyxEntry<Transaction> = null,
    childReportID?: string,
): OptimisticReportPreview {
    const hasReceipt = TransactionUtils.hasReceipt(transaction);
    const isReceiptBeingScanned = hasReceipt && TransactionUtils.isReceiptBeingScanned(transaction);
    const message = getReportPreviewMessage(iouReport);
    const created = DateUtils.getDBTime();
    return {
        reportActionID: NumberUtils.rand64(),
        reportID: chatReport?.reportID,
        actionName: CONST.REPORT.ACTIONS.TYPE.REPORTPREVIEW,
        pendingAction: CONST.RED_BRICK_ROAD_PENDING_ACTION.ADD,
        originalMessage: {
            linkedReportID: iouReport?.reportID,
        },
        message: [
            {
                html: message,
                text: message,
                isEdited: false,
                type: CONST.REPORT.MESSAGE.TYPE.COMMENT,
            },
        ],
        created,
        accountID: iouReport?.managerID ?? 0,
        // The preview is initially whispered if created with a receipt, so the actor is the current user as well
        actorAccountID: hasReceipt ? currentUserAccountID : iouReport?.managerID ?? 0,
        childMoneyRequestCount: 1,
        childLastMoneyRequestComment: comment,
        childRecentReceiptTransactionIDs: hasReceipt && isNotEmptyObject(transaction) ? {[transaction?.transactionID ?? '']: created} : undefined,
        childReportID,
        whisperedToAccountIDs: isReceiptBeingScanned ? [currentUserAccountID ?? -1] : [],
    };
}

/**
 * Builds an optimistic modified expense action with a randomly generated reportActionID.
 */
function buildOptimisticModifiedExpenseReportAction(
    transactionThread: OnyxEntry<Transaction>,
    oldTransaction: OnyxEntry<Transaction>,
    transactionChanges: ExpenseOriginalMessage,
    isFromExpenseReport: boolean,
): OptimisticModifiedExpenseReportAction {
    const originalMessage = getModifiedExpenseOriginalMessage(oldTransaction, transactionChanges, isFromExpenseReport);
    return {
        actionName: CONST.REPORT.ACTIONS.TYPE.MODIFIEDEXPENSE,
        actorAccountID: currentUserAccountID,
        automatic: false,
        avatar: currentUserPersonalDetails?.avatar ?? UserUtils.getDefaultAvatarURL(currentUserAccountID),
        created: DateUtils.getDBTime(),
        isAttachment: false,
        message: [
            {
                // Currently we are composing the message from the originalMessage and message is only used in OldDot and not in the App
                text: 'You',
                style: 'strong',
                type: CONST.REPORT.MESSAGE.TYPE.TEXT,
            },
        ],
        originalMessage,
        person: [
            {
                style: 'strong',
                text: currentUserPersonalDetails?.displayName ?? String(currentUserAccountID),
                type: 'TEXT',
            },
        ],
        pendingAction: CONST.RED_BRICK_ROAD_PENDING_ACTION.ADD,
        reportActionID: NumberUtils.rand64(),
        reportID: transactionThread?.reportID,
        shouldShow: true,
    };
}

/**
 * Updates a report preview action that exists for an IOU report.
 *
 * @param [comment] - User comment for the IOU.
 * @param [transaction] - optimistic newest transaction of a report preview
 *
 */
function updateReportPreview(
    iouReport: OnyxEntry<Report>,
    reportPreviewAction: OnyxEntry<ReportAction>,
    isPayRequest = false,
    comment = '',
    transaction: OnyxEntry<Transaction> = null,
): UpdateReportPreview {
    const hasReceipt = TransactionUtils.hasReceipt(transaction);
    const recentReceiptTransactions = reportPreviewAction?.childRecentReceiptTransactionIDs ?? {};
    const transactionsToKeep = TransactionUtils.getRecentTransactions(recentReceiptTransactions);
    const previousTransactionsArray = Object.entries(recentReceiptTransactions ?? {}).map(([key, value]) => (transactionsToKeep.includes(key) ? {[key]: value} : null));
    const previousTransactions: Record<string, string> = {};

    for (const obj of previousTransactionsArray) {
        for (const key in obj) {
            if (obj) {
                previousTransactions[key] = obj[key];
            }
        }
    }

    const message = getReportPreviewMessage(iouReport, reportPreviewAction);
    return {
        ...reportPreviewAction,
        created: DateUtils.getDBTime(),
        message: [
            {
                html: message,
                text: message,
                isEdited: false,
                type: CONST.REPORT.MESSAGE.TYPE.COMMENT,
            },
        ],
        childLastMoneyRequestComment: comment || reportPreviewAction?.childLastMoneyRequestComment,
        childMoneyRequestCount: (reportPreviewAction?.childMoneyRequestCount ?? 0) + (isPayRequest ? 0 : 1),
        childRecentReceiptTransactionIDs: hasReceipt
            ? {
                  ...(transaction && {[transaction.transactionID]: transaction?.created}),
                  ...previousTransactions,
              }
            : recentReceiptTransactions,
        // As soon as we add a transaction without a receipt to the report, it will have ready money requests,
        // so we remove the whisper
        whisperedToAccountIDs: hasReceipt ? reportPreviewAction?.whisperedToAccountIDs : [],
    };
}

function buildOptimisticTaskReportAction(taskReportID: string, actionName: OriginalMessageActionName, message = ''): OptimisticTaskReportAction {
    const originalMessage = {
        taskReportID,
        type: actionName,
        text: message,
    };
    return {
        actionName,
        actorAccountID: currentUserAccountID,
        automatic: false,
        avatar: currentUserPersonalDetails?.avatar ?? UserUtils.getDefaultAvatarURL(currentUserAccountID),
        isAttachment: false,
        originalMessage,
        message: [
            {
                text: message,
                taskReportID,
                type: CONST.REPORT.MESSAGE.TYPE.TEXT,
            },
        ],
        person: [
            {
                style: 'strong',
                text: currentUserPersonalDetails?.displayName ?? String(currentUserAccountID),
                type: 'TEXT',
            },
        ],
        reportActionID: NumberUtils.rand64(),
        shouldShow: true,
        created: DateUtils.getDBTime(),
        isFirstItem: false,
        pendingAction: CONST.RED_BRICK_ROAD_PENDING_ACTION.ADD,
    };
}

/**
 * Builds an optimistic chat report with a randomly generated reportID and as much information as we currently have
 */
function buildOptimisticChatReport(
    participantList: number[],
    reportName: string = CONST.REPORT.DEFAULT_REPORT_NAME,
    chatType: ValueOf<typeof CONST.REPORT.CHAT_TYPE> | undefined = undefined,
    policyID: string = CONST.POLICY.OWNER_EMAIL_FAKE,
    ownerAccountID: number = CONST.REPORT.OWNER_ACCOUNT_ID_FAKE,
    isOwnPolicyExpenseChat = false,
    oldPolicyName = '',
    visibility: ValueOf<typeof CONST.REPORT.VISIBILITY> | undefined = undefined,
    writeCapability: ValueOf<typeof CONST.REPORT.WRITE_CAPABILITIES> | undefined = undefined,
    notificationPreference: NotificationPreference = CONST.REPORT.NOTIFICATION_PREFERENCE.ALWAYS,
    parentReportActionID = '',
    parentReportID = '',
    welcomeMessage = '',
): OptimisticChatReport {
    const currentTime = DateUtils.getDBTime();
    const isNewlyCreatedWorkspaceChat = chatType === CONST.REPORT.CHAT_TYPE.POLICY_EXPENSE_CHAT && isOwnPolicyExpenseChat;
    return {
        type: CONST.REPORT.TYPE.CHAT,
        chatType,
        isOwnPolicyExpenseChat,
        isPinned: reportName === CONST.REPORT.WORKSPACE_CHAT_ROOMS.ADMINS || isNewlyCreatedWorkspaceChat,
        lastActorAccountID: 0,
        lastMessageTranslationKey: '',
        lastMessageHtml: '',
        lastMessageText: undefined,
        lastReadTime: currentTime,
        lastVisibleActionCreated: currentTime,
        notificationPreference,
        oldPolicyName,
        ownerAccountID: ownerAccountID || CONST.REPORT.OWNER_ACCOUNT_ID_FAKE,
        parentReportActionID,
        parentReportID,
        participantAccountIDs: participantList,
        policyID,
        reportID: generateReportID(),
        reportName,
        stateNum: 0,
        statusNum: 0,
        visibility,
        welcomeMessage,
        writeCapability,
    };
}

/**
 * Returns the necessary reportAction onyx data to indicate that the chat has been created optimistically
 * @param [created] - Action created time
 */
function buildOptimisticCreatedReportAction(emailCreatingAction: string, created = DateUtils.getDBTime()): OptimisticCreatedReportAction {
    return {
        reportActionID: NumberUtils.rand64(),
        actionName: CONST.REPORT.ACTIONS.TYPE.CREATED,
        pendingAction: CONST.RED_BRICK_ROAD_PENDING_ACTION.ADD,
        actorAccountID: currentUserAccountID,
        message: [
            {
                type: CONST.REPORT.MESSAGE.TYPE.TEXT,
                style: 'strong',
                text: emailCreatingAction,
            },
            {
                type: CONST.REPORT.MESSAGE.TYPE.TEXT,
                style: 'normal',
                text: ' created this report',
            },
        ],
        person: [
            {
                type: CONST.REPORT.MESSAGE.TYPE.TEXT,
                style: 'strong',
                text: allPersonalDetails?.[currentUserAccountID ?? '']?.displayName ?? currentUserEmail,
            },
        ],
        automatic: false,
        avatar: allPersonalDetails?.[currentUserAccountID ?? '']?.avatar ?? UserUtils.getDefaultAvatarURL(currentUserAccountID),
        created,
        shouldShow: true,
    };
}

/**
 * Returns the necessary reportAction onyx data to indicate that a task report has been edited
 */
function buildOptimisticEditedTaskReportAction(emailEditingTask: string): OptimisticEditedTaskReportAction {
    return {
        reportActionID: NumberUtils.rand64(),
        actionName: CONST.REPORT.ACTIONS.TYPE.TASKEDITED,
        pendingAction: CONST.RED_BRICK_ROAD_PENDING_ACTION.ADD,
        actorAccountID: currentUserAccountID,
        message: [
            {
                type: CONST.REPORT.MESSAGE.TYPE.TEXT,
                style: 'strong',
                text: emailEditingTask,
            },
            {
                type: CONST.REPORT.MESSAGE.TYPE.TEXT,
                style: 'normal',
                text: ' edited this task',
            },
        ],
        person: [
            {
                type: CONST.REPORT.MESSAGE.TYPE.TEXT,
                style: 'strong',
                text: allPersonalDetails?.[currentUserAccountID ?? '']?.displayName ?? currentUserEmail,
            },
        ],
        automatic: false,
        avatar: allPersonalDetails?.[currentUserAccountID ?? '']?.avatar ?? UserUtils.getDefaultAvatarURL(currentUserAccountID),
        created: DateUtils.getDBTime(),
        shouldShow: false,
    };
}

/**
 * Returns the necessary reportAction onyx data to indicate that a chat has been archived
 *
 * @param reason - A reason why the chat has been archived
 */
function buildOptimisticClosedReportAction(emailClosingReport: string, policyName: string, reason: string = CONST.REPORT.ARCHIVE_REASON.DEFAULT): OptimisticClosedReportAction {
    return {
        actionName: CONST.REPORT.ACTIONS.TYPE.CLOSED,
        actorAccountID: currentUserAccountID,
        automatic: false,
        avatar: allPersonalDetails?.[currentUserAccountID ?? '']?.avatar ?? UserUtils.getDefaultAvatarURL(currentUserAccountID),
        created: DateUtils.getDBTime(),
        message: [
            {
                type: CONST.REPORT.MESSAGE.TYPE.TEXT,
                style: 'strong',
                text: emailClosingReport,
            },
            {
                type: CONST.REPORT.MESSAGE.TYPE.TEXT,
                style: 'normal',
                text: ' closed this report',
            },
        ],
        originalMessage: {
            policyName,
            reason,
        },
        pendingAction: CONST.RED_BRICK_ROAD_PENDING_ACTION.ADD,
        person: [
            {
                type: CONST.REPORT.MESSAGE.TYPE.TEXT,
                style: 'strong',
                text: allPersonalDetails?.[currentUserAccountID ?? '']?.displayName ?? currentUserEmail,
            },
        ],
        reportActionID: NumberUtils.rand64(),
        shouldShow: true,
    };
}

function buildOptimisticWorkspaceChats(policyID: string, policyName: string): OptimisticWorkspaceChats {
    const announceChatData = buildOptimisticChatReport(
        currentUserAccountID ? [currentUserAccountID] : [],
        CONST.REPORT.WORKSPACE_CHAT_ROOMS.ANNOUNCE,
        CONST.REPORT.CHAT_TYPE.POLICY_ANNOUNCE,
        policyID,
        CONST.POLICY.OWNER_ACCOUNT_ID_FAKE,
        false,
        policyName,
        undefined,
        undefined,

        // #announce contains all policy members so notifying always should be opt-in only.
        CONST.REPORT.NOTIFICATION_PREFERENCE.DAILY,
    );
    const announceChatReportID = announceChatData.reportID;
    const announceCreatedAction = buildOptimisticCreatedReportAction(CONST.POLICY.OWNER_EMAIL_FAKE);
    const announceReportActionData = {
        [announceCreatedAction.reportActionID]: announceCreatedAction,
    };

    const adminsChatData = buildOptimisticChatReport(
        [currentUserAccountID ?? -1],
        CONST.REPORT.WORKSPACE_CHAT_ROOMS.ADMINS,
        CONST.REPORT.CHAT_TYPE.POLICY_ADMINS,
        policyID,
        CONST.POLICY.OWNER_ACCOUNT_ID_FAKE,
        false,
        policyName,
    );
    const adminsChatReportID = adminsChatData.reportID;
    const adminsCreatedAction = buildOptimisticCreatedReportAction(CONST.POLICY.OWNER_EMAIL_FAKE);
    const adminsReportActionData = {
        [adminsCreatedAction.reportActionID]: adminsCreatedAction,
    };

    const expenseChatData = buildOptimisticChatReport([currentUserAccountID ?? -1], '', CONST.REPORT.CHAT_TYPE.POLICY_EXPENSE_CHAT, policyID, currentUserAccountID, true, policyName);
    const expenseChatReportID = expenseChatData.reportID;
    const expenseReportCreatedAction = buildOptimisticCreatedReportAction(currentUserEmail ?? '');
    const expenseReportActionData = {
        [expenseReportCreatedAction.reportActionID]: expenseReportCreatedAction,
    };

    return {
        announceChatReportID,
        announceChatData,
        announceReportActionData,
        announceCreatedReportActionID: announceCreatedAction.reportActionID,
        adminsChatReportID,
        adminsChatData,
        adminsReportActionData,
        adminsCreatedReportActionID: adminsCreatedAction.reportActionID,
        expenseChatReportID,
        expenseChatData,
        expenseReportActionData,
        expenseCreatedReportActionID: expenseReportCreatedAction.reportActionID,
    };
}

/**
 * Builds an optimistic Task Report with a randomly generated reportID
 *
 * @param ownerAccountID - Account ID of the person generating the Task.
 * @param assigneeAccountID - AccountID of the other person participating in the Task.
 * @param parentReportID - Report ID of the chat where the Task is.
 * @param title - Task title.
 * @param description - Task description.
 * @param policyID - PolicyID of the parent report
 */

function buildOptimisticTaskReport(
    ownerAccountID: number,
    assigneeAccountID = 0,
    parentReportID?: string,
    title?: string,
    description?: string,
    policyID: string = CONST.POLICY.OWNER_EMAIL_FAKE,
): OptimisticTaskReport {
    return {
        reportID: generateReportID(),
        reportName: title,
        description,
        ownerAccountID,
        participantAccountIDs: assigneeAccountID && assigneeAccountID !== ownerAccountID ? [assigneeAccountID] : [],
        managerID: assigneeAccountID,
        type: CONST.REPORT.TYPE.TASK,
        parentReportID,
        policyID,
        stateNum: CONST.REPORT.STATE_NUM.OPEN,
        statusNum: CONST.REPORT.STATUS.OPEN,
        notificationPreference: CONST.REPORT.NOTIFICATION_PREFERENCE.ALWAYS,
        lastVisibleActionCreated: DateUtils.getDBTime(),
    };
}

/**
 * A helper method to create transaction thread
 *
 * @param reportAction - the parent IOU report action from which to create the thread
 *
 * @param moneyRequestReportID - the reportID which the report action belong to
 */
function buildTransactionThread(reportAction: OnyxEntry<ReportAction>, moneyRequestReportID: string): OptimisticChatReport {
    const participantAccountIDs = [...new Set([currentUserAccountID, Number(reportAction?.actorAccountID)])].filter(Boolean) as number[];
    return buildOptimisticChatReport(
        participantAccountIDs,
        getTransactionReportName(reportAction),
        undefined,
        getReport(moneyRequestReportID)?.policyID ?? CONST.POLICY.OWNER_EMAIL_FAKE,
        CONST.POLICY.OWNER_ACCOUNT_ID_FAKE,
        false,
        '',
        undefined,
        undefined,
        CONST.REPORT.NOTIFICATION_PREFERENCE.HIDDEN,
        reportAction?.reportActionID,
        moneyRequestReportID,
    );
}

function isUnread(report: OnyxEntry<Report>): boolean {
    if (!report) {
        return false;
    }

    // lastVisibleActionCreated and lastReadTime are both datetime strings and can be compared directly
    const lastVisibleActionCreated = report.lastVisibleActionCreated ?? '';
    const lastReadTime = report.lastReadTime ?? '';
    return lastReadTime < lastVisibleActionCreated;
}

function isIOUOwnedByCurrentUser(report: OnyxEntry<Report>, allReportsDict: OnyxCollection<Report> = null): boolean {
    const allAvailableReports = allReportsDict ?? allReports;
    if (!report || !allAvailableReports) {
        return false;
    }

    let reportToLook = report;
    if (report.iouReportID) {
        const iouReport = allAvailableReports[`${ONYXKEYS.COLLECTION.REPORT}${report.iouReportID}`];
        if (iouReport) {
            reportToLook = iouReport;
        }
    }

    return reportToLook.ownerAccountID === currentUserAccountID;
}

/**
 * Assuming the passed in report is a default room, lets us know whether we can see it or not, based on permissions and
 * the various subsets of users we've allowed to use default rooms.
 */
function canSeeDefaultRoom(report: OnyxEntry<Report>, policies: OnyxCollection<Policy>, betas: OnyxEntry<Beta[]>): boolean {
    // Include archived rooms
    if (isArchivedRoom(report)) {
        return true;
    }

    // Include default rooms for free plan policies (domain rooms aren't included in here because they do not belong to a policy)
    if (getPolicyType(report, policies) === CONST.POLICY.TYPE.FREE) {
        return true;
    }

    // Include domain rooms with Partner Managers (Expensify accounts) in them for accounts that are on a domain with an Approved Accountant
    if (isDomainRoom(report) && doesDomainHaveApprovedAccountant && hasExpensifyEmails(report?.participantAccountIDs ?? [])) {
        return true;
    }

    // If the room has an assigned guide, it can be seen.
    if (hasExpensifyGuidesEmails(report?.participantAccountIDs ?? [])) {
        return true;
    }

    // Include any admins and announce rooms, since only non partner-managed domain rooms are on the beta now.
    if (isAdminRoom(report) || isAnnounceRoom(report)) {
        return true;
    }

    // For all other cases, just check that the user belongs to the default rooms beta
    return Permissions.canUseDefaultRooms(betas ?? []);
}

function canAccessReport(report: OnyxEntry<Report>, policies: OnyxCollection<Policy>, betas: OnyxEntry<Beta[]>): boolean {
    if (isThread(report) && ReportActionsUtils.isPendingRemove(ReportActionsUtils.getParentReportAction(report))) {
        return false;
    }

    // We hide default rooms (it's basically just domain rooms now) from people who aren't on the defaultRooms beta.
    if (isDefaultRoom(report) && !canSeeDefaultRoom(report, policies, betas)) {
        return false;
    }

    return true;
}
/**
 * Check if the report is the parent report of the currently viewed report or at least one child report has report action
 */
function shouldHideReport(report: OnyxEntry<Report>, currentReportId: string): boolean {
    const currentReport = getReport(currentReportId);
    const parentReport = getParentReport(isNotEmptyObject(currentReport) ? currentReport : null);
    const reportActions = ReportActionsUtils.getAllReportActions(report?.reportID ?? '');
    const isChildReportHasComment = Object.values(reportActions ?? {})?.some((reportAction) => (reportAction?.childVisibleActionCount ?? 0) > 0);
    return parentReport?.reportID !== report?.reportID && !isChildReportHasComment;
}

/**
 * Takes several pieces of data from Onyx and evaluates if a report should be shown in the option list (either when searching
 * for reports or the reports shown in the LHN).
 *
 * This logic is very specific and the order of the logic is very important. It should fail quickly in most cases and also
 * filter out the majority of reports before filtering out very specific minority of reports.
 */
function shouldReportBeInOptionList(report: OnyxEntry<Report>, currentReportId: string, isInGSDMode: boolean, betas: Beta[], policies: OnyxCollection<Policy>, excludeEmptyChats = false) {
    const isInDefaultMode = !isInGSDMode;
    // Exclude reports that have no data because there wouldn't be anything to show in the option item.
    // This can happen if data is currently loading from the server or a report is in various stages of being created.
    // This can also happen for anyone accessing a public room or archived room for which they don't have access to the underlying policy.
    if (
        !report?.reportID ||
        !report?.type ||
        report?.reportName === undefined ||
        // eslint-disable-next-line @typescript-eslint/prefer-nullish-coalescing
        report?.isHidden ||
        // eslint-disable-next-line @typescript-eslint/prefer-nullish-coalescing
        report?.participantAccountIDs?.includes(CONST.ACCOUNT_ID.NOTIFICATIONS) ||
        (report?.participantAccountIDs?.length === 0 &&
            !isChatThread(report) &&
            !isPublicRoom(report) &&
            !isUserCreatedPolicyRoom(report) &&
            !isArchivedRoom(report) &&
            !isMoneyRequestReport(report) &&
            !isTaskReport(report))
    ) {
        return false;
    }
    if (!canAccessReport(report, policies, betas)) {
        return false;
    }

    // Include the currently viewed report. If we excluded the currently viewed report, then there
    // would be no way to highlight it in the options list and it would be confusing to users because they lose
    // a sense of context.
    if (report.reportID === currentReportId) {
        return true;
    }

    // Include reports that are relevant to the user in any view mode. Criteria include having a draft or having a GBR showing.
    // eslint-disable-next-line @typescript-eslint/prefer-nullish-coalescing
    if (report.hasDraft || requiresAttentionFromCurrentUser(report)) {
        return true;
    }
    const lastVisibleMessage = ReportActionsUtils.getLastVisibleMessage(report.reportID);
    const isEmptyChat = !report.lastMessageText && !report.lastMessageTranslationKey && !lastVisibleMessage.lastMessageText && !lastVisibleMessage.lastMessageTranslationKey;
    const canHideReport = shouldHideReport(report, currentReportId);

    // Include reports if they are pinned
    if (report.isPinned) {
        return true;
    }

    // Hide only chat threads that haven't been commented on (other threads are actionable)
    if (isChatThread(report) && canHideReport && isEmptyChat) {
        return false;
    }

    // Include reports that have errors from trying to add a workspace
    // If we excluded it, then the red-brock-road pattern wouldn't work for the user to resolve the error
    if (report.errorFields?.addWorkspaceRoom) {
        return true;
    }

    // All unread chats (even archived ones) in GSD mode will be shown. This is because GSD mode is specifically for focusing the user on the most relevant chats, primarily, the unread ones
    if (isInGSDMode) {
        return isUnread(report);
    }

    // Archived reports should always be shown when in default (most recent) mode. This is because you should still be able to access and search for the chats to find them.
    if (isInDefaultMode && isArchivedRoom(report)) {
        return true;
    }

    // Hide chats between two users that haven't been commented on from the LNH
    if (excludeEmptyChats && isEmptyChat && isChatReport(report) && !isChatRoom(report) && !isPolicyExpenseChat(report) && canHideReport) {
        return false;
    }

    return true;
}

/**
 * Attempts to find a report in onyx with the provided list of participants. Does not include threads, task, money request, room, and policy expense chat.
 */
function getChatByParticipants(newParticipantList: number[]): OnyxEntry<Report> {
    const sortedNewParticipantList = newParticipantList.sort();
    return (
        Object.values(allReports ?? {}).find((report) => {
            // If the report has been deleted, or there are no participants (like an empty #admins room) then skip it
            if (
                !report ||
                report.participantAccountIDs?.length === 0 ||
                isChatThread(report) ||
                isTaskReport(report) ||
                isMoneyRequestReport(report) ||
                isChatRoom(report) ||
                isPolicyExpenseChat(report)
            ) {
                return false;
            }

            // Only return the chat if it has all the participants
            return lodashIsEqual(sortedNewParticipantList, report.participantAccountIDs?.sort());
        }) ?? null
    );
}

/**
 * Attempts to find a report in onyx with the provided list of participants in given policy
 */
function getChatByParticipantsAndPolicy(newParticipantList: number[], policyID: string): OnyxEntry<Report> {
    newParticipantList.sort();
    return (
        Object.values(allReports ?? {}).find((report) => {
            // If the report has been deleted, or there are no participants (like an empty #admins room) then skip it
            if (!report?.participantAccountIDs) {
                return false;
            }
            const sortedParticipanctsAccountIDs = report.parentReportActionIDs?.sort();
            // Only return the room if it has all the participants and is not a policy room
            return report.policyID === policyID && lodashIsEqual(newParticipantList, sortedParticipanctsAccountIDs);
        }) ?? null
    );
}

function getAllPolicyReports(policyID: string): Array<OnyxEntry<Report>> {
    return Object.values(allReports ?? {}).filter((report) => report?.policyID === policyID);
}

/**
 * Returns true if Chronos is one of the chat participants (1:1)
 */
function chatIncludesChronos(report: OnyxEntry<Report>): boolean {
    return Boolean(report?.participantAccountIDs?.includes(CONST.ACCOUNT_ID.CHRONOS));
}

/**
 * Can only flag if:
 *
 * - It was written by someone else and isn't a whisper
 * - It's a welcome message whisper
 * - It's an ADDCOMMENT that is not an attachment
 */
function canFlagReportAction(reportAction: OnyxEntry<ReportAction>, reportID: string | undefined): boolean {
    const report = getReport(reportID);
    const isCurrentUserAction = reportAction?.actorAccountID === currentUserAccountID;
    const isOriginalMessageHaveHtml =
        reportAction?.actionName === CONST.REPORT.ACTIONS.TYPE.ADDCOMMENT ||
        reportAction?.actionName === CONST.REPORT.ACTIONS.TYPE.RENAMED ||
        reportAction?.actionName === CONST.REPORT.ACTIONS.TYPE.CHRONOSOOOLIST;
    if (ReportActionsUtils.isWhisperAction(reportAction)) {
        // Allow flagging welcome message whispers as they can be set by any room creator
        if (report?.welcomeMessage && !isCurrentUserAction && isOriginalMessageHaveHtml && reportAction?.originalMessage?.html === report.welcomeMessage) {
            return true;
        }

        // Disallow flagging the rest of whisper as they are sent by us
        return false;
    }

    return Boolean(
        !isCurrentUserAction &&
            reportAction?.actionName === CONST.REPORT.ACTIONS.TYPE.ADDCOMMENT &&
            !ReportActionsUtils.isDeletedAction(reportAction) &&
            !ReportActionsUtils.isCreatedTaskReportAction(reportAction) &&
            isNotEmptyObject(report) &&
            report &&
            isAllowedToComment(report),
    );
}

/**
 * Whether flag comment page should show
 */
function shouldShowFlagComment(reportAction: OnyxEntry<ReportAction>, report: OnyxEntry<Report>): boolean {
    return (
        canFlagReportAction(reportAction, report?.reportID) &&
        !isArchivedRoom(report) &&
        !chatIncludesChronos(report) &&
        !isConciergeChatReport(report) &&
        reportAction?.actorAccountID !== CONST.ACCOUNT_ID.CONCIERGE
    );
}

/**
 * @param sortedAndFilteredReportActions - reportActions for the report, sorted newest to oldest, and filtered for only those that should be visible
 */
function getNewMarkerReportActionID(report: OnyxEntry<Report>, sortedAndFilteredReportActions: ReportAction[]): string {
    if (!isUnread(report)) {
        return '';
    }

    const newMarkerIndex = lodashFindLastIndex(sortedAndFilteredReportActions, (reportAction) => (reportAction.created ?? '') > (report?.lastReadTime ?? ''));

    return 'reportActionID' in sortedAndFilteredReportActions[newMarkerIndex] ? sortedAndFilteredReportActions[newMarkerIndex].reportActionID : '';
}

/**
 * Performs the markdown conversion, and replaces code points > 127 with C escape sequences
 * Used for compatibility with the backend auth validator for AddComment, and to account for MD in comments
 * @returns The comment's total length as seen from the backend
 */
function getCommentLength(textComment: string): number {
    return getParsedComment(textComment)
        .replace(/[^ -~]/g, '\\u????')
        .trim().length;
}

function getRouteFromLink(url: string | null): string {
    if (!url) {
        return '';
    }

    // Get the reportID from URL
    let route = url;
    const localWebAndroidRegEx = /^(https:\/\/([0-9]{1,3})\.([0-9]{1,3})\.([0-9]{1,3})\.([0-9]{1,3}))/;
    linkingConfig.prefixes.forEach((prefix) => {
        if (route.startsWith(prefix)) {
            route = route.replace(prefix, '');
        } else if (localWebAndroidRegEx.test(route)) {
            route = route.replace(localWebAndroidRegEx, '');
        } else {
            return;
        }

        // Remove the port if it's a localhost URL
        if (/^:\d+/.test(route)) {
            route = route.replace(/:\d+/, '');
        }

        // Remove the leading slash if exists
        if (route.startsWith('/')) {
            route = route.replace('/', '');
        }
    });
    return route;
}

function parseReportRouteParams(route: string): ReportRouteParams {
    let parsingRoute = route;
    if (parsingRoute.at(0) === '/') {
        // remove the first slash
        parsingRoute = parsingRoute.slice(1);
    }

    if (!parsingRoute.startsWith(Url.addTrailingForwardSlash(ROUTES.REPORT))) {
        return {reportID: '', isSubReportPageRoute: false};
    }

    const pathSegments = parsingRoute.split('/');

    const reportIDSegment = pathSegments[1];

    // Check for "undefined" or any other unwanted string values
    if (!reportIDSegment || reportIDSegment === 'undefined') {
        return {reportID: '', isSubReportPageRoute: false};
    }

    return {
        reportID: reportIDSegment,
        isSubReportPageRoute: pathSegments.length > 2,
    };
}

function getReportIDFromLink(url: string | null): string {
    const route = getRouteFromLink(url);
    const {reportID, isSubReportPageRoute} = parseReportRouteParams(route);
    if (isSubReportPageRoute) {
        // We allow the Sub-Report deep link routes (settings, details, etc.) to be handled by their respective component pages
        return '';
    }
    return reportID;
}

/**
 * Get the report policyID given a reportID
 */
function getReportPolicyID(reportID?: string): string | undefined {
    return getReport(reportID)?.policyID;
}

/**
 * Check if the chat report is linked to an iou that is waiting for the current user to add a credit bank account.
 */
function hasIOUWaitingOnCurrentUserBankAccount(chatReport: OnyxEntry<Report>): boolean {
    if (chatReport?.iouReportID) {
        const iouReport = allReports?.[`${ONYXKEYS.COLLECTION.REPORT}${chatReport?.iouReportID}`];
        if (iouReport?.isWaitingOnBankAccount && iouReport?.ownerAccountID === currentUserAccountID) {
            return true;
        }
    }

    return false;
}

/**
 * Users can request money:
 * - in policy expense chats only if they are in a role of a member in the chat (in other words, if it's their policy expense chat)
 * - in an open or submitted expense report tied to a policy expense chat the user owns
 *     - employee can request money in submitted expense report only if the policy has Instant Submit settings turned on
 * - in an IOU report, which is not settled yet
 * - in a 1:1 DM chat
 */
function canRequestMoney(report: OnyxEntry<Report>, policy: OnyxEntry<Policy>, otherParticipants: number[]): boolean {
    // User cannot request money in chat thread or in task report or in chat room
    if (isChatThread(report) || isTaskReport(report) || isChatRoom(report)) {
        return false;
    }

    // Users can only request money in DMs if they are a 1:1 DM
    if (isDM(report)) {
        return otherParticipants.length === 1;
    }

    // Prevent requesting money if pending IOU report waiting for their bank account already exists
    if (hasIOUWaitingOnCurrentUserBankAccount(report)) {
        return false;
    }

    // In case of expense reports, we have to look at the parent workspace chat to get the isOwnPolicyExpenseChat property
    let isOwnPolicyExpenseChat = report?.isOwnPolicyExpenseChat ?? false;
    if (isExpenseReport(report) && getParentReport(report)) {
        isOwnPolicyExpenseChat = Boolean(getParentReport(report)?.isOwnPolicyExpenseChat);
    }

    // In case there are no other participants than the current user and it's not user's own policy expense chat, they can't request money from such report
    if (otherParticipants.length === 0 && !isOwnPolicyExpenseChat) {
        return false;
    }

    // User can request money in any IOU report, unless paid, but user can only request money in an expense report
    // which is tied to their workspace chat.
    if (isMoneyRequestReport(report)) {
        const isOwnExpenseReport = isExpenseReport(report) && isOwnPolicyExpenseChat;
        if (isOwnExpenseReport && PolicyUtils.isPaidGroupPolicy(policy)) {
            return isDraftExpenseReport(report);
        }
        return (isOwnExpenseReport || isIOUReport(report)) && !isReportApproved(report) && !isSettled(report?.reportID);
    }

    // In case of policy expense chat, users can only request money from their own policy expense chat
    return !isPolicyExpenseChat(report) || isOwnPolicyExpenseChat;
}

/**
 * Helper method to define what money request options we want to show for particular method.
 * There are 3 money request options: Request, Split and Send:
 * - Request option should show for:
 *     - DMs
 *     - own policy expense chats
 *     - open and processing expense reports tied to own policy expense chat
 *     - unsettled IOU reports
 * - Send option should show for:
 *     - DMs
 * - Split options should show for:
 *     - chat/ policy rooms with more than 1 participants
 *     - groups chats with 3 and more participants
 *     - corporate workspace chats
 *
 * None of the options should show in chat threads or if there is some special Expensify account
 * as a participant of the report.
 */
function getMoneyRequestOptions(report: OnyxEntry<Report>, policy: OnyxEntry<Policy>, reportParticipants: number[]): Array<ValueOf<typeof CONST.IOU.TYPE>> {
    // In any thread or task report, we do not allow any new money requests yet
    if (isChatThread(report) || isTaskReport(report)) {
        return [];
    }

    // We don't allow IOU actions if an Expensify account is a participant of the report, unless the policy that the report is on is owned by an Expensify account
    const doParticipantsIncludeExpensifyAccounts = lodashIntersection(reportParticipants, CONST.EXPENSIFY_ACCOUNT_IDS).length > 0;
    const isPolicyOwnedByExpensifyAccounts = report?.policyID ? CONST.EXPENSIFY_ACCOUNT_IDS.includes(getPolicy(report?.policyID ?? '')?.ownerAccountID ?? 0) : false;
    if (doParticipantsIncludeExpensifyAccounts && !isPolicyOwnedByExpensifyAccounts) {
        return [];
    }

    const otherParticipants = reportParticipants.filter((accountID) => currentUserPersonalDetails?.accountID !== accountID);
    const hasSingleOtherParticipantInReport = otherParticipants.length === 1;
    const hasMultipleOtherParticipants = otherParticipants.length > 1;
    let options: Array<ValueOf<typeof CONST.IOU.TYPE>> = [];

    // User created policy rooms and default rooms like #admins or #announce will always have the Split Bill option
    // unless there are no other participants at all (e.g. #admins room for a policy with only 1 admin)
    // DM chats will have the Split Bill option only when there are at least 2 other people in the chat.
    // Your own workspace chats will have the split bill option.
    if ((isChatRoom(report) && otherParticipants.length > 0) || (isDM(report) && hasMultipleOtherParticipants) || (isPolicyExpenseChat(report) && report?.isOwnPolicyExpenseChat)) {
        options = [CONST.IOU.TYPE.SPLIT];
    }

    if (canRequestMoney(report, policy, otherParticipants)) {
        options = [...options, CONST.IOU.TYPE.REQUEST];
    }

    // Send money option should be visible only in 1:1 DMs
    if (isDM(report) && hasSingleOtherParticipantInReport) {
        options = [...options, CONST.IOU.TYPE.SEND];
    }

    return options;
}

/**
 * Allows a user to leave a policy room according to the following conditions of the visibility or chatType rNVP:
 * `public` - Anyone can leave (because anybody can join)
 * `public_announce` - Only non-policy members can leave (it's auto-shared with policy members)
 * `policy_admins` - Nobody can leave (it's auto-shared with all policy admins)
 * `policy_announce` - Nobody can leave (it's auto-shared with all policy members)
 * `policyExpenseChat` - Nobody can leave (it's auto-shared with all policy members)
 * `policy` - Anyone can leave (though only policy members can join)
 * `domain` - Nobody can leave (it's auto-shared with domain members)
 * `dm` - Nobody can leave (it's auto-shared with users)
 * `private` - Anybody can leave (though you can only be invited to join)
 */
function canLeaveRoom(report: OnyxEntry<Report>, isPolicyMember: boolean): boolean {
    if (!report?.visibility) {
        if (
            report?.chatType === CONST.REPORT.CHAT_TYPE.POLICY_ADMINS ||
            report?.chatType === CONST.REPORT.CHAT_TYPE.POLICY_ANNOUNCE ||
            report?.chatType === CONST.REPORT.CHAT_TYPE.POLICY_EXPENSE_CHAT ||
            report?.chatType === CONST.REPORT.CHAT_TYPE.DOMAIN_ALL ||
            !report?.chatType
        ) {
            // DM chats don't have a chatType
            return false;
        }
    } else if (isPublicAnnounceRoom(report) && isPolicyMember) {
        return false;
    }
    return true;
}

function isCurrentUserTheOnlyParticipant(participantAccountIDs?: number[]): boolean {
    return Boolean(participantAccountIDs?.length === 1 && participantAccountIDs?.[0] === currentUserAccountID);
}

/**
 * Returns display names for those that can see the whisper.
 * However, it returns "you" if the current user is the only one who can see it besides the person that sent it.
 */
function getWhisperDisplayNames(participantAccountIDs?: number[]): string | undefined {
    const isWhisperOnlyVisibleToCurrentUser = isCurrentUserTheOnlyParticipant(participantAccountIDs);

    // When the current user is the only participant, the display name needs to be "you" because that's the only person reading it
    if (isWhisperOnlyVisibleToCurrentUser) {
        return Localize.translateLocal('common.youAfterPreposition');
    }

    return participantAccountIDs?.map((accountID) => getDisplayNameForParticipant(accountID, !isWhisperOnlyVisibleToCurrentUser)).join(', ');
}

/**
 * Show subscript on workspace chats / threads and expense requests
 */
function shouldReportShowSubscript(report: OnyxEntry<Report>): boolean {
    if (isArchivedRoom(report) && !isWorkspaceThread(report)) {
        return false;
    }

    if (isPolicyExpenseChat(report) && !isChatThread(report) && !isTaskReport(report) && !report?.isOwnPolicyExpenseChat) {
        return true;
    }

    if (isPolicyExpenseChat(report) && !isThread(report) && !isTaskReport(report)) {
        return true;
    }

    if (isExpenseRequest(report)) {
        return true;
    }

    if (isWorkspaceTaskReport(report)) {
        return true;
    }

    if (isWorkspaceThread(report)) {
        return true;
    }

    return false;
}

/**
 * Return true if reports data exists
 */
function isReportDataReady(): boolean {
    return !isEmptyObject(allReports) && Object.keys(allReports ?? {}).some((key) => allReports?.[key]?.reportID);
}

/**
 * Return true if reportID from path is valid
 */
function isValidReportIDFromPath(reportIDFromPath: string): boolean {
    return !['', 'null', '0'].includes(reportIDFromPath);
}

/**
 * Return the errors we have when creating a chat or a workspace room
 */
function getAddWorkspaceRoomOrChatReportErrors(report: OnyxEntry<Report>): Record<string, string> | null | undefined {
    // We are either adding a workspace room, or we're creating a chat, it isn't possible for both of these to have errors for the same report at the same time, so
    // simply looking up the first truthy value will get the relevant property if it's set.
    return report?.errorFields?.addWorkspaceRoom ?? report?.errorFields?.createChat;
}

function canUserPerformWriteAction(report: OnyxEntry<Report>) {
    const reportErrors = getAddWorkspaceRoomOrChatReportErrors(report);
    return !isArchivedRoom(report) && isEmptyObject(reportErrors) && report && isAllowedToComment(report) && !isAnonymousUser;
}

/**
 * Returns ID of the original report from which the given reportAction is first created.
 */
function getOriginalReportID(reportID: string, reportAction: OnyxEntry<ReportAction>): string | undefined {
    const currentReportAction = ReportActionsUtils.getReportAction(reportID, reportAction?.reportActionID ?? '');
    return isThreadFirstChat(reportAction, reportID) && Object.keys(currentReportAction ?? {}).length === 0
        ? allReports?.[`${ONYXKEYS.COLLECTION.REPORT}${reportID}`]?.parentReportID
        : reportID;
}

/**
 * Return the pendingAction and the errors we have when creating a chat or a workspace room offline
 */
function getReportOfflinePendingActionAndErrors(report: OnyxEntry<Report>): ReportOfflinePendingActionAndErrors {
    // We are either adding a workspace room, or we're creating a chat, it isn't possible for both of these to be pending, or to have errors for the same report at the same time, so
    // simply looking up the first truthy value for each case will get the relevant property if it's set.
    const addWorkspaceRoomOrChatPendingAction = report?.pendingFields?.addWorkspaceRoom ?? report?.pendingFields?.createChat;
    const addWorkspaceRoomOrChatErrors = getAddWorkspaceRoomOrChatReportErrors(report);
    return {addWorkspaceRoomOrChatPendingAction, addWorkspaceRoomOrChatErrors};
}

function getPolicyExpenseChatReportIDByOwner(policyOwner: string): string | null {
    const policyWithOwner = Object.values(allPolicies ?? {}).find((policy) => policy?.owner === policyOwner);
    if (!policyWithOwner) {
        return null;
    }

    const expenseChat = Object.values(allReports ?? {}).find((report) => isPolicyExpenseChat(report) && report?.policyID === policyWithOwner.id);
    if (!expenseChat) {
        return null;
    }
    return expenseChat.reportID;
}

/**
 * Check if the report can create the request with type is iouType
 */
function canCreateRequest(report: OnyxEntry<Report>, policy: OnyxEntry<Policy>, iouType: (typeof CONST.IOU.TYPE)[keyof typeof CONST.IOU.TYPE]): boolean {
    const participantAccountIDs = report?.participantAccountIDs ?? [];
    if (!canUserPerformWriteAction(report)) {
        return false;
    }
    return getMoneyRequestOptions(report, policy, participantAccountIDs).includes(iouType);
}

function getWorkspaceChats(policyID: string, accountIDs: number[]): Array<OnyxEntry<Report>> {
    return Object.values(allReports ?? {}).filter((report) => isPolicyExpenseChat(report) && (report?.policyID ?? '') === policyID && accountIDs.includes(report?.ownerAccountID ?? -1));
}

/**
 * @param policy - the workspace the report is on, null if the user isn't a member of the workspace
 */
function shouldDisableRename(report: OnyxEntry<Report>, policy: OnyxEntry<Policy>): boolean {
    if (isDefaultRoom(report) || isArchivedRoom(report) || isThread(report) || isMoneyRequestReport(report) || isPolicyExpenseChat(report)) {
        return true;
    }

    // if the linked workspace is null, that means the person isn't a member of the workspace the report is in
    // which means this has to be a public room we want to disable renaming for
    if (!policy) {
        return true;
    }

    // If there is a linked workspace, that means the user is a member of the workspace the report is in.
    // Still, we only want policy owners and admins to be able to modify the name.
    return !Object.keys(loginList ?? {}).includes(policy.owner) && policy.role !== CONST.POLICY.ROLE.ADMIN;
}

/**
 * @param policy - the workspace the report is on, null if the user isn't a member of the workspace
 */
function canEditWriteCapability(report: OnyxEntry<Report>, policy: OnyxEntry<Policy>): boolean {
    return PolicyUtils.isPolicyAdmin(policy) && !isAdminRoom(report) && !isArchivedRoom(report) && !isThread(report);
}

/**
 * Returns the onyx data needed for the task assignee chat
 */
function getTaskAssigneeChatOnyxData(
    accountID: number,
    assigneeAccountID: number,
    taskReportID: string,
    assigneeChatReportID: string,
    parentReportID: string,
    title: string,
    assigneeChatReport: OnyxEntry<Report>,
): OnyxDataTaskAssigneeChat {
    // Set if we need to add a comment to the assignee chat notifying them that they have been assigned a task
    let optimisticAssigneeAddComment: OptimisticReportAction | undefined;
    // Set if this is a new chat that needs to be created for the assignee
    let optimisticChatCreatedReportAction: OptimisticCreatedReportAction | undefined;
    const currentTime = DateUtils.getDBTime();
    const optimisticData: OnyxUpdate[] = [];
    const successData: OnyxUpdate[] = [];
    const failureData: OnyxUpdate[] = [];

    // You're able to assign a task to someone you haven't chatted with before - so we need to optimistically create the chat and the chat reportActions
    // Only add the assignee chat report to onyx if we haven't already set it optimistically
    if (assigneeChatReport?.isOptimisticReport && assigneeChatReport.pendingFields?.createChat !== CONST.RED_BRICK_ROAD_PENDING_ACTION.ADD) {
        optimisticChatCreatedReportAction = buildOptimisticCreatedReportAction(assigneeChatReportID);
        optimisticData.push(
            {
                onyxMethod: Onyx.METHOD.MERGE,
                key: `${ONYXKEYS.COLLECTION.REPORT}${assigneeChatReportID}`,
                value: {
                    pendingFields: {
                        createChat: CONST.RED_BRICK_ROAD_PENDING_ACTION.ADD,
                    },
                    isHidden: false,
                },
            },
            {
                onyxMethod: Onyx.METHOD.MERGE,
                key: `${ONYXKEYS.COLLECTION.REPORT_ACTIONS}${assigneeChatReportID}`,
                value: {[optimisticChatCreatedReportAction.reportActionID]: optimisticChatCreatedReportAction as Partial<ReportAction>},
            },
        );

        successData.push({
            onyxMethod: Onyx.METHOD.MERGE,
            key: `${ONYXKEYS.COLLECTION.REPORT}${assigneeChatReportID}`,
            value: {
                pendingFields: {
                    createChat: null,
                },
                isOptimisticReport: false,
            },
        });

        failureData.push(
            {
                onyxMethod: Onyx.METHOD.SET,
                key: `${ONYXKEYS.COLLECTION.REPORT}${assigneeChatReportID}`,
                value: null,
            },
            {
                onyxMethod: Onyx.METHOD.MERGE,
                key: `${ONYXKEYS.COLLECTION.REPORT_ACTIONS}${assigneeChatReportID}`,
                value: {[optimisticChatCreatedReportAction.reportActionID]: {pendingAction: null}},
            },
            // If we failed, we want to remove the optimistic personal details as it was likely due to an invalid login
            {
                onyxMethod: Onyx.METHOD.MERGE,
                key: ONYXKEYS.PERSONAL_DETAILS_LIST,
                value: {
                    [assigneeAccountID]: null,
                },
            },
        );
    }

    // If you're choosing to share the task in the same DM as the assignee then we don't need to create another reportAction indicating that you've been assigned
    if (assigneeChatReportID !== parentReportID) {
        // eslint-disable-next-line @typescript-eslint/prefer-nullish-coalescing
        const displayname = allPersonalDetails?.[assigneeAccountID]?.displayName || allPersonalDetails?.[assigneeAccountID]?.login || '';
        optimisticAssigneeAddComment = buildOptimisticTaskCommentReportAction(taskReportID, title, assigneeAccountID, `assigned to ${displayname}`, parentReportID);
        const lastAssigneeCommentText = formatReportLastMessageText(optimisticAssigneeAddComment.reportAction.message?.[0].text ?? '');
        const optimisticAssigneeReport = {
            lastVisibleActionCreated: currentTime,
            lastMessageText: lastAssigneeCommentText,
            lastActorAccountID: accountID,
            lastReadTime: currentTime,
        };

        optimisticData.push(
            {
                onyxMethod: Onyx.METHOD.MERGE,
                key: `${ONYXKEYS.COLLECTION.REPORT_ACTIONS}${assigneeChatReportID}`,
                value: {[optimisticAssigneeAddComment.reportAction.reportActionID ?? '']: optimisticAssigneeAddComment.reportAction},
            },
            {
                onyxMethod: Onyx.METHOD.MERGE,
                key: `${ONYXKEYS.COLLECTION.REPORT}${assigneeChatReportID}`,
                value: optimisticAssigneeReport,
            },
        );
        failureData.push({
            onyxMethod: Onyx.METHOD.MERGE,
            key: `${ONYXKEYS.COLLECTION.REPORT_ACTIONS}${assigneeChatReportID}`,
            value: {[optimisticAssigneeAddComment.reportAction.reportActionID ?? '']: {pendingAction: null}},
        });
    }

    return {
        optimisticData,
        successData,
        failureData,
        optimisticAssigneeAddComment,
        optimisticChatCreatedReportAction,
    };
}

/**
 * Returns an array of the participants Ids of a report
 */
function getParticipantsIDs(report: OnyxEntry<Report>): number[] {
    if (!report) {
        return [];
    }

    const participants = report.participantAccountIDs ?? [];

    // Build participants list for IOU/expense reports
    if (isMoneyRequestReport(report)) {
        const onlyTruthyValues = [report.managerID, report.ownerAccountID, ...participants].filter(Boolean) as number[];
        const onlyUnique = [...new Set([...onlyTruthyValues])];
        return onlyUnique;
    }
    return participants;
}

/**
 * Return iou report action display message
 */
function getIOUReportActionDisplayMessage(reportAction: OnyxEntry<ReportAction>): string {
    if (reportAction?.actionName !== CONST.REPORT.ACTIONS.TYPE.IOU) {
        return '';
    }
    const originalMessage = reportAction.originalMessage;
    const {IOUReportID} = originalMessage;
    const iouReport = getReport(IOUReportID);
    let translationKey: TranslationPaths;
    if (originalMessage.type === CONST.IOU.REPORT_ACTION_TYPE.PAY) {
        // The `REPORT_ACTION_TYPE.PAY` action type is used for both fulfilling existing requests and sending money. To
        // differentiate between these two scenarios, we check if the `originalMessage` contains the `IOUDetails`
        // property. If it does, it indicates that this is a 'Send money' action.
        const {amount, currency} = originalMessage.IOUDetails ?? originalMessage;
        const formattedAmount = CurrencyUtils.convertToDisplayString(amount, currency) ?? '';
        const payerName = isExpenseReport(iouReport) ? getPolicyName(iouReport) : getDisplayNameForParticipant(iouReport?.managerID, true);

        switch (originalMessage.paymentType) {
            case CONST.IOU.PAYMENT_TYPE.ELSEWHERE:
                translationKey = 'iou.paidElsewhereWithAmount';
                break;
            case CONST.IOU.PAYMENT_TYPE.EXPENSIFY:
            case CONST.IOU.PAYMENT_TYPE.VBBA:
                translationKey = 'iou.paidWithExpensifyWithAmount';
                break;
            default:
                translationKey = 'iou.payerPaidAmount';
                break;
        }
        return Localize.translateLocal(translationKey, {amount: formattedAmount, payer: payerName ?? ''});
    }

    const transaction = TransactionUtils.getTransaction(originalMessage.IOUTransactionID ?? '');
    const transactionDetails = getTransactionDetails(isNotEmptyObject(transaction) ? transaction : null);
    const formattedAmount = CurrencyUtils.convertToDisplayString(transactionDetails?.amount ?? 0, transactionDetails?.currency);
    const isRequestSettled = isSettled(originalMessage.IOUReportID);
    const isApproved = isReportApproved(iouReport);
    if (isRequestSettled) {
        return Localize.translateLocal('iou.payerSettled', {
            amount: formattedAmount,
        });
    }
    if (isApproved) {
        return Localize.translateLocal('iou.approvedAmount', {
            amount: formattedAmount,
        });
    }
    translationKey = ReportActionsUtils.isSplitBillAction(reportAction) ? 'iou.didSplitAmount' : 'iou.requestedAmount';
    return Localize.translateLocal(translationKey, {
        formattedAmount,
        comment: transactionDetails?.comment ?? '',
    });
}

/**
 * Checks if a report is a group chat.
 *
 * A report is a group chat if it meets the following conditions:
 * - Not a chat thread.
 * - Not a task report.
 * - Not a money request / IOU report.
 * - Not an archived room.
 * - Not a public / admin / announce chat room (chat type doesn't match any of the specified types).
 * - More than 2 participants.
 *
 */
function isGroupChat(report: OnyxEntry<Report>): boolean {
    return Boolean(
        report &&
            !isChatThread(report) &&
            !isTaskReport(report) &&
            !isMoneyRequestReport(report) &&
            !isArchivedRoom(report) &&
            !Object.values(CONST.REPORT.CHAT_TYPE).some((chatType) => chatType === getChatType(report)) &&
            (report.participantAccountIDs?.length ?? 0) > 2,
    );
}

function shouldUseFullTitleToDisplay(report: OnyxEntry<Report>): boolean {
    return isMoneyRequestReport(report) || isPolicyExpenseChat(report) || isChatRoom(report) || isChatThread(report) || isTaskReport(report);
}

function getRoom(type: ValueOf<typeof CONST.REPORT.CHAT_TYPE>, policyID: string): OnyxEntry<Report> | undefined {
    const room = Object.values(allReports ?? {}).find((report) => report?.policyID === policyID && report?.chatType === type && !isThread(report));
    return room;
}

/**
 *  We only want policy owners and admins to be able to modify the welcome message, but not in thread chat.
 */
function shouldDisableWelcomeMessage(report: OnyxEntry<Report>, policy: OnyxEntry<Policy>): boolean {
    return isMoneyRequestReport(report) || isArchivedRoom(report) || !isChatRoom(report) || isChatThread(report) || !PolicyUtils.isPolicyAdmin(policy);
}
/**
 * Checks if report action has error when smart scanning
 */
function hasSmartscanError(reportActions: ReportAction[]) {
    return reportActions.some((action) => {
        if (!ReportActionsUtils.isSplitBillAction(action) && !ReportActionsUtils.isReportPreviewAction(action)) {
            return false;
        }
        const isReportPreviewError = ReportActionsUtils.isReportPreviewAction(action) && hasMissingSmartscanFields(ReportActionsUtils.getIOUReportIDFromReportActionPreview(action));
        const transactionID = (action.originalMessage as IOUMessage).IOUTransactionID ?? '0';
        const transaction = allTransactions?.[`${ONYXKEYS.COLLECTION.TRANSACTION}${transactionID}`] ?? {};
        const isSplitBillError = ReportActionsUtils.isSplitBillAction(action) && TransactionUtils.hasMissingSmartscanFields(transaction as Transaction);

        return isReportPreviewError || isSplitBillError;
    });
}

function shouldAutoFocusOnKeyPress(event: KeyboardEvent): boolean {
    if (event.key.length > 1) {
        return false;
    }

    // If a key is pressed in combination with Meta, Control or Alt do not focus
    if (event.ctrlKey || event.metaKey) {
        return false;
    }

    if (event.code === 'Space') {
        return false;
    }

    return true;
}

/**
 * Navigates to the appropriate screen based on the presence of a private note for the current user.
 */
function navigateToPrivateNotes(report: Report, session: Session) {
    if (isEmpty(report) || isEmpty(session) || !session.accountID) {
        return;
    }
    const currentUserPrivateNote = report.privateNotes?.[session.accountID]?.note ?? '';
    if (isEmpty(currentUserPrivateNote)) {
        Navigation.navigate(ROUTES.PRIVATE_NOTES_EDIT.getRoute(report.reportID, session.accountID));
        return;
    }
    Navigation.navigate(ROUTES.PRIVATE_NOTES_LIST.getRoute(report.reportID));
}

/**
 * Disable reply in thread action if:
 *
 * - The action is listed in the thread-disabled list
 * - The action is a split bill action
 * - The action is deleted and is not threaded
 * - The action is a whisper action and it's neither a report preview nor IOU action
 * - The action is the thread's first chat
 */
function shouldDisableThread(reportAction: ReportAction, reportID: string) {
    const isSplitBillAction = ReportActionsUtils.isSplitBillAction(reportAction);
    const isDeletedAction = ReportActionsUtils.isDeletedAction(reportAction);
    const isReportPreviewAction = ReportActionsUtils.isReportPreviewAction(reportAction);
    const isIOUAction = ReportActionsUtils.isMoneyRequestAction(reportAction);
    const isWhisperAction = ReportActionsUtils.isWhisperAction(reportAction);

    return (
        CONST.REPORT.ACTIONS.THREAD_DISABLED.some((action: string) => action === reportAction.actionName) ||
        isSplitBillAction ||
        (isDeletedAction && !reportAction.childVisibleActionCount) ||
        (isWhisperAction && !isReportPreviewAction && !isIOUAction) ||
        isThreadFirstChat(reportAction, reportID)
    );
}

export {
    getReportParticipantsTitle,
    isReportMessageAttachment,
    findLastAccessedReport,
    canEditReportAction,
    canFlagReportAction,
    shouldShowFlagComment,
    isActionCreator,
    canDeleteReportAction,
    canLeaveRoom,
    sortReportsByLastRead,
    isDefaultRoom,
    isAdminRoom,
    isAdminsOnlyPostingRoom,
    isAnnounceRoom,
    isUserCreatedPolicyRoom,
    isChatRoom,
    getChatRoomSubtitle,
    getParentNavigationSubtitle,
    getPolicyName,
    getPolicyType,
    isArchivedRoom,
    isExpensifyOnlyParticipantInReport,
    canCreateTaskInReport,
    isPolicyExpenseChatAdmin,
    isPolicyAdmin,
    isPublicRoom,
    isPublicAnnounceRoom,
    isConciergeChatReport,
    isProcessingReport,
    isCurrentUserTheOnlyParticipant,
    hasAutomatedExpensifyAccountIDs,
    hasExpensifyGuidesEmails,
    requiresAttentionFromCurrentUser,
    isIOUOwnedByCurrentUser,
    getMoneyRequestReimbursableTotal,
    getMoneyRequestSpendBreakdown,
    canShowReportRecipientLocalTime,
    formatReportLastMessageText,
    chatIncludesConcierge,
    isPolicyExpenseChat,
    isControlPolicyExpenseChat,
    isControlPolicyExpenseReport,
    isGroupPolicyExpenseChat,
    isGroupPolicyExpenseReport,
    getIconsForParticipants,
    getIcons,
    getRoomWelcomeMessage,
    getDisplayNamesWithTooltips,
    getDisplayNamesStringFromTooltips,
    getReportName,
    getReport,
    getReportNotificationPreference,
    getReportIDFromLink,
    getReportPolicyID,
    getRouteFromLink,
    getDeletedParentActionMessageForChatReport,
    getLastVisibleMessage,
    navigateToDetailsPage,
    generateReportID,
    hasReportNameError,
    isUnread,
    isUnreadWithMention,
    buildOptimisticWorkspaceChats,
    buildOptimisticTaskReport,
    buildOptimisticChatReport,
    buildOptimisticClosedReportAction,
    buildOptimisticCreatedReportAction,
    buildOptimisticEditedTaskReportAction,
    buildOptimisticIOUReport,
    buildOptimisticApprovedReportAction,
    buildOptimisticMovedReportAction,
    buildOptimisticSubmittedReportAction,
    buildOptimisticExpenseReport,
    buildOptimisticIOUReportAction,
    buildOptimisticReportPreview,
    buildOptimisticModifiedExpenseReportAction,
    updateReportPreview,
    buildOptimisticTaskReportAction,
    buildOptimisticAddCommentReportAction,
    buildOptimisticTaskCommentReportAction,
    updateOptimisticParentReportAction,
    getOptimisticDataForParentReportAction,
    shouldReportBeInOptionList,
    getChatByParticipants,
    getChatByParticipantsAndPolicy,
    getAllPolicyReports,
    getIOUReportActionMessage,
    getDisplayNameForParticipant,
    getWorkspaceIcon,
    isOptimisticPersonalDetail,
    shouldDisableDetailPage,
    isChatReport,
    isCurrentUserSubmitter,
    isExpenseReport,
    isExpenseRequest,
    isIOUReport,
    isTaskReport,
    isOpenTaskReport,
    isCanceledTaskReport,
    isCompletedTaskReport,
    isReportManager,
    isReportApproved,
    isMoneyRequestReport,
    isMoneyRequest,
    chatIncludesChronos,
    getNewMarkerReportActionID,
    canSeeDefaultRoom,
    getDefaultWorkspaceAvatar,
    getDefaultWorkspaceAvatarTestID,
    getCommentLength,
    getParsedComment,
    getMoneyRequestOptions,
    canCreateRequest,
    hasIOUWaitingOnCurrentUserBankAccount,
    canRequestMoney,
    getWhisperDisplayNames,
    getWorkspaceAvatar,
    isThread,
    isChatThread,
    isThreadFirstChat,
    isChildReport,
    shouldReportShowSubscript,
    isReportDataReady,
    isValidReportIDFromPath,
    isSettled,
    isAllowedToComment,
    getBankAccountRoute,
    getParentReport,
    getRootParentReport,
    getReportPreviewMessage,
    canUserPerformWriteAction,
    getOriginalReportID,
    canAccessReport,
    getAddWorkspaceRoomOrChatReportErrors,
    getReportOfflinePendingActionAndErrors,
    isDM,
    getPolicy,
    getPolicyExpenseChatReportIDByOwner,
    getWorkspaceChats,
    shouldDisableRename,
    hasSingleParticipant,
    getReportRecipientAccountIDs,
    isOneOnOneChat,
    goBackToDetailsPage,
    getTransactionReportName,
    getTransactionDetails,
    getTaskAssigneeChatOnyxData,
    getParticipantsIDs,
    canEditMoneyRequest,
    canEditFieldOfMoneyRequest,
    buildTransactionThread,
    areAllRequestsBeingSmartScanned,
    getTransactionsWithReceipts,
    hasOnlyDistanceRequestTransactions,
    hasNonReimbursableTransactions,
    hasMissingSmartscanFields,
    getIOUReportActionDisplayMessage,
    isWaitingForAssigneeToCompleteTask,
    isGroupChat,
    isDraftExpenseReport,
    shouldUseFullTitleToDisplay,
    parseReportRouteParams,
    getReimbursementQueuedActionMessage,
    getReimbursementDeQueuedActionMessage,
    getPersonalDetailsForAccountID,
    getRoom,
    shouldDisableWelcomeMessage,
    navigateToPrivateNotes,
    canEditWriteCapability,
    hasSmartscanError,
    shouldAutoFocusOnKeyPress,
    shouldDisableThread,
};

export type {ExpenseOriginalMessage, OptionData, OptimisticChatReport};<|MERGE_RESOLUTION|>--- conflicted
+++ resolved
@@ -13,11 +13,7 @@
 import {ParentNavigationSummaryParams, TranslationPaths} from '@src/languages/types';
 import ONYXKEYS from '@src/ONYXKEYS';
 import ROUTES from '@src/ROUTES';
-<<<<<<< HEAD
-import {Beta, CustomStatusDraft, Login, PersonalDetails, PersonalDetailsList, Policy, Report, ReportAction, Session, Transaction} from '@src/types/onyx';
-=======
 import {Beta, Login, PersonalDetails, PersonalDetailsList, Policy, Report, ReportAction, ReportMetadata, Session, Transaction} from '@src/types/onyx';
->>>>>>> 320ff544
 import {Errors, Icon, PendingAction} from '@src/types/onyx/OnyxCommon';
 import {IOUMessage, OriginalMessageActionName, OriginalMessageCreated} from '@src/types/onyx/OriginalMessage';
 import {Status} from '@src/types/onyx/PersonalDetails';
@@ -329,16 +325,11 @@
     alternateTextMaxLines?: number;
     boldStyle?: boolean;
     customIcon?: CustomIcon;
-    descriptiveText?: string;
     subtitle?: string | null;
     login?: string | null;
     accountID?: number | null;
-<<<<<<< HEAD
-    status?: CustomStatusDraft | string | null;
-=======
     pronouns?: string;
     status?: Status | null;
->>>>>>> 320ff544
     phoneNumber?: string | null;
     isUnread?: boolean | null;
     isUnreadWithMention?: boolean | null;
@@ -4248,7 +4239,7 @@
  * - The action is a whisper action and it's neither a report preview nor IOU action
  * - The action is the thread's first chat
  */
-function shouldDisableThread(reportAction: ReportAction, reportID: string) {
+function shouldDisableThread(reportAction: ReportAction, reportID: string): boolean {
     const isSplitBillAction = ReportActionsUtils.isSplitBillAction(reportAction);
     const isDeletedAction = ReportActionsUtils.isDeletedAction(reportAction);
     const isReportPreviewAction = ReportActionsUtils.isReportPreviewAction(reportAction);
