--- conflicted
+++ resolved
@@ -5330,12 +5330,9 @@
     canEditRoomVisibility,
     canEditPolicyDescription,
     getPolicyDescriptionText,
-<<<<<<< HEAD
     isJoinRequestInAdminRoom,
-=======
     canAddOrDeleteTransactions,
     shouldCreateNewMoneyRequestReport,
->>>>>>> 9bbe9232
 };
 
 export type {
