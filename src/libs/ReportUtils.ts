import {format} from 'date-fns';
import {Str} from 'expensify-common';
import lodashEscape from 'lodash/escape';
import lodashIntersection from 'lodash/intersection';
import isEmpty from 'lodash/isEmpty';
import lodashIsEqual from 'lodash/isEqual';
import isNumber from 'lodash/isNumber';
import lodashMaxBy from 'lodash/maxBy';
import type {OnyxCollection, OnyxEntry, OnyxUpdate} from 'react-native-onyx';
import Onyx from 'react-native-onyx';
import type {SvgProps} from 'react-native-svg';
import type {OriginalMessageIOU, OriginalMessageModifiedExpense} from 'src/types/onyx/OriginalMessage';
import type {SetRequired, TupleToUnion, ValueOf} from 'type-fest';
import type {FileObject} from '@components/AttachmentModal';
import {FallbackAvatar, IntacctSquare, NetSuiteSquare, QBOSquare, XeroSquare} from '@components/Icon/Expensicons';
import * as defaultGroupAvatars from '@components/Icon/GroupDefaultAvatars';
import * as defaultWorkspaceAvatars from '@components/Icon/WorkspaceDefaultAvatars';
import type {MoneyRequestAmountInputProps} from '@components/MoneyRequestAmountInput';
import type {IOUAction, IOUType, OnboardingPurpose} from '@src/CONST';
import CONST from '@src/CONST';
import type {ParentNavigationSummaryParams} from '@src/languages/params';
import type {TranslationPaths} from '@src/languages/types';
import ONYXKEYS from '@src/ONYXKEYS';
import type {Route} from '@src/ROUTES';
import ROUTES from '@src/ROUTES';
import SCREENS from '@src/SCREENS';
import type {
    Beta,
    OnyxInputOrEntry,
    PersonalDetails,
    PersonalDetailsList,
    Policy,
    PolicyReportField,
    Report,
    ReportAction,
    ReportMetadata,
    ReportNameValuePairs,
    ReportViolationName,
    ReportViolations,
    Session,
    Task,
    Transaction,
    TransactionViolation,
    UserWallet,
} from '@src/types/onyx';
import type {Attendee, Participant} from '@src/types/onyx/IOU';
import type {SelectedParticipant} from '@src/types/onyx/NewGroupChatDraft';
import type {OriginalMessageExportedToIntegration} from '@src/types/onyx/OldDotAction';
import type Onboarding from '@src/types/onyx/Onboarding';
import type {ErrorFields, Errors, Icon, PendingAction} from '@src/types/onyx/OnyxCommon';
import type {OriginalMessageChangeLog, PaymentMethodType} from '@src/types/onyx/OriginalMessage';
import type {Status} from '@src/types/onyx/PersonalDetails';
import type {ConnectionName} from '@src/types/onyx/Policy';
import type {InvoiceReceiverType, NotificationPreference, Participants, Participant as ReportParticipant} from '@src/types/onyx/Report';
import type {Message, OldDotReportAction, ReportActions} from '@src/types/onyx/ReportAction';
import type {PendingChatMember} from '@src/types/onyx/ReportMetadata';
import type {SearchPolicy, SearchReport, SearchTransaction} from '@src/types/onyx/SearchResults';
import type {Comment, TransactionChanges, WaypointCollection} from '@src/types/onyx/Transaction';
import {isEmptyObject} from '@src/types/utils/EmptyObject';
import type IconAsset from '@src/types/utils/IconAsset';
import {createDraftTransaction, getIOUReportActionToApproveOrPay, setMoneyRequestParticipants, unholdRequest} from './actions/IOU';
import {createDraftWorkspace} from './actions/Policy/Policy';
import {autoSwitchToFocusMode} from './actions/PriorityMode';
import {hasCreditBankAccount} from './actions/ReimbursementAccount/store';
import {handleReportChanged} from './actions/Report';
import {isAnonymousUser as isAnonymousUserSession} from './actions/Session';
import {convertToDisplayString, getCurrencySymbol} from './CurrencyUtils';
import DateUtils from './DateUtils';
import {hasValidDraftComment} from './DraftCommentUtils';
import {getMicroSecondOnyxErrorWithTranslationKey} from './ErrorUtils';
import getAttachmentDetails from './fileDownload/getAttachmentDetails';
import isReportMessageAttachment from './isReportMessageAttachment';
import localeCompare from './LocaleCompare';
import {formatPhoneNumber} from './LocalePhoneNumber';
import {translateLocal} from './Localize';
import Log from './Log';
import {isEmailPublicDomain} from './LoginUtils';
// eslint-disable-next-line import/no-cycle
import ModifiedExpenseMessage from './ModifiedExpenseMessage';
import {linkingConfig} from './Navigation/linkingConfig';
import Navigation from './Navigation/Navigation';
import {rand64} from './NumberUtils';
import Parser from './Parser';
import Permissions from './Permissions';
import {getAccountIDsByLogins, getDisplayNameOrDefault, getEffectiveDisplayName, getLoginsByAccountIDs, getPersonalDetailByEmail, getPersonalDetailsByIDs} from './PersonalDetailsUtils';
import {addSMSDomainIfPhoneNumber} from './PhoneNumber';
import {
    arePaymentsEnabled,
    canSendInvoiceFromWorkspace,
    getForwardsToAccount,
    getManagerAccountEmail,
    getPolicyEmployeeListByIdWithoutCurrentUser,
    getRuleApprovers,
    getSubmitToAccountID,
    isExpensifyTeam,
    isInstantSubmitEnabled,
    isPaidGroupPolicy as isPaidGroupPolicyPolicyUtils,
    isPolicyAdmin as isPolicyAdminPolicyUtils,
    isPolicyAuditor,
    isPolicyOwner,
    isSubmitAndClose,
    shouldShowPolicy,
} from './PolicyUtils';
import type {LastVisibleMessage} from './ReportActionsUtils';
import {
    formatLastMessageText,
    getActionableJoinRequestPendingReportAction,
    getAllReportActions,
    getCardIssuedMessage,
    getDismissedViolationMessageText,
    getExportIntegrationLastMessageText,
    getIOUReportIDFromReportActionPreview,
    getLastClosedReportAction,
    getLastVisibleAction as getLastVisibleActionReportActionsUtils,
    getLastVisibleMessage as getLastVisibleMessageReportActionsUtils,
    getMessageOfOldDotReportAction,
    getNumberOfMoneyRequests,
    getOneTransactionThreadReportID,
    getOriginalMessage,
    getReportAction,
    getReportActionHtml,
    getReportActionMessage as getReportActionMessageReportUtils,
    getReportActionMessageText,
    getReportActionText,
    isActionableJoinRequestPending,
    isActionableTrackExpense,
    isActionOfType,
    isApprovedAction,
    isApprovedOrSubmittedReportAction,
    isCardIssuedAction,
    isClosedAction,
    isCreatedAction,
    isCreatedTaskReportAction,
    isCurrentActionUnread,
    isDeletedAction,
    isDeletedParentAction,
    isExportIntegrationAction,
    isForwardedAction,
    isModifiedExpenseAction,
    isMoneyRequestAction,
    isOldDotReportAction,
    isPendingRemove,
    isPolicyChangeLogAction,
    isReimbursementQueuedAction,
    isReportActionAttachment,
    isReportPreviewAction,
    isReversedTransaction,
    isRoomChangeLogAction,
    isSentMoneyReportAction,
    isSplitBillAction as isSplitBillReportAction,
    isSubmittedAction,
    isSubmittedAndClosedAction,
    isThreadParentMessage,
    isTrackExpenseAction,
    isTransactionThread,
    isUnapprovedAction,
    isWhisperAction,
    wasActionTakenByCurrentUser,
} from './ReportActionsUtils';
import {
    getAttendees,
    getBillable,
    getCardID,
    getCategory,
    getCurrency,
    getDescription,
    getFormattedAttendees,
    getFormattedCreated,
    getFormattedPostedDate,
    getMCCGroup,
    getMerchant,
    getMerchantOrDescription,
    getOriginalAmount,
    getOriginalCurrency,
    getRateID,
    getRecentTransactions,
    getReimbursable,
    getTag,
    getTaxAmount,
    getTaxCode,
    getAmount as getTransactionAmount,
    getWaypoints,
    hasMissingSmartscanFields as hasMissingSmartscanFieldsTransactionUtils,
    hasNoticeTypeViolation,
    hasReceipt as hasReceiptTransactionUtils,
    hasViolation,
    hasWarningTypeViolation,
    isCardTransaction,
    isDistanceRequest,
    isDuplicate,
    isExpensifyCardTransaction,
    isFetchingWaypointsFromServer,
    isOnHold as isOnHoldTransactionUtils,
    isPayAtEndExpense,
    isPending,
    isPerDiemRequest,
    isReceiptBeingScanned,
} from './TransactionUtils';
import {addTrailingForwardSlash} from './Url';
import type {AvatarSource} from './UserUtils';
import {getDefaultAvatarURL} from './UserUtils';

// Dynamic Import to avoid circular dependency
const UnreadIndicatorUpdaterHelper = () => import('./UnreadIndicatorUpdater');

type AvatarRange = 1 | 2 | 3 | 4 | 5 | 6 | 7 | 8 | 9 | 10 | 11 | 12 | 13 | 14 | 15 | 16 | 17 | 18;

type SpendBreakdown = {
    nonReimbursableSpend: number;
    reimbursableSpend: number;
    totalDisplaySpend: number;
};

type ParticipantDetails = [number, string, AvatarSource, AvatarSource];

type OptimisticAddCommentReportAction = Pick<
    ReportAction<typeof CONST.REPORT.ACTIONS.TYPE.ADD_COMMENT>,
    | 'reportActionID'
    | 'actionName'
    | 'actorAccountID'
    | 'person'
    | 'automatic'
    | 'avatar'
    | 'created'
    | 'message'
    | 'isFirstItem'
    | 'isAttachmentOnly'
    | 'isAttachmentWithText'
    | 'pendingAction'
    | 'shouldShow'
    | 'originalMessage'
    | 'childReportID'
    | 'parentReportID'
    | 'childType'
    | 'childReportName'
    | 'childManagerAccountID'
    | 'childStatusNum'
    | 'childStateNum'
    | 'errors'
    | 'childVisibleActionCount'
    | 'childCommenterCount'
    | 'childLastVisibleActionCreated'
    | 'childOldestFourAccountIDs'
    | 'delegateAccountID'
> & {isOptimisticAction: boolean};

type OptimisticReportAction = {
    commentText: string;
    reportAction: OptimisticAddCommentReportAction;
};

type UpdateOptimisticParentReportAction = {
    childVisibleActionCount: number;
    childCommenterCount: number;
    childLastVisibleActionCreated: string;
    childOldestFourAccountIDs: string | undefined;
};

type OptimisticExpenseReport = Pick<
    Report,
    | 'reportID'
    | 'chatReportID'
    | 'policyID'
    | 'type'
    | 'ownerAccountID'
    | 'managerID'
    | 'currency'
    | 'reportName'
    | 'stateNum'
    | 'statusNum'
    | 'total'
    | 'unheldTotal'
    | 'nonReimbursableTotal'
    | 'unheldNonReimbursableTotal'
    | 'parentReportID'
    | 'lastVisibleActionCreated'
    | 'parentReportActionID'
    | 'participants'
    | 'fieldList'
>;

type OptimisticIOUReportAction = Pick<
    ReportAction,
    | 'actionName'
    | 'actorAccountID'
    | 'automatic'
    | 'avatar'
    | 'isAttachmentOnly'
    | 'originalMessage'
    | 'message'
    | 'person'
    | 'reportActionID'
    | 'shouldShow'
    | 'created'
    | 'pendingAction'
    | 'receipt'
    | 'childReportID'
    | 'childVisibleActionCount'
    | 'childCommenterCount'
    | 'delegateAccountID'
>;

type PartialReportAction = OnyxInputOrEntry<ReportAction> | Partial<ReportAction> | OptimisticIOUReportAction | OptimisticApprovedReportAction | OptimisticSubmittedReportAction | undefined;

type ReportRouteParams = {
    reportID: string;
    isSubReportPageRoute: boolean;
};

type ReportOfflinePendingActionAndErrors = {
    reportPendingAction: PendingAction | undefined;
    reportErrors: Errors | null | undefined;
};

type OptimisticApprovedReportAction = Pick<
    ReportAction<typeof CONST.REPORT.ACTIONS.TYPE.APPROVED>,
    | 'actionName'
    | 'actorAccountID'
    | 'automatic'
    | 'avatar'
    | 'isAttachmentOnly'
    | 'originalMessage'
    | 'message'
    | 'person'
    | 'reportActionID'
    | 'shouldShow'
    | 'created'
    | 'pendingAction'
    | 'delegateAccountID'
>;

type OptimisticUnapprovedReportAction = Pick<
    ReportAction<typeof CONST.REPORT.ACTIONS.TYPE.UNAPPROVED>,
    | 'actionName'
    | 'actorAccountID'
    | 'automatic'
    | 'avatar'
    | 'isAttachmentOnly'
    | 'originalMessage'
    | 'message'
    | 'person'
    | 'reportActionID'
    | 'shouldShow'
    | 'created'
    | 'pendingAction'
    | 'delegateAccountID'
>;

type OptimisticSubmittedReportAction = Pick<
    ReportAction<typeof CONST.REPORT.ACTIONS.TYPE.SUBMITTED>,
    | 'actionName'
    | 'actorAccountID'
    | 'adminAccountID'
    | 'automatic'
    | 'avatar'
    | 'isAttachmentOnly'
    | 'originalMessage'
    | 'message'
    | 'person'
    | 'reportActionID'
    | 'shouldShow'
    | 'created'
    | 'pendingAction'
    | 'delegateAccountID'
>;

type OptimisticHoldReportAction = Pick<
    ReportAction,
    'actionName' | 'actorAccountID' | 'automatic' | 'avatar' | 'isAttachmentOnly' | 'originalMessage' | 'message' | 'person' | 'reportActionID' | 'shouldShow' | 'created' | 'pendingAction'
>;

type OptimisticCancelPaymentReportAction = Pick<
    ReportAction,
    'actionName' | 'actorAccountID' | 'message' | 'originalMessage' | 'person' | 'reportActionID' | 'shouldShow' | 'created' | 'pendingAction'
>;

type OptimisticChangeFieldAction = Pick<
    OldDotReportAction & ReportAction,
    'actionName' | 'actorAccountID' | 'originalMessage' | 'person' | 'reportActionID' | 'created' | 'pendingAction' | 'message'
>;

type OptimisticEditedTaskReportAction = Pick<
    ReportAction,
    'reportActionID' | 'actionName' | 'pendingAction' | 'actorAccountID' | 'automatic' | 'avatar' | 'created' | 'shouldShow' | 'message' | 'person' | 'delegateAccountID'
>;

type OptimisticClosedReportAction = Pick<
    ReportAction<typeof CONST.REPORT.ACTIONS.TYPE.CLOSED>,
    'actionName' | 'actorAccountID' | 'automatic' | 'avatar' | 'created' | 'message' | 'originalMessage' | 'pendingAction' | 'person' | 'reportActionID' | 'shouldShow'
>;

type OptimisticCardAssignedReportAction = Pick<
    ReportAction<typeof CONST.REPORT.ACTIONS.TYPE.CARD_ASSIGNED>,
    'actionName' | 'actorAccountID' | 'automatic' | 'avatar' | 'created' | 'message' | 'originalMessage' | 'pendingAction' | 'person' | 'reportActionID' | 'shouldShow'
>;

type OptimisticDismissedViolationReportAction = Pick<
    ReportAction,
    'actionName' | 'actorAccountID' | 'avatar' | 'created' | 'message' | 'originalMessage' | 'person' | 'reportActionID' | 'shouldShow' | 'pendingAction'
>;

type OptimisticCreatedReportAction = Pick<
    ReportAction<typeof CONST.REPORT.ACTIONS.TYPE.CREATED>,
    'actorAccountID' | 'automatic' | 'avatar' | 'created' | 'message' | 'person' | 'reportActionID' | 'shouldShow' | 'pendingAction' | 'actionName' | 'delegateAccountID'
>;

type OptimisticRenamedReportAction = Pick<
    ReportAction<typeof CONST.REPORT.ACTIONS.TYPE.RENAMED>,
    'actorAccountID' | 'automatic' | 'avatar' | 'created' | 'message' | 'person' | 'reportActionID' | 'shouldShow' | 'pendingAction' | 'actionName' | 'originalMessage'
>;

type OptimisticRoomDescriptionUpdatedReportAction = Pick<
    ReportAction<typeof CONST.REPORT.ACTIONS.TYPE.ROOM_CHANGE_LOG.UPDATE_ROOM_DESCRIPTION>,
    'actorAccountID' | 'created' | 'message' | 'person' | 'reportActionID' | 'pendingAction' | 'actionName' | 'originalMessage'
>;

type OptimisticChatReport = Pick<
    Report,
    | 'type'
    | 'chatType'
    | 'chatReportID'
    | 'iouReportID'
    | 'isOwnPolicyExpenseChat'
    | 'isPinned'
    | 'lastActorAccountID'
    | 'lastMessageHtml'
    | 'lastMessageText'
    | 'lastReadTime'
    | 'lastVisibleActionCreated'
    | 'oldPolicyName'
    | 'ownerAccountID'
    | 'pendingFields'
    | 'parentReportActionID'
    | 'parentReportID'
    | 'participants'
    | 'policyID'
    | 'reportID'
    | 'reportName'
    | 'stateNum'
    | 'statusNum'
    | 'visibility'
    | 'description'
    | 'writeCapability'
    | 'avatarUrl'
    | 'invoiceReceiver'
>;

type OptimisticExportIntegrationAction = OriginalMessageExportedToIntegration &
    Pick<
        ReportAction<typeof CONST.REPORT.ACTIONS.TYPE.EXPORTED_TO_INTEGRATION>,
        'reportActionID' | 'actorAccountID' | 'avatar' | 'created' | 'lastModified' | 'message' | 'person' | 'shouldShow' | 'pendingAction' | 'errors' | 'automatic'
    >;

type OptimisticTaskReportAction = Pick<
    ReportAction,
    | 'reportActionID'
    | 'actionName'
    | 'actorAccountID'
    | 'automatic'
    | 'avatar'
    | 'created'
    | 'isAttachmentOnly'
    | 'message'
    | 'originalMessage'
    | 'person'
    | 'pendingAction'
    | 'shouldShow'
    | 'isFirstItem'
    | 'previousMessage'
    | 'errors'
    | 'linkMetadata'
    | 'delegateAccountID'
>;

type AnnounceRoomOnyxData = {
    onyxOptimisticData: OnyxUpdate[];
    onyxSuccessData: OnyxUpdate[];
    onyxFailureData: OnyxUpdate[];
};

type OptimisticAnnounceChat = {
    announceChatReportID: string;
    announceChatReportActionID: string;
    announceChatData: AnnounceRoomOnyxData;
};

type OptimisticWorkspaceChats = {
    adminsChatReportID: string;
    adminsChatData: OptimisticChatReport;
    adminsReportActionData: Record<string, OptimisticCreatedReportAction>;
    adminsCreatedReportActionID: string;
    expenseChatReportID: string;
    expenseChatData: OptimisticChatReport;
    expenseReportActionData: Record<string, OptimisticCreatedReportAction>;
    expenseCreatedReportActionID: string;
    pendingChatMembers: PendingChatMember[];
};

type OptimisticModifiedExpenseReportAction = Pick<
    ReportAction<typeof CONST.REPORT.ACTIONS.TYPE.MODIFIED_EXPENSE>,
    | 'actionName'
    | 'actorAccountID'
    | 'automatic'
    | 'avatar'
    | 'created'
    | 'isAttachmentOnly'
    | 'message'
    | 'originalMessage'
    | 'person'
    | 'pendingAction'
    | 'reportActionID'
    | 'shouldShow'
    | 'delegateAccountID'
> & {reportID?: string};

type OptimisticTaskReport = SetRequired<
    Pick<
        Report,
        | 'reportID'
        | 'reportName'
        | 'description'
        | 'ownerAccountID'
        | 'participants'
        | 'managerID'
        | 'type'
        | 'parentReportID'
        | 'policyID'
        | 'stateNum'
        | 'statusNum'
        | 'parentReportActionID'
        | 'lastVisibleActionCreated'
        | 'hasParentAccess'
    >,
    'parentReportID'
>;

type TransactionDetails = {
    created: string;
    amount: number;
    attendees: Attendee[];
    taxAmount?: number;
    taxCode?: string;
    currency: string;
    merchant: string;
    waypoints?: WaypointCollection | string;
    customUnitRateID?: string;
    comment: string;
    category: string;
    billable: boolean;
    tag: string;
    mccGroup?: ValueOf<typeof CONST.MCC_GROUPS>;
    cardID: number;
    originalAmount: number;
    originalCurrency: string;
    postedDate: string;
};

type OptimisticIOUReport = Pick<
    Report,
    | 'type'
    | 'chatReportID'
    | 'currency'
    | 'managerID'
    | 'policyID'
    | 'ownerAccountID'
    | 'participants'
    | 'reportID'
    | 'stateNum'
    | 'statusNum'
    | 'total'
    | 'unheldTotal'
    | 'nonReimbursableTotal'
    | 'unheldNonReimbursableTotal'
    | 'reportName'
    | 'parentReportID'
    | 'lastVisibleActionCreated'
    | 'fieldList'
    | 'parentReportActionID'
>;
type DisplayNameWithTooltips = Array<Pick<PersonalDetails, 'accountID' | 'pronouns' | 'displayName' | 'login' | 'avatar'>>;

type CustomIcon = {
    src: IconAsset;
    color?: string;
};

type OptionData = {
    text?: string;
    alternateText?: string;
    allReportErrors?: Errors;
    brickRoadIndicator?: ValueOf<typeof CONST.BRICK_ROAD_INDICATOR_STATUS> | '' | null;
    tooltipText?: string | null;
    alternateTextMaxLines?: number;
    boldStyle?: boolean;
    customIcon?: CustomIcon;
    subtitle?: string;
    login?: string;
    accountID?: number;
    pronouns?: string;
    status?: Status | null;
    phoneNumber?: string;
    isUnread?: boolean | null;
    isUnreadWithMention?: boolean | null;
    hasDraftComment?: boolean | null;
    keyForList?: string;
    searchText?: string;
    isIOUReportOwner?: boolean | null;
    shouldShowSubscript?: boolean | null;
    isPolicyExpenseChat?: boolean;
    isMoneyRequestReport?: boolean | null;
    isInvoiceReport?: boolean;
    isExpenseRequest?: boolean | null;
    isAllowedToComment?: boolean | null;
    isThread?: boolean | null;
    isTaskReport?: boolean | null;
    parentReportAction?: OnyxEntry<ReportAction>;
    displayNamesWithTooltips?: DisplayNameWithTooltips | null;
    isDefaultRoom?: boolean;
    isInvoiceRoom?: boolean;
    isExpenseReport?: boolean;
    isOptimisticPersonalDetail?: boolean;
    selected?: boolean;
    isOptimisticAccount?: boolean;
    isSelected?: boolean;
    descriptiveText?: string;
    notificationPreference?: NotificationPreference | null;
    isDisabled?: boolean | null;
    name?: string | null;
    isSelfDM?: boolean;
    isOneOnOneChat?: boolean;
    reportID?: string;
    enabled?: boolean;
    code?: string;
    transactionThreadReportID?: string | null;
    shouldShowAmountInput?: boolean;
    amountInputProps?: MoneyRequestAmountInputProps;
    tabIndex?: 0 | -1;
    isConciergeChat?: boolean;
    isBold?: boolean;
    lastIOUCreationDate?: string;
    isChatRoom?: boolean;
    participantsList?: PersonalDetails[];
    icons?: Icon[];
    iouReportAmount?: number;
    displayName?: string;
} & Report &
    ReportNameValuePairs;

type OnyxDataTaskAssigneeChat = {
    optimisticData: OnyxUpdate[];
    successData: OnyxUpdate[];
    failureData: OnyxUpdate[];
    optimisticAssigneeAddComment?: OptimisticReportAction;
    optimisticChatCreatedReportAction?: OptimisticCreatedReportAction;
};

type Ancestor = {
    report: Report;
    reportAction: ReportAction;
    shouldDisplayNewMarker: boolean;
};

type AncestorIDs = {
    reportIDs: string[];
    reportActionsIDs: string[];
};

type MissingPaymentMethod = 'bankAccount' | 'wallet';

type OutstandingChildRequest = {
    hasOutstandingChildRequest?: boolean;
};

type ParsingDetails = {
    shouldEscapeText?: boolean;
    reportID?: string;
    policyID?: string;
};

type NonHeldAndFullAmount = {
    nonHeldAmount: string;
    fullAmount: string;
    /**
     * nonHeldAmount is valid if not negative;
     * It can be negative if the unheld transaction comes from the current user
     */
    hasValidNonHeldAmount: boolean;
};

type Thread = {
    parentReportID: string;
    parentReportActionID: string;
} & Report;

let currentUserEmail: string | undefined;
let currentUserPrivateDomain: string | undefined;
let currentUserAccountID: number | undefined;
let isAnonymousUser = false;

// This cache is used to save parse result of report action html message into text
// to prevent unnecessary parsing when the report action is not changed/modified.
// Example case: when we need to get a report name of a thread which is dependent on a report action message.
const parsedReportActionMessageCache: Record<string, string> = {};

let conciergeChatReportID: string | undefined;
Onyx.connect({
    key: ONYXKEYS.CONCIERGE_REPORT_ID,
    callback: (value) => (conciergeChatReportID = value),
});

const defaultAvatarBuildingIconTestID = 'SvgDefaultAvatarBuilding Icon';
Onyx.connect({
    key: ONYXKEYS.SESSION,
    callback: (value) => {
        // When signed out, val is undefined
        if (!value) {
            return;
        }

        currentUserEmail = value.email;
        currentUserAccountID = value.accountID;
        isAnonymousUser = value.authTokenType === CONST.AUTH_TOKEN_TYPES.ANONYMOUS;
        currentUserPrivateDomain = isEmailPublicDomain(currentUserEmail ?? '') ? '' : Str.extractEmailDomain(currentUserEmail ?? '');
    },
});

let allPersonalDetails: OnyxEntry<PersonalDetailsList>;
let allPersonalDetailLogins: string[];
let currentUserPersonalDetails: OnyxEntry<PersonalDetails>;
Onyx.connect({
    key: ONYXKEYS.PERSONAL_DETAILS_LIST,
    callback: (value) => {
        if (currentUserAccountID) {
            currentUserPersonalDetails = value?.[currentUserAccountID] ?? undefined;
        }
        allPersonalDetails = value ?? {};
        allPersonalDetailLogins = Object.values(allPersonalDetails).map((personalDetail) => personalDetail?.login ?? '');
    },
});

let allReportsDraft: OnyxCollection<Report>;
Onyx.connect({
    key: ONYXKEYS.COLLECTION.REPORT_DRAFT,
    waitForCollectionCallback: true,
    callback: (value) => (allReportsDraft = value),
});

let allPolicies: OnyxCollection<Policy>;
Onyx.connect({
    key: ONYXKEYS.COLLECTION.POLICY,
    waitForCollectionCallback: true,
    callback: (value) => (allPolicies = value),
});

let allReports: OnyxCollection<Report>;
Onyx.connect({
    key: ONYXKEYS.COLLECTION.REPORT,
    waitForCollectionCallback: true,
    callback: (value) => {
        allReports = value;
        UnreadIndicatorUpdaterHelper().then((module) => {
            module.triggerUnreadUpdate();
        });

        // Each time a new report is added we will check to see if the user should be switched
        autoSwitchToFocusMode();

        if (!value) {
            return;
        }
        Object.values(value).forEach((report) => {
            if (!report) {
                return;
            }
            handleReportChanged(report);
        });
    },
});

let allBetas: OnyxEntry<Beta[]>;
Onyx.connect({
    key: ONYXKEYS.BETAS,
    callback: (value) => (allBetas = value),
});

let allTransactions: OnyxCollection<Transaction> = {};
let reportsTransactions: Record<string, Transaction[]> = {};
Onyx.connect({
    key: ONYXKEYS.COLLECTION.TRANSACTION,
    waitForCollectionCallback: true,
    callback: (value) => {
        if (!value) {
            return;
        }
        allTransactions = Object.fromEntries(Object.entries(value).filter(([, transaction]) => transaction));

        reportsTransactions = Object.values(value).reduce<Record<string, Transaction[]>>((all, transaction) => {
            const reportsMap = all;
            if (!transaction?.reportID) {
                return reportsMap;
            }

            if (!reportsMap[transaction.reportID]) {
                reportsMap[transaction.reportID] = [];
            }
            reportsMap[transaction.reportID].push(transaction);

            return all;
        }, {});
    },
});

let allReportActions: OnyxCollection<ReportActions>;
Onyx.connect({
    key: ONYXKEYS.COLLECTION.REPORT_ACTIONS,
    waitForCollectionCallback: true,
    callback: (actions) => {
        if (!actions) {
            return;
        }
        allReportActions = actions;
    },
});

let allReportMetadata: OnyxCollection<ReportMetadata>;
const allReportMetadataKeyValue: Record<string, ReportMetadata> = {};
Onyx.connect({
    key: ONYXKEYS.COLLECTION.REPORT_METADATA,
    waitForCollectionCallback: true,
    callback: (value) => {
        if (!value) {
            return;
        }
        allReportMetadata = value;

        Object.entries(value).forEach(([reportID, reportMetadata]) => {
            if (!reportMetadata) {
                return;
            }

            const [, id] = reportID.split('_');
            allReportMetadataKeyValue[id] = reportMetadata;
        });
    },
});

let allReportNameValuePair: OnyxCollection<ReportNameValuePairs>;
Onyx.connect({
    key: ONYXKEYS.COLLECTION.REPORT_NAME_VALUE_PAIRS,
    waitForCollectionCallback: true,
    callback: (value) => {
        if (!value) {
            return;
        }
        allReportNameValuePair = value;
    },
});

let allReportsViolations: OnyxCollection<ReportViolations>;
Onyx.connect({
    key: ONYXKEYS.COLLECTION.REPORT_VIOLATIONS,
    waitForCollectionCallback: true,
    callback: (value) => {
        if (!value) {
            return;
        }
        allReportsViolations = value;
    },
});

let onboarding: OnyxEntry<Onboarding>;
Onyx.connect({
    key: ONYXKEYS.NVP_ONBOARDING,
    callback: (value) => (onboarding = value),
});

let delegateEmail = '';
Onyx.connect({
    key: ONYXKEYS.ACCOUNT,
    callback: (value) => {
        delegateEmail = value?.delegatedAccess?.delegate ?? '';
    },
});

let activePolicyID: OnyxEntry<string>;
Onyx.connect({
    key: ONYXKEYS.NVP_ACTIVE_POLICY_ID,
    callback: (value) => (activePolicyID = value),
});

function getCurrentUserAvatar(): AvatarSource | undefined {
    return currentUserPersonalDetails?.avatar;
}

function getCurrentUserDisplayNameOrEmail(): string | undefined {
    return currentUserPersonalDetails?.displayName ?? currentUserEmail;
}

function getChatType(report: OnyxInputOrEntry<Report> | Participant): ValueOf<typeof CONST.REPORT.CHAT_TYPE> | undefined {
    return report?.chatType;
}

/**
 * Get the report or draft report given a reportID
 */
function getReportOrDraftReport(reportID: string | undefined): OnyxEntry<Report> {
    return allReports?.[`${ONYXKEYS.COLLECTION.REPORT}${reportID}`] ?? allReportsDraft?.[`${ONYXKEYS.COLLECTION.REPORT_DRAFT}${reportID}`];
}

function reportTransactionsSelector(transactions: OnyxCollection<Transaction>, reportID: string | undefined): Transaction[] {
    if (!transactions || !reportID) {
        return [];
    }

    return Object.values(transactions).filter((transaction): transaction is Transaction => !!transaction && transaction.reportID === reportID);
}

function getReportTransactions(reportID: string | undefined): Transaction[] {
    if (!reportID) {
        return [];
    }

    return reportsTransactions[reportID] ?? [];
}

/**
 * Check if a report is a draft report
 */
function isDraftReport(reportID: string | undefined): boolean {
    const draftReport = allReportsDraft?.[`${ONYXKEYS.COLLECTION.REPORT_DRAFT}${reportID}`];

    return !!draftReport;
}

/**
 * Returns the report
 */
function getReport(reportID: string | undefined): OnyxEntry<Report> {
    return allReports?.[`${ONYXKEYS.COLLECTION.REPORT}${reportID}`];
}

/**
 * Returns the report
 */
function getReportNameValuePairs(reportID?: string): OnyxEntry<ReportNameValuePairs> {
    return allReportNameValuePair?.[`${ONYXKEYS.COLLECTION.REPORT_NAME_VALUE_PAIRS}${reportID}`];
}

/**
 * Returns the parentReport if the given report is a thread
 */
function getParentReport(report: OnyxEntry<Report>): OnyxEntry<Report> {
    if (!report?.parentReportID) {
        return undefined;
    }
    return getReport(report.parentReportID);
}

/**
 * Returns the root parentReport if the given report is nested.
 * Uses recursion to iterate any depth of nested reports.
 */
function getRootParentReport(report: OnyxEntry<Report>, visitedReportIDs: Set<string> = new Set<string>()): OnyxEntry<Report> {
    if (!report) {
        return undefined;
    }

    // Returns the current report as the root report, because it does not have a parentReportID
    if (!report?.parentReportID) {
        return report;
    }

    // Detect and prevent an infinite loop caused by a cycle in the ancestry. This should normally
    // never happen
    if (visitedReportIDs.has(report.reportID)) {
        Log.alert('Report ancestry cycle detected.', {reportID: report.reportID, ancestry: Array.from(visitedReportIDs)});
        return undefined;
    }
    visitedReportIDs.add(report.reportID);

    const parentReport = getReportOrDraftReport(report?.parentReportID);

    // Runs recursion to iterate a parent report
    return getRootParentReport(!isEmptyObject(parentReport) ? parentReport : undefined, visitedReportIDs);
}

/**
 * Returns the policy of the report
 */
function getPolicy(policyID: string | undefined): OnyxEntry<Policy> {
    if (!allPolicies || !policyID) {
        return undefined;
    }
    return allPolicies[`${ONYXKEYS.COLLECTION.POLICY}${policyID}`];
}

/**
 * Get the policy type from a given report
 * @param policies must have Onyxkey prefix (i.e 'policy_') for keys
 */
function getPolicyType(report: OnyxInputOrEntry<Report>, policies: OnyxCollection<Policy>): string {
    return policies?.[`${ONYXKEYS.COLLECTION.POLICY}${report?.policyID}`]?.type ?? '';
}

const unavailableTranslation = translateLocal('workspace.common.unavailable');
/**
 * Get the policy name from a given report
 */
function getPolicyName(report: OnyxInputOrEntry<Report>, returnEmptyIfNotFound = false, policy?: OnyxInputOrEntry<Policy>): string {
    const noPolicyFound = returnEmptyIfNotFound ? '' : unavailableTranslation;
    if (isEmptyObject(report) || (isEmptyObject(allPolicies) && !report?.policyName)) {
        return noPolicyFound;
    }

    const finalPolicy = policy ?? allPolicies?.[`${ONYXKEYS.COLLECTION.POLICY}${report?.policyID}`];

    const parentReport = getRootParentReport(report);

    // Rooms send back the policy name with the reportSummary,
    // since they can also be accessed by people who aren't in the workspace
    // eslint-disable-next-line @typescript-eslint/prefer-nullish-coalescing
    const policyName = finalPolicy?.name || report?.policyName || report?.oldPolicyName || parentReport?.oldPolicyName || noPolicyFound;

    return policyName;
}

/**
 * Returns the concatenated title for the PrimaryLogins of a report
 */
function getReportParticipantsTitle(accountIDs: number[]): string {
    // Somehow it's possible for the logins coming from report.participantAccountIDs to contain undefined values so we use .filter(Boolean) to remove them.
    return accountIDs.filter(Boolean).join(', ');
}

/**
 * Checks if a report is a chat report.
 */
function isChatReport(report: OnyxEntry<Report>): boolean {
    return report?.type === CONST.REPORT.TYPE.CHAT;
}

function isInvoiceReport(report: OnyxInputOrEntry<Report> | SearchReport): boolean {
    return report?.type === CONST.REPORT.TYPE.INVOICE;
}

/**
 * Checks if a report is an Expense report.
 */
function isExpenseReport(report: OnyxInputOrEntry<Report> | SearchReport): boolean {
    return report?.type === CONST.REPORT.TYPE.EXPENSE;
}

/**
 * Checks if a report is an IOU report using report or reportID
 */
function isIOUReport(reportOrID: OnyxInputOrEntry<Report> | SearchReport | string): boolean {
    const report = typeof reportOrID === 'string' ? getReport(reportOrID) ?? null : reportOrID;
    return report?.type === CONST.REPORT.TYPE.IOU;
}

/**
 * Checks if a report is an IOU report using report
 */
function isIOUReportUsingReport(report: OnyxEntry<Report>): report is Report {
    return report?.type === CONST.REPORT.TYPE.IOU;
}
/**
 * Checks if a report is a task report.
 */
function isTaskReport(report: OnyxInputOrEntry<Report>): boolean {
    return report?.type === CONST.REPORT.TYPE.TASK;
}

/**
 * Checks if a task has been cancelled
 * When a task is deleted, the parentReportAction is updated to have a isDeletedParentAction deleted flag
 * This is because when you delete a task, we still allow you to chat on the report itself
 * There's another situation where you don't have access to the parentReportAction (because it was created in a chat you don't have access to)
 * In this case, we have added the key to the report itself
 */
function isCanceledTaskReport(report: OnyxInputOrEntry<Report>, parentReportAction: OnyxInputOrEntry<ReportAction> = null): boolean {
    if (!isEmptyObject(parentReportAction) && (getReportActionMessageReportUtils(parentReportAction)?.isDeletedParentAction ?? false)) {
        return true;
    }

    if (!isEmptyObject(report) && report?.isDeletedParentAction) {
        return true;
    }

    return false;
}

/**
 * Checks if a report is an open task report.
 *
 * @param parentReportAction - The parent report action of the report (Used to check if the task has been canceled)
 */
function isOpenTaskReport(report: OnyxInputOrEntry<Report>, parentReportAction: OnyxInputOrEntry<ReportAction> = null): boolean {
    return (
        isTaskReport(report) && !isCanceledTaskReport(report, parentReportAction) && report?.stateNum === CONST.REPORT.STATE_NUM.OPEN && report?.statusNum === CONST.REPORT.STATUS_NUM.OPEN
    );
}

/**
 * Checks if a report is a completed task report.
 */
function isCompletedTaskReport(report: OnyxEntry<Report>): boolean {
    return isTaskReport(report) && report?.stateNum === CONST.REPORT.STATE_NUM.APPROVED && report?.statusNum === CONST.REPORT.STATUS_NUM.APPROVED;
}

/**
 * Checks if the current user is the manager of the supplied report
 */
function isReportManager(report: OnyxEntry<Report>): boolean {
    return !!(report && report.managerID === currentUserAccountID);
}

/**
 * Checks if the supplied report has been approved
 */
function isReportApproved(reportOrID: OnyxInputOrEntry<Report> | string, parentReportAction: OnyxEntry<ReportAction> = undefined): boolean {
    const report = typeof reportOrID === 'string' ? getReport(reportOrID) ?? null : reportOrID;
    if (!report) {
        return parentReportAction?.childStateNum === CONST.REPORT.STATE_NUM.APPROVED && parentReportAction?.childStatusNum === CONST.REPORT.STATUS_NUM.APPROVED;
    }
    return report?.stateNum === CONST.REPORT.STATE_NUM.APPROVED && report?.statusNum === CONST.REPORT.STATUS_NUM.APPROVED;
}

/**
 * Checks if the supplied report has been manually reimbursed
 */
function isReportManuallyReimbursed(report: OnyxEntry<Report>): boolean {
    return report?.stateNum === CONST.REPORT.STATE_NUM.APPROVED && report?.statusNum === CONST.REPORT.STATUS_NUM.REIMBURSED;
}

/**
 * Checks if the supplied report is an expense report in Open state and status.
 */
function isOpenExpenseReport(report: OnyxInputOrEntry<Report>): boolean {
    return isExpenseReport(report) && report?.stateNum === CONST.REPORT.STATE_NUM.OPEN && report?.statusNum === CONST.REPORT.STATUS_NUM.OPEN;
}

/**
 * Checks if the supplied report has a member with the array passed in params.
 */
function hasParticipantInArray(report: OnyxEntry<Report>, memberAccountIDs: number[]) {
    if (!report?.participants) {
        return false;
    }

    const memberAccountIDsSet = new Set(memberAccountIDs);

    for (const accountID in report.participants) {
        if (memberAccountIDsSet.has(Number(accountID))) {
            return true;
        }
    }

    return false;
}

/**
 * Whether the Money Request report is settled
 */
function isSettled(reportOrID: OnyxInputOrEntry<Report> | SearchReport | string | undefined): boolean {
    if (!reportOrID) {
        return false;
    }
    const report = typeof reportOrID === 'string' ? getReport(reportOrID) ?? null : reportOrID;
    if (!report) {
        return false;
    }

    if (isEmptyObject(report) || report.isWaitingOnBankAccount) {
        return false;
    }

    // In case the payment is scheduled and we are waiting for the payee to set up their wallet,
    // consider the report as paid as well.
    if (report.isWaitingOnBankAccount && report.statusNum === CONST.REPORT.STATUS_NUM.APPROVED) {
        return true;
    }

    return report?.statusNum === CONST.REPORT.STATUS_NUM.REIMBURSED;
}

/**
 * Whether the current user is the submitter of the report
 */
function isCurrentUserSubmitter(reportID: string | undefined): boolean {
    if (!allReports || !reportID) {
        return false;
    }
    const report = allReports[`${ONYXKEYS.COLLECTION.REPORT}${reportID}`];
    return !!(report && report.ownerAccountID === currentUserAccountID);
}

/**
 * Whether the provided report is an Admin room
 */
function isAdminRoom(report: OnyxEntry<Report>): boolean {
    return getChatType(report) === CONST.REPORT.CHAT_TYPE.POLICY_ADMINS;
}

/**
 * Whether the provided report is an Admin-only posting room
 */
function isAdminsOnlyPostingRoom(report: OnyxEntry<Report>): boolean {
    return report?.writeCapability === CONST.REPORT.WRITE_CAPABILITIES.ADMINS;
}

/**
 * Whether the provided report is a Announce room
 */
function isAnnounceRoom(report: OnyxEntry<Report>): boolean {
    return getChatType(report) === CONST.REPORT.CHAT_TYPE.POLICY_ANNOUNCE;
}

/**
 * Whether the provided report is a default room
 */
function isDefaultRoom(report: OnyxEntry<Report>): boolean {
    return CONST.DEFAULT_POLICY_ROOM_CHAT_TYPES.some((type) => type === getChatType(report));
}

/**
 * Whether the provided report is a Domain room
 */
function isDomainRoom(report: OnyxEntry<Report>): boolean {
    return getChatType(report) === CONST.REPORT.CHAT_TYPE.DOMAIN_ALL;
}

/**
 * Whether the provided report is a user created policy room
 */
function isUserCreatedPolicyRoom(report: OnyxEntry<Report>): boolean {
    return getChatType(report) === CONST.REPORT.CHAT_TYPE.POLICY_ROOM;
}

/**
 * Whether the provided report is a Policy Expense chat.
 */
function isPolicyExpenseChat(option: OnyxInputOrEntry<Report> | OptionData | Participant): boolean {
    // eslint-disable-next-line @typescript-eslint/prefer-nullish-coalescing
    return getChatType(option) === CONST.REPORT.CHAT_TYPE.POLICY_EXPENSE_CHAT || (option && 'isPolicyExpenseChat' in option && option.isPolicyExpenseChat) || false;
}

function isInvoiceRoom(report: OnyxEntry<Report>): boolean {
    return getChatType(report) === CONST.REPORT.CHAT_TYPE.INVOICE;
}

function isInvoiceRoomWithID(reportID?: string): boolean {
    if (!reportID) {
        return false;
    }

    return isInvoiceRoom(getReport(reportID));
}

/**
 * Checks if a report is a completed task report.
 */
function isTripRoom(report: OnyxEntry<Report>): boolean {
    return isChatReport(report) && getChatType(report) === CONST.REPORT.CHAT_TYPE.TRIP_ROOM;
}

function isIndividualInvoiceRoom(report: OnyxEntry<Report>): boolean {
    return isInvoiceRoom(report) && report?.invoiceReceiver?.type === CONST.REPORT.INVOICE_RECEIVER_TYPE.INDIVIDUAL;
}

function isCurrentUserInvoiceReceiver(report: OnyxEntry<Report>): boolean {
    if (report?.invoiceReceiver?.type === CONST.REPORT.INVOICE_RECEIVER_TYPE.INDIVIDUAL) {
        return currentUserAccountID === report.invoiceReceiver.accountID;
    }

    if (report?.invoiceReceiver?.type === CONST.REPORT.INVOICE_RECEIVER_TYPE.BUSINESS) {
        const policy = getPolicy(report.invoiceReceiver.policyID);
        return isPolicyAdminPolicyUtils(policy);
    }

    return false;
}

/**
 * Whether the provided report belongs to a Control policy and is an expense chat
 */
function isControlPolicyExpenseChat(report: OnyxEntry<Report>): boolean {
    return isPolicyExpenseChat(report) && getPolicyType(report, allPolicies) === CONST.POLICY.TYPE.CORPORATE;
}

/**
 * Whether the provided policyType is a Free, Collect or Control policy type
 */
function isGroupPolicy(policyType: string): boolean {
    return policyType === CONST.POLICY.TYPE.CORPORATE || policyType === CONST.POLICY.TYPE.TEAM;
}

/**
 * Whether the provided report belongs to a Free, Collect or Control policy
 */
function isReportInGroupPolicy(report: OnyxInputOrEntry<Report>, policy?: OnyxInputOrEntry<Policy>): boolean {
    const policyType = policy?.type ?? getPolicyType(report, allPolicies);
    return isGroupPolicy(policyType);
}

/**
 * Whether the provided report belongs to a Control or Collect policy
 */
function isPaidGroupPolicy(report: OnyxEntry<Report>): boolean {
    const policyType = getPolicyType(report, allPolicies);
    return policyType === CONST.POLICY.TYPE.CORPORATE || policyType === CONST.POLICY.TYPE.TEAM;
}

/**
 * Whether the provided report belongs to a Control or Collect policy and is an expense chat
 */
function isPaidGroupPolicyExpenseChat(report: OnyxEntry<Report>): boolean {
    return isPolicyExpenseChat(report) && isPaidGroupPolicy(report);
}

/**
 * Whether the provided report belongs to a Control policy and is an expense report
 */
function isControlPolicyExpenseReport(report: OnyxEntry<Report>): boolean {
    return isExpenseReport(report) && getPolicyType(report, allPolicies) === CONST.POLICY.TYPE.CORPORATE;
}

/**
 * Whether the provided report belongs to a Control or Collect policy and is an expense report
 */
function isPaidGroupPolicyExpenseReport(report: OnyxEntry<Report>): boolean {
    return isExpenseReport(report) && isPaidGroupPolicy(report);
}

/**
 * Checks if the supplied report is an invoice report in Open state and status.
 */
function isOpenInvoiceReport(report: OnyxEntry<Report>): boolean {
    return isInvoiceReport(report) && report?.statusNum === CONST.REPORT.STATUS_NUM.OPEN;
}

/**
 * Whether the provided report is a chat room
 */
function isChatRoom(report: OnyxEntry<Report>): boolean {
    return isUserCreatedPolicyRoom(report) || isDefaultRoom(report) || isInvoiceRoom(report) || isTripRoom(report);
}

/**
 * Whether the provided report is a public room
 */
function isPublicRoom(report: OnyxEntry<Report>): boolean {
    return report?.visibility === CONST.REPORT.VISIBILITY.PUBLIC || report?.visibility === CONST.REPORT.VISIBILITY.PUBLIC_ANNOUNCE;
}

/**
 * Whether the provided report is a public announce room
 */
function isPublicAnnounceRoom(report: OnyxEntry<Report>): boolean {
    return report?.visibility === CONST.REPORT.VISIBILITY.PUBLIC_ANNOUNCE;
}

/**
 * If the report is a policy expense, the route should be for adding bank account for that policy
 * else since the report is a personal IOU, the route should be for personal bank account.
 */
function getBankAccountRoute(report: OnyxEntry<Report>): Route {
    return isPolicyExpenseChat(report) ? ROUTES.BANK_ACCOUNT_WITH_STEP_TO_OPEN.getRoute('', report?.policyID) : ROUTES.SETTINGS_ADD_BANK_ACCOUNT;
}

/**
 * Check if personal detail of accountID is empty or optimistic data
 */
function isOptimisticPersonalDetail(accountID: number): boolean {
    return isEmptyObject(allPersonalDetails?.[accountID]) || !!allPersonalDetails?.[accountID]?.isOptimisticPersonalDetail;
}

/**
 * Checks if a report is a task report from a policy expense chat.
 */
function isWorkspaceTaskReport(report: OnyxEntry<Report>): boolean {
    if (!isTaskReport(report)) {
        return false;
    }
    const parentReport = report?.parentReportID ? getReport(report?.parentReportID) : undefined;
    return isPolicyExpenseChat(parentReport);
}

/**
 * Returns true if report has a parent
 */
function isThread(report: OnyxInputOrEntry<Report>): report is Thread {
    return !!(report?.parentReportID && report?.parentReportActionID);
}

/**
 * Returns true if report is of type chat and has a parent and is therefore a Thread.
 */
function isChatThread(report: OnyxInputOrEntry<Report>): report is Thread {
    return isThread(report) && report?.type === CONST.REPORT.TYPE.CHAT;
}

function isDM(report: OnyxEntry<Report>): boolean {
    return isChatReport(report) && !getChatType(report) && !isThread(report);
}

function isSelfDM(report: OnyxInputOrEntry<Report>): boolean {
    return getChatType(report) === CONST.REPORT.CHAT_TYPE.SELF_DM;
}

function isGroupChat(report: OnyxEntry<Report> | Partial<Report>): boolean {
    return getChatType(report) === CONST.REPORT.CHAT_TYPE.GROUP;
}

/**
 * Only returns true if this is the Expensify DM report.
 *
 * Note that this chat is no longer used for new users. We still need this function for users who have this chat.
 */
function isSystemChat(report: OnyxEntry<Report>): boolean {
    return getChatType(report) === CONST.REPORT.CHAT_TYPE.SYSTEM;
}

function getDefaultNotificationPreferenceForReport(report: OnyxEntry<Report>): ValueOf<typeof CONST.REPORT.NOTIFICATION_PREFERENCE> {
    if (isAnnounceRoom(report)) {
        return CONST.REPORT.NOTIFICATION_PREFERENCE.ALWAYS;
    }
    if (isPublicRoom(report)) {
        return CONST.REPORT.NOTIFICATION_PREFERENCE.DAILY;
    }
    if (!getChatType(report) || isGroupChat(report)) {
        return CONST.REPORT.NOTIFICATION_PREFERENCE.ALWAYS;
    }
    if (isAdminRoom(report) || isPolicyExpenseChat(report) || isInvoiceRoom(report)) {
        return CONST.REPORT.NOTIFICATION_PREFERENCE.ALWAYS;
    }
    if (isSelfDM(report)) {
        return CONST.REPORT.NOTIFICATION_PREFERENCE.MUTE;
    }
    return CONST.REPORT.NOTIFICATION_PREFERENCE.DAILY;
}

/**
 * Get the notification preference given a report. This should ALWAYS default to 'hidden'. Do not change this!
 */
function getReportNotificationPreference(report: OnyxEntry<Report>): ValueOf<typeof CONST.REPORT.NOTIFICATION_PREFERENCE> {
    const participant = currentUserAccountID ? report?.participants?.[currentUserAccountID] : undefined;
    return participant?.notificationPreference ?? CONST.REPORT.NOTIFICATION_PREFERENCE.HIDDEN;
}

const CONCIERGE_ACCOUNT_ID_STRING = CONST.ACCOUNT_ID.CONCIERGE.toString();
/**
 * Only returns true if this is our main 1:1 DM report with Concierge.
 */
function isConciergeChatReport(report: OnyxInputOrEntry<Report>): boolean {
    if (!report?.participants || isThread(report)) {
        return false;
    }

    const participantAccountIDs = new Set(Object.keys(report.participants));
    if (participantAccountIDs.size !== 2) {
        return false;
    }

    return participantAccountIDs.has(CONCIERGE_ACCOUNT_ID_STRING) || report?.reportID === conciergeChatReportID;
}

function findSelfDMReportID(): string | undefined {
    if (!allReports) {
        return;
    }

    const selfDMReport = Object.values(allReports).find((report) => isSelfDM(report) && !isThread(report));
    return selfDMReport?.reportID;
}

/**
 * Checks if the supplied report is from a policy or is an invoice report from a policy
 */
function isPolicyRelatedReport(report: OnyxEntry<Report>, policyID?: string) {
    return report?.policyID === policyID || !!(report?.invoiceReceiver && 'policyID' in report.invoiceReceiver && report.invoiceReceiver.policyID === policyID);
}

/**
 * Checks if the supplied report belongs to workspace based on the provided params. If the report's policyID is _FAKE_ or has no value, it means this report is a DM.
 * In this case report and workspace members must be compared to determine whether the report belongs to the workspace.
 */
function doesReportBelongToWorkspace(report: OnyxEntry<Report>, policyMemberAccountIDs: number[], policyID?: string) {
    return (
        isConciergeChatReport(report) ||
        (report?.policyID === CONST.POLICY.ID_FAKE || !report?.policyID ? hasParticipantInArray(report, policyMemberAccountIDs) : isPolicyRelatedReport(report, policyID))
    );
}

/**
 * Given an array of reports, return them filtered by a policyID and policyMemberAccountIDs.
 */
function filterReportsByPolicyIDAndMemberAccountIDs(reports: Array<OnyxEntry<Report>>, policyMemberAccountIDs: number[] = [], policyID?: string) {
    return reports.filter((report) => !!report && doesReportBelongToWorkspace(report, policyMemberAccountIDs, policyID));
}

/**
 * Returns true if report is still being processed
 */
function isProcessingReport(report: OnyxEntry<Report>): boolean {
    return report?.stateNum === CONST.REPORT.STATE_NUM.SUBMITTED && report?.statusNum === CONST.REPORT.STATUS_NUM.SUBMITTED;
}

function isAwaitingFirstLevelApproval(report: OnyxEntry<Report>): boolean {
    if (!report) {
        return false;
    }

    const submitsToAccountID = getSubmitToAccountID(getPolicy(report.policyID), report);

    return isProcessingReport(report) && submitsToAccountID === report.managerID;
}

/**
 * Check if the report is a single chat report that isn't a thread
 * and personal detail of participant is optimistic data
 */
function shouldDisableDetailPage(report: OnyxEntry<Report>): boolean {
    if (isChatRoom(report) || isPolicyExpenseChat(report) || isChatThread(report) || isTaskReport(report)) {
        return false;
    }
    if (isOneOnOneChat(report)) {
        const participantAccountIDs = Object.keys(report?.participants ?? {})
            .map(Number)
            .filter((accountID) => accountID !== currentUserAccountID);
        return isOptimisticPersonalDetail(participantAccountIDs.at(0) ?? -1);
    }
    return false;
}

/**
 * Returns true if this report has only one participant and it's an Expensify account.
 */
function isExpensifyOnlyParticipantInReport(report: OnyxEntry<Report>): boolean {
    const otherParticipants = Object.keys(report?.participants ?? {})
        .map(Number)
        .filter((accountID) => accountID !== currentUserAccountID);
    return otherParticipants.length === 1 && otherParticipants.some((accountID) => CONST.EXPENSIFY_ACCOUNT_IDS.includes(accountID));
}

/**
 * Returns whether a given report can have tasks created in it.
 * We only prevent the task option if it's a DM/group-DM and the other users are all special Expensify accounts
 *
 */
function canCreateTaskInReport(report: OnyxEntry<Report>): boolean {
    const otherParticipants = Object.keys(report?.participants ?? {})
        .map(Number)
        .filter((accountID) => accountID !== currentUserAccountID);
    const areExpensifyAccountsOnlyOtherParticipants = otherParticipants.length >= 1 && otherParticipants.every((accountID) => CONST.EXPENSIFY_ACCOUNT_IDS.includes(accountID));
    if (areExpensifyAccountsOnlyOtherParticipants && isDM(report)) {
        return false;
    }

    return true;
}

/**
 * For all intents and purposes a report that has no notificationPreference at all should be considered "hidden".
 * We will remove the 'hidden' field entirely once the backend changes for https://github.com/Expensify/Expensify/issues/450891 are done.
 */
function isHiddenForCurrentUser(notificationPreference: string | null | undefined): boolean;
function isHiddenForCurrentUser(report: OnyxEntry<Report>): boolean;
function isHiddenForCurrentUser(reportOrPreference: OnyxEntry<Report> | string | null | undefined): boolean {
    if (typeof reportOrPreference === 'object' && reportOrPreference !== null) {
        const notificationPreference = getReportNotificationPreference(reportOrPreference);
        return isHiddenForCurrentUser(notificationPreference);
    }
    if (reportOrPreference === undefined || reportOrPreference === null || reportOrPreference === '') {
        return true;
    }
    return reportOrPreference === CONST.REPORT.NOTIFICATION_PREFERENCE.HIDDEN;
}

/**
 * Returns true if there are any guides accounts (team.expensify.com) in a list of accountIDs
 * by cross-referencing the accountIDs with personalDetails since guides that are participants
 * of the user's chats should have their personal details in Onyx.
 */
function hasExpensifyGuidesEmails(accountIDs: number[]): boolean {
    return accountIDs.some((accountID) => Str.extractEmailDomain(allPersonalDetails?.[accountID]?.login ?? '') === CONST.EMAIL.GUIDES_DOMAIN);
}

function getMostRecentlyVisitedReport(reports: Array<OnyxEntry<Report>>, reportMetadata: OnyxCollection<ReportMetadata>): OnyxEntry<Report> {
    const filteredReports = reports.filter((report) => {
        const shouldKeep = !isChatThread(report) || !isHiddenForCurrentUser(report);
        return shouldKeep && !!report?.reportID && !!(reportMetadata?.[`${ONYXKEYS.COLLECTION.REPORT_METADATA}${report.reportID}`]?.lastVisitTime ?? report?.lastReadTime);
    });
    return lodashMaxBy(filteredReports, (a) => [reportMetadata?.[`${ONYXKEYS.COLLECTION.REPORT_METADATA}${a?.reportID}`]?.lastVisitTime ?? '', a?.lastReadTime ?? '']);
}

function findLastAccessedReport(ignoreDomainRooms: boolean, openOnAdminRoom = false, policyID?: string, excludeReportID?: string): OnyxEntry<Report> {
    // If it's the user's first time using New Expensify, then they could either have:
    //   - just a Concierge report, if so we'll return that
    //   - their Concierge report, and a separate report that must have deeplinked them to the app before they created their account.
    // If it's the latter, we'll use the deeplinked report over the Concierge report,
    // since the Concierge report would be incorrectly selected over the deep-linked report in the logic below.

    const policyMemberAccountIDs = getPolicyEmployeeListByIdWithoutCurrentUser(allPolicies, policyID, currentUserAccountID);

    let reportsValues = Object.values(allReports ?? {});

    if (!!policyID || policyMemberAccountIDs.length > 0) {
        reportsValues = filterReportsByPolicyIDAndMemberAccountIDs(reportsValues, policyMemberAccountIDs, policyID);
    }

    let adminReport: OnyxEntry<Report>;
    if (openOnAdminRoom) {
        adminReport = reportsValues.find((report) => {
            const chatType = getChatType(report);
            return chatType === CONST.REPORT.CHAT_TYPE.POLICY_ADMINS;
        });
    }

    // eslint-disable-next-line @typescript-eslint/prefer-nullish-coalescing
    const shouldFilter = excludeReportID || ignoreDomainRooms;
    if (shouldFilter) {
        reportsValues = reportsValues.filter((report) => {
            if (excludeReportID && report?.reportID === excludeReportID) {
                return false;
            }

            // We allow public announce rooms, admins, and announce rooms through since we bypass the default rooms beta for them.
            // Check where findLastAccessedReport is called in MainDrawerNavigator.js for more context.
            // Domain rooms are now the only type of default room that are on the defaultRooms beta.
            if (ignoreDomainRooms && isDomainRoom(report) && !hasExpensifyGuidesEmails(Object.keys(report?.participants ?? {}).map(Number))) {
                return false;
            }

            return true;
        });
    }

    // Filter out the system chat (Expensify chat) because the composer is disabled in it,
    // and it prompts the user to use the Concierge chat instead.
    reportsValues = reportsValues.filter((report) => !isSystemChat(report)) ?? [];

    // At least two reports remain: self DM and Concierge chat.
    // Return the most recently visited report. Get the last read report from the report metadata.
    const lastRead = getMostRecentlyVisitedReport(reportsValues, allReportMetadata);
    return adminReport ?? lastRead;
}

/**
 * Whether the provided report has expenses
 */
function hasExpenses(reportID?: string): boolean {
    return !!Object.values(allTransactions ?? {}).find((transaction) => `${transaction?.reportID}` === `${reportID}`);
}

/**
 * Whether the provided report is a closed expense report with no expenses
 */
function isClosedExpenseReportWithNoExpenses(report: OnyxEntry<Report>): boolean {
    return report?.statusNum === CONST.REPORT.STATUS_NUM.CLOSED && isExpenseReport(report) && !hasExpenses(report.reportID);
}

/**
 * Whether the provided report is an archived room
 */
// eslint-disable-next-line @typescript-eslint/no-unused-vars
function isArchivedNonExpenseReport(report: OnyxInputOrEntry<Report> | SearchReport, reportNameValuePairs?: OnyxInputOrEntry<ReportNameValuePairs>): boolean {
    return !(isExpenseReport(report) || isExpenseRequest(report)) && !!reportNameValuePairs?.private_isArchived;
}

/**
 * Whether the provided report is an archived report
 */
// eslint-disable-next-line @typescript-eslint/no-unused-vars
function isArchivedReport(reportNameValuePairs?: OnyxInputOrEntry<ReportNameValuePairs>): boolean {
    return !!reportNameValuePairs?.private_isArchived;
}

/**
 * Whether the report with the provided reportID is an archived non-expense report
 */
function isArchivedNonExpenseReportWithID(reportOrID?: string | SearchReport) {
    if (!reportOrID) {
        return false;
    }

    const report = typeof reportOrID === 'string' ? getReport(reportOrID) : reportOrID;
    const reportNameValuePairs = typeof reportOrID === 'string' ? getReportNameValuePairs(reportOrID) : getReportNameValuePairs(reportOrID.reportID);
    return isArchivedNonExpenseReport(report, reportNameValuePairs);
}

/**
 * Whether the report with the provided reportID is an archived report
 */
function isArchivedReportWithID(reportOrID?: string | SearchReport) {
    if (!reportOrID) {
        return false;
    }

    const reportNameValuePairs = typeof reportOrID === 'string' ? getReportNameValuePairs(reportOrID) : getReportNameValuePairs(reportOrID.reportID);
    return isArchivedReport(reportNameValuePairs);
}

/**
 * Whether the provided report is a closed report
 */
function isClosedReport(report: OnyxEntry<Report> | SearchReport): boolean {
    return report?.statusNum === CONST.REPORT.STATUS_NUM.CLOSED;
}

/**
 * Whether the provided report is the admin's room
 */
function isJoinRequestInAdminRoom(report: OnyxEntry<Report>): boolean {
    if (!report) {
        return false;
    }
    // If this policy isn't owned by Expensify,
    // Account manager/guide should not have the workspace join request pinned to their LHN,
    // since they are not a part of the company, and should not action it on their behalf.
    if (report.policyID) {
        const policy = getPolicy(report.policyID);
        if (!isExpensifyTeam(policy?.owner) && isExpensifyTeam(currentUserPersonalDetails?.login)) {
            return false;
        }
    }
    return isActionableJoinRequestPending(report.reportID);
}

/**
 * Checks if the user has auditor permission in the provided report
 */
function isAuditor(report: OnyxEntry<Report>): boolean {
    if (report?.policyID) {
        const policy = getPolicy(report.policyID);
        return isPolicyAuditor(policy);
    }

    if (Array.isArray(report?.permissions) && report?.permissions.length > 0) {
        return report?.permissions?.includes(CONST.REPORT.PERMISSIONS.AUDITOR);
    }

    return false;
}

/**
 * Checks if the user can write in the provided report
 */
function canWriteInReport(report: OnyxEntry<Report>): boolean {
    if (Array.isArray(report?.permissions) && report?.permissions.length > 0 && !report?.permissions?.includes(CONST.REPORT.PERMISSIONS.AUDITOR)) {
        return report?.permissions?.includes(CONST.REPORT.PERMISSIONS.WRITE);
    }

    return true;
}

/**
 * Checks if the current user is allowed to comment on the given report.
 */
function isAllowedToComment(report: OnyxEntry<Report>): boolean {
    if (isAuditor(report)) {
        return true;
    }

    if (!canWriteInReport(report)) {
        return false;
    }

    // Default to allowing all users to post
    const capability = report?.writeCapability ?? CONST.REPORT.WRITE_CAPABILITIES.ALL;

    if (capability === CONST.REPORT.WRITE_CAPABILITIES.ALL) {
        return true;
    }

    // If unauthenticated user opens public chat room using deeplink, they do not have policies available and they cannot comment
    if (!allPolicies) {
        return false;
    }

    // If we've made it here, commenting on this report is restricted.
    // If the user is an admin, allow them to post.
    const policy = allPolicies[`${ONYXKEYS.COLLECTION.POLICY}${report?.policyID}`];
    return policy?.role === CONST.POLICY.ROLE.ADMIN;
}

/**
 * Checks if the current user is the admin of the policy given the policy expense chat.
 */
function isPolicyExpenseChatAdmin(report: OnyxEntry<Report>, policies: OnyxCollection<Policy>): boolean {
    if (!isPolicyExpenseChat(report)) {
        return false;
    }

    const policyRole = policies?.[`${ONYXKEYS.COLLECTION.POLICY}${report?.policyID}`]?.role;

    return policyRole === CONST.POLICY.ROLE.ADMIN;
}

/**
 * Checks if the current user is the admin of the policy.
 */
function isPolicyAdmin(policyID: string | undefined, policies: OnyxCollection<Policy>): boolean {
    if (!policyID) {
        return false;
    }

    const policyRole = policies?.[`${ONYXKEYS.COLLECTION.POLICY}${policyID}`]?.role;

    return policyRole === CONST.POLICY.ROLE.ADMIN;
}

/**
 * Checks whether all the transactions linked to the IOU report are of the Distance Request type with pending routes
 */
function hasOnlyTransactionsWithPendingRoutes(iouReportID: string | undefined): boolean {
    const transactions = getReportTransactions(iouReportID);

    // Early return false in case not having any transaction
    if (!transactions || transactions.length === 0) {
        return false;
    }

    return transactions.every((transaction) => isFetchingWaypointsFromServer(transaction));
}

/**
 * If the report is a thread and has a chat type set, it is a workspace chat.
 */
function isWorkspaceThread(report: OnyxEntry<Report>): boolean {
    const chatType = getChatType(report);
    return isThread(report) && isChatReport(report) && CONST.WORKSPACE_ROOM_TYPES.some((type) => chatType === type);
}

/**
 * Checks if a report is a child report.
 */
function isChildReport(report: OnyxEntry<Report>): boolean {
    return isThread(report) || isTaskReport(report);
}

/**
 * An Expense Request is a thread where the parent report is an Expense Report and
 * the parentReportAction is a transaction.
 */
function isExpenseRequest(report: OnyxInputOrEntry<Report>): report is Thread {
    if (isThread(report)) {
        const parentReportAction = allReportActions?.[`${ONYXKEYS.COLLECTION.REPORT_ACTIONS}${report.parentReportID}`]?.[report.parentReportActionID];
        const parentReport = getReport(report?.parentReportID);
        return isExpenseReport(parentReport) && !isEmptyObject(parentReportAction) && isTransactionThread(parentReportAction);
    }
    return false;
}

/**
 * An IOU Request is a thread where the parent report is an IOU Report and
 * the parentReportAction is a transaction.
 */
function isIOURequest(report: OnyxInputOrEntry<Report>): boolean {
    if (isThread(report)) {
        const parentReportAction = allReportActions?.[`${ONYXKEYS.COLLECTION.REPORT_ACTIONS}${report.parentReportID}`]?.[report.parentReportActionID];
        const parentReport = getReport(report?.parentReportID);
        return isIOUReport(parentReport) && !isEmptyObject(parentReportAction) && isTransactionThread(parentReportAction);
    }
    return false;
}

/**
 * A Track Expense Report is a thread where the parent the parentReportAction is a transaction, and
 * parentReportAction has type of track.
 */
function isTrackExpenseReport(report: OnyxInputOrEntry<Report>): boolean {
    if (isThread(report)) {
        const selfDMReportID = findSelfDMReportID();
        const parentReportAction = allReportActions?.[`${ONYXKEYS.COLLECTION.REPORT_ACTIONS}${report.parentReportID}`]?.[report.parentReportActionID];
        return !isEmptyObject(parentReportAction) && selfDMReportID === report.parentReportID && isTrackExpenseAction(parentReportAction);
    }
    return false;
}

/**
 * Checks if a report is an IOU or expense request.
 */
function isMoneyRequest(reportOrID: OnyxEntry<Report> | string): boolean {
    const report = typeof reportOrID === 'string' ? getReport(reportOrID) ?? null : reportOrID;
    return isIOURequest(report) || isExpenseRequest(report);
}

/**
 * Checks if a report is an IOU or expense report.
 */
function isMoneyRequestReport(reportOrID: OnyxInputOrEntry<Report> | SearchReport | string): boolean {
    const report = typeof reportOrID === 'string' ? getReport(reportOrID) ?? null : reportOrID;
    return isIOUReport(report) || isExpenseReport(report);
}

/**
 * Checks if a report contains only Non-Reimbursable transactions
 */
function hasOnlyNonReimbursableTransactions(iouReportID: string | undefined): boolean {
    const transactions = getReportTransactions(iouReportID);
    if (!transactions || transactions.length === 0) {
        return false;
    }

    return transactions.every((transaction) => !getReimbursable(transaction));
}

/**
 * Checks if a report has only one transaction associated with it
 */
function isOneTransactionReport(reportID: string | undefined): boolean {
    const reportActions = allReportActions?.[`${ONYXKEYS.COLLECTION.REPORT_ACTIONS}${reportID}`] ?? ([] as ReportAction[]);
    return getOneTransactionThreadReportID(reportID, reportActions) !== null;
}

/*
 * Whether the report contains only one expense and the expense should be paid later
 */
function isPayAtEndExpenseReport(reportID: string | undefined, transactions: Transaction[] | undefined): boolean {
    if ((!!transactions && transactions.length !== 1) || !isOneTransactionReport(reportID)) {
        return false;
    }

    return isPayAtEndExpense(transactions?.[0] ?? getReportTransactions(reportID).at(0));
}

/**
 * Checks if a report is a transaction thread associated with a report that has only one transaction
 */
function isOneTransactionThread(reportID: string | undefined, parentReportID: string | undefined, threadParentReportAction: OnyxEntry<ReportAction>): boolean {
    if (!reportID || !parentReportID) {
        return false;
    }

    const parentReportActions = allReportActions?.[`${ONYXKEYS.COLLECTION.REPORT_ACTIONS}${parentReportID}`] ?? ([] as ReportAction[]);
    const transactionThreadReportID = getOneTransactionThreadReportID(parentReportID, parentReportActions);
    return reportID === transactionThreadReportID && !isSentMoneyReportAction(threadParentReportAction);
}

/**
 * Get displayed report ID, it will be parentReportID if the report is one transaction thread
 */
function getDisplayedReportID(reportID: string): string {
    const report = getReport(reportID);
    const parentReportID = report?.parentReportID;
    const parentReportAction = getReportAction(parentReportID, report?.parentReportActionID);
    return parentReportID && isOneTransactionThread(reportID, parentReportID, parentReportAction) ? parentReportID : reportID;
}

/**
 * Should return true only for personal 1:1 report
 *
 */
function isOneOnOneChat(report: OnyxEntry<Report>): boolean {
    const participants = report?.participants ?? {};
    const participant = currentUserAccountID ? participants[currentUserAccountID] : undefined;
    const isCurrentUserParticipant = participant ? 1 : 0;
    const participantAmount = Object.keys(participants).length - isCurrentUserParticipant;
    if (participantAmount !== 1) {
        return false;
    }
    return !isChatRoom(report) && !isExpenseRequest(report) && !isMoneyRequestReport(report) && !isPolicyExpenseChat(report) && !isTaskReport(report) && isDM(report) && !isIOUReport(report);
}

/**
 * Checks if the current user is a payer of the expense
 */

function isPayer(session: OnyxEntry<Session>, iouReport: OnyxEntry<Report>, onlyShowPayElsewhere = false, reportPolicy?: OnyxInputOrEntry<Policy> | SearchPolicy) {
    const isApproved = isReportApproved(iouReport);
    const policy = reportPolicy ?? allPolicies?.[`${ONYXKEYS.COLLECTION.POLICY}${iouReport?.policyID}`] ?? null;
    const policyType = policy?.type;
    const isAdmin = policyType !== CONST.POLICY.TYPE.PERSONAL && policy?.role === CONST.POLICY.ROLE.ADMIN;
    const isManager = iouReport?.managerID === session?.accountID;
    if (isPaidGroupPolicy(iouReport)) {
        if (policy?.reimbursementChoice === CONST.POLICY.REIMBURSEMENT_CHOICES.REIMBURSEMENT_YES) {
            const isReimburser = session?.email === policy?.achAccount?.reimburser;
            return (!policy?.achAccount?.reimburser || isReimburser) && (isApproved || isManager);
        }
        if (policy?.reimbursementChoice === CONST.POLICY.REIMBURSEMENT_CHOICES.REIMBURSEMENT_MANUAL || onlyShowPayElsewhere) {
            return isAdmin && (isApproved || isManager);
        }
        return false;
    }
    return isAdmin || (isMoneyRequestReport(iouReport) && isManager);
}

/**
 * Checks if the current user is the action's author
 */
function isActionCreator(reportAction: OnyxInputOrEntry<ReportAction> | Partial<ReportAction>): boolean {
    return reportAction?.actorAccountID === currentUserAccountID;
}

/**
 * Returns the notification preference of the action's child report if it exists.
 * Otherwise, calculates it based on the action's authorship.
 */
function getChildReportNotificationPreference(reportAction: OnyxInputOrEntry<ReportAction> | Partial<ReportAction>): NotificationPreference {
    const childReportNotificationPreference = reportAction?.childReportNotificationPreference ?? '';
    if (childReportNotificationPreference) {
        return childReportNotificationPreference;
    }

    return isActionCreator(reportAction) ? CONST.REPORT.NOTIFICATION_PREFERENCE.ALWAYS : CONST.REPORT.NOTIFICATION_PREFERENCE.HIDDEN;
}

function canAddOrDeleteTransactions(moneyRequestReport: OnyxEntry<Report>): boolean {
    if (!isMoneyRequestReport(moneyRequestReport) || isArchivedReportWithID(moneyRequestReport?.reportID)) {
        return false;
    }

    const policy = getPolicy(moneyRequestReport?.policyID);
    if (isInstantSubmitEnabled(policy) && isSubmitAndClose(policy) && hasOnlyNonReimbursableTransactions(moneyRequestReport?.reportID)) {
        return false;
    }

    if (isInstantSubmitEnabled(policy) && isSubmitAndClose(policy) && !arePaymentsEnabled(policy)) {
        return false;
    }

    if (isInstantSubmitEnabled(policy) && isProcessingReport(moneyRequestReport)) {
        return isAwaitingFirstLevelApproval(moneyRequestReport);
    }

    if (isReportApproved(moneyRequestReport) || isClosedReport(moneyRequestReport) || isSettled(moneyRequestReport?.reportID)) {
        return false;
    }

    return true;
}

/**
 * Checks whether the supplied report supports adding more transactions to it.
 * Return true if:
 * - report is a non-settled IOU
 * - report is a draft
 * - report is a processing expense report and its policy has Instant reporting frequency
 */
function canAddTransaction(moneyRequestReport: OnyxEntry<Report>): boolean {
    if (!isMoneyRequestReport(moneyRequestReport)) {
        return false;
    }

    if (isReportInGroupPolicy(moneyRequestReport) && isProcessingReport(moneyRequestReport) && !isInstantSubmitEnabled(getPolicy(moneyRequestReport?.policyID))) {
        return false;
    }

    return canAddOrDeleteTransactions(moneyRequestReport);
}

/**
 * Checks whether the supplied report supports deleting more transactions from it.
 * Return true if:
 * - report is a non-settled IOU
 * - report is a non-approved IOU
 */
function canDeleteTransaction(moneyRequestReport: OnyxEntry<Report>): boolean {
    return canAddOrDeleteTransactions(moneyRequestReport);
}

/**
 * Can only delete if the author is this user and the action is an ADD_COMMENT action or an IOU action in an unsettled report, or if the user is a
 * policy admin
 */
function canDeleteReportAction(reportAction: OnyxInputOrEntry<ReportAction>, reportID: string): boolean {
    const report = getReportOrDraftReport(reportID);

    const isActionOwner = reportAction?.actorAccountID === currentUserAccountID;
    const policy = allPolicies?.[`${ONYXKEYS.COLLECTION.POLICY}${report?.policyID}`] ?? null;

    if (isMoneyRequestAction(reportAction)) {
        // For now, users cannot delete split actions
        const isSplitAction = getOriginalMessage(reportAction)?.type === CONST.IOU.REPORT_ACTION_TYPE.SPLIT;

        if (isSplitAction) {
            return false;
        }

        if (isActionOwner) {
            if (!isEmptyObject(report) && (isMoneyRequestReport(report) || isInvoiceReport(report))) {
                return canDeleteTransaction(report);
            }
            return true;
        }
    }

    if (
        reportAction?.actionName !== CONST.REPORT.ACTIONS.TYPE.ADD_COMMENT ||
        reportAction?.pendingAction === CONST.RED_BRICK_ROAD_PENDING_ACTION.DELETE ||
        isCreatedTaskReportAction(reportAction) ||
        reportAction?.actorAccountID === CONST.ACCOUNT_ID.CONCIERGE
    ) {
        return false;
    }

    const isAdmin = policy?.role === CONST.POLICY.ROLE.ADMIN && !isEmptyObject(report) && !isDM(report);

    return isActionOwner || isAdmin;
}

/**
 * Returns true if Concierge is one of the chat participants (1:1 as well as group chats)
 */
function chatIncludesConcierge(report: Partial<OnyxEntry<Report>>): boolean {
    const participantAccountIDs = Object.keys(report?.participants ?? {}).map(Number);
    return participantAccountIDs.includes(CONST.ACCOUNT_ID.CONCIERGE);
}

/**
 * Returns true if there is any automated expensify account `in accountIDs
 */
function hasAutomatedExpensifyAccountIDs(accountIDs: number[]): boolean {
    return accountIDs.some((accountID) => CONST.EXPENSIFY_ACCOUNT_IDS.includes(accountID));
}

function getReportRecipientAccountIDs(report: OnyxEntry<Report>, currentLoginAccountID: number): number[] {
    let finalReport: OnyxEntry<Report> = report;
    // In 1:1 chat threads, the participants will be the same as parent report. If a report is specifically a 1:1 chat thread then we will
    // get parent report and use its participants array.
    if (isThread(report) && !(isTaskReport(report) || isMoneyRequestReport(report))) {
        const parentReport = getReport(report?.parentReportID);
        if (isOneOnOneChat(parentReport)) {
            finalReport = parentReport;
        }
    }

    let finalParticipantAccountIDs: number[] = [];
    if (isTaskReport(report)) {
        // Task reports `managerID` will change when assignee is changed, in that case the old `managerID` is still present in `participants`
        // along with the new one. We only need the `managerID` as a participant here.
        finalParticipantAccountIDs = report?.managerID ? [report?.managerID] : [];
    } else {
        finalParticipantAccountIDs = Object.keys(finalReport?.participants ?? {}).map(Number);
    }

    const otherParticipantsWithoutExpensifyAccountIDs = finalParticipantAccountIDs.filter((accountID) => {
        if (accountID === currentLoginAccountID) {
            return false;
        }
        if (CONST.EXPENSIFY_ACCOUNT_IDS.includes(accountID)) {
            return false;
        }
        return true;
    });

    return otherParticipantsWithoutExpensifyAccountIDs;
}

/**
 * Whether the time row should be shown for a report.
 */
function canShowReportRecipientLocalTime(personalDetails: OnyxEntry<PersonalDetailsList>, report: OnyxEntry<Report>, accountID: number): boolean {
    const reportRecipientAccountIDs = getReportRecipientAccountIDs(report, accountID);
    const hasMultipleParticipants = reportRecipientAccountIDs.length > 1;
    const reportRecipient = personalDetails?.[reportRecipientAccountIDs[0]];
    const reportRecipientTimezone = reportRecipient?.timezone ?? CONST.DEFAULT_TIME_ZONE;
    const isReportParticipantValidated = reportRecipient?.validated ?? false;
    return !!(
        !hasMultipleParticipants &&
        !isChatRoom(report) &&
        !isPolicyExpenseChat(getRootParentReport(report)) &&
        reportRecipient &&
        reportRecipientTimezone?.selected &&
        isReportParticipantValidated
    );
}

/**
 * Shorten last message text to fixed length and trim spaces.
 */
function formatReportLastMessageText(lastMessageText: string | undefined, isModifiedExpenseMessage = false): string {
    if (isModifiedExpenseMessage) {
        return String(lastMessageText).trim().replace(CONST.REGEX.LINE_BREAK, '').trim();
    }

    return formatLastMessageText(lastMessageText);
}

/**
 * Helper method to return the default avatar associated with the given login
 */
function getDefaultWorkspaceAvatar(workspaceName?: string): React.FC<SvgProps> {
    if (!workspaceName) {
        return defaultWorkspaceAvatars.WorkspaceBuilding;
    }

    // Remove all chars not A-Z or 0-9 including underscore
    const alphaNumeric = workspaceName
        .normalize('NFD')
        .replace(/[^0-9a-z]/gi, '')
        .toUpperCase();

    const workspace = `Workspace${alphaNumeric[0]}` as keyof typeof defaultWorkspaceAvatars;
    const defaultWorkspaceAvatar = defaultWorkspaceAvatars[workspace];

    return !alphaNumeric ? defaultWorkspaceAvatars.WorkspaceBuilding : defaultWorkspaceAvatar;
}

/**
 * Helper method to return the default avatar testID associated with the given login
 */
function getDefaultWorkspaceAvatarTestID(workspaceName: string): string {
    if (!workspaceName) {
        return defaultAvatarBuildingIconTestID;
    }

    // Remove all chars not A-Z or 0-9 including underscore
    const alphaNumeric = workspaceName
        .normalize('NFD')
        .replace(/[^0-9a-z]/gi, '')
        .toLowerCase();

    return !alphaNumeric ? defaultAvatarBuildingIconTestID : `SvgDefaultAvatar_${alphaNumeric[0]} Icon`;
}

/**
 * Helper method to return the default avatar associated with the given reportID
 */
function getDefaultGroupAvatar(reportID?: string): IconAsset {
    if (!reportID) {
        return defaultGroupAvatars.Avatar1;
    }
    const reportIDHashBucket: AvatarRange = ((Number(reportID) % CONST.DEFAULT_GROUP_AVATAR_COUNT) + 1) as AvatarRange;
    return defaultGroupAvatars[`Avatar${reportIDHashBucket}`];
}

/**
 * Returns the appropriate icons for the given chat report using the stored personalDetails.
 * The Avatar sources can be URLs or Icon components according to the chat type.
 */
function getIconsForParticipants(participants: number[], personalDetails: OnyxInputOrEntry<PersonalDetailsList>): Icon[] {
    const participantDetails: ParticipantDetails[] = [];
    const participantsList = participants || [];

    for (const accountID of participantsList) {
        const avatarSource = personalDetails?.[accountID]?.avatar ?? FallbackAvatar;
        const displayNameLogin = personalDetails?.[accountID]?.displayName ? personalDetails?.[accountID]?.displayName : personalDetails?.[accountID]?.login;
        participantDetails.push([accountID, displayNameLogin ?? '', avatarSource, personalDetails?.[accountID]?.fallbackIcon ?? '']);
    }

    const sortedParticipantDetails = participantDetails.sort((first, second) => {
        // First sort by displayName/login
        const displayNameLoginOrder = localeCompare(first[1], second[1]);
        if (displayNameLoginOrder !== 0) {
            return displayNameLoginOrder;
        }

        // Then fallback on accountID as the final sorting criteria.
        // This will ensure that the order of avatars with same login/displayName
        // stay consistent across all users and devices
        return first[0] - second[0];
    });

    // Now that things are sorted, gather only the avatars (second element in the array) and return those
    const avatars: Icon[] = [];

    for (const sortedParticipantDetail of sortedParticipantDetails) {
        const userIcon = {
            id: sortedParticipantDetail[0],
            source: sortedParticipantDetail[2],
            type: CONST.ICON_TYPE_AVATAR,
            name: sortedParticipantDetail[1],
            fallbackIcon: sortedParticipantDetail[3],
        };
        avatars.push(userIcon);
    }

    return avatars;
}

/**
 * Cache the workspace icons
 */
const workSpaceIconsCache = new Map<string, {name: string; icon: Icon}>();

/**
 * Given a report, return the associated workspace icon.
 */
function getWorkspaceIcon(report: OnyxInputOrEntry<Report>, policy?: OnyxInputOrEntry<Policy>): Icon {
    const workspaceName = getPolicyName(report, false, policy);
    const cacheKey = report?.policyID ?? workspaceName;
    const iconFromCache = workSpaceIconsCache.get(cacheKey);
    const reportPolicy = policy ?? allPolicies?.[`${ONYXKEYS.COLLECTION.POLICY}${report?.policyID}`];
    const policyAvatarURL = reportPolicy ? reportPolicy?.avatarURL : report?.policyAvatar;
    // eslint-disable-next-line @typescript-eslint/prefer-nullish-coalescing
    const policyExpenseChatAvatarSource = policyAvatarURL || getDefaultWorkspaceAvatar(workspaceName);

    const isSameAvatarURL = iconFromCache?.icon?.source === policyExpenseChatAvatarSource;
    const hasWorkSpaceNameChanged = iconFromCache?.name !== workspaceName;

    if (iconFromCache && (isSameAvatarURL || policyAvatarURL === undefined) && !hasWorkSpaceNameChanged) {
        return iconFromCache.icon;
    }

    const workspaceIcon: Icon = {
        source: policyExpenseChatAvatarSource ?? '',
        type: CONST.ICON_TYPE_WORKSPACE,
        name: workspaceName,
        id: report?.policyID,
    };
    workSpaceIconsCache.set(cacheKey, {name: workspaceName, icon: workspaceIcon});
    return workspaceIcon;
}

/**
 * Gets the personal details for a login by looking in the ONYXKEYS.PERSONAL_DETAILS_LIST Onyx key (stored in the local variable, allPersonalDetails). If it doesn't exist in Onyx,
 * then a default object is constructed.
 */
function getPersonalDetailsForAccountID(accountID: number | undefined, personalDetailsData?: Partial<PersonalDetailsList>): Partial<PersonalDetails> {
    if (!accountID) {
        return {};
    }

    const defaultDetails = {
        isOptimisticPersonalDetail: true,
    };

    if (!personalDetailsData) {
        return allPersonalDetails?.[accountID] ?? defaultDetails;
    }

    return personalDetailsData?.[accountID] ?? defaultDetails;
}

/**
 * Returns the personal details or a default object if the personal details are not available.
 */
function getPersonalDetailsOrDefault(personalDetails: Partial<PersonalDetails> | undefined | null): Partial<PersonalDetails> {
    return personalDetails ?? {isOptimisticPersonalDetail: true};
}

const hiddenTranslation = translateLocal('common.hidden');

const phoneNumberCache: Record<string, string> = {};

/**
 * Get the displayName for a single report participant.
 */
function getDisplayNameForParticipant(
    accountID?: number,
    shouldUseShortForm = false,
    shouldFallbackToHidden = true,
    shouldAddCurrentUserPostfix = false,
    personalDetailsData?: Partial<PersonalDetailsList>,
): string {
    if (!accountID) {
        return '';
    }

    const personalDetails = getPersonalDetailsOrDefault(personalDetailsData?.[accountID] ?? allPersonalDetails?.[accountID]);
    if (!personalDetails) {
        return '';
    }

    const login = personalDetails.login ?? '';

    // Check if the phone number is already cached
    let formattedLogin = phoneNumberCache[login];
    if (!formattedLogin) {
        formattedLogin = formatPhoneNumber(login);
        // Store the formatted phone number in the cache
        phoneNumberCache[login] = formattedLogin;
    }

    // This is to check if account is an invite/optimistically created one
    // and prevent from falling back to 'Hidden', so a correct value is shown
    // when searching for a new user
    if (personalDetails.isOptimisticPersonalDetail === true) {
        return formattedLogin;
    }

    // For selfDM, we display the user's displayName followed by '(you)' as a postfix
    const shouldAddPostfix = shouldAddCurrentUserPostfix && accountID === currentUserAccountID;

    const longName = getDisplayNameOrDefault(personalDetails, formattedLogin, shouldFallbackToHidden, shouldAddPostfix);

    // If the user's personal details (first name) should be hidden, make sure we return "hidden" instead of the short name
    if (shouldFallbackToHidden && longName === hiddenTranslation) {
        return formatPhoneNumber(longName);
    }

    const shortName = personalDetails.firstName ? personalDetails.firstName : longName;
    return shouldUseShortForm ? shortName : longName;
}

function getParticipantsAccountIDsForDisplay(report: OnyxEntry<Report>, shouldExcludeHidden = false, shouldExcludeDeleted = false, shouldForceExcludeCurrentUser = false): number[] {
    const reportParticipants = report?.participants ?? {};
    const reportMetadata = getReportMetadata(report?.reportID);
    let participantsEntries = Object.entries(reportParticipants);

    // We should not show participants that have an optimistic entry with the same login in the personal details
    const nonOptimisticLoginMap: Record<string, boolean | undefined> = {};

    for (const entry of participantsEntries) {
        const [accountID] = entry;
        const personalDetail = allPersonalDetails?.[accountID];
        if (personalDetail?.login && !personalDetail.isOptimisticPersonalDetail) {
            nonOptimisticLoginMap[personalDetail.login] = true;
        }
    }

    participantsEntries = participantsEntries.filter(([accountID]) => {
        const personalDetail = allPersonalDetails?.[accountID];
        if (personalDetail?.login && personalDetail.isOptimisticPersonalDetail) {
            return !nonOptimisticLoginMap[personalDetail.login];
        }
        return true;
    });

    let participantsIds = participantsEntries.map(([accountID]) => Number(accountID));

    // For 1:1 chat, we don't want to include the current user as a participant in order to not mark 1:1 chats as having multiple participants
    // For system chat, we want to display Expensify as the only participant
    const shouldExcludeCurrentUser = isOneOnOneChat(report) || isSystemChat(report) || shouldForceExcludeCurrentUser;

    if (shouldExcludeCurrentUser || shouldExcludeHidden || shouldExcludeDeleted) {
        participantsIds = participantsIds.filter((accountID) => {
            if (shouldExcludeCurrentUser && accountID === currentUserAccountID) {
                return false;
            }

            if (shouldExcludeHidden && isHiddenForCurrentUser(reportParticipants[accountID]?.notificationPreference)) {
                return false;
            }

            if (
                shouldExcludeDeleted &&
                reportMetadata?.pendingChatMembers?.findLast((member) => Number(member.accountID) === accountID)?.pendingAction === CONST.RED_BRICK_ROAD_PENDING_ACTION.DELETE
            ) {
                return false;
            }

            return true;
        });
    }

    return participantsIds.filter((accountID) => isNumber(accountID));
}

function getParticipantsList(report: Report, personalDetails: OnyxEntry<PersonalDetailsList>, isRoomMembersList = false): number[] {
    const isReportGroupChat = isGroupChat(report);
    const isReportIOU = isIOUReport(report);
    const shouldExcludeHiddenParticipants = !isReportGroupChat && !isReportIOU;
    const chatParticipants = getParticipantsAccountIDsForDisplay(report, isRoomMembersList || shouldExcludeHiddenParticipants);

    return chatParticipants.filter((accountID) => {
        const details = personalDetails?.[accountID];

        if (!isRoomMembersList) {
            if (!details) {
                Log.hmmm(`[ReportParticipantsPage] no personal details found for Group chat member with accountID: ${accountID}`);
                return false;
            }
        } else {
            // When adding a new member to a room (whose personal detail does not exist in Onyx), an optimistic personal detail
            // is created. However, when the real personal detail is returned from the backend, a duplicate member may appear
            // briefly before the optimistic personal detail is deleted. To address this, we filter out the optimistically created
            // member here.
            const isDuplicateOptimisticDetail =
                details?.isOptimisticPersonalDetail && chatParticipants.some((accID) => accID !== accountID && details.login === personalDetails?.[accID]?.login);

            if (!details || isDuplicateOptimisticDetail) {
                Log.hmmm(`[RoomMembersPage] no personal details found for room member with accountID: ${accountID}`);
                return false;
            }
        }
        return true;
    });
}

function buildParticipantsFromAccountIDs(accountIDs: number[]): Participants {
    const finalParticipants: Participants = {};
    return accountIDs.reduce((participants, accountID) => {
        // eslint-disable-next-line no-param-reassign
        participants[accountID] = {notificationPreference: CONST.REPORT.NOTIFICATION_PREFERENCE.ALWAYS};
        return participants;
    }, finalParticipants);
}

/**
 * Returns the report name if the report is a group chat
 */
function getGroupChatName(participants?: SelectedParticipant[], shouldApplyLimit = false, report?: OnyxEntry<Report>): string | undefined {
    // If we have a report always try to get the name from the report.
    if (report?.reportName) {
        return report.reportName;
    }

    const reportMetadata = getReportMetadata(report?.reportID);

    const pendingMemberAccountIDs = new Set(
        reportMetadata?.pendingChatMembers?.filter((member) => member.pendingAction === CONST.RED_BRICK_ROAD_PENDING_ACTION.DELETE).map((member) => member.accountID),
    );
    let participantAccountIDs =
        participants?.map((participant) => participant.accountID) ??
        Object.keys(report?.participants ?? {})
            .map(Number)
            .filter((accountID) => !pendingMemberAccountIDs.has(accountID.toString()));
    if (shouldApplyLimit) {
        participantAccountIDs = participantAccountIDs.slice(0, 5);
    }
    const isMultipleParticipantReport = participantAccountIDs.length > 1;

    if (isMultipleParticipantReport) {
        return participantAccountIDs
            .map((participantAccountID, index) => getDisplayNameForParticipant(participantAccountID, isMultipleParticipantReport) || formatPhoneNumber(participants?.[index]?.login ?? ''))
            .sort((first, second) => localeCompare(first ?? '', second ?? ''))
            .filter(Boolean)
            .join(', ');
    }

    return translateLocal('groupChat.defaultReportName', {displayName: getDisplayNameForParticipant(participantAccountIDs.at(0), false)});
}

function getParticipants(reportID: string) {
    const report = getReportOrDraftReport(reportID);
    if (!report) {
        return {};
    }

    return report.participants;
}

/**
 * Returns the appropriate icons for the given chat report using the stored personalDetails.
 * The Avatar sources can be URLs or Icon components according to the chat type.
 */
function getIcons(
    report: OnyxInputOrEntry<Report>,
    personalDetails: OnyxInputOrEntry<PersonalDetailsList>,
    defaultIcon: AvatarSource | null = null,
    defaultName = '',
    defaultAccountID = -1,
    policy?: OnyxInputOrEntry<Policy>,
    invoiceReceiverPolicy?: OnyxInputOrEntry<Policy>,
): Icon[] {
    const ownerDetails = report?.ownerAccountID ? personalDetails?.[report.ownerAccountID] : undefined;

    if (isEmptyObject(report)) {
        const fallbackIcon: Icon = {
            source: defaultIcon ?? FallbackAvatar,
            type: CONST.ICON_TYPE_AVATAR,
            name: defaultName,
            id: defaultAccountID,
        };
        return [fallbackIcon];
    }
    if (isExpenseRequest(report)) {
        const parentReportAction = allReportActions?.[`${ONYXKEYS.COLLECTION.REPORT_ACTIONS}${report.parentReportID}`]?.[report.parentReportActionID];
        const workspaceIcon = getWorkspaceIcon(report, policy);
        const actorDetails = parentReportAction?.actorAccountID ? personalDetails?.[parentReportAction.actorAccountID] : undefined;
        const memberIcon = {
            source: actorDetails?.avatar ?? FallbackAvatar,
            id: parentReportAction?.actorAccountID,
            type: CONST.ICON_TYPE_AVATAR,
            name: actorDetails?.displayName ?? '',
            fallbackIcon: actorDetails?.fallbackIcon,
        };

        return [memberIcon, workspaceIcon];
    }
    if (isChatThread(report)) {
        const parentReportAction = allReportActions?.[`${ONYXKEYS.COLLECTION.REPORT_ACTIONS}${report.parentReportID}`]?.[report.parentReportActionID];

        const actorAccountID = getReportActionActorAccountID(parentReportAction, report, report);
        const actorDetails = actorAccountID ? personalDetails?.[actorAccountID] : undefined;
        const actorDisplayName = getDisplayNameOrDefault(actorDetails, '', false);
        const actorIcon = {
            id: actorAccountID,
            source: actorDetails?.avatar ?? FallbackAvatar,
            name: formatPhoneNumber(actorDisplayName),
            type: CONST.ICON_TYPE_AVATAR,
            fallbackIcon: actorDetails?.fallbackIcon,
        };

        if (isWorkspaceThread(report)) {
            const workspaceIcon = getWorkspaceIcon(report, policy);
            return [actorIcon, workspaceIcon];
        }
        return [actorIcon];
    }
    if (isTaskReport(report)) {
        const ownerIcon = {
            id: report?.ownerAccountID,
            source: ownerDetails?.avatar ?? FallbackAvatar,
            type: CONST.ICON_TYPE_AVATAR,
            name: ownerDetails?.displayName ?? '',
            fallbackIcon: ownerDetails?.fallbackIcon,
        };

        if (isWorkspaceTaskReport(report)) {
            const workspaceIcon = getWorkspaceIcon(report, policy);
            return [ownerIcon, workspaceIcon];
        }

        return [ownerIcon];
    }
    if (isDomainRoom(report)) {
        // Get domain name after the #. Domain Rooms use our default workspace avatar pattern.
        const domainName = report?.reportName?.substring(1);
        const policyExpenseChatAvatarSource = getDefaultWorkspaceAvatar(domainName);
        const domainIcon: Icon = {
            source: policyExpenseChatAvatarSource,
            type: CONST.ICON_TYPE_WORKSPACE,
            name: domainName ?? '',
            id: report?.policyID,
        };
        return [domainIcon];
    }
    if (isAdminRoom(report) || isAnnounceRoom(report) || isChatRoom(report) || isArchivedNonExpenseReport(report, getReportNameValuePairs(report?.reportID))) {
        const icons = [getWorkspaceIcon(report, policy)];

        if (isInvoiceRoom(report)) {
            if (report?.invoiceReceiver?.type === CONST.REPORT.INVOICE_RECEIVER_TYPE.INDIVIDUAL) {
                icons.push(...getIconsForParticipants([report?.invoiceReceiver.accountID], personalDetails));
            } else {
                const receiverPolicyID = report?.invoiceReceiver?.policyID;
                const receiverPolicy = invoiceReceiverPolicy ?? getPolicy(receiverPolicyID);
                if (!isEmptyObject(receiverPolicy)) {
                    icons.push({
                        source: receiverPolicy?.avatarURL ?? getDefaultWorkspaceAvatar(receiverPolicy.name),
                        type: CONST.ICON_TYPE_WORKSPACE,
                        name: receiverPolicy.name,
                        id: receiverPolicyID,
                    });
                }
            }
        }

        return icons;
    }
    if (isPolicyExpenseChat(report) || isExpenseReport(report)) {
        const workspaceIcon = getWorkspaceIcon(report, policy);
        const memberIcon = {
            source: ownerDetails?.avatar ?? FallbackAvatar,
            id: report?.ownerAccountID,
            type: CONST.ICON_TYPE_AVATAR,
            name: ownerDetails?.displayName ?? '',
            fallbackIcon: ownerDetails?.fallbackIcon,
        };
        return isExpenseReport(report) ? [memberIcon, workspaceIcon] : [workspaceIcon, memberIcon];
    }
    if (isIOUReport(report)) {
        const managerDetails = report?.managerID ? personalDetails?.[report.managerID] : undefined;
        const managerIcon = {
            source: managerDetails?.avatar ?? FallbackAvatar,
            id: report?.managerID,
            type: CONST.ICON_TYPE_AVATAR,
            name: managerDetails?.displayName ?? '',
            fallbackIcon: managerDetails?.fallbackIcon,
        };
        const ownerIcon = {
            id: report?.ownerAccountID,
            source: ownerDetails?.avatar ?? FallbackAvatar,
            type: CONST.ICON_TYPE_AVATAR,
            name: ownerDetails?.displayName ?? '',
            fallbackIcon: ownerDetails?.fallbackIcon,
        };
        const isManager = currentUserAccountID === report?.managerID;

        // For one transaction IOUs, display a simplified report icon
        if (isOneTransactionReport(report?.reportID)) {
            return [ownerIcon];
        }

        return isManager ? [managerIcon, ownerIcon] : [ownerIcon, managerIcon];
    }

    if (isSelfDM(report)) {
        return getIconsForParticipants(currentUserAccountID ? [currentUserAccountID] : [], personalDetails);
    }

    if (isSystemChat(report)) {
        return getIconsForParticipants([CONST.ACCOUNT_ID.NOTIFICATIONS ?? 0], personalDetails);
    }

    if (isGroupChat(report)) {
        const groupChatIcon = {
            // eslint-disable-next-line @typescript-eslint/prefer-nullish-coalescing
            source: report.avatarUrl || getDefaultGroupAvatar(report.reportID),
            id: -1,
            type: CONST.ICON_TYPE_AVATAR,
            name: getGroupChatName(undefined, true, report),
        };
        return [groupChatIcon];
    }

    if (isInvoiceReport(report)) {
        const invoiceRoomReport = getReportOrDraftReport(report.chatReportID);
        const icons = [getWorkspaceIcon(invoiceRoomReport, policy)];

        if (invoiceRoomReport?.invoiceReceiver?.type === CONST.REPORT.INVOICE_RECEIVER_TYPE.INDIVIDUAL) {
            icons.push(...getIconsForParticipants([invoiceRoomReport?.invoiceReceiver.accountID], personalDetails));

            return icons;
        }

        const receiverPolicyID = invoiceRoomReport?.invoiceReceiver?.policyID;
        const receiverPolicy = invoiceReceiverPolicy ?? getPolicy(receiverPolicyID);

        if (!isEmptyObject(receiverPolicy)) {
            icons.push({
                source: receiverPolicy?.avatarURL ?? getDefaultWorkspaceAvatar(receiverPolicy.name),
                type: CONST.ICON_TYPE_WORKSPACE,
                name: receiverPolicy.name,
                id: receiverPolicyID,
            });
        }

        return icons;
    }

    if (isOneOnOneChat(report)) {
        const otherParticipantsAccountIDs = Object.keys(report.participants ?? {})
            .map(Number)
            .filter((accountID) => accountID !== currentUserAccountID);
        return getIconsForParticipants(otherParticipantsAccountIDs, personalDetails);
    }

    const participantAccountIDs = Object.keys(report.participants ?? {}).map(Number);
    return getIconsForParticipants(participantAccountIDs, personalDetails);
}

function getDisplayNamesWithTooltips(
    personalDetailsList: PersonalDetails[] | PersonalDetailsList | OptionData[],
    shouldUseShortForm: boolean,
    shouldFallbackToHidden = true,
    shouldAddCurrentUserPostfix = false,
): DisplayNameWithTooltips {
    const personalDetailsListArray = Array.isArray(personalDetailsList) ? personalDetailsList : Object.values(personalDetailsList);

    return personalDetailsListArray
        .map((user) => {
            const accountID = Number(user?.accountID);
            // eslint-disable-next-line @typescript-eslint/prefer-nullish-coalescing
            const displayName = getDisplayNameForParticipant(accountID, shouldUseShortForm, shouldFallbackToHidden, shouldAddCurrentUserPostfix) || user?.login || '';
            const avatar = user && 'avatar' in user ? user.avatar : undefined;

            let pronouns = user?.pronouns ?? undefined;
            if (pronouns?.startsWith(CONST.PRONOUNS.PREFIX)) {
                const pronounTranslationKey = pronouns.replace(CONST.PRONOUNS.PREFIX, '');
                pronouns = translateLocal(`pronouns.${pronounTranslationKey}` as TranslationPaths);
            }

            return {
                displayName,
                avatar,
                login: user?.login ?? '',
                accountID,
                pronouns,
            };
        })
        .sort((first, second) => {
            // First sort by displayName/login
            const displayNameLoginOrder = localeCompare(first.displayName, second.displayName);
            if (displayNameLoginOrder !== 0) {
                return displayNameLoginOrder;
            }

            // Then fallback on accountID as the final sorting criteria.
            return first.accountID - second.accountID;
        });
}

/**
 * Returns the the display names of the given user accountIDs
 */
function getUserDetailTooltipText(accountID: number, fallbackUserDisplayName = ''): string {
    const displayNameForParticipant = getDisplayNameForParticipant(accountID);
    return displayNameForParticipant || fallbackUserDisplayName;
}

/**
 * For a deleted parent report action within a chat report,
 * let us return the appropriate display message
 *
 * @param reportAction - The deleted report action of a chat report for which we need to return message.
 */
function getDeletedParentActionMessageForChatReport(reportAction: OnyxEntry<ReportAction>): string {
    // By default, let us display [Deleted message]
    let deletedMessageText = translateLocal('parentReportAction.deletedMessage');
    if (isCreatedTaskReportAction(reportAction)) {
        // For canceled task report, let us display [Deleted task]
        deletedMessageText = translateLocal('parentReportAction.deletedTask');
    }
    return deletedMessageText;
}

/**
 * Returns the preview message for `REIMBURSEMENT_QUEUED` action
 */
function getReimbursementQueuedActionMessage(
    reportAction: OnyxEntry<ReportAction<typeof CONST.REPORT.ACTIONS.TYPE.REIMBURSEMENT_QUEUED>>,
    reportOrID: OnyxEntry<Report> | string | SearchReport,
    shouldUseShortDisplayName = true,
): string {
    const report = typeof reportOrID === 'string' ? getReport(reportOrID) : reportOrID;
    const submitterDisplayName = getDisplayNameForParticipant(report?.ownerAccountID, shouldUseShortDisplayName) ?? '';
    const originalMessage = getOriginalMessage(reportAction);
    let messageKey: TranslationPaths;
    if (originalMessage?.paymentType === CONST.IOU.PAYMENT_TYPE.EXPENSIFY) {
        messageKey = 'iou.waitingOnEnabledWallet';
    } else {
        messageKey = 'iou.waitingOnBankAccount';
    }

    return translateLocal(messageKey, {submitterDisplayName});
}

/**
 * Returns the preview message for `REIMBURSEMENT_DEQUEUED` action
 */
function getReimbursementDeQueuedActionMessage(
    reportAction: OnyxEntry<ReportAction<typeof CONST.REPORT.ACTIONS.TYPE.REIMBURSEMENT_DEQUEUED>>,
    reportOrID: OnyxEntry<Report> | string | SearchReport,
    isLHNPreview = false,
): string {
    const report = typeof reportOrID === 'string' ? getReport(reportOrID) : reportOrID;
    const originalMessage = getOriginalMessage(reportAction);
    const amount = originalMessage?.amount;
    const currency = originalMessage?.currency;
    const formattedAmount = convertToDisplayString(amount, currency);
    if (originalMessage?.cancellationReason === CONST.REPORT.CANCEL_PAYMENT_REASONS.ADMIN) {
        const payerOrApproverName = report?.managerID === currentUserAccountID || !isLHNPreview ? '' : getDisplayNameForParticipant(report?.managerID, true);
        return translateLocal('iou.adminCanceledRequest', {manager: payerOrApproverName, amount: formattedAmount});
    }
    const submitterDisplayName = getDisplayNameForParticipant(report?.ownerAccountID, true) ?? '';
    return translateLocal('iou.canceledRequest', {submitterDisplayName, amount: formattedAmount});
}

/**
 * Builds an optimistic REIMBURSEMENT_DEQUEUED report action with a randomly generated reportActionID.
 *
 */
function buildOptimisticChangeFieldAction(reportField: PolicyReportField, previousReportField: PolicyReportField): OptimisticChangeFieldAction {
    return {
        actionName: CONST.REPORT.ACTIONS.TYPE.CHANGE_FIELD,
        actorAccountID: currentUserAccountID,
        message: [
            {
                type: 'TEXT',
                style: 'strong',
                text: 'You',
            },
            {
                type: 'TEXT',
                style: 'normal',
                text: ` modified field '${reportField.name}'.`,
            },
            {
                type: 'TEXT',
                style: 'normal',
                text: ` New value is '${reportField.value}'`,
            },
            {
                type: 'TEXT',
                style: 'normal',
                text: ` (previously '${previousReportField.value}').`,
            },
        ],
        originalMessage: {
            fieldName: reportField.name,
            newType: reportField.type,
            newValue: reportField.value,
            oldType: previousReportField.type,
            oldValue: previousReportField.value,
        },
        person: [
            {
                style: 'strong',
                text: getCurrentUserDisplayNameOrEmail(),
                type: 'TEXT',
            },
        ],
        reportActionID: rand64(),
        created: DateUtils.getDBTime(),
        pendingAction: CONST.RED_BRICK_ROAD_PENDING_ACTION.ADD,
    };
}

/**
 * Builds an optimistic REIMBURSEMENT_DEQUEUED report action with a randomly generated reportActionID.
 *
 */
function buildOptimisticCancelPaymentReportAction(expenseReportID: string, amount: number, currency: string): OptimisticCancelPaymentReportAction {
    return {
        actionName: CONST.REPORT.ACTIONS.TYPE.REIMBURSEMENT_DEQUEUED,
        actorAccountID: currentUserAccountID,
        message: [
            {
                cancellationReason: CONST.REPORT.CANCEL_PAYMENT_REASONS.ADMIN,
                expenseReportID,
                type: CONST.REPORT.MESSAGE.TYPE.COMMENT,
                text: '',
                amount,
                currency,
            },
        ],
        originalMessage: {
            cancellationReason: CONST.REPORT.CANCEL_PAYMENT_REASONS.ADMIN,
            expenseReportID,
            amount,
            currency,
        },
        person: [
            {
                style: 'strong',
                text: getCurrentUserDisplayNameOrEmail(),
                type: 'TEXT',
            },
        ],
        reportActionID: rand64(),
        shouldShow: true,
        created: DateUtils.getDBTime(),
        pendingAction: CONST.RED_BRICK_ROAD_PENDING_ACTION.ADD,
    };
}

/**
 * Returns the last visible message for a given report after considering the given optimistic actions
 *
 * @param reportID - the report for which last visible message has to be fetched
 * @param [actionsToMerge] - the optimistic merge actions that needs to be considered while fetching last visible message

 */
function getLastVisibleMessage(reportID: string | undefined, actionsToMerge: ReportActions = {}): LastVisibleMessage {
    const report = getReportOrDraftReport(reportID);
    const lastVisibleAction = getLastVisibleActionReportActionsUtils(reportID, canUserPerformWriteAction(report), actionsToMerge);

    // For Chat Report with deleted parent actions, let us fetch the correct message
    if (isDeletedParentAction(lastVisibleAction) && !isEmptyObject(report) && isChatReport(report)) {
        const lastMessageText = getDeletedParentActionMessageForChatReport(lastVisibleAction);
        return {
            lastMessageText,
        };
    }

    // Fetch the last visible message for report represented by reportID and based on actions to merge.
    return getLastVisibleMessageReportActionsUtils(reportID, canUserPerformWriteAction(report), actionsToMerge);
}

/**
 * Checks if a report is waiting for the manager to complete an action.
 * Example: the assignee of an open task report or the manager of a processing expense report.
 *
 * @param [parentReportAction] - The parent report action of the report (Used to check if the task has been canceled)
 */
function isWaitingForAssigneeToCompleteAction(report: OnyxEntry<Report>, parentReportAction: OnyxEntry<ReportAction>): boolean {
    if (report?.hasOutstandingChildTask) {
        return true;
    }

    if (!report?.hasParentAccess && isReportManager(report)) {
        if (isOpenTaskReport(report, parentReportAction)) {
            return true;
        }

        if (isProcessingReport(report) && isExpenseReport(report)) {
            return true;
        }
    }

    return false;
}

function isUnreadWithMention(reportOrOption: OnyxEntry<Report> | OptionData): boolean {
    if (!reportOrOption) {
        return false;
    }
    // lastMentionedTime and lastReadTime are both datetime strings and can be compared directly
    const lastMentionedTime = reportOrOption.lastMentionedTime ?? '';
    const lastReadTime = reportOrOption.lastReadTime ?? '';
    return !!('isUnreadWithMention' in reportOrOption && reportOrOption.isUnreadWithMention) || lastReadTime < lastMentionedTime;
}

type ReasonAndReportActionThatRequiresAttention = {
    reason: ValueOf<typeof CONST.REQUIRES_ATTENTION_REASONS>;
    reportAction?: OnyxEntry<ReportAction>;
};

function getReasonAndReportActionThatRequiresAttention(
    optionOrReport: OnyxEntry<Report> | OptionData,
    parentReportAction?: OnyxEntry<ReportAction>,
): ReasonAndReportActionThatRequiresAttention | null {
    if (!optionOrReport) {
        return null;
    }

    const reportActions = getAllReportActions(optionOrReport.reportID);

    if (isJoinRequestInAdminRoom(optionOrReport)) {
        return {
            reason: CONST.REQUIRES_ATTENTION_REASONS.HAS_JOIN_REQUEST,
            reportAction: getActionableJoinRequestPendingReportAction(optionOrReport.reportID),
        };
    }

    if (isArchivedReport(getReportNameValuePairs(optionOrReport?.reportID)) || isArchivedReport(getReportNameValuePairs(optionOrReport?.reportID))) {
        return null;
    }

    if (isUnreadWithMention(optionOrReport)) {
        return {
            reason: CONST.REQUIRES_ATTENTION_REASONS.IS_UNREAD_WITH_MENTION,
        };
    }

    if (isWaitingForAssigneeToCompleteAction(optionOrReport, parentReportAction)) {
        return {
            reason: CONST.REQUIRES_ATTENTION_REASONS.IS_WAITING_FOR_ASSIGNEE_TO_COMPLETE_ACTION,
            reportAction: Object.values(reportActions).find((action) => action.childType === CONST.REPORT.TYPE.TASK),
        };
    }

    const iouReportActionToApproveOrPay = getIOUReportActionToApproveOrPay(optionOrReport, optionOrReport.reportID);
    const iouReportID = getIOUReportIDFromReportActionPreview(iouReportActionToApproveOrPay);
    const transactions = getReportTransactions(iouReportID);
    const hasOnlyPendingTransactions = transactions.length > 0 && transactions.every((t) => isExpensifyCardTransaction(t) && isPending(t));

    // Has a child report that is awaiting action (e.g. approve, pay, add bank account) from current user
    if (optionOrReport.hasOutstandingChildRequest && !hasOnlyPendingTransactions) {
        return {
            reason: CONST.REQUIRES_ATTENTION_REASONS.HAS_CHILD_REPORT_AWAITING_ACTION,
            reportAction: iouReportActionToApproveOrPay,
        };
    }

    if (hasMissingInvoiceBankAccount(optionOrReport.reportID) && !isSettled(optionOrReport.reportID)) {
        return {
            reason: CONST.REQUIRES_ATTENTION_REASONS.HAS_MISSING_INVOICE_BANK_ACCOUNT,
        };
    }

    if (isInvoiceRoom(optionOrReport)) {
        const reportAction = Object.values(reportActions).find(
            (action) =>
                action.actionName === CONST.REPORT.ACTIONS.TYPE.REPORT_PREVIEW &&
                action.childReportID &&
                hasMissingInvoiceBankAccount(action.childReportID) &&
                !isSettled(action.childReportID),
        );

        return reportAction
            ? {
                  reason: CONST.REQUIRES_ATTENTION_REASONS.HAS_MISSING_INVOICE_BANK_ACCOUNT,
                  reportAction,
              }
            : null;
    }

    return null;
}

/**
 * Determines if the option requires action from the current user. This can happen when it:
 *  - is unread and the user was mentioned in one of the unread comments
 *  - is for an outstanding task waiting on the user
 *  - has an outstanding child expense that is waiting for an action from the current user (e.g. pay, approve, add bank account)
 *  - is either the system or concierge chat, the user free trial has ended and it didn't add a payment card yet
 *
 * @param option (report or optionItem)
 * @param parentReportAction (the report action the current report is a thread of)
 */
function requiresAttentionFromCurrentUser(optionOrReport: OnyxEntry<Report> | OptionData, parentReportAction?: OnyxEntry<ReportAction>) {
    return !!getReasonAndReportActionThatRequiresAttention(optionOrReport, parentReportAction);
}

/**
 * Checks if the report contains at least one Non-Reimbursable transaction
 */
function hasNonReimbursableTransactions(iouReportID: string | undefined): boolean {
    const transactions = getReportTransactions(iouReportID);
    return transactions.filter((transaction) => transaction.reimbursable === false).length > 0;
}

function getMoneyRequestSpendBreakdown(report: OnyxInputOrEntry<Report>, allReportsDict?: OnyxCollection<Report>): SpendBreakdown {
    const allAvailableReports = allReportsDict ?? allReports;
    let moneyRequestReport: OnyxEntry<Report>;
    if (report && (isMoneyRequestReport(report) || isInvoiceReport(report))) {
        moneyRequestReport = report;
    }
    if (allAvailableReports && report?.iouReportID) {
        moneyRequestReport = allAvailableReports[`${ONYXKEYS.COLLECTION.REPORT}${report.iouReportID}`];
    }
    if (moneyRequestReport) {
        let nonReimbursableSpend = moneyRequestReport.nonReimbursableTotal ?? 0;
        let totalSpend = moneyRequestReport.total ?? 0;

        if (nonReimbursableSpend + totalSpend !== 0) {
            // There is a possibility that if the Expense report has a negative total.
            // This is because there are instances where you can get a credit back on your card,
            // or you enter a negative expense to “offset” future expenses
            nonReimbursableSpend = isExpenseReport(moneyRequestReport) ? nonReimbursableSpend * -1 : Math.abs(nonReimbursableSpend);
            totalSpend = isExpenseReport(moneyRequestReport) ? totalSpend * -1 : Math.abs(totalSpend);

            const totalDisplaySpend = totalSpend;
            const reimbursableSpend = totalDisplaySpend - nonReimbursableSpend;

            return {
                nonReimbursableSpend,
                reimbursableSpend,
                totalDisplaySpend,
            };
        }
    }
    return {
        nonReimbursableSpend: 0,
        reimbursableSpend: 0,
        totalDisplaySpend: 0,
    };
}

/**
 * Get the title for a policy expense chat which depends on the role of the policy member seeing this report
 */
function getPolicyExpenseChatName(report: OnyxEntry<Report>, policy?: OnyxEntry<Policy>): string | undefined {
    const ownerAccountID = report?.ownerAccountID;
    const personalDetails = ownerAccountID ? allPersonalDetails?.[ownerAccountID] : undefined;
    const login = personalDetails ? personalDetails.login : null;
    // eslint-disable-next-line @typescript-eslint/prefer-nullish-coalescing
    const reportOwnerDisplayName = getDisplayNameForParticipant(ownerAccountID) || login || report?.reportName;

    // If the policy expense chat is owned by this user, use the name of the policy as the report name.
    if (report?.isOwnPolicyExpenseChat) {
        return getPolicyName(report, false, policy);
    }

    let policyExpenseChatRole = 'user';
    const policyItem = allPolicies?.[`${ONYXKEYS.COLLECTION.POLICY}${report?.policyID}`];
    if (policyItem) {
        policyExpenseChatRole = policyItem.role || 'user';
    }

    // If this user is not admin and this policy expense chat has been archived because of account merging, this must be an old workspace chat
    // of the account which was merged into the current user's account. Use the name of the policy as the name of the report.
    if (isArchivedNonExpenseReport(report, getReportNameValuePairs(report?.reportID))) {
        const lastAction = getLastVisibleActionReportActionsUtils(report?.reportID);
        const archiveReason = isClosedAction(lastAction) ? getOriginalMessage(lastAction)?.reason : CONST.REPORT.ARCHIVE_REASON.DEFAULT;
        if (archiveReason === CONST.REPORT.ARCHIVE_REASON.ACCOUNT_MERGED && policyExpenseChatRole !== CONST.POLICY.ROLE.ADMIN) {
            return getPolicyName(report, false, policy);
        }
    }

    // If user can see this report and they are not its owner, they must be an admin and the report name should be the name of the policy member
    return reportOwnerDisplayName;
}

function getArchiveReason(reportActions: OnyxEntry<ReportActions>): ValueOf<typeof CONST.REPORT.ARCHIVE_REASON> | undefined {
    const lastClosedReportAction = getLastClosedReportAction(reportActions);

    if (!lastClosedReportAction) {
        return undefined;
    }

    return isClosedAction(lastClosedReportAction) ? getOriginalMessage(lastClosedReportAction)?.reason : CONST.REPORT.ARCHIVE_REASON.DEFAULT;
}

/**
 * Given a report field, check if the field is for the report title.
 */
function isReportFieldOfTypeTitle(reportField: OnyxEntry<PolicyReportField>): boolean {
    return reportField?.type === 'formula' && reportField?.fieldID === CONST.REPORT_FIELD_TITLE_FIELD_ID;
}

/**
 * Check if Report has any held expenses
 */
function isHoldCreator(transaction: OnyxEntry<Transaction>, reportID: string | undefined): boolean {
    const holdReportAction = getReportAction(reportID, `${transaction?.comment?.hold ?? ''}`);
    return isActionCreator(holdReportAction);
}

/**
 * Given a report field, check if the field can be edited or not.
 * For title fields, its considered disabled if `deletable` prop is `true` (https://github.com/Expensify/App/issues/35043#issuecomment-1911275433)
 * For non title fields, its considered disabled if:
 * 1. The user is not admin of the report
 * 2. Report is settled or it is closed
 */
function isReportFieldDisabled(report: OnyxEntry<Report>, reportField: OnyxEntry<PolicyReportField>, policy: OnyxEntry<Policy>): boolean {
    const isReportSettled = isSettled(report?.reportID);
    const isReportClosed = isClosedReport(report);
    const isTitleField = isReportFieldOfTypeTitle(reportField);
    const isAdmin = isPolicyAdmin(report?.policyID, {[`${ONYXKEYS.COLLECTION.POLICY}${policy?.id}`]: policy});
    return isTitleField ? !reportField?.deletable : !isAdmin && (isReportSettled || isReportClosed);
}

/**
 * Given a set of report fields, return the field that refers to title
 */
function getTitleReportField(reportFields: Record<string, PolicyReportField>) {
    return Object.values(reportFields).find((field) => isReportFieldOfTypeTitle(field));
}

/**
 * Get the key for a report field
 */
function getReportFieldKey(reportFieldId: string | undefined) {
    if (!reportFieldId) {
        return '';
    }

    // We don't need to add `expensify_` prefix to the title field key, because backend stored title under a unique key `text_title`,
    // and all the other report field keys are stored under `expensify_FIELD_ID`.
    if (reportFieldId === CONST.REPORT_FIELD_TITLE_FIELD_ID) {
        return reportFieldId;
    }

    return `expensify_${reportFieldId}`;
}

/**
 * Get the report fields attached to the policy given policyID
 */
function getReportFieldsByPolicyID(policyID: string | undefined): Record<string, PolicyReportField> {
    if (!policyID) {
        return {};
    }

    const policyReportFields = Object.entries(allPolicies ?? {}).find(([key]) => key.replace(ONYXKEYS.COLLECTION.POLICY, '') === policyID);
    const fieldList = policyReportFields?.[1]?.fieldList;

    if (!policyReportFields || !fieldList) {
        return {};
    }

    return fieldList;
}

/**
 * Get the report fields that we should display a MoneyReportView gets opened
 */

function getAvailableReportFields(report: OnyxEntry<Report>, policyReportFields: PolicyReportField[]): PolicyReportField[] {
    // Get the report fields that are attached to a report. These will persist even if a field is deleted from the policy.
    const reportFields = Object.values(report?.fieldList ?? {});
    const reportIsSettled = isSettled(report?.reportID);

    // If the report is settled, we don't want to show any new field that gets added to the policy.
    if (reportIsSettled) {
        return reportFields;
    }

    // If the report is unsettled, we want to merge the new fields that get added to the policy with the fields that
    // are attached to the report.
    const mergedFieldIds = Array.from(new Set([...policyReportFields.map(({fieldID}) => fieldID), ...reportFields.map(({fieldID}) => fieldID)]));

    const fields = mergedFieldIds.map((id) => {
        const field = report?.fieldList?.[getReportFieldKey(id)];

        if (field) {
            return field;
        }

        const policyReportField = policyReportFields.find(({fieldID}) => fieldID === id);

        if (policyReportField) {
            return policyReportField;
        }

        return null;
    });

    return fields.filter(Boolean) as PolicyReportField[];
}

/**
 * Get the title for an IOU or expense chat which will be showing the payer and the amount
 */
function getMoneyRequestReportName(report: OnyxEntry<Report>, policy?: OnyxEntry<Policy>, invoiceReceiverPolicy?: OnyxEntry<Policy>): string {
    const reportFields = getReportFieldsByPolicyID(report?.policyID);
    const titleReportField = Object.values(reportFields ?? {}).find((reportField) => reportField?.fieldID === CONST.REPORT_FIELD_TITLE_FIELD_ID);

    if (titleReportField && report?.reportName && isPaidGroupPolicyExpenseReport(report)) {
        return report.reportName;
    }

    const moneyRequestTotal = getMoneyRequestSpendBreakdown(report).totalDisplaySpend;
    const formattedAmount = convertToDisplayString(moneyRequestTotal, report?.currency);

    let payerOrApproverName;
    if (isExpenseReport(report)) {
        const parentReport = getParentReport(report);
        payerOrApproverName = getPolicyName(parentReport ?? report, false, policy);
    } else if (isInvoiceReport(report)) {
        const chatReport = getReportOrDraftReport(report?.chatReportID);
        payerOrApproverName = getInvoicePayerName(chatReport, invoiceReceiverPolicy);
    } else {
        payerOrApproverName = getDisplayNameForParticipant(report?.managerID) ?? '';
    }

    const payerPaidAmountMessage = translateLocal('iou.payerPaidAmount', {
        payer: payerOrApproverName,
        amount: formattedAmount,
    });

    if (isReportApproved(report)) {
        return translateLocal('iou.managerApprovedAmount', {
            manager: payerOrApproverName,
            amount: formattedAmount,
        });
    }

    if (report?.isWaitingOnBankAccount) {
        return `${payerPaidAmountMessage} ${CONST.DOT_SEPARATOR} ${translateLocal('iou.pending')}`;
    }

    if (!isSettled(report?.reportID) && hasNonReimbursableTransactions(report?.reportID)) {
        payerOrApproverName = getDisplayNameForParticipant(report?.ownerAccountID) ?? '';
        return translateLocal('iou.payerSpentAmount', {payer: payerOrApproverName, amount: formattedAmount});
    }

    if (isProcessingReport(report) || isOpenExpenseReport(report) || isOpenInvoiceReport(report) || moneyRequestTotal === 0) {
        return translateLocal('iou.payerOwesAmount', {payer: payerOrApproverName, amount: formattedAmount});
    }

    return payerPaidAmountMessage;
}

/**
 * Gets transaction created, amount, currency, comment, and waypoints (for distance expense)
 * into a flat object. Used for displaying transactions and sending them in API commands
 */

function getTransactionDetails(transaction: OnyxInputOrEntry<Transaction>, createdDateFormat: string = CONST.DATE.FNS_FORMAT_STRING): TransactionDetails | undefined {
    if (!transaction) {
        return;
    }
    const report = getReportOrDraftReport(transaction?.reportID);
    return {
        created: getFormattedCreated(transaction, createdDateFormat),
        amount: getTransactionAmount(transaction, !isEmptyObject(report) && isExpenseReport(report)),
        attendees: getAttendees(transaction),
        taxAmount: getTaxAmount(transaction, !isEmptyObject(report) && isExpenseReport(report)),
        taxCode: getTaxCode(transaction),
        currency: getCurrency(transaction),
        comment: getDescription(transaction),
        merchant: getMerchant(transaction),
        waypoints: getWaypoints(transaction),
        customUnitRateID: getRateID(transaction),
        category: getCategory(transaction),
        billable: getBillable(transaction),
        tag: getTag(transaction),
        mccGroup: getMCCGroup(transaction),
        cardID: getCardID(transaction),
        originalAmount: getOriginalAmount(transaction),
        originalCurrency: getOriginalCurrency(transaction),
        postedDate: getFormattedPostedDate(transaction),
    };
}

function getTransactionCommentObject(transaction: OnyxEntry<Transaction>): Comment {
    return {
        ...transaction?.comment,
        waypoints: getWaypoints(transaction),
    };
}

/**
 * Can only edit if:
 *
 * - in case of IOU report
 *    - the current user is the requestor and is not settled yet
 * - in case of expense report
 *    - the current user is the requestor and is not settled yet
 *    - the current user is the manager of the report
 *    - or the current user is an admin on the policy the expense report is tied to
 *
 *    This is used in conjunction with canEditRestrictedField to control editing of specific fields like amount, currency, created, receipt, and distance.
 *    On its own, it only controls allowing/disallowing navigating to the editing pages or showing/hiding the 'Edit' icon on report actions
 */
function canEditMoneyRequest(reportAction: OnyxInputOrEntry<ReportAction<typeof CONST.REPORT.ACTIONS.TYPE.IOU>>, linkedTransaction?: OnyxEntry<Transaction>): boolean {
    const isDeleted = isDeletedAction(reportAction);

    if (isDeleted) {
        return false;
    }

    const allowedReportActionType: Array<ValueOf<typeof CONST.IOU.REPORT_ACTION_TYPE>> = [CONST.IOU.REPORT_ACTION_TYPE.TRACK, CONST.IOU.REPORT_ACTION_TYPE.CREATE];
    const originalMessage = getOriginalMessage(reportAction);
    const actionType = originalMessage?.type;

    if (!actionType || !allowedReportActionType.includes(actionType)) {
        return false;
    }

    const transaction = linkedTransaction ?? getLinkedTransaction(reportAction ?? undefined);

    // In case the transaction is failed to be created, we should disable editing the money request
    if (!transaction?.transactionID || (transaction?.pendingAction === CONST.RED_BRICK_ROAD_PENDING_ACTION.ADD && !isEmptyObject(transaction.errors))) {
        return false;
    }

    const moneyRequestReportID = originalMessage?.IOUReportID;

    if (!moneyRequestReportID) {
        return actionType === CONST.IOU.REPORT_ACTION_TYPE.TRACK;
    }

    const moneyRequestReport = getReportOrDraftReport(String(moneyRequestReportID));
    const isRequestor = currentUserAccountID === reportAction?.actorAccountID;

    const isSubmitted = isProcessingReport(moneyRequestReport);
    if (isIOUReport(moneyRequestReport)) {
        return isSubmitted && isRequestor;
    }

    const policy = getPolicy(moneyRequestReport?.policyID);
    const isAdmin = policy?.role === CONST.POLICY.ROLE.ADMIN;
    const isManager = currentUserAccountID === moneyRequestReport?.managerID;

    if (isInvoiceReport(moneyRequestReport) && isManager) {
        return false;
    }

    // Admin & managers can always edit coding fields such as tag, category, billable, etc. As long as the report has a state higher than OPEN.
    if ((isAdmin || isManager) && !isOpenExpenseReport(moneyRequestReport)) {
        return true;
    }

    if (policy?.type === CONST.POLICY.TYPE.CORPORATE && moneyRequestReport && isSubmitted && isCurrentUserSubmitter(moneyRequestReport.reportID)) {
        const isForwarded = getSubmitToAccountID(policy, moneyRequestReport) !== moneyRequestReport.managerID;
        return !isForwarded;
    }

    return !isReportApproved(moneyRequestReport) && !isSettled(moneyRequestReport?.reportID) && !isClosedReport(moneyRequestReport) && isRequestor;
}

/**
 * Checks if the current user can edit the provided property of an expense
 *
 */
function canEditFieldOfMoneyRequest(reportAction: OnyxInputOrEntry<ReportAction>, fieldToEdit: ValueOf<typeof CONST.EDIT_REQUEST_FIELD>): boolean {
    // A list of fields that cannot be edited by anyone, once an expense has been settled
    const restrictedFields: string[] = [
        CONST.EDIT_REQUEST_FIELD.AMOUNT,
        CONST.EDIT_REQUEST_FIELD.CURRENCY,
        CONST.EDIT_REQUEST_FIELD.MERCHANT,
        CONST.EDIT_REQUEST_FIELD.DATE,
        CONST.EDIT_REQUEST_FIELD.RECEIPT,
        CONST.EDIT_REQUEST_FIELD.DISTANCE,
        CONST.EDIT_REQUEST_FIELD.DISTANCE_RATE,
    ];

    if (!isMoneyRequestAction(reportAction) || !canEditMoneyRequest(reportAction)) {
        return false;
    }

    // If we're editing fields such as category, tag, description, etc. the check above should be enough for handling the permission
    if (!restrictedFields.includes(fieldToEdit)) {
        return true;
    }

    const iouMessage = getOriginalMessage(reportAction);
    const moneyRequestReport = iouMessage?.IOUReportID ? getReport(iouMessage?.IOUReportID) ?? ({} as Report) : ({} as Report);
    const transaction = allTransactions?.[`${ONYXKEYS.COLLECTION.TRANSACTION}${iouMessage?.IOUTransactionID}`] ?? ({} as Transaction);

    if (isSettled(String(moneyRequestReport.reportID)) || isReportApproved(String(moneyRequestReport.reportID))) {
        return false;
    }

    if (
        (fieldToEdit === CONST.EDIT_REQUEST_FIELD.AMOUNT || fieldToEdit === CONST.EDIT_REQUEST_FIELD.CURRENCY || fieldToEdit === CONST.EDIT_REQUEST_FIELD.DATE) &&
        isCardTransaction(transaction)
    ) {
        return false;
    }

    const policy = getPolicy(moneyRequestReport?.policyID);
    const isAdmin = isExpenseReport(moneyRequestReport) && policy?.role === CONST.POLICY.ROLE.ADMIN;
    const isManager = isExpenseReport(moneyRequestReport) && currentUserAccountID === moneyRequestReport?.managerID;

    if ((fieldToEdit === CONST.EDIT_REQUEST_FIELD.AMOUNT || fieldToEdit === CONST.EDIT_REQUEST_FIELD.CURRENCY) && isDistanceRequest(transaction)) {
        return isAdmin || isManager;
    }

    if (
        (fieldToEdit === CONST.EDIT_REQUEST_FIELD.AMOUNT || fieldToEdit === CONST.EDIT_REQUEST_FIELD.CURRENCY || fieldToEdit === CONST.EDIT_REQUEST_FIELD.MERCHANT) &&
        isPerDiemRequest(transaction)
    ) {
        return false;
    }

    if (fieldToEdit === CONST.EDIT_REQUEST_FIELD.RECEIPT) {
        const isRequestor = currentUserAccountID === reportAction?.actorAccountID;
        return (
            !isInvoiceReport(moneyRequestReport) &&
            !isReceiptBeingScanned(transaction) &&
            !isDistanceRequest(transaction) &&
            !isPerDiemRequest(transaction) &&
            (isAdmin || isManager || isRequestor)
        );
    }

    if (fieldToEdit === CONST.EDIT_REQUEST_FIELD.DISTANCE_RATE) {
        // The distance rate can be modified only on the distance expense reports
        return isExpenseReport(moneyRequestReport) && isDistanceRequest(transaction);
    }

    return true;
}

/**
 * Can only edit if:
 *
 * - It was written by the current user
 * - It's an ADD_COMMENT that is not an attachment
 * - It's an expense where conditions for editability are defined in canEditMoneyRequest method
 * - It's not pending deletion
 */
function canEditReportAction(reportAction: OnyxInputOrEntry<ReportAction>): boolean {
    const isCommentOrIOU = reportAction?.actionName === CONST.REPORT.ACTIONS.TYPE.ADD_COMMENT || reportAction?.actionName === CONST.REPORT.ACTIONS.TYPE.IOU;
    const message = reportAction ? getReportActionMessageReportUtils(reportAction) : undefined;

    return !!(
        reportAction?.actorAccountID === currentUserAccountID &&
        isCommentOrIOU &&
        (!isMoneyRequestAction(reportAction) || canEditMoneyRequest(reportAction)) && // Returns true for non-IOU actions
        !isReportMessageAttachment(message) &&
        ((!reportAction.isAttachmentWithText && !reportAction.isAttachmentOnly) || !reportAction.isOptimisticAction) &&
        !isDeletedAction(reportAction) &&
        !isCreatedTaskReportAction(reportAction) &&
        reportAction?.pendingAction !== CONST.RED_BRICK_ROAD_PENDING_ACTION.DELETE
    );
}

function canHoldUnholdReportAction(reportAction: OnyxInputOrEntry<ReportAction>): {canHoldRequest: boolean; canUnholdRequest: boolean} {
    if (!isMoneyRequestAction(reportAction)) {
        return {canHoldRequest: false, canUnholdRequest: false};
    }

    const moneyRequestReportID = getOriginalMessage(reportAction)?.IOUReportID;
    const moneyRequestReport = getReportOrDraftReport(String(moneyRequestReportID));

    if (!moneyRequestReportID || !moneyRequestReport) {
        return {canHoldRequest: false, canUnholdRequest: false};
    }

    if (isInvoiceReport(moneyRequestReport)) {
        return {
            canHoldRequest: false,
            canUnholdRequest: false,
        };
    }

    const isRequestSettled = isSettled(moneyRequestReport?.reportID);
    const isApproved = isReportApproved(moneyRequestReport);
    const transactionID = moneyRequestReport ? getOriginalMessage(reportAction)?.IOUTransactionID : undefined;
    const transaction = allTransactions?.[`${ONYXKEYS.COLLECTION.TRANSACTION}${transactionID}`] ?? ({} as Transaction);

    const parentReportAction = isThread(moneyRequestReport)
        ? allReportActions?.[`${ONYXKEYS.COLLECTION.REPORT_ACTIONS}${moneyRequestReport.parentReportID}`]?.[moneyRequestReport.parentReportActionID]
        : undefined;

    const isRequestIOU = isIOUReport(moneyRequestReport);
    const isHoldActionCreator = isHoldCreator(transaction, reportAction.childReportID);

    const isTrackExpenseMoneyReport = isTrackExpenseReport(moneyRequestReport);
    const isActionOwner =
        typeof parentReportAction?.actorAccountID === 'number' &&
        typeof currentUserPersonalDetails?.accountID === 'number' &&
        parentReportAction.actorAccountID === currentUserPersonalDetails?.accountID;
    const isApprover = isMoneyRequestReport(moneyRequestReport) && moneyRequestReport?.managerID !== null && currentUserPersonalDetails?.accountID === moneyRequestReport?.managerID;
    const isAdmin = isPolicyAdmin(moneyRequestReport.policyID, allPolicies);
    const isOnHold = isOnHoldTransactionUtils(transaction);
    const isScanning = hasReceiptTransactionUtils(transaction) && isReceiptBeingScanned(transaction);
    const isClosed = isClosedReport(moneyRequestReport);

    const canModifyStatus = !isTrackExpenseMoneyReport && (isAdmin || isActionOwner || isApprover);
    const canModifyUnholdStatus = !isTrackExpenseMoneyReport && (isAdmin || (isActionOwner && isHoldActionCreator) || isApprover);
    const isDeletedParentActionLocal = isEmptyObject(parentReportAction) || isDeletedAction(parentReportAction);

    const canHoldOrUnholdRequest = !isRequestSettled && !isApproved && !isDeletedParentActionLocal && !isClosed;
    const canHoldRequest = canHoldOrUnholdRequest && !isOnHold && (isRequestIOU || canModifyStatus) && !isScanning && !!transaction?.reimbursable;
    const canUnholdRequest =
        !!(canHoldOrUnholdRequest && isOnHold && !isDuplicate(transaction.transactionID, true) && (isRequestIOU ? isHoldActionCreator : canModifyUnholdStatus)) &&
        !!transaction?.reimbursable;

    return {canHoldRequest, canUnholdRequest};
}

const changeMoneyRequestHoldStatus = (reportAction: OnyxEntry<ReportAction>, backTo?: string, searchHash?: number): void => {
    if (!isMoneyRequestAction(reportAction)) {
        return;
    }
    const moneyRequestReportID = getOriginalMessage(reportAction)?.IOUReportID;

    const moneyRequestReport = getReportOrDraftReport(String(moneyRequestReportID));
    if (!moneyRequestReportID || !moneyRequestReport) {
        return;
    }

    const transactionID = getOriginalMessage(reportAction)?.IOUTransactionID;

    if (!transactionID || !reportAction.childReportID) {
        Log.warn('Missing transactionID and reportAction.childReportID during the change of the money request hold status');
        return;
    }

    const transaction = allTransactions?.[`${ONYXKEYS.COLLECTION.TRANSACTION}${transactionID}`] ?? ({} as Transaction);
    const isOnHold = isOnHoldTransactionUtils(transaction);
    const policy = allPolicies?.[`${ONYXKEYS.COLLECTION.POLICY}${moneyRequestReport.policyID}`] ?? null;

    if (isOnHold) {
        unholdRequest(transactionID, reportAction.childReportID, searchHash);
    } else {
        const activeRoute = encodeURIComponent(Navigation.getActiveRouteWithoutParams());
        Navigation.navigate(
            // eslint-disable-next-line @typescript-eslint/prefer-nullish-coalescing
            ROUTES.MONEY_REQUEST_HOLD_REASON.getRoute(policy?.type ?? CONST.POLICY.TYPE.PERSONAL, transactionID, reportAction.childReportID, backTo || activeRoute, searchHash),
        );
    }
};

/**
 * Gets all transactions on an IOU report with a receipt
 */
function getTransactionsWithReceipts(iouReportID: string | undefined): Transaction[] {
    const transactions = getReportTransactions(iouReportID);
    return transactions.filter((transaction) => hasReceiptTransactionUtils(transaction));
}

/**
 * For report previews, we display a "Receipt scan in progress" indicator
 * instead of the report total only when we have no report total ready to show. This is the case when
 * all requests are receipts that are being SmartScanned. As soon as we have a non-receipt request,
 * or as soon as one receipt request is done scanning, we have at least one
 * "ready" expense, and we remove this indicator to show the partial report total.
 */
function areAllRequestsBeingSmartScanned(iouReportID: string | undefined, reportPreviewAction: OnyxEntry<ReportAction>): boolean {
    const transactionsWithReceipts = getTransactionsWithReceipts(iouReportID);
    // If we have more requests than requests with receipts, we have some manual requests
    if (getNumberOfMoneyRequests(reportPreviewAction) > transactionsWithReceipts.length) {
        return false;
    }
    return transactionsWithReceipts.every((transaction) => isReceiptBeingScanned(transaction));
}

/**
 * Get the transactions related to a report preview with receipts
 * Get the details linked to the IOU reportAction
 *
 * NOTE: This method is only meant to be used inside this action file. Do not export and use it elsewhere. Use withOnyx or Onyx.connect() instead.
 */
function getLinkedTransaction(reportAction: OnyxEntry<ReportAction | OptimisticIOUReportAction>): OnyxEntry<Transaction> {
    let transactionID;

    if (isMoneyRequestAction(reportAction)) {
        transactionID = getOriginalMessage(reportAction)?.IOUTransactionID;
    }

    return allTransactions?.[`${ONYXKEYS.COLLECTION.TRANSACTION}${transactionID}`];
}

/**
 * Check if any of the transactions in the report has required missing fields
 */
function hasMissingSmartscanFields(iouReportID: string | undefined): boolean {
    const reportTransactions = getReportTransactions(iouReportID);

    return reportTransactions.some(hasMissingSmartscanFieldsTransactionUtils);
}

/**
 * Get report action which is missing smartscan fields
 */
function getReportActionWithMissingSmartscanFields(iouReportID: string | undefined): ReportAction | undefined {
    const reportActions = Object.values(getAllReportActions(iouReportID));
    return reportActions.find((action) => {
        if (!isMoneyRequestAction(action)) {
            return false;
        }
        const transaction = getLinkedTransaction(action);
        if (isEmptyObject(transaction)) {
            return false;
        }
        if (!wasActionTakenByCurrentUser(action)) {
            return false;
        }
        return hasMissingSmartscanFieldsTransactionUtils(transaction);
    });
}

/**
 * Check if iouReportID has required missing fields
 */
function shouldShowRBRForMissingSmartscanFields(iouReportID: string | undefined): boolean {
    return !!getReportActionWithMissingSmartscanFields(iouReportID);
}

/**
 * Given a parent IOU report action get report name for the LHN.
 */
function getTransactionReportName(reportAction: OnyxEntry<ReportAction | OptimisticIOUReportAction>): string {
    if (isReversedTransaction(reportAction)) {
        return translateLocal('parentReportAction.reversedTransaction');
    }

    if (isDeletedAction(reportAction)) {
        return translateLocal('parentReportAction.deletedExpense');
    }

    const transaction = getLinkedTransaction(reportAction);

    if (isEmptyObject(transaction)) {
        // Transaction data might be empty on app's first load, if so we fallback to Expense/Track Expense
        return isTrackExpenseAction(reportAction) ? translateLocal('iou.createExpense') : translateLocal('iou.expense');
    }

    if (hasReceiptTransactionUtils(transaction) && isReceiptBeingScanned(transaction)) {
        return translateLocal('iou.receiptScanning', {count: 1});
    }

    if (hasMissingSmartscanFieldsTransactionUtils(transaction)) {
        return translateLocal('iou.receiptMissingDetails');
    }

    if (isFetchingWaypointsFromServer(transaction) && getMerchant(transaction) === translateLocal('iou.fieldPending')) {
        return translateLocal('iou.fieldPending');
    }

    if (isSentMoneyReportAction(reportAction)) {
        return getIOUReportActionDisplayMessage(reportAction as ReportAction, transaction);
    }

    const report = getReportOrDraftReport(transaction?.reportID);
    const amount = getTransactionAmount(transaction, !isEmptyObject(report) && isExpenseReport(report)) ?? 0;
    const formattedAmount = convertToDisplayString(amount, getCurrency(transaction)) ?? '';
    const comment = getMerchantOrDescription(transaction);
    if (isTrackExpenseAction(reportAction)) {
        return translateLocal('iou.threadTrackReportName', {formattedAmount, comment});
    }
    return translateLocal('iou.threadExpenseReportName', {formattedAmount, comment});
}

/**
 * Get expense message for an IOU report
 *
 * @param [iouReportAction] This is always an IOU action. When necessary, report preview actions will be unwrapped and the child iou report action is passed here (the original report preview
 *     action will be passed as `originalReportAction` in this case).
 * @param [originalReportAction] This can be either a report preview action or the IOU action. This will be the original report preview action in cases where `iouReportAction` was unwrapped
 *     from a report preview action. Otherwise, it will be the same as `iouReportAction`.
 */
function getReportPreviewMessage(
    reportOrID: OnyxInputOrEntry<Report> | string,
    iouReportAction: OnyxInputOrEntry<ReportAction> = null,
    shouldConsiderScanningReceiptOrPendingRoute = false,
    isPreviewMessageForParentChatReport = false,
    policy?: OnyxInputOrEntry<Policy>,
    isForListPreview = false,
    originalReportAction: OnyxInputOrEntry<ReportAction> = iouReportAction,
): string {
    const report = typeof reportOrID === 'string' ? getReport(reportOrID) : reportOrID;
    const reportActionMessage = getReportActionHtml(iouReportAction);

    if (!report?.reportID) {
        return reportActionMessage;
    }

    const allReportTransactions = getReportTransactions(report.reportID);
    const transactionsWithReceipts = allReportTransactions.filter(hasReceiptTransactionUtils);
    const numberOfScanningReceipts = transactionsWithReceipts.filter(isReceiptBeingScanned).length;

    if (isEmptyObject(report) || !report?.reportID) {
        // The iouReport is not found locally after SignIn because the OpenApp API won't return iouReports if they're settled
        // As a temporary solution until we know how to solve this the best, we just use the message that returned from BE
        return reportActionMessage;
    }

    if (!isEmptyObject(iouReportAction) && !isIOUReport(report) && iouReportAction && isSplitBillReportAction(iouReportAction)) {
        // This covers group chats where the last action is a split expense action
        const linkedTransaction = getLinkedTransaction(iouReportAction);
        if (isEmptyObject(linkedTransaction)) {
            return reportActionMessage;
        }

        if (!isEmptyObject(linkedTransaction)) {
            if (isReceiptBeingScanned(linkedTransaction)) {
                return translateLocal('iou.receiptScanning', {count: 1});
            }

            if (hasMissingSmartscanFieldsTransactionUtils(linkedTransaction)) {
                return translateLocal('iou.receiptMissingDetails');
            }

            const amount = getTransactionAmount(linkedTransaction, !isEmptyObject(report) && isExpenseReport(report)) ?? 0;
            const formattedAmount = convertToDisplayString(amount, getCurrency(linkedTransaction)) ?? '';
            return translateLocal('iou.didSplitAmount', {formattedAmount, comment: getMerchantOrDescription(linkedTransaction)});
        }
    }

    if (!isEmptyObject(iouReportAction) && !isIOUReport(report) && iouReportAction && isTrackExpenseAction(iouReportAction)) {
        // This covers group chats where the last action is a track expense action
        const linkedTransaction = getLinkedTransaction(iouReportAction);
        if (isEmptyObject(linkedTransaction)) {
            return reportActionMessage;
        }

        if (!isEmptyObject(linkedTransaction)) {
            if (isReceiptBeingScanned(linkedTransaction)) {
                return translateLocal('iou.receiptScanning', {count: 1});
            }

            if (hasMissingSmartscanFieldsTransactionUtils(linkedTransaction)) {
                return translateLocal('iou.receiptMissingDetails');
            }

            const amount = getTransactionAmount(linkedTransaction, !isEmptyObject(report) && isExpenseReport(report)) ?? 0;
            const formattedAmount = convertToDisplayString(amount, getCurrency(linkedTransaction)) ?? '';
            return translateLocal('iou.trackedAmount', {formattedAmount, comment: getMerchantOrDescription(linkedTransaction)});
        }
    }

    const containsNonReimbursable = hasNonReimbursableTransactions(report.reportID);
    const totalAmount = getMoneyRequestSpendBreakdown(report).totalDisplaySpend;

    const parentReport = getParentReport(report);
    const policyName = getPolicyName(parentReport ?? report, false, policy);
    const payerName = isExpenseReport(report) ? policyName : getDisplayNameForParticipant(report.managerID, !isPreviewMessageForParentChatReport);

    const formattedAmount = convertToDisplayString(totalAmount, report.currency);

    if (isReportApproved(report) && isPaidGroupPolicy(report)) {
        return translateLocal('iou.managerApprovedAmount', {
            manager: payerName ?? '',
            amount: formattedAmount,
        });
    }

    let linkedTransaction;
    if (!isEmptyObject(iouReportAction) && shouldConsiderScanningReceiptOrPendingRoute && iouReportAction && isMoneyRequestAction(iouReportAction)) {
        linkedTransaction = getLinkedTransaction(iouReportAction);
    }

    if (!isEmptyObject(linkedTransaction) && hasReceiptTransactionUtils(linkedTransaction) && isReceiptBeingScanned(linkedTransaction)) {
        return translateLocal('iou.receiptScanning', {count: numberOfScanningReceipts});
    }

    if (!isEmptyObject(linkedTransaction) && isFetchingWaypointsFromServer(linkedTransaction) && !getTransactionAmount(linkedTransaction)) {
        return translateLocal('iou.fieldPending');
    }

    const originalMessage = !isEmptyObject(iouReportAction) && isMoneyRequestAction(iouReportAction) ? getOriginalMessage(iouReportAction) : undefined;

    // Show Paid preview message if it's settled or if the amount is paid & stuck at receivers end for only chat reports.
    if (isSettled(report.reportID) || (report.isWaitingOnBankAccount && isPreviewMessageForParentChatReport)) {
        // A settled report preview message can come in three formats "paid ... elsewhere" or "paid ... with Expensify"
        let translatePhraseKey: TranslationPaths = 'iou.paidElsewhereWithAmount';
        if (isPreviewMessageForParentChatReport) {
            translatePhraseKey = 'iou.payerPaidAmount';
        } else if (
            [CONST.IOU.PAYMENT_TYPE.VBBA, CONST.IOU.PAYMENT_TYPE.EXPENSIFY].some((paymentType) => paymentType === originalMessage?.paymentType) ||
            !!reportActionMessage.match(/ (with Expensify|using Expensify)$/) ||
            report.isWaitingOnBankAccount
        ) {
            translatePhraseKey = 'iou.paidWithExpensifyWithAmount';
            if (originalMessage?.automaticAction) {
                translatePhraseKey = 'iou.automaticallyPaidWithExpensify';
            }
        }

        let actualPayerName = report.managerID === currentUserAccountID ? '' : getDisplayNameForParticipant(report.managerID, true);
        actualPayerName = actualPayerName && isForListPreview && !isPreviewMessageForParentChatReport ? `${actualPayerName}:` : actualPayerName;
        const payerDisplayName = isPreviewMessageForParentChatReport ? payerName : actualPayerName;

        return translateLocal(translatePhraseKey, {amount: formattedAmount, payer: payerDisplayName ?? ''});
    }

    if (report.isWaitingOnBankAccount) {
        const submitterDisplayName = getDisplayNameForParticipant(report.ownerAccountID, true) ?? '';
        return translateLocal('iou.waitingOnBankAccount', {submitterDisplayName});
    }

    const lastActorID = iouReportAction?.actorAccountID;
    let amount = originalMessage?.amount;
    let currency = originalMessage?.currency ? originalMessage?.currency : report.currency;

    if (!isEmptyObject(linkedTransaction)) {
        amount = getTransactionAmount(linkedTransaction, isExpenseReport(report));
        currency = getCurrency(linkedTransaction);
    }

    if (isEmptyObject(linkedTransaction) && !isEmptyObject(iouReportAction)) {
        linkedTransaction = getLinkedTransaction(iouReportAction);
    }

    let comment = !isEmptyObject(linkedTransaction) ? getMerchantOrDescription(linkedTransaction) : undefined;
    if (!isEmptyObject(originalReportAction) && isReportPreviewAction(originalReportAction) && getNumberOfMoneyRequests(originalReportAction) !== 1) {
        comment = undefined;
    }

    // if we have the amount in the originalMessage and lastActorID, we can use that to display the preview message for the latest expense
    if (amount !== undefined && lastActorID && !isPreviewMessageForParentChatReport) {
        const amountToDisplay = convertToDisplayString(Math.abs(amount), currency);

        // We only want to show the actor name in the preview if it's not the current user who took the action
        const requestorName = lastActorID && lastActorID !== currentUserAccountID ? getDisplayNameForParticipant(lastActorID, !isPreviewMessageForParentChatReport) : '';
        return `${requestorName ? `${requestorName}: ` : ''}${translateLocal('iou.submittedAmount', {formattedAmount: amountToDisplay, comment})}`;
    }

    if (containsNonReimbursable) {
        return translateLocal('iou.payerSpentAmount', {payer: getDisplayNameForParticipant(report.ownerAccountID) ?? '', amount: formattedAmount});
    }

    return translateLocal('iou.payerOwesAmount', {payer: payerName ?? '', amount: formattedAmount, comment});
}

/**
 * Given the updates user made to the expense, compose the originalMessage
 * object of the modified expense action.
 *
 * At the moment, we only allow changing one transaction field at a time.
 */
function getModifiedExpenseOriginalMessage(
    oldTransaction: OnyxInputOrEntry<Transaction>,
    transactionChanges: TransactionChanges,
    isFromExpenseReport: boolean,
    policy: OnyxInputOrEntry<Policy>,
    updatedTransaction?: OnyxInputOrEntry<Transaction>,
): OriginalMessageModifiedExpense {
    const originalMessage: OriginalMessageModifiedExpense = {};
    // Remark: Comment field is the only one which has new/old prefixes for the keys (newComment/ oldComment),
    // all others have old/- pattern such as oldCreated/created
    if ('comment' in transactionChanges) {
        originalMessage.oldComment = getDescription(oldTransaction);
        originalMessage.newComment = transactionChanges?.comment;
    }
    if ('created' in transactionChanges) {
        originalMessage.oldCreated = getFormattedCreated(oldTransaction);
        originalMessage.created = transactionChanges?.created;
    }
    if ('merchant' in transactionChanges) {
        originalMessage.oldMerchant = getMerchant(oldTransaction);
        originalMessage.merchant = transactionChanges?.merchant;
    }
    if ('attendees' in transactionChanges) {
        [originalMessage.oldAttendees, originalMessage.attendees] = getFormattedAttendees(transactionChanges?.attendees, getAttendees(oldTransaction));
    }

    // The amount is always a combination of the currency and the number value so when one changes we need to store both
    // to match how we handle the modified expense action in oldDot
    const didAmountOrCurrencyChange = 'amount' in transactionChanges || 'currency' in transactionChanges;
    if (didAmountOrCurrencyChange) {
        originalMessage.oldAmount = getTransactionAmount(oldTransaction, isFromExpenseReport);
        originalMessage.amount = transactionChanges?.amount ?? transactionChanges.oldAmount;
        originalMessage.oldCurrency = getCurrency(oldTransaction);
        originalMessage.currency = transactionChanges?.currency ?? transactionChanges.oldCurrency;
    }

    if ('category' in transactionChanges) {
        originalMessage.oldCategory = getCategory(oldTransaction);
        originalMessage.category = transactionChanges?.category;
    }

    if ('tag' in transactionChanges) {
        originalMessage.oldTag = getTag(oldTransaction);
        originalMessage.tag = transactionChanges?.tag;
    }

    // We only want to display a tax rate update system message when tax rate is updated by user.
    // Tax rate can change as a result of currency update. In such cases, we want to skip displaying a system message, as discussed.
    const didTaxCodeChange = 'taxCode' in transactionChanges;
    if (didTaxCodeChange && !didAmountOrCurrencyChange) {
        originalMessage.oldTaxRate = policy?.taxRates?.taxes[getTaxCode(oldTransaction)]?.value;
        originalMessage.taxRate = transactionChanges?.taxCode && policy?.taxRates?.taxes[transactionChanges?.taxCode]?.value;
    }

    // We only want to display a tax amount update system message when tax amount is updated by user.
    // Tax amount can change as a result of amount, currency or tax rate update. In such cases, we want to skip displaying a system message, as discussed.
    if ('taxAmount' in transactionChanges && !(didAmountOrCurrencyChange || didTaxCodeChange)) {
        originalMessage.oldTaxAmount = getTaxAmount(oldTransaction, isFromExpenseReport);
        originalMessage.taxAmount = transactionChanges?.taxAmount;
        originalMessage.currency = getCurrency(oldTransaction);
    }

    if ('billable' in transactionChanges) {
        const oldBillable = getBillable(oldTransaction);
        originalMessage.oldBillable = oldBillable ? translateLocal('common.billable').toLowerCase() : translateLocal('common.nonBillable').toLowerCase();
        originalMessage.billable = transactionChanges?.billable ? translateLocal('common.billable').toLowerCase() : translateLocal('common.nonBillable').toLowerCase();
    }

    if ('customUnitRateID' in transactionChanges && updatedTransaction?.comment?.customUnit?.customUnitRateID) {
        originalMessage.oldAmount = getTransactionAmount(oldTransaction, isFromExpenseReport);
        originalMessage.oldCurrency = getCurrency(oldTransaction);
        originalMessage.oldMerchant = getMerchant(oldTransaction);

        // For the originalMessage, we should use the non-negative amount, similar to what getAmount does for oldAmount
        originalMessage.amount = Math.abs(updatedTransaction.modifiedAmount ?? 0);
        originalMessage.currency = updatedTransaction.modifiedCurrency ?? CONST.CURRENCY.USD;
        originalMessage.merchant = updatedTransaction.modifiedMerchant;
    }

    return originalMessage;
}

/**
 * Check if original message is an object and can be used as a ChangeLog type
 * @param originalMessage
 */
function isChangeLogObject(originalMessage?: OriginalMessageChangeLog): OriginalMessageChangeLog | undefined {
    if (originalMessage && typeof originalMessage === 'object') {
        return originalMessage;
    }
    return undefined;
}

/**
 * Build invited usernames for admin chat threads
 * @param parentReportAction
 * @param parentReportActionMessage
 */
function getAdminRoomInvitedParticipants(parentReportAction: OnyxEntry<ReportAction>, parentReportActionMessage: string) {
    if (isEmptyObject(parentReportAction)) {
        return parentReportActionMessage || translateLocal('parentReportAction.deletedMessage');
    }
    if (!getOriginalMessage(parentReportAction)) {
        return parentReportActionMessage || translateLocal('parentReportAction.deletedMessage');
    }
    if (!isPolicyChangeLogAction(parentReportAction) && !isRoomChangeLogAction(parentReportAction)) {
        return parentReportActionMessage || translateLocal('parentReportAction.deletedMessage');
    }

    const originalMessage = isChangeLogObject(getOriginalMessage(parentReportAction));
    const personalDetails = getPersonalDetailsByIDs(originalMessage?.targetAccountIDs ?? [], 0);

    const participants = personalDetails.map((personalDetail) => {
        const name = getEffectiveDisplayName(personalDetail);
        if (name && name?.length > 0) {
            return name;
        }
        return translateLocal('common.hidden');
    });
    const users = participants.length > 1 ? participants.join(` ${translateLocal('common.and')} `) : participants.at(0);
    if (!users) {
        return parentReportActionMessage;
    }
    const actionType = parentReportAction.actionName;
    const isInviteAction = actionType === CONST.REPORT.ACTIONS.TYPE.ROOM_CHANGE_LOG.INVITE_TO_ROOM || actionType === CONST.REPORT.ACTIONS.TYPE.POLICY_CHANGE_LOG.INVITE_TO_ROOM;

    const verbKey = isInviteAction ? 'workspace.invite.invited' : 'workspace.invite.removed';
    const prepositionKey = isInviteAction ? 'workspace.invite.to' : 'workspace.invite.from';

    const verb = translateLocal(verbKey);
    const preposition = translateLocal(prepositionKey);

    const roomName = originalMessage?.roomName ?? '';

    return roomName ? `${verb} ${users} ${preposition} ${roomName}` : `${verb} ${users}`;
}

/**
 * Get the invoice payer name based on its type:
 * - Individual - a receiver display name.
 * - Policy - a receiver policy name.
 */
function getInvoicePayerName(report: OnyxEntry<Report>, invoiceReceiverPolicy?: OnyxEntry<Policy>, invoiceReceiverPersonalDetail?: PersonalDetails): string {
    const invoiceReceiver = report?.invoiceReceiver;
    const isIndividual = invoiceReceiver?.type === CONST.REPORT.INVOICE_RECEIVER_TYPE.INDIVIDUAL;

    if (isIndividual) {
        return formatPhoneNumber(getDisplayNameOrDefault(invoiceReceiverPersonalDetail ?? allPersonalDetails?.[invoiceReceiver.accountID]));
    }

    return getPolicyName(report, false, invoiceReceiverPolicy ?? allPolicies?.[`${ONYXKEYS.COLLECTION.POLICY}${invoiceReceiver?.policyID}`]);
}

/**
 * Parse html of reportAction into text
 */
function parseReportActionHtmlToText(reportAction: OnyxEntry<ReportAction>, reportID: string | undefined, childReportID?: string): string {
    if (!reportAction) {
        return '';
    }
    const key = `${reportID}_${reportAction.reportActionID}_${reportAction.lastModified}`;
    const cachedText = parsedReportActionMessageCache[key];
    if (cachedText !== undefined) {
        return cachedText;
    }

    const {html, text} = getReportActionMessageReportUtils(reportAction) ?? {};

    if (!html) {
        return text ?? '';
    }

    const mentionReportRegex = /<mention-report reportID="(\d+)" *\/>/gi;
    const matches = html.matchAll(mentionReportRegex);

    const reportIDToName: Record<string, string> = {};
    for (const match of matches) {
        if (match[1] !== childReportID) {
            // eslint-disable-next-line @typescript-eslint/no-use-before-define
            reportIDToName[match[1]] = getReportName(getReportOrDraftReport(match[1])) ?? '';
        }
    }

    const mentionUserRegex = /<mention-user accountID="(\d+)" *\/>/gi;
    const accountIDToName: Record<string, string> = {};
    const accountIDs = Array.from(html.matchAll(mentionUserRegex), (mention) => Number(mention[1]));
    const logins = getLoginsByAccountIDs(accountIDs);
    accountIDs.forEach((id, index) => (accountIDToName[id] = logins.at(index) ?? ''));

    const textMessage = Str.removeSMSDomain(Parser.htmlToText(html, {reportIDToName, accountIDToName}));
    parsedReportActionMessageCache[key] = textMessage;

    return textMessage;
}

/**
 * Get the report action message for a report action.
 */
function getReportActionMessage(reportAction: OnyxEntry<ReportAction>, reportID?: string, childReportID?: string) {
    if (isEmptyObject(reportAction)) {
        return '';
    }
    if (reportAction.actionName === CONST.REPORT.ACTIONS.TYPE.HOLD) {
        return translateLocal('iou.heldExpense');
    }

    if (reportAction.actionName === CONST.REPORT.ACTIONS.TYPE.EXPORTED_TO_INTEGRATION) {
        return getExportIntegrationLastMessageText(reportAction);
    }

    if (reportAction.actionName === CONST.REPORT.ACTIONS.TYPE.UNHOLD) {
        return translateLocal('iou.unheldExpense');
    }
    if (isApprovedOrSubmittedReportAction(reportAction) || isActionOfType(reportAction, CONST.REPORT.ACTIONS.TYPE.REIMBURSED)) {
        return getReportActionMessageText(reportAction);
    }
    if (isReimbursementQueuedAction(reportAction)) {
        return getReimbursementQueuedActionMessage(reportAction, getReportOrDraftReport(reportID), false);
    }

    return parseReportActionHtmlToText(reportAction, reportID, childReportID);
}

/**
 * Get the title for an invoice room.
 */
function getInvoicesChatName(report: OnyxEntry<Report>, receiverPolicy: OnyxEntry<Policy>, personalDetails?: Partial<PersonalDetailsList>): string {
    const invoiceReceiver = report?.invoiceReceiver;
    const isIndividual = invoiceReceiver?.type === CONST.REPORT.INVOICE_RECEIVER_TYPE.INDIVIDUAL;
    const invoiceReceiverAccountID = isIndividual ? invoiceReceiver.accountID : CONST.DEFAULT_NUMBER_ID;
    const invoiceReceiverPolicyID = isIndividual ? undefined : invoiceReceiver?.policyID;
    const invoiceReceiverPolicy = receiverPolicy ?? getPolicy(invoiceReceiverPolicyID);
    const isCurrentUserReceiver = (isIndividual && invoiceReceiverAccountID === currentUserAccountID) || (!isIndividual && isPolicyAdminPolicyUtils(invoiceReceiverPolicy));

    if (isCurrentUserReceiver) {
        return getPolicyName(report);
    }

    if (isIndividual) {
        return formatPhoneNumber(getDisplayNameOrDefault((personalDetails ?? allPersonalDetails)?.[invoiceReceiverAccountID]));
    }

    return getPolicyName(report, false, invoiceReceiverPolicy);
}

const reportNameCache = new Map<string, {lastVisibleActionCreated: string; reportName: string}>();

/**
 * Get a cache key for the report name.
 */
const getCacheKey = (report: OnyxEntry<Report>): string => `${report?.reportID}-${report?.lastVisibleActionCreated}-${report?.reportName}`;

/**
 * Get the title for a report using only participant names. This may be used for 1:1 DMs and other non-categorized chats.
 */
function buildReportNameFromParticipantNames({report, personalDetails}: {report: OnyxEntry<Report>; personalDetails?: Partial<PersonalDetailsList>}) {
    const participantsWithoutCurrentUser: number[] = [];
    Object.keys(report?.participants ?? {}).forEach((accountID) => {
        const accID = Number(accountID);
        if (accID !== currentUserAccountID && participantsWithoutCurrentUser.length < 5) {
            participantsWithoutCurrentUser.push(accID);
        }
    });
    const isMultipleParticipantReport = participantsWithoutCurrentUser.length > 1;
    return participantsWithoutCurrentUser.map((accountID) => getDisplayNameForParticipant(accountID, isMultipleParticipantReport, true, false, personalDetails)).join(', ');
}

/**
 * Get the title for a report.
 */
function getReportName(
    report: OnyxEntry<Report>,
    policy?: OnyxEntry<Policy>,
    parentReportActionParam?: OnyxInputOrEntry<ReportAction>,
    personalDetails?: Partial<PersonalDetailsList>,
    invoiceReceiverPolicy?: OnyxEntry<Policy>,
): string {
    const reportID = report?.reportID;
    const cacheKey = getCacheKey(report);

    if (reportID) {
        const reportNameFromCache = reportNameCache.get(cacheKey);

        if (reportNameFromCache?.reportName && reportNameFromCache.reportName === report?.reportName && reportNameFromCache.reportName !== CONST.REPORT.DEFAULT_REPORT_NAME) {
            return reportNameFromCache.reportName;
        }
    }

    let formattedName: string | undefined;
    let parentReportAction: OnyxEntry<ReportAction>;
    if (parentReportActionParam) {
        parentReportAction = parentReportActionParam;
    } else {
        parentReportAction = isThread(report) ? allReportActions?.[`${ONYXKEYS.COLLECTION.REPORT_ACTIONS}${report.parentReportID}`]?.[report.parentReportActionID] : undefined;
    }
    const parentReportActionMessage = getReportActionMessageReportUtils(parentReportAction);

    if (isActionOfType(parentReportAction, CONST.REPORT.ACTIONS.TYPE.SUBMITTED) || isActionOfType(parentReportAction, CONST.REPORT.ACTIONS.TYPE.SUBMITTED_AND_CLOSED)) {
        const {harvesting} = getOriginalMessage(parentReportAction) ?? {};
        if (harvesting) {
            return Parser.htmlToText(getReportAutomaticallySubmittedMessage(parentReportAction));
        }
        return getIOUSubmittedMessage(parentReportAction);
    }
    if (isActionOfType(parentReportAction, CONST.REPORT.ACTIONS.TYPE.FORWARDED)) {
        const {automaticAction} = getOriginalMessage(parentReportAction) ?? {};
        if (automaticAction) {
            return Parser.htmlToText(getReportAutomaticallyForwardedMessage(parentReportAction, reportID));
        }
        return getIOUForwardedMessage(parentReportAction, report);
    }
    if (parentReportAction?.actionName === CONST.REPORT.ACTIONS.TYPE.REJECTED) {
        return getRejectedReportMessage();
    }
    if (parentReportAction?.actionName === CONST.REPORT.ACTIONS.TYPE.POLICY_CHANGE_LOG.CORPORATE_UPGRADE) {
        return getUpgradeWorkspaceMessage();
    }
    if (parentReportAction?.actionName === CONST.REPORT.ACTIONS.TYPE.POLICY_CHANGE_LOG.TEAM_DOWNGRADE) {
        return getDowngradeWorkspaceMessage();
    }
    if (isActionOfType(parentReportAction, CONST.REPORT.ACTIONS.TYPE.APPROVED)) {
        const {automaticAction} = getOriginalMessage(parentReportAction) ?? {};
        if (automaticAction) {
            return Parser.htmlToText(getReportAutomaticallyApprovedMessage(parentReportAction));
        }
        return getIOUApprovedMessage(parentReportAction);
    }
    if (isUnapprovedAction(parentReportAction)) {
        return getIOUUnapprovedMessage(parentReportAction);
    }

    if (isChatThread(report)) {
        if (!isEmptyObject(parentReportAction) && isTransactionThread(parentReportAction)) {
            formattedName = getTransactionReportName(parentReportAction);
            if (isArchivedNonExpenseReport(report, getReportNameValuePairs(report?.reportID))) {
                formattedName += ` (${translateLocal('common.archived')})`;
            }
            return formatReportLastMessageText(formattedName);
        }

        if (!isEmptyObject(parentReportAction) && isOldDotReportAction(parentReportAction)) {
            return getMessageOfOldDotReportAction(parentReportAction);
        }

        if (parentReportActionMessage?.isDeletedParentAction) {
            return translateLocal('parentReportAction.deletedMessage');
        }

        const isAttachment = isReportActionAttachment(!isEmptyObject(parentReportAction) ? parentReportAction : undefined);
        const reportActionMessage = getReportActionMessage(parentReportAction, report?.parentReportID, report?.reportID).replace(/(\n+|\r\n|\n|\r)/gm, ' ');
        if (isAttachment && reportActionMessage) {
            return `[${translateLocal('common.attachment')}]`;
        }
        if (
            parentReportActionMessage?.moderationDecision?.decision === CONST.MODERATION.MODERATOR_DECISION_PENDING_HIDE ||
            parentReportActionMessage?.moderationDecision?.decision === CONST.MODERATION.MODERATOR_DECISION_HIDDEN ||
            parentReportActionMessage?.moderationDecision?.decision === CONST.MODERATION.MODERATOR_DECISION_PENDING_REMOVE
        ) {
            return translateLocal('parentReportAction.hiddenMessage');
        }
        if (isAdminRoom(report) || isUserCreatedPolicyRoom(report)) {
            return getAdminRoomInvitedParticipants(parentReportAction, reportActionMessage);
        }
        if (reportActionMessage && isArchivedNonExpenseReport(report, getReportNameValuePairs(report?.reportID))) {
            return `${reportActionMessage} (${translateLocal('common.archived')})`;
        }
        if (!isEmptyObject(parentReportAction) && isModifiedExpenseAction(parentReportAction)) {
            const modifiedMessage = ModifiedExpenseMessage.getForReportAction(report?.reportID, parentReportAction);
            return formatReportLastMessageText(modifiedMessage);
        }
        if (isTripRoom(report)) {
            return report?.reportName ?? '';
        }

        if (isCardIssuedAction(parentReportAction)) {
            return getCardIssuedMessage(parentReportAction);
        }
        return reportActionMessage;
    }

    if (isClosedExpenseReportWithNoExpenses(report)) {
        return translateLocal('parentReportAction.deletedReport');
    }

    if (isTaskReport(report) && isCanceledTaskReport(report, parentReportAction)) {
        return translateLocal('parentReportAction.deletedTask');
    }

    if (isGroupChat(report)) {
        return getGroupChatName(undefined, true, report) ?? '';
    }

    if (isChatRoom(report) || isTaskReport(report)) {
        formattedName = report?.reportName;
    }

    if (isPolicyExpenseChat(report)) {
        formattedName = getPolicyExpenseChatName(report, policy);
    }

    if (isMoneyRequestReport(report)) {
        formattedName = getMoneyRequestReportName(report, policy);
    }

    if (isInvoiceReport(report)) {
        formattedName = report?.reportName ?? getMoneyRequestReportName(report, policy, invoiceReceiverPolicy);
    }

    if (isInvoiceRoom(report)) {
        formattedName = getInvoicesChatName(report, invoiceReceiverPolicy, personalDetails);
    }

    if (isArchivedNonExpenseReport(report, getReportNameValuePairs(report?.reportID))) {
        formattedName += ` (${translateLocal('common.archived')})`;
    }

    if (isSelfDM(report)) {
        formattedName = getDisplayNameForParticipant(currentUserAccountID, undefined, undefined, true, personalDetails);
    }

    if (formattedName) {
        if (reportID) {
            reportNameCache.set(cacheKey, {lastVisibleActionCreated: report?.lastVisibleActionCreated ?? '', reportName: formattedName});
        }

        return formatReportLastMessageText(formattedName);
    }

    // Not a room or PolicyExpenseChat, generate title from first 5 other participants
    formattedName = buildReportNameFromParticipantNames({report, personalDetails});

    if (reportID) {
        reportNameCache.set(cacheKey, {lastVisibleActionCreated: report?.lastVisibleActionCreated ?? '', reportName: formattedName});
    }

    return formattedName;
}

/**
 * Get the payee name given a report.
 */
function getPayeeName(report: OnyxEntry<Report>): string | undefined {
    if (isEmptyObject(report)) {
        return undefined;
    }

    const participantsWithoutCurrentUser = Object.keys(report?.participants ?? {})
        .map(Number)
        .filter((accountID) => accountID !== currentUserAccountID);

    if (participantsWithoutCurrentUser.length === 0) {
        return undefined;
    }
    return getDisplayNameForParticipant(participantsWithoutCurrentUser.at(0), true);
}

/**
 * Get either the policyName or domainName the chat is tied to
 */
function getChatRoomSubtitle(report: OnyxEntry<Report>): string | undefined {
    if (isChatThread(report)) {
        return '';
    }
    if (isSelfDM(report)) {
        return translateLocal('reportActionsView.yourSpace');
    }
    if (isInvoiceRoom(report)) {
        return translateLocal('workspace.common.invoices');
    }
    if (isConciergeChatReport(report)) {
        return translateLocal('reportActionsView.conciergeSupport');
    }
    if (!isDefaultRoom(report) && !isUserCreatedPolicyRoom(report) && !isPolicyExpenseChat(report)) {
        return '';
    }
    if (getChatType(report) === CONST.REPORT.CHAT_TYPE.DOMAIN_ALL) {
        // The domainAll rooms are just #domainName, so we ignore the prefix '#' to get the domainName
        return report?.reportName?.substring(1) ?? '';
    }
    if ((isPolicyExpenseChat(report) && !!report?.isOwnPolicyExpenseChat) || isExpenseReport(report)) {
        return translateLocal('workspace.common.workspace');
    }
    if (isArchivedReport(getReportNameValuePairs(report?.reportID))) {
        return report?.oldPolicyName ?? '';
    }
    return getPolicyName(report);
}

/**
 * Get pending members for reports
 */
function getPendingChatMembers(accountIDs: number[], previousPendingChatMembers: PendingChatMember[], pendingAction: PendingAction): PendingChatMember[] {
    const pendingChatMembers = accountIDs.map((accountID) => ({accountID: accountID.toString(), pendingAction}));
    return [...previousPendingChatMembers, ...pendingChatMembers];
}

/**
 * Gets the parent navigation subtitle for the report
 */
function getParentNavigationSubtitle(report: OnyxEntry<Report>, invoiceReceiverPolicy?: OnyxEntry<Policy>): ParentNavigationSummaryParams {
    const parentReport = getParentReport(report);
    if (isEmptyObject(parentReport)) {
        return {};
    }

    if (isInvoiceReport(report) || isInvoiceRoom(parentReport)) {
        let reportName = `${getPolicyName(parentReport)} & ${getInvoicePayerName(parentReport, invoiceReceiverPolicy)}`;

        if (isArchivedNonExpenseReport(parentReport, getReportNameValuePairs(parentReport?.reportID))) {
            reportName += ` (${translateLocal('common.archived')})`;
        }

        return {
            reportName,
        };
    }

    return {
        reportName: getReportName(parentReport),
        workspaceName: getPolicyName(parentReport, true),
    };
}

/**
 * Navigate to the details page of a given report
 */
function navigateToDetailsPage(report: OnyxEntry<Report>, backTo?: string) {
    const isSelfDMReport = isSelfDM(report);
    const isOneOnOneChatReport = isOneOnOneChat(report);
    const participantAccountID = getParticipantsAccountIDsForDisplay(report);

    if (isSelfDMReport || isOneOnOneChatReport) {
        Navigation.navigate(ROUTES.PROFILE.getRoute(participantAccountID.at(0), backTo));
        return;
    }

    if (report?.reportID) {
        Navigation.navigate(ROUTES.REPORT_WITH_ID_DETAILS.getRoute(report?.reportID, backTo));
    }
}

/**
 * Go back to the details page of a given report
 */
function goBackToDetailsPage(report: OnyxEntry<Report>, backTo?: string) {
    const isOneOnOneChatReport = isOneOnOneChat(report);
    const participantAccountID = getParticipantsAccountIDsForDisplay(report);

    if (isOneOnOneChatReport) {
        Navigation.goBack(ROUTES.PROFILE.getRoute(participantAccountID.at(0), backTo));
        return;
    }

    if (report?.reportID) {
        Navigation.goBack(ROUTES.REPORT_SETTINGS.getRoute(report.reportID, backTo));
    } else {
        Log.warn('Missing reportID during navigation back to the details page');
    }
}

function navigateBackOnDeleteTransaction(backRoute: Route | undefined, isFromRHP?: boolean) {
    if (!backRoute) {
        return;
    }
    const topmostCentralPaneRoute = Navigation.getTopMostCentralPaneRouteFromRootState();
    if (topmostCentralPaneRoute?.name === SCREENS.SEARCH.CENTRAL_PANE) {
        Navigation.dismissModal();
        return;
    }
    if (isFromRHP) {
        Navigation.dismissModal();
    }
    Navigation.isNavigationReady().then(() => {
        Navigation.goBack(backRoute);
    });
}

/**
 * Go back to the previous page from the edit private page of a given report
 */
function goBackFromPrivateNotes(report: OnyxEntry<Report>, accountID?: number, backTo?: string) {
    if (isEmpty(report) || !accountID) {
        return;
    }
    const currentUserPrivateNote = report.privateNotes?.[accountID]?.note ?? '';
    if (isEmpty(currentUserPrivateNote)) {
        const participantAccountIDs = getParticipantsAccountIDsForDisplay(report);

        if (isOneOnOneChat(report)) {
            Navigation.goBack(ROUTES.PROFILE.getRoute(participantAccountIDs.at(0), backTo));
            return;
        }

        if (report?.reportID) {
            Navigation.goBack(ROUTES.REPORT_WITH_ID_DETAILS.getRoute(report?.reportID, backTo));
            return;
        }
    }
    Navigation.goBack(ROUTES.PRIVATE_NOTES_LIST.getRoute(report.reportID, backTo));
}

/**
 * Generate a random reportID up to 53 bits aka 9,007,199,254,740,991 (Number.MAX_SAFE_INTEGER).
 * There were approximately 98,000,000 reports with sequential IDs generated before we started using this approach, those make up roughly one billionth of the space for these numbers,
 * so we live with the 1 in a billion chance of a collision with an older ID until we can switch to 64-bit IDs.
 *
 * In a test of 500M reports (28 years of reports at our current max rate) we got 20-40 collisions meaning that
 * this is more than random enough for our needs.
 */
function generateReportID(): string {
    return (Math.floor(Math.random() * 2 ** 21) * 2 ** 32 + Math.floor(Math.random() * 2 ** 32)).toString();
}

function hasReportNameError(report: OnyxEntry<Report>): boolean {
    return !isEmptyObject(report?.errorFields?.reportName);
}

/**
 * Adds a domain to a short mention, converting it into a full mention with email or SMS domain.
 * @param mention The user mention to be converted.
 * @returns The converted mention as a full mention string or undefined if conversion is not applicable.
 */
function addDomainToShortMention(mention: string): string | undefined {
    if (!Str.isValidEmail(mention) && currentUserPrivateDomain) {
        const mentionWithEmailDomain = `${mention}@${currentUserPrivateDomain}`;
        if (allPersonalDetailLogins.includes(mentionWithEmailDomain)) {
            return mentionWithEmailDomain;
        }
    }
    if (Str.isValidE164Phone(mention)) {
        const mentionWithSmsDomain = addSMSDomainIfPhoneNumber(mention);
        if (allPersonalDetailLogins.includes(mentionWithSmsDomain)) {
            return mentionWithSmsDomain;
        }
    }
    return undefined;
}

/**
 * Replaces all valid short mention found in a text to a full mention
 *
 * Example:
 * "Hello \@example -> Hello \@example\@expensify.com"
 */
function completeShortMention(text: string): string {
    return text.replace(CONST.REGEX.SHORT_MENTION, (match) => {
        if (!Str.isValidMention(match)) {
            return match;
        }
        const mention = match.substring(1);
        const mentionWithDomain = addDomainToShortMention(mention);
        return mentionWithDomain ? `@${mentionWithDomain}` : match;
    });
}

/**
 * For comments shorter than or equal to 10k chars, convert the comment from MD into HTML because that's how it is stored in the database
 * For longer comments, skip parsing, but still escape the text, and display plaintext for performance reasons. It takes over 40s to parse a 100k long string!!
 */
function getParsedComment(text: string, parsingDetails?: ParsingDetails): string {
    let isGroupPolicyReport = false;
    if (parsingDetails?.reportID) {
        const currentReport = getReportOrDraftReport(parsingDetails?.reportID);
        isGroupPolicyReport = isReportInGroupPolicy(currentReport);
    }

    if (parsingDetails?.policyID) {
        const policyType = getPolicy(parsingDetails?.policyID)?.type;
        if (policyType) {
            isGroupPolicyReport = isGroupPolicy(policyType);
        }
    }

    const textWithMention = completeShortMention(text);

    return text.length <= CONST.MAX_MARKUP_LENGTH
        ? Parser.replace(textWithMention, {shouldEscapeText: parsingDetails?.shouldEscapeText, disabledRules: isGroupPolicyReport ? [] : ['reportMentions']})
        : lodashEscape(text);
}

function getUploadingAttachmentHtml(file?: FileObject): string {
    if (!file || typeof file.uri !== 'string') {
        return '';
    }

    const dataAttributes = [
        `${CONST.ATTACHMENT_OPTIMISTIC_SOURCE_ATTRIBUTE}="${file.uri}"`,
        `${CONST.ATTACHMENT_SOURCE_ATTRIBUTE}="${file.uri}"`,
        `${CONST.ATTACHMENT_ORIGINAL_FILENAME_ATTRIBUTE}="${file.name}"`,
        'width' in file && `${CONST.ATTACHMENT_THUMBNAIL_WIDTH_ATTRIBUTE}="${file.width}"`,
        'height' in file && `${CONST.ATTACHMENT_THUMBNAIL_HEIGHT_ATTRIBUTE}="${file.height}"`,
    ]
        .filter((x) => !!x)
        .join(' ');

    // file.type is a known mime type like image/png, image/jpeg, video/mp4 etc.
    if (file.type?.startsWith('image')) {
        return `<img src="${file.uri}" alt="${file.name}" ${dataAttributes} />`;
    }
    if (file.type?.startsWith('video')) {
        return `<video src="${file.uri}" ${dataAttributes}>${file.name}</video>`;
    }

    // For all other types, we present a generic download link
    return `<a href="${file.uri}" ${dataAttributes}>${file.name}</a>`;
}

function getReportDescription(report: OnyxEntry<Report>): string {
    if (!report?.description) {
        return '';
    }
    try {
        const reportDescription = report?.description;
        const objectDescription = JSON.parse(reportDescription) as {html: string};
        return objectDescription.html ?? reportDescription ?? '';
    } catch (error) {
        return report?.description ?? '';
    }
}

function getPolicyDescriptionText(policy: OnyxEntry<Policy>): string {
    if (!policy?.description) {
        return '';
    }

    return Parser.htmlToText(policy.description);
}

function buildOptimisticAddCommentReportAction(
    text?: string,
    file?: FileObject,
    actorAccountID?: number,
    createdOffset = 0,
    shouldEscapeText?: boolean,
    reportID?: string,
): OptimisticReportAction {
    const commentText = getParsedComment(text ?? '', {shouldEscapeText, reportID});
    const attachmentHtml = getUploadingAttachmentHtml(file);

    const htmlForNewComment = `${commentText}${commentText && attachmentHtml ? '<br /><br />' : ''}${attachmentHtml}`;
    const textForNewComment = Parser.htmlToText(htmlForNewComment);

    const isAttachmentOnly = file && !text;
    const isAttachmentWithText = !!text && file !== undefined;
    const accountID = actorAccountID ?? currentUserAccountID ?? CONST.DEFAULT_NUMBER_ID;
    const delegateAccountDetails = getPersonalDetailByEmail(delegateEmail);

    // Remove HTML from text when applying optimistic offline comment
    return {
        commentText,
        reportAction: {
            reportActionID: rand64(),
            actionName: CONST.REPORT.ACTIONS.TYPE.ADD_COMMENT,
            actorAccountID: accountID,
            person: [
                {
                    style: 'strong',
                    text: allPersonalDetails?.[accountID]?.displayName ?? currentUserEmail,
                    type: 'TEXT',
                },
            ],
            automatic: false,
            avatar: allPersonalDetails?.[accountID]?.avatar,
            created: DateUtils.getDBTimeWithSkew(Date.now() + createdOffset),
            message: [
                {
                    translationKey: isAttachmentOnly ? CONST.TRANSLATION_KEYS.ATTACHMENT : '',
                    type: CONST.REPORT.MESSAGE.TYPE.COMMENT,
                    html: htmlForNewComment,
                    text: textForNewComment,
                },
            ],
            originalMessage: {
                html: htmlForNewComment,
                whisperedTo: [],
            },
            isFirstItem: false,
            isAttachmentOnly,
            isAttachmentWithText,
            pendingAction: CONST.RED_BRICK_ROAD_PENDING_ACTION.ADD,
            shouldShow: true,
            isOptimisticAction: true,
            delegateAccountID: delegateAccountDetails?.accountID,
        },
    };
}

/**
 * update optimistic parent reportAction when a comment is added or remove in the child report
 * @param parentReportAction - Parent report action of the child report
 * @param lastVisibleActionCreated - Last visible action created of the child report
 * @param type - The type of action in the child report
 */

function updateOptimisticParentReportAction(parentReportAction: OnyxEntry<ReportAction>, lastVisibleActionCreated: string, type: string): UpdateOptimisticParentReportAction {
    let childVisibleActionCount = parentReportAction?.childVisibleActionCount ?? 0;
    let childCommenterCount = parentReportAction?.childCommenterCount ?? 0;
    let childOldestFourAccountIDs = parentReportAction?.childOldestFourAccountIDs;

    if (type === CONST.RED_BRICK_ROAD_PENDING_ACTION.ADD) {
        childVisibleActionCount += 1;
        const oldestFourAccountIDs = childOldestFourAccountIDs ? childOldestFourAccountIDs.split(',') : [];
        if (oldestFourAccountIDs.length < 4) {
            const index = oldestFourAccountIDs.findIndex((accountID) => accountID === currentUserAccountID?.toString());
            if (index === -1) {
                childCommenterCount += 1;
                oldestFourAccountIDs.push(currentUserAccountID?.toString() ?? '');
            }
        }
        childOldestFourAccountIDs = oldestFourAccountIDs.join(',');
    } else if (type === CONST.RED_BRICK_ROAD_PENDING_ACTION.DELETE) {
        if (childVisibleActionCount > 0) {
            childVisibleActionCount -= 1;
        }

        if (childVisibleActionCount === 0) {
            childCommenterCount = 0;
            childOldestFourAccountIDs = '';
        }
    }

    return {
        childVisibleActionCount,
        childCommenterCount,
        childLastVisibleActionCreated: lastVisibleActionCreated,
        childOldestFourAccountIDs,
    };
}

/**
 * Builds an optimistic reportAction for the parent report when a task is created
 * @param taskReportID - Report ID of the task
 * @param taskTitle - Title of the task
 * @param taskAssigneeAccountID - AccountID of the person assigned to the task
 * @param text - Text of the comment
 * @param parentReportID - Report ID of the parent report
 * @param createdOffset - The offset for task's created time that created via a loop
 */
function buildOptimisticTaskCommentReportAction(
    taskReportID: string,
    taskTitle: string,
    taskAssigneeAccountID: number,
    text: string,
    parentReportID: string | undefined,
    actorAccountID?: number,
    createdOffset = 0,
): OptimisticReportAction {
    const reportAction = buildOptimisticAddCommentReportAction(text, undefined, undefined, createdOffset, undefined, taskReportID);
    if (Array.isArray(reportAction.reportAction.message)) {
        const message = reportAction.reportAction.message.at(0);
        if (message) {
            message.taskReportID = taskReportID;
        }
    } else if (!Array.isArray(reportAction.reportAction.message) && reportAction.reportAction.message) {
        reportAction.reportAction.message.taskReportID = taskReportID;
    }

    // These parameters are not saved on the reportAction, but are used to display the task in the UI
    // Added when we fetch the reportActions on a report
    // eslint-disable-next-line
    reportAction.reportAction.originalMessage = {
        html: getReportActionHtml(reportAction.reportAction),
        taskReportID: getReportActionMessageReportUtils(reportAction.reportAction)?.taskReportID,
        whisperedTo: [],
    };
    reportAction.reportAction.childReportID = taskReportID;
    reportAction.reportAction.parentReportID = parentReportID;
    reportAction.reportAction.childType = CONST.REPORT.TYPE.TASK;
    reportAction.reportAction.childReportName = taskTitle;
    reportAction.reportAction.childManagerAccountID = taskAssigneeAccountID;
    reportAction.reportAction.childStatusNum = CONST.REPORT.STATUS_NUM.OPEN;
    reportAction.reportAction.childStateNum = CONST.REPORT.STATE_NUM.OPEN;

    if (actorAccountID) {
        reportAction.reportAction.actorAccountID = actorAccountID;
    }

    return reportAction;
}

function buildOptimisticSelfDMReport(created: string): Report {
    return {
        reportID: generateReportID(),
        participants: {
            [currentUserAccountID ?? CONST.DEFAULT_NUMBER_ID]: {
                notificationPreference: CONST.REPORT.NOTIFICATION_PREFERENCE.MUTE,
            },
        },
        type: CONST.REPORT.TYPE.CHAT,
        chatType: CONST.REPORT.CHAT_TYPE.SELF_DM,
        isOwnPolicyExpenseChat: false,
        isPinned: true,
        lastActorAccountID: 0,
        lastMessageHtml: '',
        lastMessageText: undefined,
        lastReadTime: created,
        lastVisibleActionCreated: created,
        ownerAccountID: currentUserAccountID,
        reportName: '',
        stateNum: 0,
        statusNum: 0,
        writeCapability: CONST.REPORT.WRITE_CAPABILITIES.ALL,
    };
}

/**
 * Builds an optimistic IOU report with a randomly generated reportID
 *
 * @param payeeAccountID - AccountID of the person generating the IOU.
 * @param payerAccountID - AccountID of the other person participating in the IOU.
 * @param total - IOU amount in the smallest unit of the currency.
 * @param chatReportID - Report ID of the chat where the IOU is.
 * @param currency - IOU currency.
 * @param isSendingMoney - If we pay someone the IOU should be created as settled
 * @param parentReportActionID - The parent report action ID of the IOU report
 */

function buildOptimisticIOUReport(
    payeeAccountID: number,
    payerAccountID: number,
    total: number,
    chatReportID: string | undefined,
    currency: string,
    isSendingMoney = false,
    parentReportActionID?: string,
): OptimisticIOUReport {
    const formattedTotal = convertToDisplayString(total, currency);
    const personalDetails = getPersonalDetailsForAccountID(payerAccountID);
    const payerEmail = 'login' in personalDetails ? personalDetails.login : '';
    const policyID = getReport(chatReportID)?.policyID;
    const policy = getPolicy(policyID);

    const participants: Participants = {
        [payeeAccountID]: {notificationPreference: CONST.REPORT.NOTIFICATION_PREFERENCE.HIDDEN},
        [payerAccountID]: {notificationPreference: CONST.REPORT.NOTIFICATION_PREFERENCE.HIDDEN},
    };

    return {
        type: CONST.REPORT.TYPE.IOU,
        chatReportID,
        currency,
        managerID: payerAccountID,
        ownerAccountID: payeeAccountID,
        participants,
        reportID: generateReportID(),
        stateNum: isSendingMoney ? CONST.REPORT.STATE_NUM.APPROVED : CONST.REPORT.STATE_NUM.SUBMITTED,
        statusNum: isSendingMoney ? CONST.REPORT.STATUS_NUM.REIMBURSED : CONST.REPORT.STATE_NUM.SUBMITTED,
        total,
        unheldTotal: total,
        nonReimbursableTotal: 0,
        unheldNonReimbursableTotal: 0,

        // We don't translate reportName because the server response is always in English
        reportName: `${payerEmail} owes ${formattedTotal}`,
        parentReportID: chatReportID,
        lastVisibleActionCreated: DateUtils.getDBTime(),
        fieldList: policy?.fieldList,
        parentReportActionID,
    };
}

function getHumanReadableStatus(statusNum: number): string {
    const status = Object.keys(CONST.REPORT.STATUS_NUM).find((key) => CONST.REPORT.STATUS_NUM[key as keyof typeof CONST.REPORT.STATUS_NUM] === statusNum);
    return status ? `${status.charAt(0)}${status.slice(1).toLowerCase()}` : '';
}

/**
 * Populates the report field formula with the values from the report and policy.
 * Currently, this only supports optimistic expense reports.
 * Each formula field is either replaced with a value, or removed.
 * If after all replacements the formula is empty, the original formula is returned.
 * See {@link https://help.expensify.com/articles/expensify-classic/insights-and-custom-reporting/Custom-Templates}
 */
function populateOptimisticReportFormula(formula: string, report: OptimisticExpenseReport, policy: OnyxEntry<Policy>): string {
    const createdDate = report.lastVisibleActionCreated ? new Date(report.lastVisibleActionCreated) : undefined;
    const result = formula
        // We don't translate because the server response is always in English
        .replaceAll('{report:type}', 'Expense Report')
        .replaceAll('{report:startdate}', createdDate ? format(createdDate, CONST.DATE.FNS_FORMAT_STRING) : '')
        .replaceAll('{report:total}', report.total !== undefined ? convertToDisplayString(Math.abs(report.total), report.currency).toString() : '')
        .replaceAll('{report:currency}', report.currency ?? '')
        .replaceAll('{report:policyname}', policy?.name ?? '')
        .replaceAll('{report:created}', createdDate ? format(createdDate, CONST.DATE.FNS_DATE_TIME_FORMAT_STRING) : '')
        .replaceAll('{report:created:yyyy-MM-dd}', createdDate ? format(createdDate, CONST.DATE.FNS_FORMAT_STRING) : '')
        .replaceAll('{report:status}', report.statusNum !== undefined ? getHumanReadableStatus(report.statusNum) : '')
        .replaceAll('{user:email}', currentUserEmail ?? '')
        .replaceAll('{user:email|frontPart}', (currentUserEmail ? currentUserEmail.split('@').at(0) : '') ?? '')
        .replaceAll(/\{report:(.+)}/g, '');

    return result.trim().length ? result : formula;
}

/** Builds an optimistic invoice report with a randomly generated reportID */
function buildOptimisticInvoiceReport(
    chatReportID: string,
    policyID: string | undefined,
    receiverAccountID: number,
    receiverName: string,
    total: number,
    currency: string,
): OptimisticExpenseReport {
    const formattedTotal = convertToDisplayString(total, currency);
    const invoiceReport = {
        reportID: generateReportID(),
        chatReportID,
        policyID,
        type: CONST.REPORT.TYPE.INVOICE,
        ownerAccountID: currentUserAccountID,
        managerID: receiverAccountID,
        currency,
        // We don’t translate reportName because the server response is always in English
        reportName: `${receiverName} owes ${formattedTotal}`,
        stateNum: CONST.REPORT.STATE_NUM.SUBMITTED,
        statusNum: CONST.REPORT.STATUS_NUM.OPEN,
        total,
        participants: {
            [receiverAccountID]: {
                notificationPreference: CONST.REPORT.NOTIFICATION_PREFERENCE.HIDDEN,
            },
        },
        parentReportID: chatReportID,
        lastVisibleActionCreated: DateUtils.getDBTime(),
    };

    if (currentUserAccountID) {
        invoiceReport.participants[currentUserAccountID] = {notificationPreference: CONST.REPORT.NOTIFICATION_PREFERENCE.HIDDEN};
    }

    return invoiceReport;
}

/**
 * Returns the stateNum and statusNum for an expense report based on the policy settings
 * @param policy
 */
function getExpenseReportStateAndStatus(policy: OnyxEntry<Policy>) {
    const isInstantSubmitEnabledLocal = isInstantSubmitEnabled(policy);
    const isSubmitAndCloseLocal = isSubmitAndClose(policy);
    const arePaymentsDisabled = policy?.reimbursementChoice === CONST.POLICY.REIMBURSEMENT_CHOICES.REIMBURSEMENT_NO;

    if (isInstantSubmitEnabledLocal && arePaymentsDisabled && isSubmitAndCloseLocal) {
        return {
            stateNum: CONST.REPORT.STATE_NUM.APPROVED,
            statusNum: CONST.REPORT.STATUS_NUM.CLOSED,
        };
    }

    if (isInstantSubmitEnabledLocal) {
        return {
            stateNum: CONST.REPORT.STATE_NUM.SUBMITTED,
            statusNum: CONST.REPORT.STATUS_NUM.SUBMITTED,
        };
    }

    return {
        stateNum: CONST.REPORT.STATE_NUM.OPEN,
        statusNum: CONST.REPORT.STATUS_NUM.OPEN,
    };
}

/**
 * Builds an optimistic Expense report with a randomly generated reportID
 *
 * @param chatReportID - Report ID of the PolicyExpenseChat where the Expense Report is
 * @param policyID - The policy ID of the PolicyExpenseChat
 * @param payeeAccountID - AccountID of the employee (payee)
 * @param total - Amount in cents
 * @param currency
 * @param reimbursable – Whether the expense is reimbursable
 * @param parentReportActionID – The parent ReportActionID of the PolicyExpenseChat
 */
function buildOptimisticExpenseReport(
    chatReportID: string | undefined,
    policyID: string | undefined,
    payeeAccountID: number,
    total: number,
    currency: string,
    nonReimbursableTotal = 0,
    parentReportActionID?: string,
): OptimisticExpenseReport {
    // The amount for Expense reports are stored as negative value in the database
    const storedTotal = total * -1;
    const storedNonReimbursableTotal = nonReimbursableTotal * -1;
    const policyName = getPolicyName(getReport(chatReportID));
    const formattedTotal = convertToDisplayString(storedTotal, currency);
    const policy = getPolicy(policyID);

    const {stateNum, statusNum} = getExpenseReportStateAndStatus(policy);

    const expenseReport: OptimisticExpenseReport = {
        reportID: generateReportID(),
        chatReportID,
        policyID,
        type: CONST.REPORT.TYPE.EXPENSE,
        ownerAccountID: payeeAccountID,
        currency,
        // We don't translate reportName because the server response is always in English
        reportName: `${policyName} owes ${formattedTotal}`,
        stateNum,
        statusNum,
        total: storedTotal,
        unheldTotal: storedTotal,
        nonReimbursableTotal: storedNonReimbursableTotal,
        unheldNonReimbursableTotal: storedNonReimbursableTotal,
        participants: {
            [payeeAccountID]: {
                notificationPreference: CONST.REPORT.NOTIFICATION_PREFERENCE.HIDDEN,
            },
        },
        parentReportID: chatReportID,
        lastVisibleActionCreated: DateUtils.getDBTime(),
        parentReportActionID,
    };

    // Get the approver/manager for this report to properly display the optimistic data
    const submitToAccountID = getSubmitToAccountID(policy, expenseReport);
    if (submitToAccountID) {
        expenseReport.managerID = submitToAccountID;
    }

    const titleReportField = getTitleReportField(getReportFieldsByPolicyID(policyID) ?? {});
    if (!!titleReportField && isPaidGroupPolicyExpenseReport(expenseReport)) {
        expenseReport.reportName = populateOptimisticReportFormula(titleReportField.defaultValue, expenseReport, policy);
    }

    expenseReport.fieldList = policy?.fieldList;

    return expenseReport;
}

function getFormattedAmount(reportAction: ReportAction) {
    if (
        !isSubmittedAction(reportAction) &&
        !isForwardedAction(reportAction) &&
        !isApprovedAction(reportAction) &&
        !isUnapprovedAction(reportAction) &&
        !isSubmittedAndClosedAction(reportAction)
    ) {
        return '';
    }
    const originalMessage = getOriginalMessage(reportAction);
    const formattedAmount = convertToDisplayString(Math.abs(originalMessage?.amount ?? 0), originalMessage?.currency);
    return formattedAmount;
}

function getReportAutomaticallySubmittedMessage(
    reportAction: ReportAction<typeof CONST.REPORT.ACTIONS.TYPE.SUBMITTED> | ReportAction<typeof CONST.REPORT.ACTIONS.TYPE.SUBMITTED_AND_CLOSED>,
) {
    return translateLocal('iou.automaticallySubmittedAmount', {formattedAmount: getFormattedAmount(reportAction)});
}

function getIOUSubmittedMessage(reportAction: ReportAction<typeof CONST.REPORT.ACTIONS.TYPE.SUBMITTED> | ReportAction<typeof CONST.REPORT.ACTIONS.TYPE.SUBMITTED_AND_CLOSED>) {
    return translateLocal('iou.submittedAmount', {formattedAmount: getFormattedAmount(reportAction)});
}

function getReportAutomaticallyApprovedMessage(reportAction: ReportAction<typeof CONST.REPORT.ACTIONS.TYPE.APPROVED>) {
    return translateLocal('iou.automaticallyApprovedAmount', {amount: getFormattedAmount(reportAction)});
}

function getIOUUnapprovedMessage(reportAction: ReportAction<typeof CONST.REPORT.ACTIONS.TYPE.UNAPPROVED>) {
    return translateLocal('iou.unapprovedAmount', {amount: getFormattedAmount(reportAction)});
}

function getIOUApprovedMessage(reportAction: ReportAction<typeof CONST.REPORT.ACTIONS.TYPE.APPROVED>) {
    return translateLocal('iou.approvedAmount', {amount: getFormattedAmount(reportAction)});
}

/**
 * We pass the reportID as older FORWARDED actions do not have the amount & currency stored in the message
 * so we retrieve the amount from the report instead
 */
function getReportAutomaticallyForwardedMessage(reportAction: ReportAction<typeof CONST.REPORT.ACTIONS.TYPE.FORWARDED>, reportOrID: OnyxInputOrEntry<Report> | string | SearchReport) {
    const expenseReport = typeof reportOrID === 'string' ? getReport(reportOrID) : reportOrID;
    const originalMessage = getOriginalMessage(reportAction) as OriginalMessageIOU;
    let formattedAmount;

    // Older FORWARDED action might not have the amount stored in the original message, we'll fallback to getting the amount from the report instead.
    if (originalMessage?.amount) {
        formattedAmount = getFormattedAmount(reportAction);
    } else {
        formattedAmount = convertToDisplayString(getMoneyRequestSpendBreakdown(expenseReport).totalDisplaySpend, expenseReport?.currency);
    }

    return translateLocal('iou.automaticallyForwardedAmount', {amount: formattedAmount});
}

/**
 * We pass the reportID as older FORWARDED actions do not have the amount & currency stored in the message
 * so we retrieve the amount from the report instead
 */
function getIOUForwardedMessage(reportAction: ReportAction<typeof CONST.REPORT.ACTIONS.TYPE.FORWARDED>, reportOrID: OnyxInputOrEntry<Report> | string | SearchReport) {
    const expenseReport = typeof reportOrID === 'string' ? getReport(reportOrID) : reportOrID;
    const originalMessage = getOriginalMessage(reportAction) as OriginalMessageIOU;
    let formattedAmount;

    // Older FORWARDED action might not have the amount stored in the original message, we'll fallback to getting the amount from the report instead.
    if (originalMessage?.amount) {
        formattedAmount = getFormattedAmount(reportAction);
    } else {
        formattedAmount = convertToDisplayString(getMoneyRequestSpendBreakdown(expenseReport).totalDisplaySpend, expenseReport?.currency);
    }

    return translateLocal('iou.forwardedAmount', {amount: formattedAmount});
}

function getRejectedReportMessage() {
    return translateLocal('iou.rejectedThisReport');
}

function getUpgradeWorkspaceMessage() {
    return translateLocal('workspaceActions.upgradedWorkspace');
}

function getDowngradeWorkspaceMessage() {
    return translateLocal('workspaceActions.downgradedWorkspace');
}

function getWorkspaceNameUpdatedMessage(action: ReportAction) {
    const {oldName, newName} = getOriginalMessage(action as ReportAction<typeof CONST.REPORT.ACTIONS.TYPE.POLICY_CHANGE_LOG.UPDATE_NAME>) ?? {};
    const message = oldName && newName ? translateLocal('workspaceActions.renamedWorkspaceNameAction', {oldName, newName}) : getReportActionText(action);
    return Str.htmlEncode(message);
}

function getDeletedTransactionMessage(action: ReportAction) {
    const deletedTransactionOriginalMessage = getOriginalMessage(action as ReportAction<typeof CONST.REPORT.ACTIONS.TYPE.DELETED_TRANSACTION>) ?? {};
    const amount = Math.abs(deletedTransactionOriginalMessage.amount ?? 0) / 100;
    const currency = getCurrencySymbol(deletedTransactionOriginalMessage.currency ?? '');
    const message = translateLocal('iou.deletedTransaction', {
        amount: `${currency}${amount}`,
        merchant: deletedTransactionOriginalMessage.merchant ?? '',
    });
    return message;
}

/**
 * @param iouReportID - the report ID of the IOU report the action belongs to
 * @param type - IOUReportAction type. Can be oneOf(create, decline, cancel, pay, split)
 * @param total - IOU total in cents
 * @param comment - IOU comment
 * @param currency - IOU currency
 * @param paymentType - IOU paymentMethodType. Can be oneOf(Elsewhere, Expensify)
 * @param isSettlingUp - Whether we are settling up an IOU
 */
function getIOUReportActionMessage(iouReportID: string, type: string, total: number, comment: string, currency: string, paymentType = '', isSettlingUp = false): Message[] {
    const report = getReportOrDraftReport(iouReportID);
    const amount =
        type === CONST.IOU.REPORT_ACTION_TYPE.PAY && !isEmptyObject(report)
            ? convertToDisplayString(getMoneyRequestSpendBreakdown(report).totalDisplaySpend, currency)
            : convertToDisplayString(total, currency);

    let paymentMethodMessage;
    switch (paymentType) {
        case CONST.IOU.PAYMENT_TYPE.VBBA:
        case CONST.IOU.PAYMENT_TYPE.EXPENSIFY:
            paymentMethodMessage = ' with Expensify';
            break;
        default:
            paymentMethodMessage = ` elsewhere`;
            break;
    }

    let iouMessage;
    switch (type) {
        case CONST.REPORT.ACTIONS.TYPE.APPROVED:
            iouMessage = `approved ${amount}`;
            break;
        case CONST.REPORT.ACTIONS.TYPE.FORWARDED:
            iouMessage = translateLocal('iou.forwardedAmount', {amount});
            break;
        case CONST.REPORT.ACTIONS.TYPE.UNAPPROVED:
            iouMessage = `unapproved ${amount}`;
            break;
        case CONST.IOU.REPORT_ACTION_TYPE.CREATE:
            iouMessage = `submitted ${amount}${comment && ` for ${comment}`}`;
            break;
        case CONST.IOU.REPORT_ACTION_TYPE.TRACK:
            iouMessage = `tracking ${amount}${comment && ` for ${comment}`}`;
            break;
        case CONST.IOU.REPORT_ACTION_TYPE.SPLIT:
            iouMessage = `split ${amount}${comment && ` for ${comment}`}`;
            break;
        case CONST.IOU.REPORT_ACTION_TYPE.DELETE:
            iouMessage = `deleted the ${amount} expense${comment && ` for ${comment}`}`;
            break;
        case CONST.IOU.REPORT_ACTION_TYPE.PAY:
            iouMessage = isSettlingUp ? `paid ${amount}${paymentMethodMessage}` : `sent ${amount}${comment && ` for ${comment}`}${paymentMethodMessage}`;
            break;
        case CONST.REPORT.ACTIONS.TYPE.SUBMITTED:
            iouMessage = translateLocal('iou.submittedAmount', {formattedAmount: amount});
            break;
        default:
            break;
    }

    return [
        {
            html: lodashEscape(iouMessage),
            text: iouMessage ?? '',
            isEdited: false,
            type: CONST.REPORT.MESSAGE.TYPE.COMMENT,
        },
    ];
}

/**
 * Builds an optimistic IOU reportAction object
 *
 * @param type - IOUReportAction type. Can be oneOf(create, delete, pay, split).
 * @param amount - IOU amount in cents.
 * @param currency
 * @param comment - User comment for the IOU.
 * @param participants - An array with participants details.
 * @param [transactionID] - Not required if the IOUReportAction type is 'pay'
 * @param [paymentType] - Only required if the IOUReportAction type is 'pay'. Can be oneOf(elsewhere, Expensify).
 * @param [iouReportID] - Only required if the IOUReportActions type is oneOf(decline, cancel, pay). Generates a randomID as default.
 * @param [isSettlingUp] - Whether we are settling up an IOU.
 * @param [isSendMoneyFlow] - Whether this is pay someone flow
 * @param [receipt]
 * @param [isOwnPolicyExpenseChat] - Whether this is an expense report create from the current user's policy expense chat
 */
function buildOptimisticIOUReportAction(
    type: ValueOf<typeof CONST.IOU.REPORT_ACTION_TYPE>,
    amount: number,
    currency: string,
    comment: string,
    participants: Participant[],
    transactionID: string,
    paymentType?: PaymentMethodType,
    iouReportID = '',
    isSettlingUp = false,
    isSendMoneyFlow = false,
    isOwnPolicyExpenseChat = false,
    created = DateUtils.getDBTime(),
    linkedExpenseReportAction?: OnyxEntry<ReportAction>,
): OptimisticIOUReportAction {
    const IOUReportID = iouReportID || generateReportID();

    const originalMessage: ReportAction<typeof CONST.REPORT.ACTIONS.TYPE.IOU>['originalMessage'] = {
        amount,
        comment,
        currency,
        IOUTransactionID: transactionID,
        IOUReportID,
        type,
    };

    const delegateAccountDetails = getPersonalDetailByEmail(delegateEmail);

    if (type === CONST.IOU.REPORT_ACTION_TYPE.PAY) {
        // In pay someone flow, we store amount, comment, currency in IOUDetails when type = pay
        if (isSendMoneyFlow) {
            const keys = ['amount', 'comment', 'currency'] as const;
            keys.forEach((key) => {
                delete originalMessage[key];
            });
            originalMessage.IOUDetails = {amount, comment, currency};
            originalMessage.paymentType = paymentType;
        } else {
            // In case of pay someone action, we dont store the comment
            // and there is no single transctionID to link the action to.
            delete originalMessage.IOUTransactionID;
            delete originalMessage.comment;
            originalMessage.paymentType = paymentType;
        }
    }

    // IOUs of type split only exist in group DMs and those don't have an iouReport so we need to delete the IOUReportID key
    if (type === CONST.IOU.REPORT_ACTION_TYPE.SPLIT) {
        delete originalMessage.IOUReportID;
        // Split expense made from a policy expense chat only have the payee's accountID as the participant because the payer could be any policy admin
        if (isOwnPolicyExpenseChat) {
            originalMessage.participantAccountIDs = currentUserAccountID ? [currentUserAccountID] : [];
        } else {
            originalMessage.participantAccountIDs = currentUserAccountID
                ? [currentUserAccountID, ...participants.map((participant) => participant.accountID ?? CONST.DEFAULT_NUMBER_ID)]
                : participants.map((participant) => participant.accountID ?? CONST.DEFAULT_NUMBER_ID);
        }
    }

    return {
        ...linkedExpenseReportAction,
        actionName: CONST.REPORT.ACTIONS.TYPE.IOU,
        actorAccountID: currentUserAccountID,
        automatic: false,
        avatar: getCurrentUserAvatar(),
        isAttachmentOnly: false,
        originalMessage,
        message: getIOUReportActionMessage(iouReportID, type, amount, comment, currency, paymentType, isSettlingUp),
        person: [
            {
                style: 'strong',
                text: getCurrentUserDisplayNameOrEmail(),
                type: 'TEXT',
            },
        ],
        reportActionID: rand64(),
        shouldShow: true,
        created,
        pendingAction: CONST.RED_BRICK_ROAD_PENDING_ACTION.ADD,
        delegateAccountID: delegateAccountDetails?.accountID,
    };
}

/**
 * Builds an optimistic APPROVED report action with a randomly generated reportActionID.
 */
function buildOptimisticApprovedReportAction(amount: number, currency: string, expenseReportID: string): OptimisticApprovedReportAction {
    const originalMessage = {
        amount,
        currency,
        expenseReportID,
    };
    const delegateAccountDetails = getPersonalDetailByEmail(delegateEmail);

    return {
        actionName: CONST.REPORT.ACTIONS.TYPE.APPROVED,
        actorAccountID: currentUserAccountID,
        automatic: false,
        avatar: getCurrentUserAvatar(),
        isAttachmentOnly: false,
        originalMessage,
        message: getIOUReportActionMessage(expenseReportID, CONST.REPORT.ACTIONS.TYPE.APPROVED, Math.abs(amount), '', currency),
        person: [
            {
                style: 'strong',
                text: getCurrentUserDisplayNameOrEmail(),
                type: 'TEXT',
            },
        ],
        reportActionID: rand64(),
        shouldShow: true,
        created: DateUtils.getDBTime(),
        pendingAction: CONST.RED_BRICK_ROAD_PENDING_ACTION.ADD,
        delegateAccountID: delegateAccountDetails?.accountID,
    };
}

/**
 * Builds an optimistic APPROVED report action with a randomly generated reportActionID.
 */
function buildOptimisticUnapprovedReportAction(amount: number, currency: string, expenseReportID: string): OptimisticUnapprovedReportAction {
    const delegateAccountDetails = getPersonalDetailByEmail(delegateEmail);
    return {
        actionName: CONST.REPORT.ACTIONS.TYPE.UNAPPROVED,
        actorAccountID: currentUserAccountID,
        automatic: false,
        avatar: getCurrentUserAvatar(),
        isAttachmentOnly: false,
        originalMessage: {
            amount,
            currency,
            expenseReportID,
        },
        message: getIOUReportActionMessage(expenseReportID, CONST.REPORT.ACTIONS.TYPE.UNAPPROVED, Math.abs(amount), '', currency),
        person: [
            {
                style: 'strong',
                text: getCurrentUserDisplayNameOrEmail(),
                type: 'TEXT',
            },
        ],
        reportActionID: rand64(),
        shouldShow: true,
        created: DateUtils.getDBTime(),
        pendingAction: CONST.RED_BRICK_ROAD_PENDING_ACTION.ADD,
        delegateAccountID: delegateAccountDetails?.accountID,
    };
}

/**
 * Builds an optimistic MOVED report action with a randomly generated reportActionID.
 * This action is used when we move reports across workspaces.
 */
function buildOptimisticMovedReportAction(fromPolicyID: string | undefined, toPolicyID: string, newParentReportID: string, movedReportID: string, policyName: string): ReportAction {
    const originalMessage = {
        fromPolicyID,
        toPolicyID,
        newParentReportID,
        movedReportID,
    };

    const movedActionMessage = [
        {
            html: `moved the report to the <a href='${CONST.NEW_EXPENSIFY_URL}r/${newParentReportID}' target='_blank' rel='noreferrer noopener'>${policyName}</a> workspace`,
            text: `moved the report to the ${policyName} workspace`,
            type: CONST.REPORT.MESSAGE.TYPE.COMMENT,
        },
    ];

    return {
        actionName: CONST.REPORT.ACTIONS.TYPE.MOVED,
        actorAccountID: currentUserAccountID,
        automatic: false,
        avatar: getCurrentUserAvatar(),
        isAttachmentOnly: false,
        originalMessage,
        message: movedActionMessage,
        person: [
            {
                style: 'strong',
                text: getCurrentUserDisplayNameOrEmail(),
                type: 'TEXT',
            },
        ],
        reportActionID: rand64(),
        shouldShow: true,
        created: DateUtils.getDBTime(),
        pendingAction: CONST.RED_BRICK_ROAD_PENDING_ACTION.ADD,
    };
}

/**
 * Builds an optimistic SUBMITTED report action with a randomly generated reportActionID.
 *
 */
function buildOptimisticSubmittedReportAction(amount: number, currency: string, expenseReportID: string, adminAccountID: number | undefined): OptimisticSubmittedReportAction {
    const originalMessage = {
        amount,
        currency,
        expenseReportID,
    };

    const delegateAccountDetails = getPersonalDetailByEmail(delegateEmail);

    return {
        actionName: CONST.REPORT.ACTIONS.TYPE.SUBMITTED,
        actorAccountID: currentUserAccountID,
        adminAccountID,
        automatic: false,
        avatar: getCurrentUserAvatar(),
        isAttachmentOnly: false,
        originalMessage,
        message: getIOUReportActionMessage(expenseReportID, CONST.REPORT.ACTIONS.TYPE.SUBMITTED, Math.abs(amount), '', currency),
        person: [
            {
                style: 'strong',
                text: getCurrentUserDisplayNameOrEmail(),
                type: 'TEXT',
            },
        ],
        reportActionID: rand64(),
        shouldShow: true,
        created: DateUtils.getDBTime(),
        pendingAction: CONST.RED_BRICK_ROAD_PENDING_ACTION.ADD,
        delegateAccountID: delegateAccountDetails?.accountID,
    };
}

/**
 * Builds an optimistic report preview action with a randomly generated reportActionID.
 *
 * @param chatReport
 * @param iouReport
 * @param [comment] - User comment for the IOU.
 * @param [transaction] - optimistic first transaction of preview
 * @param reportActionID
 */
function buildOptimisticReportPreview(
    chatReport: OnyxInputOrEntry<Report>,
    iouReport: Report,
    comment = '',
    transaction: OnyxInputOrEntry<Transaction> = null,
    childReportID?: string,
    reportActionID?: string,
): ReportAction<typeof CONST.REPORT.ACTIONS.TYPE.REPORT_PREVIEW> {
    const hasReceipt = hasReceiptTransactionUtils(transaction);
    const message = getReportPreviewMessage(iouReport);
    const created = DateUtils.getDBTime();
    const reportActorAccountID = (isInvoiceReport(iouReport) || isExpenseReport(iouReport) ? iouReport?.ownerAccountID : iouReport?.managerID) ?? -1;
    const delegateAccountDetails = getPersonalDetailByEmail(delegateEmail);
    return {
        reportActionID: reportActionID ?? rand64(),
        reportID: chatReport?.reportID,
        actionName: CONST.REPORT.ACTIONS.TYPE.REPORT_PREVIEW,
        pendingAction: CONST.RED_BRICK_ROAD_PENDING_ACTION.ADD,
        originalMessage: {
            linkedReportID: iouReport?.reportID,
        },
        message: [
            {
                html: message,
                text: message,
                isEdited: false,
                type: CONST.REPORT.MESSAGE.TYPE.COMMENT,
            },
        ],
        delegateAccountID: delegateAccountDetails?.accountID,
        created,
        accountID: iouReport?.managerID,
        // The preview is initially whispered if created with a receipt, so the actor is the current user as well
        actorAccountID: hasReceipt ? currentUserAccountID : reportActorAccountID,
        childReportID: childReportID ?? iouReport?.reportID,
        childMoneyRequestCount: 1,
        childLastActorAccountID: currentUserAccountID,
        childLastMoneyRequestComment: comment,
        childRecentReceiptTransactionIDs: hasReceipt && !isEmptyObject(transaction) && transaction?.transactionID ? {[transaction.transactionID]: created} : undefined,
    };
}

/**
 * Builds an optimistic ACTIONABLETRACKEXPENSEWHISPER action with a randomly generated reportActionID.
 */
function buildOptimisticActionableTrackExpenseWhisper(iouAction: OptimisticIOUReportAction, transactionID: string): ReportAction {
    const currentTime = DateUtils.getDBTime();
    const targetEmail = CONST.EMAIL.CONCIERGE;
    const actorAccountID = getAccountIDsByLogins([targetEmail]).at(0);
    const reportActionID = rand64();
    return {
        actionName: CONST.REPORT.ACTIONS.TYPE.ACTIONABLE_TRACK_EXPENSE_WHISPER,
        actorAccountID,
        avatar: getDefaultAvatarURL(actorAccountID),
        created: DateUtils.addMillisecondsFromDateTime(currentTime, 1),
        lastModified: DateUtils.addMillisecondsFromDateTime(currentTime, 1),
        message: [
            {
                html: CONST.ACTIONABLE_TRACK_EXPENSE_WHISPER_MESSAGE,
                text: CONST.ACTIONABLE_TRACK_EXPENSE_WHISPER_MESSAGE,
                whisperedTo: [],
                type: CONST.REPORT.MESSAGE.TYPE.COMMENT,
            },
        ],
        originalMessage: {
            lastModified: DateUtils.addMillisecondsFromDateTime(currentTime, 1),
            transactionID,
        },
        person: [
            {
                text: CONST.DISPLAY_NAME.EXPENSIFY_CONCIERGE,
                type: 'TEXT',
            },
        ],
        reportActionID,
        shouldShow: true,
        pendingAction: CONST.RED_BRICK_ROAD_PENDING_ACTION.ADD,
    };
}

/**
 * Builds an optimistic modified expense action with a randomly generated reportActionID.
 */
function buildOptimisticModifiedExpenseReportAction(
    transactionThread: OnyxInputOrEntry<Report>,
    oldTransaction: OnyxInputOrEntry<Transaction>,
    transactionChanges: TransactionChanges,
    isFromExpenseReport: boolean,
    policy: OnyxInputOrEntry<Policy>,
    updatedTransaction?: OnyxInputOrEntry<Transaction>,
): OptimisticModifiedExpenseReportAction {
    const originalMessage = getModifiedExpenseOriginalMessage(oldTransaction, transactionChanges, isFromExpenseReport, policy, updatedTransaction);
    const delegateAccountDetails = getPersonalDetailByEmail(delegateEmail);

    return {
        actionName: CONST.REPORT.ACTIONS.TYPE.MODIFIED_EXPENSE,
        actorAccountID: currentUserAccountID,
        automatic: false,
        avatar: getCurrentUserAvatar(),
        created: DateUtils.getDBTime(),
        isAttachmentOnly: false,
        message: [
            {
                // Currently we are composing the message from the originalMessage and message is only used in OldDot and not in the App
                text: 'You',
                style: 'strong',
                type: CONST.REPORT.MESSAGE.TYPE.TEXT,
            },
        ],
        originalMessage,
        person: [
            {
                style: 'strong',
                text: currentUserPersonalDetails?.displayName ?? String(currentUserAccountID),
                type: 'TEXT',
            },
        ],
        pendingAction: CONST.RED_BRICK_ROAD_PENDING_ACTION.ADD,
        reportActionID: rand64(),
        reportID: transactionThread?.reportID,
        shouldShow: true,
        delegateAccountID: delegateAccountDetails?.accountID,
    };
}

/**
 * Builds an optimistic modified expense action for a tracked expense move with a randomly generated reportActionID.
 * @param transactionThreadID - The reportID of the transaction thread
 * @param movedToReportID - The reportID of the report the transaction is moved to
 */
function buildOptimisticMovedTrackedExpenseModifiedReportAction(transactionThreadID: string | undefined, movedToReportID: string | undefined): OptimisticModifiedExpenseReportAction {
    const delegateAccountDetails = getPersonalDetailByEmail(delegateEmail);

    return {
        actionName: CONST.REPORT.ACTIONS.TYPE.MODIFIED_EXPENSE,
        actorAccountID: currentUserAccountID,
        automatic: false,
        avatar: getCurrentUserAvatar(),
        created: DateUtils.getDBTime(),
        isAttachmentOnly: false,
        message: [
            {
                // Currently we are composing the message from the originalMessage and message is only used in OldDot and not in the App
                text: 'You',
                style: 'strong',
                type: CONST.REPORT.MESSAGE.TYPE.TEXT,
            },
        ],
        originalMessage: {
            movedToReportID,
        },
        person: [
            {
                style: 'strong',
                text: currentUserPersonalDetails?.displayName ?? String(currentUserAccountID),
                type: 'TEXT',
            },
        ],
        pendingAction: CONST.RED_BRICK_ROAD_PENDING_ACTION.ADD,
        reportActionID: rand64(),
        reportID: transactionThreadID,
        shouldShow: true,
        delegateAccountID: delegateAccountDetails?.accountID,
    };
}

/**
 * Updates a report preview action that exists for an IOU report.
 *
 * @param [comment] - User comment for the IOU.
 * @param [transaction] - optimistic newest transaction of a report preview
 *
 */
function updateReportPreview(
    iouReport: OnyxEntry<Report>,
    reportPreviewAction: ReportAction<typeof CONST.REPORT.ACTIONS.TYPE.REPORT_PREVIEW>,
    isPayRequest = false,
    comment = '',
    transaction?: OnyxEntry<Transaction>,
): ReportAction<typeof CONST.REPORT.ACTIONS.TYPE.REPORT_PREVIEW> {
    const hasReceipt = hasReceiptTransactionUtils(transaction);
    const recentReceiptTransactions = reportPreviewAction?.childRecentReceiptTransactionIDs ?? {};
    const transactionsToKeep = getRecentTransactions(recentReceiptTransactions);
    const previousTransactionsArray = Object.entries(recentReceiptTransactions ?? {}).map(([key, value]) => (transactionsToKeep.includes(key) ? {[key]: value} : null));
    const previousTransactions: Record<string, string> = {};

    for (const obj of previousTransactionsArray) {
        for (const key in obj) {
            if (obj) {
                previousTransactions[key] = obj[key];
            }
        }
    }

    const message = getReportPreviewMessage(iouReport, reportPreviewAction);
    const originalMessage = getOriginalMessage(reportPreviewAction);
    return {
        ...reportPreviewAction,
        message: [
            {
                html: message,
                text: message,
                isEdited: false,
                type: CONST.REPORT.MESSAGE.TYPE.COMMENT,
            },
        ],
        childLastMoneyRequestComment: comment || reportPreviewAction?.childLastMoneyRequestComment,
        childMoneyRequestCount: (reportPreviewAction?.childMoneyRequestCount ?? 0) + (isPayRequest ? 0 : 1),
        childRecentReceiptTransactionIDs: hasReceipt
            ? {
                  ...(transaction && {[transaction.transactionID]: transaction?.created}),
                  ...previousTransactions,
              }
            : recentReceiptTransactions,
        // As soon as we add a transaction without a receipt to the report, it will have ready expenses,
        // so we remove the whisper
        originalMessage: originalMessage
            ? {
                  ...originalMessage,
                  whisperedTo: hasReceipt ? originalMessage.whisperedTo : [],
                  linkedReportID: originalMessage.linkedReportID,
              }
            : undefined,
    };
}

function buildOptimisticTaskReportAction(
    taskReportID: string,
    actionName: typeof CONST.REPORT.ACTIONS.TYPE.TASK_COMPLETED | typeof CONST.REPORT.ACTIONS.TYPE.TASK_REOPENED | typeof CONST.REPORT.ACTIONS.TYPE.TASK_CANCELLED,
    message = '',
    actorAccountID = currentUserAccountID,
    createdOffset = 0,
): OptimisticTaskReportAction {
    const originalMessage = {
        taskReportID,
        type: actionName,
        text: message,
        html: message,
        whisperedTo: [],
    };
    const delegateAccountDetails = getPersonalDetailByEmail(delegateEmail);

    return {
        actionName,
        actorAccountID,
        automatic: false,
        avatar: getCurrentUserAvatar(),
        isAttachmentOnly: false,
        originalMessage,
        message: [
            {
                text: message,
                taskReportID,
                type: CONST.REPORT.MESSAGE.TYPE.TEXT,
            },
        ],
        person: [
            {
                style: 'strong',
                text: currentUserPersonalDetails?.displayName ?? String(currentUserAccountID),
                type: 'TEXT',
            },
        ],
        reportActionID: rand64(),
        shouldShow: true,
        created: DateUtils.getDBTimeWithSkew(Date.now() + createdOffset),
        isFirstItem: false,
        pendingAction: CONST.RED_BRICK_ROAD_PENDING_ACTION.ADD,
        delegateAccountID: delegateAccountDetails?.accountID,
    };
}

function isWorkspaceChat(chatType: string) {
    return chatType === CONST.REPORT.CHAT_TYPE.POLICY_ADMINS || chatType === CONST.REPORT.CHAT_TYPE.POLICY_ANNOUNCE || chatType === CONST.REPORT.CHAT_TYPE.POLICY_EXPENSE_CHAT;
}

/**
 * Builds an optimistic chat report with a randomly generated reportID and as much information as we currently have
 */
function buildOptimisticChatReport(
    participantList: number[],
    reportName: string = CONST.REPORT.DEFAULT_REPORT_NAME,
    chatType?: ValueOf<typeof CONST.REPORT.CHAT_TYPE>,
    policyID: string = CONST.POLICY.OWNER_EMAIL_FAKE,
    ownerAccountID: number = CONST.REPORT.OWNER_ACCOUNT_ID_FAKE,
    isOwnPolicyExpenseChat = false,
    oldPolicyName = '',
    visibility?: ValueOf<typeof CONST.REPORT.VISIBILITY>,
    writeCapability?: ValueOf<typeof CONST.REPORT.WRITE_CAPABILITIES>,
    notificationPreference: NotificationPreference = CONST.REPORT.NOTIFICATION_PREFERENCE.ALWAYS,
    parentReportActionID = '',
    parentReportID = '',
    description = '',
    avatarUrl = '',
    optimisticReportID = '',
): OptimisticChatReport {
    const isWorkspaceChatType = chatType && isWorkspaceChat(chatType);
    const participants = participantList.reduce((reportParticipants: Participants, accountID: number) => {
        const participant: ReportParticipant = {
            notificationPreference,
            ...(!isWorkspaceChatType && {role: accountID === currentUserAccountID ? CONST.REPORT.ROLE.ADMIN : CONST.REPORT.ROLE.MEMBER}),
        };
        // eslint-disable-next-line no-param-reassign
        reportParticipants[accountID] = participant;
        return reportParticipants;
    }, {} as Participants);
    const currentTime = DateUtils.getDBTime();
    const isNewlyCreatedWorkspaceChat = chatType === CONST.REPORT.CHAT_TYPE.POLICY_EXPENSE_CHAT && isOwnPolicyExpenseChat;
    const optimisticChatReport: OptimisticChatReport = {
        type: CONST.REPORT.TYPE.CHAT,
        chatType,
        isOwnPolicyExpenseChat,
        isPinned: isNewlyCreatedWorkspaceChat,
        lastActorAccountID: 0,
        lastMessageHtml: '',
        lastMessageText: undefined,
        lastReadTime: currentTime,
        lastVisibleActionCreated: currentTime,
        oldPolicyName,
        ownerAccountID: ownerAccountID || CONST.REPORT.OWNER_ACCOUNT_ID_FAKE,
        parentReportActionID,
        parentReportID,
        participants,
        policyID,
        reportID: optimisticReportID || generateReportID(),
        reportName,
        stateNum: 0,
        statusNum: 0,
        visibility,
        description,
        writeCapability,
        avatarUrl,
    };

    if (chatType === CONST.REPORT.CHAT_TYPE.INVOICE) {
        // TODO: update to support workspace as an invoice receiver when workspace-to-workspace invoice room implemented
        optimisticChatReport.invoiceReceiver = {
            type: 'individual',
            accountID: participantList.at(0) ?? -1,
        };
    }

    return optimisticChatReport;
}

function buildOptimisticGroupChatReport(
    participantAccountIDs: number[],
    reportName: string,
    avatarUri: string,
    optimisticReportID?: string,
    notificationPreference?: NotificationPreference,
) {
    return buildOptimisticChatReport(
        participantAccountIDs,
        reportName,
        CONST.REPORT.CHAT_TYPE.GROUP,
        undefined,
        undefined,
        undefined,
        undefined,
        undefined,
        undefined,
        notificationPreference,
        undefined,
        undefined,
        undefined,
        avatarUri,
        optimisticReportID,
    );
}

/**
 * Returns the necessary reportAction onyx data to indicate that the chat has been created optimistically
 * @param [created] - Action created time
 */
function buildOptimisticCreatedReportAction(emailCreatingAction: string, created = DateUtils.getDBTime()): OptimisticCreatedReportAction {
    return {
        reportActionID: rand64(),
        actionName: CONST.REPORT.ACTIONS.TYPE.CREATED,
        pendingAction: CONST.RED_BRICK_ROAD_PENDING_ACTION.ADD,
        actorAccountID: currentUserAccountID,
        message: [
            {
                type: CONST.REPORT.MESSAGE.TYPE.TEXT,
                style: 'strong',
                text: emailCreatingAction,
            },
            {
                type: CONST.REPORT.MESSAGE.TYPE.TEXT,
                style: 'normal',
                text: ' created this report',
            },
        ],
        person: [
            {
                type: CONST.REPORT.MESSAGE.TYPE.TEXT,
                style: 'strong',
                text: getCurrentUserDisplayNameOrEmail(),
            },
        ],
        automatic: false,
        avatar: getCurrentUserAvatar(),
        created,
        shouldShow: true,
    };
}

/**
 * Returns the necessary reportAction onyx data to indicate that the room has been renamed
 */
function buildOptimisticRenamedRoomReportAction(newName: string, oldName: string): OptimisticRenamedReportAction {
    const now = DateUtils.getDBTime();
    return {
        reportActionID: rand64(),
        actionName: CONST.REPORT.ACTIONS.TYPE.RENAMED,
        pendingAction: CONST.RED_BRICK_ROAD_PENDING_ACTION.ADD,
        actorAccountID: currentUserAccountID,
        message: [
            {
                type: CONST.REPORT.MESSAGE.TYPE.TEXT,
                style: 'strong',
                text: 'You',
            },
            {
                type: CONST.REPORT.MESSAGE.TYPE.TEXT,
                style: 'normal',
                text: ` renamed this report. New title is '${newName}' (previously '${oldName}').`,
            },
        ],
        person: [
            {
                type: CONST.REPORT.MESSAGE.TYPE.TEXT,
                style: 'strong',
                text: getCurrentUserDisplayNameOrEmail(),
            },
        ],
        originalMessage: {
            oldName,
            newName,
            html: `Room renamed to ${newName}`,
            lastModified: now,
        },
        automatic: false,
        avatar: getCurrentUserAvatar(),
        created: now,
        shouldShow: true,
    };
}

/**
 * Returns the necessary reportAction onyx data to indicate that the room description has been updated
 */
function buildOptimisticRoomDescriptionUpdatedReportAction(description: string): OptimisticRoomDescriptionUpdatedReportAction {
    const now = DateUtils.getDBTime();
    return {
        reportActionID: rand64(),
        actionName: CONST.REPORT.ACTIONS.TYPE.ROOM_CHANGE_LOG.UPDATE_ROOM_DESCRIPTION,
        pendingAction: CONST.RED_BRICK_ROAD_PENDING_ACTION.ADD,
        actorAccountID: currentUserAccountID,
        message: [
            {
                type: CONST.REPORT.MESSAGE.TYPE.COMMENT,
                text: description ? `set the room description to: ${Parser.htmlToText(description)}` : 'cleared the room description',
                html: description ? `<muted-text>set the room description to: ${description}</muted-text>` : '<muted-text>cleared the room description</muted-text>',
            },
        ],
        person: [
            {
                type: CONST.REPORT.MESSAGE.TYPE.TEXT,
                style: 'strong',
                text: getCurrentUserDisplayNameOrEmail(),
            },
        ],
        originalMessage: {
            description,
            lastModified: now,
        },
        created: now,
    };
}

/**
 * Returns the necessary reportAction onyx data to indicate that the transaction has been put on hold optimistically
 * @param [created] - Action created time
 */
function buildOptimisticHoldReportAction(created = DateUtils.getDBTime()): OptimisticHoldReportAction {
    return {
        reportActionID: rand64(),
        actionName: CONST.REPORT.ACTIONS.TYPE.HOLD,
        pendingAction: CONST.RED_BRICK_ROAD_PENDING_ACTION.ADD,
        actorAccountID: currentUserAccountID,
        message: [
            {
                type: CONST.REPORT.MESSAGE.TYPE.TEXT,
                style: 'normal',
                text: translateLocal('iou.heldExpense'),
            },
        ],
        person: [
            {
                type: CONST.REPORT.MESSAGE.TYPE.TEXT,
                style: 'strong',
                text: getCurrentUserDisplayNameOrEmail(),
            },
        ],
        automatic: false,
        avatar: getCurrentUserAvatar(),
        created,
        shouldShow: true,
    };
}

/**
 * Returns the necessary reportAction onyx data to indicate that the transaction has been put on hold optimistically
 * @param [created] - Action created time
 */
function buildOptimisticHoldReportActionComment(comment: string, created = DateUtils.getDBTime()): OptimisticHoldReportAction {
    return {
        reportActionID: rand64(),
        actionName: CONST.REPORT.ACTIONS.TYPE.ADD_COMMENT,
        pendingAction: CONST.RED_BRICK_ROAD_PENDING_ACTION.ADD,
        actorAccountID: currentUserAccountID,
        message: [
            {
                type: CONST.REPORT.MESSAGE.TYPE.COMMENT,
                text: comment,
                html: comment, // as discussed on https://github.com/Expensify/App/pull/39452 we will not support HTML for now
            },
        ],
        person: [
            {
                type: CONST.REPORT.MESSAGE.TYPE.TEXT,
                style: 'strong',
                text: getCurrentUserDisplayNameOrEmail(),
            },
        ],
        automatic: false,
        avatar: getCurrentUserAvatar(),
        created,
        shouldShow: true,
    };
}

/**
 * Returns the necessary reportAction onyx data to indicate that the transaction has been removed from hold optimistically
 * @param [created] - Action created time
 */
function buildOptimisticUnHoldReportAction(created = DateUtils.getDBTime()): OptimisticHoldReportAction {
    return {
        reportActionID: rand64(),
        actionName: CONST.REPORT.ACTIONS.TYPE.UNHOLD,
        pendingAction: CONST.RED_BRICK_ROAD_PENDING_ACTION.ADD,
        actorAccountID: currentUserAccountID,
        message: [
            {
                type: CONST.REPORT.MESSAGE.TYPE.TEXT,
                style: 'normal',
                text: translateLocal('iou.unheldExpense'),
            },
        ],
        person: [
            {
                type: CONST.REPORT.MESSAGE.TYPE.TEXT,
                style: 'normal',
                text: getCurrentUserDisplayNameOrEmail(),
            },
        ],
        automatic: false,
        avatar: getCurrentUserAvatar(),
        created,
        shouldShow: true,
    };
}

function buildOptimisticEditedTaskFieldReportAction({title, description}: Task): OptimisticEditedTaskReportAction {
    // We do not modify title & description in one request, so we need to create a different optimistic action for each field modification
    let field = '';
    let value = '';
    if (title !== undefined) {
        field = 'task title';
        value = title;
    } else if (description !== undefined) {
        field = 'description';
        value = description;
    }

    let changelog = 'edited this task';
    if (field && value) {
        changelog = `updated the ${field} to ${value}`;
    } else if (field) {
        changelog = `removed the ${field}`;
    }
    const delegateAccountDetails = getPersonalDetailByEmail(delegateEmail);

    return {
        reportActionID: rand64(),
        actionName: CONST.REPORT.ACTIONS.TYPE.TASK_EDITED,
        pendingAction: CONST.RED_BRICK_ROAD_PENDING_ACTION.ADD,
        actorAccountID: currentUserAccountID,
        message: [
            {
                type: CONST.REPORT.MESSAGE.TYPE.COMMENT,
                text: changelog,
                html: description ? getParsedComment(changelog) : changelog,
            },
        ],
        person: [
            {
                type: CONST.REPORT.MESSAGE.TYPE.TEXT,
                style: 'strong',
                text: getCurrentUserDisplayNameOrEmail(),
            },
        ],
        automatic: false,
        avatar: getCurrentUserAvatar(),
        created: DateUtils.getDBTime(),
        shouldShow: false,
        delegateAccountID: delegateAccountDetails?.accountID,
    };
}

function buildOptimisticCardAssignedReportAction(assigneeAccountID: number): OptimisticCardAssignedReportAction {
    return {
        actionName: CONST.REPORT.ACTIONS.TYPE.CARD_ASSIGNED,
        actorAccountID: currentUserAccountID,
        avatar: getCurrentUserAvatar(),
        created: DateUtils.getDBTime(),
        originalMessage: {assigneeAccountID, cardID: -1},
        message: [{type: CONST.REPORT.MESSAGE.TYPE.COMMENT, text: '', html: ''}],
        pendingAction: CONST.RED_BRICK_ROAD_PENDING_ACTION.ADD,
        person: [
            {
                type: CONST.REPORT.MESSAGE.TYPE.TEXT,
                style: 'strong',
                text: getCurrentUserDisplayNameOrEmail(),
            },
        ],
        reportActionID: rand64(),
        shouldShow: true,
    };
}

function buildOptimisticChangedTaskAssigneeReportAction(assigneeAccountID: number): OptimisticEditedTaskReportAction {
    const delegateAccountDetails = getPersonalDetailByEmail(delegateEmail);

    return {
        reportActionID: rand64(),
        actionName: CONST.REPORT.ACTIONS.TYPE.TASK_EDITED,
        pendingAction: CONST.RED_BRICK_ROAD_PENDING_ACTION.ADD,
        actorAccountID: currentUserAccountID,
        message: [
            {
                type: CONST.REPORT.MESSAGE.TYPE.COMMENT,
                text: `assigned to ${getDisplayNameForParticipant(assigneeAccountID)}`,
                html: `assigned to <mention-user accountID="${assigneeAccountID}"/>`,
            },
        ],
        person: [
            {
                type: CONST.REPORT.MESSAGE.TYPE.TEXT,
                style: 'strong',
                text: getCurrentUserDisplayNameOrEmail(),
            },
        ],
        automatic: false,
        avatar: getCurrentUserAvatar(),
        created: DateUtils.getDBTime(),
        shouldShow: false,
        delegateAccountID: delegateAccountDetails?.accountID,
    };
}

/**
 * Returns the necessary reportAction onyx data to indicate that a chat has been archived
 *
 * @param reason - A reason why the chat has been archived
 */
function buildOptimisticClosedReportAction(
    emailClosingReport: string,
    policyName: string,
    reason: ValueOf<typeof CONST.REPORT.ARCHIVE_REASON> = CONST.REPORT.ARCHIVE_REASON.DEFAULT,
): OptimisticClosedReportAction {
    return {
        actionName: CONST.REPORT.ACTIONS.TYPE.CLOSED,
        actorAccountID: currentUserAccountID,
        automatic: false,
        avatar: getCurrentUserAvatar(),
        created: DateUtils.getDBTime(),
        message: [
            {
                type: CONST.REPORT.MESSAGE.TYPE.TEXT,
                style: 'strong',
                text: emailClosingReport,
            },
            {
                type: CONST.REPORT.MESSAGE.TYPE.TEXT,
                style: 'normal',
                text: ' closed this report',
            },
        ],
        originalMessage: {
            policyName,
            reason,
        },
        pendingAction: CONST.RED_BRICK_ROAD_PENDING_ACTION.ADD,
        person: [
            {
                type: CONST.REPORT.MESSAGE.TYPE.TEXT,
                style: 'strong',
                text: getCurrentUserDisplayNameOrEmail(),
            },
        ],
        reportActionID: rand64(),
        shouldShow: true,
    };
}

/**
 * Returns an optimistic Dismissed Violation Report Action. Use the originalMessage customize this to the type of
 * violation being dismissed.
 */
function buildOptimisticDismissedViolationReportAction(
    originalMessage: ReportAction<typeof CONST.REPORT.ACTIONS.TYPE.DISMISSED_VIOLATION>['originalMessage'],
): OptimisticDismissedViolationReportAction {
    return {
        actionName: CONST.REPORT.ACTIONS.TYPE.DISMISSED_VIOLATION,
        actorAccountID: currentUserAccountID,
        avatar: getCurrentUserAvatar(),
        created: DateUtils.getDBTime(),
        message: [
            {
                type: CONST.REPORT.MESSAGE.TYPE.TEXT,
                style: 'normal',
                text: getDismissedViolationMessageText(originalMessage),
            },
        ],
        originalMessage,
        pendingAction: CONST.RED_BRICK_ROAD_PENDING_ACTION.ADD,
        person: [
            {
                type: CONST.REPORT.MESSAGE.TYPE.TEXT,
                style: 'strong',
                text: getCurrentUserDisplayNameOrEmail(),
            },
        ],
        reportActionID: rand64(),
        shouldShow: true,
    };
}

function buildOptimisticAnnounceChat(policyID: string, accountIDs: number[]): OptimisticAnnounceChat {
    const announceReport = getRoom(CONST.REPORT.CHAT_TYPE.POLICY_ANNOUNCE, policyID);
    const policy = getPolicy(policyID);
    const announceRoomOnyxData: AnnounceRoomOnyxData = {
        onyxOptimisticData: [],
        onyxSuccessData: [],
        onyxFailureData: [],
    };

    // Do not create #announce room if the room already exists or if there are less than 3 participants in workspace
    if (accountIDs.length < 3 || announceReport) {
        return {
            announceChatReportID: '',
            announceChatReportActionID: '',
            announceChatData: announceRoomOnyxData,
        };
    }

    const announceChatData = buildOptimisticChatReport(
        accountIDs,
        CONST.REPORT.WORKSPACE_CHAT_ROOMS.ANNOUNCE,
        CONST.REPORT.CHAT_TYPE.POLICY_ANNOUNCE,
        policyID,
        CONST.POLICY.OWNER_ACCOUNT_ID_FAKE,
        false,
        policy?.name,
        undefined,
        CONST.REPORT.WRITE_CAPABILITIES.ADMINS,
        CONST.REPORT.NOTIFICATION_PREFERENCE.ALWAYS,
    );
    const announceCreatedAction = buildOptimisticCreatedReportAction(CONST.POLICY.OWNER_EMAIL_FAKE);
    announceRoomOnyxData.onyxOptimisticData.push(
        {
            onyxMethod: Onyx.METHOD.SET,
            key: `${ONYXKEYS.COLLECTION.REPORT}${announceChatData.reportID}`,
            value: {
                pendingFields: {
                    addWorkspaceRoom: CONST.RED_BRICK_ROAD_PENDING_ACTION.ADD,
                },
                ...announceChatData,
            },
        },
        {
            onyxMethod: Onyx.METHOD.SET,
            key: `${ONYXKEYS.COLLECTION.REPORT_DRAFT}${announceChatData.reportID}`,
            value: null,
        },
        {
            onyxMethod: Onyx.METHOD.SET,
            key: `${ONYXKEYS.COLLECTION.REPORT_ACTIONS}${announceChatData.reportID}`,
            value: {
                [announceCreatedAction.reportActionID]: announceCreatedAction,
            },
        },
    );
    announceRoomOnyxData.onyxSuccessData.push(
        {
            onyxMethod: Onyx.METHOD.MERGE,
            key: `${ONYXKEYS.COLLECTION.REPORT}${announceChatData.reportID}`,
            value: {
                pendingFields: {
                    addWorkspaceRoom: null,
                },
                pendingAction: null,
            },
        },
        {
            onyxMethod: Onyx.METHOD.MERGE,
            key: `${ONYXKEYS.COLLECTION.REPORT_METADATA}${announceChatData.reportID}`,
            value: {
                isOptimisticReport: false,
            },
        },
        {
            onyxMethod: Onyx.METHOD.MERGE,
            key: `${ONYXKEYS.COLLECTION.REPORT_ACTIONS}${announceChatData.reportID}`,
            value: {
                [announceCreatedAction.reportActionID]: {
                    pendingAction: null,
                },
            },
        },
    );
    announceRoomOnyxData.onyxFailureData.push(
        {
            onyxMethod: Onyx.METHOD.MERGE,
            key: `${ONYXKEYS.COLLECTION.REPORT}${announceChatData.reportID}`,
            value: {
                pendingFields: {
                    addWorkspaceRoom: null,
                },
                pendingAction: null,
            },
        },
        {
            onyxMethod: Onyx.METHOD.MERGE,
            key: `${ONYXKEYS.COLLECTION.REPORT_METADATA}${announceChatData.reportID}`,
            value: {
                isOptimisticReport: false,
            },
        },
        {
            onyxMethod: Onyx.METHOD.MERGE,
            key: `${ONYXKEYS.COLLECTION.REPORT_ACTIONS}${announceChatData.reportID}`,
            value: {
                [announceCreatedAction.reportActionID]: {
                    pendingAction: null,
                },
            },
        },
    );
    return {
        announceChatReportID: announceChatData.reportID,
        announceChatReportActionID: announceCreatedAction.reportActionID,
        announceChatData: announceRoomOnyxData,
    };
}

function buildOptimisticWorkspaceChats(policyID: string, policyName: string, expenseReportId?: string): OptimisticWorkspaceChats {
    const pendingChatMembers = getPendingChatMembers(currentUserAccountID ? [currentUserAccountID] : [], [], CONST.RED_BRICK_ROAD_PENDING_ACTION.ADD);
    const adminsChatData = {
        ...buildOptimisticChatReport(
            currentUserAccountID ? [currentUserAccountID] : [],
            CONST.REPORT.WORKSPACE_CHAT_ROOMS.ADMINS,
            CONST.REPORT.CHAT_TYPE.POLICY_ADMINS,
            policyID,
            CONST.POLICY.OWNER_ACCOUNT_ID_FAKE,
            false,
            policyName,
        ),
    };
    const adminsChatReportID = adminsChatData.reportID;
    const adminsCreatedAction = buildOptimisticCreatedReportAction(CONST.POLICY.OWNER_EMAIL_FAKE);
    const adminsReportActionData = {
        [adminsCreatedAction.reportActionID]: adminsCreatedAction,
    };

    const expenseChatData = buildOptimisticChatReport(
        currentUserAccountID ? [currentUserAccountID] : [],
        '',
        CONST.REPORT.CHAT_TYPE.POLICY_EXPENSE_CHAT,
        policyID,
        currentUserAccountID,
        true,
        policyName,
        undefined,
        undefined,
        undefined,
        undefined,
        undefined,
        undefined,
        undefined,
        expenseReportId,
    );
    const expenseChatReportID = expenseChatData.reportID;
    const expenseReportCreatedAction = buildOptimisticCreatedReportAction(currentUserEmail ?? '');
    const expenseReportActionData = {
        [expenseReportCreatedAction.reportActionID]: expenseReportCreatedAction,
    };

    return {
        adminsChatReportID,
        adminsChatData,
        adminsReportActionData,
        adminsCreatedReportActionID: adminsCreatedAction.reportActionID,
        expenseChatReportID,
        expenseChatData,
        expenseReportActionData,
        expenseCreatedReportActionID: expenseReportCreatedAction.reportActionID,
        pendingChatMembers,
    };
}

/**
 * Builds an optimistic Task Report with a randomly generated reportID
 *
 * @param ownerAccountID - Account ID of the person generating the Task.
 * @param assigneeAccountID - AccountID of the other person participating in the Task.
 * @param parentReportID - Report ID of the chat where the Task is.
 * @param title - Task title.
 * @param description - Task description.
 * @param policyID - PolicyID of the parent report
 */

function buildOptimisticTaskReport(
    ownerAccountID: number,
    parentReportID: string,
    assigneeAccountID = 0,
    title?: string,
    description?: string,
    policyID: string = CONST.POLICY.OWNER_EMAIL_FAKE,
    notificationPreference: NotificationPreference = CONST.REPORT.NOTIFICATION_PREFERENCE.HIDDEN,
): OptimisticTaskReport {
    const participants: Participants = {
        [ownerAccountID]: {
            notificationPreference,
        },
    };

    if (assigneeAccountID) {
        participants[assigneeAccountID] = {notificationPreference};
    }

    return {
        reportID: generateReportID(),
        reportName: title,
        description: getParsedComment(description ?? ''),
        ownerAccountID,
        participants,
        managerID: assigneeAccountID,
        type: CONST.REPORT.TYPE.TASK,
        parentReportID,
        policyID,
        stateNum: CONST.REPORT.STATE_NUM.OPEN,
        statusNum: CONST.REPORT.STATUS_NUM.OPEN,
        lastVisibleActionCreated: DateUtils.getDBTime(),
        hasParentAccess: true,
    };
}

/**
 * Builds an optimistic EXPORTED_TO_INTEGRATION report action
 *
 * @param integration - The connectionName of the integration
 * @param markedManually - Whether the integration was marked as manually exported
 */
function buildOptimisticExportIntegrationAction(integration: ConnectionName, markedManually = false): OptimisticExportIntegrationAction {
    const label = CONST.POLICY.CONNECTIONS.NAME_USER_FRIENDLY[integration];
    return {
        reportActionID: rand64(),
        actionName: CONST.REPORT.ACTIONS.TYPE.EXPORTED_TO_INTEGRATION,
        pendingAction: CONST.RED_BRICK_ROAD_PENDING_ACTION.ADD,
        actorAccountID: currentUserAccountID,
        message: [],
        person: [
            {
                type: CONST.REPORT.MESSAGE.TYPE.TEXT,
                style: 'strong',
                text: getCurrentUserDisplayNameOrEmail(),
            },
        ],
        automatic: false,
        avatar: getCurrentUserAvatar(),
        created: DateUtils.getDBTime(),
        shouldShow: true,
        originalMessage: {
            label,
            lastModified: DateUtils.getDBTime(),
            markedManually,
            inProgress: true,
        },
    };
}

/**
 * A helper method to create transaction thread
 *
 * @param reportAction - the parent IOU report action from which to create the thread
 * @param moneyRequestReport - the report which the report action belongs to
 */
function buildTransactionThread(
    reportAction: OnyxEntry<ReportAction | OptimisticIOUReportAction>,
    moneyRequestReport: OnyxEntry<Report>,
    existingTransactionThreadReportID?: string,
): OptimisticChatReport {
    const participantAccountIDs = [...new Set([currentUserAccountID, Number(reportAction?.actorAccountID)])].filter(Boolean) as number[];
    const existingTransactionThreadReport = getReportOrDraftReport(existingTransactionThreadReportID);

    if (existingTransactionThreadReportID && existingTransactionThreadReport) {
        return {
            ...existingTransactionThreadReport,
            parentReportActionID: reportAction?.reportActionID,
            parentReportID: moneyRequestReport?.reportID,
            reportName: getTransactionReportName(reportAction),
            policyID: moneyRequestReport?.policyID,
        };
    }

    return buildOptimisticChatReport(
        participantAccountIDs,
        getTransactionReportName(reportAction),
        undefined,
        moneyRequestReport?.policyID,
        CONST.POLICY.OWNER_ACCOUNT_ID_FAKE,
        false,
        '',
        undefined,
        undefined,
        CONST.REPORT.NOTIFICATION_PREFERENCE.HIDDEN,
        reportAction?.reportActionID,
        moneyRequestReport?.reportID,
    );
}

/**
 * Build optimistic expense entities:
 *
 * 1. CREATED action for the chatReport
 * 2. CREATED action for the iouReport
 * 3. IOU action for the iouReport linked to the transaction thread via `childReportID`
 * 4. Transaction Thread linked to the IOU action via `parentReportActionID`
 * 5. CREATED action for the Transaction Thread
 */
function buildOptimisticMoneyRequestEntities(
    iouReport: Report,
    type: ValueOf<typeof CONST.IOU.REPORT_ACTION_TYPE>,
    amount: number,
    currency: string,
    comment: string,
    payeeEmail: string,
    participants: Participant[],
    transactionID: string,
    paymentType?: PaymentMethodType,
    isSettlingUp = false,
    isSendMoneyFlow = false,
    isOwnPolicyExpenseChat = false,
    isPersonalTrackingExpense?: boolean,
    existingTransactionThreadReportID?: string,
    linkedTrackedExpenseReportAction?: ReportAction,
): [OptimisticCreatedReportAction, OptimisticCreatedReportAction, OptimisticIOUReportAction, OptimisticChatReport, OptimisticCreatedReportAction | null] {
    const createdActionForChat = buildOptimisticCreatedReportAction(payeeEmail);

    // The `CREATED` action must be optimistically generated before the IOU action so that it won't appear after the IOU action in the chat.
    const iouActionCreationTime = DateUtils.getDBTime();
    const createdActionForIOUReport = buildOptimisticCreatedReportAction(payeeEmail, DateUtils.subtractMillisecondsFromDateTime(iouActionCreationTime, 1));

    const iouAction = buildOptimisticIOUReportAction(
        type,
        amount,
        currency,
        comment,
        participants,
        transactionID,
        paymentType,
        isPersonalTrackingExpense ? '0' : iouReport.reportID,
        isSettlingUp,
        isSendMoneyFlow,
        isOwnPolicyExpenseChat,
        iouActionCreationTime,
        linkedTrackedExpenseReportAction,
    );

    // Create optimistic transactionThread and the `CREATED` action for it, if existingTransactionThreadReportID is undefined
    const transactionThread = buildTransactionThread(iouAction, iouReport, existingTransactionThreadReportID);
    const createdActionForTransactionThread = existingTransactionThreadReportID ? null : buildOptimisticCreatedReportAction(payeeEmail);

    // The IOU action and the transactionThread are co-dependent as parent-child, so we need to link them together
    iouAction.childReportID = existingTransactionThreadReportID ?? transactionThread.reportID;

    return [createdActionForChat, createdActionForIOUReport, iouAction, transactionThread, createdActionForTransactionThread];
}

// Check if the report is empty, meaning it has no visible messages (i.e. only a "created" report action).
function isEmptyReport(report: OnyxEntry<Report>): boolean {
    if (!report) {
        return true;
    }

    if (report.lastMessageText) {
        return false;
    }

    const lastVisibleMessage = getLastVisibleMessage(report.reportID);
    return !lastVisibleMessage.lastMessageText;
}

function isUnread(report: OnyxEntry<Report>): boolean {
    if (!report) {
        return false;
    }

    if (isEmptyReport(report)) {
        return false;
    }
    // lastVisibleActionCreated and lastReadTime are both datetime strings and can be compared directly
    const lastVisibleActionCreated = report.lastVisibleActionCreated ?? '';
    const lastReadTime = report.lastReadTime ?? '';
    const lastMentionedTime = report.lastMentionedTime ?? '';

    // If the user was mentioned and the comment got deleted the lastMentionedTime will be more recent than the lastVisibleActionCreated
    return lastReadTime < lastVisibleActionCreated || lastReadTime < lastMentionedTime;
}

function isIOUOwnedByCurrentUser(report: OnyxEntry<Report>, allReportsDict?: OnyxCollection<Report>): boolean {
    const allAvailableReports = allReportsDict ?? allReports;
    if (!report || !allAvailableReports) {
        return false;
    }

    let reportToLook = report;
    if (report.iouReportID) {
        const iouReport = allAvailableReports[`${ONYXKEYS.COLLECTION.REPORT}${report.iouReportID}`];
        if (iouReport) {
            reportToLook = iouReport;
        }
    }

    return reportToLook.ownerAccountID === currentUserAccountID;
}

/**
 * Assuming the passed in report is a default room, lets us know whether we can see it or not, based on permissions and
 * the various subsets of users we've allowed to use default rooms.
 */
function canSeeDefaultRoom(report: OnyxEntry<Report>, policies: OnyxCollection<Policy>, betas: OnyxEntry<Beta[]>): boolean {
    // Include archived rooms
    if (isArchivedNonExpenseReport(report, getReportNameValuePairs(report?.reportID))) {
        return true;
    }

    // If the room has an assigned guide, it can be seen.
    if (hasExpensifyGuidesEmails(Object.keys(report?.participants ?? {}).map(Number))) {
        return true;
    }

    // Include any admins and announce rooms, since only non partner-managed domain rooms are on the beta now.
    if (isAdminRoom(report) || isAnnounceRoom(report)) {
        return true;
    }

    // For all other cases, just check that the user belongs to the default rooms beta
    return Permissions.canUseDefaultRooms(betas ?? []);
}

function canAccessReport(report: OnyxEntry<Report>, policies: OnyxCollection<Policy>, betas: OnyxEntry<Beta[]>): boolean {
    // We hide default rooms (it's basically just domain rooms now) from people who aren't on the defaultRooms beta.
    if (isDefaultRoom(report) && !canSeeDefaultRoom(report, policies, betas)) {
        return false;
    }

    if (report?.errorFields?.notFound) {
        return false;
    }

    return true;
}

// eslint-disable-next-line rulesdir/no-negated-variables
function isReportNotFound(report: OnyxEntry<Report>): boolean {
    return !!report?.errorFields?.notFound;
}

/**
 * Check if the report is the parent report of the currently viewed report or at least one child report has report action
 */
function shouldHideReport(report: OnyxEntry<Report>, currentReportId: string | undefined): boolean {
    const currentReport = getReportOrDraftReport(currentReportId);
    const parentReport = getParentReport(!isEmptyObject(currentReport) ? currentReport : undefined);
    const reportActions = allReportActions?.[`${ONYXKEYS.COLLECTION.REPORT_ACTIONS}${report?.reportID}`] ?? {};
    const isChildReportHasComment = Object.values(reportActions ?? {})?.some((reportAction) => (reportAction?.childVisibleActionCount ?? 0) > 0);
    return parentReport?.reportID !== report?.reportID && !isChildReportHasComment;
}

/**
 * Should we display a RBR on the LHN on this report due to violations?
 */
function shouldDisplayViolationsRBRInLHN(report: OnyxEntry<Report>, transactionViolations: OnyxCollection<TransactionViolation[]>): boolean {
    // We only show the RBR in the highest level, which is the workspace chat
    if (!report || !isPolicyExpenseChat(report)) {
        return false;
    }

    // We only show the RBR to the submitter
    if (!isCurrentUserSubmitter(report.reportID)) {
        return false;
    }

    // Get all potential reports, which are the ones that are:
    // - Owned by the same user
    // - Are either open or submitted
    // - Belong to the same workspace
    // And if any have a violation, then it should have a RBR
    const reports = Object.values(allReports ?? {}) as Report[];
    const potentialReports = reports.filter((r) => r?.ownerAccountID === currentUserAccountID && (r?.stateNum ?? 0) <= 1 && r?.policyID === report.policyID);
    return potentialReports.some(
        (potentialReport) => hasViolations(potentialReport.reportID, transactionViolations) || hasWarningTypeViolations(potentialReport.reportID, transactionViolations),
    );
}

/**
 * Checks to see if a report contains a violation
 */
function hasViolations(
    reportID: string | undefined,
    transactionViolations: OnyxCollection<TransactionViolation[]>,
    shouldShowInReview?: boolean,
    reportTransactions?: SearchTransaction[],
): boolean {
    const transactions = reportTransactions ?? getReportTransactions(reportID);
    return transactions.some((transaction) => hasViolation(transaction.transactionID, transactionViolations, shouldShowInReview));
}

/**
 * Checks to see if a report contains a violation of type `warning`
 */
function hasWarningTypeViolations(reportID: string | undefined, transactionViolations: OnyxCollection<TransactionViolation[]>, shouldShowInReview?: boolean): boolean {
    const transactions = getReportTransactions(reportID);
    return transactions.some((transaction) => hasWarningTypeViolation(transaction.transactionID, transactionViolations, shouldShowInReview));
}

/**
 * Checks to see if a report contains a violation of type `notice`
 */
function hasNoticeTypeViolations(reportID: string | undefined, transactionViolations: OnyxCollection<TransactionViolation[]>, shouldShowInReview?: boolean): boolean {
    const transactions = getReportTransactions(reportID);
    return transactions.some((transaction) => hasNoticeTypeViolation(transaction.transactionID, transactionViolations, shouldShowInReview));
}

function hasReportViolations(reportID: string | undefined) {
    if (!reportID) {
        return false;
    }
    const reportViolations = allReportsViolations?.[`${ONYXKEYS.COLLECTION.REPORT_VIOLATIONS}${reportID}`];
    return Object.values(reportViolations ?? {}).some((violations) => !isEmptyObject(violations));
}

/**
 * Checks if #admins room chan be shown
 * We show #admin rooms when a) More than one admin exists or b) There exists policy audit log for review.
 */
function shouldAdminsRoomBeVisible(report: OnyxEntry<Report>): boolean {
    const accountIDs = Object.entries(report?.participants ?? {}).map(([accountID]) => Number(accountID));
    const adminAccounts = getLoginsByAccountIDs(accountIDs).filter((login) => !isExpensifyTeam(login));
    const lastVisibleAction = getLastVisibleActionReportActionsUtils(report?.reportID);
    if ((lastVisibleAction ? isCreatedAction(lastVisibleAction) : report?.lastActionType === CONST.REPORT.ACTIONS.TYPE.CREATED) && adminAccounts.length <= 1) {
        return false;
    }
    return true;
}

type ReportErrorsAndReportActionThatRequiresAttention = {
    errors: ErrorFields;
    reportAction?: OnyxEntry<ReportAction>;
};

function getAllReportActionsErrorsAndReportActionThatRequiresAttention(report: OnyxEntry<Report>, reportActions: OnyxEntry<ReportActions>): ReportErrorsAndReportActionThatRequiresAttention {
    const reportActionsArray = Object.values(reportActions ?? {}).filter((action) => !isDeletedAction(action));
    const reportActionErrors: ErrorFields = {};
    let reportAction: OnyxEntry<ReportAction>;

    for (const action of reportActionsArray) {
        if (action && !isEmptyObject(action.errors)) {
            Object.assign(reportActionErrors, action.errors);

            if (!reportAction) {
                reportAction = action;
            }
        }
    }
    const parentReportAction: OnyxEntry<ReportAction> =
        !report?.parentReportID || !report?.parentReportActionID
            ? undefined
            : allReportActions?.[`${ONYXKEYS.COLLECTION.REPORT_ACTIONS}${report.parentReportID}`]?.[report.parentReportActionID];

    if (!isArchivedReportWithID(report?.reportID)) {
        if (wasActionTakenByCurrentUser(parentReportAction) && isTransactionThread(parentReportAction)) {
            const transactionID = isMoneyRequestAction(parentReportAction) ? getOriginalMessage(parentReportAction)?.IOUTransactionID : null;
            const transaction = allTransactions?.[`${ONYXKEYS.COLLECTION.TRANSACTION}${transactionID}`];
            if (hasMissingSmartscanFieldsTransactionUtils(transaction ?? null) && !isSettled(transaction?.reportID)) {
                reportActionErrors.smartscan = getMicroSecondOnyxErrorWithTranslationKey('iou.error.genericSmartscanFailureMessage');
                reportAction = undefined;
            }
        } else if ((isIOUReport(report) || isExpenseReport(report)) && report?.ownerAccountID === currentUserAccountID) {
            if (shouldShowRBRForMissingSmartscanFields(report?.reportID) && !isSettled(report?.reportID)) {
                reportActionErrors.smartscan = getMicroSecondOnyxErrorWithTranslationKey('iou.error.genericSmartscanFailureMessage');
                reportAction = getReportActionWithMissingSmartscanFields(report?.reportID);
            }
        } else if (hasSmartscanError(reportActionsArray)) {
            reportActionErrors.smartscan = getMicroSecondOnyxErrorWithTranslationKey('iou.error.genericSmartscanFailureMessage');
            reportAction = getReportActionWithSmartscanError(reportActionsArray);
        }
    }

    return {
        errors: reportActionErrors,
        reportAction,
    };
}

/**
 * Get an object of error messages keyed by microtime by combining all error objects related to the report.
 */
function getAllReportErrors(report: OnyxEntry<Report>, reportActions: OnyxEntry<ReportActions>): Errors {
    const reportErrorFields = report?.errorFields ?? {};
    const {errors: reportActionErrors} = getAllReportActionsErrorsAndReportActionThatRequiresAttention(report, reportActions);

    // All error objects related to the report. Each object in the sources contains error messages keyed by microtime
    const errorSources = {
        ...reportErrorFields,
        ...reportActionErrors,
    };

    // Combine all error messages keyed by microtime into one object
    const errorSourcesArray = Object.values(errorSources ?? {});
    const allReportErrors = {};

    for (const errors of errorSourcesArray) {
        if (!isEmptyObject(errors)) {
            Object.assign(allReportErrors, errors);
        }
    }
    return allReportErrors;
}

function hasReportErrorsOtherThanFailedReceipt(report: Report, doesReportHaveViolations: boolean, transactionViolations: OnyxCollection<TransactionViolation[]>) {
    const reportActions = allReportActions?.[`${ONYXKEYS.COLLECTION.REPORT_ACTIONS}${report.reportID}`] ?? {};
    const allReportErrors = getAllReportErrors(report, reportActions) ?? {};
    const transactionReportActions = getAllReportActions(report.reportID);
    const oneTransactionThreadReportID = getOneTransactionThreadReportID(report.reportID, transactionReportActions, undefined);
    let doesTransactionThreadReportHasViolations = false;
    if (oneTransactionThreadReportID) {
        const transactionReport = getReport(oneTransactionThreadReportID);
        doesTransactionThreadReportHasViolations = !!transactionReport && shouldDisplayViolationsRBRInLHN(transactionReport, transactionViolations);
    }
    return (
        doesTransactionThreadReportHasViolations ||
        doesReportHaveViolations ||
        Object.values(allReportErrors).some((error) => error?.[0] !== translateLocal('iou.error.genericSmartscanFailureMessage'))
    );
}

type ShouldReportBeInOptionListParams = {
    report: OnyxEntry<Report>;
    currentReportId: string | undefined;
    isInFocusMode: boolean;
    betas: OnyxEntry<Beta[]>;
    policies: OnyxCollection<Policy>;
    excludeEmptyChats: boolean;
    doesReportHaveViolations: boolean;
    includeSelfDM?: boolean;
    login?: string;
    includeDomainEmail?: boolean;
};

function reasonForReportToBeInOptionList({
    report,
    currentReportId,
    isInFocusMode,
    betas,
    policies,
    excludeEmptyChats,
    doesReportHaveViolations,
    includeSelfDM = false,
    login,
    includeDomainEmail = false,
}: ShouldReportBeInOptionListParams): ValueOf<typeof CONST.REPORT_IN_LHN_REASONS> | null {
    const isInDefaultMode = !isInFocusMode;
    // Exclude reports that have no data because there wouldn't be anything to show in the option item.
    // This can happen if data is currently loading from the server or a report is in various stages of being created.
    // This can also happen for anyone accessing a public room or archived room for which they don't have access to the underlying policy.
    // Optionally exclude reports that do not belong to currently active workspace

    const parentReportAction = isThread(report) ? allReportActions?.[`${ONYXKEYS.COLLECTION.REPORT_ACTIONS}${report.parentReportID}`]?.[report.parentReportActionID] : undefined;

    if (
        !report?.reportID ||
        !report?.type ||
        report?.reportName === undefined ||
        (!report?.participants &&
            // We omit sending back participants for chat rooms when searching for reports since they aren't needed to display the results and can get very large.
            // So we allow showing rooms with no participants–in any other circumstances we should never have these reports with no participants in Onyx.
            !isChatRoom(report) &&
            !isChatThread(report) &&
            !isArchivedReport(getReportNameValuePairs(report?.reportID)) &&
            !isMoneyRequestReport(report) &&
            !isTaskReport(report) &&
            !isSelfDM(report) &&
            !isSystemChat(report) &&
            !isGroupChat(report))
    ) {
        return null;
    }

    // We used to use the system DM for A/B testing onboarding tasks, but now only create them in the Concierge chat. We
    // still need to allow existing users who have tasks in the system DM to see them, but otherwise we don't need to
    // show that chat
    if (report?.participants?.[CONST.ACCOUNT_ID.NOTIFICATIONS] && isEmptyReport(report)) {
        return null;
    }

    if (!canAccessReport(report, policies, betas)) {
        return null;
    }

    // If this is a transaction thread associated with a report that only has one transaction, omit it
    if (isOneTransactionThread(report.reportID, report.parentReportID, parentReportAction)) {
        return null;
    }

    if ((Object.values(CONST.REPORT.UNSUPPORTED_TYPE) as string[]).includes(report?.type ?? '')) {
        return null;
    }

    // Include the currently viewed report. If we excluded the currently viewed report, then there
    // would be no way to highlight it in the options list and it would be confusing to users because they lose
    // a sense of context.
    if (report.reportID === currentReportId) {
        return CONST.REPORT_IN_LHN_REASONS.IS_FOCUSED;
    }

    // Retrieve the draft comment for the report and convert it to a boolean
    const hasDraftComment = hasValidDraftComment(report.reportID);

    // Include reports that are relevant to the user in any view mode. Criteria include having a draft or having a GBR showing.
    // eslint-disable-next-line @typescript-eslint/prefer-nullish-coalescing
    if (hasDraftComment) {
        return CONST.REPORT_IN_LHN_REASONS.HAS_DRAFT_COMMENT;
    }

    if (requiresAttentionFromCurrentUser(report)) {
        return CONST.REPORT_IN_LHN_REASONS.HAS_GBR;
    }

    const isEmptyChat = isEmptyReport(report);
    const canHideReport = shouldHideReport(report, currentReportId);

    // Include reports if they are pinned
    if (report.isPinned) {
        return CONST.REPORT_IN_LHN_REASONS.PINNED_BY_USER;
    }

    const reportIsSettled = report.statusNum === CONST.REPORT.STATUS_NUM.REIMBURSED;

    // Always show IOU reports with violations unless they are reimbursed
    if (isExpenseRequest(report) && doesReportHaveViolations && !reportIsSettled) {
        return CONST.REPORT_IN_LHN_REASONS.HAS_IOU_VIOLATIONS;
    }

    // Hide only chat threads that haven't been commented on (other threads are actionable)
    if (isChatThread(report) && canHideReport && isEmptyChat) {
        return null;
    }

    // Show #admins room only when it has some value to the user.
    if (isAdminRoom(report) && !shouldAdminsRoomBeVisible(report)) {
        return null;
    }

    // Include reports that have errors from trying to add a workspace
    // If we excluded it, then the red-brock-road pattern wouldn't work for the user to resolve the error
    if (report.errorFields?.addWorkspaceRoom) {
        return CONST.REPORT_IN_LHN_REASONS.HAS_ADD_WORKSPACE_ROOM_ERRORS;
    }

    // All unread chats (even archived ones) in GSD mode will be shown. This is because GSD mode is specifically for focusing the user on the most relevant chats, primarily, the unread ones
    if (isInFocusMode) {
        return isUnread(report) && getReportNotificationPreference(report) !== CONST.REPORT.NOTIFICATION_PREFERENCE.MUTE ? CONST.REPORT_IN_LHN_REASONS.IS_UNREAD : null;
    }

    // Archived reports should always be shown when in default (most recent) mode. This is because you should still be able to access and search for the chats to find them.
    if (isInDefaultMode && isArchivedNonExpenseReport(report, getReportNameValuePairs(report?.reportID))) {
        return CONST.REPORT_IN_LHN_REASONS.IS_ARCHIVED;
    }

    // Hide chats between two users that haven't been commented on from the LNH
    if (excludeEmptyChats && isEmptyChat && isChatReport(report) && !isChatRoom(report) && !isPolicyExpenseChat(report) && !isSystemChat(report) && !isGroupChat(report) && canHideReport) {
        return null;
    }

    if (isSelfDM(report)) {
        return includeSelfDM ? CONST.REPORT_IN_LHN_REASONS.IS_SELF_DM : null;
    }

    if (Str.isDomainEmail(login ?? '') && !includeDomainEmail) {
        return null;
    }

    // Hide chat threads where the parent message is pending removal
    if (!isEmptyObject(parentReportAction) && isPendingRemove(parentReportAction) && isThreadParentMessage(parentReportAction, report?.reportID)) {
        return null;
    }

    return CONST.REPORT_IN_LHN_REASONS.DEFAULT;
}

/**
 * Takes several pieces of data from Onyx and evaluates if a report should be shown in the option list (either when searching
 * for reports or the reports shown in the LHN).
 *
 * This logic is very specific and the order of the logic is very important. It should fail quickly in most cases and also
 * filter out the majority of reports before filtering out very specific minority of reports.
 */
function shouldReportBeInOptionList(params: ShouldReportBeInOptionListParams) {
    return reasonForReportToBeInOptionList(params) !== null;
}

/**
 * Attempts to find a report in onyx with the provided list of participants. Does not include threads, task, expense, room, and policy expense chat.
 */
function getChatByParticipants(newParticipantList: number[], reports: OnyxCollection<Report> = allReports, shouldIncludeGroupChats = false): OnyxEntry<Report> {
    const sortedNewParticipantList = newParticipantList.sort();
    return Object.values(reports ?? {}).find((report) => {
        const participantAccountIDs = Object.keys(report?.participants ?? {});

        // Skip if it's not a 1:1 chat
        if (!shouldIncludeGroupChats && !isOneOnOneChat(report) && !isSystemChat(report)) {
            return false;
        }

        // If we are looking for a group chat, then skip non-group chat report
        if (shouldIncludeGroupChats && !isGroupChat(report)) {
            return false;
        }

        const sortedParticipantsAccountIDs = participantAccountIDs.map(Number).sort();

        // Only return the chat if it has all the participants
        return lodashIsEqual(sortedNewParticipantList, sortedParticipantsAccountIDs);
    });
}

/**
 * Attempts to find an invoice chat report in onyx with the provided policyID and receiverID.
 */
function getInvoiceChatByParticipants(receiverID: string | number, receiverType: InvoiceReceiverType, policyID?: string, reports: OnyxCollection<Report> = allReports): OnyxEntry<Report> {
    return Object.values(reports ?? {}).find((report) => {
        if (!report || !isInvoiceRoom(report) || isArchivedNonExpenseReportWithID(report?.reportID)) {
            return false;
        }

        const isSameReceiver =
            report.invoiceReceiver &&
            report.invoiceReceiver.type === receiverType &&
            (('accountID' in report.invoiceReceiver && report.invoiceReceiver.accountID === receiverID) ||
                ('policyID' in report.invoiceReceiver && report.invoiceReceiver.policyID === receiverID));

        return report.policyID === policyID && isSameReceiver;
    });
}

/**
 * Attempts to find a policy expense report in onyx that is owned by ownerAccountID in a given policy
 */
function getPolicyExpenseChat(ownerAccountID: number | undefined, policyID: string | undefined): OnyxEntry<Report> {
    if (!ownerAccountID || !policyID) {
        return;
    }

    return Object.values(allReports ?? {}).find((report: OnyxEntry<Report>) => {
        // If the report has been deleted, then skip it
        if (!report) {
            return false;
        }

        return report.policyID === policyID && isPolicyExpenseChat(report) && report.ownerAccountID === ownerAccountID;
    });
}

function getAllPolicyReports(policyID: string): Array<OnyxEntry<Report>> {
    return Object.values(allReports ?? {}).filter((report) => report?.policyID === policyID);
}

/**
 * Returns true if Chronos is one of the chat participants (1:1)
 */
function chatIncludesChronos(report: OnyxInputOrEntry<Report> | SearchReport): boolean {
    const participantAccountIDs = Object.keys(report?.participants ?? {}).map(Number);
    return participantAccountIDs.includes(CONST.ACCOUNT_ID.CHRONOS);
}

function chatIncludesChronosWithID(reportOrID?: string | SearchReport): boolean {
    if (!reportOrID) {
        return false;
    }

    const report = typeof reportOrID === 'string' ? getReport(reportOrID) : reportOrID;
    return chatIncludesChronos(report);
}

/**
 * Can only flag if:
 *
 * - It was written by someone else and isn't a whisper
 * - It's a welcome message whisper
 * - It's an ADD_COMMENT that is not an attachment
 */
function canFlagReportAction(reportAction: OnyxInputOrEntry<ReportAction>, reportID: string | undefined): boolean {
    let report = getReportOrDraftReport(reportID);

    // If the childReportID exists in reportAction and is equal to the reportID,
    // the report action being evaluated is the parent report action in a thread, and we should get the parent report to evaluate instead.
    if (reportAction?.childReportID?.toString() === reportID?.toString()) {
        report = getReportOrDraftReport(report?.parentReportID);
    }
    const isCurrentUserAction = reportAction?.actorAccountID === currentUserAccountID;
    if (isWhisperAction(reportAction)) {
        // Allow flagging whispers that are sent by other users
        if (!isCurrentUserAction && reportAction?.actorAccountID !== CONST.ACCOUNT_ID.CONCIERGE) {
            return true;
        }

        // Disallow flagging the rest of whisper as they are sent by us
        return false;
    }

    return !!(
        !isCurrentUserAction &&
        reportAction?.actionName === CONST.REPORT.ACTIONS.TYPE.ADD_COMMENT &&
        !isDeletedAction(reportAction) &&
        !isCreatedTaskReportAction(reportAction) &&
        !isEmptyObject(report) &&
        report &&
        isAllowedToComment(report)
    );
}

/**
 * Whether flag comment page should show
 */
function shouldShowFlagComment(reportAction: OnyxInputOrEntry<ReportAction>, report: OnyxInputOrEntry<Report>): boolean {
    return (
        canFlagReportAction(reportAction, report?.reportID) &&
        !isArchivedNonExpenseReport(report, getReportNameValuePairs(report?.reportID)) &&
        !chatIncludesChronos(report) &&
        !isConciergeChatReport(report) &&
        reportAction?.actorAccountID !== CONST.ACCOUNT_ID.CONCIERGE
    );
}

/**
 * Performs the markdown conversion, and replaces code points > 127 with C escape sequences
 * Used for compatibility with the backend auth validator for AddComment, and to account for MD in comments
 * @returns The comment's total length as seen from the backend
 */
function getCommentLength(textComment: string, parsingDetails?: ParsingDetails): number {
    return getParsedComment(textComment, parsingDetails)
        .replace(/[^ -~]/g, '\\u????')
        .trim().length;
}

function getRouteFromLink(url: string | null): string {
    if (!url) {
        return '';
    }

    // Get the reportID from URL
    let route = url;
    const localWebAndroidRegEx = /^(https:\/\/([0-9]{1,3})\.([0-9]{1,3})\.([0-9]{1,3})\.([0-9]{1,3}))/;
    linkingConfig.prefixes.forEach((prefix) => {
        if (route.startsWith(prefix)) {
            route = route.replace(prefix, '');
        } else if (localWebAndroidRegEx.test(route)) {
            route = route.replace(localWebAndroidRegEx, '');
        } else {
            return;
        }

        // Remove the port if it's a localhost URL
        if (/^:\d+/.test(route)) {
            route = route.replace(/:\d+/, '');
        }

        // Remove the leading slash if exists
        if (route.startsWith('/')) {
            route = route.replace('/', '');
        }
    });
    return route;
}

function parseReportRouteParams(route: string): ReportRouteParams {
    let parsingRoute = route;
    if (parsingRoute.at(0) === '/') {
        // remove the first slash
        parsingRoute = parsingRoute.slice(1);
    }

    if (!parsingRoute.startsWith(addTrailingForwardSlash(ROUTES.REPORT))) {
        return {reportID: '', isSubReportPageRoute: false};
    }

    const pathSegments = parsingRoute.split('/');

    const reportIDSegment = pathSegments.at(1);
    const hasRouteReportActionID = !Number.isNaN(Number(reportIDSegment));

    // Check for "undefined" or any other unwanted string values
    if (!reportIDSegment || reportIDSegment === 'undefined') {
        return {reportID: '', isSubReportPageRoute: false};
    }

    return {
        reportID: reportIDSegment,
        isSubReportPageRoute: pathSegments.length > 2 && !hasRouteReportActionID,
    };
}

function getReportIDFromLink(url: string | null): string {
    const route = getRouteFromLink(url);
    const {reportID, isSubReportPageRoute} = parseReportRouteParams(route);
    if (isSubReportPageRoute) {
        // We allow the Sub-Report deep link routes (settings, details, etc.) to be handled by their respective component pages
        return '';
    }
    return reportID;
}

/**
 * Check if the chat report is linked to an iou that is waiting for the current user to add a credit bank account.
 */
function hasIOUWaitingOnCurrentUserBankAccount(chatReport: OnyxInputOrEntry<Report>): boolean {
    if (chatReport?.iouReportID) {
        const iouReport = getReport(chatReport.iouReportID);
        if (iouReport?.isWaitingOnBankAccount && iouReport?.ownerAccountID === currentUserAccountID) {
            return true;
        }
    }

    return false;
}

/**
 * Users can submit an expense:
 * - in policy expense chats only if they are in a role of a member in the chat (in other words, if it's their policy expense chat)
 * - in an open or submitted expense report tied to a policy expense chat the user owns
 *     - employee can submit expenses in a submitted expense report only if the policy has Instant Submit settings turned on
 * - in an IOU report, which is not settled yet
 * - in a 1:1 DM chat
 */
function canRequestMoney(report: OnyxEntry<Report>, policy: OnyxEntry<Policy>, otherParticipants: number[]): boolean {
    // User cannot submit expenses in a chat thread, task report or in a chat room
    if (isChatThread(report) || isTaskReport(report) || isChatRoom(report) || isSelfDM(report) || isGroupChat(report)) {
        return false;
    }

    // Users can only submit expenses in DMs if they are a 1:1 DM
    if (isDM(report)) {
        return otherParticipants.length === 1;
    }

    // Prevent requesting money if pending IOU report waiting for their bank account already exists
    if (hasIOUWaitingOnCurrentUserBankAccount(report)) {
        return false;
    }

    let isOwnPolicyExpenseChat = report?.isOwnPolicyExpenseChat ?? false;
    if (isExpenseReport(report) && getParentReport(report)) {
        isOwnPolicyExpenseChat = !!getParentReport(report)?.isOwnPolicyExpenseChat;
    }

    // In case there are no other participants than the current user and it's not user's own policy expense chat, they can't submit expenses from such report
    if (otherParticipants.length === 0 && !isOwnPolicyExpenseChat) {
        return false;
    }

    // Current user must be a manager or owner of this IOU
    if (isIOUReport(report) && currentUserAccountID !== report?.managerID && currentUserAccountID !== report?.ownerAccountID) {
        return false;
    }

    // User can submit expenses in any IOU report, unless paid, but the user can only submit expenses in an expense report
    // which is tied to their workspace chat.
    if (isMoneyRequestReport(report)) {
        const canAddTransactions = canAddTransaction(report);
        return isReportInGroupPolicy(report) ? isOwnPolicyExpenseChat && canAddTransactions : canAddTransactions;
    }

    // In the case of policy expense chat, users can only submit expenses from their own policy expense chat
    return !isPolicyExpenseChat(report) || isOwnPolicyExpenseChat;
}

function isGroupChatAdmin(report: OnyxEntry<Report>, accountID: number) {
    if (!report?.participants) {
        return false;
    }

    const reportParticipants = report.participants ?? {};
    const participant = reportParticipants[accountID];
    return participant?.role === CONST.REPORT.ROLE.ADMIN;
}

/**
 * Helper method to define what expense options we want to show for particular method.
 * There are 4 expense options: Submit, Split, Pay and Track expense:
 * - Submit option should show for:
 *     - DMs
 *     - own policy expense chats
 *     - open and processing expense reports tied to own policy expense chat
 *     - unsettled IOU reports
 * - Pay option should show for:
 *     - DMs
 * - Split options should show for:
 *     - DMs
 *     - chat/policy rooms with more than 1 participant
 *     - groups chats with 2 and more participants
 *     - corporate workspace chats
 * - Track expense option should show for:
 *    - Self DMs
 *    - own policy expense chats
 *    - open and processing expense reports tied to own policy expense chat
 * - Send invoice option should show for:
 *    - invoice rooms if the user is an admin of the sender workspace
 * None of the options should show in chat threads or if there is some special Expensify account
 * as a participant of the report.
 */
function getMoneyRequestOptions(report: OnyxEntry<Report>, policy: OnyxEntry<Policy>, reportParticipants: number[], filterDeprecatedTypes = false): IOUType[] {
    // In any thread or task report, we do not allow any new expenses yet
    if (isChatThread(report) || isTaskReport(report) || isInvoiceReport(report) || isSystemChat(report) || isArchivedReportWithID(report?.reportID)) {
        return [];
    }

    if (isInvoiceRoom(report)) {
        if (canSendInvoiceFromWorkspace(policy?.id) && isPolicyAdmin(report?.policyID, allPolicies)) {
            return [CONST.IOU.TYPE.INVOICE];
        }
        return [];
    }

    // We don't allow IOU actions if an Expensify account is a participant of the report, unless the policy that the report is on is owned by an Expensify account
    const doParticipantsIncludeExpensifyAccounts = lodashIntersection(reportParticipants, CONST.EXPENSIFY_ACCOUNT_IDS).length > 0;
    const policyOwnerAccountID = getPolicy(report?.policyID)?.ownerAccountID;
    const isPolicyOwnedByExpensifyAccounts = policyOwnerAccountID ? CONST.EXPENSIFY_ACCOUNT_IDS.includes(policyOwnerAccountID) : false;
    if (doParticipantsIncludeExpensifyAccounts && !isPolicyOwnedByExpensifyAccounts) {
        return [];
    }

    const otherParticipants = reportParticipants.filter((accountID) => currentUserPersonalDetails?.accountID !== accountID);
    const hasSingleParticipantInReport = otherParticipants.length === 1;
    let options: IOUType[] = [];

    if (isSelfDM(report)) {
        options = [CONST.IOU.TYPE.TRACK];
    }

    // User created policy rooms and default rooms like #admins or #announce will always have the Split Expense option
    // unless there are no other participants at all (e.g. #admins room for a policy with only 1 admin)
    // DM chats will have the Split Expense option.
    // Your own workspace chats will have the split expense option.
    if (
        (isChatRoom(report) && !isAnnounceRoom(report) && otherParticipants.length > 0) ||
        (isDM(report) && otherParticipants.length > 0) ||
        (isGroupChat(report) && otherParticipants.length > 0) ||
        (isPolicyExpenseChat(report) && report?.isOwnPolicyExpenseChat)
    ) {
        options = [CONST.IOU.TYPE.SPLIT];
    }

    if (canRequestMoney(report, policy, otherParticipants)) {
        options = [...options, CONST.IOU.TYPE.SUBMIT];
        if (!filterDeprecatedTypes) {
            options = [...options, CONST.IOU.TYPE.REQUEST];
        }

        // If the user can request money from the workspace report, they can also track expenses
        if (isPolicyExpenseChat(report) || isExpenseReport(report)) {
            options = [...options, CONST.IOU.TYPE.TRACK];
        }
    }

    // Pay someone option should be visible only in 1:1 DMs
    if (isDM(report) && hasSingleParticipantInReport) {
        options = [...options, CONST.IOU.TYPE.PAY];
        if (!filterDeprecatedTypes) {
            options = [...options, CONST.IOU.TYPE.SEND];
        }
    }

    return options;
}

/**
 * This is a temporary function to help with the smooth transition with the oldDot.
 * This function will be removed once the transition occurs in oldDot to new links.
 */
// eslint-disable-next-line @typescript-eslint/naming-convention
function temporary_getMoneyRequestOptions(
    report: OnyxEntry<Report>,
    policy: OnyxEntry<Policy>,
    reportParticipants: number[],
): Array<Exclude<IOUType, typeof CONST.IOU.TYPE.REQUEST | typeof CONST.IOU.TYPE.SEND | typeof CONST.IOU.TYPE.CREATE>> {
    return getMoneyRequestOptions(report, policy, reportParticipants, true) as Array<
        Exclude<IOUType, typeof CONST.IOU.TYPE.REQUEST | typeof CONST.IOU.TYPE.SEND | typeof CONST.IOU.TYPE.CREATE>
    >;
}

/**
 * Invoice sender, invoice receiver and auto-invited admins cannot leave
 */
function canLeaveInvoiceRoom(report: OnyxEntry<Report>): boolean {
    if (!report || !report?.invoiceReceiver) {
        return false;
    }

    if (report?.statusNum === CONST.REPORT.STATUS_NUM.CLOSED) {
        return false;
    }

    const isSenderPolicyAdmin = getPolicy(report.policyID)?.role === CONST.POLICY.ROLE.ADMIN;

    if (isSenderPolicyAdmin) {
        return false;
    }

    if (report.invoiceReceiver.type === CONST.REPORT.INVOICE_RECEIVER_TYPE.INDIVIDUAL) {
        return report?.invoiceReceiver?.accountID !== currentUserAccountID;
    }

    const isReceiverPolicyAdmin = getPolicy(report.invoiceReceiver.policyID)?.role === CONST.POLICY.ROLE.ADMIN;

    if (isReceiverPolicyAdmin) {
        return false;
    }

    return true;
}

/**
 * Allows a user to leave a policy room according to the following conditions of the visibility or chatType rNVP:
 * `public` - Anyone can leave (because anybody can join)
 * `public_announce` - Only non-policy members can leave (it's auto-shared with policy members)
 * `policy_admins` - Nobody can leave (it's auto-shared with all policy admins)
 * `policy_announce` - Nobody can leave (it's auto-shared with all policy members)
 * `policyExpenseChat` - Nobody can leave (it's auto-shared with all policy members)
 * `policy` - Anyone can leave (though only policy members can join)
 * `domain` - Nobody can leave (it's auto-shared with domain members)
 * `dm` - Nobody can leave (it's auto-shared with users)
 * `private` - Anybody can leave (though you can only be invited to join)
 * `invoice` - Invoice sender, invoice receiver and auto-invited admins cannot leave
 */
function canLeaveRoom(report: OnyxEntry<Report>, isPolicyEmployee: boolean): boolean {
    if (isInvoiceRoom(report)) {
        if (isArchivedNonExpenseReport(report, getReportNameValuePairs(report?.reportID))) {
            return false;
        }

        const invoiceReport = getReportOrDraftReport(report?.iouReportID);

        if (invoiceReport?.ownerAccountID === currentUserAccountID) {
            return false;
        }

        if (invoiceReport?.managerID === currentUserAccountID) {
            return false;
        }

        const isSenderPolicyAdmin = getPolicy(report?.policyID)?.role === CONST.POLICY.ROLE.ADMIN;

        if (isSenderPolicyAdmin) {
            return false;
        }

        const isReceiverPolicyAdmin =
            report?.invoiceReceiver?.type === CONST.REPORT.INVOICE_RECEIVER_TYPE.BUSINESS ? getPolicy(report?.invoiceReceiver?.policyID)?.role === CONST.POLICY.ROLE.ADMIN : false;

        if (isReceiverPolicyAdmin) {
            return false;
        }

        return true;
    }

    if (!report?.visibility) {
        if (
            report?.chatType === CONST.REPORT.CHAT_TYPE.POLICY_ADMINS ||
            report?.chatType === CONST.REPORT.CHAT_TYPE.POLICY_ANNOUNCE ||
            report?.chatType === CONST.REPORT.CHAT_TYPE.POLICY_EXPENSE_CHAT ||
            report?.chatType === CONST.REPORT.CHAT_TYPE.DOMAIN_ALL ||
            report?.chatType === CONST.REPORT.CHAT_TYPE.SELF_DM ||
            !report?.chatType
        ) {
            // DM chats don't have a chatType
            return false;
        }
    } else if (isPublicAnnounceRoom(report) && isPolicyEmployee) {
        return false;
    }
    return true;
}

function isCurrentUserTheOnlyParticipant(participantAccountIDs?: number[]): boolean {
    return !!(participantAccountIDs?.length === 1 && participantAccountIDs?.at(0) === currentUserAccountID);
}

/**
 * Returns display names for those that can see the whisper.
 * However, it returns "you" if the current user is the only one who can see it besides the person that sent it.
 */
function getWhisperDisplayNames(participantAccountIDs?: number[]): string | undefined {
    const isWhisperOnlyVisibleToCurrentUser = isCurrentUserTheOnlyParticipant(participantAccountIDs);

    // When the current user is the only participant, the display name needs to be "you" because that's the only person reading it
    if (isWhisperOnlyVisibleToCurrentUser) {
        return translateLocal('common.youAfterPreposition');
    }

    return participantAccountIDs?.map((accountID) => getDisplayNameForParticipant(accountID, !isWhisperOnlyVisibleToCurrentUser)).join(', ');
}

/**
 * Show subscript on workspace chats / threads and expense requests
 */
function shouldReportShowSubscript(report: OnyxEntry<Report>): boolean {
    if (isArchivedNonExpenseReport(report, getReportNameValuePairs(report?.reportID)) && !isWorkspaceThread(report)) {
        return false;
    }

    if (isPolicyExpenseChat(report) && !isChatThread(report) && !isTaskReport(report) && !report?.isOwnPolicyExpenseChat) {
        return true;
    }

    if (isPolicyExpenseChat(report) && !isThread(report) && !isTaskReport(report)) {
        return true;
    }

    if (isExpenseRequest(report)) {
        return true;
    }

    if (isExpenseReport(report) && isOneTransactionReport(report?.reportID)) {
        return true;
    }

    if (isWorkspaceTaskReport(report)) {
        return true;
    }

    if (isWorkspaceThread(report)) {
        return true;
    }

    if (isInvoiceRoom(report) || isInvoiceReport(report)) {
        return true;
    }

    return false;
}

/**
 * Return true if reports data exists
 */
function isReportDataReady(): boolean {
    return !isEmptyObject(allReports) && Object.keys(allReports ?? {}).some((key) => allReports?.[key]?.reportID);
}

/**
 * Return true if reportID from path is valid
 */
function isValidReportIDFromPath(reportIDFromPath: string | undefined): boolean {
    return !!reportIDFromPath && !['', 'null', 'undefined', '0', '-1'].includes(reportIDFromPath);
}

/**
 * Return the errors we have when creating a chat or a workspace room
 */
function getAddWorkspaceRoomOrChatReportErrors(report: OnyxEntry<Report>): Errors | null | undefined {
    // We are either adding a workspace room, or we're creating a chat, it isn't possible for both of these to have errors for the same report at the same time, so
    // simply looking up the first truthy value will get the relevant property if it's set.
    return report?.errorFields?.addWorkspaceRoom ?? report?.errorFields?.createChat;
}

/**
 * Return true if the expense report is marked for deletion.
 */
function isMoneyRequestReportPendingDeletion(reportOrID: OnyxEntry<Report> | string): boolean {
    const report = typeof reportOrID === 'string' ? getReport(reportOrID) : reportOrID;
    if (!isMoneyRequestReport(report)) {
        return false;
    }

    const parentReportAction = getReportAction(report?.parentReportID, report?.parentReportActionID);
    return parentReportAction?.pendingAction === CONST.RED_BRICK_ROAD_PENDING_ACTION.DELETE;
}

function canUserPerformWriteAction(report: OnyxEntry<Report>) {
    const reportErrors = getAddWorkspaceRoomOrChatReportErrors(report);

    // If the expense report is marked for deletion, let us prevent any further write action.
    if (isMoneyRequestReportPendingDeletion(report)) {
        return false;
    }

    const reportNameValuePairs = getReportNameValuePairs(report?.reportID);
    return !isArchivedNonExpenseReport(report, reportNameValuePairs) && isEmptyObject(reportErrors) && report && isAllowedToComment(report) && !isAnonymousUser && canWriteInReport(report);
}

/**
 * Returns ID of the original report from which the given reportAction is first created.
 */
function getOriginalReportID(reportID: string | undefined, reportAction: OnyxInputOrEntry<ReportAction>): string | undefined {
    const reportActions = allReportActions?.[`${ONYXKEYS.COLLECTION.REPORT_ACTIONS}${reportID}`];
    const currentReportAction = reportAction?.reportActionID ? reportActions?.[reportAction.reportActionID] : undefined;
    const transactionThreadReportID = getOneTransactionThreadReportID(reportID, reportActions ?? ([] as ReportAction[]));
    const isThreadReportParentAction = reportAction?.childReportID?.toString() === reportID;
    if (Object.keys(currentReportAction ?? {}).length === 0) {
        return isThreadReportParentAction ? getReport(reportID)?.parentReportID : transactionThreadReportID ?? reportID;
    }
    return reportID;
}

/**
 * Return the pendingAction and the errors resulting from either
 *
 * - creating a workspace room
 * - starting a chat
 * - paying the expense
 *
 * while being offline
 */
function getReportOfflinePendingActionAndErrors(report: OnyxEntry<Report>): ReportOfflinePendingActionAndErrors {
    // It shouldn't be possible for all of these actions to be pending (or to have errors) for the same report at the same time, so just take the first that exists
    const reportPendingAction = report?.pendingFields?.addWorkspaceRoom ?? report?.pendingFields?.createChat ?? report?.pendingFields?.reimbursed;

    const reportErrors = getAddWorkspaceRoomOrChatReportErrors(report);
    return {reportPendingAction, reportErrors};
}

/**
 * Check if the report can create the expense with type is iouType
 */
function canCreateRequest(report: OnyxEntry<Report>, policy: OnyxEntry<Policy>, iouType: ValueOf<typeof CONST.IOU.TYPE>): boolean {
    const participantAccountIDs = Object.keys(report?.participants ?? {}).map(Number);

    if (!canUserPerformWriteAction(report)) {
        return false;
    }

    const requestOptions = getMoneyRequestOptions(report, policy, participantAccountIDs);
    requestOptions.push(CONST.IOU.TYPE.CREATE);

    return requestOptions.includes(iouType);
}

function getWorkspaceChats(policyID: string, accountIDs: number[], reports: OnyxCollection<Report> = allReports): Array<OnyxEntry<Report>> {
    return Object.values(reports ?? {}).filter(
        (report) => isPolicyExpenseChat(report) && report?.policyID === policyID && report?.ownerAccountID && accountIDs.includes(report?.ownerAccountID),
    );
}

/**
 * Gets all reports that relate to the policy
 *
 * @param policyID - the workspace ID to get all associated reports
 */
function getAllWorkspaceReports(policyID?: string): Array<OnyxEntry<Report>> {
<<<<<<< HEAD
=======
    if (!policyID) {
        return [];
    }
>>>>>>> d45cd5a6
    return Object.values(allReports ?? {}).filter((report) => report?.policyID === policyID);
}

/**
 * @param policy - the workspace the report is on, null if the user isn't a member of the workspace
 */
function shouldDisableRename(report: OnyxEntry<Report>): boolean {
    if (
        isDefaultRoom(report) ||
        isArchivedReport(getReportNameValuePairs(report?.reportID)) ||
        isPublicRoom(report) ||
        isThread(report) ||
        isMoneyRequest(report) ||
        isMoneyRequestReport(report) ||
        isPolicyExpenseChat(report) ||
        isInvoiceRoom(report) ||
        isInvoiceReport(report) ||
        isSystemChat(report)
    ) {
        return true;
    }

    if (isGroupChat(report)) {
        return false;
    }

    if (isDeprecatedGroupDM(report) || isTaskReport(report)) {
        return true;
    }

    return false;
}

/**
 * @param policy - the workspace the report is on, null if the user isn't a member of the workspace
 */
function canEditWriteCapability(report: OnyxEntry<Report>, policy: OnyxEntry<Policy>): boolean {
    return isPolicyAdminPolicyUtils(policy) && !isAdminRoom(report) && !isArchivedReport(getReportNameValuePairs(report?.reportID)) && !isThread(report) && !isInvoiceRoom(report);
}

/**
 * @param policy - the workspace the report is on, null if the user isn't a member of the workspace
 */
function canEditRoomVisibility(report: OnyxEntry<Report>, policy: OnyxEntry<Policy>): boolean {
    return isPolicyAdminPolicyUtils(policy) && !isArchivedNonExpenseReport(report, getReportNameValuePairs(report?.reportID));
}

/**
 * Returns the onyx data needed for the task assignee chat
 */
function getTaskAssigneeChatOnyxData(
    accountID: number,
    assigneeAccountID: number,
    taskReportID: string,
    assigneeChatReportID: string,
    parentReportID: string | undefined,
    title: string,
    assigneeChatReport: OnyxEntry<Report>,
): OnyxDataTaskAssigneeChat {
    // Set if we need to add a comment to the assignee chat notifying them that they have been assigned a task
    let optimisticAssigneeAddComment: OptimisticReportAction | undefined;
    // Set if this is a new chat that needs to be created for the assignee
    let optimisticChatCreatedReportAction: OptimisticCreatedReportAction | undefined;
    const assigneeChatReportMetadata = getReportMetadata(assigneeChatReportID);
    const currentTime = DateUtils.getDBTime();
    const optimisticData: OnyxUpdate[] = [];
    const successData: OnyxUpdate[] = [];
    const failureData: OnyxUpdate[] = [];

    // You're able to assign a task to someone you haven't chatted with before - so we need to optimistically create the chat and the chat reportActions
    // Only add the assignee chat report to onyx if we haven't already set it optimistically
    if (assigneeChatReportMetadata?.isOptimisticReport && assigneeChatReport?.pendingFields?.createChat !== CONST.RED_BRICK_ROAD_PENDING_ACTION.ADD) {
        optimisticChatCreatedReportAction = buildOptimisticCreatedReportAction(assigneeChatReportID);
        optimisticData.push(
            {
                onyxMethod: Onyx.METHOD.MERGE,
                key: `${ONYXKEYS.COLLECTION.REPORT}${assigneeChatReportID}`,
                value: {
                    pendingFields: {
                        createChat: CONST.RED_BRICK_ROAD_PENDING_ACTION.ADD,
                    },
                },
            },
            {
                onyxMethod: Onyx.METHOD.MERGE,
                key: `${ONYXKEYS.COLLECTION.REPORT_ACTIONS}${assigneeChatReportID}`,
                value: {[optimisticChatCreatedReportAction.reportActionID]: optimisticChatCreatedReportAction as Partial<ReportAction>},
            },
        );

        successData.push(
            {
                onyxMethod: Onyx.METHOD.MERGE,
                key: `${ONYXKEYS.COLLECTION.REPORT}${assigneeChatReportID}`,
                value: {
                    pendingFields: {
                        createChat: null,
                    },
                    // BE will send a different participant. We clear the optimistic one to avoid duplicated entries
                    participants: {[assigneeAccountID]: null},
                },
            },
            {
                onyxMethod: Onyx.METHOD.MERGE,
                key: `${ONYXKEYS.COLLECTION.REPORT_METADATA}${assigneeChatReportID}`,
                value: {
                    isOptimisticReport: false,
                },
            },
        );

        failureData.push(
            {
                onyxMethod: Onyx.METHOD.SET,
                key: `${ONYXKEYS.COLLECTION.REPORT}${assigneeChatReportID}`,
                value: null,
            },
            {
                onyxMethod: Onyx.METHOD.MERGE,
                key: `${ONYXKEYS.COLLECTION.REPORT_ACTIONS}${assigneeChatReportID}`,
                value: {[optimisticChatCreatedReportAction.reportActionID]: {pendingAction: null}},
            },
            // If we failed, we want to remove the optimistic personal details as it was likely due to an invalid login
            {
                onyxMethod: Onyx.METHOD.MERGE,
                key: ONYXKEYS.PERSONAL_DETAILS_LIST,
                value: {
                    [assigneeAccountID]: null,
                },
            },
        );
    }

    // If you're choosing to share the task in the same DM as the assignee then we don't need to create another reportAction indicating that you've been assigned
    if (assigneeChatReportID !== parentReportID) {
        // eslint-disable-next-line @typescript-eslint/prefer-nullish-coalescing
        const displayname = allPersonalDetails?.[assigneeAccountID]?.displayName || allPersonalDetails?.[assigneeAccountID]?.login || '';
        optimisticAssigneeAddComment = buildOptimisticTaskCommentReportAction(taskReportID, title, assigneeAccountID, `assigned to ${displayname}`, parentReportID);
        const lastAssigneeCommentText = formatReportLastMessageText(getReportActionText(optimisticAssigneeAddComment.reportAction as ReportAction));
        const optimisticAssigneeReport = {
            lastVisibleActionCreated: currentTime,
            lastMessageText: lastAssigneeCommentText,
            lastActorAccountID: accountID,
            lastReadTime: currentTime,
        };

        optimisticData.push(
            {
                onyxMethod: Onyx.METHOD.MERGE,
                key: `${ONYXKEYS.COLLECTION.REPORT_ACTIONS}${assigneeChatReportID}`,
                value: {[optimisticAssigneeAddComment.reportAction.reportActionID]: optimisticAssigneeAddComment.reportAction as ReportAction},
            },
            {
                onyxMethod: Onyx.METHOD.MERGE,
                key: `${ONYXKEYS.COLLECTION.REPORT}${assigneeChatReportID}`,
                value: optimisticAssigneeReport,
            },
        );
        successData.push({
            onyxMethod: Onyx.METHOD.MERGE,
            key: `${ONYXKEYS.COLLECTION.REPORT_ACTIONS}${assigneeChatReportID}`,
            value: {[optimisticAssigneeAddComment.reportAction.reportActionID]: {isOptimisticAction: null}},
        });
        failureData.push({
            onyxMethod: Onyx.METHOD.MERGE,
            key: `${ONYXKEYS.COLLECTION.REPORT_ACTIONS}${assigneeChatReportID}`,
            value: {[optimisticAssigneeAddComment.reportAction.reportActionID]: {pendingAction: null}},
        });
    }

    return {
        optimisticData,
        successData,
        failureData,
        optimisticAssigneeAddComment,
        optimisticChatCreatedReportAction,
    };
}

/**
 * Return iou report action display message
 */
function getIOUReportActionDisplayMessage(reportAction: OnyxEntry<ReportAction>, transaction?: OnyxEntry<Transaction>): string {
    if (!isMoneyRequestAction(reportAction)) {
        return '';
    }
    const originalMessage = getOriginalMessage(reportAction);
    const {IOUReportID, automaticAction} = originalMessage ?? {};
    const iouReport = getReportOrDraftReport(IOUReportID);
    let translationKey: TranslationPaths;
    if (originalMessage?.type === CONST.IOU.REPORT_ACTION_TYPE.PAY) {
        // The `REPORT_ACTION_TYPE.PAY` action type is used for both fulfilling existing requests and sending money. To
        // differentiate between these two scenarios, we check if the `originalMessage` contains the `IOUDetails`
        // property. If it does, it indicates that this is a 'Pay someone' action.
        const {amount, currency} = originalMessage?.IOUDetails ?? originalMessage ?? {};
        const formattedAmount = convertToDisplayString(Math.abs(amount), currency) ?? '';

        switch (originalMessage.paymentType) {
            case CONST.IOU.PAYMENT_TYPE.ELSEWHERE:
                translationKey = hasMissingInvoiceBankAccount(IOUReportID) ? 'iou.payerSettledWithMissingBankAccount' : 'iou.paidElsewhereWithAmount';
                break;
            case CONST.IOU.PAYMENT_TYPE.EXPENSIFY:
            case CONST.IOU.PAYMENT_TYPE.VBBA:
                translationKey = 'iou.paidWithExpensifyWithAmount';
                if (automaticAction) {
                    translationKey = 'iou.automaticallyPaidWithExpensify';
                }
                break;
            default:
                translationKey = 'iou.payerPaidAmount';
                break;
        }
        return translateLocal(translationKey, {amount: formattedAmount, payer: ''});
    }

    const amount = getTransactionAmount(transaction, !isEmptyObject(iouReport) && isExpenseReport(iouReport)) ?? 0;
    const formattedAmount = convertToDisplayString(amount, getCurrency(transaction)) ?? '';
    const isRequestSettled = isSettled(IOUReportID);
    const isApproved = isReportApproved(iouReport);
    if (isRequestSettled) {
        return translateLocal('iou.payerSettled', {
            amount: formattedAmount,
        });
    }
    if (isApproved) {
        return translateLocal('iou.approvedAmount', {
            amount: formattedAmount,
        });
    }
    if (isSplitBillReportAction(reportAction)) {
        translationKey = 'iou.didSplitAmount';
    } else if (isTrackExpenseAction(reportAction)) {
        translationKey = 'iou.trackedAmount';
    } else {
        translationKey = 'iou.submittedAmount';
    }
    return translateLocal(translationKey, {
        formattedAmount,
        comment: getMerchantOrDescription(transaction),
    });
}

/**
 * Checks if a report is a group chat.
 *
 * A report is a group chat if it meets the following conditions:
 * - Not a chat thread.
 * - Not a task report.
 * - Not an expense / IOU report.
 * - Not an archived room.
 * - Not a public / admin / announce chat room (chat type doesn't match any of the specified types).
 * - More than 2 participants.
 *
 */
function isDeprecatedGroupDM(report: OnyxEntry<Report>): boolean {
    return !!(
        report &&
        !isChatThread(report) &&
        !isTaskReport(report) &&
        !isInvoiceReport(report) &&
        !isMoneyRequestReport(report) &&
        !isArchivedReport(getReportNameValuePairs(report?.reportID)) &&
        !Object.values(CONST.REPORT.CHAT_TYPE).some((chatType) => chatType === getChatType(report)) &&
        Object.keys(report.participants ?? {})
            .map(Number)
            .filter((accountID) => accountID !== currentUserAccountID).length > 1
    );
}

/**
 * A "root" group chat is the top level group chat and does not refer to any threads off of a Group Chat
 */
function isRootGroupChat(report: OnyxEntry<Report>): boolean {
    return !isChatThread(report) && (isGroupChat(report) || isDeprecatedGroupDM(report));
}

/**
 * Assume any report without a reportID is unusable.
 */
function isValidReport(report?: OnyxEntry<Report>): boolean {
    return !!report?.reportID;
}

/**
 * Check to see if we are a participant of this report.
 */
function isReportParticipant(accountID: number | undefined, report: OnyxEntry<Report>): boolean {
    if (!accountID) {
        return false;
    }

    const possibleAccountIDs = Object.keys(report?.participants ?? {}).map(Number);
    if (report?.ownerAccountID) {
        possibleAccountIDs.push(report?.ownerAccountID);
    }
    if (report?.managerID) {
        possibleAccountIDs.push(report?.managerID);
    }
    return possibleAccountIDs.includes(accountID);
}

/**
 * Check to see if the current user has access to view the report.
 */
function canCurrentUserOpenReport(report: OnyxEntry<Report>): boolean {
    return (isReportParticipant(currentUserAccountID, report) || isPublicRoom(report)) && canAccessReport(report, allPolicies, allBetas);
}

function shouldUseFullTitleToDisplay(report: OnyxEntry<Report>): boolean {
    return (
        isMoneyRequestReport(report) || isPolicyExpenseChat(report) || isChatRoom(report) || isChatThread(report) || isTaskReport(report) || isGroupChat(report) || isInvoiceReport(report)
    );
}

function getRoom(type: ValueOf<typeof CONST.REPORT.CHAT_TYPE>, policyID: string): OnyxEntry<Report> {
    const room = Object.values(allReports ?? {}).find((report) => report?.policyID === policyID && report?.chatType === type && !isThread(report));
    return room;
}

/**
 *  We only want policy members who are members of the report to be able to modify the report description, but not in thread chat.
 */
function canEditReportDescription(report: OnyxEntry<Report>, policy: OnyxEntry<Policy>): boolean {
    return (
        !isMoneyRequestReport(report) &&
        !isArchivedReport(getReportNameValuePairs(report?.reportID)) &&
        isChatRoom(report) &&
        !isChatThread(report) &&
        !isEmpty(policy) &&
        hasParticipantInArray(report, currentUserAccountID ? [currentUserAccountID] : []) &&
        !isAuditor(report)
    );
}

function canEditPolicyDescription(policy: OnyxEntry<Policy>): boolean {
    return isPolicyAdminPolicyUtils(policy);
}

function getReportActionWithSmartscanError(reportActions: ReportAction[]): ReportAction | undefined {
    return reportActions.find((action) => {
        const isReportPreview = isReportPreviewAction(action);
        const isSplitReportAction = isSplitBillReportAction(action);
        if (!isSplitReportAction && !isReportPreview) {
            return false;
        }
        const IOUReportID = getIOUReportIDFromReportActionPreview(action);
        const isReportPreviewError = isReportPreview && shouldShowRBRForMissingSmartscanFields(IOUReportID) && !isSettled(IOUReportID);
        if (isReportPreviewError) {
            return true;
        }

        const transactionID = isMoneyRequestAction(action) ? getOriginalMessage(action)?.IOUTransactionID : undefined;
        const transaction = allTransactions?.[`${ONYXKEYS.COLLECTION.TRANSACTION}${transactionID}`] ?? {};
        const isSplitBillError = isSplitReportAction && hasMissingSmartscanFieldsTransactionUtils(transaction as Transaction);

        return isSplitBillError;
    });
}

/**
 * Checks if report action has error when smart scanning
 */
function hasSmartscanError(reportActions: ReportAction[]): boolean {
    return !!getReportActionWithSmartscanError(reportActions);
}

function shouldAutoFocusOnKeyPress(event: KeyboardEvent): boolean {
    if (event.key.length > 1) {
        return false;
    }

    // If a key is pressed in combination with Meta, Control or Alt do not focus
    if (event.ctrlKey || event.metaKey) {
        return false;
    }

    if (event.code === 'Space') {
        return false;
    }

    return true;
}

/**
 * Navigates to the appropriate screen based on the presence of a private note for the current user.
 */
function navigateToPrivateNotes(report: OnyxEntry<Report>, session: OnyxEntry<Session>, backTo?: string) {
    if (isEmpty(report) || isEmpty(session) || !session.accountID) {
        return;
    }
    const currentUserPrivateNote = report.privateNotes?.[session.accountID]?.note ?? '';
    if (isEmpty(currentUserPrivateNote)) {
        Navigation.navigate(ROUTES.PRIVATE_NOTES_EDIT.getRoute(report.reportID, session.accountID, backTo));
        return;
    }
    Navigation.navigate(ROUTES.PRIVATE_NOTES_LIST.getRoute(report.reportID, backTo));
}

/**
 * Get all held transactions of a iouReport
 */
function getAllHeldTransactions(iouReportID?: string): Transaction[] {
    const transactions = getReportTransactions(iouReportID);
    return transactions.filter((transaction) => isOnHoldTransactionUtils(transaction));
}

/**
 * Check if Report has any held expenses
 */
function hasHeldExpenses(iouReportID?: string, allReportTransactions?: SearchTransaction[]): boolean {
    const iouReportTransactions = getReportTransactions(iouReportID);
    const transactions = allReportTransactions ?? iouReportTransactions;
    return transactions.some((transaction) => isOnHoldTransactionUtils(transaction));
}

/**
 * Check if all expenses in the Report are on hold
 */
function hasOnlyHeldExpenses(iouReportID?: string, allReportTransactions?: SearchTransaction[]): boolean {
    const transactionsByIouReportID = getReportTransactions(iouReportID);
    const reportTransactions = allReportTransactions ?? transactionsByIouReportID;
    return reportTransactions.length > 0 && !reportTransactions.some((transaction) => !isOnHoldTransactionUtils(transaction));
}

/**
 * Checks if thread replies should be displayed
 */
function shouldDisplayThreadReplies(reportAction: OnyxInputOrEntry<ReportAction>, isThreadReportParentAction: boolean): boolean {
    const hasReplies = (reportAction?.childVisibleActionCount ?? 0) > 0;
    return hasReplies && !!reportAction?.childCommenterCount && !isThreadReportParentAction;
}

/**
 * Check if money report has any transactions updated optimistically
 */
function hasUpdatedTotal(report: OnyxInputOrEntry<Report>, policy: OnyxInputOrEntry<Policy>): boolean {
    if (!report) {
        return true;
    }

    const allReportTransactions = getReportTransactions(report.reportID);

    const hasPendingTransaction = allReportTransactions.some((transaction) => !!transaction.pendingAction);
    const hasTransactionWithDifferentCurrency = allReportTransactions.some((transaction) => transaction.currency !== report.currency);
    const hasDifferentWorkspaceCurrency = report.pendingFields?.createChat && isExpenseReport(report) && report.currency !== policy?.outputCurrency;
    const hasOptimisticHeldExpense = hasHeldExpenses(report.reportID) && report?.unheldTotal === undefined;

    return !(hasPendingTransaction && (hasTransactionWithDifferentCurrency || hasDifferentWorkspaceCurrency)) && !hasOptimisticHeldExpense;
}

/**
 * Return held and full amount formatted with used currency
 */
function getNonHeldAndFullAmount(iouReport: OnyxEntry<Report>, shouldExcludeNonReimbursables: boolean): NonHeldAndFullAmount {
    // if the report is an expense report, the total amount should be negated
    const coefficient = isExpenseReport(iouReport) ? -1 : 1;

    let total = iouReport?.total ?? 0;
    let unheldTotal = iouReport?.unheldTotal ?? 0;
    if (shouldExcludeNonReimbursables) {
        total -= iouReport?.nonReimbursableTotal ?? 0;
        unheldTotal -= iouReport?.unheldNonReimbursableTotal ?? 0;
    }

    return {
        nonHeldAmount: convertToDisplayString(unheldTotal * coefficient, iouReport?.currency),
        fullAmount: convertToDisplayString(total * coefficient, iouReport?.currency),
        hasValidNonHeldAmount: unheldTotal * coefficient >= 0,
    };
}

/**
 * Disable reply in thread action if:
 *
 * - The action is listed in the thread-disabled list
 * - The action is a split expense action
 * - The action is deleted and is not threaded
 * - The report is archived and the action is not threaded
 * - The action is a whisper action and it's neither a report preview nor IOU action
 * - The action is the thread's first chat
 */
function shouldDisableThread(reportAction: OnyxInputOrEntry<ReportAction>, reportID: string, isThreadReportParentAction: boolean): boolean {
    const isSplitBillAction = isSplitBillReportAction(reportAction);
    const isDeletedActionLocal = isDeletedAction(reportAction);
    const isReportPreviewActionLocal = isReportPreviewAction(reportAction);
    const isIOUAction = isMoneyRequestAction(reportAction);
    const isWhisperActionLocal = isWhisperAction(reportAction) || isActionableTrackExpense(reportAction);
    const isArchived = isArchivedNonExpenseReport(getReportOrDraftReport(reportID), getReportNameValuePairs(reportID));
    const isActionDisabled = CONST.REPORT.ACTIONS.THREAD_DISABLED.some((action: string) => action === reportAction?.actionName);

    return (
        isActionDisabled ||
        isSplitBillAction ||
        (isDeletedActionLocal && !reportAction?.childVisibleActionCount) ||
        (isArchived && !reportAction?.childVisibleActionCount) ||
        (isWhisperActionLocal && !isReportPreviewActionLocal && !isIOUAction) ||
        isThreadReportParentAction
    );
}

function getAllAncestorReportActions(report: Report | null | undefined, currentUpdatedReport?: OnyxEntry<Report>): Ancestor[] {
    if (!report) {
        return [];
    }
    const allAncestors: Ancestor[] = [];
    let parentReportID = report.parentReportID;
    let parentReportActionID = report.parentReportActionID;

    while (parentReportID) {
        const parentReport = currentUpdatedReport && currentUpdatedReport.reportID === parentReportID ? currentUpdatedReport : getReportOrDraftReport(parentReportID);
        const parentReportAction = getReportAction(parentReportID, parentReportActionID);

        if (!parentReport || !parentReportAction || (isTransactionThread(parentReportAction) && !isSentMoneyReportAction(parentReportAction)) || isReportPreviewAction(parentReportAction)) {
            break;
        }

        const isParentReportActionUnread = isCurrentActionUnread(parentReport, parentReportAction);
        allAncestors.push({
            report: parentReport,
            reportAction: parentReportAction,
            shouldDisplayNewMarker: isParentReportActionUnread,
        });

        parentReportID = parentReport?.parentReportID;
        parentReportActionID = parentReport?.parentReportActionID;
    }

    return allAncestors.reverse();
}

function getAllAncestorReportActionIDs(report: Report | null | undefined, includeTransactionThread = false): AncestorIDs {
    if (!report) {
        return {
            reportIDs: [],
            reportActionsIDs: [],
        };
    }

    const allAncestorIDs: AncestorIDs = {
        reportIDs: [],
        reportActionsIDs: [],
    };
    let parentReportID = report.parentReportID;
    let parentReportActionID = report.parentReportActionID;

    while (parentReportID) {
        const parentReport = getReportOrDraftReport(parentReportID);
        const parentReportAction = getReportAction(parentReportID, parentReportActionID);

        if (
            !parentReportAction ||
            (!includeTransactionThread && ((isTransactionThread(parentReportAction) && !isSentMoneyReportAction(parentReportAction)) || isReportPreviewAction(parentReportAction)))
        ) {
            break;
        }

        allAncestorIDs.reportIDs.push(parentReportID);
        if (parentReportActionID) {
            allAncestorIDs.reportActionsIDs.push(parentReportActionID);
        }

        if (!parentReport) {
            break;
        }

        parentReportID = parentReport?.parentReportID;
        parentReportActionID = parentReport?.parentReportActionID;
    }

    return allAncestorIDs;
}

/**
 * Get optimistic data of parent report action
 * @param reportID The reportID of the report that is updated
 * @param lastVisibleActionCreated Last visible action created of the child report
 * @param type The type of action in the child report
 */
function getOptimisticDataForParentReportAction(reportID: string | undefined, lastVisibleActionCreated: string, type: string): Array<OnyxUpdate | null> {
    const report = getReportOrDraftReport(reportID);

    if (!report || isEmptyObject(report)) {
        return [];
    }

    const ancestors = getAllAncestorReportActionIDs(report, true);
    const totalAncestor = ancestors.reportIDs.length;

    return Array.from(Array(totalAncestor), (_, index) => {
        const ancestorReport = getReportOrDraftReport(ancestors.reportIDs.at(index));

        if (!ancestorReport || isEmptyObject(ancestorReport)) {
            return null;
        }

        const ancestorReportAction = getReportAction(ancestorReport.reportID, ancestors.reportActionsIDs.at(index) ?? '');

        if (!ancestorReportAction?.reportActionID || isEmptyObject(ancestorReportAction)) {
            return null;
        }

        return {
            onyxMethod: Onyx.METHOD.MERGE,
            key: `${ONYXKEYS.COLLECTION.REPORT_ACTIONS}${ancestorReport.reportID}`,
            value: {
                [ancestorReportAction.reportActionID]: updateOptimisticParentReportAction(ancestorReportAction, lastVisibleActionCreated, type),
            },
        };
    });
}

function getQuickActionDetails(
    quickActionReport: Report,
    personalDetails: PersonalDetailsList | undefined,
    policyChatForActivePolicy: Report | undefined,
    reportNameValuePairs: ReportNameValuePairs,
): {quickActionAvatars: Icon[]; hideQABSubtitle: boolean} {
    const isValidQuickActionReport = !(isEmptyObject(quickActionReport) || isArchivedReport(reportNameValuePairs));
    let hideQABSubtitle = false;
    let quickActionAvatars: Icon[] = [];
    if (isValidQuickActionReport) {
        const avatars = getIcons(quickActionReport, personalDetails);
        quickActionAvatars = avatars.length <= 1 || isPolicyExpenseChat(quickActionReport) ? avatars : avatars.filter((avatar) => avatar.id !== currentUserAccountID);
    } else {
        hideQABSubtitle = true;
    }
    if (!isEmptyObject(policyChatForActivePolicy)) {
        quickActionAvatars = getIcons(policyChatForActivePolicy, personalDetails);
    }
    return {
        quickActionAvatars,
        hideQABSubtitle,
    };
}

function canBeAutoReimbursed(report: OnyxInputOrEntry<Report>, policy: OnyxInputOrEntry<Policy> | SearchPolicy): boolean {
    if (isEmptyObject(policy)) {
        return false;
    }
    type CurrencyType = TupleToUnion<typeof CONST.DIRECT_REIMBURSEMENT_CURRENCIES>;
    const reimbursableTotal = getMoneyRequestSpendBreakdown(report).totalDisplaySpend;
    const autoReimbursementLimit = policy?.autoReimbursement?.limit ?? policy?.autoReimbursementLimit ?? 0;
    const isAutoReimbursable =
        isReportInGroupPolicy(report) &&
        policy.reimbursementChoice === CONST.POLICY.REIMBURSEMENT_CHOICES.REIMBURSEMENT_YES &&
        autoReimbursementLimit >= reimbursableTotal &&
        reimbursableTotal > 0 &&
        CONST.DIRECT_REIMBURSEMENT_CURRENCIES.includes(report?.currency as CurrencyType);
    return isAutoReimbursable;
}

/** Check if the current user is an owner of the report */
function isReportOwner(report: OnyxInputOrEntry<Report>): boolean {
    return report?.ownerAccountID === currentUserPersonalDetails?.accountID;
}

function isAllowedToApproveExpenseReport(report: OnyxEntry<Report>, approverAccountID?: number, reportPolicy?: OnyxEntry<Policy> | SearchPolicy): boolean {
    const policy = reportPolicy ?? getPolicy(report?.policyID);
    if (!policy?.areRulesEnabled) {
        return true;
    }
    const isOwner = (approverAccountID ?? currentUserAccountID) === report?.ownerAccountID;
    return !(policy?.preventSelfApproval && isOwner);
}

function isAllowedToSubmitDraftExpenseReport(report: OnyxEntry<Report>): boolean {
    const policy = getPolicy(report?.policyID);
    const submitToAccountID = getSubmitToAccountID(policy, report);

    return isAllowedToApproveExpenseReport(report, submitToAccountID);
}

/**
 * What missing payment method does this report action indicate, if any?
 */
function getIndicatedMissingPaymentMethod(userWallet: OnyxEntry<UserWallet>, reportId: string | undefined, reportAction: ReportAction): MissingPaymentMethod | undefined {
    const isSubmitterOfUnsettledReport = isCurrentUserSubmitter(reportId) && !isSettled(reportId);
    if (!reportId || !isSubmitterOfUnsettledReport || !isReimbursementQueuedAction(reportAction)) {
        return undefined;
    }
    const paymentType = getOriginalMessage(reportAction)?.paymentType;
    if (paymentType === CONST.IOU.PAYMENT_TYPE.EXPENSIFY) {
        return isEmpty(userWallet) || userWallet.tierName === CONST.WALLET.TIER_NAME.SILVER ? 'wallet' : undefined;
    }

    return !hasCreditBankAccount() ? 'bankAccount' : undefined;
}

/**
 * Checks if report chat contains missing payment method
 */
function hasMissingPaymentMethod(userWallet: OnyxEntry<UserWallet>, iouReportID: string | undefined): boolean {
    const reportActions = allReportActions?.[`${ONYXKEYS.COLLECTION.REPORT_ACTIONS}${iouReportID}`] ?? {};
    return Object.values(reportActions)
        .filter(Boolean)
        .some((action) => getIndicatedMissingPaymentMethod(userWallet, iouReportID, action) !== undefined);
}

/**
 * Used from expense actions to decide if we need to build an optimistic expense report.
 * Create a new report if:
 * - we don't have an iouReport set in the chatReport
 * - we have one, but it's waiting on the payee adding a bank account
 * - we have one, but we can't add more transactions to it due to: report is approved or settled, or report is processing and policy isn't on Instant submit reporting frequency
 */
function shouldCreateNewMoneyRequestReport(existingIOUReport: OnyxInputOrEntry<Report> | undefined, chatReport: OnyxInputOrEntry<Report>): boolean {
    return !existingIOUReport || hasIOUWaitingOnCurrentUserBankAccount(chatReport) || !canAddTransaction(existingIOUReport);
}

function getTripIDFromTransactionParentReportID(transactionParentReportID: string | undefined): string | undefined {
    return getReportOrDraftReport(transactionParentReportID)?.tripData?.tripID;
}

/**
 * Checks if report contains actions with errors
 */
function hasActionsWithErrors(reportID: string | undefined): boolean {
    if (!reportID) {
        return false;
    }
    const reportActions = allReportActions?.[`${ONYXKEYS.COLLECTION.REPORT_ACTIONS}${reportID}`] ?? {};
    return Object.values(reportActions)
        .filter(Boolean)
        .some((action) => !isEmptyObject(action.errors));
}

function isNonAdminOrOwnerOfPolicyExpenseChat(report: OnyxInputOrEntry<Report>, policy: OnyxInputOrEntry<Policy>): boolean {
    return isPolicyExpenseChat(report) && !(isPolicyAdminPolicyUtils(policy) || isPolicyOwner(policy, currentUserAccountID) || isReportOwner(report));
}

function isAdminOwnerApproverOrReportOwner(report: OnyxEntry<Report>, policy: OnyxEntry<Policy>): boolean {
    const isApprover = isMoneyRequestReport(report) && report?.managerID !== null && currentUserPersonalDetails?.accountID === report?.managerID;

    return isPolicyAdminPolicyUtils(policy) || isPolicyOwner(policy, currentUserAccountID) || isReportOwner(report) || isApprover;
}

/**
 * Whether the user can join a report
 */
function canJoinChat(report: OnyxEntry<Report>, parentReportAction: OnyxInputOrEntry<ReportAction>, policy: OnyxInputOrEntry<Policy>): boolean {
    // We disabled thread functions for whisper action
    // So we should not show join option for existing thread on whisper message that has already been left, or manually leave it
    if (isWhisperAction(parentReportAction)) {
        return false;
    }

    // If the notification preference of the chat is not hidden that means we have already joined the chat
    if (!isHiddenForCurrentUser(report)) {
        return false;
    }

    const isExpenseChat = isMoneyRequestReport(report) || isMoneyRequest(report) || isInvoiceReport(report) || isTrackExpenseReport(report);
    // Anyone viewing these chat types is already a participant and therefore cannot join
    if (isRootGroupChat(report) || isSelfDM(report) || isInvoiceRoom(report) || isSystemChat(report) || isExpenseChat) {
        return false;
    }

    // The user who is a member of the workspace has already joined the public announce room.
    if (isPublicAnnounceRoom(report) && !isEmptyObject(policy)) {
        return false;
    }

    return isChatThread(report) || isUserCreatedPolicyRoom(report) || isNonAdminOrOwnerOfPolicyExpenseChat(report, policy);
}

/**
 * Whether the user can leave a report
 */
function canLeaveChat(report: OnyxEntry<Report>, policy: OnyxEntry<Policy>): boolean {
    if (isRootGroupChat(report)) {
        return true;
    }

    if (isPolicyExpenseChat(report) && !report?.isOwnPolicyExpenseChat && !isPolicyAdminPolicyUtils(policy)) {
        return true;
    }

    if (isPublicRoom(report) && isAnonymousUserSession()) {
        return false;
    }

    if (isHiddenForCurrentUser(report)) {
        return false;
    }

    // Anyone viewing these chat types is already a participant and therefore cannot leave
    if (isSelfDM(report)) {
        return false;
    }

    // The user who is a member of the workspace cannot leave the public announce room.
    if (isPublicAnnounceRoom(report) && !isEmptyObject(policy)) {
        return false;
    }

    if (isInvoiceRoom(report)) {
        return canLeaveInvoiceRoom(report);
    }

    return (isChatThread(report) && !!getReportNotificationPreference(report)) || isUserCreatedPolicyRoom(report) || isNonAdminOrOwnerOfPolicyExpenseChat(report, policy);
}

function getReportActionActorAccountID(
    reportAction: OnyxInputOrEntry<ReportAction>,
    iouReport: OnyxInputOrEntry<Report> | undefined,
    report: OnyxInputOrEntry<Report> | undefined,
): number | undefined {
    switch (reportAction?.actionName) {
        case CONST.REPORT.ACTIONS.TYPE.REPORT_PREVIEW: {
            const ownerAccountID = iouReport?.ownerAccountID ?? reportAction?.childOwnerAccountID;
            const actorAccountID = iouReport?.managerID ?? reportAction?.childManagerAccountID;
            return isPolicyExpenseChat(report) ? ownerAccountID : actorAccountID;
        }

        case CONST.REPORT.ACTIONS.TYPE.SUBMITTED:
            return reportAction?.adminAccountID ?? reportAction?.actorAccountID;

        default:
            return reportAction?.actorAccountID;
    }
}
function createDraftWorkspaceAndNavigateToConfirmationScreen(transactionID: string, actionName: IOUAction): void {
    const isCategorizing = actionName === CONST.IOU.ACTION.CATEGORIZE;
    const {expenseChatReportID, policyID, policyName} = createDraftWorkspace();
    setMoneyRequestParticipants(transactionID, [
        {
            selected: true,
            accountID: 0,
            isPolicyExpenseChat: true,
            reportID: expenseChatReportID,
            policyID,
            searchText: policyName,
        },
    ]);
    if (isCategorizing) {
        Navigation.navigate(ROUTES.MONEY_REQUEST_STEP_CATEGORY.getRoute(actionName, CONST.IOU.TYPE.SUBMIT, transactionID, expenseChatReportID));
    } else {
        Navigation.navigate(ROUTES.MONEY_REQUEST_STEP_CONFIRMATION.getRoute(actionName, CONST.IOU.TYPE.SUBMIT, transactionID, expenseChatReportID, true));
    }
}

function createDraftTransactionAndNavigateToParticipantSelector(
    transactionID: string | undefined,
    reportID: string | undefined,
    actionName: IOUAction,
    reportActionID: string | undefined,
): void {
    if (!transactionID || !reportID || !reportActionID) {
        return;
    }

    const transaction = allTransactions?.[`${ONYXKEYS.COLLECTION.TRANSACTION}${transactionID}`] ?? ({} as Transaction);
    const reportActions = allReportActions?.[`${ONYXKEYS.COLLECTION.REPORT_ACTIONS}${reportID}`] ?? ([] as ReportAction[]);

    if (!transaction || !reportActions) {
        return;
    }

    const linkedTrackedExpenseReportAction = Object.values(reportActions)
        .filter(Boolean)
        .find((action) => isMoneyRequestAction(action) && getOriginalMessage(action)?.IOUTransactionID === transactionID);

    const {created, amount, currency, merchant, mccGroup} = getTransactionDetails(transaction) ?? {};
    const comment = getTransactionCommentObject(transaction);

    createDraftTransaction({
        ...transaction,
        actionableWhisperReportActionID: reportActionID,
        linkedTrackedExpenseReportAction,
        linkedTrackedExpenseReportID: reportID,
        created,
        modifiedCreated: undefined,
        modifiedAmount: undefined,
        modifiedCurrency: undefined,
        amount,
        currency,
        comment,
        merchant,
        modifiedMerchant: '',
        mccGroup,
    } as Transaction);

    const filteredPolicies = Object.values(allPolicies ?? {}).filter((policy) => shouldShowPolicy(policy, false, currentUserEmail));

    if (actionName === CONST.IOU.ACTION.CATEGORIZE) {
        const activePolicy = getPolicy(activePolicyID);
        if (shouldShowPolicy(activePolicy, false, currentUserEmail)) {
            const policyExpenseReportID = getPolicyExpenseChat(currentUserAccountID, activePolicyID)?.reportID;
            setMoneyRequestParticipants(transactionID, [
                {
                    selected: true,
                    accountID: 0,
                    isPolicyExpenseChat: true,
                    reportID: policyExpenseReportID,
                    policyID: activePolicyID,
                    searchText: activePolicy?.name,
                },
            ]);
            if (policyExpenseReportID) {
                Navigation.navigate(ROUTES.MONEY_REQUEST_STEP_CATEGORY.getRoute(actionName, CONST.IOU.TYPE.SUBMIT, transactionID, policyExpenseReportID));
            } else {
                Log.warn('policyExpenseReportID is not valid during expense categorizing');
            }
            return;
        }
        if (filteredPolicies.length === 0 || filteredPolicies.length > 1) {
            Navigation.navigate(ROUTES.MONEY_REQUEST_UPGRADE.getRoute(actionName, CONST.IOU.TYPE.SUBMIT, transactionID, reportID));
            return;
        }

        const policyID = filteredPolicies.at(0)?.id;
        const policyExpenseReportID = getPolicyExpenseChat(currentUserAccountID, policyID)?.reportID;
        setMoneyRequestParticipants(transactionID, [
            {
                selected: true,
                accountID: 0,
                isPolicyExpenseChat: true,
                reportID: policyExpenseReportID,
                policyID,
                searchText: activePolicy?.name,
            },
        ]);
        if (policyExpenseReportID) {
            Navigation.navigate(ROUTES.MONEY_REQUEST_STEP_CATEGORY.getRoute(actionName, CONST.IOU.TYPE.SUBMIT, transactionID, policyExpenseReportID));
        } else {
            Log.warn('policyExpenseReportID is not valid during expense categorizing');
        }
        return;
    }

    if (actionName === CONST.IOU.ACTION.SUBMIT || (allPolicies && filteredPolicies.length > 0)) {
        Navigation.navigate(ROUTES.MONEY_REQUEST_STEP_PARTICIPANTS.getRoute(CONST.IOU.TYPE.SUBMIT, transactionID, reportID, undefined, actionName));
        return;
    }

    return createDraftWorkspaceAndNavigateToConfirmationScreen(transactionID, actionName);
}

/**
 * @returns the object to update `report.hasOutstandingChildRequest`
 */
function getOutstandingChildRequest(iouReport: OnyxInputOrEntry<Report>): OutstandingChildRequest {
    if (!iouReport || isEmptyObject(iouReport)) {
        return {};
    }

    if (!isExpenseReport(iouReport)) {
        const {reimbursableSpend} = getMoneyRequestSpendBreakdown(iouReport);
        return {
            hasOutstandingChildRequest: iouReport.managerID === currentUserAccountID && reimbursableSpend !== 0,
        };
    }

    const policy = getPolicy(iouReport.policyID);
    const shouldBeManuallySubmitted = isPaidGroupPolicyPolicyUtils(policy) && !policy?.harvesting?.enabled;
    if (shouldBeManuallySubmitted) {
        return {
            hasOutstandingChildRequest: true,
        };
    }

    // We don't need to update hasOutstandingChildRequest in this case
    return {};
}

function canReportBeMentionedWithinPolicy(report: OnyxEntry<Report>, policyID: string | undefined): boolean {
    if (!policyID || report?.policyID !== policyID) {
        return false;
    }

    return isChatRoom(report) && !isInvoiceRoom(report) && !isThread(report);
}

/**
 * Whether a given report is used for onboarding tasks. In the past, it could be either the Concierge chat or the system
 * DM, and we saved the report ID in the user's `onboarding` NVP. As a fallback for users who don't have the NVP, we now
 * only use the Concierge chat.
 */
function isChatUsedForOnboarding(optionOrReport: OnyxEntry<Report> | OptionData, onboardingPurposeSelected?: OnboardingPurpose): boolean {
    // onboarding can be an empty object for old accounts and accounts created from olddot
    if (onboarding && !isEmptyObject(onboarding) && onboarding.chatReportID) {
        return onboarding.chatReportID === optionOrReport?.reportID;
    }
    if (isEmptyObject(onboarding)) {
        return (optionOrReport as OptionData)?.isConciergeChat ?? isConciergeChatReport(optionOrReport);
    }

    // Onboarding guides are assigned to signups with emails that do not contain a '+' and select the "Manage my team's expenses" intent.
    // Guides and onboarding tasks are posted to the #admins room to facilitate the onboarding process.
    return onboardingPurposeSelected === CONST.ONBOARDING_CHOICES.MANAGE_TEAM && !currentUserEmail?.includes('+')
        ? isAdminRoom(optionOrReport)
        : (optionOrReport as OptionData)?.isConciergeChat ?? isConciergeChatReport(optionOrReport);
}

/**
 * Get the report used for the user's onboarding process. For most users it is the Concierge chat, however in the past
 * we also used the system DM for A/B tests.
 */
function getChatUsedForOnboarding(): OnyxEntry<Report> {
    return Object.values(allReports ?? {}).find((report) => isChatUsedForOnboarding(report));
}

/**
 * Checks if given field has any violations and returns name of the first encountered one
 */
function getFieldViolation(violations: OnyxEntry<ReportViolations>, reportField: PolicyReportField): ReportViolationName | undefined {
    if (!violations || !reportField) {
        return undefined;
    }

    return Object.values(CONST.REPORT_VIOLATIONS).find((violation) => !!violations[violation] && violations[violation][reportField.fieldID]);
}

/**
 * Returns translation for given field violation
 */
function getFieldViolationTranslation(reportField: PolicyReportField, violation?: ReportViolationName): string {
    if (!violation) {
        return '';
    }

    switch (violation) {
        case 'fieldRequired':
            return translateLocal('reportViolations.fieldRequired', {fieldName: reportField.name});
        default:
            return '';
    }
}

/**
 * Returns all violations for report
 */
function getReportViolations(reportID: string): ReportViolations | undefined {
    if (!allReportsViolations) {
        return undefined;
    }

    return allReportsViolations[`${ONYXKEYS.COLLECTION.REPORT_VIOLATIONS}${reportID}`];
}

function findPolicyExpenseChatByPolicyID(policyID: string): OnyxEntry<Report> {
    return Object.values(allReports ?? {}).find((report) => isPolicyExpenseChat(report) && report?.policyID === policyID);
}

/**
 * A function to get the report last message. This is usually used to restore the report message preview in LHN after report actions change.
 * @param reportID
 * @param actionsToMerge
 * @param canUserPerformWriteActionInReport
 * @returns containing the calculated message preview data of the report
 */
function getReportLastMessage(reportID: string, actionsToMerge?: ReportActions) {
    let result: Partial<Report> = {
        lastMessageText: '',
        lastVisibleActionCreated: '',
    };

    const {lastMessageText = ''} = getLastVisibleMessage(reportID, actionsToMerge);

    if (lastMessageText) {
        const report = getReport(reportID);
        const lastVisibleAction = getLastVisibleActionReportActionsUtils(reportID, canUserPerformWriteAction(report), actionsToMerge);
        const lastVisibleActionCreated = lastVisibleAction?.created;
        const lastActorAccountID = lastVisibleAction?.actorAccountID;
        result = {
            lastMessageText,
            lastVisibleActionCreated,
            lastActorAccountID,
        };
    }

    return result;
}

function getSourceIDFromReportAction(reportAction: OnyxEntry<ReportAction>): string {
    const message = Array.isArray(reportAction?.message) ? reportAction?.message?.at(-1) ?? null : reportAction?.message ?? null;
    const html = message?.html ?? '';
    const {sourceURL} = getAttachmentDetails(html);
    const sourceID = (sourceURL?.match(CONST.REGEX.ATTACHMENT_ID) ?? [])[1];
    return sourceID;
}

function getIntegrationIcon(connectionName?: ConnectionName) {
    if (connectionName === CONST.POLICY.CONNECTIONS.NAME.XERO) {
        return XeroSquare;
    }
    if (connectionName === CONST.POLICY.CONNECTIONS.NAME.QBO) {
        return QBOSquare;
    }
    if (connectionName === CONST.POLICY.CONNECTIONS.NAME.NETSUITE) {
        return NetSuiteSquare;
    }
    if (connectionName === CONST.POLICY.CONNECTIONS.NAME.SAGE_INTACCT) {
        return IntacctSquare;
    }

    return undefined;
}

function canBeExported(report: OnyxEntry<Report>) {
    if (!report?.statusNum) {
        return false;
    }
    const isCorrectState = [CONST.REPORT.STATUS_NUM.APPROVED, CONST.REPORT.STATUS_NUM.CLOSED, CONST.REPORT.STATUS_NUM.REIMBURSED].some((status) => status === report.statusNum);
    return isExpenseReport(report) && isCorrectState;
}

function isExported(reportActions: OnyxEntry<ReportActions>) {
    if (!reportActions) {
        return false;
    }
    return Object.values(reportActions).some((action) => isExportIntegrationAction(action));
}

function getApprovalChain(policy: OnyxEntry<Policy>, expenseReport: OnyxEntry<Report>): string[] {
    const approvalChain: string[] = [];
    const fullApprovalChain: string[] = [];
    const reportTotal = expenseReport?.total ?? 0;
    const submitterEmail = getLoginsByAccountIDs([expenseReport?.ownerAccountID ?? CONST.DEFAULT_NUMBER_ID]).at(0) ?? '';

    if (isSubmitAndClose(policy)) {
        return approvalChain;
    }

    // Get category/tag approver list
    const ruleApprovers = getRuleApprovers(policy, expenseReport);

    // Push rule approvers to approvalChain list before submitsTo/forwardsTo approvers
    ruleApprovers.forEach((ruleApprover) => {
        // Don't push submiiter to approve as a rule approver
        if (fullApprovalChain.includes(ruleApprover) || ruleApprover === submitterEmail) {
            return;
        }
        fullApprovalChain.push(ruleApprover);
    });

    let nextApproverEmail = getManagerAccountEmail(policy, expenseReport);

    while (nextApproverEmail && !approvalChain.includes(nextApproverEmail)) {
        approvalChain.push(nextApproverEmail);
        nextApproverEmail = getForwardsToAccount(policy, nextApproverEmail, reportTotal);
    }

    approvalChain.forEach((approver) => {
        if (fullApprovalChain.includes(approver)) {
            return;
        }

        fullApprovalChain.push(approver);
    });
    return fullApprovalChain;
}

/**
 * Checks if the user has missing bank account for the invoice room.
 */
function hasMissingInvoiceBankAccount(iouReportID: string | undefined): boolean {
    const invoiceReport = getReport(iouReportID);

    if (!isInvoiceReport(invoiceReport)) {
        return false;
    }

    return invoiceReport?.ownerAccountID === currentUserAccountID && !getPolicy(invoiceReport?.policyID)?.invoice?.bankAccount?.transferBankAccountID && isSettled(iouReportID);
}

function hasInvoiceReports() {
    const reports = Object.values(allReports ?? {});
    return reports.some((report) => isInvoiceReport(report));
}

function shouldUnmaskChat(participantsContext: OnyxEntry<PersonalDetailsList>, report: OnyxInputOrEntry<Report>): boolean {
    if (!report?.participants) {
        return true;
    }

    if (isThread(report) && report?.chatType && report?.chatType === CONST.REPORT.CHAT_TYPE.POLICY_EXPENSE_CHAT) {
        return true;
    }

    if (isThread(report) && report?.type === CONST.REPORT.TYPE.EXPENSE) {
        return true;
    }

    const participantAccountIDs = Object.keys(report.participants);

    if (participantAccountIDs.length > 2) {
        return false;
    }

    if (participantsContext) {
        let teamInChat = false;
        let userInChat = false;

        for (const participantAccountID of participantAccountIDs) {
            const id = Number(participantAccountID);
            const contextAccountData = participantsContext[id];

            if (contextAccountData) {
                const login = contextAccountData.login ?? '';

                if (login.endsWith(CONST.EMAIL.EXPENSIFY_EMAIL_DOMAIN) || login.endsWith(CONST.EMAIL.EXPENSIFY_TEAM_EMAIL_DOMAIN)) {
                    teamInChat = true;
                } else {
                    userInChat = true;
                }
            }
        }

        // exclude teamOnly chat
        if (teamInChat && userInChat) {
            return true;
        }
    }

    return false;
}

function getReportMetadata(reportID: string | undefined) {
    return reportID ? allReportMetadataKeyValue[reportID] : undefined;
}

export {
    addDomainToShortMention,
    completeShortMention,
    areAllRequestsBeingSmartScanned,
    buildOptimisticAddCommentReportAction,
    buildOptimisticApprovedReportAction,
    buildOptimisticUnapprovedReportAction,
    buildOptimisticCancelPaymentReportAction,
    buildOptimisticChangedTaskAssigneeReportAction,
    buildOptimisticChatReport,
    buildOptimisticClosedReportAction,
    buildOptimisticCreatedReportAction,
    buildOptimisticDismissedViolationReportAction,
    buildOptimisticEditedTaskFieldReportAction,
    buildOptimisticExpenseReport,
    buildOptimisticGroupChatReport,
    buildOptimisticHoldReportAction,
    buildOptimisticHoldReportActionComment,
    buildOptimisticIOUReport,
    buildOptimisticIOUReportAction,
    buildOptimisticModifiedExpenseReportAction,
    buildOptimisticMoneyRequestEntities,
    buildOptimisticMovedReportAction,
    buildOptimisticMovedTrackedExpenseModifiedReportAction,
    buildOptimisticRenamedRoomReportAction,
    buildOptimisticRoomDescriptionUpdatedReportAction,
    buildOptimisticReportPreview,
    buildOptimisticActionableTrackExpenseWhisper,
    buildOptimisticSubmittedReportAction,
    buildOptimisticTaskCommentReportAction,
    buildOptimisticTaskReport,
    buildOptimisticTaskReportAction,
    buildOptimisticUnHoldReportAction,
    buildOptimisticAnnounceChat,
    buildOptimisticWorkspaceChats,
    buildOptimisticCardAssignedReportAction,
    buildParticipantsFromAccountIDs,
    buildReportNameFromParticipantNames,
    buildTransactionThread,
    canAccessReport,
    isReportNotFound,
    canAddTransaction,
    canDeleteTransaction,
    canBeAutoReimbursed,
    canCreateRequest,
    canCreateTaskInReport,
    canCurrentUserOpenReport,
    canDeleteReportAction,
    canHoldUnholdReportAction,
    canEditFieldOfMoneyRequest,
    canEditMoneyRequest,
    canEditPolicyDescription,
    canEditReportAction,
    canEditReportDescription,
    canEditRoomVisibility,
    canEditWriteCapability,
    canFlagReportAction,
    isNonAdminOrOwnerOfPolicyExpenseChat,
    canLeaveRoom,
    canJoinChat,
    canLeaveChat,
    canReportBeMentionedWithinPolicy,
    canRequestMoney,
    canSeeDefaultRoom,
    canShowReportRecipientLocalTime,
    canUserPerformWriteAction,
    chatIncludesChronos,
    chatIncludesChronosWithID,
    chatIncludesConcierge,
    createDraftTransactionAndNavigateToParticipantSelector,
    doesReportBelongToWorkspace,
    findLastAccessedReport,
    findSelfDMReportID,
    formatReportLastMessageText,
    generateReportID,
    getAddWorkspaceRoomOrChatReportErrors,
    getAllAncestorReportActionIDs,
    getAllAncestorReportActions,
    getAllHeldTransactions,
    getAllPolicyReports,
    getAllWorkspaceReports,
    getAvailableReportFields,
    getBankAccountRoute,
    getChatByParticipants,
    getChatRoomSubtitle,
    getChildReportNotificationPreference,
    getCommentLength,
    getDefaultGroupAvatar,
    getDefaultWorkspaceAvatar,
    getDefaultWorkspaceAvatarTestID,
    getDeletedParentActionMessageForChatReport,
    getDisplayNameForParticipant,
    getDisplayNamesWithTooltips,
    getGroupChatName,
    getIOUReportActionDisplayMessage,
    getIOUReportActionMessage,
    getReportAutomaticallyApprovedMessage,
    getIOUUnapprovedMessage,
    getIOUApprovedMessage,
    getReportAutomaticallyForwardedMessage,
    getIOUForwardedMessage,
    getRejectedReportMessage,
    getWorkspaceNameUpdatedMessage,
    getDeletedTransactionMessage,
    getUpgradeWorkspaceMessage,
    getDowngradeWorkspaceMessage,
    getReportAutomaticallySubmittedMessage,
    getIOUSubmittedMessage,
    getIcons,
    getIconsForParticipants,
    getIndicatedMissingPaymentMethod,
    getLastVisibleMessage,
    getMoneyRequestOptions,
    getMoneyRequestSpendBreakdown,
    getNonHeldAndFullAmount,
    getOptimisticDataForParentReportAction,
    getOriginalReportID,
    getOutstandingChildRequest,
    getParentNavigationSubtitle,
    getParsedComment,
    getParticipantsAccountIDsForDisplay,
    getParticipantsList,
    getParticipants,
    getPendingChatMembers,
    getPersonalDetailsForAccountID,
    getPolicyDescriptionText,
    getPolicyExpenseChat,
    getPolicyExpenseChatName,
    getPolicyName,
    getPolicyType,
    getReimbursementDeQueuedActionMessage,
    getReimbursementQueuedActionMessage,
    getReportActionActorAccountID,
    getReportDescription,
    getReportFieldKey,
    getReportIDFromLink,
    getReportName,
    getReportTransactions,
    reportTransactionsSelector,
    getReportNotificationPreference,
    getReportOfflinePendingActionAndErrors,
    getReportParticipantsTitle,
    getReportPreviewMessage,
    getReportRecipientAccountIDs,
    getReportOrDraftReport,
    getRoom,
    getRootParentReport,
    getRouteFromLink,
    getTaskAssigneeChatOnyxData,
    getTransactionDetails,
    getTransactionReportName,
    getDisplayedReportID,
    getTransactionsWithReceipts,
    getUserDetailTooltipText,
    getWhisperDisplayNames,
    getWorkspaceChats,
    getWorkspaceIcon,
    goBackToDetailsPage,
    goBackFromPrivateNotes,
    getInvoicePayerName,
    getInvoicesChatName,
    getPayeeName,
    getQuickActionDetails,
    hasActionsWithErrors,
    hasAutomatedExpensifyAccountIDs,
    hasExpensifyGuidesEmails,
    hasHeldExpenses,
    hasIOUWaitingOnCurrentUserBankAccount,
    hasMissingPaymentMethod,
    hasMissingSmartscanFields,
    hasNonReimbursableTransactions,
    hasOnlyHeldExpenses,
    hasOnlyTransactionsWithPendingRoutes,
    hasReportNameError,
    getReportActionWithSmartscanError,
    hasSmartscanError,
    hasUpdatedTotal,
    hasViolations,
    hasWarningTypeViolations,
    hasNoticeTypeViolations,
    isActionCreator,
    isAdminRoom,
    isAdminsOnlyPostingRoom,
    isAllowedToApproveExpenseReport,
    isAllowedToComment,
    isAllowedToSubmitDraftExpenseReport,
    isAnnounceRoom,
    isArchivedNonExpenseReport,
    isArchivedReport,
    isArchivedNonExpenseReportWithID,
    isArchivedReportWithID,
    isClosedReport,
    isCanceledTaskReport,
    isChatReport,
    isChatRoom,
    isTripRoom,
    isChatThread,
    isChildReport,
    isClosedExpenseReportWithNoExpenses,
    isCompletedTaskReport,
    isConciergeChatReport,
    isControlPolicyExpenseChat,
    isControlPolicyExpenseReport,
    isCurrentUserSubmitter,
    isCurrentUserTheOnlyParticipant,
    isDM,
    isDefaultRoom,
    isDeprecatedGroupDM,
    isEmptyReport,
    isRootGroupChat,
    isExpenseReport,
    isExpenseRequest,
    isExpensifyOnlyParticipantInReport,
    isGroupChat,
    isGroupChatAdmin,
    isGroupPolicy,
    isReportInGroupPolicy,
    isHoldCreator,
    isIOUOwnedByCurrentUser,
    isIOUReport,
    isIOUReportUsingReport,
    isJoinRequestInAdminRoom,
    isDomainRoom,
    isMoneyRequest,
    isMoneyRequestReport,
    isMoneyRequestReportPendingDeletion,
    isOneOnOneChat,
    isOneTransactionThread,
    isOpenExpenseReport,
    isOpenTaskReport,
    isOptimisticPersonalDetail,
    isPaidGroupPolicy,
    isPaidGroupPolicyExpenseChat,
    isPaidGroupPolicyExpenseReport,
    isPayer,
    isPolicyAdmin,
    isPolicyExpenseChat,
    isPolicyExpenseChatAdmin,
    isProcessingReport,
    isAwaitingFirstLevelApproval,
    isPublicAnnounceRoom,
    isPublicRoom,
    isReportApproved,
    isReportManuallyReimbursed,
    isReportDataReady,
    isReportFieldDisabled,
    isReportFieldOfTypeTitle,
    isReportManager,
    isReportMessageAttachment,
    isReportOwner,
    isReportParticipant,
    isSelfDM,
    isSettled,
    isSystemChat,
    isTaskReport,
    isThread,
    isTrackExpenseReport,
    isUnread,
    isUnreadWithMention,
    isUserCreatedPolicyRoom,
    isValidReport,
    isValidReportIDFromPath,
    isWaitingForAssigneeToCompleteAction,
    isInvoiceRoom,
    isInvoiceRoomWithID,
    isInvoiceReport,
    isOpenInvoiceReport,
    getDefaultNotificationPreferenceForReport,
    canWriteInReport,
    navigateToDetailsPage,
    navigateToPrivateNotes,
    navigateBackOnDeleteTransaction,
    parseReportRouteParams,
    parseReportActionHtmlToText,
    requiresAttentionFromCurrentUser,
    shouldAutoFocusOnKeyPress,
    shouldCreateNewMoneyRequestReport,
    shouldDisableDetailPage,
    shouldDisableRename,
    shouldDisableThread,
    shouldDisplayThreadReplies,
    shouldDisplayViolationsRBRInLHN,
    shouldReportBeInOptionList,
    shouldReportShowSubscript,
    shouldShowFlagComment,
    getReportActionWithMissingSmartscanFields,
    shouldShowRBRForMissingSmartscanFields,
    shouldUseFullTitleToDisplay,
    updateOptimisticParentReportAction,
    updateReportPreview,
    temporary_getMoneyRequestOptions,
    getTripIDFromTransactionParentReportID,
    buildOptimisticInvoiceReport,
    getInvoiceChatByParticipants,
    isCurrentUserInvoiceReceiver,
    isDraftReport,
    changeMoneyRequestHoldStatus,
    isAdminOwnerApproverOrReportOwner,
    createDraftWorkspaceAndNavigateToConfirmationScreen,
    isChatUsedForOnboarding,
    buildOptimisticExportIntegrationAction,
    getChatUsedForOnboarding,
    getFieldViolationTranslation,
    getFieldViolation,
    getReportViolations,
    findPolicyExpenseChatByPolicyID,
    getIntegrationIcon,
    canBeExported,
    isExported,
    hasOnlyNonReimbursableTransactions,
    getReportLastMessage,
    getMostRecentlyVisitedReport,
    getSourceIDFromReportAction,
    getReportNameValuePairs,
    hasReportViolations,
    isPayAtEndExpenseReport,
    getArchiveReason,
    getApprovalChain,
    isIndividualInvoiceRoom,
    isAuditor,
    hasMissingInvoiceBankAccount,
    reasonForReportToBeInOptionList,
    getReasonAndReportActionThatRequiresAttention,
    buildOptimisticChangeFieldAction,
    isPolicyRelatedReport,
    hasReportErrorsOtherThanFailedReceipt,
    getAllReportErrors,
    getAllReportActionsErrorsAndReportActionThatRequiresAttention,
    hasInvoiceReports,
    shouldUnmaskChat,
    getReportMetadata,
    buildOptimisticSelfDMReport,
    isHiddenForCurrentUser,
};

export type {
    Ancestor,
    DisplayNameWithTooltips,
    OptimisticAddCommentReportAction,
    OptimisticChatReport,
    OptimisticClosedReportAction,
    OptimisticCreatedReportAction,
    OptimisticIOUReportAction,
    OptimisticTaskReportAction,
    OptionData,
    TransactionDetails,
    PartialReportAction,
    ParsingDetails,
    MissingPaymentMethod,
};<|MERGE_RESOLUTION|>--- conflicted
+++ resolved
@@ -7654,12 +7654,9 @@
  * @param policyID - the workspace ID to get all associated reports
  */
 function getAllWorkspaceReports(policyID?: string): Array<OnyxEntry<Report>> {
-<<<<<<< HEAD
-=======
     if (!policyID) {
         return [];
     }
->>>>>>> d45cd5a6
     return Object.values(allReports ?? {}).filter((report) => report?.policyID === policyID);
 }
 
