import {format} from 'date-fns';
import {Str} from 'expensify-common';
import lodashEscape from 'lodash/escape';
import lodashIntersection from 'lodash/intersection';
import isEmpty from 'lodash/isEmpty';
import lodashIsEqual from 'lodash/isEqual';
import isNumber from 'lodash/isNumber';
import lodashMaxBy from 'lodash/maxBy';
import type {OnyxCollection, OnyxEntry, OnyxUpdate} from 'react-native-onyx';
import Onyx from 'react-native-onyx';
import type {SvgProps} from 'react-native-svg';
import type {OriginalMessageIOU, OriginalMessageModifiedExpense} from 'src/types/onyx/OriginalMessage';
import type {TupleToUnion, ValueOf} from 'type-fest';
import type {FileObject} from '@components/AttachmentModal';
import {FallbackAvatar, IntacctSquare, NetSuiteSquare, QBOSquare, XeroSquare} from '@components/Icon/Expensicons';
import * as defaultGroupAvatars from '@components/Icon/GroupDefaultAvatars';
import * as defaultWorkspaceAvatars from '@components/Icon/WorkspaceDefaultAvatars';
import type {MoneyRequestAmountInputProps} from '@components/MoneyRequestAmountInput';
import type {IOUAction, IOUType, OnboardingPurpose} from '@src/CONST';
import CONST from '@src/CONST';
import type {ParentNavigationSummaryParams} from '@src/languages/params';
import type {TranslationPaths} from '@src/languages/types';
import ONYXKEYS from '@src/ONYXKEYS';
import type {Route} from '@src/ROUTES';
import ROUTES from '@src/ROUTES';
import SCREENS from '@src/SCREENS';
import type {
    Beta,
    OnyxInputOrEntry,
    PersonalDetails,
    PersonalDetailsList,
    Policy,
    PolicyReportField,
    Report,
    ReportAction,
    ReportMetadata,
    ReportNameValuePairs,
    ReportViolationName,
    ReportViolations,
    Session,
    Task,
    Transaction,
    TransactionViolation,
    UserWallet,
} from '@src/types/onyx';
import type {Attendee, Participant} from '@src/types/onyx/IOU';
import type {SelectedParticipant} from '@src/types/onyx/NewGroupChatDraft';
import type {OriginalMessageExportedToIntegration} from '@src/types/onyx/OldDotAction';
import type Onboarding from '@src/types/onyx/Onboarding';
import type {ErrorFields, Errors, Icon, PendingAction} from '@src/types/onyx/OnyxCommon';
import type {OriginalMessageChangeLog, PaymentMethodType} from '@src/types/onyx/OriginalMessage';
import type {Status} from '@src/types/onyx/PersonalDetails';
import type {ConnectionName} from '@src/types/onyx/Policy';
import type {InvoiceReceiverType, NotificationPreference, Participants, Participant as ReportParticipant} from '@src/types/onyx/Report';
import type {Message, OldDotReportAction, ReportActions} from '@src/types/onyx/ReportAction';
import type {PendingChatMember} from '@src/types/onyx/ReportMetadata';
import type {SearchPolicy, SearchReport, SearchTransaction} from '@src/types/onyx/SearchResults';
import type {Comment, TransactionChanges, WaypointCollection} from '@src/types/onyx/Transaction';
import {isEmptyObject} from '@src/types/utils/EmptyObject';
import type IconAsset from '@src/types/utils/IconAsset';
import {createDraftTransaction, getIOUReportActionToApproveOrPay, setMoneyRequestParticipants, unholdRequest} from './actions/IOU';
import {createDraftWorkspace} from './actions/Policy/Policy';
import {autoSwitchToFocusMode} from './actions/PriorityMode';
import {hasCreditBankAccount} from './actions/ReimbursementAccount/store';
import {handleReportChanged} from './actions/Report';
import {isAnonymousUser as isAnonymousUserSession} from './actions/Session';
import {convertToDisplayString} from './CurrencyUtils';
import DateUtils from './DateUtils';
import {hasValidDraftComment} from './DraftCommentUtils';
import {getMicroSecondOnyxErrorWithTranslationKey} from './ErrorUtils';
import getAttachmentDetails from './fileDownload/getAttachmentDetails';
import isReportMessageAttachment from './isReportMessageAttachment';
import localeCompare from './LocaleCompare';
import {formatPhoneNumber} from './LocalePhoneNumber';
import {translateLocal} from './Localize';
import Log from './Log';
import {isEmailPublicDomain} from './LoginUtils';
import ModifiedExpenseMessage from './ModifiedExpenseMessage';
import {linkingConfig} from './Navigation/linkingConfig';
import Navigation from './Navigation/Navigation';
import {rand64} from './NumberUtils';
import Parser from './Parser';
import Permissions from './Permissions';
import {getAccountIDsByLogins, getDisplayNameOrDefault, getEffectiveDisplayName, getLoginsByAccountIDs, getPersonalDetailByEmail, getPersonalDetailsByIDs} from './PersonalDetailsUtils';
import {addSMSDomainIfPhoneNumber} from './PhoneNumber';
import {
    arePaymentsEnabled,
    canSendInvoiceFromWorkspace,
    getForwardsToAccount,
    getManagerAccountEmail,
    getPolicyEmployeeListByIdWithoutCurrentUser,
    getRuleApprovers,
    getSubmitToAccountID,
    isExpensifyTeam,
    isInstantSubmitEnabled,
    isPaidGroupPolicy as isPaidGroupPolicyPolicyUtils,
    isPolicyAdmin as isPolicyAdminPolicyUtils,
    isPolicyAuditor,
    isPolicyOwner,
    isSubmitAndClose,
    shouldShowPolicy,
} from './PolicyUtils';
import type {LastVisibleMessage} from './ReportActionsUtils';
import {
    formatLastMessageText,
    getActionableJoinRequestPendingReportAction,
    getAllReportActions,
    getCardIssuedMessage,
    getDismissedViolationMessageText,
    getExportIntegrationLastMessageText,
    getIOUReportIDFromReportActionPreview,
    getLastClosedReportAction,
    getLastVisibleAction as getLastVisibleActionReportActionsUtils,
    getLastVisibleMessage as getLastVisibleMessageReportActionsUtils,
    getMessageOfOldDotReportAction,
    getNumberOfMoneyRequests,
    getOneTransactionThreadReportID,
    getOriginalMessage,
    getReportAction,
    getReportActionHtml,
    getReportActionMessage as getReportActionMessageReportUtils,
    getReportActionMessageText,
    getReportActionText,
    isActionableJoinRequestPending,
    isActionableTrackExpense,
    isActionOfType,
    isApprovedAction,
    isApprovedOrSubmittedReportAction,
    isCardIssuedAction,
    isClosedAction,
    isCreatedAction,
    isCreatedTaskReportAction,
    isCurrentActionUnread,
    isDeletedAction,
    isDeletedParentAction,
    isExportIntegrationAction,
    isForwardedAction,
    isModifiedExpenseAction,
    isMoneyRequestAction,
    isOldDotReportAction,
    isPendingRemove,
    isPolicyChangeLogAction,
    isReimbursementQueuedAction,
    isReportActionAttachment,
    isReportPreviewAction,
    isReversedTransaction,
    isRoomChangeLogAction,
    isSentMoneyReportAction,
    isSplitBillAction as isSplitBillReportAction,
    isSubmittedAction,
    isSubmittedAndClosedAction,
    isThreadParentMessage,
    isTrackExpenseAction,
    isTransactionThread,
    isUnapprovedAction,
    isWhisperAction,
    wasActionTakenByCurrentUser,
} from './ReportActionsUtils';
import {
    getAllReportTransactions,
    getAttendees,
    getBillable,
    getCardID,
    getCategory,
    getCurrency,
    getDescription,
    getFormattedAttendees,
    getFormattedCreated,
    getFormattedPostedDate,
    getMCCGroup,
    getMerchant,
    getMerchantOrDescription,
    getOriginalAmount,
    getOriginalCurrency,
    getRateID,
    getRecentTransactions,
    getReimbursable,
    getTag,
    getTaxAmount,
    getTaxCode,
    getAmount as getTransactionAmount,
    getWaypoints,
    hasMissingSmartscanFields as hasMissingSmartscanFieldsTransactionUtils,
    hasNoticeTypeViolation,
    hasReceipt as hasReceiptTransactionUtils,
    hasViolation,
    hasWarningTypeViolation,
    isCardTransaction,
    isDistanceRequest,
    isDuplicate,
    isExpensifyCardTransaction,
    isFetchingWaypointsFromServer,
    isOnHold as isOnHoldTransactionUtils,
    isPayAtEndExpense,
    isPending,
    isPerDiemRequest,
    isReceiptBeingScanned,
} from './TransactionUtils';
import {addTrailingForwardSlash} from './Url';
import type {AvatarSource} from './UserUtils';
import {getDefaultAvatarURL} from './UserUtils';

// Dynamic Import to avoid circular dependency
const UnreadIndicatorUpdaterHelper = () => import('./UnreadIndicatorUpdater');

type AvatarRange = 1 | 2 | 3 | 4 | 5 | 6 | 7 | 8 | 9 | 10 | 11 | 12 | 13 | 14 | 15 | 16 | 17 | 18;

type SpendBreakdown = {
    nonReimbursableSpend: number;
    reimbursableSpend: number;
    totalDisplaySpend: number;
};

type ParticipantDetails = [number, string, AvatarSource, AvatarSource];

type OptimisticAddCommentReportAction = Pick<
    ReportAction<typeof CONST.REPORT.ACTIONS.TYPE.ADD_COMMENT>,
    | 'reportActionID'
    | 'actionName'
    | 'actorAccountID'
    | 'person'
    | 'automatic'
    | 'avatar'
    | 'created'
    | 'message'
    | 'isFirstItem'
    | 'isAttachmentOnly'
    | 'isAttachmentWithText'
    | 'pendingAction'
    | 'shouldShow'
    | 'originalMessage'
    | 'childReportID'
    | 'parentReportID'
    | 'childType'
    | 'childReportName'
    | 'childManagerAccountID'
    | 'childStatusNum'
    | 'childStateNum'
    | 'errors'
    | 'childVisibleActionCount'
    | 'childCommenterCount'
    | 'childLastVisibleActionCreated'
    | 'childOldestFourAccountIDs'
    | 'delegateAccountID'
> & {isOptimisticAction: boolean};

type OptimisticReportAction = {
    commentText: string;
    reportAction: OptimisticAddCommentReportAction;
};

type UpdateOptimisticParentReportAction = {
    childVisibleActionCount: number;
    childCommenterCount: number;
    childLastVisibleActionCreated: string;
    childOldestFourAccountIDs: string | undefined;
};

type OptimisticExpenseReport = Pick<
    Report,
    | 'reportID'
    | 'chatReportID'
    | 'policyID'
    | 'type'
    | 'ownerAccountID'
    | 'managerID'
    | 'currency'
    | 'reportName'
    | 'stateNum'
    | 'statusNum'
    | 'total'
    | 'unheldTotal'
    | 'nonReimbursableTotal'
    | 'unheldNonReimbursableTotal'
    | 'parentReportID'
    | 'lastVisibleActionCreated'
    | 'parentReportActionID'
    | 'participants'
    | 'fieldList'
>;

type OptimisticIOUReportAction = Pick<
    ReportAction,
    | 'actionName'
    | 'actorAccountID'
    | 'automatic'
    | 'avatar'
    | 'isAttachmentOnly'
    | 'originalMessage'
    | 'message'
    | 'person'
    | 'reportActionID'
    | 'shouldShow'
    | 'created'
    | 'pendingAction'
    | 'receipt'
    | 'childReportID'
    | 'childVisibleActionCount'
    | 'childCommenterCount'
    | 'delegateAccountID'
>;

type PartialReportAction = OnyxInputOrEntry<ReportAction> | Partial<ReportAction> | OptimisticIOUReportAction | OptimisticApprovedReportAction | OptimisticSubmittedReportAction | undefined;

type ReportRouteParams = {
    reportID: string;
    isSubReportPageRoute: boolean;
};

type ReportOfflinePendingActionAndErrors = {
    reportPendingAction: PendingAction | undefined;
    reportErrors: Errors | null | undefined;
};

type OptimisticApprovedReportAction = Pick<
    ReportAction<typeof CONST.REPORT.ACTIONS.TYPE.APPROVED>,
    | 'actionName'
    | 'actorAccountID'
    | 'automatic'
    | 'avatar'
    | 'isAttachmentOnly'
    | 'originalMessage'
    | 'message'
    | 'person'
    | 'reportActionID'
    | 'shouldShow'
    | 'created'
    | 'pendingAction'
    | 'delegateAccountID'
>;

type OptimisticUnapprovedReportAction = Pick<
    ReportAction<typeof CONST.REPORT.ACTIONS.TYPE.UNAPPROVED>,
    | 'actionName'
    | 'actorAccountID'
    | 'automatic'
    | 'avatar'
    | 'isAttachmentOnly'
    | 'originalMessage'
    | 'message'
    | 'person'
    | 'reportActionID'
    | 'shouldShow'
    | 'created'
    | 'pendingAction'
    | 'delegateAccountID'
>;

type OptimisticSubmittedReportAction = Pick<
    ReportAction<typeof CONST.REPORT.ACTIONS.TYPE.SUBMITTED>,
    | 'actionName'
    | 'actorAccountID'
    | 'adminAccountID'
    | 'automatic'
    | 'avatar'
    | 'isAttachmentOnly'
    | 'originalMessage'
    | 'message'
    | 'person'
    | 'reportActionID'
    | 'shouldShow'
    | 'created'
    | 'pendingAction'
    | 'delegateAccountID'
>;

type OptimisticHoldReportAction = Pick<
    ReportAction,
    'actionName' | 'actorAccountID' | 'automatic' | 'avatar' | 'isAttachmentOnly' | 'originalMessage' | 'message' | 'person' | 'reportActionID' | 'shouldShow' | 'created' | 'pendingAction'
>;

type OptimisticCancelPaymentReportAction = Pick<
    ReportAction,
    'actionName' | 'actorAccountID' | 'message' | 'originalMessage' | 'person' | 'reportActionID' | 'shouldShow' | 'created' | 'pendingAction'
>;

type OptimisticChangeFieldAction = Pick<
    OldDotReportAction & ReportAction,
    'actionName' | 'actorAccountID' | 'originalMessage' | 'person' | 'reportActionID' | 'created' | 'pendingAction' | 'message'
>;

type OptimisticEditedTaskReportAction = Pick<
    ReportAction,
    'reportActionID' | 'actionName' | 'pendingAction' | 'actorAccountID' | 'automatic' | 'avatar' | 'created' | 'shouldShow' | 'message' | 'person' | 'delegateAccountID'
>;

type OptimisticClosedReportAction = Pick<
    ReportAction<typeof CONST.REPORT.ACTIONS.TYPE.CLOSED>,
    'actionName' | 'actorAccountID' | 'automatic' | 'avatar' | 'created' | 'message' | 'originalMessage' | 'pendingAction' | 'person' | 'reportActionID' | 'shouldShow'
>;

type OptimisticCardAssignedReportAction = Pick<
    ReportAction<typeof CONST.REPORT.ACTIONS.TYPE.CARD_ASSIGNED>,
    'actionName' | 'actorAccountID' | 'automatic' | 'avatar' | 'created' | 'message' | 'originalMessage' | 'pendingAction' | 'person' | 'reportActionID' | 'shouldShow'
>;

type OptimisticDismissedViolationReportAction = Pick<
    ReportAction,
    'actionName' | 'actorAccountID' | 'avatar' | 'created' | 'message' | 'originalMessage' | 'person' | 'reportActionID' | 'shouldShow' | 'pendingAction'
>;

type OptimisticCreatedReportAction = Pick<
    ReportAction<typeof CONST.REPORT.ACTIONS.TYPE.CREATED>,
    'actorAccountID' | 'automatic' | 'avatar' | 'created' | 'message' | 'person' | 'reportActionID' | 'shouldShow' | 'pendingAction' | 'actionName' | 'delegateAccountID'
>;

type OptimisticRenamedReportAction = Pick<
    ReportAction<typeof CONST.REPORT.ACTIONS.TYPE.RENAMED>,
    'actorAccountID' | 'automatic' | 'avatar' | 'created' | 'message' | 'person' | 'reportActionID' | 'shouldShow' | 'pendingAction' | 'actionName' | 'originalMessage'
>;

type OptimisticRoomDescriptionUpdatedReportAction = Pick<
    ReportAction<typeof CONST.REPORT.ACTIONS.TYPE.ROOM_CHANGE_LOG.UPDATE_ROOM_DESCRIPTION>,
    'actorAccountID' | 'created' | 'message' | 'person' | 'reportActionID' | 'pendingAction' | 'actionName' | 'originalMessage'
>;

type OptimisticChatReport = Pick<
    Report,
    | 'type'
    | 'chatType'
    | 'chatReportID'
    | 'iouReportID'
    | 'isOwnPolicyExpenseChat'
    | 'isPinned'
    | 'lastActorAccountID'
    | 'lastMessageHtml'
    | 'lastMessageText'
    | 'lastReadTime'
    | 'lastVisibleActionCreated'
    | 'oldPolicyName'
    | 'ownerAccountID'
    | 'pendingFields'
    | 'parentReportActionID'
    | 'parentReportID'
    | 'participants'
    | 'policyID'
    | 'reportID'
    | 'reportName'
    | 'stateNum'
    | 'statusNum'
    | 'visibility'
    | 'description'
    | 'writeCapability'
    | 'avatarUrl'
    | 'invoiceReceiver'
>;

type OptimisticExportIntegrationAction = OriginalMessageExportedToIntegration &
    Pick<
        ReportAction<typeof CONST.REPORT.ACTIONS.TYPE.EXPORTED_TO_INTEGRATION>,
        'reportActionID' | 'actorAccountID' | 'avatar' | 'created' | 'lastModified' | 'message' | 'person' | 'shouldShow' | 'pendingAction' | 'errors' | 'automatic'
    >;

type OptimisticTaskReportAction = Pick<
    ReportAction,
    | 'reportActionID'
    | 'actionName'
    | 'actorAccountID'
    | 'automatic'
    | 'avatar'
    | 'created'
    | 'isAttachmentOnly'
    | 'message'
    | 'originalMessage'
    | 'person'
    | 'pendingAction'
    | 'shouldShow'
    | 'isFirstItem'
    | 'previousMessage'
    | 'errors'
    | 'linkMetadata'
    | 'delegateAccountID'
>;

type AnnounceRoomOnyxData = {
    onyxOptimisticData: OnyxUpdate[];
    onyxSuccessData: OnyxUpdate[];
    onyxFailureData: OnyxUpdate[];
};

type OptimisticAnnounceChat = {
    announceChatReportID: string;
    announceChatReportActionID: string;
    announceChatData: AnnounceRoomOnyxData;
};

type OptimisticWorkspaceChats = {
    adminsChatReportID: string;
    adminsChatData: OptimisticChatReport;
    adminsReportActionData: Record<string, OptimisticCreatedReportAction>;
    adminsCreatedReportActionID: string;
    expenseChatReportID: string;
    expenseChatData: OptimisticChatReport;
    expenseReportActionData: Record<string, OptimisticCreatedReportAction>;
    expenseCreatedReportActionID: string;
    pendingChatMembers: PendingChatMember[];
};

type OptimisticModifiedExpenseReportAction = Pick<
    ReportAction<typeof CONST.REPORT.ACTIONS.TYPE.MODIFIED_EXPENSE>,
    | 'actionName'
    | 'actorAccountID'
    | 'automatic'
    | 'avatar'
    | 'created'
    | 'isAttachmentOnly'
    | 'message'
    | 'originalMessage'
    | 'person'
    | 'pendingAction'
    | 'reportActionID'
    | 'shouldShow'
    | 'delegateAccountID'
> & {reportID?: string};

type OptimisticTaskReport = Pick<
    Report,
    | 'reportID'
    | 'reportName'
    | 'description'
    | 'ownerAccountID'
    | 'participants'
    | 'managerID'
    | 'type'
    | 'parentReportID'
    | 'policyID'
    | 'stateNum'
    | 'statusNum'
    | 'parentReportActionID'
    | 'lastVisibleActionCreated'
    | 'hasParentAccess'
>;

type TransactionDetails = {
    created: string;
    amount: number;
    attendees: Attendee[];
    taxAmount?: number;
    taxCode?: string;
    currency: string;
    merchant: string;
    waypoints?: WaypointCollection | string;
    customUnitRateID?: string;
    comment: string;
    category: string;
    billable: boolean;
    tag: string;
    mccGroup?: ValueOf<typeof CONST.MCC_GROUPS>;
    cardID: number;
    originalAmount: number;
    originalCurrency: string;
    postedDate: string;
};

type OptimisticIOUReport = Pick<
    Report,
    | 'type'
    | 'chatReportID'
    | 'currency'
    | 'managerID'
    | 'policyID'
    | 'ownerAccountID'
    | 'participants'
    | 'reportID'
    | 'stateNum'
    | 'statusNum'
    | 'total'
    | 'unheldTotal'
    | 'nonReimbursableTotal'
    | 'unheldNonReimbursableTotal'
    | 'reportName'
    | 'parentReportID'
    | 'lastVisibleActionCreated'
    | 'fieldList'
    | 'parentReportActionID'
>;
type DisplayNameWithTooltips = Array<Pick<PersonalDetails, 'accountID' | 'pronouns' | 'displayName' | 'login' | 'avatar'>>;

type CustomIcon = {
    src: IconAsset;
    color?: string;
};

type OptionData = {
    text?: string;
    alternateText?: string;
    allReportErrors?: Errors;
    brickRoadIndicator?: ValueOf<typeof CONST.BRICK_ROAD_INDICATOR_STATUS> | '' | null;
    tooltipText?: string | null;
    alternateTextMaxLines?: number;
    boldStyle?: boolean;
    customIcon?: CustomIcon;
    subtitle?: string;
    login?: string;
    accountID?: number;
    pronouns?: string;
    status?: Status | null;
    phoneNumber?: string;
    isUnread?: boolean | null;
    isUnreadWithMention?: boolean | null;
    hasDraftComment?: boolean | null;
    keyForList?: string;
    searchText?: string;
    isIOUReportOwner?: boolean | null;
    shouldShowSubscript?: boolean | null;
    isPolicyExpenseChat?: boolean;
    isMoneyRequestReport?: boolean | null;
    isInvoiceReport?: boolean;
    isExpenseRequest?: boolean | null;
    isAllowedToComment?: boolean | null;
    isThread?: boolean | null;
    isTaskReport?: boolean | null;
    parentReportAction?: OnyxEntry<ReportAction>;
    displayNamesWithTooltips?: DisplayNameWithTooltips | null;
    isDefaultRoom?: boolean;
    isInvoiceRoom?: boolean;
    isExpenseReport?: boolean;
    isOptimisticPersonalDetail?: boolean;
    selected?: boolean;
    isOptimisticAccount?: boolean;
    isSelected?: boolean;
    descriptiveText?: string;
    notificationPreference?: NotificationPreference | null;
    isDisabled?: boolean | null;
    name?: string | null;
    isSelfDM?: boolean;
    isOneOnOneChat?: boolean;
    reportID?: string;
    enabled?: boolean;
    code?: string;
    transactionThreadReportID?: string | null;
    shouldShowAmountInput?: boolean;
    amountInputProps?: MoneyRequestAmountInputProps;
    tabIndex?: 0 | -1;
    isConciergeChat?: boolean;
    isBold?: boolean;
    lastIOUCreationDate?: string;
    isChatRoom?: boolean;
    participantsList?: PersonalDetails[];
    icons?: Icon[];
    iouReportAmount?: number;
    displayName?: string;
} & Report;

type OnyxDataTaskAssigneeChat = {
    optimisticData: OnyxUpdate[];
    successData: OnyxUpdate[];
    failureData: OnyxUpdate[];
    optimisticAssigneeAddComment?: OptimisticReportAction;
    optimisticChatCreatedReportAction?: OptimisticCreatedReportAction;
};

type Ancestor = {
    report: Report;
    reportAction: ReportAction;
    shouldDisplayNewMarker: boolean;
};

type AncestorIDs = {
    reportIDs: string[];
    reportActionsIDs: string[];
};

type MissingPaymentMethod = 'bankAccount' | 'wallet';

type OutstandingChildRequest = {
    hasOutstandingChildRequest?: boolean;
};

type ParsingDetails = {
    shouldEscapeText?: boolean;
    reportID?: string;
    policyID?: string;
};

type NonHeldAndFullAmount = {
    nonHeldAmount: string;
    fullAmount: string;
    /**
     * nonHeldAmount is valid if not negative;
     * It can be negative if the unheld transaction comes from the current user
     */
    hasValidNonHeldAmount: boolean;
};

type Thread = {
    parentReportID: string;
    parentReportActionID: string;
} & Report;

let currentUserEmail: string | undefined;
let currentUserPrivateDomain: string | undefined;
let currentUserAccountID: number | undefined;
let isAnonymousUser = false;

// This cache is used to save parse result of report action html message into text
// to prevent unnecessary parsing when the report action is not changed/modified.
// Example case: when we need to get a report name of a thread which is dependent on a report action message.
const parsedReportActionMessageCache: Record<string, string> = {};

const defaultAvatarBuildingIconTestID = 'SvgDefaultAvatarBuilding Icon';
Onyx.connect({
    key: ONYXKEYS.SESSION,
    callback: (value) => {
        // When signed out, val is undefined
        if (!value) {
            return;
        }

        currentUserEmail = value.email;
        currentUserAccountID = value.accountID;
        isAnonymousUser = value.authTokenType === CONST.AUTH_TOKEN_TYPES.ANONYMOUS;
        currentUserPrivateDomain = isEmailPublicDomain(currentUserEmail ?? '') ? '' : Str.extractEmailDomain(currentUserEmail ?? '');
    },
});

let allPersonalDetails: OnyxEntry<PersonalDetailsList>;
let allPersonalDetailLogins: string[];
let currentUserPersonalDetails: OnyxEntry<PersonalDetails>;
Onyx.connect({
    key: ONYXKEYS.PERSONAL_DETAILS_LIST,
    callback: (value) => {
        if (currentUserAccountID) {
            currentUserPersonalDetails = value?.[currentUserAccountID] ?? undefined;
        }
        allPersonalDetails = value ?? {};
        allPersonalDetailLogins = Object.values(allPersonalDetails).map((personalDetail) => personalDetail?.login ?? '');
    },
});

let allReportsDraft: OnyxCollection<Report>;
Onyx.connect({
    key: ONYXKEYS.COLLECTION.REPORT_DRAFT,
    waitForCollectionCallback: true,
    callback: (value) => (allReportsDraft = value),
});

let allPolicies: OnyxCollection<Policy>;
Onyx.connect({
    key: ONYXKEYS.COLLECTION.POLICY,
    waitForCollectionCallback: true,
    callback: (value) => (allPolicies = value),
});

let allReports: OnyxCollection<Report>;
Onyx.connect({
    key: ONYXKEYS.COLLECTION.REPORT,
    waitForCollectionCallback: true,
    callback: (value) => {
        allReports = value;
        UnreadIndicatorUpdaterHelper().then((module) => {
            module.triggerUnreadUpdate();
        });

        // Each time a new report is added we will check to see if the user should be switched
        autoSwitchToFocusMode();

        if (!value) {
            return;
        }
        Object.values(value).forEach((report) => {
            if (!report) {
                return;
            }
            handleReportChanged(report);
        });
    },
});

let allBetas: OnyxEntry<Beta[]>;
Onyx.connect({
    key: ONYXKEYS.BETAS,
    callback: (value) => (allBetas = value),
});

let allTransactions: OnyxCollection<Transaction> = {};
let reportsTransactions: Record<string, Transaction[]> = {};
Onyx.connect({
    key: ONYXKEYS.COLLECTION.TRANSACTION,
    waitForCollectionCallback: true,
    callback: (value) => {
        if (!value) {
            return;
        }
        allTransactions = Object.fromEntries(Object.entries(value).filter(([, transaction]) => transaction));

        reportsTransactions = Object.values(value).reduce<Record<string, Transaction[]>>((all, transaction) => {
            const reportsMap = all;
            if (!transaction) {
                return reportsMap;
            }

            if (!reportsMap[transaction.reportID]) {
                reportsMap[transaction.reportID] = [];
            }
            reportsMap[transaction.reportID].push(transaction);

            return all;
        }, {});
    },
});

let allReportActions: OnyxCollection<ReportActions>;
Onyx.connect({
    key: ONYXKEYS.COLLECTION.REPORT_ACTIONS,
    waitForCollectionCallback: true,
    callback: (actions) => {
        if (!actions) {
            return;
        }
        allReportActions = actions;
    },
});

let allReportMetadata: OnyxCollection<ReportMetadata>;
const allReportMetadataKeyValue: Record<string, ReportMetadata> = {};
Onyx.connect({
    key: ONYXKEYS.COLLECTION.REPORT_METADATA,
    waitForCollectionCallback: true,
    callback: (value) => {
        if (!value) {
            return;
        }
        allReportMetadata = value;

        Object.entries(value).forEach(([reportID, reportMetadata]) => {
            if (!reportMetadata) {
                return;
            }

            const [, id] = reportID.split('_');
            allReportMetadataKeyValue[id] = reportMetadata;
        });
    },
});

let allReportNameValuePair: OnyxCollection<ReportNameValuePairs>;
Onyx.connect({
    key: ONYXKEYS.COLLECTION.REPORT_NAME_VALUE_PAIRS,
    waitForCollectionCallback: true,
    callback: (value) => {
        if (!value) {
            return;
        }
        allReportNameValuePair = value;
    },
});

let allReportsViolations: OnyxCollection<ReportViolations>;
Onyx.connect({
    key: ONYXKEYS.COLLECTION.REPORT_VIOLATIONS,
    waitForCollectionCallback: true,
    callback: (value) => {
        if (!value) {
            return;
        }
        allReportsViolations = value;
    },
});

let onboarding: OnyxEntry<Onboarding>;
Onyx.connect({
    key: ONYXKEYS.NVP_ONBOARDING,
    callback: (value) => (onboarding = value),
});

let delegateEmail = '';
Onyx.connect({
    key: ONYXKEYS.ACCOUNT,
    callback: (value) => {
        delegateEmail = value?.delegatedAccess?.delegate ?? '';
    },
});

let activePolicyID: OnyxEntry<string>;
Onyx.connect({
    key: ONYXKEYS.NVP_ACTIVE_POLICY_ID,
    callback: (value) => (activePolicyID = value),
});

function getCurrentUserAvatar(): AvatarSource | undefined {
    return currentUserPersonalDetails?.avatar;
}

function getCurrentUserDisplayNameOrEmail(): string | undefined {
    return currentUserPersonalDetails?.displayName ?? currentUserEmail;
}

function getChatType(report: OnyxInputOrEntry<Report> | Participant): ValueOf<typeof CONST.REPORT.CHAT_TYPE> | undefined {
    return report?.chatType;
}

/**
 * Get the report or draft report given a reportID
 */
function getReportOrDraftReport(reportID: string | undefined): OnyxEntry<Report> {
    return allReports?.[`${ONYXKEYS.COLLECTION.REPORT}${reportID}`] ?? allReportsDraft?.[`${ONYXKEYS.COLLECTION.REPORT_DRAFT}${reportID}`];
}

function getReportTransactions(reportID: string | undefined): Transaction[] {
    if (!reportID) {
        return [];
    }

    return reportsTransactions[reportID] ?? [];
}

/**
 * Check if a report is a draft report
 */
function isDraftReport(reportID: string | undefined): boolean {
    const draftReport = allReportsDraft?.[`${ONYXKEYS.COLLECTION.REPORT_DRAFT}${reportID}`];

    return !!draftReport;
}

/**
 * Returns the report
 */
function getReport(reportID: string | undefined): OnyxEntry<Report> {
    return allReports?.[`${ONYXKEYS.COLLECTION.REPORT}${reportID}`];
}

/**
 * Returns the report
 */
function getReportNameValuePairs(reportID?: string): OnyxEntry<ReportNameValuePairs> {
    return allReportNameValuePair?.[`${ONYXKEYS.COLLECTION.REPORT_NAME_VALUE_PAIRS}${reportID}`];
}

/**
 * Returns the parentReport if the given report is a thread
 */
function getParentReport(report: OnyxEntry<Report>): OnyxEntry<Report> {
    if (!report?.parentReportID) {
        return undefined;
    }
    return getReport(report.parentReportID);
}

/**
 * Returns the root parentReport if the given report is nested.
 * Uses recursion to iterate any depth of nested reports.
 */
function getRootParentReport(report: OnyxEntry<Report>, visitedReportIDs: Set<string> = new Set<string>()): OnyxEntry<Report> {
    if (!report) {
        return undefined;
    }

    // Returns the current report as the root report, because it does not have a parentReportID
    if (!report?.parentReportID) {
        return report;
    }

    // Detect and prevent an infinite loop caused by a cycle in the ancestry. This should normally
    // never happen
    if (visitedReportIDs.has(report.reportID)) {
        Log.alert('Report ancestry cycle detected.', {reportID: report.reportID, ancestry: Array.from(visitedReportIDs)});
        return undefined;
    }
    visitedReportIDs.add(report.reportID);

    const parentReport = getReportOrDraftReport(report?.parentReportID);

    // Runs recursion to iterate a parent report
    return getRootParentReport(!isEmptyObject(parentReport) ? parentReport : undefined, visitedReportIDs);
}

/**
 * Returns the policy of the report
 */
function getPolicy(policyID: string | undefined): OnyxEntry<Policy> {
    if (!allPolicies || !policyID) {
        return undefined;
    }
    return allPolicies[`${ONYXKEYS.COLLECTION.POLICY}${policyID}`];
}

/**
 * Get the policy type from a given report
 * @param policies must have Onyxkey prefix (i.e 'policy_') for keys
 */
function getPolicyType(report: OnyxInputOrEntry<Report>, policies: OnyxCollection<Policy>): string {
    return policies?.[`${ONYXKEYS.COLLECTION.POLICY}${report?.policyID}`]?.type ?? '';
}

const unavailableTranslation = translateLocal('workspace.common.unavailable');
/**
 * Get the policy name from a given report
 */
function getPolicyName(report: OnyxInputOrEntry<Report>, returnEmptyIfNotFound = false, policy?: OnyxInputOrEntry<Policy>): string {
    const noPolicyFound = returnEmptyIfNotFound ? '' : unavailableTranslation;
    if (isEmptyObject(report) || (isEmptyObject(allPolicies) && !report?.policyName)) {
        return noPolicyFound;
    }

    const finalPolicy = policy ?? allPolicies?.[`${ONYXKEYS.COLLECTION.POLICY}${report?.policyID}`];

    const parentReport = getRootParentReport(report);

    // Rooms send back the policy name with the reportSummary,
    // since they can also be accessed by people who aren't in the workspace
    // eslint-disable-next-line @typescript-eslint/prefer-nullish-coalescing
    const policyName = finalPolicy?.name || report?.policyName || report?.oldPolicyName || parentReport?.oldPolicyName || noPolicyFound;

    return policyName;
}

/**
 * Returns the concatenated title for the PrimaryLogins of a report
 */
function getReportParticipantsTitle(accountIDs: number[]): string {
    // Somehow it's possible for the logins coming from report.participantAccountIDs to contain undefined values so we use .filter(Boolean) to remove them.
    return accountIDs.filter(Boolean).join(', ');
}

/**
 * Checks if a report is a chat report.
 */
function isChatReport(report: OnyxEntry<Report>): boolean {
    return report?.type === CONST.REPORT.TYPE.CHAT;
}

function isInvoiceReport(report: OnyxInputOrEntry<Report> | SearchReport): boolean {
    return report?.type === CONST.REPORT.TYPE.INVOICE;
}

/**
 * Checks if a report is an Expense report.
 */
function isExpenseReport(report: OnyxInputOrEntry<Report> | SearchReport): boolean {
    return report?.type === CONST.REPORT.TYPE.EXPENSE;
}

/**
 * Checks if a report is an IOU report using report or reportID
 */
function isIOUReport(reportOrID: OnyxInputOrEntry<Report> | SearchReport | string): boolean {
    const report = typeof reportOrID === 'string' ? getReport(reportOrID) ?? null : reportOrID;
    return report?.type === CONST.REPORT.TYPE.IOU;
}

/**
 * Checks if a report is an IOU report using report
 */
function isIOUReportUsingReport(report: OnyxEntry<Report>): report is Report {
    return report?.type === CONST.REPORT.TYPE.IOU;
}
/**
 * Checks if a report is a task report.
 */
function isTaskReport(report: OnyxInputOrEntry<Report>): boolean {
    return report?.type === CONST.REPORT.TYPE.TASK;
}

/**
 * Checks if a task has been cancelled
 * When a task is deleted, the parentReportAction is updated to have a isDeletedParentAction deleted flag
 * This is because when you delete a task, we still allow you to chat on the report itself
 * There's another situation where you don't have access to the parentReportAction (because it was created in a chat you don't have access to)
 * In this case, we have added the key to the report itself
 */
function isCanceledTaskReport(report: OnyxInputOrEntry<Report>, parentReportAction: OnyxInputOrEntry<ReportAction> = null): boolean {
    if (!isEmptyObject(parentReportAction) && (getReportActionMessageReportUtils(parentReportAction)?.isDeletedParentAction ?? false)) {
        return true;
    }

    if (!isEmptyObject(report) && report?.isDeletedParentAction) {
        return true;
    }

    return false;
}

/**
 * Checks if a report is an open task report.
 *
 * @param parentReportAction - The parent report action of the report (Used to check if the task has been canceled)
 */
function isOpenTaskReport(report: OnyxInputOrEntry<Report>, parentReportAction: OnyxInputOrEntry<ReportAction> = null): boolean {
    return (
        isTaskReport(report) && !isCanceledTaskReport(report, parentReportAction) && report?.stateNum === CONST.REPORT.STATE_NUM.OPEN && report?.statusNum === CONST.REPORT.STATUS_NUM.OPEN
    );
}

/**
 * Checks if a report is a completed task report.
 */
function isCompletedTaskReport(report: OnyxEntry<Report>): boolean {
    return isTaskReport(report) && report?.stateNum === CONST.REPORT.STATE_NUM.APPROVED && report?.statusNum === CONST.REPORT.STATUS_NUM.APPROVED;
}

/**
 * Checks if the current user is the manager of the supplied report
 */
function isReportManager(report: OnyxEntry<Report>): boolean {
    return !!(report && report.managerID === currentUserAccountID);
}

/**
 * Checks if the supplied report has been approved
 */
function isReportApproved(reportOrID: OnyxInputOrEntry<Report> | string, parentReportAction: OnyxEntry<ReportAction> = undefined): boolean {
    const report = typeof reportOrID === 'string' ? getReport(reportOrID) ?? null : reportOrID;
    if (!report) {
        return parentReportAction?.childStateNum === CONST.REPORT.STATE_NUM.APPROVED && parentReportAction?.childStatusNum === CONST.REPORT.STATUS_NUM.APPROVED;
    }
    return report?.stateNum === CONST.REPORT.STATE_NUM.APPROVED && report?.statusNum === CONST.REPORT.STATUS_NUM.APPROVED;
}

/**
 * Checks if the supplied report has been manually reimbursed
 */
function isReportManuallyReimbursed(report: OnyxEntry<Report>): boolean {
    return report?.stateNum === CONST.REPORT.STATE_NUM.APPROVED && report?.statusNum === CONST.REPORT.STATUS_NUM.REIMBURSED;
}

/**
 * Checks if the supplied report is an expense report in Open state and status.
 */
function isOpenExpenseReport(report: OnyxInputOrEntry<Report>): boolean {
    return isExpenseReport(report) && report?.stateNum === CONST.REPORT.STATE_NUM.OPEN && report?.statusNum === CONST.REPORT.STATUS_NUM.OPEN;
}

/**
 * Checks if the supplied report has a member with the array passed in params.
 */
function hasParticipantInArray(report: OnyxEntry<Report>, memberAccountIDs: number[]) {
    if (!report?.participants) {
        return false;
    }

    const memberAccountIDsSet = new Set(memberAccountIDs);

    for (const accountID in report.participants) {
        if (memberAccountIDsSet.has(Number(accountID))) {
            return true;
        }
    }

    return false;
}

/**
 * Whether the Money Request report is settled
 */
function isSettled(reportOrID: OnyxInputOrEntry<Report> | SearchReport | string | undefined): boolean {
    if (!reportOrID) {
        return false;
    }
    const report = typeof reportOrID === 'string' ? getReport(reportOrID) ?? null : reportOrID;
    if (!report) {
        return false;
    }

    if (isEmptyObject(report) || report.isWaitingOnBankAccount) {
        return false;
    }

    // In case the payment is scheduled and we are waiting for the payee to set up their wallet,
    // consider the report as paid as well.
    if (report.isWaitingOnBankAccount && report.statusNum === CONST.REPORT.STATUS_NUM.APPROVED) {
        return true;
    }

    return report?.statusNum === CONST.REPORT.STATUS_NUM.REIMBURSED;
}

/**
 * Whether the current user is the submitter of the report
 */
function isCurrentUserSubmitter(reportID: string | undefined): boolean {
    if (!allReports || !reportID) {
        return false;
    }
    const report = allReports[`${ONYXKEYS.COLLECTION.REPORT}${reportID}`];
    return !!(report && report.ownerAccountID === currentUserAccountID);
}

/**
 * Whether the provided report is an Admin room
 */
function isAdminRoom(report: OnyxEntry<Report>): boolean {
    return getChatType(report) === CONST.REPORT.CHAT_TYPE.POLICY_ADMINS;
}

/**
 * Whether the provided report is an Admin-only posting room
 */
function isAdminsOnlyPostingRoom(report: OnyxEntry<Report>): boolean {
    return report?.writeCapability === CONST.REPORT.WRITE_CAPABILITIES.ADMINS;
}

/**
 * Whether the provided report is a Announce room
 */
function isAnnounceRoom(report: OnyxEntry<Report>): boolean {
    return getChatType(report) === CONST.REPORT.CHAT_TYPE.POLICY_ANNOUNCE;
}

/**
 * Whether the provided report is a default room
 */
function isDefaultRoom(report: OnyxEntry<Report>): boolean {
    return CONST.DEFAULT_POLICY_ROOM_CHAT_TYPES.some((type) => type === getChatType(report));
}

/**
 * Whether the provided report is a Domain room
 */
function isDomainRoom(report: OnyxEntry<Report>): boolean {
    return getChatType(report) === CONST.REPORT.CHAT_TYPE.DOMAIN_ALL;
}

/**
 * Whether the provided report is a user created policy room
 */
function isUserCreatedPolicyRoom(report: OnyxEntry<Report>): boolean {
    return getChatType(report) === CONST.REPORT.CHAT_TYPE.POLICY_ROOM;
}

/**
 * Whether the provided report is a Policy Expense chat.
 */
function isPolicyExpenseChat(option: OnyxInputOrEntry<Report> | OptionData | Participant): boolean {
    // eslint-disable-next-line @typescript-eslint/prefer-nullish-coalescing
    return getChatType(option) === CONST.REPORT.CHAT_TYPE.POLICY_EXPENSE_CHAT || (option && 'isPolicyExpenseChat' in option && option.isPolicyExpenseChat) || false;
}

function isInvoiceRoom(report: OnyxEntry<Report>): boolean {
    return getChatType(report) === CONST.REPORT.CHAT_TYPE.INVOICE;
}

function isInvoiceRoomWithID(reportID?: string): boolean {
    if (!reportID) {
        return false;
    }

    return isInvoiceRoom(getReport(reportID));
}

/**
 * Checks if a report is a completed task report.
 */
function isTripRoom(report: OnyxEntry<Report>): boolean {
    return isChatReport(report) && getChatType(report) === CONST.REPORT.CHAT_TYPE.TRIP_ROOM;
}

function isIndividualInvoiceRoom(report: OnyxEntry<Report>): boolean {
    return isInvoiceRoom(report) && report?.invoiceReceiver?.type === CONST.REPORT.INVOICE_RECEIVER_TYPE.INDIVIDUAL;
}

function isCurrentUserInvoiceReceiver(report: OnyxEntry<Report>): boolean {
    if (report?.invoiceReceiver?.type === CONST.REPORT.INVOICE_RECEIVER_TYPE.INDIVIDUAL) {
        return currentUserAccountID === report.invoiceReceiver.accountID;
    }

    if (report?.invoiceReceiver?.type === CONST.REPORT.INVOICE_RECEIVER_TYPE.BUSINESS) {
        const policy = getPolicy(report.invoiceReceiver.policyID);
        return isPolicyAdminPolicyUtils(policy);
    }

    return false;
}

/**
 * Whether the provided report belongs to a Control policy and is an expense chat
 */
function isControlPolicyExpenseChat(report: OnyxEntry<Report>): boolean {
    return isPolicyExpenseChat(report) && getPolicyType(report, allPolicies) === CONST.POLICY.TYPE.CORPORATE;
}

/**
 * Whether the provided policyType is a Free, Collect or Control policy type
 */
function isGroupPolicy(policyType: string): boolean {
    return policyType === CONST.POLICY.TYPE.CORPORATE || policyType === CONST.POLICY.TYPE.TEAM;
}

/**
 * Whether the provided report belongs to a Free, Collect or Control policy
 */
function isReportInGroupPolicy(report: OnyxInputOrEntry<Report>, policy?: OnyxInputOrEntry<Policy>): boolean {
    const policyType = policy?.type ?? getPolicyType(report, allPolicies);
    return isGroupPolicy(policyType);
}

/**
 * Whether the provided report belongs to a Control or Collect policy
 */
function isPaidGroupPolicy(report: OnyxEntry<Report>): boolean {
    const policyType = getPolicyType(report, allPolicies);
    return policyType === CONST.POLICY.TYPE.CORPORATE || policyType === CONST.POLICY.TYPE.TEAM;
}

/**
 * Whether the provided report belongs to a Control or Collect policy and is an expense chat
 */
function isPaidGroupPolicyExpenseChat(report: OnyxEntry<Report>): boolean {
    return isPolicyExpenseChat(report) && isPaidGroupPolicy(report);
}

/**
 * Whether the provided report belongs to a Control policy and is an expense report
 */
function isControlPolicyExpenseReport(report: OnyxEntry<Report>): boolean {
    return isExpenseReport(report) && getPolicyType(report, allPolicies) === CONST.POLICY.TYPE.CORPORATE;
}

/**
 * Whether the provided report belongs to a Control or Collect policy and is an expense report
 */
function isPaidGroupPolicyExpenseReport(report: OnyxEntry<Report>): boolean {
    return isExpenseReport(report) && isPaidGroupPolicy(report);
}

/**
 * Checks if the supplied report is an invoice report in Open state and status.
 */
function isOpenInvoiceReport(report: OnyxEntry<Report>): boolean {
    return isInvoiceReport(report) && report?.statusNum === CONST.REPORT.STATUS_NUM.OPEN;
}

/**
 * Whether the provided report is a chat room
 */
function isChatRoom(report: OnyxEntry<Report>): boolean {
    return isUserCreatedPolicyRoom(report) || isDefaultRoom(report) || isInvoiceRoom(report) || isTripRoom(report);
}

/**
 * Whether the provided report is a public room
 */
function isPublicRoom(report: OnyxEntry<Report>): boolean {
    return report?.visibility === CONST.REPORT.VISIBILITY.PUBLIC || report?.visibility === CONST.REPORT.VISIBILITY.PUBLIC_ANNOUNCE;
}

/**
 * Whether the provided report is a public announce room
 */
function isPublicAnnounceRoom(report: OnyxEntry<Report>): boolean {
    return report?.visibility === CONST.REPORT.VISIBILITY.PUBLIC_ANNOUNCE;
}

/**
 * If the report is a policy expense, the route should be for adding bank account for that policy
 * else since the report is a personal IOU, the route should be for personal bank account.
 */
function getBankAccountRoute(report: OnyxEntry<Report>): Route {
    return isPolicyExpenseChat(report) ? ROUTES.BANK_ACCOUNT_WITH_STEP_TO_OPEN.getRoute('', report?.policyID) : ROUTES.SETTINGS_ADD_BANK_ACCOUNT;
}

/**
 * Check if personal detail of accountID is empty or optimistic data
 */
function isOptimisticPersonalDetail(accountID: number): boolean {
    return isEmptyObject(allPersonalDetails?.[accountID]) || !!allPersonalDetails?.[accountID]?.isOptimisticPersonalDetail;
}

/**
 * Checks if a report is a task report from a policy expense chat.
 */
function isWorkspaceTaskReport(report: OnyxEntry<Report>): boolean {
    if (!isTaskReport(report)) {
        return false;
    }
    const parentReport = report?.parentReportID ? getReport(report?.parentReportID) : undefined;
    return isPolicyExpenseChat(parentReport);
}

/**
 * Returns true if report has a parent
 */
function isThread(report: OnyxInputOrEntry<Report>): report is Thread {
    return !!(report?.parentReportID && report?.parentReportActionID);
}

/**
 * Returns true if report is of type chat and has a parent and is therefore a Thread.
 */
function isChatThread(report: OnyxInputOrEntry<Report>): report is Thread {
    return isThread(report) && report?.type === CONST.REPORT.TYPE.CHAT;
}

function isDM(report: OnyxEntry<Report>): boolean {
    return isChatReport(report) && !getChatType(report) && !isThread(report);
}

function isSelfDM(report: OnyxInputOrEntry<Report>): boolean {
    return getChatType(report) === CONST.REPORT.CHAT_TYPE.SELF_DM;
}

function isGroupChat(report: OnyxEntry<Report> | Partial<Report>): boolean {
    return getChatType(report) === CONST.REPORT.CHAT_TYPE.GROUP;
}

/**
 * Only returns true if this is the Expensify DM report.
 *
 * Note that this chat is no longer used for new users. We still need this function for users who have this chat.
 */
function isSystemChat(report: OnyxEntry<Report>): boolean {
    return getChatType(report) === CONST.REPORT.CHAT_TYPE.SYSTEM;
}

function getDefaultNotificationPreferenceForReport(report: OnyxEntry<Report>): ValueOf<typeof CONST.REPORT.NOTIFICATION_PREFERENCE> {
    if (isAnnounceRoom(report)) {
        return CONST.REPORT.NOTIFICATION_PREFERENCE.ALWAYS;
    }
    if (isPublicRoom(report)) {
        return CONST.REPORT.NOTIFICATION_PREFERENCE.DAILY;
    }
    if (!getChatType(report) || isGroupChat(report)) {
        return CONST.REPORT.NOTIFICATION_PREFERENCE.ALWAYS;
    }
    if (isAdminRoom(report) || isPolicyExpenseChat(report) || isInvoiceRoom(report)) {
        return CONST.REPORT.NOTIFICATION_PREFERENCE.ALWAYS;
    }
    if (isSelfDM(report)) {
        return CONST.REPORT.NOTIFICATION_PREFERENCE.MUTE;
    }
    return CONST.REPORT.NOTIFICATION_PREFERENCE.DAILY;
}

/**
 * Get the notification preference given a report. This should ALWAYS default to 'hidden'. Do not change this!
 */
function getReportNotificationPreference(report: OnyxEntry<Report>): ValueOf<typeof CONST.REPORT.NOTIFICATION_PREFERENCE> {
    const participant = currentUserAccountID ? report?.participants?.[currentUserAccountID] : undefined;
    return participant?.notificationPreference ?? CONST.REPORT.NOTIFICATION_PREFERENCE.HIDDEN;
}

const CONCIERGE_ACCOUNT_ID_STRING = CONST.ACCOUNT_ID.CONCIERGE.toString();
/**
 * Only returns true if this is our main 1:1 DM report with Concierge.
 */
function isConciergeChatReport(report: OnyxInputOrEntry<Report>): boolean {
    if (!report?.participants || isThread(report)) {
        return false;
    }

    const participantAccountIDs = new Set(Object.keys(report.participants));
    if (participantAccountIDs.size !== 2) {
        return false;
    }

    return participantAccountIDs.has(CONCIERGE_ACCOUNT_ID_STRING);
}

function findSelfDMReportID(): string | undefined {
    if (!allReports) {
        return;
    }

    const selfDMReport = Object.values(allReports).find((report) => isSelfDM(report) && !isThread(report));
    return selfDMReport?.reportID;
}

/**
 * Checks if the supplied report is from a policy or is an invoice report from a policy
 */
function isPolicyRelatedReport(report: OnyxEntry<Report>, policyID?: string) {
    return report?.policyID === policyID || !!(report?.invoiceReceiver && 'policyID' in report.invoiceReceiver && report.invoiceReceiver.policyID === policyID);
}

/**
 * Checks if the supplied report belongs to workspace based on the provided params. If the report's policyID is _FAKE_ or has no value, it means this report is a DM.
 * In this case report and workspace members must be compared to determine whether the report belongs to the workspace.
 */
function doesReportBelongToWorkspace(report: OnyxEntry<Report>, policyMemberAccountIDs: number[], policyID?: string) {
    return (
        isConciergeChatReport(report) ||
        (report?.policyID === CONST.POLICY.ID_FAKE || !report?.policyID ? hasParticipantInArray(report, policyMemberAccountIDs) : isPolicyRelatedReport(report, policyID))
    );
}

/**
 * Given an array of reports, return them filtered by a policyID and policyMemberAccountIDs.
 */
function filterReportsByPolicyIDAndMemberAccountIDs(reports: Array<OnyxEntry<Report>>, policyMemberAccountIDs: number[] = [], policyID?: string) {
    return reports.filter((report) => !!report && doesReportBelongToWorkspace(report, policyMemberAccountIDs, policyID));
}

/**
 * Returns true if report is still being processed
 */
function isProcessingReport(report: OnyxEntry<Report>): boolean {
    return report?.stateNum === CONST.REPORT.STATE_NUM.SUBMITTED && report?.statusNum === CONST.REPORT.STATUS_NUM.SUBMITTED;
}

function isAwaitingFirstLevelApproval(report: OnyxEntry<Report>): boolean {
    if (!report) {
        return false;
    }

    const submitsToAccountID = getSubmitToAccountID(getPolicy(report.policyID), report);

    return isProcessingReport(report) && submitsToAccountID === report.managerID;
}

/**
 * Check if the report is a single chat report that isn't a thread
 * and personal detail of participant is optimistic data
 */
function shouldDisableDetailPage(report: OnyxEntry<Report>): boolean {
    if (isChatRoom(report) || isPolicyExpenseChat(report) || isChatThread(report) || isTaskReport(report)) {
        return false;
    }
    if (isOneOnOneChat(report)) {
        const participantAccountIDs = Object.keys(report?.participants ?? {})
            .map(Number)
            .filter((accountID) => accountID !== currentUserAccountID);
        return isOptimisticPersonalDetail(participantAccountIDs.at(0) ?? -1);
    }
    return false;
}

/**
 * Returns true if this report has only one participant and it's an Expensify account.
 */
function isExpensifyOnlyParticipantInReport(report: OnyxEntry<Report>): boolean {
    const otherParticipants = Object.keys(report?.participants ?? {})
        .map(Number)
        .filter((accountID) => accountID !== currentUserAccountID);
    return otherParticipants.length === 1 && otherParticipants.some((accountID) => CONST.EXPENSIFY_ACCOUNT_IDS.includes(accountID));
}

/**
 * Returns whether a given report can have tasks created in it.
 * We only prevent the task option if it's a DM/group-DM and the other users are all special Expensify accounts
 *
 */
function canCreateTaskInReport(report: OnyxEntry<Report>): boolean {
    const otherParticipants = Object.keys(report?.participants ?? {})
        .map(Number)
        .filter((accountID) => accountID !== currentUserAccountID);
    const areExpensifyAccountsOnlyOtherParticipants = otherParticipants.length >= 1 && otherParticipants.every((accountID) => CONST.EXPENSIFY_ACCOUNT_IDS.includes(accountID));
    if (areExpensifyAccountsOnlyOtherParticipants && isDM(report)) {
        return false;
    }

    return true;
}

/**
 * For all intents and purposes a report that has no notificationPreference at all should be considered "hidden".
 * We will remove the 'hidden' field entirely once the backend changes for https://github.com/Expensify/Expensify/issues/450891 are done.
 */
function isHiddenForCurrentUser(notificationPreference: string | null | undefined): boolean;
function isHiddenForCurrentUser(report: OnyxEntry<Report>): boolean;
function isHiddenForCurrentUser(reportOrPreference: OnyxEntry<Report> | string | null | undefined): boolean {
    if (typeof reportOrPreference === 'object' && reportOrPreference !== null) {
        const notificationPreference = getReportNotificationPreference(reportOrPreference);
        return isHiddenForCurrentUser(notificationPreference);
    }
    if (reportOrPreference === undefined || reportOrPreference === null || reportOrPreference === '') {
        return true;
    }
    return reportOrPreference === CONST.REPORT.NOTIFICATION_PREFERENCE.HIDDEN;
}

/**
 * Returns true if there are any guides accounts (team.expensify.com) in a list of accountIDs
 * by cross-referencing the accountIDs with personalDetails since guides that are participants
 * of the user's chats should have their personal details in Onyx.
 */
function hasExpensifyGuidesEmails(accountIDs: number[]): boolean {
    return accountIDs.some((accountID) => Str.extractEmailDomain(allPersonalDetails?.[accountID]?.login ?? '') === CONST.EMAIL.GUIDES_DOMAIN);
}

function getMostRecentlyVisitedReport(reports: Array<OnyxEntry<Report>>, reportMetadata: OnyxCollection<ReportMetadata>): OnyxEntry<Report> {
    const filteredReports = reports.filter((report) => {
        const shouldKeep = !isChatThread(report) || !isHiddenForCurrentUser(report);
        return shouldKeep && !!report?.reportID && !!(reportMetadata?.[`${ONYXKEYS.COLLECTION.REPORT_METADATA}${report.reportID}`]?.lastVisitTime ?? report?.lastReadTime);
    });
    return lodashMaxBy(filteredReports, (a) => [reportMetadata?.[`${ONYXKEYS.COLLECTION.REPORT_METADATA}${a?.reportID}`]?.lastVisitTime ?? '', a?.lastReadTime ?? '']);
}

function findLastAccessedReport(ignoreDomainRooms: boolean, openOnAdminRoom = false, policyID?: string, excludeReportID?: string): OnyxEntry<Report> {
    // If it's the user's first time using New Expensify, then they could either have:
    //   - just a Concierge report, if so we'll return that
    //   - their Concierge report, and a separate report that must have deeplinked them to the app before they created their account.
    // If it's the latter, we'll use the deeplinked report over the Concierge report,
    // since the Concierge report would be incorrectly selected over the deep-linked report in the logic below.

    const policyMemberAccountIDs = getPolicyEmployeeListByIdWithoutCurrentUser(allPolicies, policyID, currentUserAccountID);

    let reportsValues = Object.values(allReports ?? {});

    if (!!policyID || policyMemberAccountIDs.length > 0) {
        reportsValues = filterReportsByPolicyIDAndMemberAccountIDs(reportsValues, policyMemberAccountIDs, policyID);
    }

    let adminReport: OnyxEntry<Report>;
    if (openOnAdminRoom) {
        adminReport = reportsValues.find((report) => {
            const chatType = getChatType(report);
            return chatType === CONST.REPORT.CHAT_TYPE.POLICY_ADMINS;
        });
    }

    // eslint-disable-next-line @typescript-eslint/prefer-nullish-coalescing
    const shouldFilter = excludeReportID || ignoreDomainRooms;
    if (shouldFilter) {
        reportsValues = reportsValues.filter((report) => {
            if (excludeReportID && report?.reportID === excludeReportID) {
                return false;
            }

            // We allow public announce rooms, admins, and announce rooms through since we bypass the default rooms beta for them.
            // Check where findLastAccessedReport is called in MainDrawerNavigator.js for more context.
            // Domain rooms are now the only type of default room that are on the defaultRooms beta.
            if (ignoreDomainRooms && isDomainRoom(report) && !hasExpensifyGuidesEmails(Object.keys(report?.participants ?? {}).map(Number))) {
                return false;
            }

            return true;
        });
    }

    // Filter out the system chat (Expensify chat) because the composer is disabled in it,
    // and it prompts the user to use the Concierge chat instead.
    reportsValues = reportsValues.filter((report) => !isSystemChat(report)) ?? [];

    // At least two reports remain: self DM and Concierge chat.
    // Return the most recently visited report. Get the last read report from the report metadata.
    const lastRead = getMostRecentlyVisitedReport(reportsValues, allReportMetadata);
    return adminReport ?? lastRead;
}

/**
 * Whether the provided report has expenses
 */
function hasExpenses(reportID?: string): boolean {
    return !!Object.values(allTransactions ?? {}).find((transaction) => `${transaction?.reportID}` === `${reportID}`);
}

/**
 * Whether the provided report is a closed expense report with no expenses
 */
function isClosedExpenseReportWithNoExpenses(report: OnyxEntry<Report>): boolean {
    return report?.statusNum === CONST.REPORT.STATUS_NUM.CLOSED && isExpenseReport(report) && !hasExpenses(report.reportID);
}

/**
 * Whether the provided report is an archived room
 */
// eslint-disable-next-line @typescript-eslint/no-unused-vars
function isArchivedNonExpenseReport(report: OnyxInputOrEntry<Report> | SearchReport, reportNameValuePairs?: OnyxInputOrEntry<ReportNameValuePairs>): boolean {
    return !(isExpenseReport(report) || isExpenseRequest(report)) && !!report?.private_isArchived;
}

/**
 * Whether the provided report is an archived report
 */
// eslint-disable-next-line @typescript-eslint/no-unused-vars
function isArchivedReport(report: OnyxInputOrEntry<Report> | SearchReport, reportNameValuePairs?: OnyxInputOrEntry<ReportNameValuePairs>): boolean {
    return !!report?.private_isArchived;
}

/**
 * Whether the report with the provided reportID is an archived room
 */
function isArchivedNonExpenseReportWithID(reportOrID?: string | SearchReport) {
    if (!reportOrID) {
        return false;
    }

    // eslint-disable-next-line @typescript-eslint/prefer-nullish-coalescing
    const report = typeof reportOrID === 'string' ? getReport(reportOrID) : reportOrID;
    return isArchivedNonExpenseReport(report);
}

/**
 * Whether the provided report is a closed report
 */
function isClosedReport(report: OnyxEntry<Report> | SearchReport): boolean {
    return report?.statusNum === CONST.REPORT.STATUS_NUM.CLOSED;
}

/**
 * Whether the provided report is the admin's room
 */
function isJoinRequestInAdminRoom(report: OnyxEntry<Report>): boolean {
    if (!report) {
        return false;
    }
    // If this policy isn't owned by Expensify,
    // Account manager/guide should not have the workspace join request pinned to their LHN,
    // since they are not a part of the company, and should not action it on their behalf.
    if (report.policyID) {
        const policy = getPolicy(report.policyID);
        if (!isExpensifyTeam(policy?.owner) && isExpensifyTeam(currentUserPersonalDetails?.login)) {
            return false;
        }
    }
    return isActionableJoinRequestPending(report.reportID);
}

/**
 * Checks if the user has auditor permission in the provided report
 */
function isAuditor(report: OnyxEntry<Report>): boolean {
    if (report?.policyID) {
        const policy = getPolicy(report.policyID);
        return isPolicyAuditor(policy);
    }

    if (Array.isArray(report?.permissions) && report?.permissions.length > 0) {
        return report?.permissions?.includes(CONST.REPORT.PERMISSIONS.AUDITOR);
    }

    return false;
}

/**
 * Checks if the user can write in the provided report
 */
function canWriteInReport(report: OnyxEntry<Report>): boolean {
    if (Array.isArray(report?.permissions) && report?.permissions.length > 0 && !report?.permissions?.includes(CONST.REPORT.PERMISSIONS.AUDITOR)) {
        return report?.permissions?.includes(CONST.REPORT.PERMISSIONS.WRITE);
    }

    return true;
}

/**
 * Checks if the current user is allowed to comment on the given report.
 */
function isAllowedToComment(report: OnyxEntry<Report>): boolean {
    if (isAuditor(report)) {
        return true;
    }

    if (!canWriteInReport(report)) {
        return false;
    }

    // Default to allowing all users to post
    const capability = report?.writeCapability ?? CONST.REPORT.WRITE_CAPABILITIES.ALL;

    if (capability === CONST.REPORT.WRITE_CAPABILITIES.ALL) {
        return true;
    }

    // If unauthenticated user opens public chat room using deeplink, they do not have policies available and they cannot comment
    if (!allPolicies) {
        return false;
    }

    // If we've made it here, commenting on this report is restricted.
    // If the user is an admin, allow them to post.
    const policy = allPolicies[`${ONYXKEYS.COLLECTION.POLICY}${report?.policyID}`];
    return policy?.role === CONST.POLICY.ROLE.ADMIN;
}

/**
 * Checks if the current user is the admin of the policy given the policy expense chat.
 */
function isPolicyExpenseChatAdmin(report: OnyxEntry<Report>, policies: OnyxCollection<Policy>): boolean {
    if (!isPolicyExpenseChat(report)) {
        return false;
    }

    const policyRole = policies?.[`${ONYXKEYS.COLLECTION.POLICY}${report?.policyID}`]?.role;

    return policyRole === CONST.POLICY.ROLE.ADMIN;
}

/**
 * Checks if the current user is the admin of the policy.
 */
function isPolicyAdmin(policyID: string | undefined, policies: OnyxCollection<Policy>): boolean {
    if (!policyID) {
        return false;
    }

    const policyRole = policies?.[`${ONYXKEYS.COLLECTION.POLICY}${policyID}`]?.role;

    return policyRole === CONST.POLICY.ROLE.ADMIN;
}

/**
 * Checks whether all the transactions linked to the IOU report are of the Distance Request type with pending routes
 */
function hasOnlyTransactionsWithPendingRoutes(iouReportID: string | undefined): boolean {
    const transactions = getReportTransactions(iouReportID);

    // Early return false in case not having any transaction
    if (!transactions || transactions.length === 0) {
        return false;
    }

    return transactions.every((transaction) => isFetchingWaypointsFromServer(transaction));
}

/**
 * If the report is a thread and has a chat type set, it is a workspace chat.
 */
function isWorkspaceThread(report: OnyxEntry<Report>): boolean {
    const chatType = getChatType(report);
    return isThread(report) && isChatReport(report) && CONST.WORKSPACE_ROOM_TYPES.some((type) => chatType === type);
}

/**
 * Checks if a report is a child report.
 */
function isChildReport(report: OnyxEntry<Report>): boolean {
    return isThread(report) || isTaskReport(report);
}

/**
 * An Expense Request is a thread where the parent report is an Expense Report and
 * the parentReportAction is a transaction.
 */
function isExpenseRequest(report: OnyxInputOrEntry<Report>): report is Thread {
    if (isThread(report)) {
        const parentReportAction = allReportActions?.[`${ONYXKEYS.COLLECTION.REPORT_ACTIONS}${report.parentReportID}`]?.[report.parentReportActionID];
        const parentReport = getReport(report?.parentReportID);
        return isExpenseReport(parentReport) && !isEmptyObject(parentReportAction) && isTransactionThread(parentReportAction);
    }
    return false;
}

/**
 * An IOU Request is a thread where the parent report is an IOU Report and
 * the parentReportAction is a transaction.
 */
function isIOURequest(report: OnyxInputOrEntry<Report>): boolean {
    if (isThread(report)) {
        const parentReportAction = allReportActions?.[`${ONYXKEYS.COLLECTION.REPORT_ACTIONS}${report.parentReportID}`]?.[report.parentReportActionID];
        const parentReport = getReport(report?.parentReportID);
        return isIOUReport(parentReport) && !isEmptyObject(parentReportAction) && isTransactionThread(parentReportAction);
    }
    return false;
}

/**
 * A Track Expense Report is a thread where the parent the parentReportAction is a transaction, and
 * parentReportAction has type of track.
 */
function isTrackExpenseReport(report: OnyxInputOrEntry<Report>): boolean {
    if (isThread(report)) {
        const selfDMReportID = findSelfDMReportID();
        const parentReportAction = allReportActions?.[`${ONYXKEYS.COLLECTION.REPORT_ACTIONS}${report.parentReportID}`]?.[report.parentReportActionID];
        return !isEmptyObject(parentReportAction) && selfDMReportID === report.parentReportID && isTrackExpenseAction(parentReportAction);
    }
    return false;
}

/**
 * Checks if a report is an IOU or expense request.
 */
function isMoneyRequest(reportOrID: OnyxEntry<Report> | string): boolean {
    const report = typeof reportOrID === 'string' ? getReport(reportOrID) ?? null : reportOrID;
    return isIOURequest(report) || isExpenseRequest(report);
}

/**
 * Checks if a report is an IOU or expense report.
 */
function isMoneyRequestReport(reportOrID: OnyxInputOrEntry<Report> | SearchReport | string): boolean {
    const report = typeof reportOrID === 'string' ? getReport(reportOrID) ?? null : reportOrID;
    return isIOUReport(report) || isExpenseReport(report);
}

/**
 * Checks if a report contains only Non-Reimbursable transactions
 */
function hasOnlyNonReimbursableTransactions(iouReportID: string | undefined): boolean {
    const transactions = getReportTransactions(iouReportID);
    if (!transactions || transactions.length === 0) {
        return false;
    }

    return transactions.every((transaction) => !getReimbursable(transaction));
}

/**
 * Checks if a report has only one transaction associated with it
 */
function isOneTransactionReport(reportID: string | undefined): boolean {
    const reportActions = allReportActions?.[`${ONYXKEYS.COLLECTION.REPORT_ACTIONS}${reportID}`] ?? ([] as ReportAction[]);
    return getOneTransactionThreadReportID(reportID, reportActions) !== null;
}

/*
 * Whether the report contains only one expense and the expense should be paid later
 */
function isPayAtEndExpenseReport(reportID: string | undefined, transactions: Transaction[] | undefined): boolean {
    if ((!!transactions && transactions.length !== 1) || !isOneTransactionReport(reportID)) {
        return false;
    }

    return isPayAtEndExpense(transactions?.[0] ?? getAllReportTransactions(reportID).at(0));
}

/**
 * Checks if a report is a transaction thread associated with a report that has only one transaction
 */
function isOneTransactionThread(reportID: string | undefined, parentReportID: string | undefined, threadParentReportAction: OnyxEntry<ReportAction>): boolean {
    if (!reportID || !parentReportID) {
        return false;
    }

    const parentReportActions = allReportActions?.[`${ONYXKEYS.COLLECTION.REPORT_ACTIONS}${parentReportID}`] ?? ([] as ReportAction[]);
    const transactionThreadReportID = getOneTransactionThreadReportID(parentReportID, parentReportActions);
    return reportID === transactionThreadReportID && !isSentMoneyReportAction(threadParentReportAction);
}

/**
 * Get displayed report ID, it will be parentReportID if the report is one transaction thread
 */
function getDisplayedReportID(reportID: string): string {
    const report = getReport(reportID);
    const parentReportID = report?.parentReportID;
    const parentReportAction = getReportAction(parentReportID, report?.parentReportActionID);
    return parentReportID && isOneTransactionThread(reportID, parentReportID, parentReportAction) ? parentReportID : reportID;
}

/**
 * Should return true only for personal 1:1 report
 *
 */
function isOneOnOneChat(report: OnyxEntry<Report>): boolean {
    const participants = report?.participants ?? {};
    const participant = currentUserAccountID ? participants[currentUserAccountID] : undefined;
    const isCurrentUserParticipant = participant ? 1 : 0;
    const participantAmount = Object.keys(participants).length - isCurrentUserParticipant;
    if (participantAmount !== 1) {
        return false;
    }
    return !isChatRoom(report) && !isExpenseRequest(report) && !isMoneyRequestReport(report) && !isPolicyExpenseChat(report) && !isTaskReport(report) && isDM(report) && !isIOUReport(report);
}

/**
 * Checks if the current user is a payer of the expense
 */

function isPayer(session: OnyxEntry<Session>, iouReport: OnyxEntry<Report>, onlyShowPayElsewhere = false, reportPolicy?: OnyxInputOrEntry<Policy> | SearchPolicy) {
    const isApproved = isReportApproved(iouReport);
    const policy = reportPolicy ?? allPolicies?.[`${ONYXKEYS.COLLECTION.POLICY}${iouReport?.policyID}`] ?? null;
    const policyType = policy?.type;
    const isAdmin = policyType !== CONST.POLICY.TYPE.PERSONAL && policy?.role === CONST.POLICY.ROLE.ADMIN;
    const isManager = iouReport?.managerID === session?.accountID;
    if (isPaidGroupPolicy(iouReport)) {
        if (policy?.reimbursementChoice === CONST.POLICY.REIMBURSEMENT_CHOICES.REIMBURSEMENT_YES) {
            const isReimburser = session?.email === policy?.achAccount?.reimburser;
            return (!policy?.achAccount?.reimburser || isReimburser) && (isApproved || isManager);
        }
        if (policy?.reimbursementChoice === CONST.POLICY.REIMBURSEMENT_CHOICES.REIMBURSEMENT_MANUAL || onlyShowPayElsewhere) {
            return isAdmin && (isApproved || isManager);
        }
        return false;
    }
    return isAdmin || (isMoneyRequestReport(iouReport) && isManager);
}

/**
 * Checks if the current user is the action's author
 */
function isActionCreator(reportAction: OnyxInputOrEntry<ReportAction> | Partial<ReportAction>): boolean {
    return reportAction?.actorAccountID === currentUserAccountID;
}

/**
 * Returns the notification preference of the action's child report if it exists.
 * Otherwise, calculates it based on the action's authorship.
 */
function getChildReportNotificationPreference(reportAction: OnyxInputOrEntry<ReportAction> | Partial<ReportAction>): NotificationPreference {
    const childReportNotificationPreference = reportAction?.childReportNotificationPreference ?? '';
    if (childReportNotificationPreference) {
        return childReportNotificationPreference;
    }

    return isActionCreator(reportAction) ? CONST.REPORT.NOTIFICATION_PREFERENCE.ALWAYS : CONST.REPORT.NOTIFICATION_PREFERENCE.HIDDEN;
}

function canAddOrDeleteTransactions(moneyRequestReport: OnyxEntry<Report>): boolean {
    if (!isMoneyRequestReport(moneyRequestReport) || isArchivedReport(moneyRequestReport)) {
        return false;
    }

    const policy = getPolicy(moneyRequestReport?.policyID);
    if (isInstantSubmitEnabled(policy) && isSubmitAndClose(policy) && hasOnlyNonReimbursableTransactions(moneyRequestReport?.reportID)) {
        return false;
    }

    if (isInstantSubmitEnabled(policy) && isSubmitAndClose(policy) && !arePaymentsEnabled(policy)) {
        return false;
    }

    if (isInstantSubmitEnabled(policy) && isProcessingReport(moneyRequestReport)) {
        return isAwaitingFirstLevelApproval(moneyRequestReport);
    }

    if (isReportApproved(moneyRequestReport) || isClosedReport(moneyRequestReport) || isSettled(moneyRequestReport?.reportID)) {
        return false;
    }

    return true;
}

/**
 * Checks whether the supplied report supports adding more transactions to it.
 * Return true if:
 * - report is a non-settled IOU
 * - report is a draft
 * - report is a processing expense report and its policy has Instant reporting frequency
 */
function canAddTransaction(moneyRequestReport: OnyxEntry<Report>): boolean {
    if (!isMoneyRequestReport(moneyRequestReport)) {
        return false;
    }

    if (isReportInGroupPolicy(moneyRequestReport) && isProcessingReport(moneyRequestReport) && !isInstantSubmitEnabled(getPolicy(moneyRequestReport?.policyID))) {
        return false;
    }

    return canAddOrDeleteTransactions(moneyRequestReport);
}

/**
 * Checks whether the supplied report supports deleting more transactions from it.
 * Return true if:
 * - report is a non-settled IOU
 * - report is a non-approved IOU
 */
function canDeleteTransaction(moneyRequestReport: OnyxEntry<Report>): boolean {
    return canAddOrDeleteTransactions(moneyRequestReport);
}

/**
 * Can only delete if the author is this user and the action is an ADD_COMMENT action or an IOU action in an unsettled report, or if the user is a
 * policy admin
 */
function canDeleteReportAction(reportAction: OnyxInputOrEntry<ReportAction>, reportID: string): boolean {
    const report = getReportOrDraftReport(reportID);

    const isActionOwner = reportAction?.actorAccountID === currentUserAccountID;
    const policy = allPolicies?.[`${ONYXKEYS.COLLECTION.POLICY}${report?.policyID}`] ?? null;

    if (isMoneyRequestAction(reportAction)) {
        // For now, users cannot delete split actions
        const isSplitAction = getOriginalMessage(reportAction)?.type === CONST.IOU.REPORT_ACTION_TYPE.SPLIT;

        if (isSplitAction) {
            return false;
        }

        if (isActionOwner) {
            if (!isEmptyObject(report) && (isMoneyRequestReport(report) || isInvoiceReport(report))) {
                return canDeleteTransaction(report);
            }
            return true;
        }
    }

    if (
        reportAction?.actionName !== CONST.REPORT.ACTIONS.TYPE.ADD_COMMENT ||
        reportAction?.pendingAction === CONST.RED_BRICK_ROAD_PENDING_ACTION.DELETE ||
        isCreatedTaskReportAction(reportAction) ||
        reportAction?.actorAccountID === CONST.ACCOUNT_ID.CONCIERGE
    ) {
        return false;
    }

    const isAdmin = policy?.role === CONST.POLICY.ROLE.ADMIN && !isEmptyObject(report) && !isDM(report);

    return isActionOwner || isAdmin;
}

/**
 * Returns true if Concierge is one of the chat participants (1:1 as well as group chats)
 */
function chatIncludesConcierge(report: Partial<OnyxEntry<Report>>): boolean {
    const participantAccountIDs = Object.keys(report?.participants ?? {}).map(Number);
    return participantAccountIDs.includes(CONST.ACCOUNT_ID.CONCIERGE);
}

/**
 * Returns true if there is any automated expensify account `in accountIDs
 */
function hasAutomatedExpensifyAccountIDs(accountIDs: number[]): boolean {
    return accountIDs.some((accountID) => CONST.EXPENSIFY_ACCOUNT_IDS.includes(accountID));
}

function getReportRecipientAccountIDs(report: OnyxEntry<Report>, currentLoginAccountID: number): number[] {
    let finalReport: OnyxEntry<Report> = report;
    // In 1:1 chat threads, the participants will be the same as parent report. If a report is specifically a 1:1 chat thread then we will
    // get parent report and use its participants array.
    if (isThread(report) && !(isTaskReport(report) || isMoneyRequestReport(report))) {
        const parentReport = getReport(report?.parentReportID);
        if (isOneOnOneChat(parentReport)) {
            finalReport = parentReport;
        }
    }

    let finalParticipantAccountIDs: number[] = [];
    if (isTaskReport(report)) {
        // Task reports `managerID` will change when assignee is changed, in that case the old `managerID` is still present in `participants`
        // along with the new one. We only need the `managerID` as a participant here.
        finalParticipantAccountIDs = report?.managerID ? [report?.managerID] : [];
    } else {
        finalParticipantAccountIDs = Object.keys(finalReport?.participants ?? {}).map(Number);
    }

    const otherParticipantsWithoutExpensifyAccountIDs = finalParticipantAccountIDs.filter((accountID) => {
        if (accountID === currentLoginAccountID) {
            return false;
        }
        if (CONST.EXPENSIFY_ACCOUNT_IDS.includes(accountID)) {
            return false;
        }
        return true;
    });

    return otherParticipantsWithoutExpensifyAccountIDs;
}

/**
 * Whether the time row should be shown for a report.
 */
function canShowReportRecipientLocalTime(personalDetails: OnyxEntry<PersonalDetailsList>, report: OnyxEntry<Report>, accountID: number): boolean {
    const reportRecipientAccountIDs = getReportRecipientAccountIDs(report, accountID);
    const hasMultipleParticipants = reportRecipientAccountIDs.length > 1;
    const reportRecipient = personalDetails?.[reportRecipientAccountIDs[0]];
    const reportRecipientTimezone = reportRecipient?.timezone ?? CONST.DEFAULT_TIME_ZONE;
    const isReportParticipantValidated = reportRecipient?.validated ?? false;
    return !!(
        !hasMultipleParticipants &&
        !isChatRoom(report) &&
        !isPolicyExpenseChat(getRootParentReport(report)) &&
        reportRecipient &&
        reportRecipientTimezone?.selected &&
        isReportParticipantValidated
    );
}

/**
 * Shorten last message text to fixed length and trim spaces.
 */
function formatReportLastMessageText(lastMessageText: string | undefined, isModifiedExpenseMessage = false): string {
    if (isModifiedExpenseMessage) {
        return String(lastMessageText).trim().replace(CONST.REGEX.LINE_BREAK, '').trim();
    }

    return formatLastMessageText(lastMessageText);
}

/**
 * Helper method to return the default avatar associated with the given login
 */
function getDefaultWorkspaceAvatar(workspaceName?: string): React.FC<SvgProps> {
    if (!workspaceName) {
        return defaultWorkspaceAvatars.WorkspaceBuilding;
    }

    // Remove all chars not A-Z or 0-9 including underscore
    const alphaNumeric = workspaceName
        .normalize('NFD')
        .replace(/[^0-9a-z]/gi, '')
        .toUpperCase();

    const workspace = `Workspace${alphaNumeric[0]}` as keyof typeof defaultWorkspaceAvatars;
    const defaultWorkspaceAvatar = defaultWorkspaceAvatars[workspace];

    return !alphaNumeric ? defaultWorkspaceAvatars.WorkspaceBuilding : defaultWorkspaceAvatar;
}

/**
 * Helper method to return the default avatar testID associated with the given login
 */
function getDefaultWorkspaceAvatarTestID(workspaceName: string): string {
    if (!workspaceName) {
        return defaultAvatarBuildingIconTestID;
    }

    // Remove all chars not A-Z or 0-9 including underscore
    const alphaNumeric = workspaceName
        .normalize('NFD')
        .replace(/[^0-9a-z]/gi, '')
        .toLowerCase();

    return !alphaNumeric ? defaultAvatarBuildingIconTestID : `SvgDefaultAvatar_${alphaNumeric[0]} Icon`;
}

/**
 * Helper method to return the default avatar associated with the given reportID
 */
function getDefaultGroupAvatar(reportID?: string): IconAsset {
    if (!reportID) {
        return defaultGroupAvatars.Avatar1;
    }
    const reportIDHashBucket: AvatarRange = ((Number(reportID) % CONST.DEFAULT_GROUP_AVATAR_COUNT) + 1) as AvatarRange;
    return defaultGroupAvatars[`Avatar${reportIDHashBucket}`];
}

/**
 * Returns the appropriate icons for the given chat report using the stored personalDetails.
 * The Avatar sources can be URLs or Icon components according to the chat type.
 */
function getIconsForParticipants(participants: number[], personalDetails: OnyxInputOrEntry<PersonalDetailsList>): Icon[] {
    const participantDetails: ParticipantDetails[] = [];
    const participantsList = participants || [];

    for (const accountID of participantsList) {
        const avatarSource = personalDetails?.[accountID]?.avatar ?? FallbackAvatar;
        const displayNameLogin = personalDetails?.[accountID]?.displayName ? personalDetails?.[accountID]?.displayName : personalDetails?.[accountID]?.login;
        participantDetails.push([accountID, displayNameLogin ?? '', avatarSource, personalDetails?.[accountID]?.fallbackIcon ?? '']);
    }

    const sortedParticipantDetails = participantDetails.sort((first, second) => {
        // First sort by displayName/login
        const displayNameLoginOrder = localeCompare(first[1], second[1]);
        if (displayNameLoginOrder !== 0) {
            return displayNameLoginOrder;
        }

        // Then fallback on accountID as the final sorting criteria.
        // This will ensure that the order of avatars with same login/displayName
        // stay consistent across all users and devices
        return first[0] - second[0];
    });

    // Now that things are sorted, gather only the avatars (second element in the array) and return those
    const avatars: Icon[] = [];

    for (const sortedParticipantDetail of sortedParticipantDetails) {
        const userIcon = {
            id: sortedParticipantDetail[0],
            source: sortedParticipantDetail[2],
            type: CONST.ICON_TYPE_AVATAR,
            name: sortedParticipantDetail[1],
            fallbackIcon: sortedParticipantDetail[3],
        };
        avatars.push(userIcon);
    }

    return avatars;
}

/**
 * Cache the workspace icons
 */
const workSpaceIconsCache = new Map<string, {name: string; icon: Icon}>();

/**
 * Given a report, return the associated workspace icon.
 */
function getWorkspaceIcon(report: OnyxInputOrEntry<Report>, policy?: OnyxInputOrEntry<Policy>): Icon {
    const workspaceName = getPolicyName(report, false, policy);
    const cacheKey = report?.policyID ?? workspaceName;
    const iconFromCache = workSpaceIconsCache.get(cacheKey);
    const reportPolicy = policy ?? allPolicies?.[`${ONYXKEYS.COLLECTION.POLICY}${report?.policyID}`];
    const policyAvatarURL = reportPolicy ? reportPolicy?.avatarURL : report?.policyAvatar;
    // eslint-disable-next-line @typescript-eslint/prefer-nullish-coalescing
    const policyExpenseChatAvatarSource = policyAvatarURL || getDefaultWorkspaceAvatar(workspaceName);

    const isSameAvatarURL = iconFromCache?.icon?.source === policyExpenseChatAvatarSource;
    const hasWorkSpaceNameChanged = iconFromCache?.name !== workspaceName;

    if (iconFromCache && (isSameAvatarURL || policyAvatarURL === undefined) && !hasWorkSpaceNameChanged) {
        return iconFromCache.icon;
    }

    const workspaceIcon: Icon = {
        source: policyExpenseChatAvatarSource ?? '',
        type: CONST.ICON_TYPE_WORKSPACE,
        name: workspaceName,
        id: report?.policyID,
    };
    workSpaceIconsCache.set(cacheKey, {name: workspaceName, icon: workspaceIcon});
    return workspaceIcon;
}

/**
 * Gets the personal details for a login by looking in the ONYXKEYS.PERSONAL_DETAILS_LIST Onyx key (stored in the local variable, allPersonalDetails). If it doesn't exist in Onyx,
 * then a default object is constructed.
 */
function getPersonalDetailsForAccountID(accountID: number | undefined, personalDetailsData?: Partial<PersonalDetailsList>): Partial<PersonalDetails> {
    if (!accountID) {
        return {};
    }

    const defaultDetails = {
        isOptimisticPersonalDetail: true,
    };

    if (!personalDetailsData) {
        return allPersonalDetails?.[accountID] ?? defaultDetails;
    }

    return personalDetailsData?.[accountID] ?? defaultDetails;
}

/**
 * Returns the personal details or a default object if the personal details are not available.
 */
function getPersonalDetailsOrDefault(personalDetails: Partial<PersonalDetails> | undefined | null): Partial<PersonalDetails> {
    return personalDetails ?? {isOptimisticPersonalDetail: true};
}

const hiddenTranslation = translateLocal('common.hidden');

const phoneNumberCache: Record<string, string> = {};

/**
 * Get the displayName for a single report participant.
 */
function getDisplayNameForParticipant(
    accountID?: number,
    shouldUseShortForm = false,
    shouldFallbackToHidden = true,
    shouldAddCurrentUserPostfix = false,
    personalDetailsData?: Partial<PersonalDetailsList>,
): string {
    if (!accountID) {
        return '';
    }

    const personalDetails = getPersonalDetailsOrDefault(personalDetailsData?.[accountID] ?? allPersonalDetails?.[accountID]);
    if (!personalDetails) {
        return '';
    }

    const login = personalDetails.login ?? '';

    // Check if the phone number is already cached
    let formattedLogin = phoneNumberCache[login];
    if (!formattedLogin) {
        formattedLogin = formatPhoneNumber(login);
        // Store the formatted phone number in the cache
        phoneNumberCache[login] = formattedLogin;
    }

    // This is to check if account is an invite/optimistically created one
    // and prevent from falling back to 'Hidden', so a correct value is shown
    // when searching for a new user
    if (personalDetails.isOptimisticPersonalDetail === true) {
        return formattedLogin;
    }

    // For selfDM, we display the user's displayName followed by '(you)' as a postfix
    const shouldAddPostfix = shouldAddCurrentUserPostfix && accountID === currentUserAccountID;

    const longName = getDisplayNameOrDefault(personalDetails, formattedLogin, shouldFallbackToHidden, shouldAddPostfix);

    // If the user's personal details (first name) should be hidden, make sure we return "hidden" instead of the short name
    if (shouldFallbackToHidden && longName === hiddenTranslation) {
        return formatPhoneNumber(longName);
    }

    const shortName = personalDetails.firstName ? personalDetails.firstName : longName;
    return shouldUseShortForm ? shortName : longName;
}

function getParticipantsAccountIDsForDisplay(report: OnyxEntry<Report>, shouldExcludeHidden = false, shouldExcludeDeleted = false, shouldForceExcludeCurrentUser = false): number[] {
    const reportParticipants = report?.participants ?? {};
    const reportMetadata = getReportMetadata(report?.reportID);
    let participantsEntries = Object.entries(reportParticipants);

    // We should not show participants that have an optimistic entry with the same login in the personal details
    const nonOptimisticLoginMap: Record<string, boolean | undefined> = {};

    for (const entry of participantsEntries) {
        const [accountID] = entry;
        const personalDetail = allPersonalDetails?.[accountID];
        if (personalDetail?.login && !personalDetail.isOptimisticPersonalDetail) {
            nonOptimisticLoginMap[personalDetail.login] = true;
        }
    }

    participantsEntries = participantsEntries.filter(([accountID]) => {
        const personalDetail = allPersonalDetails?.[accountID];
        if (personalDetail?.login && personalDetail.isOptimisticPersonalDetail) {
            return !nonOptimisticLoginMap[personalDetail.login];
        }
        return true;
    });

    let participantsIds = participantsEntries.map(([accountID]) => Number(accountID));

    // For 1:1 chat, we don't want to include the current user as a participant in order to not mark 1:1 chats as having multiple participants
    // For system chat, we want to display Expensify as the only participant
    const shouldExcludeCurrentUser = isOneOnOneChat(report) || isSystemChat(report) || shouldForceExcludeCurrentUser;

    if (shouldExcludeCurrentUser || shouldExcludeHidden || shouldExcludeDeleted) {
        participantsIds = participantsIds.filter((accountID) => {
            if (shouldExcludeCurrentUser && accountID === currentUserAccountID) {
                return false;
            }

            if (shouldExcludeHidden && isHiddenForCurrentUser(reportParticipants[accountID]?.notificationPreference)) {
                return false;
            }

            if (
                shouldExcludeDeleted &&
                reportMetadata?.pendingChatMembers?.findLast((member) => Number(member.accountID) === accountID)?.pendingAction === CONST.RED_BRICK_ROAD_PENDING_ACTION.DELETE
            ) {
                return false;
            }

            return true;
        });
    }

    return participantsIds.filter((accountID) => isNumber(accountID));
}

function getParticipantsList(report: Report, personalDetails: OnyxEntry<PersonalDetailsList>, isRoomMembersList = false): number[] {
    const isReportGroupChat = isGroupChat(report);
    const isReportIOU = isIOUReport(report);
    const shouldExcludeHiddenParticipants = !isReportGroupChat && !isReportIOU;
    const chatParticipants = getParticipantsAccountIDsForDisplay(report, isRoomMembersList || shouldExcludeHiddenParticipants);

    return chatParticipants.filter((accountID) => {
        const details = personalDetails?.[accountID];

        if (!isRoomMembersList) {
            if (!details) {
                Log.hmmm(`[ReportParticipantsPage] no personal details found for Group chat member with accountID: ${accountID}`);
                return false;
            }
        } else {
            // When adding a new member to a room (whose personal detail does not exist in Onyx), an optimistic personal detail
            // is created. However, when the real personal detail is returned from the backend, a duplicate member may appear
            // briefly before the optimistic personal detail is deleted. To address this, we filter out the optimistically created
            // member here.
            const isDuplicateOptimisticDetail =
                details?.isOptimisticPersonalDetail && chatParticipants.some((accID) => accID !== accountID && details.login === personalDetails?.[accID]?.login);

            if (!details || isDuplicateOptimisticDetail) {
                Log.hmmm(`[RoomMembersPage] no personal details found for room member with accountID: ${accountID}`);
                return false;
            }
        }
        return true;
    });
}

function buildParticipantsFromAccountIDs(accountIDs: number[]): Participants {
    const finalParticipants: Participants = {};
    return accountIDs.reduce((participants, accountID) => {
        // eslint-disable-next-line no-param-reassign
        participants[accountID] = {notificationPreference: CONST.REPORT.NOTIFICATION_PREFERENCE.ALWAYS};
        return participants;
    }, finalParticipants);
}

/**
 * Returns the report name if the report is a group chat
 */
function getGroupChatName(participants?: SelectedParticipant[], shouldApplyLimit = false, report?: OnyxEntry<Report>): string | undefined {
    // If we have a report always try to get the name from the report.
    if (report?.reportName) {
        return report.reportName;
    }

    const reportMetadata = getReportMetadata(report?.reportID);

    const pendingMemberAccountIDs = new Set(
        reportMetadata?.pendingChatMembers?.filter((member) => member.pendingAction === CONST.RED_BRICK_ROAD_PENDING_ACTION.DELETE).map((member) => member.accountID),
    );
    let participantAccountIDs =
        participants?.map((participant) => participant.accountID) ??
        Object.keys(report?.participants ?? {})
            .map(Number)
            .filter((accountID) => !pendingMemberAccountIDs.has(accountID.toString()));
    if (shouldApplyLimit) {
        participantAccountIDs = participantAccountIDs.slice(0, 5);
    }
    const isMultipleParticipantReport = participantAccountIDs.length > 1;

    if (isMultipleParticipantReport) {
        return participantAccountIDs
            .map((participantAccountID, index) => getDisplayNameForParticipant(participantAccountID, isMultipleParticipantReport) || formatPhoneNumber(participants?.[index]?.login ?? ''))
            .sort((first, second) => localeCompare(first ?? '', second ?? ''))
            .filter(Boolean)
            .join(', ');
    }

    return translateLocal('groupChat.defaultReportName', {displayName: getDisplayNameForParticipant(participantAccountIDs.at(0), false)});
}

function getParticipants(reportID: string) {
    const report = getReportOrDraftReport(reportID);
    if (!report) {
        return {};
    }

    return report.participants;
}

/**
 * Returns the appropriate icons for the given chat report using the stored personalDetails.
 * The Avatar sources can be URLs or Icon components according to the chat type.
 */
function getIcons(
    report: OnyxInputOrEntry<Report>,
    personalDetails: OnyxInputOrEntry<PersonalDetailsList>,
    defaultIcon: AvatarSource | null = null,
    defaultName = '',
    defaultAccountID = -1,
    policy?: OnyxInputOrEntry<Policy>,
    invoiceReceiverPolicy?: OnyxInputOrEntry<Policy>,
): Icon[] {
    const ownerDetails = report?.ownerAccountID ? personalDetails?.[report.ownerAccountID] : undefined;

    if (isEmptyObject(report)) {
        const fallbackIcon: Icon = {
            source: defaultIcon ?? FallbackAvatar,
            type: CONST.ICON_TYPE_AVATAR,
            name: defaultName,
            id: defaultAccountID,
        };
        return [fallbackIcon];
    }
    if (isExpenseRequest(report)) {
        const parentReportAction = allReportActions?.[`${ONYXKEYS.COLLECTION.REPORT_ACTIONS}${report.parentReportID}`]?.[report.parentReportActionID];
        const workspaceIcon = getWorkspaceIcon(report, policy);
        const actorDetails = parentReportAction?.actorAccountID ? personalDetails?.[parentReportAction.actorAccountID] : undefined;
        const memberIcon = {
            source: actorDetails?.avatar ?? FallbackAvatar,
            id: parentReportAction?.actorAccountID,
            type: CONST.ICON_TYPE_AVATAR,
            name: actorDetails?.displayName ?? '',
            fallbackIcon: actorDetails?.fallbackIcon,
        };

        return [memberIcon, workspaceIcon];
    }
    if (isChatThread(report)) {
        const parentReportAction = allReportActions?.[`${ONYXKEYS.COLLECTION.REPORT_ACTIONS}${report.parentReportID}`]?.[report.parentReportActionID];

        const actorAccountID = getReportActionActorAccountID(parentReportAction, report, report);
        const actorDetails = actorAccountID ? personalDetails?.[actorAccountID] : undefined;
        const actorDisplayName = getDisplayNameOrDefault(actorDetails, '', false);
        const actorIcon = {
            id: actorAccountID,
            source: actorDetails?.avatar ?? FallbackAvatar,
            name: formatPhoneNumber(actorDisplayName),
            type: CONST.ICON_TYPE_AVATAR,
            fallbackIcon: actorDetails?.fallbackIcon,
        };

        if (isWorkspaceThread(report)) {
            const workspaceIcon = getWorkspaceIcon(report, policy);
            return [actorIcon, workspaceIcon];
        }
        return [actorIcon];
    }
    if (isTaskReport(report)) {
        const ownerIcon = {
            id: report?.ownerAccountID,
            source: ownerDetails?.avatar ?? FallbackAvatar,
            type: CONST.ICON_TYPE_AVATAR,
            name: ownerDetails?.displayName ?? '',
            fallbackIcon: ownerDetails?.fallbackIcon,
        };

        if (isWorkspaceTaskReport(report)) {
            const workspaceIcon = getWorkspaceIcon(report, policy);
            return [ownerIcon, workspaceIcon];
        }

        return [ownerIcon];
    }
    if (isDomainRoom(report)) {
        // Get domain name after the #. Domain Rooms use our default workspace avatar pattern.
        const domainName = report?.reportName?.substring(1);
        const policyExpenseChatAvatarSource = getDefaultWorkspaceAvatar(domainName);
        const domainIcon: Icon = {
            source: policyExpenseChatAvatarSource,
            type: CONST.ICON_TYPE_WORKSPACE,
            name: domainName ?? '',
            id: report?.policyID,
        };
        return [domainIcon];
    }
    if (isAdminRoom(report) || isAnnounceRoom(report) || isChatRoom(report) || isArchivedNonExpenseReport(report, getReportNameValuePairs(report?.reportID))) {
        const icons = [getWorkspaceIcon(report, policy)];

        if (isInvoiceRoom(report)) {
            if (report?.invoiceReceiver?.type === CONST.REPORT.INVOICE_RECEIVER_TYPE.INDIVIDUAL) {
                icons.push(...getIconsForParticipants([report?.invoiceReceiver.accountID], personalDetails));
            } else {
                const receiverPolicyID = report?.invoiceReceiver?.policyID;
                const receiverPolicy = invoiceReceiverPolicy ?? getPolicy(receiverPolicyID);
                if (!isEmptyObject(receiverPolicy)) {
                    icons.push({
                        source: receiverPolicy?.avatarURL ?? getDefaultWorkspaceAvatar(receiverPolicy.name),
                        type: CONST.ICON_TYPE_WORKSPACE,
                        name: receiverPolicy.name,
                        id: receiverPolicyID,
                    });
                }
            }
        }

        return icons;
    }
    if (isPolicyExpenseChat(report) || isExpenseReport(report)) {
        const workspaceIcon = getWorkspaceIcon(report, policy);
        const memberIcon = {
            source: ownerDetails?.avatar ?? FallbackAvatar,
            id: report?.ownerAccountID,
            type: CONST.ICON_TYPE_AVATAR,
            name: ownerDetails?.displayName ?? '',
            fallbackIcon: ownerDetails?.fallbackIcon,
        };
        return isExpenseReport(report) ? [memberIcon, workspaceIcon] : [workspaceIcon, memberIcon];
    }
    if (isIOUReport(report)) {
        const managerDetails = report?.managerID ? personalDetails?.[report.managerID] : undefined;
        const managerIcon = {
            source: managerDetails?.avatar ?? FallbackAvatar,
            id: report?.managerID,
            type: CONST.ICON_TYPE_AVATAR,
            name: managerDetails?.displayName ?? '',
            fallbackIcon: managerDetails?.fallbackIcon,
        };
        const ownerIcon = {
            id: report?.ownerAccountID,
            source: ownerDetails?.avatar ?? FallbackAvatar,
            type: CONST.ICON_TYPE_AVATAR,
            name: ownerDetails?.displayName ?? '',
            fallbackIcon: ownerDetails?.fallbackIcon,
        };
        const isManager = currentUserAccountID === report?.managerID;

        // For one transaction IOUs, display a simplified report icon
        if (isOneTransactionReport(report?.reportID)) {
            return [ownerIcon];
        }

        return isManager ? [managerIcon, ownerIcon] : [ownerIcon, managerIcon];
    }

    if (isSelfDM(report)) {
        return getIconsForParticipants(currentUserAccountID ? [currentUserAccountID] : [], personalDetails);
    }

    if (isSystemChat(report)) {
        return getIconsForParticipants([CONST.ACCOUNT_ID.NOTIFICATIONS ?? 0], personalDetails);
    }

    if (isGroupChat(report)) {
        const groupChatIcon = {
            // eslint-disable-next-line @typescript-eslint/prefer-nullish-coalescing
            source: report.avatarUrl || getDefaultGroupAvatar(report.reportID),
            id: -1,
            type: CONST.ICON_TYPE_AVATAR,
            name: getGroupChatName(undefined, true, report),
        };
        return [groupChatIcon];
    }

    if (isInvoiceReport(report)) {
        const invoiceRoomReport = getReportOrDraftReport(report.chatReportID);
        const icons = [getWorkspaceIcon(invoiceRoomReport, policy)];

        if (invoiceRoomReport?.invoiceReceiver?.type === CONST.REPORT.INVOICE_RECEIVER_TYPE.INDIVIDUAL) {
            icons.push(...getIconsForParticipants([invoiceRoomReport?.invoiceReceiver.accountID], personalDetails));

            return icons;
        }

        const receiverPolicyID = invoiceRoomReport?.invoiceReceiver?.policyID;
        const receiverPolicy = invoiceReceiverPolicy ?? getPolicy(receiverPolicyID);

        if (!isEmptyObject(receiverPolicy)) {
            icons.push({
                source: receiverPolicy?.avatarURL ?? getDefaultWorkspaceAvatar(receiverPolicy.name),
                type: CONST.ICON_TYPE_WORKSPACE,
                name: receiverPolicy.name,
                id: receiverPolicyID,
            });
        }

        return icons;
    }

    if (isOneOnOneChat(report)) {
        const otherParticipantsAccountIDs = Object.keys(report.participants ?? {})
            .map(Number)
            .filter((accountID) => accountID !== currentUserAccountID);
        return getIconsForParticipants(otherParticipantsAccountIDs, personalDetails);
    }

    const participantAccountIDs = Object.keys(report.participants ?? {}).map(Number);
    return getIconsForParticipants(participantAccountIDs, personalDetails);
}

function getDisplayNamesWithTooltips(
    personalDetailsList: PersonalDetails[] | PersonalDetailsList | OptionData[],
    shouldUseShortForm: boolean,
    shouldFallbackToHidden = true,
    shouldAddCurrentUserPostfix = false,
): DisplayNameWithTooltips {
    const personalDetailsListArray = Array.isArray(personalDetailsList) ? personalDetailsList : Object.values(personalDetailsList);

    return personalDetailsListArray
        .map((user) => {
            const accountID = Number(user?.accountID);
            // eslint-disable-next-line @typescript-eslint/prefer-nullish-coalescing
            const displayName = getDisplayNameForParticipant(accountID, shouldUseShortForm, shouldFallbackToHidden, shouldAddCurrentUserPostfix) || user?.login || '';
            const avatar = user && 'avatar' in user ? user.avatar : undefined;

            let pronouns = user?.pronouns ?? undefined;
            if (pronouns?.startsWith(CONST.PRONOUNS.PREFIX)) {
                const pronounTranslationKey = pronouns.replace(CONST.PRONOUNS.PREFIX, '');
                pronouns = translateLocal(`pronouns.${pronounTranslationKey}` as TranslationPaths);
            }

            return {
                displayName,
                avatar,
                login: user?.login ?? '',
                accountID,
                pronouns,
            };
        })
        .sort((first, second) => {
            // First sort by displayName/login
            const displayNameLoginOrder = localeCompare(first.displayName, second.displayName);
            if (displayNameLoginOrder !== 0) {
                return displayNameLoginOrder;
            }

            // Then fallback on accountID as the final sorting criteria.
            return first.accountID - second.accountID;
        });
}

/**
 * Returns the the display names of the given user accountIDs
 */
function getUserDetailTooltipText(accountID: number, fallbackUserDisplayName = ''): string {
    const displayNameForParticipant = getDisplayNameForParticipant(accountID);
    return displayNameForParticipant || fallbackUserDisplayName;
}

/**
 * For a deleted parent report action within a chat report,
 * let us return the appropriate display message
 *
 * @param reportAction - The deleted report action of a chat report for which we need to return message.
 */
function getDeletedParentActionMessageForChatReport(reportAction: OnyxEntry<ReportAction>): string {
    // By default, let us display [Deleted message]
    let deletedMessageText = translateLocal('parentReportAction.deletedMessage');
    if (isCreatedTaskReportAction(reportAction)) {
        // For canceled task report, let us display [Deleted task]
        deletedMessageText = translateLocal('parentReportAction.deletedTask');
    }
    return deletedMessageText;
}

/**
 * Returns the preview message for `REIMBURSEMENT_QUEUED` action
 */
function getReimbursementQueuedActionMessage(
    reportAction: OnyxEntry<ReportAction<typeof CONST.REPORT.ACTIONS.TYPE.REIMBURSEMENT_QUEUED>>,
    reportOrID: OnyxEntry<Report> | string | SearchReport,
    shouldUseShortDisplayName = true,
): string {
    const report = typeof reportOrID === 'string' ? getReport(reportOrID) : reportOrID;
    const submitterDisplayName = getDisplayNameForParticipant(report?.ownerAccountID, shouldUseShortDisplayName) ?? '';
    const originalMessage = getOriginalMessage(reportAction);
    let messageKey: TranslationPaths;
    if (originalMessage?.paymentType === CONST.IOU.PAYMENT_TYPE.EXPENSIFY) {
        messageKey = 'iou.waitingOnEnabledWallet';
    } else {
        messageKey = 'iou.waitingOnBankAccount';
    }

    return translateLocal(messageKey, {submitterDisplayName});
}

/**
 * Returns the preview message for `REIMBURSEMENT_DEQUEUED` action
 */
function getReimbursementDeQueuedActionMessage(
    reportAction: OnyxEntry<ReportAction<typeof CONST.REPORT.ACTIONS.TYPE.REIMBURSEMENT_DEQUEUED>>,
    reportOrID: OnyxEntry<Report> | string | SearchReport,
    isLHNPreview = false,
): string {
    const report = typeof reportOrID === 'string' ? getReport(reportOrID) : reportOrID;
    const originalMessage = getOriginalMessage(reportAction);
    const amount = originalMessage?.amount;
    const currency = originalMessage?.currency;
    const formattedAmount = convertToDisplayString(amount, currency);
    if (originalMessage?.cancellationReason === CONST.REPORT.CANCEL_PAYMENT_REASONS.ADMIN) {
        const payerOrApproverName = report?.managerID === currentUserAccountID || !isLHNPreview ? '' : getDisplayNameForParticipant(report?.managerID, true);
        return translateLocal('iou.adminCanceledRequest', {manager: payerOrApproverName, amount: formattedAmount});
    }
    const submitterDisplayName = getDisplayNameForParticipant(report?.ownerAccountID, true) ?? '';
    return translateLocal('iou.canceledRequest', {submitterDisplayName, amount: formattedAmount});
}

/**
 * Builds an optimistic REIMBURSEMENT_DEQUEUED report action with a randomly generated reportActionID.
 *
 */
function buildOptimisticChangeFieldAction(reportField: PolicyReportField, previousReportField: PolicyReportField): OptimisticChangeFieldAction {
    return {
        actionName: CONST.REPORT.ACTIONS.TYPE.CHANGE_FIELD,
        actorAccountID: currentUserAccountID,
        message: [
            {
                type: 'TEXT',
                style: 'strong',
                text: 'You',
            },
            {
                type: 'TEXT',
                style: 'normal',
                text: ` modified field '${reportField.name}'.`,
            },
            {
                type: 'TEXT',
                style: 'normal',
                text: ` New value is '${reportField.value}'`,
            },
            {
                type: 'TEXT',
                style: 'normal',
                text: ` (previously '${previousReportField.value}').`,
            },
        ],
        originalMessage: {
            fieldName: reportField.name,
            newType: reportField.type,
            newValue: reportField.value,
            oldType: previousReportField.type,
            oldValue: previousReportField.value,
        },
        person: [
            {
                style: 'strong',
                text: getCurrentUserDisplayNameOrEmail(),
                type: 'TEXT',
            },
        ],
        reportActionID: rand64(),
        created: DateUtils.getDBTime(),
        pendingAction: CONST.RED_BRICK_ROAD_PENDING_ACTION.ADD,
    };
}

/**
 * Builds an optimistic REIMBURSEMENT_DEQUEUED report action with a randomly generated reportActionID.
 *
 */
function buildOptimisticCancelPaymentReportAction(expenseReportID: string, amount: number, currency: string): OptimisticCancelPaymentReportAction {
    return {
        actionName: CONST.REPORT.ACTIONS.TYPE.REIMBURSEMENT_DEQUEUED,
        actorAccountID: currentUserAccountID,
        message: [
            {
                cancellationReason: CONST.REPORT.CANCEL_PAYMENT_REASONS.ADMIN,
                expenseReportID,
                type: CONST.REPORT.MESSAGE.TYPE.COMMENT,
                text: '',
                amount,
                currency,
            },
        ],
        originalMessage: {
            cancellationReason: CONST.REPORT.CANCEL_PAYMENT_REASONS.ADMIN,
            expenseReportID,
            amount,
            currency,
        },
        person: [
            {
                style: 'strong',
                text: getCurrentUserDisplayNameOrEmail(),
                type: 'TEXT',
            },
        ],
        reportActionID: rand64(),
        shouldShow: true,
        created: DateUtils.getDBTime(),
        pendingAction: CONST.RED_BRICK_ROAD_PENDING_ACTION.ADD,
    };
}

/**
 * Returns the last visible message for a given report after considering the given optimistic actions
 *
 * @param reportID - the report for which last visible message has to be fetched
 * @param [actionsToMerge] - the optimistic merge actions that needs to be considered while fetching last visible message

 */
function getLastVisibleMessage(reportID: string | undefined, actionsToMerge: ReportActions = {}): LastVisibleMessage {
    const report = getReportOrDraftReport(reportID);
    const lastVisibleAction = getLastVisibleActionReportActionsUtils(reportID, canUserPerformWriteAction(report), actionsToMerge);

    // For Chat Report with deleted parent actions, let us fetch the correct message
    if (isDeletedParentAction(lastVisibleAction) && !isEmptyObject(report) && isChatReport(report)) {
        const lastMessageText = getDeletedParentActionMessageForChatReport(lastVisibleAction);
        return {
            lastMessageText,
        };
    }

    // Fetch the last visible message for report represented by reportID and based on actions to merge.
    return getLastVisibleMessageReportActionsUtils(reportID, canUserPerformWriteAction(report), actionsToMerge);
}

/**
 * Checks if a report is waiting for the manager to complete an action.
 * Example: the assignee of an open task report or the manager of a processing expense report.
 *
 * @param [parentReportAction] - The parent report action of the report (Used to check if the task has been canceled)
 */
function isWaitingForAssigneeToCompleteAction(report: OnyxEntry<Report>, parentReportAction: OnyxEntry<ReportAction>): boolean {
    if (report?.hasOutstandingChildTask) {
        return true;
    }

    if (!report?.hasParentAccess && isReportManager(report)) {
        if (isOpenTaskReport(report, parentReportAction)) {
            return true;
        }

        if (isProcessingReport(report) && isExpenseReport(report)) {
            return true;
        }
    }

    return false;
}

function isUnreadWithMention(reportOrOption: OnyxEntry<Report> | OptionData): boolean {
    if (!reportOrOption) {
        return false;
    }
    // lastMentionedTime and lastReadTime are both datetime strings and can be compared directly
    const lastMentionedTime = reportOrOption.lastMentionedTime ?? '';
    const lastReadTime = reportOrOption.lastReadTime ?? '';
    return !!('isUnreadWithMention' in reportOrOption && reportOrOption.isUnreadWithMention) || lastReadTime < lastMentionedTime;
}

type ReasonAndReportActionThatRequiresAttention = {
    reason: ValueOf<typeof CONST.REQUIRES_ATTENTION_REASONS>;
    reportAction?: OnyxEntry<ReportAction>;
};

function getReasonAndReportActionThatRequiresAttention(
    optionOrReport: OnyxEntry<Report> | OptionData,
    parentReportAction?: OnyxEntry<ReportAction>,
): ReasonAndReportActionThatRequiresAttention | null {
    if (!optionOrReport) {
        return null;
    }

    const reportActions = getAllReportActions(optionOrReport.reportID);

    if (isJoinRequestInAdminRoom(optionOrReport)) {
        return {
            reason: CONST.REQUIRES_ATTENTION_REASONS.HAS_JOIN_REQUEST,
            reportAction: getActionableJoinRequestPendingReportAction(optionOrReport.reportID),
        };
    }

    if (
        isArchivedReport(optionOrReport, getReportNameValuePairs(optionOrReport?.reportID)) ||
        isArchivedReport(getReportOrDraftReport(optionOrReport.parentReportID), getReportNameValuePairs(optionOrReport?.reportID))
    ) {
        return null;
    }

    if (isUnreadWithMention(optionOrReport)) {
        return {
            reason: CONST.REQUIRES_ATTENTION_REASONS.IS_UNREAD_WITH_MENTION,
        };
    }

    if (isWaitingForAssigneeToCompleteAction(optionOrReport, parentReportAction)) {
        return {
            reason: CONST.REQUIRES_ATTENTION_REASONS.IS_WAITING_FOR_ASSIGNEE_TO_COMPLETE_ACTION,
            reportAction: Object.values(reportActions).find((action) => action.childType === CONST.REPORT.TYPE.TASK),
        };
    }

    const iouReportActionToApproveOrPay = getIOUReportActionToApproveOrPay(optionOrReport, optionOrReport.reportID);
    const iouReportID = getIOUReportIDFromReportActionPreview(iouReportActionToApproveOrPay);
    const transactions = getAllReportTransactions(iouReportID);
    const hasOnlyPendingTransactions = transactions.length > 0 && transactions.every((t) => isExpensifyCardTransaction(t) && isPending(t));

    // Has a child report that is awaiting action (e.g. approve, pay, add bank account) from current user
    if (optionOrReport.hasOutstandingChildRequest && !hasOnlyPendingTransactions) {
        return {
            reason: CONST.REQUIRES_ATTENTION_REASONS.HAS_CHILD_REPORT_AWAITING_ACTION,
            reportAction: iouReportActionToApproveOrPay,
        };
    }

    if (hasMissingInvoiceBankAccount(optionOrReport.reportID) && !isSettled(optionOrReport.reportID)) {
        return {
            reason: CONST.REQUIRES_ATTENTION_REASONS.HAS_MISSING_INVOICE_BANK_ACCOUNT,
        };
    }

    if (isInvoiceRoom(optionOrReport)) {
        const reportAction = Object.values(reportActions).find(
            (action) =>
                action.actionName === CONST.REPORT.ACTIONS.TYPE.REPORT_PREVIEW &&
                action.childReportID &&
                hasMissingInvoiceBankAccount(action.childReportID) &&
                !isSettled(action.childReportID),
        );

        return reportAction
            ? {
                  reason: CONST.REQUIRES_ATTENTION_REASONS.HAS_MISSING_INVOICE_BANK_ACCOUNT,
                  reportAction,
              }
            : null;
    }

    return null;
}

/**
 * Determines if the option requires action from the current user. This can happen when it:
 *  - is unread and the user was mentioned in one of the unread comments
 *  - is for an outstanding task waiting on the user
 *  - has an outstanding child expense that is waiting for an action from the current user (e.g. pay, approve, add bank account)
 *  - is either the system or concierge chat, the user free trial has ended and it didn't add a payment card yet
 *
 * @param option (report or optionItem)
 * @param parentReportAction (the report action the current report is a thread of)
 */
function requiresAttentionFromCurrentUser(optionOrReport: OnyxEntry<Report> | OptionData, parentReportAction?: OnyxEntry<ReportAction>) {
    return !!getReasonAndReportActionThatRequiresAttention(optionOrReport, parentReportAction);
}

/**
 * Checks if the report contains at least one Non-Reimbursable transaction
 */
function hasNonReimbursableTransactions(iouReportID: string | undefined): boolean {
    const transactions = getReportTransactions(iouReportID);
    return transactions.filter((transaction) => transaction.reimbursable === false).length > 0;
}

function getMoneyRequestSpendBreakdown(report: OnyxInputOrEntry<Report>, allReportsDict?: OnyxCollection<Report>): SpendBreakdown {
    const allAvailableReports = allReportsDict ?? allReports;
    let moneyRequestReport: OnyxEntry<Report>;
    if (report && (isMoneyRequestReport(report) || isInvoiceReport(report))) {
        moneyRequestReport = report;
    }
    if (allAvailableReports && report?.iouReportID) {
        moneyRequestReport = allAvailableReports[`${ONYXKEYS.COLLECTION.REPORT}${report.iouReportID}`];
    }
    if (moneyRequestReport) {
        let nonReimbursableSpend = moneyRequestReport.nonReimbursableTotal ?? 0;
        let totalSpend = moneyRequestReport.total ?? 0;

        if (nonReimbursableSpend + totalSpend !== 0) {
            // There is a possibility that if the Expense report has a negative total.
            // This is because there are instances where you can get a credit back on your card,
            // or you enter a negative expense to “offset” future expenses
            nonReimbursableSpend = isExpenseReport(moneyRequestReport) ? nonReimbursableSpend * -1 : Math.abs(nonReimbursableSpend);
            totalSpend = isExpenseReport(moneyRequestReport) ? totalSpend * -1 : Math.abs(totalSpend);

            const totalDisplaySpend = totalSpend;
            const reimbursableSpend = totalDisplaySpend - nonReimbursableSpend;

            return {
                nonReimbursableSpend,
                reimbursableSpend,
                totalDisplaySpend,
            };
        }
    }
    return {
        nonReimbursableSpend: 0,
        reimbursableSpend: 0,
        totalDisplaySpend: 0,
    };
}

/**
 * Get the title for a policy expense chat which depends on the role of the policy member seeing this report
 */
function getPolicyExpenseChatName(report: OnyxEntry<Report>, policy?: OnyxEntry<Policy>): string | undefined {
    const ownerAccountID = report?.ownerAccountID;
    const personalDetails = ownerAccountID ? allPersonalDetails?.[ownerAccountID] : undefined;
    const login = personalDetails ? personalDetails.login : null;
    // eslint-disable-next-line @typescript-eslint/prefer-nullish-coalescing
    const reportOwnerDisplayName = getDisplayNameForParticipant(ownerAccountID) || login || report?.reportName;

    // If the policy expense chat is owned by this user, use the name of the policy as the report name.
    if (report?.isOwnPolicyExpenseChat) {
        return getPolicyName(report, false, policy);
    }

    let policyExpenseChatRole = 'user';
    const policyItem = allPolicies?.[`${ONYXKEYS.COLLECTION.POLICY}${report?.policyID}`];
    if (policyItem) {
        policyExpenseChatRole = policyItem.role || 'user';
    }

    // If this user is not admin and this policy expense chat has been archived because of account merging, this must be an old workspace chat
    // of the account which was merged into the current user's account. Use the name of the policy as the name of the report.
    if (isArchivedNonExpenseReport(report, getReportNameValuePairs(report?.reportID))) {
        const lastAction = getLastVisibleActionReportActionsUtils(report?.reportID);
        const archiveReason = isClosedAction(lastAction) ? getOriginalMessage(lastAction)?.reason : CONST.REPORT.ARCHIVE_REASON.DEFAULT;
        if (archiveReason === CONST.REPORT.ARCHIVE_REASON.ACCOUNT_MERGED && policyExpenseChatRole !== CONST.POLICY.ROLE.ADMIN) {
            return getPolicyName(report, false, policy);
        }
    }

    // If user can see this report and they are not its owner, they must be an admin and the report name should be the name of the policy member
    return reportOwnerDisplayName;
}

function getArchiveReason(reportActions: OnyxEntry<ReportActions>): ValueOf<typeof CONST.REPORT.ARCHIVE_REASON> | undefined {
    const lastClosedReportAction = getLastClosedReportAction(reportActions);

    if (!lastClosedReportAction) {
        return undefined;
    }

    return isClosedAction(lastClosedReportAction) ? getOriginalMessage(lastClosedReportAction)?.reason : CONST.REPORT.ARCHIVE_REASON.DEFAULT;
}

/**
 * Given a report field, check if the field is for the report title.
 */
function isReportFieldOfTypeTitle(reportField: OnyxEntry<PolicyReportField>): boolean {
    return reportField?.type === 'formula' && reportField?.fieldID === CONST.REPORT_FIELD_TITLE_FIELD_ID;
}

/**
 * Check if Report has any held expenses
 */
function isHoldCreator(transaction: OnyxEntry<Transaction>, reportID: string | undefined): boolean {
    const holdReportAction = getReportAction(reportID, `${transaction?.comment?.hold ?? ''}`);
    return isActionCreator(holdReportAction);
}

/**
 * Given a report field, check if the field can be edited or not.
 * For title fields, its considered disabled if `deletable` prop is `true` (https://github.com/Expensify/App/issues/35043#issuecomment-1911275433)
 * For non title fields, its considered disabled if:
 * 1. The user is not admin of the report
 * 2. Report is settled or it is closed
 */
function isReportFieldDisabled(report: OnyxEntry<Report>, reportField: OnyxEntry<PolicyReportField>, policy: OnyxEntry<Policy>): boolean {
    const isReportSettled = isSettled(report?.reportID);
    const isReportClosed = isClosedReport(report);
    const isTitleField = isReportFieldOfTypeTitle(reportField);
    const isAdmin = isPolicyAdmin(report?.policyID, {[`${ONYXKEYS.COLLECTION.POLICY}${policy?.id}`]: policy});
    return isTitleField ? !reportField?.deletable : !isAdmin && (isReportSettled || isReportClosed);
}

/**
 * Given a set of report fields, return the field that refers to title
 */
function getTitleReportField(reportFields: Record<string, PolicyReportField>) {
    return Object.values(reportFields).find((field) => isReportFieldOfTypeTitle(field));
}

/**
 * Get the key for a report field
 */
function getReportFieldKey(reportFieldId: string | undefined) {
    if (!reportFieldId) {
        return '';
    }

    // We don't need to add `expensify_` prefix to the title field key, because backend stored title under a unique key `text_title`,
    // and all the other report field keys are stored under `expensify_FIELD_ID`.
    if (reportFieldId === CONST.REPORT_FIELD_TITLE_FIELD_ID) {
        return reportFieldId;
    }

    return `expensify_${reportFieldId}`;
}

/**
 * Get the report fields attached to the policy given policyID
 */
function getReportFieldsByPolicyID(policyID: string | undefined): Record<string, PolicyReportField> {
    const policyReportFields = Object.entries(allPolicies ?? {}).find(([key]) => key.replace(ONYXKEYS.COLLECTION.POLICY, '') === policyID);
    const fieldList = policyReportFields?.[1]?.fieldList;

    if (!policyReportFields || !fieldList) {
        return {};
    }

    return fieldList;
}

/**
 * Get the report fields that we should display a MoneyReportView gets opened
 */

function getAvailableReportFields(report: Report, policyReportFields: PolicyReportField[]): PolicyReportField[] {
    // Get the report fields that are attached to a report. These will persist even if a field is deleted from the policy.
    const reportFields = Object.values(report.fieldList ?? {});
    const reportIsSettled = isSettled(report.reportID);

    // If the report is settled, we don't want to show any new field that gets added to the policy.
    if (reportIsSettled) {
        return reportFields;
    }

    // If the report is unsettled, we want to merge the new fields that get added to the policy with the fields that
    // are attached to the report.
    const mergedFieldIds = Array.from(new Set([...policyReportFields.map(({fieldID}) => fieldID), ...reportFields.map(({fieldID}) => fieldID)]));

    const fields = mergedFieldIds.map((id) => {
        const field = report?.fieldList?.[getReportFieldKey(id)];

        if (field) {
            return field;
        }

        const policyReportField = policyReportFields.find(({fieldID}) => fieldID === id);

        if (policyReportField) {
            return policyReportField;
        }

        return null;
    });

    return fields.filter(Boolean) as PolicyReportField[];
}

/**
 * Get the title for an IOU or expense chat which will be showing the payer and the amount
 */
function getMoneyRequestReportName(report: OnyxEntry<Report>, policy?: OnyxEntry<Policy>, invoiceReceiverPolicy?: OnyxEntry<Policy>): string {
    const isReportSettled = isSettled(report?.reportID);
    const reportFields = isReportSettled ? report?.fieldList : getReportFieldsByPolicyID(report?.policyID);
    const titleReportField = Object.values(reportFields ?? {}).find((reportField) => reportField?.fieldID === CONST.REPORT_FIELD_TITLE_FIELD_ID);

    if (titleReportField && report?.reportName && isPaidGroupPolicyExpenseReport(report)) {
        return report.reportName;
    }

    const moneyRequestTotal = getMoneyRequestSpendBreakdown(report).totalDisplaySpend;
    const formattedAmount = convertToDisplayString(moneyRequestTotal, report?.currency);

    let payerOrApproverName;
    if (isExpenseReport(report)) {
        const parentReport = getParentReport(report);
        payerOrApproverName = getPolicyName(parentReport ?? report, false, policy);
    } else if (isInvoiceReport(report)) {
        const chatReport = getReportOrDraftReport(report?.chatReportID);
        payerOrApproverName = getInvoicePayerName(chatReport, invoiceReceiverPolicy);
    } else {
        payerOrApproverName = getDisplayNameForParticipant(report?.managerID) ?? '';
    }

    const payerPaidAmountMessage = translateLocal('iou.payerPaidAmount', {
        payer: payerOrApproverName,
        amount: formattedAmount,
    });

    if (isReportApproved(report)) {
        return translateLocal('iou.managerApprovedAmount', {
            manager: payerOrApproverName,
            amount: formattedAmount,
        });
    }

    if (report?.isWaitingOnBankAccount) {
        return `${payerPaidAmountMessage} ${CONST.DOT_SEPARATOR} ${translateLocal('iou.pending')}`;
    }

    if (!isSettled(report?.reportID) && hasNonReimbursableTransactions(report?.reportID)) {
        payerOrApproverName = getDisplayNameForParticipant(report?.ownerAccountID) ?? '';
        return translateLocal('iou.payerSpentAmount', {payer: payerOrApproverName, amount: formattedAmount});
    }

    if (isProcessingReport(report) || isOpenExpenseReport(report) || isOpenInvoiceReport(report) || moneyRequestTotal === 0) {
        return translateLocal('iou.payerOwesAmount', {payer: payerOrApproverName, amount: formattedAmount});
    }

    return payerPaidAmountMessage;
}

/**
 * Gets transaction created, amount, currency, comment, and waypoints (for distance expense)
 * into a flat object. Used for displaying transactions and sending them in API commands
 */

function getTransactionDetails(transaction: OnyxInputOrEntry<Transaction>, createdDateFormat: string = CONST.DATE.FNS_FORMAT_STRING): TransactionDetails | undefined {
    if (!transaction) {
        return;
    }
    const report = getReportOrDraftReport(transaction?.reportID);
    return {
        created: getFormattedCreated(transaction, createdDateFormat),
        amount: getTransactionAmount(transaction, !isEmptyObject(report) && isExpenseReport(report)),
        attendees: getAttendees(transaction),
        taxAmount: getTaxAmount(transaction, !isEmptyObject(report) && isExpenseReport(report)),
        taxCode: getTaxCode(transaction),
        currency: getCurrency(transaction),
        comment: getDescription(transaction),
        merchant: getMerchant(transaction),
        waypoints: getWaypoints(transaction),
        customUnitRateID: getRateID(transaction),
        category: getCategory(transaction),
        billable: getBillable(transaction),
        tag: getTag(transaction),
        mccGroup: getMCCGroup(transaction),
        cardID: getCardID(transaction),
        originalAmount: getOriginalAmount(transaction),
        originalCurrency: getOriginalCurrency(transaction),
        postedDate: getFormattedPostedDate(transaction),
    };
}

function getTransactionCommentObject(transaction: OnyxEntry<Transaction>): Comment {
    return {
        ...transaction?.comment,
        waypoints: getWaypoints(transaction),
    };
}

/**
 * Can only edit if:
 *
 * - in case of IOU report
 *    - the current user is the requestor and is not settled yet
 * - in case of expense report
 *    - the current user is the requestor and is not settled yet
 *    - the current user is the manager of the report
 *    - or the current user is an admin on the policy the expense report is tied to
 *
 *    This is used in conjunction with canEditRestrictedField to control editing of specific fields like amount, currency, created, receipt, and distance.
 *    On its own, it only controls allowing/disallowing navigating to the editing pages or showing/hiding the 'Edit' icon on report actions
 */
function canEditMoneyRequest(reportAction: OnyxInputOrEntry<ReportAction<typeof CONST.REPORT.ACTIONS.TYPE.IOU>>, linkedTransaction?: OnyxEntry<Transaction>): boolean {
    const isDeleted = isDeletedAction(reportAction);

    if (isDeleted) {
        return false;
    }

    const allowedReportActionType: Array<ValueOf<typeof CONST.IOU.REPORT_ACTION_TYPE>> = [CONST.IOU.REPORT_ACTION_TYPE.TRACK, CONST.IOU.REPORT_ACTION_TYPE.CREATE];
    const originalMessage = getOriginalMessage(reportAction);
    const actionType = originalMessage?.type;

    if (!actionType || !allowedReportActionType.includes(actionType)) {
        return false;
    }

    const transaction = linkedTransaction ?? getLinkedTransaction(reportAction ?? undefined);

    // In case the transaction is failed to be created, we should disable editing the money request
    if (!transaction?.transactionID || (transaction?.pendingAction === CONST.RED_BRICK_ROAD_PENDING_ACTION.ADD && !isEmptyObject(transaction.errors))) {
        return false;
    }

    const moneyRequestReportID = originalMessage?.IOUReportID;

    if (!moneyRequestReportID) {
        return actionType === CONST.IOU.REPORT_ACTION_TYPE.TRACK;
    }

    const moneyRequestReport = getReportOrDraftReport(String(moneyRequestReportID));
    const isRequestor = currentUserAccountID === reportAction?.actorAccountID;

    const isSubmitted = isProcessingReport(moneyRequestReport);
    if (isIOUReport(moneyRequestReport)) {
        return isSubmitted && isRequestor;
    }

    const policy = getPolicy(moneyRequestReport?.policyID);
    const isAdmin = policy?.role === CONST.POLICY.ROLE.ADMIN;
    const isManager = currentUserAccountID === moneyRequestReport?.managerID;

    if (isInvoiceReport(moneyRequestReport) && isManager) {
        return false;
    }

    // Admin & managers can always edit coding fields such as tag, category, billable, etc. As long as the report has a state higher than OPEN.
    if ((isAdmin || isManager) && !isOpenExpenseReport(moneyRequestReport)) {
        return true;
    }

    if (policy?.type === CONST.POLICY.TYPE.CORPORATE && moneyRequestReport && isSubmitted && isCurrentUserSubmitter(moneyRequestReport.reportID)) {
        const isForwarded = getSubmitToAccountID(policy, moneyRequestReport) !== moneyRequestReport.managerID;
        return !isForwarded;
    }

    return !isReportApproved(moneyRequestReport) && !isSettled(moneyRequestReport?.reportID) && !isClosedReport(moneyRequestReport) && isRequestor;
}

/**
 * Checks if the current user can edit the provided property of an expense
 *
 */
function canEditFieldOfMoneyRequest(reportAction: OnyxInputOrEntry<ReportAction>, fieldToEdit: ValueOf<typeof CONST.EDIT_REQUEST_FIELD>): boolean {
    // A list of fields that cannot be edited by anyone, once an expense has been settled
    const restrictedFields: string[] = [
        CONST.EDIT_REQUEST_FIELD.AMOUNT,
        CONST.EDIT_REQUEST_FIELD.CURRENCY,
        CONST.EDIT_REQUEST_FIELD.MERCHANT,
        CONST.EDIT_REQUEST_FIELD.DATE,
        CONST.EDIT_REQUEST_FIELD.RECEIPT,
        CONST.EDIT_REQUEST_FIELD.DISTANCE,
        CONST.EDIT_REQUEST_FIELD.DISTANCE_RATE,
    ];

    if (!isMoneyRequestAction(reportAction) || !canEditMoneyRequest(reportAction)) {
        return false;
    }

    // If we're editing fields such as category, tag, description, etc. the check above should be enough for handling the permission
    if (!restrictedFields.includes(fieldToEdit)) {
        return true;
    }

    const iouMessage = getOriginalMessage(reportAction);
    const moneyRequestReport = iouMessage?.IOUReportID ? getReport(iouMessage?.IOUReportID) ?? ({} as Report) : ({} as Report);
    const transaction = allTransactions?.[`${ONYXKEYS.COLLECTION.TRANSACTION}${iouMessage?.IOUTransactionID}`] ?? ({} as Transaction);

    if (isSettled(String(moneyRequestReport.reportID)) || isReportApproved(String(moneyRequestReport.reportID))) {
        return false;
    }

    if (
        (fieldToEdit === CONST.EDIT_REQUEST_FIELD.AMOUNT || fieldToEdit === CONST.EDIT_REQUEST_FIELD.CURRENCY || fieldToEdit === CONST.EDIT_REQUEST_FIELD.DATE) &&
        isCardTransaction(transaction)
    ) {
        return false;
    }

    const policy = getPolicy(moneyRequestReport?.policyID);
    const isAdmin = isExpenseReport(moneyRequestReport) && policy?.role === CONST.POLICY.ROLE.ADMIN;
    const isManager = isExpenseReport(moneyRequestReport) && currentUserAccountID === moneyRequestReport?.managerID;

    if ((fieldToEdit === CONST.EDIT_REQUEST_FIELD.AMOUNT || fieldToEdit === CONST.EDIT_REQUEST_FIELD.CURRENCY) && isDistanceRequest(transaction)) {
        return isAdmin || isManager;
    }

    if (
        (fieldToEdit === CONST.EDIT_REQUEST_FIELD.AMOUNT || fieldToEdit === CONST.EDIT_REQUEST_FIELD.CURRENCY || fieldToEdit === CONST.EDIT_REQUEST_FIELD.MERCHANT) &&
        isPerDiemRequest(transaction)
    ) {
        return false;
    }

    if (fieldToEdit === CONST.EDIT_REQUEST_FIELD.RECEIPT) {
        const isRequestor = currentUserAccountID === reportAction?.actorAccountID;
        return (
            !isInvoiceReport(moneyRequestReport) &&
            !isReceiptBeingScanned(transaction) &&
            !isDistanceRequest(transaction) &&
            !isPerDiemRequest(transaction) &&
            (isAdmin || isManager || isRequestor)
        );
    }

    if (fieldToEdit === CONST.EDIT_REQUEST_FIELD.DISTANCE_RATE) {
        // The distance rate can be modified only on the distance expense reports
        return isExpenseReport(moneyRequestReport) && isDistanceRequest(transaction);
    }

    return true;
}

/**
 * Can only edit if:
 *
 * - It was written by the current user
 * - It's an ADD_COMMENT that is not an attachment
 * - It's an expense where conditions for editability are defined in canEditMoneyRequest method
 * - It's not pending deletion
 */
function canEditReportAction(reportAction: OnyxInputOrEntry<ReportAction>): boolean {
    const isCommentOrIOU = reportAction?.actionName === CONST.REPORT.ACTIONS.TYPE.ADD_COMMENT || reportAction?.actionName === CONST.REPORT.ACTIONS.TYPE.IOU;
    const message = reportAction ? getReportActionMessageReportUtils(reportAction) : undefined;

    return !!(
        reportAction?.actorAccountID === currentUserAccountID &&
        isCommentOrIOU &&
        (!isMoneyRequestAction(reportAction) || canEditMoneyRequest(reportAction)) && // Returns true for non-IOU actions
        !isReportMessageAttachment(message) &&
        ((!reportAction.isAttachmentWithText && !reportAction.isAttachmentOnly) || !reportAction.isOptimisticAction) &&
        !isDeletedAction(reportAction) &&
        !isCreatedTaskReportAction(reportAction) &&
        reportAction?.pendingAction !== CONST.RED_BRICK_ROAD_PENDING_ACTION.DELETE
    );
}

function canHoldUnholdReportAction(reportAction: OnyxInputOrEntry<ReportAction>): {canHoldRequest: boolean; canUnholdRequest: boolean} {
    if (!isMoneyRequestAction(reportAction)) {
        return {canHoldRequest: false, canUnholdRequest: false};
    }

    const moneyRequestReportID = getOriginalMessage(reportAction)?.IOUReportID;
    const moneyRequestReport = getReportOrDraftReport(String(moneyRequestReportID));

    if (!moneyRequestReportID || !moneyRequestReport) {
        return {canHoldRequest: false, canUnholdRequest: false};
    }

    if (isInvoiceReport(moneyRequestReport)) {
        return {
            canHoldRequest: false,
            canUnholdRequest: false,
        };
    }

    const isRequestSettled = isSettled(moneyRequestReport?.reportID);
    const isApproved = isReportApproved(moneyRequestReport);
    const transactionID = moneyRequestReport ? getOriginalMessage(reportAction)?.IOUTransactionID : undefined;
    const transaction = allTransactions?.[`${ONYXKEYS.COLLECTION.TRANSACTION}${transactionID}`] ?? ({} as Transaction);

    const parentReportAction = isThread(moneyRequestReport)
        ? allReportActions?.[`${ONYXKEYS.COLLECTION.REPORT_ACTIONS}${moneyRequestReport.parentReportID}`]?.[moneyRequestReport.parentReportActionID]
        : undefined;

    const isRequestIOU = isIOUReport(moneyRequestReport);
    const isHoldActionCreator = isHoldCreator(transaction, reportAction.childReportID);

    const isTrackExpenseMoneyReport = isTrackExpenseReport(moneyRequestReport);
    const isActionOwner =
        typeof parentReportAction?.actorAccountID === 'number' &&
        typeof currentUserPersonalDetails?.accountID === 'number' &&
        parentReportAction.actorAccountID === currentUserPersonalDetails?.accountID;
    const isApprover = isMoneyRequestReport(moneyRequestReport) && moneyRequestReport?.managerID !== null && currentUserPersonalDetails?.accountID === moneyRequestReport?.managerID;
    const isAdmin = isPolicyAdmin(moneyRequestReport.policyID, allPolicies);
    const isOnHold = isOnHoldTransactionUtils(transaction);
    const isScanning = hasReceiptTransactionUtils(transaction) && isReceiptBeingScanned(transaction);
    const isClosed = isClosedReport(moneyRequestReport);

    const canModifyStatus = !isTrackExpenseMoneyReport && (isAdmin || isActionOwner || isApprover);
    const canModifyUnholdStatus = !isTrackExpenseMoneyReport && (isAdmin || (isActionOwner && isHoldActionCreator) || isApprover);
    const isDeletedParentActionLocal = isEmptyObject(parentReportAction) || isDeletedAction(parentReportAction);

    const canHoldOrUnholdRequest = !isRequestSettled && !isApproved && !isDeletedParentActionLocal && !isClosed;
    const canHoldRequest = canHoldOrUnholdRequest && !isOnHold && (isRequestIOU || canModifyStatus) && !isScanning && !!transaction?.reimbursable;
    const canUnholdRequest =
        !!(canHoldOrUnholdRequest && isOnHold && !isDuplicate(transaction.transactionID, true) && (isRequestIOU ? isHoldActionCreator : canModifyUnholdStatus)) &&
        !!transaction?.reimbursable;

    return {canHoldRequest, canUnholdRequest};
}

const changeMoneyRequestHoldStatus = (reportAction: OnyxEntry<ReportAction>, backTo?: string, searchHash?: number): void => {
    if (!isMoneyRequestAction(reportAction)) {
        return;
    }
    const moneyRequestReportID = getOriginalMessage(reportAction)?.IOUReportID;

    const moneyRequestReport = getReportOrDraftReport(String(moneyRequestReportID));
    if (!moneyRequestReportID || !moneyRequestReport) {
        return;
    }

    const transactionID = getOriginalMessage(reportAction)?.IOUTransactionID;

    if (!transactionID || !reportAction.childReportID) {
        Log.warn('Missing transactionID and reportAction.childReportID during the change of the money request hold status');
        return;
    }

    const transaction = allTransactions?.[`${ONYXKEYS.COLLECTION.TRANSACTION}${transactionID}`] ?? ({} as Transaction);
    const isOnHold = isOnHoldTransactionUtils(transaction);
    const policy = allPolicies?.[`${ONYXKEYS.COLLECTION.POLICY}${moneyRequestReport.policyID}`] ?? null;

    if (isOnHold) {
        unholdRequest(transactionID, reportAction.childReportID, searchHash);
    } else {
        const activeRoute = encodeURIComponent(Navigation.getActiveRouteWithoutParams());
        Navigation.navigate(
            // eslint-disable-next-line @typescript-eslint/prefer-nullish-coalescing
            ROUTES.MONEY_REQUEST_HOLD_REASON.getRoute(policy?.type ?? CONST.POLICY.TYPE.PERSONAL, transactionID, reportAction.childReportID, backTo || activeRoute, searchHash),
        );
    }
};

/**
 * Gets all transactions on an IOU report with a receipt
 */
function getTransactionsWithReceipts(iouReportID: string | undefined): Transaction[] {
    const transactions = getReportTransactions(iouReportID);
    return transactions.filter((transaction) => hasReceiptTransactionUtils(transaction));
}

/**
 * For report previews, we display a "Receipt scan in progress" indicator
 * instead of the report total only when we have no report total ready to show. This is the case when
 * all requests are receipts that are being SmartScanned. As soon as we have a non-receipt request,
 * or as soon as one receipt request is done scanning, we have at least one
 * "ready" expense, and we remove this indicator to show the partial report total.
 */
function areAllRequestsBeingSmartScanned(iouReportID: string | undefined, reportPreviewAction: OnyxEntry<ReportAction>): boolean {
    const transactionsWithReceipts = getTransactionsWithReceipts(iouReportID);
    // If we have more requests than requests with receipts, we have some manual requests
    if (getNumberOfMoneyRequests(reportPreviewAction) > transactionsWithReceipts.length) {
        return false;
    }
    return transactionsWithReceipts.every((transaction) => isReceiptBeingScanned(transaction));
}

/**
 * Get the transactions related to a report preview with receipts
 * Get the details linked to the IOU reportAction
 *
 * NOTE: This method is only meant to be used inside this action file. Do not export and use it elsewhere. Use withOnyx or Onyx.connect() instead.
 */
function getLinkedTransaction(reportAction: OnyxEntry<ReportAction | OptimisticIOUReportAction>): OnyxEntry<Transaction> {
    let transactionID;

    if (isMoneyRequestAction(reportAction)) {
        transactionID = getOriginalMessage(reportAction)?.IOUTransactionID;
    }

    return allTransactions?.[`${ONYXKEYS.COLLECTION.TRANSACTION}${transactionID}`];
}

/**
 * Check if any of the transactions in the report has required missing fields
 */
function hasMissingSmartscanFields(iouReportID: string | undefined): boolean {
    const reportTransactions = getReportTransactions(iouReportID);

    return reportTransactions.some(hasMissingSmartscanFieldsTransactionUtils);
}

/**
 * Get report action which is missing smartscan fields
 */
function getReportActionWithMissingSmartscanFields(iouReportID: string | undefined): ReportAction | undefined {
    const reportActions = Object.values(getAllReportActions(iouReportID));
    return reportActions.find((action) => {
        if (!isMoneyRequestAction(action)) {
            return false;
        }
        const transaction = getLinkedTransaction(action);
        if (isEmptyObject(transaction)) {
            return false;
        }
        if (!wasActionTakenByCurrentUser(action)) {
            return false;
        }
        return hasMissingSmartscanFieldsTransactionUtils(transaction);
    });
}

/**
 * Check if iouReportID has required missing fields
 */
function shouldShowRBRForMissingSmartscanFields(iouReportID: string | undefined): boolean {
    return !!getReportActionWithMissingSmartscanFields(iouReportID);
}

/**
 * Given a parent IOU report action get report name for the LHN.
 */
function getTransactionReportName(reportAction: OnyxEntry<ReportAction | OptimisticIOUReportAction>): string {
    if (isReversedTransaction(reportAction)) {
        return translateLocal('parentReportAction.reversedTransaction');
    }

    if (isDeletedAction(reportAction)) {
        return translateLocal('parentReportAction.deletedExpense');
    }

    const transaction = getLinkedTransaction(reportAction);

    if (isEmptyObject(transaction)) {
        // Transaction data might be empty on app's first load, if so we fallback to Expense/Track Expense
        return isTrackExpenseAction(reportAction) ? translateLocal('iou.createExpense') : translateLocal('iou.expense');
    }

    if (hasReceiptTransactionUtils(transaction) && isReceiptBeingScanned(transaction)) {
        return translateLocal('iou.receiptScanning', {count: 1});
    }

    if (hasMissingSmartscanFieldsTransactionUtils(transaction)) {
        return translateLocal('iou.receiptMissingDetails');
    }

    if (isFetchingWaypointsFromServer(transaction) && getMerchant(transaction) === translateLocal('iou.fieldPending')) {
        return translateLocal('iou.fieldPending');
    }

    if (isSentMoneyReportAction(reportAction)) {
        return getIOUReportActionDisplayMessage(reportAction as ReportAction, transaction);
    }

    const report = getReportOrDraftReport(transaction?.reportID);
    const amount = getTransactionAmount(transaction, !isEmptyObject(report) && isExpenseReport(report)) ?? 0;
    const formattedAmount = convertToDisplayString(amount, getCurrency(transaction)) ?? '';
    const comment = getMerchantOrDescription(transaction);
    if (isTrackExpenseAction(reportAction)) {
        return translateLocal('iou.threadTrackReportName', {formattedAmount, comment});
    }
    return translateLocal('iou.threadExpenseReportName', {formattedAmount, comment});
}

/**
 * Get expense message for an IOU report
 *
 * @param [iouReportAction] This is always an IOU action. When necessary, report preview actions will be unwrapped and the child iou report action is passed here (the original report preview
 *     action will be passed as `originalReportAction` in this case).
 * @param [originalReportAction] This can be either a report preview action or the IOU action. This will be the original report preview action in cases where `iouReportAction` was unwrapped
 *     from a report preview action. Otherwise, it will be the same as `iouReportAction`.
 */
function getReportPreviewMessage(
    reportOrID: OnyxInputOrEntry<Report> | string,
    iouReportAction: OnyxInputOrEntry<ReportAction> = null,
    shouldConsiderScanningReceiptOrPendingRoute = false,
    isPreviewMessageForParentChatReport = false,
    policy?: OnyxInputOrEntry<Policy>,
    isForListPreview = false,
    originalReportAction: OnyxInputOrEntry<ReportAction> = iouReportAction,
): string {
    const report = typeof reportOrID === 'string' ? getReport(reportOrID) : reportOrID;
    const reportActionMessage = getReportActionHtml(iouReportAction);

    if (!report?.reportID) {
        return reportActionMessage;
    }

    const allReportTransactions = getAllReportTransactions(report.reportID);
    const transactionsWithReceipts = allReportTransactions.filter(hasReceiptTransactionUtils);
    const numberOfScanningReceipts = transactionsWithReceipts.filter(isReceiptBeingScanned).length;

    if (isEmptyObject(report) || !report?.reportID) {
        // The iouReport is not found locally after SignIn because the OpenApp API won't return iouReports if they're settled
        // As a temporary solution until we know how to solve this the best, we just use the message that returned from BE
        return reportActionMessage;
    }

    if (!isEmptyObject(iouReportAction) && !isIOUReport(report) && iouReportAction && isSplitBillReportAction(iouReportAction)) {
        // This covers group chats where the last action is a split expense action
        const linkedTransaction = getLinkedTransaction(iouReportAction);
        if (isEmptyObject(linkedTransaction)) {
            return reportActionMessage;
        }

        if (!isEmptyObject(linkedTransaction)) {
            if (isReceiptBeingScanned(linkedTransaction)) {
                return translateLocal('iou.receiptScanning', {count: 1});
            }

            if (hasMissingSmartscanFieldsTransactionUtils(linkedTransaction)) {
                return translateLocal('iou.receiptMissingDetails');
            }

            const amount = getTransactionAmount(linkedTransaction, !isEmptyObject(report) && isExpenseReport(report)) ?? 0;
            const formattedAmount = convertToDisplayString(amount, getCurrency(linkedTransaction)) ?? '';
            return translateLocal('iou.didSplitAmount', {formattedAmount, comment: getMerchantOrDescription(linkedTransaction)});
        }
    }

    if (!isEmptyObject(iouReportAction) && !isIOUReport(report) && iouReportAction && isTrackExpenseAction(iouReportAction)) {
        // This covers group chats where the last action is a track expense action
        const linkedTransaction = getLinkedTransaction(iouReportAction);
        if (isEmptyObject(linkedTransaction)) {
            return reportActionMessage;
        }

        if (!isEmptyObject(linkedTransaction)) {
            if (isReceiptBeingScanned(linkedTransaction)) {
                return translateLocal('iou.receiptScanning', {count: 1});
            }

            if (hasMissingSmartscanFieldsTransactionUtils(linkedTransaction)) {
                return translateLocal('iou.receiptMissingDetails');
            }

            const amount = getTransactionAmount(linkedTransaction, !isEmptyObject(report) && isExpenseReport(report)) ?? 0;
            const formattedAmount = convertToDisplayString(amount, getCurrency(linkedTransaction)) ?? '';
            return translateLocal('iou.trackedAmount', {formattedAmount, comment: getMerchantOrDescription(linkedTransaction)});
        }
    }

    const containsNonReimbursable = hasNonReimbursableTransactions(report.reportID);
    const totalAmount = getMoneyRequestSpendBreakdown(report).totalDisplaySpend;

    const parentReport = getParentReport(report);
    const policyName = getPolicyName(parentReport ?? report, false, policy);
    const payerName = isExpenseReport(report) ? policyName : getDisplayNameForParticipant(report.managerID, !isPreviewMessageForParentChatReport);

    const formattedAmount = convertToDisplayString(totalAmount, report.currency);

    if (isReportApproved(report) && isPaidGroupPolicy(report)) {
        return translateLocal('iou.managerApprovedAmount', {
            manager: payerName ?? '',
            amount: formattedAmount,
        });
    }

    let linkedTransaction;
    if (!isEmptyObject(iouReportAction) && shouldConsiderScanningReceiptOrPendingRoute && iouReportAction && isMoneyRequestAction(iouReportAction)) {
        linkedTransaction = getLinkedTransaction(iouReportAction);
    }

    if (!isEmptyObject(linkedTransaction) && hasReceiptTransactionUtils(linkedTransaction) && isReceiptBeingScanned(linkedTransaction)) {
        return translateLocal('iou.receiptScanning', {count: numberOfScanningReceipts});
    }

    if (!isEmptyObject(linkedTransaction) && isFetchingWaypointsFromServer(linkedTransaction) && !getTransactionAmount(linkedTransaction)) {
        return translateLocal('iou.fieldPending');
    }

    const originalMessage = !isEmptyObject(iouReportAction) && isMoneyRequestAction(iouReportAction) ? getOriginalMessage(iouReportAction) : undefined;

    // Show Paid preview message if it's settled or if the amount is paid & stuck at receivers end for only chat reports.
    if (isSettled(report.reportID) || (report.isWaitingOnBankAccount && isPreviewMessageForParentChatReport)) {
        // A settled report preview message can come in three formats "paid ... elsewhere" or "paid ... with Expensify"
        let translatePhraseKey: TranslationPaths = 'iou.paidElsewhereWithAmount';
        if (isPreviewMessageForParentChatReport) {
            translatePhraseKey = 'iou.payerPaidAmount';
        } else if (
            [CONST.IOU.PAYMENT_TYPE.VBBA, CONST.IOU.PAYMENT_TYPE.EXPENSIFY].some((paymentType) => paymentType === originalMessage?.paymentType) ||
            !!reportActionMessage.match(/ (with Expensify|using Expensify)$/) ||
            report.isWaitingOnBankAccount
        ) {
            translatePhraseKey = 'iou.paidWithExpensifyWithAmount';
            if (originalMessage?.automaticAction) {
                translatePhraseKey = 'iou.automaticallyPaidWithExpensify';
            }
        }

        let actualPayerName = report.managerID === currentUserAccountID ? '' : getDisplayNameForParticipant(report.managerID, true);
        actualPayerName = actualPayerName && isForListPreview && !isPreviewMessageForParentChatReport ? `${actualPayerName}:` : actualPayerName;
        const payerDisplayName = isPreviewMessageForParentChatReport ? payerName : actualPayerName;

        return translateLocal(translatePhraseKey, {amount: formattedAmount, payer: payerDisplayName ?? ''});
    }

    if (report.isWaitingOnBankAccount) {
        const submitterDisplayName = getDisplayNameForParticipant(report.ownerAccountID, true) ?? '';
        return translateLocal('iou.waitingOnBankAccount', {submitterDisplayName});
    }

    const lastActorID = iouReportAction?.actorAccountID;
    let amount = originalMessage?.amount;
    let currency = originalMessage?.currency ? originalMessage?.currency : report.currency;

    if (!isEmptyObject(linkedTransaction)) {
        amount = getTransactionAmount(linkedTransaction, isExpenseReport(report));
        currency = getCurrency(linkedTransaction);
    }

    if (isEmptyObject(linkedTransaction) && !isEmptyObject(iouReportAction)) {
        linkedTransaction = getLinkedTransaction(iouReportAction);
    }

    let comment = !isEmptyObject(linkedTransaction) ? getMerchantOrDescription(linkedTransaction) : undefined;
    if (!isEmptyObject(originalReportAction) && isReportPreviewAction(originalReportAction) && getNumberOfMoneyRequests(originalReportAction) !== 1) {
        comment = undefined;
    }

    // if we have the amount in the originalMessage and lastActorID, we can use that to display the preview message for the latest expense
    if (amount !== undefined && lastActorID && !isPreviewMessageForParentChatReport) {
        const amountToDisplay = convertToDisplayString(Math.abs(amount), currency);

        // We only want to show the actor name in the preview if it's not the current user who took the action
        const requestorName = lastActorID && lastActorID !== currentUserAccountID ? getDisplayNameForParticipant(lastActorID, !isPreviewMessageForParentChatReport) : '';
        return `${requestorName ? `${requestorName}: ` : ''}${translateLocal('iou.submittedAmount', {formattedAmount: amountToDisplay, comment})}`;
    }

    if (containsNonReimbursable) {
        return translateLocal('iou.payerSpentAmount', {payer: getDisplayNameForParticipant(report.ownerAccountID) ?? '', amount: formattedAmount});
    }

    return translateLocal('iou.payerOwesAmount', {payer: payerName ?? '', amount: formattedAmount, comment});
}

/**
 * Given the updates user made to the expense, compose the originalMessage
 * object of the modified expense action.
 *
 * At the moment, we only allow changing one transaction field at a time.
 */
function getModifiedExpenseOriginalMessage(
    oldTransaction: OnyxInputOrEntry<Transaction>,
    transactionChanges: TransactionChanges,
    isFromExpenseReport: boolean,
    policy: OnyxInputOrEntry<Policy>,
    updatedTransaction?: OnyxInputOrEntry<Transaction>,
): OriginalMessageModifiedExpense {
    const originalMessage: OriginalMessageModifiedExpense = {};
    // Remark: Comment field is the only one which has new/old prefixes for the keys (newComment/ oldComment),
    // all others have old/- pattern such as oldCreated/created
    if ('comment' in transactionChanges) {
        originalMessage.oldComment = getDescription(oldTransaction);
        originalMessage.newComment = transactionChanges?.comment;
    }
    if ('created' in transactionChanges) {
        originalMessage.oldCreated = getFormattedCreated(oldTransaction);
        originalMessage.created = transactionChanges?.created;
    }
    if ('merchant' in transactionChanges) {
        originalMessage.oldMerchant = getMerchant(oldTransaction);
        originalMessage.merchant = transactionChanges?.merchant;
    }
    if ('attendees' in transactionChanges) {
        [originalMessage.oldAttendees, originalMessage.attendees] = getFormattedAttendees(transactionChanges?.attendees, getAttendees(oldTransaction));
    }

    // The amount is always a combination of the currency and the number value so when one changes we need to store both
    // to match how we handle the modified expense action in oldDot
    const didAmountOrCurrencyChange = 'amount' in transactionChanges || 'currency' in transactionChanges;
    if (didAmountOrCurrencyChange) {
        originalMessage.oldAmount = getTransactionAmount(oldTransaction, isFromExpenseReport);
        originalMessage.amount = transactionChanges?.amount ?? transactionChanges.oldAmount;
        originalMessage.oldCurrency = getCurrency(oldTransaction);
        originalMessage.currency = transactionChanges?.currency ?? transactionChanges.oldCurrency;
    }

    if ('category' in transactionChanges) {
        originalMessage.oldCategory = getCategory(oldTransaction);
        originalMessage.category = transactionChanges?.category;
    }

    if ('tag' in transactionChanges) {
        originalMessage.oldTag = getTag(oldTransaction);
        originalMessage.tag = transactionChanges?.tag;
    }

    // We only want to display a tax rate update system message when tax rate is updated by user.
    // Tax rate can change as a result of currency update. In such cases, we want to skip displaying a system message, as discussed.
    const didTaxCodeChange = 'taxCode' in transactionChanges;
    if (didTaxCodeChange && !didAmountOrCurrencyChange) {
        originalMessage.oldTaxRate = policy?.taxRates?.taxes[getTaxCode(oldTransaction)]?.value;
        originalMessage.taxRate = transactionChanges?.taxCode && policy?.taxRates?.taxes[transactionChanges?.taxCode]?.value;
    }

    // We only want to display a tax amount update system message when tax amount is updated by user.
    // Tax amount can change as a result of amount, currency or tax rate update. In such cases, we want to skip displaying a system message, as discussed.
    if ('taxAmount' in transactionChanges && !(didAmountOrCurrencyChange || didTaxCodeChange)) {
        originalMessage.oldTaxAmount = getTaxAmount(oldTransaction, isFromExpenseReport);
        originalMessage.taxAmount = transactionChanges?.taxAmount;
        originalMessage.currency = getCurrency(oldTransaction);
    }

    if ('billable' in transactionChanges) {
        const oldBillable = getBillable(oldTransaction);
        originalMessage.oldBillable = oldBillable ? translateLocal('common.billable').toLowerCase() : translateLocal('common.nonBillable').toLowerCase();
        originalMessage.billable = transactionChanges?.billable ? translateLocal('common.billable').toLowerCase() : translateLocal('common.nonBillable').toLowerCase();
    }

    if ('customUnitRateID' in transactionChanges && updatedTransaction?.comment?.customUnit?.customUnitRateID) {
        originalMessage.oldAmount = getTransactionAmount(oldTransaction, isFromExpenseReport);
        originalMessage.oldCurrency = getCurrency(oldTransaction);
        originalMessage.oldMerchant = getMerchant(oldTransaction);

        // For the originalMessage, we should use the non-negative amount, similar to what getAmount does for oldAmount
        originalMessage.amount = Math.abs(updatedTransaction.modifiedAmount ?? 0);
        originalMessage.currency = updatedTransaction.modifiedCurrency ?? CONST.CURRENCY.USD;
        originalMessage.merchant = updatedTransaction.modifiedMerchant;
    }

    return originalMessage;
}

/**
 * Check if original message is an object and can be used as a ChangeLog type
 * @param originalMessage
 */
function isChangeLogObject(originalMessage?: OriginalMessageChangeLog): OriginalMessageChangeLog | undefined {
    if (originalMessage && typeof originalMessage === 'object') {
        return originalMessage;
    }
    return undefined;
}

/**
 * Build invited usernames for admin chat threads
 * @param parentReportAction
 * @param parentReportActionMessage
 */
function getAdminRoomInvitedParticipants(parentReportAction: OnyxEntry<ReportAction>, parentReportActionMessage: string) {
    if (isEmptyObject(parentReportAction)) {
        return parentReportActionMessage || translateLocal('parentReportAction.deletedMessage');
    }
    if (!getOriginalMessage(parentReportAction)) {
        return parentReportActionMessage || translateLocal('parentReportAction.deletedMessage');
    }
    if (!isPolicyChangeLogAction(parentReportAction) && !isRoomChangeLogAction(parentReportAction)) {
        return parentReportActionMessage || translateLocal('parentReportAction.deletedMessage');
    }

    const originalMessage = isChangeLogObject(getOriginalMessage(parentReportAction));
    const personalDetails = getPersonalDetailsByIDs(originalMessage?.targetAccountIDs ?? [], 0);

    const participants = personalDetails.map((personalDetail) => {
        const name = getEffectiveDisplayName(personalDetail);
        if (name && name?.length > 0) {
            return name;
        }
        return translateLocal('common.hidden');
    });
    const users = participants.length > 1 ? participants.join(` ${translateLocal('common.and')} `) : participants.at(0);
    if (!users) {
        return parentReportActionMessage;
    }
    const actionType = parentReportAction.actionName;
    const isInviteAction = actionType === CONST.REPORT.ACTIONS.TYPE.ROOM_CHANGE_LOG.INVITE_TO_ROOM || actionType === CONST.REPORT.ACTIONS.TYPE.POLICY_CHANGE_LOG.INVITE_TO_ROOM;

    const verbKey = isInviteAction ? 'workspace.invite.invited' : 'workspace.invite.removed';
    const prepositionKey = isInviteAction ? 'workspace.invite.to' : 'workspace.invite.from';

    const verb = translateLocal(verbKey);
    const preposition = translateLocal(prepositionKey);

    const roomName = originalMessage?.roomName ?? '';

    return roomName ? `${verb} ${users} ${preposition} ${roomName}` : `${verb} ${users}`;
}

/**
 * Get the invoice payer name based on its type:
 * - Individual - a receiver display name.
 * - Policy - a receiver policy name.
 */
function getInvoicePayerName(report: OnyxEntry<Report>, invoiceReceiverPolicy?: OnyxEntry<Policy>, invoiceReceiverPersonalDetail?: PersonalDetails): string {
    const invoiceReceiver = report?.invoiceReceiver;
    const isIndividual = invoiceReceiver?.type === CONST.REPORT.INVOICE_RECEIVER_TYPE.INDIVIDUAL;

    if (isIndividual) {
        return formatPhoneNumber(getDisplayNameOrDefault(invoiceReceiverPersonalDetail ?? allPersonalDetails?.[invoiceReceiver.accountID]));
    }

    return getPolicyName(report, false, invoiceReceiverPolicy ?? allPolicies?.[`${ONYXKEYS.COLLECTION.POLICY}${invoiceReceiver?.policyID}`]);
}

/**
 * Parse html of reportAction into text
 */
function parseReportActionHtmlToText(reportAction: OnyxEntry<ReportAction>, reportID: string | undefined, childReportID?: string): string {
    if (!reportAction) {
        return '';
    }
    const key = `${reportID}_${reportAction.reportActionID}_${reportAction.lastModified}`;
    const cachedText = parsedReportActionMessageCache[key];
    if (cachedText !== undefined) {
        return cachedText;
    }

    const {html, text} = getReportActionMessageReportUtils(reportAction) ?? {};

    if (!html) {
        return text ?? '';
    }

    const mentionReportRegex = /<mention-report reportID="(\d+)" *\/>/gi;
    const matches = html.matchAll(mentionReportRegex);

    const reportIDToName: Record<string, string> = {};
    for (const match of matches) {
        if (match[1] !== childReportID) {
            // eslint-disable-next-line @typescript-eslint/no-use-before-define
            reportIDToName[match[1]] = getReportName(getReportOrDraftReport(match[1])) ?? '';
        }
    }

    const mentionUserRegex = /<mention-user accountID="(\d+)" *\/>/gi;
    const accountIDToName: Record<string, string> = {};
    const accountIDs = Array.from(html.matchAll(mentionUserRegex), (mention) => Number(mention[1]));
    const logins = getLoginsByAccountIDs(accountIDs);
    accountIDs.forEach((id, index) => (accountIDToName[id] = logins.at(index) ?? ''));

    const textMessage = Str.removeSMSDomain(Parser.htmlToText(html, {reportIDToName, accountIDToName}));
    parsedReportActionMessageCache[key] = textMessage;

    return textMessage;
}

/**
 * Get the report action message for a report action.
 */
function getReportActionMessage(reportAction: OnyxEntry<ReportAction>, reportID?: string, childReportID?: string) {
    if (isEmptyObject(reportAction)) {
        return '';
    }
    if (reportAction.actionName === CONST.REPORT.ACTIONS.TYPE.HOLD) {
        return translateLocal('iou.heldExpense');
    }

    if (reportAction.actionName === CONST.REPORT.ACTIONS.TYPE.EXPORTED_TO_INTEGRATION) {
        return getExportIntegrationLastMessageText(reportAction);
    }

    if (reportAction.actionName === CONST.REPORT.ACTIONS.TYPE.UNHOLD) {
        return translateLocal('iou.unheldExpense');
    }
    if (isApprovedOrSubmittedReportAction(reportAction) || isActionOfType(reportAction, CONST.REPORT.ACTIONS.TYPE.REIMBURSED)) {
        return getReportActionMessageText(reportAction);
    }
    if (isReimbursementQueuedAction(reportAction)) {
        return getReimbursementQueuedActionMessage(reportAction, getReportOrDraftReport(reportID), false);
    }

    return parseReportActionHtmlToText(reportAction, reportID, childReportID);
}

/**
 * Get the title for an invoice room.
 */
function getInvoicesChatName(report: OnyxEntry<Report>, receiverPolicy: OnyxEntry<Policy>, personalDetails?: Partial<PersonalDetailsList>): string {
    const invoiceReceiver = report?.invoiceReceiver;
    const isIndividual = invoiceReceiver?.type === CONST.REPORT.INVOICE_RECEIVER_TYPE.INDIVIDUAL;
    const invoiceReceiverAccountID = isIndividual ? invoiceReceiver.accountID : CONST.DEFAULT_NUMBER_ID;
    const invoiceReceiverPolicyID = isIndividual ? undefined : invoiceReceiver?.policyID;
    const invoiceReceiverPolicy = receiverPolicy ?? getPolicy(invoiceReceiverPolicyID);
    const isCurrentUserReceiver = (isIndividual && invoiceReceiverAccountID === currentUserAccountID) || (!isIndividual && isPolicyAdminPolicyUtils(invoiceReceiverPolicy));

    if (isCurrentUserReceiver) {
        return getPolicyName(report);
    }

    if (isIndividual) {
        return formatPhoneNumber(getDisplayNameOrDefault((personalDetails ?? allPersonalDetails)?.[invoiceReceiverAccountID]));
    }

    return getPolicyName(report, false, invoiceReceiverPolicy);
}

const reportNameCache = new Map<string, {lastVisibleActionCreated: string; reportName: string}>();

/**
 * Get a cache key for the report name.
 */
const getCacheKey = (report: OnyxEntry<Report>): string => `${report?.reportID}-${report?.lastVisibleActionCreated}-${report?.reportName}`;

/**
 * Get the title for a report.
 */
function getReportName(
    report: OnyxEntry<Report>,
    policy?: OnyxEntry<Policy>,
    parentReportActionParam?: OnyxInputOrEntry<ReportAction>,
    personalDetails?: Partial<PersonalDetailsList>,
    invoiceReceiverPolicy?: OnyxEntry<Policy>,
): string {
    const reportID = report?.reportID;
    const cacheKey = getCacheKey(report);

    if (reportID) {
        const reportNameFromCache = reportNameCache.get(cacheKey);

        if (reportNameFromCache?.reportName && reportNameFromCache.reportName === report?.reportName && reportNameFromCache.reportName !== CONST.REPORT.DEFAULT_REPORT_NAME) {
            return reportNameFromCache.reportName;
        }
    }

    let formattedName: string | undefined;
    let parentReportAction: OnyxEntry<ReportAction>;
    if (parentReportActionParam) {
        parentReportAction = parentReportActionParam;
    } else {
        parentReportAction = isThread(report) ? allReportActions?.[`${ONYXKEYS.COLLECTION.REPORT_ACTIONS}${report.parentReportID}`]?.[report.parentReportActionID] : undefined;
    }
    const parentReportActionMessage = getReportActionMessageReportUtils(parentReportAction);

    if (isActionOfType(parentReportAction, CONST.REPORT.ACTIONS.TYPE.SUBMITTED) || isActionOfType(parentReportAction, CONST.REPORT.ACTIONS.TYPE.SUBMITTED_AND_CLOSED)) {
        const {harvesting} = getOriginalMessage(parentReportAction) ?? {};
        if (harvesting) {
            return Parser.htmlToText(getReportAutomaticallySubmittedMessage(parentReportAction));
        }
        return getIOUSubmittedMessage(parentReportAction);
    }
    if (isActionOfType(parentReportAction, CONST.REPORT.ACTIONS.TYPE.FORWARDED)) {
        const {automaticAction} = getOriginalMessage(parentReportAction) ?? {};
        if (automaticAction) {
            return Parser.htmlToText(getReportAutomaticallyForwardedMessage(parentReportAction, reportID));
        }
        return getIOUForwardedMessage(parentReportAction, report);
    }
    if (parentReportAction?.actionName === CONST.REPORT.ACTIONS.TYPE.REJECTED) {
        return getRejectedReportMessage();
    }
    if (parentReportAction?.actionName === CONST.REPORT.ACTIONS.TYPE.POLICY_CHANGE_LOG.CORPORATE_UPGRADE) {
        return getUpgradeWorkspaceMessage();
    }
    if (parentReportAction?.actionName === CONST.REPORT.ACTIONS.TYPE.POLICY_CHANGE_LOG.TEAM_DOWNGRADE) {
        return getDowngradeWorkspaceMessage();
    }
    if (isActionOfType(parentReportAction, CONST.REPORT.ACTIONS.TYPE.APPROVED)) {
        const {automaticAction} = getOriginalMessage(parentReportAction) ?? {};
        if (automaticAction) {
            return Parser.htmlToText(getReportAutomaticallyApprovedMessage(parentReportAction));
        }
        return getIOUApprovedMessage(parentReportAction);
    }
    if (isUnapprovedAction(parentReportAction)) {
        return getIOUUnapprovedMessage(parentReportAction);
    }

    if (isChatThread(report)) {
        if (!isEmptyObject(parentReportAction) && isTransactionThread(parentReportAction)) {
            formattedName = getTransactionReportName(parentReportAction);
            if (isArchivedNonExpenseReport(report, getReportNameValuePairs(report?.reportID))) {
                formattedName += ` (${translateLocal('common.archived')})`;
            }
            return formatReportLastMessageText(formattedName);
        }

        if (!isEmptyObject(parentReportAction) && isOldDotReportAction(parentReportAction)) {
            return getMessageOfOldDotReportAction(parentReportAction);
        }

        if (parentReportActionMessage?.isDeletedParentAction) {
            return translateLocal('parentReportAction.deletedMessage');
        }

        const isAttachment = isReportActionAttachment(!isEmptyObject(parentReportAction) ? parentReportAction : undefined);
        const reportActionMessage = getReportActionMessage(parentReportAction, report?.parentReportID, report?.reportID).replace(/(\n+|\r\n|\n|\r)/gm, ' ');
        if (isAttachment && reportActionMessage) {
            return `[${translateLocal('common.attachment')}]`;
        }
        if (
            parentReportActionMessage?.moderationDecision?.decision === CONST.MODERATION.MODERATOR_DECISION_PENDING_HIDE ||
            parentReportActionMessage?.moderationDecision?.decision === CONST.MODERATION.MODERATOR_DECISION_HIDDEN ||
            parentReportActionMessage?.moderationDecision?.decision === CONST.MODERATION.MODERATOR_DECISION_PENDING_REMOVE
        ) {
            return translateLocal('parentReportAction.hiddenMessage');
        }
        if (isAdminRoom(report) || isUserCreatedPolicyRoom(report)) {
            return getAdminRoomInvitedParticipants(parentReportAction, reportActionMessage);
        }
        if (reportActionMessage && isArchivedNonExpenseReport(report, getReportNameValuePairs(report?.reportID))) {
            return `${reportActionMessage} (${translateLocal('common.archived')})`;
        }
        if (!isEmptyObject(parentReportAction) && isModifiedExpenseAction(parentReportAction)) {
            const modifiedMessage = ModifiedExpenseMessage.getForReportAction(report?.reportID, parentReportAction);
            return formatReportLastMessageText(modifiedMessage);
        }
        if (isTripRoom(report)) {
            return report?.reportName ?? '';
        }

        if (isCardIssuedAction(parentReportAction)) {
            return getCardIssuedMessage(parentReportAction);
        }
        return reportActionMessage;
    }

    if (isClosedExpenseReportWithNoExpenses(report)) {
        return translateLocal('parentReportAction.deletedReport');
    }

    if (isTaskReport(report) && isCanceledTaskReport(report, parentReportAction)) {
        return translateLocal('parentReportAction.deletedTask');
    }

    if (isGroupChat(report)) {
        return getGroupChatName(undefined, true, report) ?? '';
    }

    if (isChatRoom(report) || isTaskReport(report)) {
        formattedName = report?.reportName;
    }

    if (isPolicyExpenseChat(report)) {
        formattedName = getPolicyExpenseChatName(report, policy);
    }

    if (isMoneyRequestReport(report)) {
        formattedName = getMoneyRequestReportName(report, policy);
    }

    if (isInvoiceReport(report)) {
        formattedName = report?.reportName ?? getMoneyRequestReportName(report, policy, invoiceReceiverPolicy);
    }

    if (isInvoiceRoom(report)) {
        formattedName = getInvoicesChatName(report, invoiceReceiverPolicy, personalDetails);
    }

    if (isArchivedNonExpenseReport(report, getReportNameValuePairs(report?.reportID))) {
        formattedName += ` (${translateLocal('common.archived')})`;
    }

    if (isSelfDM(report)) {
        formattedName = getDisplayNameForParticipant(currentUserAccountID, undefined, undefined, true, personalDetails);
    }

    if (formattedName) {
        if (reportID) {
            reportNameCache.set(cacheKey, {lastVisibleActionCreated: report?.lastVisibleActionCreated ?? '', reportName: formattedName});
        }

        return formatReportLastMessageText(formattedName);
    }

    // Not a room or PolicyExpenseChat, generate title from first 5 other participants
    const participantsWithoutCurrentUser: number[] = [];
    Object.keys(report?.participants ?? {}).forEach((accountID) => {
        const accID = Number(accountID);
        if (accID !== currentUserAccountID && participantsWithoutCurrentUser.length < 5) {
            participantsWithoutCurrentUser.push(accID);
        }
    });
    const isMultipleParticipantReport = participantsWithoutCurrentUser.length > 1;
    const participantNames = participantsWithoutCurrentUser.map((accountID) => getDisplayNameForParticipant(accountID, isMultipleParticipantReport, true, false, personalDetails)).join(', ');
    formattedName = participantNames;

    if (reportID) {
        reportNameCache.set(cacheKey, {lastVisibleActionCreated: report?.lastVisibleActionCreated ?? '', reportName: formattedName});
    }

    return formattedName;
}

/**
 * Get the payee name given a report.
 */
function getPayeeName(report: OnyxEntry<Report>): string | undefined {
    if (isEmptyObject(report)) {
        return undefined;
    }

    const participantsWithoutCurrentUser = Object.keys(report?.participants ?? {})
        .map(Number)
        .filter((accountID) => accountID !== currentUserAccountID);

    if (participantsWithoutCurrentUser.length === 0) {
        return undefined;
    }
    return getDisplayNameForParticipant(participantsWithoutCurrentUser.at(0), true);
}

/**
 * Get either the policyName or domainName the chat is tied to
 */
function getChatRoomSubtitle(report: OnyxEntry<Report>): string | undefined {
    if (isChatThread(report)) {
        return '';
    }
    if (isSelfDM(report)) {
        return translateLocal('reportActionsView.yourSpace');
    }
    if (isInvoiceRoom(report)) {
        return translateLocal('workspace.common.invoices');
    }
    if (isConciergeChatReport(report)) {
        return translateLocal('reportActionsView.conciergeSupport');
    }
    if (!isDefaultRoom(report) && !isUserCreatedPolicyRoom(report) && !isPolicyExpenseChat(report)) {
        return '';
    }
    if (getChatType(report) === CONST.REPORT.CHAT_TYPE.DOMAIN_ALL) {
        // The domainAll rooms are just #domainName, so we ignore the prefix '#' to get the domainName
        return report?.reportName?.substring(1) ?? '';
    }
    if ((isPolicyExpenseChat(report) && !!report?.isOwnPolicyExpenseChat) || isExpenseReport(report)) {
        return translateLocal('workspace.common.workspace');
    }
    if (isArchivedReport(report, getReportNameValuePairs(report?.reportID))) {
        return report?.oldPolicyName ?? '';
    }
    return getPolicyName(report);
}

/**
 * Get pending members for reports
 */
function getPendingChatMembers(accountIDs: number[], previousPendingChatMembers: PendingChatMember[], pendingAction: PendingAction): PendingChatMember[] {
    const pendingChatMembers = accountIDs.map((accountID) => ({accountID: accountID.toString(), pendingAction}));
    return [...previousPendingChatMembers, ...pendingChatMembers];
}

/**
 * Gets the parent navigation subtitle for the report
 */
function getParentNavigationSubtitle(report: OnyxEntry<Report>, invoiceReceiverPolicy?: OnyxEntry<Policy>): ParentNavigationSummaryParams {
    const parentReport = getParentReport(report);
    if (isEmptyObject(parentReport)) {
        return {};
    }

    if (isInvoiceReport(report) || isInvoiceRoom(parentReport)) {
        let reportName = `${getPolicyName(parentReport)} & ${getInvoicePayerName(parentReport, invoiceReceiverPolicy)}`;

        if (isArchivedNonExpenseReport(parentReport, getReportNameValuePairs(parentReport?.reportID))) {
            reportName += ` (${translateLocal('common.archived')})`;
        }

        return {
            reportName,
        };
    }

    return {
        reportName: getReportName(parentReport),
        workspaceName: getPolicyName(parentReport, true),
    };
}

/**
 * Navigate to the details page of a given report
 */
function navigateToDetailsPage(report: OnyxEntry<Report>, backTo?: string) {
    const isSelfDMReport = isSelfDM(report);
    const isOneOnOneChatReport = isOneOnOneChat(report);
    const participantAccountID = getParticipantsAccountIDsForDisplay(report);

    if (isSelfDMReport || isOneOnOneChatReport) {
        Navigation.navigate(ROUTES.PROFILE.getRoute(participantAccountID.at(0), backTo));
        return;
    }

    if (report?.reportID) {
        Navigation.navigate(ROUTES.REPORT_WITH_ID_DETAILS.getRoute(report?.reportID, backTo));
    }
}

/**
 * Go back to the details page of a given report
 */
function goBackToDetailsPage(report: OnyxEntry<Report>, backTo?: string) {
    const isOneOnOneChatReport = isOneOnOneChat(report);
    const participantAccountID = getParticipantsAccountIDsForDisplay(report);

    if (isOneOnOneChatReport) {
        Navigation.goBack(ROUTES.PROFILE.getRoute(participantAccountID.at(0), backTo));
        return;
    }

    if (report?.reportID) {
        Navigation.goBack(ROUTES.REPORT_SETTINGS.getRoute(report.reportID, backTo));
    } else {
        Log.warn('Missing reportID during navigation back to the details page');
    }
}

function navigateBackOnDeleteTransaction(backRoute: Route | undefined, isFromRHP?: boolean) {
    if (!backRoute) {
        return;
    }
    const topmostCentralPaneRoute = Navigation.getTopMostCentralPaneRouteFromRootState();
    if (topmostCentralPaneRoute?.name === SCREENS.SEARCH.CENTRAL_PANE) {
        Navigation.dismissModal();
        return;
    }
    if (isFromRHP) {
        Navigation.dismissModal();
    }
    Navigation.isNavigationReady().then(() => {
        Navigation.goBack(backRoute);
    });
}

/**
 * Go back to the previous page from the edit private page of a given report
 */
function goBackFromPrivateNotes(report: OnyxEntry<Report>, accountID?: number, backTo?: string) {
    if (isEmpty(report) || !accountID) {
        return;
    }
    const currentUserPrivateNote = report.privateNotes?.[accountID]?.note ?? '';
    if (isEmpty(currentUserPrivateNote)) {
        const participantAccountIDs = getParticipantsAccountIDsForDisplay(report);

        if (isOneOnOneChat(report)) {
            Navigation.goBack(ROUTES.PROFILE.getRoute(participantAccountIDs.at(0), backTo));
            return;
        }

        if (report?.reportID) {
            Navigation.goBack(ROUTES.REPORT_WITH_ID_DETAILS.getRoute(report?.reportID, backTo));
            return;
        }
    }
    Navigation.goBack(ROUTES.PRIVATE_NOTES_LIST.getRoute(report.reportID, backTo));
}

/**
 * Generate a random reportID up to 53 bits aka 9,007,199,254,740,991 (Number.MAX_SAFE_INTEGER).
 * There were approximately 98,000,000 reports with sequential IDs generated before we started using this approach, those make up roughly one billionth of the space for these numbers,
 * so we live with the 1 in a billion chance of a collision with an older ID until we can switch to 64-bit IDs.
 *
 * In a test of 500M reports (28 years of reports at our current max rate) we got 20-40 collisions meaning that
 * this is more than random enough for our needs.
 */
function generateReportID(): string {
    return (Math.floor(Math.random() * 2 ** 21) * 2 ** 32 + Math.floor(Math.random() * 2 ** 32)).toString();
}

function hasReportNameError(report: OnyxEntry<Report>): boolean {
    return !isEmptyObject(report?.errorFields?.reportName);
}

/**
 * Adds a domain to a short mention, converting it into a full mention with email or SMS domain.
 * @param mention The user mention to be converted.
 * @returns The converted mention as a full mention string or undefined if conversion is not applicable.
 */
function addDomainToShortMention(mention: string): string | undefined {
    if (!Str.isValidEmail(mention) && currentUserPrivateDomain) {
        const mentionWithEmailDomain = `${mention}@${currentUserPrivateDomain}`;
        if (allPersonalDetailLogins.includes(mentionWithEmailDomain)) {
            return mentionWithEmailDomain;
        }
    }
    if (Str.isValidE164Phone(mention)) {
        const mentionWithSmsDomain = addSMSDomainIfPhoneNumber(mention);
        if (allPersonalDetailLogins.includes(mentionWithSmsDomain)) {
            return mentionWithSmsDomain;
        }
    }
    return undefined;
}

/**
 * Replaces all valid short mention found in a text to a full mention
 *
 * Example:
 * "Hello \@example -> Hello \@example\@expensify.com"
 */
function completeShortMention(text: string): string {
    return text.replace(CONST.REGEX.SHORT_MENTION, (match) => {
        if (!Str.isValidMention(match)) {
            return match;
        }
        const mention = match.substring(1);
        const mentionWithDomain = addDomainToShortMention(mention);
        return mentionWithDomain ? `@${mentionWithDomain}` : match;
    });
}

/**
 * For comments shorter than or equal to 10k chars, convert the comment from MD into HTML because that's how it is stored in the database
 * For longer comments, skip parsing, but still escape the text, and display plaintext for performance reasons. It takes over 40s to parse a 100k long string!!
 */
function getParsedComment(text: string, parsingDetails?: ParsingDetails): string {
    let isGroupPolicyReport = false;
    if (parsingDetails?.reportID) {
        const currentReport = getReportOrDraftReport(parsingDetails?.reportID);
        isGroupPolicyReport = isReportInGroupPolicy(currentReport);
    }

    if (parsingDetails?.policyID) {
        const policyType = getPolicy(parsingDetails?.policyID)?.type;
        if (policyType) {
            isGroupPolicyReport = isGroupPolicy(policyType);
        }
    }

    const textWithMention = completeShortMention(text);

    return text.length <= CONST.MAX_MARKUP_LENGTH
        ? Parser.replace(textWithMention, {shouldEscapeText: parsingDetails?.shouldEscapeText, disabledRules: isGroupPolicyReport ? [] : ['reportMentions']})
        : lodashEscape(text);
}

function getUploadingAttachmentHtml(file?: FileObject): string {
    if (!file || typeof file.uri !== 'string') {
        return '';
    }

    const dataAttributes = [
        `${CONST.ATTACHMENT_OPTIMISTIC_SOURCE_ATTRIBUTE}="${file.uri}"`,
        `${CONST.ATTACHMENT_SOURCE_ATTRIBUTE}="${file.uri}"`,
        `${CONST.ATTACHMENT_ORIGINAL_FILENAME_ATTRIBUTE}="${file.name}"`,
        'width' in file && `${CONST.ATTACHMENT_THUMBNAIL_WIDTH_ATTRIBUTE}="${file.width}"`,
        'height' in file && `${CONST.ATTACHMENT_THUMBNAIL_HEIGHT_ATTRIBUTE}="${file.height}"`,
    ]
        .filter((x) => !!x)
        .join(' ');

    // file.type is a known mime type like image/png, image/jpeg, video/mp4 etc.
    if (file.type?.startsWith('image')) {
        return `<img src="${file.uri}" alt="${file.name}" ${dataAttributes} />`;
    }
    if (file.type?.startsWith('video')) {
        return `<video src="${file.uri}" ${dataAttributes}>${file.name}</video>`;
    }

    // For all other types, we present a generic download link
    return `<a href="${file.uri}" ${dataAttributes}>${file.name}</a>`;
}

function getReportDescription(report: OnyxEntry<Report>): string {
    if (!report?.description) {
        return '';
    }
    try {
        const reportDescription = report?.description;
        const objectDescription = JSON.parse(reportDescription) as {html: string};
        return objectDescription.html ?? reportDescription ?? '';
    } catch (error) {
        return report?.description ?? '';
    }
}

function getPolicyDescriptionText(policy: OnyxEntry<Policy>): string {
    if (!policy?.description) {
        return '';
    }

    return Parser.htmlToText(policy.description);
}

function buildOptimisticAddCommentReportAction(
    text?: string,
    file?: FileObject,
    actorAccountID?: number,
    createdOffset = 0,
    shouldEscapeText?: boolean,
    reportID?: string,
): OptimisticReportAction {
    const commentText = getParsedComment(text ?? '', {shouldEscapeText, reportID});
    const attachmentHtml = getUploadingAttachmentHtml(file);

    const htmlForNewComment = `${commentText}${commentText && attachmentHtml ? '<br /><br />' : ''}${attachmentHtml}`;
    const textForNewComment = Parser.htmlToText(htmlForNewComment);

    const isAttachmentOnly = file && !text;
    const isAttachmentWithText = !!text && file !== undefined;
    const accountID = actorAccountID ?? currentUserAccountID ?? CONST.DEFAULT_NUMBER_ID;
    const delegateAccountDetails = getPersonalDetailByEmail(delegateEmail);

    // Remove HTML from text when applying optimistic offline comment
    return {
        commentText,
        reportAction: {
            reportActionID: rand64(),
            actionName: CONST.REPORT.ACTIONS.TYPE.ADD_COMMENT,
            actorAccountID: accountID,
            person: [
                {
                    style: 'strong',
                    text: allPersonalDetails?.[accountID]?.displayName ?? currentUserEmail,
                    type: 'TEXT',
                },
            ],
            automatic: false,
            avatar: allPersonalDetails?.[accountID]?.avatar,
            created: DateUtils.getDBTimeWithSkew(Date.now() + createdOffset),
            message: [
                {
                    translationKey: isAttachmentOnly ? CONST.TRANSLATION_KEYS.ATTACHMENT : '',
                    type: CONST.REPORT.MESSAGE.TYPE.COMMENT,
                    html: htmlForNewComment,
                    text: textForNewComment,
                },
            ],
            originalMessage: {
                html: htmlForNewComment,
                whisperedTo: [],
            },
            isFirstItem: false,
            isAttachmentOnly,
            isAttachmentWithText,
            pendingAction: CONST.RED_BRICK_ROAD_PENDING_ACTION.ADD,
            shouldShow: true,
            isOptimisticAction: true,
            delegateAccountID: delegateAccountDetails?.accountID,
        },
    };
}

/**
 * update optimistic parent reportAction when a comment is added or remove in the child report
 * @param parentReportAction - Parent report action of the child report
 * @param lastVisibleActionCreated - Last visible action created of the child report
 * @param type - The type of action in the child report
 */

function updateOptimisticParentReportAction(parentReportAction: OnyxEntry<ReportAction>, lastVisibleActionCreated: string, type: string): UpdateOptimisticParentReportAction {
    let childVisibleActionCount = parentReportAction?.childVisibleActionCount ?? 0;
    let childCommenterCount = parentReportAction?.childCommenterCount ?? 0;
    let childOldestFourAccountIDs = parentReportAction?.childOldestFourAccountIDs;

    if (type === CONST.RED_BRICK_ROAD_PENDING_ACTION.ADD) {
        childVisibleActionCount += 1;
        const oldestFourAccountIDs = childOldestFourAccountIDs ? childOldestFourAccountIDs.split(',') : [];
        if (oldestFourAccountIDs.length < 4) {
            const index = oldestFourAccountIDs.findIndex((accountID) => accountID === currentUserAccountID?.toString());
            if (index === -1) {
                childCommenterCount += 1;
                oldestFourAccountIDs.push(currentUserAccountID?.toString() ?? '');
            }
        }
        childOldestFourAccountIDs = oldestFourAccountIDs.join(',');
    } else if (type === CONST.RED_BRICK_ROAD_PENDING_ACTION.DELETE) {
        if (childVisibleActionCount > 0) {
            childVisibleActionCount -= 1;
        }

        if (childVisibleActionCount === 0) {
            childCommenterCount = 0;
            childOldestFourAccountIDs = '';
        }
    }

    return {
        childVisibleActionCount,
        childCommenterCount,
        childLastVisibleActionCreated: lastVisibleActionCreated,
        childOldestFourAccountIDs,
    };
}

/**
 * Builds an optimistic reportAction for the parent report when a task is created
 * @param taskReportID - Report ID of the task
 * @param taskTitle - Title of the task
 * @param taskAssigneeAccountID - AccountID of the person assigned to the task
 * @param text - Text of the comment
 * @param parentReportID - Report ID of the parent report
 * @param createdOffset - The offset for task's created time that created via a loop
 */
function buildOptimisticTaskCommentReportAction(
    taskReportID: string,
    taskTitle: string,
    taskAssigneeAccountID: number,
    text: string,
    parentReportID: string | undefined,
    actorAccountID?: number,
    createdOffset = 0,
): OptimisticReportAction {
    const reportAction = buildOptimisticAddCommentReportAction(text, undefined, undefined, createdOffset, undefined, taskReportID);
    if (Array.isArray(reportAction.reportAction.message)) {
        const message = reportAction.reportAction.message.at(0);
        if (message) {
            message.taskReportID = taskReportID;
        }
    } else if (!Array.isArray(reportAction.reportAction.message) && reportAction.reportAction.message) {
        reportAction.reportAction.message.taskReportID = taskReportID;
    }

    // These parameters are not saved on the reportAction, but are used to display the task in the UI
    // Added when we fetch the reportActions on a report
    // eslint-disable-next-line
    reportAction.reportAction.originalMessage = {
        html: getReportActionHtml(reportAction.reportAction),
        taskReportID: getReportActionMessageReportUtils(reportAction.reportAction)?.taskReportID,
        whisperedTo: [],
    };
    reportAction.reportAction.childReportID = taskReportID;
    reportAction.reportAction.parentReportID = parentReportID;
    reportAction.reportAction.childType = CONST.REPORT.TYPE.TASK;
    reportAction.reportAction.childReportName = taskTitle;
    reportAction.reportAction.childManagerAccountID = taskAssigneeAccountID;
    reportAction.reportAction.childStatusNum = CONST.REPORT.STATUS_NUM.OPEN;
    reportAction.reportAction.childStateNum = CONST.REPORT.STATE_NUM.OPEN;

    if (actorAccountID) {
        reportAction.reportAction.actorAccountID = actorAccountID;
    }

    return reportAction;
}

function buildOptimisticSelfDMReport(created: string): Report {
    return {
        reportID: generateReportID(),
        participants: {
            [currentUserAccountID ?? CONST.DEFAULT_NUMBER_ID]: {
                notificationPreference: CONST.REPORT.NOTIFICATION_PREFERENCE.MUTE,
            },
        },
        type: CONST.REPORT.TYPE.CHAT,
        chatType: CONST.REPORT.CHAT_TYPE.SELF_DM,
        isOwnPolicyExpenseChat: false,
        isPinned: true,
        lastActorAccountID: 0,
        lastMessageHtml: '',
        lastMessageText: undefined,
        lastReadTime: created,
        lastVisibleActionCreated: created,
        ownerAccountID: currentUserAccountID,
        reportName: '',
        stateNum: 0,
        statusNum: 0,
        writeCapability: CONST.REPORT.WRITE_CAPABILITIES.ALL,
    };
}

/**
 * Builds an optimistic IOU report with a randomly generated reportID
 *
 * @param payeeAccountID - AccountID of the person generating the IOU.
 * @param payerAccountID - AccountID of the other person participating in the IOU.
 * @param total - IOU amount in the smallest unit of the currency.
 * @param chatReportID - Report ID of the chat where the IOU is.
 * @param currency - IOU currency.
 * @param isSendingMoney - If we pay someone the IOU should be created as settled
 * @param parentReportActionID - The parent report action ID of the IOU report
 */

function buildOptimisticIOUReport(
    payeeAccountID: number,
    payerAccountID: number,
    total: number,
    chatReportID: string,
    currency: string,
    isSendingMoney = false,
    parentReportActionID?: string,
): OptimisticIOUReport {
    const formattedTotal = convertToDisplayString(total, currency);
    const personalDetails = getPersonalDetailsForAccountID(payerAccountID);
    const payerEmail = 'login' in personalDetails ? personalDetails.login : '';
    const policyID = getReport(chatReportID)?.policyID;
    const policy = getPolicy(policyID);

    const participants: Participants = {
        [payeeAccountID]: {notificationPreference: CONST.REPORT.NOTIFICATION_PREFERENCE.HIDDEN},
        [payerAccountID]: {notificationPreference: CONST.REPORT.NOTIFICATION_PREFERENCE.HIDDEN},
    };

    return {
        type: CONST.REPORT.TYPE.IOU,
        chatReportID,
        currency,
        managerID: payerAccountID,
        ownerAccountID: payeeAccountID,
        participants,
        reportID: generateReportID(),
        stateNum: isSendingMoney ? CONST.REPORT.STATE_NUM.APPROVED : CONST.REPORT.STATE_NUM.SUBMITTED,
        statusNum: isSendingMoney ? CONST.REPORT.STATUS_NUM.REIMBURSED : CONST.REPORT.STATE_NUM.SUBMITTED,
        total,
        unheldTotal: total,
        nonReimbursableTotal: 0,
        unheldNonReimbursableTotal: 0,

        // We don't translate reportName because the server response is always in English
        reportName: `${payerEmail} owes ${formattedTotal}`,
        parentReportID: chatReportID,
        lastVisibleActionCreated: DateUtils.getDBTime(),
        fieldList: policy?.fieldList,
        parentReportActionID,
    };
}

function getHumanReadableStatus(statusNum: number): string {
    const status = Object.keys(CONST.REPORT.STATUS_NUM).find((key) => CONST.REPORT.STATUS_NUM[key as keyof typeof CONST.REPORT.STATUS_NUM] === statusNum);
    return status ? `${status.charAt(0)}${status.slice(1).toLowerCase()}` : '';
}

/**
 * Populates the report field formula with the values from the report and policy.
 * Currently, this only supports optimistic expense reports.
 * Each formula field is either replaced with a value, or removed.
 * If after all replacements the formula is empty, the original formula is returned.
 * See {@link https://help.expensify.com/articles/expensify-classic/insights-and-custom-reporting/Custom-Templates}
 */
function populateOptimisticReportFormula(formula: string, report: OptimisticExpenseReport, policy: OnyxEntry<Policy>): string {
    const createdDate = report.lastVisibleActionCreated ? new Date(report.lastVisibleActionCreated) : undefined;
    const result = formula
        // We don't translate because the server response is always in English
        .replaceAll('{report:type}', 'Expense Report')
        .replaceAll('{report:startdate}', createdDate ? format(createdDate, CONST.DATE.FNS_FORMAT_STRING) : '')
        .replaceAll('{report:total}', report.total !== undefined ? convertToDisplayString(Math.abs(report.total), report.currency).toString() : '')
        .replaceAll('{report:currency}', report.currency ?? '')
        .replaceAll('{report:policyname}', policy?.name ?? '')
        .replaceAll('{report:created}', createdDate ? format(createdDate, CONST.DATE.FNS_DATE_TIME_FORMAT_STRING) : '')
        .replaceAll('{report:created:yyyy-MM-dd}', createdDate ? format(createdDate, CONST.DATE.FNS_FORMAT_STRING) : '')
        .replaceAll('{report:status}', report.statusNum !== undefined ? getHumanReadableStatus(report.statusNum) : '')
        .replaceAll('{user:email}', currentUserEmail ?? '')
        .replaceAll('{user:email|frontPart}', (currentUserEmail ? currentUserEmail.split('@').at(0) : '') ?? '')
        .replaceAll(/\{report:(.+)}/g, '');

    return result.trim().length ? result : formula;
}

/** Builds an optimistic invoice report with a randomly generated reportID */
function buildOptimisticInvoiceReport(chatReportID: string, policyID: string, receiverAccountID: number, receiverName: string, total: number, currency: string): OptimisticExpenseReport {
    const formattedTotal = convertToDisplayString(total, currency);
    const invoiceReport = {
        reportID: generateReportID(),
        chatReportID,
        policyID,
        type: CONST.REPORT.TYPE.INVOICE,
        ownerAccountID: currentUserAccountID,
        managerID: receiverAccountID,
        currency,
        // We don’t translate reportName because the server response is always in English
        reportName: `${receiverName} owes ${formattedTotal}`,
        stateNum: CONST.REPORT.STATE_NUM.SUBMITTED,
        statusNum: CONST.REPORT.STATUS_NUM.OPEN,
        total,
        participants: {
            [receiverAccountID]: {
                notificationPreference: CONST.REPORT.NOTIFICATION_PREFERENCE.HIDDEN,
            },
        },
        parentReportID: chatReportID,
        lastVisibleActionCreated: DateUtils.getDBTime(),
    };

    if (currentUserAccountID) {
        invoiceReport.participants[currentUserAccountID] = {notificationPreference: CONST.REPORT.NOTIFICATION_PREFERENCE.HIDDEN};
    }

    return invoiceReport;
}

/**
 * Returns the stateNum and statusNum for an expense report based on the policy settings
 * @param policy
 */
function getExpenseReportStateAndStatus(policy: OnyxEntry<Policy>) {
    const isInstantSubmitEnabledLocal = isInstantSubmitEnabled(policy);
    const isSubmitAndCloseLocal = isSubmitAndClose(policy);
    const arePaymentsDisabled = policy?.reimbursementChoice === CONST.POLICY.REIMBURSEMENT_CHOICES.REIMBURSEMENT_NO;

    if (isInstantSubmitEnabledLocal && arePaymentsDisabled && isSubmitAndCloseLocal) {
        return {
            stateNum: CONST.REPORT.STATE_NUM.APPROVED,
            statusNum: CONST.REPORT.STATUS_NUM.CLOSED,
        };
    }

    if (isInstantSubmitEnabledLocal) {
        return {
            stateNum: CONST.REPORT.STATE_NUM.SUBMITTED,
            statusNum: CONST.REPORT.STATUS_NUM.SUBMITTED,
        };
    }

    return {
        stateNum: CONST.REPORT.STATE_NUM.OPEN,
        statusNum: CONST.REPORT.STATUS_NUM.OPEN,
    };
}

/**
 * Builds an optimistic Expense report with a randomly generated reportID
 *
 * @param chatReportID - Report ID of the PolicyExpenseChat where the Expense Report is
 * @param policyID - The policy ID of the PolicyExpenseChat
 * @param payeeAccountID - AccountID of the employee (payee)
 * @param total - Amount in cents
 * @param currency
 * @param reimbursable – Whether the expense is reimbursable
 * @param parentReportActionID – The parent ReportActionID of the PolicyExpenseChat
 */
function buildOptimisticExpenseReport(
    chatReportID: string,
    policyID: string,
    payeeAccountID: number,
    total: number,
    currency: string,
    nonReimbursableTotal = 0,
    parentReportActionID?: string,
): OptimisticExpenseReport {
    // The amount for Expense reports are stored as negative value in the database
    const storedTotal = total * -1;
    const storedNonReimbursableTotal = nonReimbursableTotal * -1;
    const policyName = getPolicyName(getReport(chatReportID));
    const formattedTotal = convertToDisplayString(storedTotal, currency);
    const policy = getPolicy(policyID);

    const {stateNum, statusNum} = getExpenseReportStateAndStatus(policy);

    const expenseReport: OptimisticExpenseReport = {
        reportID: generateReportID(),
        chatReportID,
        policyID,
        type: CONST.REPORT.TYPE.EXPENSE,
        ownerAccountID: payeeAccountID,
        currency,
        // We don't translate reportName because the server response is always in English
        reportName: `${policyName} owes ${formattedTotal}`,
        stateNum,
        statusNum,
        total: storedTotal,
        unheldTotal: storedTotal,
        nonReimbursableTotal: storedNonReimbursableTotal,
        unheldNonReimbursableTotal: storedNonReimbursableTotal,
        participants: {
            [payeeAccountID]: {
                notificationPreference: CONST.REPORT.NOTIFICATION_PREFERENCE.HIDDEN,
            },
        },
        parentReportID: chatReportID,
        lastVisibleActionCreated: DateUtils.getDBTime(),
        parentReportActionID,
    };

    // Get the approver/manager for this report to properly display the optimistic data
    const submitToAccountID = getSubmitToAccountID(policy, expenseReport);
    if (submitToAccountID) {
        expenseReport.managerID = submitToAccountID;
    }

    const titleReportField = getTitleReportField(getReportFieldsByPolicyID(policyID) ?? {});
    if (!!titleReportField && isPaidGroupPolicyExpenseReport(expenseReport)) {
        expenseReport.reportName = populateOptimisticReportFormula(titleReportField.defaultValue, expenseReport, policy);
    }

    expenseReport.fieldList = policy?.fieldList;

    return expenseReport;
}

function getFormattedAmount(reportAction: ReportAction) {
    if (
        !isSubmittedAction(reportAction) &&
        !isForwardedAction(reportAction) &&
        !isApprovedAction(reportAction) &&
        !isUnapprovedAction(reportAction) &&
        !isSubmittedAndClosedAction(reportAction)
    ) {
        return '';
    }
    const originalMessage = getOriginalMessage(reportAction);
    const formattedAmount = convertToDisplayString(Math.abs(originalMessage?.amount ?? 0), originalMessage?.currency);
    return formattedAmount;
}

function getReportAutomaticallySubmittedMessage(
    reportAction: ReportAction<typeof CONST.REPORT.ACTIONS.TYPE.SUBMITTED> | ReportAction<typeof CONST.REPORT.ACTIONS.TYPE.SUBMITTED_AND_CLOSED>,
) {
    return translateLocal('iou.automaticallySubmittedAmount', {formattedAmount: getFormattedAmount(reportAction)});
}

function getIOUSubmittedMessage(reportAction: ReportAction<typeof CONST.REPORT.ACTIONS.TYPE.SUBMITTED> | ReportAction<typeof CONST.REPORT.ACTIONS.TYPE.SUBMITTED_AND_CLOSED>) {
    return translateLocal('iou.submittedAmount', {formattedAmount: getFormattedAmount(reportAction)});
}

function getReportAutomaticallyApprovedMessage(reportAction: ReportAction<typeof CONST.REPORT.ACTIONS.TYPE.APPROVED>) {
    return translateLocal('iou.automaticallyApprovedAmount', {amount: getFormattedAmount(reportAction)});
}

function getIOUUnapprovedMessage(reportAction: ReportAction<typeof CONST.REPORT.ACTIONS.TYPE.UNAPPROVED>) {
    return translateLocal('iou.unapprovedAmount', {amount: getFormattedAmount(reportAction)});
}

function getIOUApprovedMessage(reportAction: ReportAction<typeof CONST.REPORT.ACTIONS.TYPE.APPROVED>) {
    return translateLocal('iou.approvedAmount', {amount: getFormattedAmount(reportAction)});
}

/**
 * We pass the reportID as older FORWARDED actions do not have the amount & currency stored in the message
 * so we retrieve the amount from the report instead
 */
function getReportAutomaticallyForwardedMessage(reportAction: ReportAction<typeof CONST.REPORT.ACTIONS.TYPE.FORWARDED>, reportOrID: OnyxInputOrEntry<Report> | string | SearchReport) {
    const expenseReport = typeof reportOrID === 'string' ? getReport(reportOrID) : reportOrID;
    const originalMessage = getOriginalMessage(reportAction) as OriginalMessageIOU;
    let formattedAmount;

    // Older FORWARDED action might not have the amount stored in the original message, we'll fallback to getting the amount from the report instead.
    if (originalMessage?.amount) {
        formattedAmount = getFormattedAmount(reportAction);
    } else {
        formattedAmount = convertToDisplayString(getMoneyRequestSpendBreakdown(expenseReport).totalDisplaySpend, expenseReport?.currency);
    }

    return translateLocal('iou.automaticallyForwardedAmount', {amount: formattedAmount});
}

/**
 * We pass the reportID as older FORWARDED actions do not have the amount & currency stored in the message
 * so we retrieve the amount from the report instead
 */
function getIOUForwardedMessage(reportAction: ReportAction<typeof CONST.REPORT.ACTIONS.TYPE.FORWARDED>, reportOrID: OnyxInputOrEntry<Report> | string | SearchReport) {
    const expenseReport = typeof reportOrID === 'string' ? getReport(reportOrID) : reportOrID;
    const originalMessage = getOriginalMessage(reportAction) as OriginalMessageIOU;
    let formattedAmount;

    // Older FORWARDED action might not have the amount stored in the original message, we'll fallback to getting the amount from the report instead.
    if (originalMessage?.amount) {
        formattedAmount = getFormattedAmount(reportAction);
    } else {
        formattedAmount = convertToDisplayString(getMoneyRequestSpendBreakdown(expenseReport).totalDisplaySpend, expenseReport?.currency);
    }

    return translateLocal('iou.forwardedAmount', {amount: formattedAmount});
}

function getRejectedReportMessage() {
    return translateLocal('iou.rejectedThisReport');
}

function getUpgradeWorkspaceMessage() {
    return translateLocal('workspaceActions.upgradedWorkspace');
}

function getDowngradeWorkspaceMessage() {
    return translateLocal('workspaceActions.downgradedWorkspace');
}

function getWorkspaceNameUpdatedMessage(action: ReportAction) {
    const {oldName, newName} = getOriginalMessage(action as ReportAction<typeof CONST.REPORT.ACTIONS.TYPE.POLICY_CHANGE_LOG.UPDATE_NAME>) ?? {};
    const message = oldName && newName ? translateLocal('workspaceActions.renamedWorkspaceNameAction', {oldName, newName}) : getReportActionText(action);
    return Str.htmlEncode(message);
}

function getDeletedTransactionMessage(action: ReportAction) {
    const deletedTransactionOriginalMessage = ReportActionsUtils.getOriginalMessage(action as ReportAction<typeof CONST.REPORT.ACTIONS.TYPE.DELETED_TRANSACTION>) ?? {};
    const amount = Math.abs(deletedTransactionOriginalMessage.amount ?? 0) / 100;
    const currency = CurrencyUtils.getCurrencySymbol(deletedTransactionOriginalMessage.currency ?? '');
    const message = Localize.translateLocal('iou.deletedTransaction', {
        amount: `${currency}${amount}`,
        merchant: deletedTransactionOriginalMessage.merchant ?? '',
    });
    return message;
}

/**
 * @param iouReportID - the report ID of the IOU report the action belongs to
 * @param type - IOUReportAction type. Can be oneOf(create, decline, cancel, pay, split)
 * @param total - IOU total in cents
 * @param comment - IOU comment
 * @param currency - IOU currency
 * @param paymentType - IOU paymentMethodType. Can be oneOf(Elsewhere, Expensify)
 * @param isSettlingUp - Whether we are settling up an IOU
 */
function getIOUReportActionMessage(iouReportID: string, type: string, total: number, comment: string, currency: string, paymentType = '', isSettlingUp = false): Message[] {
    const report = getReportOrDraftReport(iouReportID);
    const amount =
        type === CONST.IOU.REPORT_ACTION_TYPE.PAY && !isEmptyObject(report)
            ? convertToDisplayString(getMoneyRequestSpendBreakdown(report).totalDisplaySpend, currency)
            : convertToDisplayString(total, currency);

    let paymentMethodMessage;
    switch (paymentType) {
        case CONST.IOU.PAYMENT_TYPE.VBBA:
        case CONST.IOU.PAYMENT_TYPE.EXPENSIFY:
            paymentMethodMessage = ' with Expensify';
            break;
        default:
            paymentMethodMessage = ` elsewhere`;
            break;
    }

    let iouMessage;
    switch (type) {
        case CONST.REPORT.ACTIONS.TYPE.APPROVED:
            iouMessage = `approved ${amount}`;
            break;
        case CONST.REPORT.ACTIONS.TYPE.FORWARDED:
            iouMessage = translateLocal('iou.forwardedAmount', {amount});
            break;
        case CONST.REPORT.ACTIONS.TYPE.UNAPPROVED:
            iouMessage = `unapproved ${amount}`;
            break;
        case CONST.IOU.REPORT_ACTION_TYPE.CREATE:
            iouMessage = `submitted ${amount}${comment && ` for ${comment}`}`;
            break;
        case CONST.IOU.REPORT_ACTION_TYPE.TRACK:
            iouMessage = `tracking ${amount}${comment && ` for ${comment}`}`;
            break;
        case CONST.IOU.REPORT_ACTION_TYPE.SPLIT:
            iouMessage = `split ${amount}${comment && ` for ${comment}`}`;
            break;
        case CONST.IOU.REPORT_ACTION_TYPE.DELETE:
            iouMessage = `deleted the ${amount} expense${comment && ` for ${comment}`}`;
            break;
        case CONST.IOU.REPORT_ACTION_TYPE.PAY:
            iouMessage = isSettlingUp ? `paid ${amount}${paymentMethodMessage}` : `sent ${amount}${comment && ` for ${comment}`}${paymentMethodMessage}`;
            break;
        case CONST.REPORT.ACTIONS.TYPE.SUBMITTED:
            iouMessage = translateLocal('iou.submittedAmount', {formattedAmount: amount});
            break;
        default:
            break;
    }

    return [
        {
            html: lodashEscape(iouMessage),
            text: iouMessage ?? '',
            isEdited: false,
            type: CONST.REPORT.MESSAGE.TYPE.COMMENT,
        },
    ];
}

/**
 * Builds an optimistic IOU reportAction object
 *
 * @param type - IOUReportAction type. Can be oneOf(create, delete, pay, split).
 * @param amount - IOU amount in cents.
 * @param currency
 * @param comment - User comment for the IOU.
 * @param participants - An array with participants details.
 * @param [transactionID] - Not required if the IOUReportAction type is 'pay'
 * @param [paymentType] - Only required if the IOUReportAction type is 'pay'. Can be oneOf(elsewhere, Expensify).
 * @param [iouReportID] - Only required if the IOUReportActions type is oneOf(decline, cancel, pay). Generates a randomID as default.
 * @param [isSettlingUp] - Whether we are settling up an IOU.
 * @param [isSendMoneyFlow] - Whether this is pay someone flow
 * @param [receipt]
 * @param [isOwnPolicyExpenseChat] - Whether this is an expense report create from the current user's policy expense chat
 */
function buildOptimisticIOUReportAction(
    type: ValueOf<typeof CONST.IOU.REPORT_ACTION_TYPE>,
    amount: number,
    currency: string,
    comment: string,
    participants: Participant[],
    transactionID: string,
    paymentType?: PaymentMethodType,
    iouReportID = '',
    isSettlingUp = false,
    isSendMoneyFlow = false,
    isOwnPolicyExpenseChat = false,
    created = DateUtils.getDBTime(),
    linkedExpenseReportAction?: OnyxEntry<ReportAction>,
): OptimisticIOUReportAction {
    const IOUReportID = iouReportID || generateReportID();

    const originalMessage: ReportAction<typeof CONST.REPORT.ACTIONS.TYPE.IOU>['originalMessage'] = {
        amount,
        comment,
        currency,
        IOUTransactionID: transactionID,
        IOUReportID,
        type,
    };

    const delegateAccountDetails = getPersonalDetailByEmail(delegateEmail);

    if (type === CONST.IOU.REPORT_ACTION_TYPE.PAY) {
        // In pay someone flow, we store amount, comment, currency in IOUDetails when type = pay
        if (isSendMoneyFlow) {
            const keys = ['amount', 'comment', 'currency'] as const;
            keys.forEach((key) => {
                delete originalMessage[key];
            });
            originalMessage.IOUDetails = {amount, comment, currency};
            originalMessage.paymentType = paymentType;
        } else {
            // In case of pay someone action, we dont store the comment
            // and there is no single transctionID to link the action to.
            delete originalMessage.IOUTransactionID;
            delete originalMessage.comment;
            originalMessage.paymentType = paymentType;
        }
    }

    // IOUs of type split only exist in group DMs and those don't have an iouReport so we need to delete the IOUReportID key
    if (type === CONST.IOU.REPORT_ACTION_TYPE.SPLIT) {
        delete originalMessage.IOUReportID;
        // Split expense made from a policy expense chat only have the payee's accountID as the participant because the payer could be any policy admin
        if (isOwnPolicyExpenseChat) {
            originalMessage.participantAccountIDs = currentUserAccountID ? [currentUserAccountID] : [];
        } else {
            originalMessage.participantAccountIDs = currentUserAccountID
                ? [currentUserAccountID, ...participants.map((participant) => participant.accountID ?? CONST.DEFAULT_NUMBER_ID)]
                : participants.map((participant) => participant.accountID ?? CONST.DEFAULT_NUMBER_ID);
        }
    }

    return {
        ...linkedExpenseReportAction,
        actionName: CONST.REPORT.ACTIONS.TYPE.IOU,
        actorAccountID: currentUserAccountID,
        automatic: false,
        avatar: getCurrentUserAvatar(),
        isAttachmentOnly: false,
        originalMessage,
        message: getIOUReportActionMessage(iouReportID, type, amount, comment, currency, paymentType, isSettlingUp),
        person: [
            {
                style: 'strong',
                text: getCurrentUserDisplayNameOrEmail(),
                type: 'TEXT',
            },
        ],
        reportActionID: rand64(),
        shouldShow: true,
        created,
        pendingAction: CONST.RED_BRICK_ROAD_PENDING_ACTION.ADD,
        delegateAccountID: delegateAccountDetails?.accountID,
    };
}

/**
 * Builds an optimistic APPROVED report action with a randomly generated reportActionID.
 */
function buildOptimisticApprovedReportAction(amount: number, currency: string, expenseReportID: string): OptimisticApprovedReportAction {
    const originalMessage = {
        amount,
        currency,
        expenseReportID,
    };
    const delegateAccountDetails = getPersonalDetailByEmail(delegateEmail);

    return {
        actionName: CONST.REPORT.ACTIONS.TYPE.APPROVED,
        actorAccountID: currentUserAccountID,
        automatic: false,
        avatar: getCurrentUserAvatar(),
        isAttachmentOnly: false,
        originalMessage,
        message: getIOUReportActionMessage(expenseReportID, CONST.REPORT.ACTIONS.TYPE.APPROVED, Math.abs(amount), '', currency),
        person: [
            {
                style: 'strong',
                text: getCurrentUserDisplayNameOrEmail(),
                type: 'TEXT',
            },
        ],
        reportActionID: rand64(),
        shouldShow: true,
        created: DateUtils.getDBTime(),
        pendingAction: CONST.RED_BRICK_ROAD_PENDING_ACTION.ADD,
        delegateAccountID: delegateAccountDetails?.accountID,
    };
}

/**
 * Builds an optimistic APPROVED report action with a randomly generated reportActionID.
 */
function buildOptimisticUnapprovedReportAction(amount: number, currency: string, expenseReportID: string): OptimisticUnapprovedReportAction {
    const delegateAccountDetails = getPersonalDetailByEmail(delegateEmail);
    return {
        actionName: CONST.REPORT.ACTIONS.TYPE.UNAPPROVED,
        actorAccountID: currentUserAccountID,
        automatic: false,
        avatar: getCurrentUserAvatar(),
        isAttachmentOnly: false,
        originalMessage: {
            amount,
            currency,
            expenseReportID,
        },
        message: getIOUReportActionMessage(expenseReportID, CONST.REPORT.ACTIONS.TYPE.UNAPPROVED, Math.abs(amount), '', currency),
        person: [
            {
                style: 'strong',
                text: getCurrentUserDisplayNameOrEmail(),
                type: 'TEXT',
            },
        ],
        reportActionID: rand64(),
        shouldShow: true,
        created: DateUtils.getDBTime(),
        pendingAction: CONST.RED_BRICK_ROAD_PENDING_ACTION.ADD,
        delegateAccountID: delegateAccountDetails?.accountID,
    };
}

/**
 * Builds an optimistic MOVED report action with a randomly generated reportActionID.
 * This action is used when we move reports across workspaces.
 */
function buildOptimisticMovedReportAction(fromPolicyID: string | undefined, toPolicyID: string, newParentReportID: string, movedReportID: string, policyName: string): ReportAction {
    const originalMessage = {
        fromPolicyID,
        toPolicyID,
        newParentReportID,
        movedReportID,
    };

    const movedActionMessage = [
        {
            html: `moved the report to the <a href='${CONST.NEW_EXPENSIFY_URL}r/${newParentReportID}' target='_blank' rel='noreferrer noopener'>${policyName}</a> workspace`,
            text: `moved the report to the ${policyName} workspace`,
            type: CONST.REPORT.MESSAGE.TYPE.COMMENT,
        },
    ];

    return {
        actionName: CONST.REPORT.ACTIONS.TYPE.MOVED,
        actorAccountID: currentUserAccountID,
        automatic: false,
        avatar: getCurrentUserAvatar(),
        isAttachmentOnly: false,
        originalMessage,
        message: movedActionMessage,
        person: [
            {
                style: 'strong',
                text: getCurrentUserDisplayNameOrEmail(),
                type: 'TEXT',
            },
        ],
        reportActionID: rand64(),
        shouldShow: true,
        created: DateUtils.getDBTime(),
        pendingAction: CONST.RED_BRICK_ROAD_PENDING_ACTION.ADD,
    };
}

/**
 * Builds an optimistic SUBMITTED report action with a randomly generated reportActionID.
 *
 */
function buildOptimisticSubmittedReportAction(amount: number, currency: string, expenseReportID: string, adminAccountID: number | undefined): OptimisticSubmittedReportAction {
    const originalMessage = {
        amount,
        currency,
        expenseReportID,
    };

    const delegateAccountDetails = getPersonalDetailByEmail(delegateEmail);

    return {
        actionName: CONST.REPORT.ACTIONS.TYPE.SUBMITTED,
        actorAccountID: currentUserAccountID,
        adminAccountID,
        automatic: false,
        avatar: getCurrentUserAvatar(),
        isAttachmentOnly: false,
        originalMessage,
        message: getIOUReportActionMessage(expenseReportID, CONST.REPORT.ACTIONS.TYPE.SUBMITTED, Math.abs(amount), '', currency),
        person: [
            {
                style: 'strong',
                text: getCurrentUserDisplayNameOrEmail(),
                type: 'TEXT',
            },
        ],
        reportActionID: rand64(),
        shouldShow: true,
        created: DateUtils.getDBTime(),
        pendingAction: CONST.RED_BRICK_ROAD_PENDING_ACTION.ADD,
        delegateAccountID: delegateAccountDetails?.accountID,
    };
}

/**
 * Builds an optimistic report preview action with a randomly generated reportActionID.
 *
 * @param chatReport
 * @param iouReport
 * @param [comment] - User comment for the IOU.
 * @param [transaction] - optimistic first transaction of preview
 * @param reportActionID
 */
function buildOptimisticReportPreview(
    chatReport: OnyxInputOrEntry<Report>,
    iouReport: Report,
    comment = '',
    transaction: OnyxInputOrEntry<Transaction> = null,
    childReportID?: string,
    reportActionID?: string,
): ReportAction<typeof CONST.REPORT.ACTIONS.TYPE.REPORT_PREVIEW> {
    const hasReceipt = hasReceiptTransactionUtils(transaction);
    const message = getReportPreviewMessage(iouReport);
    const created = DateUtils.getDBTime();
    const reportActorAccountID = (isInvoiceReport(iouReport) || isExpenseReport(iouReport) ? iouReport?.ownerAccountID : iouReport?.managerID) ?? -1;
    return {
        reportActionID: reportActionID ?? rand64(),
        reportID: chatReport?.reportID,
        actionName: CONST.REPORT.ACTIONS.TYPE.REPORT_PREVIEW,
        pendingAction: CONST.RED_BRICK_ROAD_PENDING_ACTION.ADD,
        originalMessage: {
            linkedReportID: iouReport?.reportID,
        },
        message: [
            {
                html: message,
                text: message,
                isEdited: false,
                type: CONST.REPORT.MESSAGE.TYPE.COMMENT,
            },
        ],
        created,
        accountID: iouReport?.managerID,
        // The preview is initially whispered if created with a receipt, so the actor is the current user as well
        actorAccountID: hasReceipt ? currentUserAccountID : reportActorAccountID,
        childReportID: childReportID ?? iouReport?.reportID,
        childMoneyRequestCount: 1,
        childLastActorAccountID: currentUserAccountID,
        childLastMoneyRequestComment: comment,
        childRecentReceiptTransactionIDs: hasReceipt && !isEmptyObject(transaction) && transaction?.transactionID ? {[transaction.transactionID]: created} : undefined,
    };
}

/**
 * Builds an optimistic ACTIONABLETRACKEXPENSEWHISPER action with a randomly generated reportActionID.
 */
function buildOptimisticActionableTrackExpenseWhisper(iouAction: OptimisticIOUReportAction, transactionID: string): ReportAction {
    const currentTime = DateUtils.getDBTime();
    const targetEmail = CONST.EMAIL.CONCIERGE;
    const actorAccountID = getAccountIDsByLogins([targetEmail]).at(0);
    const reportActionID = rand64();
    return {
        actionName: CONST.REPORT.ACTIONS.TYPE.ACTIONABLE_TRACK_EXPENSE_WHISPER,
        actorAccountID,
        avatar: getDefaultAvatarURL(actorAccountID),
        created: DateUtils.addMillisecondsFromDateTime(currentTime, 1),
        lastModified: DateUtils.addMillisecondsFromDateTime(currentTime, 1),
        message: [
            {
                html: CONST.ACTIONABLE_TRACK_EXPENSE_WHISPER_MESSAGE,
                text: CONST.ACTIONABLE_TRACK_EXPENSE_WHISPER_MESSAGE,
                whisperedTo: [],
                type: CONST.REPORT.MESSAGE.TYPE.COMMENT,
            },
        ],
        originalMessage: {
            lastModified: DateUtils.addMillisecondsFromDateTime(currentTime, 1),
            transactionID,
        },
        person: [
            {
                text: CONST.DISPLAY_NAME.EXPENSIFY_CONCIERGE,
                type: 'TEXT',
            },
        ],
        reportActionID,
        shouldShow: true,
        pendingAction: CONST.RED_BRICK_ROAD_PENDING_ACTION.ADD,
    };
}

/**
 * Builds an optimistic modified expense action with a randomly generated reportActionID.
 */
function buildOptimisticModifiedExpenseReportAction(
    transactionThread: OnyxInputOrEntry<Report>,
    oldTransaction: OnyxInputOrEntry<Transaction>,
    transactionChanges: TransactionChanges,
    isFromExpenseReport: boolean,
    policy: OnyxInputOrEntry<Policy>,
    updatedTransaction?: OnyxInputOrEntry<Transaction>,
): OptimisticModifiedExpenseReportAction {
    const originalMessage = getModifiedExpenseOriginalMessage(oldTransaction, transactionChanges, isFromExpenseReport, policy, updatedTransaction);
    const delegateAccountDetails = getPersonalDetailByEmail(delegateEmail);

    return {
        actionName: CONST.REPORT.ACTIONS.TYPE.MODIFIED_EXPENSE,
        actorAccountID: currentUserAccountID,
        automatic: false,
        avatar: getCurrentUserAvatar(),
        created: DateUtils.getDBTime(),
        isAttachmentOnly: false,
        message: [
            {
                // Currently we are composing the message from the originalMessage and message is only used in OldDot and not in the App
                text: 'You',
                style: 'strong',
                type: CONST.REPORT.MESSAGE.TYPE.TEXT,
            },
        ],
        originalMessage,
        person: [
            {
                style: 'strong',
                text: currentUserPersonalDetails?.displayName ?? String(currentUserAccountID),
                type: 'TEXT',
            },
        ],
        pendingAction: CONST.RED_BRICK_ROAD_PENDING_ACTION.ADD,
        reportActionID: rand64(),
        reportID: transactionThread?.reportID,
        shouldShow: true,
        delegateAccountID: delegateAccountDetails?.accountID,
    };
}

/**
 * Builds an optimistic modified expense action for a tracked expense move with a randomly generated reportActionID.
 * @param transactionThreadID - The reportID of the transaction thread
 * @param movedToReportID - The reportID of the report the transaction is moved to
 */
function buildOptimisticMovedTrackedExpenseModifiedReportAction(transactionThreadID: string, movedToReportID: string): OptimisticModifiedExpenseReportAction {
    const delegateAccountDetails = getPersonalDetailByEmail(delegateEmail);

    return {
        actionName: CONST.REPORT.ACTIONS.TYPE.MODIFIED_EXPENSE,
        actorAccountID: currentUserAccountID,
        automatic: false,
        avatar: getCurrentUserAvatar(),
        created: DateUtils.getDBTime(),
        isAttachmentOnly: false,
        message: [
            {
                // Currently we are composing the message from the originalMessage and message is only used in OldDot and not in the App
                text: 'You',
                style: 'strong',
                type: CONST.REPORT.MESSAGE.TYPE.TEXT,
            },
        ],
        originalMessage: {
            movedToReportID,
        },
        person: [
            {
                style: 'strong',
                text: currentUserPersonalDetails?.displayName ?? String(currentUserAccountID),
                type: 'TEXT',
            },
        ],
        pendingAction: CONST.RED_BRICK_ROAD_PENDING_ACTION.ADD,
        reportActionID: rand64(),
        reportID: transactionThreadID,
        shouldShow: true,
        delegateAccountID: delegateAccountDetails?.accountID,
    };
}

/**
 * Updates a report preview action that exists for an IOU report.
 *
 * @param [comment] - User comment for the IOU.
 * @param [transaction] - optimistic newest transaction of a report preview
 *
 */
function updateReportPreview(
    iouReport: OnyxEntry<Report>,
    reportPreviewAction: ReportAction<typeof CONST.REPORT.ACTIONS.TYPE.REPORT_PREVIEW>,
    isPayRequest = false,
    comment = '',
    transaction?: OnyxEntry<Transaction>,
): ReportAction<typeof CONST.REPORT.ACTIONS.TYPE.REPORT_PREVIEW> {
    const hasReceipt = hasReceiptTransactionUtils(transaction);
    const recentReceiptTransactions = reportPreviewAction?.childRecentReceiptTransactionIDs ?? {};
    const transactionsToKeep = getRecentTransactions(recentReceiptTransactions);
    const previousTransactionsArray = Object.entries(recentReceiptTransactions ?? {}).map(([key, value]) => (transactionsToKeep.includes(key) ? {[key]: value} : null));
    const previousTransactions: Record<string, string> = {};

    for (const obj of previousTransactionsArray) {
        for (const key in obj) {
            if (obj) {
                previousTransactions[key] = obj[key];
            }
        }
    }

    const message = getReportPreviewMessage(iouReport, reportPreviewAction);
    const originalMessage = getOriginalMessage(reportPreviewAction);
    return {
        ...reportPreviewAction,
        message: [
            {
                html: message,
                text: message,
                isEdited: false,
                type: CONST.REPORT.MESSAGE.TYPE.COMMENT,
            },
        ],
        childLastMoneyRequestComment: comment || reportPreviewAction?.childLastMoneyRequestComment,
        childMoneyRequestCount: (reportPreviewAction?.childMoneyRequestCount ?? 0) + (isPayRequest ? 0 : 1),
        childRecentReceiptTransactionIDs: hasReceipt
            ? {
                  ...(transaction && {[transaction.transactionID]: transaction?.created}),
                  ...previousTransactions,
              }
            : recentReceiptTransactions,
        // As soon as we add a transaction without a receipt to the report, it will have ready expenses,
        // so we remove the whisper
        originalMessage: originalMessage
            ? {
                  ...originalMessage,
                  whisperedTo: hasReceipt ? originalMessage.whisperedTo : [],
                  linkedReportID: originalMessage.linkedReportID,
              }
            : undefined,
    };
}

function buildOptimisticTaskReportAction(
    taskReportID: string,
    actionName: typeof CONST.REPORT.ACTIONS.TYPE.TASK_COMPLETED | typeof CONST.REPORT.ACTIONS.TYPE.TASK_REOPENED | typeof CONST.REPORT.ACTIONS.TYPE.TASK_CANCELLED,
    message = '',
    actorAccountID = currentUserAccountID,
    createdOffset = 0,
): OptimisticTaskReportAction {
    const originalMessage = {
        taskReportID,
        type: actionName,
        text: message,
        html: message,
        whisperedTo: [],
    };
    const delegateAccountDetails = getPersonalDetailByEmail(delegateEmail);

    return {
        actionName,
        actorAccountID,
        automatic: false,
        avatar: getCurrentUserAvatar(),
        isAttachmentOnly: false,
        originalMessage,
        message: [
            {
                text: message,
                taskReportID,
                type: CONST.REPORT.MESSAGE.TYPE.TEXT,
            },
        ],
        person: [
            {
                style: 'strong',
                text: currentUserPersonalDetails?.displayName ?? String(currentUserAccountID),
                type: 'TEXT',
            },
        ],
        reportActionID: rand64(),
        shouldShow: true,
        created: DateUtils.getDBTimeWithSkew(Date.now() + createdOffset),
        isFirstItem: false,
        pendingAction: CONST.RED_BRICK_ROAD_PENDING_ACTION.ADD,
        delegateAccountID: delegateAccountDetails?.accountID,
    };
}

function isWorkspaceChat(chatType: string) {
    return chatType === CONST.REPORT.CHAT_TYPE.POLICY_ADMINS || chatType === CONST.REPORT.CHAT_TYPE.POLICY_ANNOUNCE || chatType === CONST.REPORT.CHAT_TYPE.POLICY_EXPENSE_CHAT;
}

/**
 * Builds an optimistic chat report with a randomly generated reportID and as much information as we currently have
 */
function buildOptimisticChatReport(
    participantList: number[],
    reportName: string = CONST.REPORT.DEFAULT_REPORT_NAME,
    chatType?: ValueOf<typeof CONST.REPORT.CHAT_TYPE>,
    policyID: string = CONST.POLICY.OWNER_EMAIL_FAKE,
    ownerAccountID: number = CONST.REPORT.OWNER_ACCOUNT_ID_FAKE,
    isOwnPolicyExpenseChat = false,
    oldPolicyName = '',
    visibility?: ValueOf<typeof CONST.REPORT.VISIBILITY>,
    writeCapability?: ValueOf<typeof CONST.REPORT.WRITE_CAPABILITIES>,
    notificationPreference: NotificationPreference = CONST.REPORT.NOTIFICATION_PREFERENCE.ALWAYS,
    parentReportActionID = '',
    parentReportID = '',
    description = '',
    avatarUrl = '',
    optimisticReportID = '',
): OptimisticChatReport {
    const isWorkspaceChatType = chatType && isWorkspaceChat(chatType);
    const participants = participantList.reduce((reportParticipants: Participants, accountID: number) => {
        const participant: ReportParticipant = {
            notificationPreference,
            ...(!isWorkspaceChatType && {role: accountID === currentUserAccountID ? CONST.REPORT.ROLE.ADMIN : CONST.REPORT.ROLE.MEMBER}),
        };
        // eslint-disable-next-line no-param-reassign
        reportParticipants[accountID] = participant;
        return reportParticipants;
    }, {} as Participants);
    const currentTime = DateUtils.getDBTime();
    const isNewlyCreatedWorkspaceChat = chatType === CONST.REPORT.CHAT_TYPE.POLICY_EXPENSE_CHAT && isOwnPolicyExpenseChat;
    const optimisticChatReport: OptimisticChatReport = {
        type: CONST.REPORT.TYPE.CHAT,
        chatType,
        isOwnPolicyExpenseChat,
        isPinned: isNewlyCreatedWorkspaceChat,
        lastActorAccountID: 0,
        lastMessageHtml: '',
        lastMessageText: undefined,
        lastReadTime: currentTime,
        lastVisibleActionCreated: currentTime,
        oldPolicyName,
        ownerAccountID: ownerAccountID || CONST.REPORT.OWNER_ACCOUNT_ID_FAKE,
        parentReportActionID,
        parentReportID,
        participants,
        policyID,
        reportID: optimisticReportID || generateReportID(),
        reportName,
        stateNum: 0,
        statusNum: 0,
        visibility,
        description,
        writeCapability,
        avatarUrl,
    };

    if (chatType === CONST.REPORT.CHAT_TYPE.INVOICE) {
        // TODO: update to support workspace as an invoice receiver when workspace-to-workspace invoice room implemented
        optimisticChatReport.invoiceReceiver = {
            type: 'individual',
            accountID: participantList.at(0) ?? -1,
        };
    }

    return optimisticChatReport;
}

function buildOptimisticGroupChatReport(
    participantAccountIDs: number[],
    reportName: string,
    avatarUri: string,
    optimisticReportID?: string,
    notificationPreference?: NotificationPreference,
) {
    return buildOptimisticChatReport(
        participantAccountIDs,
        reportName,
        CONST.REPORT.CHAT_TYPE.GROUP,
        undefined,
        undefined,
        undefined,
        undefined,
        undefined,
        undefined,
        notificationPreference,
        undefined,
        undefined,
        undefined,
        avatarUri,
        optimisticReportID,
    );
}

/**
 * Returns the necessary reportAction onyx data to indicate that the chat has been created optimistically
 * @param [created] - Action created time
 */
function buildOptimisticCreatedReportAction(emailCreatingAction: string, created = DateUtils.getDBTime()): OptimisticCreatedReportAction {
    return {
        reportActionID: rand64(),
        actionName: CONST.REPORT.ACTIONS.TYPE.CREATED,
        pendingAction: CONST.RED_BRICK_ROAD_PENDING_ACTION.ADD,
        actorAccountID: currentUserAccountID,
        message: [
            {
                type: CONST.REPORT.MESSAGE.TYPE.TEXT,
                style: 'strong',
                text: emailCreatingAction,
            },
            {
                type: CONST.REPORT.MESSAGE.TYPE.TEXT,
                style: 'normal',
                text: ' created this report',
            },
        ],
        person: [
            {
                type: CONST.REPORT.MESSAGE.TYPE.TEXT,
                style: 'strong',
                text: getCurrentUserDisplayNameOrEmail(),
            },
        ],
        automatic: false,
        avatar: getCurrentUserAvatar(),
        created,
        shouldShow: true,
    };
}

/**
 * Returns the necessary reportAction onyx data to indicate that the room has been renamed
 */
function buildOptimisticRenamedRoomReportAction(newName: string, oldName: string): OptimisticRenamedReportAction {
    const now = DateUtils.getDBTime();
    return {
        reportActionID: rand64(),
        actionName: CONST.REPORT.ACTIONS.TYPE.RENAMED,
        pendingAction: CONST.RED_BRICK_ROAD_PENDING_ACTION.ADD,
        actorAccountID: currentUserAccountID,
        message: [
            {
                type: CONST.REPORT.MESSAGE.TYPE.TEXT,
                style: 'strong',
                text: 'You',
            },
            {
                type: CONST.REPORT.MESSAGE.TYPE.TEXT,
                style: 'normal',
                text: ` renamed this report. New title is '${newName}' (previously '${oldName}').`,
            },
        ],
        person: [
            {
                type: CONST.REPORT.MESSAGE.TYPE.TEXT,
                style: 'strong',
                text: getCurrentUserDisplayNameOrEmail(),
            },
        ],
        originalMessage: {
            oldName,
            newName,
            html: `Room renamed to ${newName}`,
            lastModified: now,
        },
        automatic: false,
        avatar: getCurrentUserAvatar(),
        created: now,
        shouldShow: true,
    };
}

/**
 * Returns the necessary reportAction onyx data to indicate that the room description has been updated
 */
function buildOptimisticRoomDescriptionUpdatedReportAction(description: string): OptimisticRoomDescriptionUpdatedReportAction {
    const now = DateUtils.getDBTime();
    return {
        reportActionID: rand64(),
        actionName: CONST.REPORT.ACTIONS.TYPE.ROOM_CHANGE_LOG.UPDATE_ROOM_DESCRIPTION,
        pendingAction: CONST.RED_BRICK_ROAD_PENDING_ACTION.ADD,
        actorAccountID: currentUserAccountID,
        message: [
            {
                type: CONST.REPORT.MESSAGE.TYPE.COMMENT,
                text: description ? `set the room description to: ${Parser.htmlToText(description)}` : 'cleared the room description',
                html: description ? `<muted-text>set the room description to: ${description}</muted-text>` : '<muted-text>cleared the room description</muted-text>',
            },
        ],
        person: [
            {
                type: CONST.REPORT.MESSAGE.TYPE.TEXT,
                style: 'strong',
                text: getCurrentUserDisplayNameOrEmail(),
            },
        ],
        originalMessage: {
            description,
            lastModified: now,
        },
        created: now,
    };
}

/**
 * Returns the necessary reportAction onyx data to indicate that the transaction has been put on hold optimistically
 * @param [created] - Action created time
 */
function buildOptimisticHoldReportAction(created = DateUtils.getDBTime()): OptimisticHoldReportAction {
    return {
        reportActionID: rand64(),
        actionName: CONST.REPORT.ACTIONS.TYPE.HOLD,
        pendingAction: CONST.RED_BRICK_ROAD_PENDING_ACTION.ADD,
        actorAccountID: currentUserAccountID,
        message: [
            {
                type: CONST.REPORT.MESSAGE.TYPE.TEXT,
                style: 'normal',
                text: translateLocal('iou.heldExpense'),
            },
        ],
        person: [
            {
                type: CONST.REPORT.MESSAGE.TYPE.TEXT,
                style: 'strong',
                text: getCurrentUserDisplayNameOrEmail(),
            },
        ],
        automatic: false,
        avatar: getCurrentUserAvatar(),
        created,
        shouldShow: true,
    };
}

/**
 * Returns the necessary reportAction onyx data to indicate that the transaction has been put on hold optimistically
 * @param [created] - Action created time
 */
function buildOptimisticHoldReportActionComment(comment: string, created = DateUtils.getDBTime()): OptimisticHoldReportAction {
    return {
        reportActionID: rand64(),
        actionName: CONST.REPORT.ACTIONS.TYPE.ADD_COMMENT,
        pendingAction: CONST.RED_BRICK_ROAD_PENDING_ACTION.ADD,
        actorAccountID: currentUserAccountID,
        message: [
            {
                type: CONST.REPORT.MESSAGE.TYPE.COMMENT,
                text: comment,
                html: comment, // as discussed on https://github.com/Expensify/App/pull/39452 we will not support HTML for now
            },
        ],
        person: [
            {
                type: CONST.REPORT.MESSAGE.TYPE.TEXT,
                style: 'strong',
                text: getCurrentUserDisplayNameOrEmail(),
            },
        ],
        automatic: false,
        avatar: getCurrentUserAvatar(),
        created,
        shouldShow: true,
    };
}

/**
 * Returns the necessary reportAction onyx data to indicate that the transaction has been removed from hold optimistically
 * @param [created] - Action created time
 */
function buildOptimisticUnHoldReportAction(created = DateUtils.getDBTime()): OptimisticHoldReportAction {
    return {
        reportActionID: rand64(),
        actionName: CONST.REPORT.ACTIONS.TYPE.UNHOLD,
        pendingAction: CONST.RED_BRICK_ROAD_PENDING_ACTION.ADD,
        actorAccountID: currentUserAccountID,
        message: [
            {
                type: CONST.REPORT.MESSAGE.TYPE.TEXT,
                style: 'normal',
                text: translateLocal('iou.unheldExpense'),
            },
        ],
        person: [
            {
                type: CONST.REPORT.MESSAGE.TYPE.TEXT,
                style: 'normal',
                text: getCurrentUserDisplayNameOrEmail(),
            },
        ],
        automatic: false,
        avatar: getCurrentUserAvatar(),
        created,
        shouldShow: true,
    };
}

function buildOptimisticEditedTaskFieldReportAction({title, description}: Task): OptimisticEditedTaskReportAction {
    // We do not modify title & description in one request, so we need to create a different optimistic action for each field modification
    let field = '';
    let value = '';
    if (title !== undefined) {
        field = 'task title';
        value = title;
    } else if (description !== undefined) {
        field = 'description';
        value = description;
    }

    let changelog = 'edited this task';
    if (field && value) {
        changelog = `updated the ${field} to ${value}`;
    } else if (field) {
        changelog = `removed the ${field}`;
    }
    const delegateAccountDetails = getPersonalDetailByEmail(delegateEmail);

    return {
        reportActionID: rand64(),
        actionName: CONST.REPORT.ACTIONS.TYPE.TASK_EDITED,
        pendingAction: CONST.RED_BRICK_ROAD_PENDING_ACTION.ADD,
        actorAccountID: currentUserAccountID,
        message: [
            {
                type: CONST.REPORT.MESSAGE.TYPE.COMMENT,
                text: changelog,
                html: description ? getParsedComment(changelog) : changelog,
            },
        ],
        person: [
            {
                type: CONST.REPORT.MESSAGE.TYPE.TEXT,
                style: 'strong',
                text: getCurrentUserDisplayNameOrEmail(),
            },
        ],
        automatic: false,
        avatar: getCurrentUserAvatar(),
        created: DateUtils.getDBTime(),
        shouldShow: false,
        delegateAccountID: delegateAccountDetails?.accountID,
    };
}

function buildOptimisticCardAssignedReportAction(assigneeAccountID: number): OptimisticCardAssignedReportAction {
    return {
        actionName: CONST.REPORT.ACTIONS.TYPE.CARD_ASSIGNED,
        actorAccountID: currentUserAccountID,
        avatar: getCurrentUserAvatar(),
        created: DateUtils.getDBTime(),
        originalMessage: {assigneeAccountID, cardID: -1},
        message: [{type: CONST.REPORT.MESSAGE.TYPE.COMMENT, text: '', html: ''}],
        pendingAction: CONST.RED_BRICK_ROAD_PENDING_ACTION.ADD,
        person: [
            {
                type: CONST.REPORT.MESSAGE.TYPE.TEXT,
                style: 'strong',
                text: getCurrentUserDisplayNameOrEmail(),
            },
        ],
        reportActionID: rand64(),
        shouldShow: true,
    };
}

function buildOptimisticChangedTaskAssigneeReportAction(assigneeAccountID: number): OptimisticEditedTaskReportAction {
    const delegateAccountDetails = getPersonalDetailByEmail(delegateEmail);

    return {
        reportActionID: rand64(),
        actionName: CONST.REPORT.ACTIONS.TYPE.TASK_EDITED,
        pendingAction: CONST.RED_BRICK_ROAD_PENDING_ACTION.ADD,
        actorAccountID: currentUserAccountID,
        message: [
            {
                type: CONST.REPORT.MESSAGE.TYPE.COMMENT,
                text: `assigned to ${getDisplayNameForParticipant(assigneeAccountID)}`,
                html: `assigned to <mention-user accountID="${assigneeAccountID}"/>`,
            },
        ],
        person: [
            {
                type: CONST.REPORT.MESSAGE.TYPE.TEXT,
                style: 'strong',
                text: getCurrentUserDisplayNameOrEmail(),
            },
        ],
        automatic: false,
        avatar: getCurrentUserAvatar(),
        created: DateUtils.getDBTime(),
        shouldShow: false,
        delegateAccountID: delegateAccountDetails?.accountID,
    };
}

/**
 * Returns the necessary reportAction onyx data to indicate that a chat has been archived
 *
 * @param reason - A reason why the chat has been archived
 */
function buildOptimisticClosedReportAction(
    emailClosingReport: string,
    policyName: string,
    reason: ValueOf<typeof CONST.REPORT.ARCHIVE_REASON> = CONST.REPORT.ARCHIVE_REASON.DEFAULT,
): OptimisticClosedReportAction {
    return {
        actionName: CONST.REPORT.ACTIONS.TYPE.CLOSED,
        actorAccountID: currentUserAccountID,
        automatic: false,
        avatar: getCurrentUserAvatar(),
        created: DateUtils.getDBTime(),
        message: [
            {
                type: CONST.REPORT.MESSAGE.TYPE.TEXT,
                style: 'strong',
                text: emailClosingReport,
            },
            {
                type: CONST.REPORT.MESSAGE.TYPE.TEXT,
                style: 'normal',
                text: ' closed this report',
            },
        ],
        originalMessage: {
            policyName,
            reason,
        },
        pendingAction: CONST.RED_BRICK_ROAD_PENDING_ACTION.ADD,
        person: [
            {
                type: CONST.REPORT.MESSAGE.TYPE.TEXT,
                style: 'strong',
                text: getCurrentUserDisplayNameOrEmail(),
            },
        ],
        reportActionID: rand64(),
        shouldShow: true,
    };
}

/**
 * Returns an optimistic Dismissed Violation Report Action. Use the originalMessage customize this to the type of
 * violation being dismissed.
 */
function buildOptimisticDismissedViolationReportAction(
    originalMessage: ReportAction<typeof CONST.REPORT.ACTIONS.TYPE.DISMISSED_VIOLATION>['originalMessage'],
): OptimisticDismissedViolationReportAction {
    return {
        actionName: CONST.REPORT.ACTIONS.TYPE.DISMISSED_VIOLATION,
        actorAccountID: currentUserAccountID,
        avatar: getCurrentUserAvatar(),
        created: DateUtils.getDBTime(),
        message: [
            {
                type: CONST.REPORT.MESSAGE.TYPE.TEXT,
                style: 'normal',
                text: getDismissedViolationMessageText(originalMessage),
            },
        ],
        originalMessage,
        pendingAction: CONST.RED_BRICK_ROAD_PENDING_ACTION.ADD,
        person: [
            {
                type: CONST.REPORT.MESSAGE.TYPE.TEXT,
                style: 'strong',
                text: getCurrentUserDisplayNameOrEmail(),
            },
        ],
        reportActionID: rand64(),
        shouldShow: true,
    };
}

function buildOptimisticAnnounceChat(policyID: string, accountIDs: number[]): OptimisticAnnounceChat {
    const announceReport = getRoom(CONST.REPORT.CHAT_TYPE.POLICY_ANNOUNCE, policyID);
    const policy = getPolicy(policyID);
    const announceRoomOnyxData: AnnounceRoomOnyxData = {
        onyxOptimisticData: [],
        onyxSuccessData: [],
        onyxFailureData: [],
    };

    // Do not create #announce room if the room already exists or if there are less than 3 participants in workspace
    if (accountIDs.length < 3 || announceReport) {
        return {
            announceChatReportID: '',
            announceChatReportActionID: '',
            announceChatData: announceRoomOnyxData,
        };
    }

    const announceChatData = buildOptimisticChatReport(
        accountIDs,
        CONST.REPORT.WORKSPACE_CHAT_ROOMS.ANNOUNCE,
        CONST.REPORT.CHAT_TYPE.POLICY_ANNOUNCE,
        policyID,
        CONST.POLICY.OWNER_ACCOUNT_ID_FAKE,
        false,
        policy?.name,
        undefined,
        CONST.REPORT.WRITE_CAPABILITIES.ADMINS,
        CONST.REPORT.NOTIFICATION_PREFERENCE.ALWAYS,
    );
    const announceCreatedAction = buildOptimisticCreatedReportAction(CONST.POLICY.OWNER_EMAIL_FAKE);
    announceRoomOnyxData.onyxOptimisticData.push(
        {
            onyxMethod: Onyx.METHOD.SET,
            key: `${ONYXKEYS.COLLECTION.REPORT}${announceChatData.reportID}`,
            value: {
                pendingFields: {
                    addWorkspaceRoom: CONST.RED_BRICK_ROAD_PENDING_ACTION.ADD,
                },
                ...announceChatData,
            },
        },
        {
            onyxMethod: Onyx.METHOD.SET,
            key: `${ONYXKEYS.COLLECTION.REPORT_DRAFT}${announceChatData.reportID}`,
            value: null,
        },
        {
            onyxMethod: Onyx.METHOD.SET,
            key: `${ONYXKEYS.COLLECTION.REPORT_ACTIONS}${announceChatData.reportID}`,
            value: {
                [announceCreatedAction.reportActionID]: announceCreatedAction,
            },
        },
    );
    announceRoomOnyxData.onyxSuccessData.push(
        {
            onyxMethod: Onyx.METHOD.MERGE,
            key: `${ONYXKEYS.COLLECTION.REPORT}${announceChatData.reportID}`,
            value: {
                pendingFields: {
                    addWorkspaceRoom: null,
                },
                pendingAction: null,
            },
        },
        {
            onyxMethod: Onyx.METHOD.MERGE,
            key: `${ONYXKEYS.COLLECTION.REPORT_METADATA}${announceChatData.reportID}`,
            value: {
                isOptimisticReport: false,
            },
        },
        {
            onyxMethod: Onyx.METHOD.MERGE,
            key: `${ONYXKEYS.COLLECTION.REPORT_ACTIONS}${announceChatData.reportID}`,
            value: {
                [announceCreatedAction.reportActionID]: {
                    pendingAction: null,
                },
            },
        },
    );
    announceRoomOnyxData.onyxFailureData.push(
        {
            onyxMethod: Onyx.METHOD.MERGE,
            key: `${ONYXKEYS.COLLECTION.REPORT}${announceChatData.reportID}`,
            value: {
                pendingFields: {
                    addWorkspaceRoom: null,
                },
                pendingAction: null,
            },
        },
        {
            onyxMethod: Onyx.METHOD.MERGE,
            key: `${ONYXKEYS.COLLECTION.REPORT_METADATA}${announceChatData.reportID}`,
            value: {
                isOptimisticReport: false,
            },
        },
        {
            onyxMethod: Onyx.METHOD.MERGE,
            key: `${ONYXKEYS.COLLECTION.REPORT_ACTIONS}${announceChatData.reportID}`,
            value: {
                [announceCreatedAction.reportActionID]: {
                    pendingAction: null,
                },
            },
        },
    );
    return {
        announceChatReportID: announceChatData.reportID,
        announceChatReportActionID: announceCreatedAction.reportActionID,
        announceChatData: announceRoomOnyxData,
    };
}

function buildOptimisticWorkspaceChats(policyID: string, policyName: string, expenseReportId?: string): OptimisticWorkspaceChats {
    const pendingChatMembers = getPendingChatMembers(currentUserAccountID ? [currentUserAccountID] : [], [], CONST.RED_BRICK_ROAD_PENDING_ACTION.ADD);
    const adminsChatData = {
        ...buildOptimisticChatReport(
            currentUserAccountID ? [currentUserAccountID] : [],
            CONST.REPORT.WORKSPACE_CHAT_ROOMS.ADMINS,
            CONST.REPORT.CHAT_TYPE.POLICY_ADMINS,
            policyID,
            CONST.POLICY.OWNER_ACCOUNT_ID_FAKE,
            false,
            policyName,
        ),
    };
    const adminsChatReportID = adminsChatData.reportID;
    const adminsCreatedAction = buildOptimisticCreatedReportAction(CONST.POLICY.OWNER_EMAIL_FAKE);
    const adminsReportActionData = {
        [adminsCreatedAction.reportActionID]: adminsCreatedAction,
    };

    const expenseChatData = buildOptimisticChatReport(
        currentUserAccountID ? [currentUserAccountID] : [],
        '',
        CONST.REPORT.CHAT_TYPE.POLICY_EXPENSE_CHAT,
        policyID,
        currentUserAccountID,
        true,
        policyName,
        undefined,
        undefined,
        undefined,
        undefined,
        undefined,
        undefined,
        undefined,
        expenseReportId,
    );
    const expenseChatReportID = expenseChatData.reportID;
    const expenseReportCreatedAction = buildOptimisticCreatedReportAction(currentUserEmail ?? '');
    const expenseReportActionData = {
        [expenseReportCreatedAction.reportActionID]: expenseReportCreatedAction,
    };

    return {
        adminsChatReportID,
        adminsChatData,
        adminsReportActionData,
        adminsCreatedReportActionID: adminsCreatedAction.reportActionID,
        expenseChatReportID,
        expenseChatData,
        expenseReportActionData,
        expenseCreatedReportActionID: expenseReportCreatedAction.reportActionID,
        pendingChatMembers,
    };
}

/**
 * Builds an optimistic Task Report with a randomly generated reportID
 *
 * @param ownerAccountID - Account ID of the person generating the Task.
 * @param assigneeAccountID - AccountID of the other person participating in the Task.
 * @param parentReportID - Report ID of the chat where the Task is.
 * @param title - Task title.
 * @param description - Task description.
 * @param policyID - PolicyID of the parent report
 */

function buildOptimisticTaskReport(
    ownerAccountID: number,
    assigneeAccountID = 0,
    parentReportID?: string,
    title?: string,
    description?: string,
    policyID: string = CONST.POLICY.OWNER_EMAIL_FAKE,
    notificationPreference: NotificationPreference = CONST.REPORT.NOTIFICATION_PREFERENCE.HIDDEN,
): OptimisticTaskReport {
    const participants: Participants = {
        [ownerAccountID]: {
            notificationPreference,
        },
    };

    if (assigneeAccountID) {
        participants[assigneeAccountID] = {notificationPreference};
    }

    return {
        reportID: generateReportID(),
        reportName: title,
        description: getParsedComment(description ?? ''),
        ownerAccountID,
        participants,
        managerID: assigneeAccountID,
        type: CONST.REPORT.TYPE.TASK,
        parentReportID,
        policyID,
        stateNum: CONST.REPORT.STATE_NUM.OPEN,
        statusNum: CONST.REPORT.STATUS_NUM.OPEN,
        lastVisibleActionCreated: DateUtils.getDBTime(),
        hasParentAccess: true,
    };
}

/**
 * Builds an optimistic EXPORTED_TO_INTEGRATION report action
 *
 * @param integration - The connectionName of the integration
 * @param markedManually - Whether the integration was marked as manually exported
 */
function buildOptimisticExportIntegrationAction(integration: ConnectionName, markedManually = false): OptimisticExportIntegrationAction {
    const label = CONST.POLICY.CONNECTIONS.NAME_USER_FRIENDLY[integration];
    return {
        reportActionID: rand64(),
        actionName: CONST.REPORT.ACTIONS.TYPE.EXPORTED_TO_INTEGRATION,
        pendingAction: CONST.RED_BRICK_ROAD_PENDING_ACTION.ADD,
        actorAccountID: currentUserAccountID,
        message: [],
        person: [
            {
                type: CONST.REPORT.MESSAGE.TYPE.TEXT,
                style: 'strong',
                text: getCurrentUserDisplayNameOrEmail(),
            },
        ],
        automatic: false,
        avatar: getCurrentUserAvatar(),
        created: DateUtils.getDBTime(),
        shouldShow: true,
        originalMessage: {
            label,
            lastModified: DateUtils.getDBTime(),
            markedManually,
            inProgress: true,
        },
    };
}

/**
 * A helper method to create transaction thread
 *
 * @param reportAction - the parent IOU report action from which to create the thread
 * @param moneyRequestReport - the report which the report action belongs to
 */
function buildTransactionThread(
    reportAction: OnyxEntry<ReportAction | OptimisticIOUReportAction>,
    moneyRequestReport: OnyxEntry<Report>,
    existingTransactionThreadReportID?: string,
): OptimisticChatReport {
    const participantAccountIDs = [...new Set([currentUserAccountID, Number(reportAction?.actorAccountID)])].filter(Boolean) as number[];
    const existingTransactionThreadReport = getReportOrDraftReport(existingTransactionThreadReportID);

    if (existingTransactionThreadReportID && existingTransactionThreadReport) {
        return {
            ...existingTransactionThreadReport,
            parentReportActionID: reportAction?.reportActionID,
            parentReportID: moneyRequestReport?.reportID,
            reportName: getTransactionReportName(reportAction),
            policyID: moneyRequestReport?.policyID,
        };
    }

    return buildOptimisticChatReport(
        participantAccountIDs,
        getTransactionReportName(reportAction),
        undefined,
        moneyRequestReport?.policyID,
        CONST.POLICY.OWNER_ACCOUNT_ID_FAKE,
        false,
        '',
        undefined,
        undefined,
        CONST.REPORT.NOTIFICATION_PREFERENCE.HIDDEN,
        reportAction?.reportActionID,
        moneyRequestReport?.reportID,
    );
}

/**
 * Build optimistic expense entities:
 *
 * 1. CREATED action for the chatReport
 * 2. CREATED action for the iouReport
 * 3. IOU action for the iouReport linked to the transaction thread via `childReportID`
 * 4. Transaction Thread linked to the IOU action via `parentReportActionID`
 * 5. CREATED action for the Transaction Thread
 */
function buildOptimisticMoneyRequestEntities(
    iouReport: Report,
    type: ValueOf<typeof CONST.IOU.REPORT_ACTION_TYPE>,
    amount: number,
    currency: string,
    comment: string,
    payeeEmail: string,
    participants: Participant[],
    transactionID: string,
    paymentType?: PaymentMethodType,
    isSettlingUp = false,
    isSendMoneyFlow = false,
    isOwnPolicyExpenseChat = false,
    isPersonalTrackingExpense?: boolean,
    existingTransactionThreadReportID?: string,
    linkedTrackedExpenseReportAction?: ReportAction,
): [OptimisticCreatedReportAction, OptimisticCreatedReportAction, OptimisticIOUReportAction, OptimisticChatReport, OptimisticCreatedReportAction | null] {
    const createdActionForChat = buildOptimisticCreatedReportAction(payeeEmail);

    // The `CREATED` action must be optimistically generated before the IOU action so that it won't appear after the IOU action in the chat.
    const iouActionCreationTime = DateUtils.getDBTime();
    const createdActionForIOUReport = buildOptimisticCreatedReportAction(payeeEmail, DateUtils.subtractMillisecondsFromDateTime(iouActionCreationTime, 1));

    const iouAction = buildOptimisticIOUReportAction(
        type,
        amount,
        currency,
        comment,
        participants,
        transactionID,
        paymentType,
        isPersonalTrackingExpense ? '0' : iouReport.reportID,
        isSettlingUp,
        isSendMoneyFlow,
        isOwnPolicyExpenseChat,
        iouActionCreationTime,
        linkedTrackedExpenseReportAction,
    );

    // Create optimistic transactionThread and the `CREATED` action for it, if existingTransactionThreadReportID is undefined
    const transactionThread = buildTransactionThread(iouAction, iouReport, existingTransactionThreadReportID);
    const createdActionForTransactionThread = existingTransactionThreadReportID ? null : buildOptimisticCreatedReportAction(payeeEmail);

    // The IOU action and the transactionThread are co-dependent as parent-child, so we need to link them together
    iouAction.childReportID = existingTransactionThreadReportID ?? transactionThread.reportID;

    return [createdActionForChat, createdActionForIOUReport, iouAction, transactionThread, createdActionForTransactionThread];
}

// Check if the report is empty, meaning it has no visible messages (i.e. only a "created" report action).
function isEmptyReport(report: OnyxEntry<Report>): boolean {
    if (!report) {
        return true;
    }

    if (report.lastMessageText) {
        return false;
    }

    const lastVisibleMessage = getLastVisibleMessage(report.reportID);
    return !lastVisibleMessage.lastMessageText;
}

function isUnread(report: OnyxEntry<Report>): boolean {
    if (!report) {
        return false;
    }

    if (isEmptyReport(report)) {
        return false;
    }
    // lastVisibleActionCreated and lastReadTime are both datetime strings and can be compared directly
    const lastVisibleActionCreated = report.lastVisibleActionCreated ?? '';
    const lastReadTime = report.lastReadTime ?? '';
    const lastMentionedTime = report.lastMentionedTime ?? '';

    // If the user was mentioned and the comment got deleted the lastMentionedTime will be more recent than the lastVisibleActionCreated
    return lastReadTime < lastVisibleActionCreated || lastReadTime < lastMentionedTime;
}

function isIOUOwnedByCurrentUser(report: OnyxEntry<Report>, allReportsDict?: OnyxCollection<Report>): boolean {
    const allAvailableReports = allReportsDict ?? allReports;
    if (!report || !allAvailableReports) {
        return false;
    }

    let reportToLook = report;
    if (report.iouReportID) {
        const iouReport = allAvailableReports[`${ONYXKEYS.COLLECTION.REPORT}${report.iouReportID}`];
        if (iouReport) {
            reportToLook = iouReport;
        }
    }

    return reportToLook.ownerAccountID === currentUserAccountID;
}

/**
 * Assuming the passed in report is a default room, lets us know whether we can see it or not, based on permissions and
 * the various subsets of users we've allowed to use default rooms.
 */
function canSeeDefaultRoom(report: OnyxEntry<Report>, policies: OnyxCollection<Policy>, betas: OnyxEntry<Beta[]>): boolean {
    // Include archived rooms
    if (isArchivedNonExpenseReport(report, getReportNameValuePairs(report?.reportID))) {
        return true;
    }

    // If the room has an assigned guide, it can be seen.
    if (hasExpensifyGuidesEmails(Object.keys(report?.participants ?? {}).map(Number))) {
        return true;
    }

    // Include any admins and announce rooms, since only non partner-managed domain rooms are on the beta now.
    if (isAdminRoom(report) || isAnnounceRoom(report)) {
        return true;
    }

    // For all other cases, just check that the user belongs to the default rooms beta
    return Permissions.canUseDefaultRooms(betas ?? []);
}

function canAccessReport(report: OnyxEntry<Report>, policies: OnyxCollection<Policy>, betas: OnyxEntry<Beta[]>): boolean {
    // We hide default rooms (it's basically just domain rooms now) from people who aren't on the defaultRooms beta.
    if (isDefaultRoom(report) && !canSeeDefaultRoom(report, policies, betas)) {
        return false;
    }

    if (report?.errorFields?.notFound) {
        return false;
    }

    return true;
}

// eslint-disable-next-line rulesdir/no-negated-variables
function isReportNotFound(report: OnyxEntry<Report>): boolean {
    return !!report?.errorFields?.notFound;
}

/**
 * Check if the report is the parent report of the currently viewed report or at least one child report has report action
 */
function shouldHideReport(report: OnyxEntry<Report>, currentReportId: string | undefined): boolean {
    const currentReport = getReportOrDraftReport(currentReportId);
    const parentReport = getParentReport(!isEmptyObject(currentReport) ? currentReport : undefined);
    const reportActions = allReportActions?.[`${ONYXKEYS.COLLECTION.REPORT_ACTIONS}${report?.reportID}`] ?? {};
    const isChildReportHasComment = Object.values(reportActions ?? {})?.some((reportAction) => (reportAction?.childVisibleActionCount ?? 0) > 0);
    return parentReport?.reportID !== report?.reportID && !isChildReportHasComment;
}

/**
 * Should we display a RBR on the LHN on this report due to violations?
 */
function shouldDisplayViolationsRBRInLHN(report: OnyxEntry<Report>, transactionViolations: OnyxCollection<TransactionViolation[]>): boolean {
    // We only show the RBR in the highest level, which is the workspace chat
    if (!report || !isPolicyExpenseChat(report)) {
        return false;
    }

    // We only show the RBR to the submitter
    if (!isCurrentUserSubmitter(report.reportID)) {
        return false;
    }

    // Get all potential reports, which are the ones that are:
    // - Owned by the same user
    // - Are either open or submitted
    // - Belong to the same workspace
    // And if any have a violation, then it should have a RBR
    const reports = Object.values(allReports ?? {}) as Report[];
    const potentialReports = reports.filter((r) => r?.ownerAccountID === currentUserAccountID && (r?.stateNum ?? 0) <= 1 && r?.policyID === report.policyID);
    return potentialReports.some(
        (potentialReport) => hasViolations(potentialReport.reportID, transactionViolations) || hasWarningTypeViolations(potentialReport.reportID, transactionViolations),
    );
}

/**
 * Checks to see if a report contains a violation
 */
function hasViolations(
    reportID: string | undefined,
    transactionViolations: OnyxCollection<TransactionViolation[]>,
    shouldShowInReview?: boolean,
    reportTransactions?: SearchTransaction[],
): boolean {
    const transactions = reportTransactions ?? getReportTransactions(reportID);
    return transactions.some((transaction) => hasViolation(transaction.transactionID, transactionViolations, shouldShowInReview));
}

/**
 * Checks to see if a report contains a violation of type `warning`
 */
function hasWarningTypeViolations(reportID: string | undefined, transactionViolations: OnyxCollection<TransactionViolation[]>, shouldShowInReview?: boolean): boolean {
    const transactions = getReportTransactions(reportID);
    return transactions.some((transaction) => hasWarningTypeViolation(transaction.transactionID, transactionViolations, shouldShowInReview));
}

/**
 * Checks to see if a report contains a violation of type `notice`
 */
function hasNoticeTypeViolations(reportID: string | undefined, transactionViolations: OnyxCollection<TransactionViolation[]>, shouldShowInReview?: boolean): boolean {
    const transactions = getReportTransactions(reportID);
    return transactions.some((transaction) => hasNoticeTypeViolation(transaction.transactionID, transactionViolations, shouldShowInReview));
}

function hasReportViolations(reportID: string | undefined) {
    if (!reportID) {
        return false;
    }
    const reportViolations = allReportsViolations?.[`${ONYXKEYS.COLLECTION.REPORT_VIOLATIONS}${reportID}`];
    return Object.values(reportViolations ?? {}).some((violations) => !isEmptyObject(violations));
}

/**
 * Checks if #admins room chan be shown
 * We show #admin rooms when a) More than one admin exists or b) There exists policy audit log for review.
 */
function shouldAdminsRoomBeVisible(report: OnyxEntry<Report>): boolean {
    const accountIDs = Object.entries(report?.participants ?? {}).map(([accountID]) => Number(accountID));
    const adminAccounts = getLoginsByAccountIDs(accountIDs).filter((login) => !isExpensifyTeam(login));
    const lastVisibleAction = getLastVisibleActionReportActionsUtils(report?.reportID);
    if ((lastVisibleAction ? isCreatedAction(lastVisibleAction) : report?.lastActionType === CONST.REPORT.ACTIONS.TYPE.CREATED) && adminAccounts.length <= 1) {
        return false;
    }
    return true;
}

type ReportErrorsAndReportActionThatRequiresAttention = {
    errors: ErrorFields;
    reportAction?: OnyxEntry<ReportAction>;
};

function getAllReportActionsErrorsAndReportActionThatRequiresAttention(report: OnyxEntry<Report>, reportActions: OnyxEntry<ReportActions>): ReportErrorsAndReportActionThatRequiresAttention {
    const reportActionsArray = Object.values(reportActions ?? {}).filter((action) => !isDeletedAction(action));
    const reportActionErrors: ErrorFields = {};
    let reportAction: OnyxEntry<ReportAction>;

    for (const action of reportActionsArray) {
        if (action && !isEmptyObject(action.errors)) {
            Object.assign(reportActionErrors, action.errors);

            if (!reportAction) {
                reportAction = action;
            }
        }
    }
    const parentReportAction: OnyxEntry<ReportAction> =
        !report?.parentReportID || !report?.parentReportActionID
            ? undefined
            : allReportActions?.[`${ONYXKEYS.COLLECTION.REPORT_ACTIONS}${report.parentReportID}`]?.[report.parentReportActionID];

    if (!isArchivedReport(report)) {
        if (wasActionTakenByCurrentUser(parentReportAction) && isTransactionThread(parentReportAction)) {
            const transactionID = isMoneyRequestAction(parentReportAction) ? getOriginalMessage(parentReportAction)?.IOUTransactionID : null;
            const transaction = allTransactions?.[`${ONYXKEYS.COLLECTION.TRANSACTION}${transactionID}`];
            if (hasMissingSmartscanFieldsTransactionUtils(transaction ?? null) && !isSettled(transaction?.reportID)) {
                reportActionErrors.smartscan = getMicroSecondOnyxErrorWithTranslationKey('iou.error.genericSmartscanFailureMessage');
                reportAction = undefined;
            }
        } else if ((isIOUReport(report) || isExpenseReport(report)) && report?.ownerAccountID === currentUserAccountID) {
            if (shouldShowRBRForMissingSmartscanFields(report?.reportID) && !isSettled(report?.reportID)) {
                reportActionErrors.smartscan = getMicroSecondOnyxErrorWithTranslationKey('iou.error.genericSmartscanFailureMessage');
                reportAction = getReportActionWithMissingSmartscanFields(report?.reportID);
            }
        } else if (hasSmartscanError(reportActionsArray)) {
            reportActionErrors.smartscan = getMicroSecondOnyxErrorWithTranslationKey('iou.error.genericSmartscanFailureMessage');
            reportAction = getReportActionWithSmartscanError(reportActionsArray);
        }
    }

    return {
        errors: reportActionErrors,
        reportAction,
    };
}

/**
 * Get an object of error messages keyed by microtime by combining all error objects related to the report.
 */
function getAllReportErrors(report: OnyxEntry<Report>, reportActions: OnyxEntry<ReportActions>): Errors {
    const reportErrorFields = report?.errorFields ?? {};
    const {errors: reportActionErrors} = getAllReportActionsErrorsAndReportActionThatRequiresAttention(report, reportActions);

    // All error objects related to the report. Each object in the sources contains error messages keyed by microtime
    const errorSources = {
        ...reportErrorFields,
        ...reportActionErrors,
    };

    // Combine all error messages keyed by microtime into one object
    const errorSourcesArray = Object.values(errorSources ?? {});
    const allReportErrors = {};

    for (const errors of errorSourcesArray) {
        if (!isEmptyObject(errors)) {
            Object.assign(allReportErrors, errors);
        }
    }
    return allReportErrors;
}

function hasReportErrorsOtherThanFailedReceipt(report: Report, doesReportHaveViolations: boolean, transactionViolations: OnyxCollection<TransactionViolation[]>) {
    const reportActions = allReportActions?.[`${ONYXKEYS.COLLECTION.REPORT_ACTIONS}${report.reportID}`] ?? {};
    const allReportErrors = getAllReportErrors(report, reportActions) ?? {};
    const transactionReportActions = getAllReportActions(report.reportID);
    const oneTransactionThreadReportID = getOneTransactionThreadReportID(report.reportID, transactionReportActions, undefined);
    let doesTransactionThreadReportHasViolations = false;
    if (oneTransactionThreadReportID) {
        const transactionReport = getReport(oneTransactionThreadReportID);
        doesTransactionThreadReportHasViolations = !!transactionReport && shouldDisplayViolationsRBRInLHN(transactionReport, transactionViolations);
    }
    return (
        doesTransactionThreadReportHasViolations ||
        doesReportHaveViolations ||
        Object.values(allReportErrors).some((error) => error?.[0] !== translateLocal('iou.error.genericSmartscanFailureMessage'))
    );
}

type ShouldReportBeInOptionListParams = {
    report: OnyxEntry<Report>;
    currentReportId: string | undefined;
    isInFocusMode: boolean;
    betas: OnyxEntry<Beta[]>;
    policies: OnyxCollection<Policy>;
    excludeEmptyChats: boolean;
    doesReportHaveViolations: boolean;
    includeSelfDM?: boolean;
    login?: string;
    includeDomainEmail?: boolean;
};

function reasonForReportToBeInOptionList({
    report,
    currentReportId,
    isInFocusMode,
    betas,
    policies,
    excludeEmptyChats,
    doesReportHaveViolations,
    includeSelfDM = false,
    login,
    includeDomainEmail = false,
}: ShouldReportBeInOptionListParams): ValueOf<typeof CONST.REPORT_IN_LHN_REASONS> | null {
    const isInDefaultMode = !isInFocusMode;
    // Exclude reports that have no data because there wouldn't be anything to show in the option item.
    // This can happen if data is currently loading from the server or a report is in various stages of being created.
    // This can also happen for anyone accessing a public room or archived room for which they don't have access to the underlying policy.
    // Optionally exclude reports that do not belong to currently active workspace

    const parentReportAction = isThread(report) ? allReportActions?.[`${ONYXKEYS.COLLECTION.REPORT_ACTIONS}${report.parentReportID}`]?.[report.parentReportActionID] : undefined;

    if (
        !report?.reportID ||
        !report?.type ||
        report?.reportName === undefined ||
        (!report?.participants &&
            // We omit sending back participants for chat rooms when searching for reports since they aren't needed to display the results and can get very large.
            // So we allow showing rooms with no participants–in any other circumstances we should never have these reports with no participants in Onyx.
            !isChatRoom(report) &&
            !isChatThread(report) &&
            !isArchivedReport(report, getReportNameValuePairs(report?.reportID)) &&
            !isMoneyRequestReport(report) &&
            !isTaskReport(report) &&
            !isSelfDM(report) &&
            !isSystemChat(report) &&
            !isGroupChat(report))
    ) {
        return null;
    }

    // We used to use the system DM for A/B testing onboarding tasks, but now only create them in the Concierge chat. We
    // still need to allow existing users who have tasks in the system DM to see them, but otherwise we don't need to
    // show that chat
    if (report?.participants?.[CONST.ACCOUNT_ID.NOTIFICATIONS] && isEmptyReport(report)) {
        return null;
    }

    if (!canAccessReport(report, policies, betas)) {
        return null;
    }

    // If this is a transaction thread associated with a report that only has one transaction, omit it
    if (isOneTransactionThread(report.reportID, report.parentReportID, parentReportAction)) {
        return null;
    }

    if ((Object.values(CONST.REPORT.UNSUPPORTED_TYPE) as string[]).includes(report?.type ?? '')) {
        return null;
    }

    // Include the currently viewed report. If we excluded the currently viewed report, then there
    // would be no way to highlight it in the options list and it would be confusing to users because they lose
    // a sense of context.
    if (report.reportID === currentReportId) {
        return CONST.REPORT_IN_LHN_REASONS.IS_FOCUSED;
    }

    // Retrieve the draft comment for the report and convert it to a boolean
    const hasDraftComment = hasValidDraftComment(report.reportID);

    // Include reports that are relevant to the user in any view mode. Criteria include having a draft or having a GBR showing.
    // eslint-disable-next-line @typescript-eslint/prefer-nullish-coalescing
    if (hasDraftComment) {
        return CONST.REPORT_IN_LHN_REASONS.HAS_DRAFT_COMMENT;
    }

    if (requiresAttentionFromCurrentUser(report)) {
        return CONST.REPORT_IN_LHN_REASONS.HAS_GBR;
    }

    const isEmptyChat = isEmptyReport(report);
    const canHideReport = shouldHideReport(report, currentReportId);

    // Include reports if they are pinned
    if (report.isPinned) {
        return CONST.REPORT_IN_LHN_REASONS.PINNED_BY_USER;
    }

    const reportIsSettled = report.statusNum === CONST.REPORT.STATUS_NUM.REIMBURSED;

    // Always show IOU reports with violations unless they are reimbursed
    if (isExpenseRequest(report) && doesReportHaveViolations && !reportIsSettled) {
        return CONST.REPORT_IN_LHN_REASONS.HAS_IOU_VIOLATIONS;
    }

    // Hide only chat threads that haven't been commented on (other threads are actionable)
    if (isChatThread(report) && canHideReport && isEmptyChat) {
        return null;
    }

    // Show #admins room only when it has some value to the user.
    if (isAdminRoom(report) && !shouldAdminsRoomBeVisible(report)) {
        return null;
    }

    // Include reports that have errors from trying to add a workspace
    // If we excluded it, then the red-brock-road pattern wouldn't work for the user to resolve the error
    if (report.errorFields?.addWorkspaceRoom) {
        return CONST.REPORT_IN_LHN_REASONS.HAS_ADD_WORKSPACE_ROOM_ERRORS;
    }

    // All unread chats (even archived ones) in GSD mode will be shown. This is because GSD mode is specifically for focusing the user on the most relevant chats, primarily, the unread ones
    if (isInFocusMode) {
        return isUnread(report) && getReportNotificationPreference(report) !== CONST.REPORT.NOTIFICATION_PREFERENCE.MUTE ? CONST.REPORT_IN_LHN_REASONS.IS_UNREAD : null;
    }

    // Archived reports should always be shown when in default (most recent) mode. This is because you should still be able to access and search for the chats to find them.
    if (isInDefaultMode && isArchivedNonExpenseReport(report, getReportNameValuePairs(report?.reportID))) {
        return CONST.REPORT_IN_LHN_REASONS.IS_ARCHIVED;
    }

    // Hide chats between two users that haven't been commented on from the LNH
    if (excludeEmptyChats && isEmptyChat && isChatReport(report) && !isChatRoom(report) && !isPolicyExpenseChat(report) && !isSystemChat(report) && !isGroupChat(report) && canHideReport) {
        return null;
    }

    if (isSelfDM(report)) {
        return includeSelfDM ? CONST.REPORT_IN_LHN_REASONS.IS_SELF_DM : null;
    }

    if (Str.isDomainEmail(login ?? '') && !includeDomainEmail) {
        return null;
    }

    // Hide chat threads where the parent message is pending removal
    if (!isEmptyObject(parentReportAction) && isPendingRemove(parentReportAction) && isThreadParentMessage(parentReportAction, report?.reportID)) {
        return null;
    }

    return CONST.REPORT_IN_LHN_REASONS.DEFAULT;
}

/**
 * Takes several pieces of data from Onyx and evaluates if a report should be shown in the option list (either when searching
 * for reports or the reports shown in the LHN).
 *
 * This logic is very specific and the order of the logic is very important. It should fail quickly in most cases and also
 * filter out the majority of reports before filtering out very specific minority of reports.
 */
function shouldReportBeInOptionList(params: ShouldReportBeInOptionListParams) {
    return reasonForReportToBeInOptionList(params) !== null;
}

/**
 * Attempts to find a report in onyx with the provided list of participants. Does not include threads, task, expense, room, and policy expense chat.
 */
function getChatByParticipants(newParticipantList: number[], reports: OnyxCollection<Report> = allReports, shouldIncludeGroupChats = false): OnyxEntry<Report> {
    const sortedNewParticipantList = newParticipantList.sort();
    return Object.values(reports ?? {}).find((report) => {
        const participantAccountIDs = Object.keys(report?.participants ?? {});

        // Skip if it's not a 1:1 chat
        if (!shouldIncludeGroupChats && !isOneOnOneChat(report) && !isSystemChat(report)) {
            return false;
        }

        // If we are looking for a group chat, then skip non-group chat report
        if (shouldIncludeGroupChats && !isGroupChat(report)) {
            return false;
        }

        const sortedParticipantsAccountIDs = participantAccountIDs.map(Number).sort();

        // Only return the chat if it has all the participants
        return lodashIsEqual(sortedNewParticipantList, sortedParticipantsAccountIDs);
    });
}

/**
 * Attempts to find an invoice chat report in onyx with the provided policyID and receiverID.
 */
function getInvoiceChatByParticipants(receiverID: string | number, receiverType: InvoiceReceiverType, policyID?: string, reports: OnyxCollection<Report> = allReports): OnyxEntry<Report> {
    return Object.values(reports ?? {}).find((report) => {
        if (!report || !isInvoiceRoom(report) || isArchivedNonExpenseReport(report)) {
            return false;
        }

        const isSameReceiver =
            report.invoiceReceiver &&
            report.invoiceReceiver.type === receiverType &&
            (('accountID' in report.invoiceReceiver && report.invoiceReceiver.accountID === receiverID) ||
                ('policyID' in report.invoiceReceiver && report.invoiceReceiver.policyID === receiverID));

        return report.policyID === policyID && isSameReceiver;
    });
}

/**
 * Attempts to find a policy expense report in onyx that is owned by ownerAccountID in a given policy
 */
function getPolicyExpenseChat(ownerAccountID: number | undefined, policyID: string | undefined): OnyxEntry<Report> {
    if (!ownerAccountID || !policyID) {
        return;
    }

    return Object.values(allReports ?? {}).find((report: OnyxEntry<Report>) => {
        // If the report has been deleted, then skip it
        if (!report) {
            return false;
        }

        return report.policyID === policyID && isPolicyExpenseChat(report) && report.ownerAccountID === ownerAccountID;
    });
}

function getAllPolicyReports(policyID: string): Array<OnyxEntry<Report>> {
    return Object.values(allReports ?? {}).filter((report) => report?.policyID === policyID);
}

/**
 * Returns true if Chronos is one of the chat participants (1:1)
 */
function chatIncludesChronos(report: OnyxInputOrEntry<Report> | SearchReport): boolean {
    const participantAccountIDs = Object.keys(report?.participants ?? {}).map(Number);
    return participantAccountIDs.includes(CONST.ACCOUNT_ID.CHRONOS);
}

function chatIncludesChronosWithID(reportOrID?: string | SearchReport): boolean {
    if (!reportOrID) {
        return false;
    }

    const report = typeof reportOrID === 'string' ? getReport(reportOrID) : reportOrID;
    return chatIncludesChronos(report);
}

/**
 * Can only flag if:
 *
 * - It was written by someone else and isn't a whisper
 * - It's a welcome message whisper
 * - It's an ADD_COMMENT that is not an attachment
 */
function canFlagReportAction(reportAction: OnyxInputOrEntry<ReportAction>, reportID: string | undefined): boolean {
    let report = getReportOrDraftReport(reportID);

    // If the childReportID exists in reportAction and is equal to the reportID,
    // the report action being evaluated is the parent report action in a thread, and we should get the parent report to evaluate instead.
    if (reportAction?.childReportID?.toString() === reportID?.toString()) {
        report = getReportOrDraftReport(report?.parentReportID);
    }
    const isCurrentUserAction = reportAction?.actorAccountID === currentUserAccountID;
    if (isWhisperAction(reportAction)) {
        // Allow flagging whispers that are sent by other users
        if (!isCurrentUserAction && reportAction?.actorAccountID !== CONST.ACCOUNT_ID.CONCIERGE) {
            return true;
        }

        // Disallow flagging the rest of whisper as they are sent by us
        return false;
    }

    return !!(
        !isCurrentUserAction &&
        reportAction?.actionName === CONST.REPORT.ACTIONS.TYPE.ADD_COMMENT &&
        !isDeletedAction(reportAction) &&
        !isCreatedTaskReportAction(reportAction) &&
        !isEmptyObject(report) &&
        report &&
        isAllowedToComment(report)
    );
}

/**
 * Whether flag comment page should show
 */
function shouldShowFlagComment(reportAction: OnyxInputOrEntry<ReportAction>, report: OnyxInputOrEntry<Report>): boolean {
    return (
        canFlagReportAction(reportAction, report?.reportID) &&
        !isArchivedNonExpenseReport(report, getReportNameValuePairs(report?.reportID)) &&
        !chatIncludesChronos(report) &&
        !isConciergeChatReport(report) &&
        reportAction?.actorAccountID !== CONST.ACCOUNT_ID.CONCIERGE
    );
}

/**
 * Performs the markdown conversion, and replaces code points > 127 with C escape sequences
 * Used for compatibility with the backend auth validator for AddComment, and to account for MD in comments
 * @returns The comment's total length as seen from the backend
 */
function getCommentLength(textComment: string, parsingDetails?: ParsingDetails): number {
    return getParsedComment(textComment, parsingDetails)
        .replace(/[^ -~]/g, '\\u????')
        .trim().length;
}

function getRouteFromLink(url: string | null): string {
    if (!url) {
        return '';
    }

    // Get the reportID from URL
    let route = url;
    const localWebAndroidRegEx = /^(https:\/\/([0-9]{1,3})\.([0-9]{1,3})\.([0-9]{1,3})\.([0-9]{1,3}))/;
    linkingConfig.prefixes.forEach((prefix) => {
        if (route.startsWith(prefix)) {
            route = route.replace(prefix, '');
        } else if (localWebAndroidRegEx.test(route)) {
            route = route.replace(localWebAndroidRegEx, '');
        } else {
            return;
        }

        // Remove the port if it's a localhost URL
        if (/^:\d+/.test(route)) {
            route = route.replace(/:\d+/, '');
        }

        // Remove the leading slash if exists
        if (route.startsWith('/')) {
            route = route.replace('/', '');
        }
    });
    return route;
}

function parseReportRouteParams(route: string): ReportRouteParams {
    let parsingRoute = route;
    if (parsingRoute.at(0) === '/') {
        // remove the first slash
        parsingRoute = parsingRoute.slice(1);
    }

    if (!parsingRoute.startsWith(addTrailingForwardSlash(ROUTES.REPORT))) {
        return {reportID: '', isSubReportPageRoute: false};
    }

    const pathSegments = parsingRoute.split('/');

    const reportIDSegment = pathSegments.at(1);
    const hasRouteReportActionID = !Number.isNaN(Number(reportIDSegment));

    // Check for "undefined" or any other unwanted string values
    if (!reportIDSegment || reportIDSegment === 'undefined') {
        return {reportID: '', isSubReportPageRoute: false};
    }

    return {
        reportID: reportIDSegment,
        isSubReportPageRoute: pathSegments.length > 2 && !hasRouteReportActionID,
    };
}

function getReportIDFromLink(url: string | null): string {
    const route = getRouteFromLink(url);
    const {reportID, isSubReportPageRoute} = parseReportRouteParams(route);
    if (isSubReportPageRoute) {
        // We allow the Sub-Report deep link routes (settings, details, etc.) to be handled by their respective component pages
        return '';
    }
    return reportID;
}

/**
 * Check if the chat report is linked to an iou that is waiting for the current user to add a credit bank account.
 */
function hasIOUWaitingOnCurrentUserBankAccount(chatReport: OnyxInputOrEntry<Report>): boolean {
    if (chatReport?.iouReportID) {
        const iouReport = getReport(chatReport.iouReportID);
        if (iouReport?.isWaitingOnBankAccount && iouReport?.ownerAccountID === currentUserAccountID) {
            return true;
        }
    }

    return false;
}

/**
 * Users can submit an expense:
 * - in policy expense chats only if they are in a role of a member in the chat (in other words, if it's their policy expense chat)
 * - in an open or submitted expense report tied to a policy expense chat the user owns
 *     - employee can submit expenses in a submitted expense report only if the policy has Instant Submit settings turned on
 * - in an IOU report, which is not settled yet
 * - in a 1:1 DM chat
 */
function canRequestMoney(report: OnyxEntry<Report>, policy: OnyxEntry<Policy>, otherParticipants: number[]): boolean {
    // User cannot submit expenses in a chat thread, task report or in a chat room
    if (isChatThread(report) || isTaskReport(report) || isChatRoom(report) || isSelfDM(report) || isGroupChat(report)) {
        return false;
    }

    // Users can only submit expenses in DMs if they are a 1:1 DM
    if (isDM(report)) {
        return otherParticipants.length === 1;
    }

    // Prevent requesting money if pending IOU report waiting for their bank account already exists
    if (hasIOUWaitingOnCurrentUserBankAccount(report)) {
        return false;
    }

    let isOwnPolicyExpenseChat = report?.isOwnPolicyExpenseChat ?? false;
    if (isExpenseReport(report) && getParentReport(report)) {
        isOwnPolicyExpenseChat = !!getParentReport(report)?.isOwnPolicyExpenseChat;
    }

    // In case there are no other participants than the current user and it's not user's own policy expense chat, they can't submit expenses from such report
    if (otherParticipants.length === 0 && !isOwnPolicyExpenseChat) {
        return false;
    }

    // Current user must be a manager or owner of this IOU
    if (isIOUReport(report) && currentUserAccountID !== report?.managerID && currentUserAccountID !== report?.ownerAccountID) {
        return false;
    }

    // User can submit expenses in any IOU report, unless paid, but the user can only submit expenses in an expense report
    // which is tied to their workspace chat.
    if (isMoneyRequestReport(report)) {
        const canAddTransactions = canAddTransaction(report);
        return isReportInGroupPolicy(report) ? isOwnPolicyExpenseChat && canAddTransactions : canAddTransactions;
    }

    // In the case of policy expense chat, users can only submit expenses from their own policy expense chat
    return !isPolicyExpenseChat(report) || isOwnPolicyExpenseChat;
}

function isGroupChatAdmin(report: OnyxEntry<Report>, accountID: number) {
    if (!report?.participants) {
        return false;
    }

    const reportParticipants = report.participants ?? {};
    const participant = reportParticipants[accountID];
    return participant?.role === CONST.REPORT.ROLE.ADMIN;
}

/**
 * Helper method to define what expense options we want to show for particular method.
 * There are 4 expense options: Submit, Split, Pay and Track expense:
 * - Submit option should show for:
 *     - DMs
 *     - own policy expense chats
 *     - open and processing expense reports tied to own policy expense chat
 *     - unsettled IOU reports
 * - Pay option should show for:
 *     - DMs
 * - Split options should show for:
 *     - DMs
 *     - chat/policy rooms with more than 1 participant
 *     - groups chats with 2 and more participants
 *     - corporate workspace chats
 * - Track expense option should show for:
 *    - Self DMs
 *    - own policy expense chats
 *    - open and processing expense reports tied to own policy expense chat
 * - Send invoice option should show for:
 *    - invoice rooms if the user is an admin of the sender workspace
 * None of the options should show in chat threads or if there is some special Expensify account
 * as a participant of the report.
 */
function getMoneyRequestOptions(report: OnyxEntry<Report>, policy: OnyxEntry<Policy>, reportParticipants: number[], filterDeprecatedTypes = false): IOUType[] {
    // In any thread or task report, we do not allow any new expenses yet
    if (isChatThread(report) || isTaskReport(report) || isInvoiceReport(report) || isSystemChat(report) || isArchivedReport(report)) {
        return [];
    }

    if (isInvoiceRoom(report)) {
        if (canSendInvoiceFromWorkspace(policy?.id) && isPolicyAdmin(report?.policyID, allPolicies)) {
            return [CONST.IOU.TYPE.INVOICE];
        }
        return [];
    }

    // We don't allow IOU actions if an Expensify account is a participant of the report, unless the policy that the report is on is owned by an Expensify account
    const doParticipantsIncludeExpensifyAccounts = lodashIntersection(reportParticipants, CONST.EXPENSIFY_ACCOUNT_IDS).length > 0;
    const policyOwnerAccountID = getPolicy(report?.policyID)?.ownerAccountID;
    const isPolicyOwnedByExpensifyAccounts = policyOwnerAccountID ? CONST.EXPENSIFY_ACCOUNT_IDS.includes(policyOwnerAccountID) : false;
    if (doParticipantsIncludeExpensifyAccounts && !isPolicyOwnedByExpensifyAccounts) {
        return [];
    }

    const otherParticipants = reportParticipants.filter((accountID) => currentUserPersonalDetails?.accountID !== accountID);
    const hasSingleParticipantInReport = otherParticipants.length === 1;
    let options: IOUType[] = [];

    if (isSelfDM(report)) {
        options = [CONST.IOU.TYPE.TRACK];
    }

    // User created policy rooms and default rooms like #admins or #announce will always have the Split Expense option
    // unless there are no other participants at all (e.g. #admins room for a policy with only 1 admin)
    // DM chats will have the Split Expense option.
    // Your own workspace chats will have the split expense option.
    if (
        (isChatRoom(report) && !isAnnounceRoom(report) && otherParticipants.length > 0) ||
        (isDM(report) && otherParticipants.length > 0) ||
        (isGroupChat(report) && otherParticipants.length > 0) ||
        (isPolicyExpenseChat(report) && report?.isOwnPolicyExpenseChat)
    ) {
        options = [CONST.IOU.TYPE.SPLIT];
    }

    if (canRequestMoney(report, policy, otherParticipants)) {
        options = [...options, CONST.IOU.TYPE.SUBMIT];
        if (!filterDeprecatedTypes) {
            options = [...options, CONST.IOU.TYPE.REQUEST];
        }

        // If the user can request money from the workspace report, they can also track expenses
        if (isPolicyExpenseChat(report) || isExpenseReport(report)) {
            options = [...options, CONST.IOU.TYPE.TRACK];
        }
    }

    // Pay someone option should be visible only in 1:1 DMs
    if (isDM(report) && hasSingleParticipantInReport) {
        options = [...options, CONST.IOU.TYPE.PAY];
        if (!filterDeprecatedTypes) {
            options = [...options, CONST.IOU.TYPE.SEND];
        }
    }

    return options;
}

/**
 * This is a temporary function to help with the smooth transition with the oldDot.
 * This function will be removed once the transition occurs in oldDot to new links.
 */
// eslint-disable-next-line @typescript-eslint/naming-convention
function temporary_getMoneyRequestOptions(
    report: OnyxEntry<Report>,
    policy: OnyxEntry<Policy>,
    reportParticipants: number[],
): Array<Exclude<IOUType, typeof CONST.IOU.TYPE.REQUEST | typeof CONST.IOU.TYPE.SEND | typeof CONST.IOU.TYPE.CREATE>> {
    return getMoneyRequestOptions(report, policy, reportParticipants, true) as Array<
        Exclude<IOUType, typeof CONST.IOU.TYPE.REQUEST | typeof CONST.IOU.TYPE.SEND | typeof CONST.IOU.TYPE.CREATE>
    >;
}

/**
 * Invoice sender, invoice receiver and auto-invited admins cannot leave
 */
function canLeaveInvoiceRoom(report: OnyxEntry<Report>): boolean {
    if (!report || !report?.invoiceReceiver) {
        return false;
    }

    if (report?.statusNum === CONST.REPORT.STATUS_NUM.CLOSED) {
        return false;
    }

    const isSenderPolicyAdmin = getPolicy(report.policyID)?.role === CONST.POLICY.ROLE.ADMIN;

    if (isSenderPolicyAdmin) {
        return false;
    }

    if (report.invoiceReceiver.type === CONST.REPORT.INVOICE_RECEIVER_TYPE.INDIVIDUAL) {
        return report?.invoiceReceiver?.accountID !== currentUserAccountID;
    }

    const isReceiverPolicyAdmin = getPolicy(report.invoiceReceiver.policyID)?.role === CONST.POLICY.ROLE.ADMIN;

    if (isReceiverPolicyAdmin) {
        return false;
    }

    return true;
}

/**
 * Allows a user to leave a policy room according to the following conditions of the visibility or chatType rNVP:
 * `public` - Anyone can leave (because anybody can join)
 * `public_announce` - Only non-policy members can leave (it's auto-shared with policy members)
 * `policy_admins` - Nobody can leave (it's auto-shared with all policy admins)
 * `policy_announce` - Nobody can leave (it's auto-shared with all policy members)
 * `policyExpenseChat` - Nobody can leave (it's auto-shared with all policy members)
 * `policy` - Anyone can leave (though only policy members can join)
 * `domain` - Nobody can leave (it's auto-shared with domain members)
 * `dm` - Nobody can leave (it's auto-shared with users)
 * `private` - Anybody can leave (though you can only be invited to join)
 * `invoice` - Invoice sender, invoice receiver and auto-invited admins cannot leave
 */
function canLeaveRoom(report: OnyxEntry<Report>, isPolicyEmployee: boolean): boolean {
    if (isInvoiceRoom(report)) {
        if (isArchivedNonExpenseReport(report, getReportNameValuePairs(report?.reportID))) {
            return false;
        }

        const invoiceReport = getReportOrDraftReport(report?.iouReportID);

        if (invoiceReport?.ownerAccountID === currentUserAccountID) {
            return false;
        }

        if (invoiceReport?.managerID === currentUserAccountID) {
            return false;
        }

        const isSenderPolicyAdmin = getPolicy(report?.policyID)?.role === CONST.POLICY.ROLE.ADMIN;

        if (isSenderPolicyAdmin) {
            return false;
        }

        const isReceiverPolicyAdmin =
            report?.invoiceReceiver?.type === CONST.REPORT.INVOICE_RECEIVER_TYPE.BUSINESS ? getPolicy(report?.invoiceReceiver?.policyID)?.role === CONST.POLICY.ROLE.ADMIN : false;

        if (isReceiverPolicyAdmin) {
            return false;
        }

        return true;
    }

    if (!report?.visibility) {
        if (
            report?.chatType === CONST.REPORT.CHAT_TYPE.POLICY_ADMINS ||
            report?.chatType === CONST.REPORT.CHAT_TYPE.POLICY_ANNOUNCE ||
            report?.chatType === CONST.REPORT.CHAT_TYPE.POLICY_EXPENSE_CHAT ||
            report?.chatType === CONST.REPORT.CHAT_TYPE.DOMAIN_ALL ||
            report?.chatType === CONST.REPORT.CHAT_TYPE.SELF_DM ||
            !report?.chatType
        ) {
            // DM chats don't have a chatType
            return false;
        }
    } else if (isPublicAnnounceRoom(report) && isPolicyEmployee) {
        return false;
    }
    return true;
}

function isCurrentUserTheOnlyParticipant(participantAccountIDs?: number[]): boolean {
    return !!(participantAccountIDs?.length === 1 && participantAccountIDs?.at(0) === currentUserAccountID);
}

/**
 * Returns display names for those that can see the whisper.
 * However, it returns "you" if the current user is the only one who can see it besides the person that sent it.
 */
function getWhisperDisplayNames(participantAccountIDs?: number[]): string | undefined {
    const isWhisperOnlyVisibleToCurrentUser = isCurrentUserTheOnlyParticipant(participantAccountIDs);

    // When the current user is the only participant, the display name needs to be "you" because that's the only person reading it
    if (isWhisperOnlyVisibleToCurrentUser) {
        return translateLocal('common.youAfterPreposition');
    }

    return participantAccountIDs?.map((accountID) => getDisplayNameForParticipant(accountID, !isWhisperOnlyVisibleToCurrentUser)).join(', ');
}

/**
 * Show subscript on workspace chats / threads and expense requests
 */
function shouldReportShowSubscript(report: OnyxEntry<Report>): boolean {
    if (isArchivedNonExpenseReport(report, getReportNameValuePairs(report?.reportID)) && !isWorkspaceThread(report)) {
        return false;
    }

    if (isPolicyExpenseChat(report) && !isChatThread(report) && !isTaskReport(report) && !report?.isOwnPolicyExpenseChat) {
        return true;
    }

    if (isPolicyExpenseChat(report) && !isThread(report) && !isTaskReport(report)) {
        return true;
    }

    if (isExpenseRequest(report)) {
        return true;
    }

    if (isExpenseReport(report) && isOneTransactionReport(report?.reportID)) {
        return true;
    }

    if (isWorkspaceTaskReport(report)) {
        return true;
    }

    if (isWorkspaceThread(report)) {
        return true;
    }

    if (isInvoiceRoom(report) || isInvoiceReport(report)) {
        return true;
    }

    return false;
}

/**
 * Return true if reports data exists
 */
function isReportDataReady(): boolean {
    return !isEmptyObject(allReports) && Object.keys(allReports ?? {}).some((key) => allReports?.[key]?.reportID);
}

/**
 * Return true if reportID from path is valid
 */
function isValidReportIDFromPath(reportIDFromPath: string | undefined): boolean {
    return !!reportIDFromPath && !['', 'null', 'undefined', '0', '-1'].includes(reportIDFromPath);
}

/**
 * Return the errors we have when creating a chat or a workspace room
 */
function getAddWorkspaceRoomOrChatReportErrors(report: OnyxEntry<Report>): Errors | null | undefined {
    // We are either adding a workspace room, or we're creating a chat, it isn't possible for both of these to have errors for the same report at the same time, so
    // simply looking up the first truthy value will get the relevant property if it's set.
    return report?.errorFields?.addWorkspaceRoom ?? report?.errorFields?.createChat;
}

/**
 * Return true if the expense report is marked for deletion.
 */
function isMoneyRequestReportPendingDeletion(reportOrID: OnyxEntry<Report> | string): boolean {
    const report = typeof reportOrID === 'string' ? getReport(reportOrID) : reportOrID;
    if (!isMoneyRequestReport(report)) {
        return false;
    }

    const parentReportAction = getReportAction(report?.parentReportID, report?.parentReportActionID);
    return parentReportAction?.pendingAction === CONST.RED_BRICK_ROAD_PENDING_ACTION.DELETE;
}

function canUserPerformWriteAction(report: OnyxEntry<Report>) {
    const reportErrors = getAddWorkspaceRoomOrChatReportErrors(report);

    // If the expense report is marked for deletion, let us prevent any further write action.
    if (isMoneyRequestReportPendingDeletion(report)) {
        return false;
    }

    const reportNameValuePairs = getReportNameValuePairs(report?.reportID);
    return !isArchivedNonExpenseReport(report, reportNameValuePairs) && isEmptyObject(reportErrors) && report && isAllowedToComment(report) && !isAnonymousUser && canWriteInReport(report);
}

/**
 * Returns ID of the original report from which the given reportAction is first created.
 */
function getOriginalReportID(reportID: string | undefined, reportAction: OnyxInputOrEntry<ReportAction>): string | undefined {
    const reportActions = allReportActions?.[`${ONYXKEYS.COLLECTION.REPORT_ACTIONS}${reportID}`];
    const currentReportAction = reportAction?.reportActionID ? reportActions?.[reportAction.reportActionID] : undefined;
    const transactionThreadReportID = getOneTransactionThreadReportID(reportID, reportActions ?? ([] as ReportAction[]));
    const isThreadReportParentAction = reportAction?.childReportID?.toString() === reportID;
    if (Object.keys(currentReportAction ?? {}).length === 0) {
        return isThreadReportParentAction ? getReport(reportID)?.parentReportID : transactionThreadReportID ?? reportID;
    }
    return reportID;
}

/**
 * Return the pendingAction and the errors resulting from either
 *
 * - creating a workspace room
 * - starting a chat
 * - paying the expense
 *
 * while being offline
 */
function getReportOfflinePendingActionAndErrors(report: OnyxEntry<Report>): ReportOfflinePendingActionAndErrors {
    // It shouldn't be possible for all of these actions to be pending (or to have errors) for the same report at the same time, so just take the first that exists
    const reportPendingAction = report?.pendingFields?.addWorkspaceRoom ?? report?.pendingFields?.createChat ?? report?.pendingFields?.reimbursed;

    const reportErrors = getAddWorkspaceRoomOrChatReportErrors(report);
    return {reportPendingAction, reportErrors};
}

/**
 * Check if the report can create the expense with type is iouType
 */
function canCreateRequest(report: OnyxEntry<Report>, policy: OnyxEntry<Policy>, iouType: ValueOf<typeof CONST.IOU.TYPE>): boolean {
    const participantAccountIDs = Object.keys(report?.participants ?? {}).map(Number);

    if (!canUserPerformWriteAction(report)) {
        return false;
    }

    const requestOptions = getMoneyRequestOptions(report, policy, participantAccountIDs);
    requestOptions.push(CONST.IOU.TYPE.CREATE);

    return requestOptions.includes(iouType);
}

function getWorkspaceChats(policyID: string, accountIDs: number[], reports: OnyxCollection<Report> = allReports): Array<OnyxEntry<Report>> {
    return Object.values(reports ?? {}).filter(
        (report) => isPolicyExpenseChat(report) && report?.policyID === policyID && report?.ownerAccountID && accountIDs.includes(report?.ownerAccountID),
    );
}

/**
 * Gets all reports that relate to the policy
 *
 * @param policyID - the workspace ID to get all associated reports
 */
function getAllWorkspaceReports(policyID: string): Array<OnyxEntry<Report>> {
    return Object.values(allReports ?? {}).filter((report) => report?.policyID === policyID);
}

/**
 * @param policy - the workspace the report is on, null if the user isn't a member of the workspace
 */
function shouldDisableRename(report: OnyxEntry<Report>): boolean {
    if (
        isDefaultRoom(report) ||
        isArchivedReport(report, getReportNameValuePairs(report?.reportID)) ||
        isPublicRoom(report) ||
        isThread(report) ||
        isMoneyRequest(report) ||
        isMoneyRequestReport(report) ||
        isPolicyExpenseChat(report) ||
        isInvoiceRoom(report) ||
        isInvoiceReport(report) ||
        isSystemChat(report)
    ) {
        return true;
    }

    if (isGroupChat(report)) {
        return false;
    }

    if (isDeprecatedGroupDM(report) || isTaskReport(report)) {
        return true;
    }

    return false;
}

/**
 * @param policy - the workspace the report is on, null if the user isn't a member of the workspace
 */
function canEditWriteCapability(report: OnyxEntry<Report>, policy: OnyxEntry<Policy>): boolean {
    return isPolicyAdminPolicyUtils(policy) && !isAdminRoom(report) && !isArchivedReport(report, getReportNameValuePairs(report?.reportID)) && !isThread(report) && !isInvoiceRoom(report);
}

/**
 * @param policy - the workspace the report is on, null if the user isn't a member of the workspace
 */
function canEditRoomVisibility(report: OnyxEntry<Report>, policy: OnyxEntry<Policy>): boolean {
    return isPolicyAdminPolicyUtils(policy) && !isArchivedNonExpenseReport(report, getReportNameValuePairs(report?.reportID));
}

/**
 * Returns the onyx data needed for the task assignee chat
 */
function getTaskAssigneeChatOnyxData(
    accountID: number,
    assigneeAccountID: number,
    taskReportID: string,
    assigneeChatReportID: string,
    parentReportID: string | undefined,
    title: string,
    assigneeChatReport: OnyxEntry<Report>,
): OnyxDataTaskAssigneeChat {
    // Set if we need to add a comment to the assignee chat notifying them that they have been assigned a task
    let optimisticAssigneeAddComment: OptimisticReportAction | undefined;
    // Set if this is a new chat that needs to be created for the assignee
    let optimisticChatCreatedReportAction: OptimisticCreatedReportAction | undefined;
    const assigneeChatReportMetadata = getReportMetadata(assigneeChatReportID);
    const currentTime = DateUtils.getDBTime();
    const optimisticData: OnyxUpdate[] = [];
    const successData: OnyxUpdate[] = [];
    const failureData: OnyxUpdate[] = [];

    // You're able to assign a task to someone you haven't chatted with before - so we need to optimistically create the chat and the chat reportActions
    // Only add the assignee chat report to onyx if we haven't already set it optimistically
    if (assigneeChatReportMetadata?.isOptimisticReport && assigneeChatReport?.pendingFields?.createChat !== CONST.RED_BRICK_ROAD_PENDING_ACTION.ADD) {
        optimisticChatCreatedReportAction = buildOptimisticCreatedReportAction(assigneeChatReportID);
        optimisticData.push(
            {
                onyxMethod: Onyx.METHOD.MERGE,
                key: `${ONYXKEYS.COLLECTION.REPORT}${assigneeChatReportID}`,
                value: {
                    pendingFields: {
                        createChat: CONST.RED_BRICK_ROAD_PENDING_ACTION.ADD,
                    },
                },
            },
            {
                onyxMethod: Onyx.METHOD.MERGE,
                key: `${ONYXKEYS.COLLECTION.REPORT_ACTIONS}${assigneeChatReportID}`,
                value: {[optimisticChatCreatedReportAction.reportActionID]: optimisticChatCreatedReportAction as Partial<ReportAction>},
            },
        );

        successData.push(
            {
                onyxMethod: Onyx.METHOD.MERGE,
                key: `${ONYXKEYS.COLLECTION.REPORT}${assigneeChatReportID}`,
                value: {
                    pendingFields: {
                        createChat: null,
                    },
                    // BE will send a different participant. We clear the optimistic one to avoid duplicated entries
                    participants: {[assigneeAccountID]: null},
                },
            },
            {
                onyxMethod: Onyx.METHOD.MERGE,
                key: `${ONYXKEYS.COLLECTION.REPORT_METADATA}${assigneeChatReportID}`,
                value: {
                    isOptimisticReport: false,
                },
            },
        );

        failureData.push(
            {
                onyxMethod: Onyx.METHOD.SET,
                key: `${ONYXKEYS.COLLECTION.REPORT}${assigneeChatReportID}`,
                value: null,
            },
            {
                onyxMethod: Onyx.METHOD.MERGE,
                key: `${ONYXKEYS.COLLECTION.REPORT_ACTIONS}${assigneeChatReportID}`,
                value: {[optimisticChatCreatedReportAction.reportActionID]: {pendingAction: null}},
            },
            // If we failed, we want to remove the optimistic personal details as it was likely due to an invalid login
            {
                onyxMethod: Onyx.METHOD.MERGE,
                key: ONYXKEYS.PERSONAL_DETAILS_LIST,
                value: {
                    [assigneeAccountID]: null,
                },
            },
        );
    }

    // If you're choosing to share the task in the same DM as the assignee then we don't need to create another reportAction indicating that you've been assigned
    if (assigneeChatReportID !== parentReportID) {
        // eslint-disable-next-line @typescript-eslint/prefer-nullish-coalescing
        const displayname = allPersonalDetails?.[assigneeAccountID]?.displayName || allPersonalDetails?.[assigneeAccountID]?.login || '';
        optimisticAssigneeAddComment = buildOptimisticTaskCommentReportAction(taskReportID, title, assigneeAccountID, `assigned to ${displayname}`, parentReportID);
        const lastAssigneeCommentText = formatReportLastMessageText(getReportActionText(optimisticAssigneeAddComment.reportAction as ReportAction));
        const optimisticAssigneeReport = {
            lastVisibleActionCreated: currentTime,
            lastMessageText: lastAssigneeCommentText,
            lastActorAccountID: accountID,
            lastReadTime: currentTime,
        };

        optimisticData.push(
            {
                onyxMethod: Onyx.METHOD.MERGE,
                key: `${ONYXKEYS.COLLECTION.REPORT_ACTIONS}${assigneeChatReportID}`,
                value: {[optimisticAssigneeAddComment.reportAction.reportActionID]: optimisticAssigneeAddComment.reportAction as ReportAction},
            },
            {
                onyxMethod: Onyx.METHOD.MERGE,
                key: `${ONYXKEYS.COLLECTION.REPORT}${assigneeChatReportID}`,
                value: optimisticAssigneeReport,
            },
        );
        successData.push({
            onyxMethod: Onyx.METHOD.MERGE,
            key: `${ONYXKEYS.COLLECTION.REPORT_ACTIONS}${assigneeChatReportID}`,
            value: {[optimisticAssigneeAddComment.reportAction.reportActionID]: {isOptimisticAction: null}},
        });
        failureData.push({
            onyxMethod: Onyx.METHOD.MERGE,
            key: `${ONYXKEYS.COLLECTION.REPORT_ACTIONS}${assigneeChatReportID}`,
            value: {[optimisticAssigneeAddComment.reportAction.reportActionID]: {pendingAction: null}},
        });
    }

    return {
        optimisticData,
        successData,
        failureData,
        optimisticAssigneeAddComment,
        optimisticChatCreatedReportAction,
    };
}

/**
 * Return iou report action display message
 */
function getIOUReportActionDisplayMessage(reportAction: OnyxEntry<ReportAction>, transaction?: OnyxEntry<Transaction>): string {
    if (!isMoneyRequestAction(reportAction)) {
        return '';
    }
    const originalMessage = getOriginalMessage(reportAction);
    const {IOUReportID, automaticAction} = originalMessage ?? {};
    const iouReport = getReportOrDraftReport(IOUReportID);
    let translationKey: TranslationPaths;
    if (originalMessage?.type === CONST.IOU.REPORT_ACTION_TYPE.PAY) {
        // The `REPORT_ACTION_TYPE.PAY` action type is used for both fulfilling existing requests and sending money. To
        // differentiate between these two scenarios, we check if the `originalMessage` contains the `IOUDetails`
        // property. If it does, it indicates that this is a 'Pay someone' action.
        const {amount, currency} = originalMessage?.IOUDetails ?? originalMessage ?? {};
        const formattedAmount = convertToDisplayString(Math.abs(amount), currency) ?? '';

        switch (originalMessage.paymentType) {
            case CONST.IOU.PAYMENT_TYPE.ELSEWHERE:
                translationKey = hasMissingInvoiceBankAccount(IOUReportID) ? 'iou.payerSettledWithMissingBankAccount' : 'iou.paidElsewhereWithAmount';
                break;
            case CONST.IOU.PAYMENT_TYPE.EXPENSIFY:
            case CONST.IOU.PAYMENT_TYPE.VBBA:
                translationKey = 'iou.paidWithExpensifyWithAmount';
                if (automaticAction) {
                    translationKey = 'iou.automaticallyPaidWithExpensify';
                }
                break;
            default:
                translationKey = 'iou.payerPaidAmount';
                break;
        }
        return translateLocal(translationKey, {amount: formattedAmount, payer: ''});
    }

    const amount = getTransactionAmount(transaction, !isEmptyObject(iouReport) && isExpenseReport(iouReport)) ?? 0;
    const formattedAmount = convertToDisplayString(amount, getCurrency(transaction)) ?? '';
    const isRequestSettled = isSettled(IOUReportID);
    const isApproved = isReportApproved(iouReport);
    if (isRequestSettled) {
        return translateLocal('iou.payerSettled', {
            amount: formattedAmount,
        });
    }
    if (isApproved) {
        return translateLocal('iou.approvedAmount', {
            amount: formattedAmount,
        });
    }
    if (isSplitBillReportAction(reportAction)) {
        translationKey = 'iou.didSplitAmount';
    } else if (isTrackExpenseAction(reportAction)) {
        translationKey = 'iou.trackedAmount';
    } else {
        translationKey = 'iou.submittedAmount';
    }
    return translateLocal(translationKey, {
        formattedAmount,
        comment: getMerchantOrDescription(transaction),
    });
}

/**
 * Checks if a report is a group chat.
 *
 * A report is a group chat if it meets the following conditions:
 * - Not a chat thread.
 * - Not a task report.
 * - Not an expense / IOU report.
 * - Not an archived room.
 * - Not a public / admin / announce chat room (chat type doesn't match any of the specified types).
 * - More than 2 participants.
 *
 */
function isDeprecatedGroupDM(report: OnyxEntry<Report>): boolean {
    return !!(
        report &&
        !isChatThread(report) &&
        !isTaskReport(report) &&
        !isInvoiceReport(report) &&
        !isMoneyRequestReport(report) &&
        !isArchivedReport(report, getReportNameValuePairs(report?.reportID)) &&
        !Object.values(CONST.REPORT.CHAT_TYPE).some((chatType) => chatType === getChatType(report)) &&
        Object.keys(report.participants ?? {})
            .map(Number)
            .filter((accountID) => accountID !== currentUserAccountID).length > 1
    );
}

/**
 * A "root" group chat is the top level group chat and does not refer to any threads off of a Group Chat
 */
function isRootGroupChat(report: OnyxEntry<Report>): boolean {
    return !isChatThread(report) && (isGroupChat(report) || isDeprecatedGroupDM(report));
}

/**
 * Assume any report without a reportID is unusable.
 */
function isValidReport(report?: OnyxEntry<Report>): boolean {
    return !!report?.reportID;
}

/**
 * Check to see if we are a participant of this report.
 */
function isReportParticipant(accountID: number | undefined, report: OnyxEntry<Report>): boolean {
    if (!accountID) {
        return false;
    }

    const possibleAccountIDs = Object.keys(report?.participants ?? {}).map(Number);
    if (report?.ownerAccountID) {
        possibleAccountIDs.push(report?.ownerAccountID);
    }
    if (report?.managerID) {
        possibleAccountIDs.push(report?.managerID);
    }
    return possibleAccountIDs.includes(accountID);
}

/**
 * Check to see if the current user has access to view the report.
 */
function canCurrentUserOpenReport(report: OnyxEntry<Report>): boolean {
    return (isReportParticipant(currentUserAccountID, report) || isPublicRoom(report)) && canAccessReport(report, allPolicies, allBetas);
}

function shouldUseFullTitleToDisplay(report: OnyxEntry<Report>): boolean {
    return (
        isMoneyRequestReport(report) || isPolicyExpenseChat(report) || isChatRoom(report) || isChatThread(report) || isTaskReport(report) || isGroupChat(report) || isInvoiceReport(report)
    );
}

function getRoom(type: ValueOf<typeof CONST.REPORT.CHAT_TYPE>, policyID: string): OnyxEntry<Report> {
    const room = Object.values(allReports ?? {}).find((report) => report?.policyID === policyID && report?.chatType === type && !isThread(report));
    return room;
}

/**
 *  We only want policy members who are members of the report to be able to modify the report description, but not in thread chat.
 */
function canEditReportDescription(report: OnyxEntry<Report>, policy: OnyxEntry<Policy>): boolean {
    return (
        !isMoneyRequestReport(report) &&
        !isArchivedReport(report, getReportNameValuePairs(report?.reportID)) &&
        isChatRoom(report) &&
        !isChatThread(report) &&
        !isEmpty(policy) &&
        hasParticipantInArray(report, currentUserAccountID ? [currentUserAccountID] : []) &&
        !isAuditor(report)
    );
}

function canEditPolicyDescription(policy: OnyxEntry<Policy>): boolean {
    return isPolicyAdminPolicyUtils(policy);
}

function getReportActionWithSmartscanError(reportActions: ReportAction[]): ReportAction | undefined {
    return reportActions.find((action) => {
        const isReportPreview = isReportPreviewAction(action);
        const isSplitReportAction = isSplitBillReportAction(action);
        if (!isSplitReportAction && !isReportPreview) {
            return false;
        }
        const IOUReportID = getIOUReportIDFromReportActionPreview(action);
        const isReportPreviewError = isReportPreview && shouldShowRBRForMissingSmartscanFields(IOUReportID) && !isSettled(IOUReportID);
        if (isReportPreviewError) {
            return true;
        }

        const transactionID = isMoneyRequestAction(action) ? getOriginalMessage(action)?.IOUTransactionID : undefined;
        const transaction = allTransactions?.[`${ONYXKEYS.COLLECTION.TRANSACTION}${transactionID}`] ?? {};
        const isSplitBillError = isSplitReportAction && hasMissingSmartscanFieldsTransactionUtils(transaction as Transaction);

        return isSplitBillError;
    });
}

/**
 * Checks if report action has error when smart scanning
 */
function hasSmartscanError(reportActions: ReportAction[]): boolean {
    return !!getReportActionWithSmartscanError(reportActions);
}

function shouldAutoFocusOnKeyPress(event: KeyboardEvent): boolean {
    if (event.key.length > 1) {
        return false;
    }

    // If a key is pressed in combination with Meta, Control or Alt do not focus
    if (event.ctrlKey || event.metaKey) {
        return false;
    }

    if (event.code === 'Space') {
        return false;
    }

    return true;
}

/**
 * Navigates to the appropriate screen based on the presence of a private note for the current user.
 */
function navigateToPrivateNotes(report: OnyxEntry<Report>, session: OnyxEntry<Session>, backTo?: string) {
    if (isEmpty(report) || isEmpty(session) || !session.accountID) {
        return;
    }
    const currentUserPrivateNote = report.privateNotes?.[session.accountID]?.note ?? '';
    if (isEmpty(currentUserPrivateNote)) {
        Navigation.navigate(ROUTES.PRIVATE_NOTES_EDIT.getRoute(report.reportID, session.accountID, backTo));
        return;
    }
    Navigation.navigate(ROUTES.PRIVATE_NOTES_LIST.getRoute(report.reportID, backTo));
}

/**
 * Get all held transactions of a iouReport
 */
function getAllHeldTransactions(iouReportID?: string): Transaction[] {
    const transactions = getReportTransactions(iouReportID);
    return transactions.filter((transaction) => isOnHoldTransactionUtils(transaction));
}

/**
 * Check if Report has any held expenses
 */
function hasHeldExpenses(iouReportID?: string, allReportTransactions?: SearchTransaction[]): boolean {
    const iouReportTransactions = getReportTransactions(iouReportID);
    const transactions = allReportTransactions ?? iouReportTransactions;
    return transactions.some((transaction) => isOnHoldTransactionUtils(transaction));
}

/**
 * Check if all expenses in the Report are on hold
 */
function hasOnlyHeldExpenses(iouReportID?: string, allReportTransactions?: SearchTransaction[]): boolean {
    const transactionsByIouReportID = getReportTransactions(iouReportID);
    const reportTransactions = allReportTransactions ?? transactionsByIouReportID;
    return reportTransactions.length > 0 && !reportTransactions.some((transaction) => !isOnHoldTransactionUtils(transaction));
}

/**
 * Checks if thread replies should be displayed
 */
function shouldDisplayThreadReplies(reportAction: OnyxInputOrEntry<ReportAction>, isThreadReportParentAction: boolean): boolean {
    const hasReplies = (reportAction?.childVisibleActionCount ?? 0) > 0;
    return hasReplies && !!reportAction?.childCommenterCount && !isThreadReportParentAction;
}

/**
 * Check if money report has any transactions updated optimistically
 */
function hasUpdatedTotal(report: OnyxInputOrEntry<Report>, policy: OnyxInputOrEntry<Policy>): boolean {
    if (!report) {
        return true;
    }

    const allReportTransactions = getReportTransactions(report.reportID);

    const hasPendingTransaction = allReportTransactions.some((transaction) => !!transaction.pendingAction);
    const hasTransactionWithDifferentCurrency = allReportTransactions.some((transaction) => transaction.currency !== report.currency);
    const hasDifferentWorkspaceCurrency = report.pendingFields?.createChat && isExpenseReport(report) && report.currency !== policy?.outputCurrency;
    const hasOptimisticHeldExpense = hasHeldExpenses(report.reportID) && report?.unheldTotal === undefined;

    return !(hasPendingTransaction && (hasTransactionWithDifferentCurrency || hasDifferentWorkspaceCurrency)) && !hasOptimisticHeldExpense;
}

/**
 * Return held and full amount formatted with used currency
 */
function getNonHeldAndFullAmount(iouReport: OnyxEntry<Report>, shouldExcludeNonReimbursables: boolean): NonHeldAndFullAmount {
    // if the report is an expense report, the total amount should be negated
    const coefficient = isExpenseReport(iouReport) ? -1 : 1;

    let total = iouReport?.total ?? 0;
    let unheldTotal = iouReport?.unheldTotal ?? 0;
    if (shouldExcludeNonReimbursables) {
        total -= iouReport?.nonReimbursableTotal ?? 0;
        unheldTotal -= iouReport?.unheldNonReimbursableTotal ?? 0;
    }

    return {
        nonHeldAmount: convertToDisplayString(unheldTotal * coefficient, iouReport?.currency),
        fullAmount: convertToDisplayString(total * coefficient, iouReport?.currency),
        hasValidNonHeldAmount: unheldTotal * coefficient >= 0,
    };
}

/**
 * Disable reply in thread action if:
 *
 * - The action is listed in the thread-disabled list
 * - The action is a split expense action
 * - The action is deleted and is not threaded
 * - The report is archived and the action is not threaded
 * - The action is a whisper action and it's neither a report preview nor IOU action
 * - The action is the thread's first chat
 */
function shouldDisableThread(reportAction: OnyxInputOrEntry<ReportAction>, reportID: string, isThreadReportParentAction: boolean): boolean {
    const isSplitBillAction = isSplitBillReportAction(reportAction);
    const isDeletedActionLocal = isDeletedAction(reportAction);
    const isReportPreviewActionLocal = isReportPreviewAction(reportAction);
    const isIOUAction = isMoneyRequestAction(reportAction);
    const isWhisperActionLocal = isWhisperAction(reportAction) || isActionableTrackExpense(reportAction);
    const isArchived = isArchivedNonExpenseReport(getReportOrDraftReport(reportID), getReportNameValuePairs(reportID));
    const isActionDisabled = CONST.REPORT.ACTIONS.THREAD_DISABLED.some((action: string) => action === reportAction?.actionName);

    return (
        isActionDisabled ||
        isSplitBillAction ||
        (isDeletedActionLocal && !reportAction?.childVisibleActionCount) ||
        (isArchived && !reportAction?.childVisibleActionCount) ||
        (isWhisperActionLocal && !isReportPreviewActionLocal && !isIOUAction) ||
        isThreadReportParentAction
    );
}

function getAllAncestorReportActions(report: Report | null | undefined, currentUpdatedReport?: OnyxEntry<Report>): Ancestor[] {
    if (!report) {
        return [];
    }
    const allAncestors: Ancestor[] = [];
    let parentReportID = report.parentReportID;
    let parentReportActionID = report.parentReportActionID;

    while (parentReportID) {
        const parentReport = currentUpdatedReport && currentUpdatedReport.reportID === parentReportID ? currentUpdatedReport : getReportOrDraftReport(parentReportID);
        const parentReportAction = getReportAction(parentReportID, parentReportActionID);

        if (!parentReport || !parentReportAction || (isTransactionThread(parentReportAction) && !isSentMoneyReportAction(parentReportAction)) || isReportPreviewAction(parentReportAction)) {
            break;
        }

        const isParentReportActionUnread = isCurrentActionUnread(parentReport, parentReportAction);
        allAncestors.push({
            report: parentReport,
            reportAction: parentReportAction,
            shouldDisplayNewMarker: isParentReportActionUnread,
        });

        parentReportID = parentReport?.parentReportID;
        parentReportActionID = parentReport?.parentReportActionID;
    }

    return allAncestors.reverse();
}

function getAllAncestorReportActionIDs(report: Report | null | undefined, includeTransactionThread = false): AncestorIDs {
    if (!report) {
        return {
            reportIDs: [],
            reportActionsIDs: [],
        };
    }

    const allAncestorIDs: AncestorIDs = {
        reportIDs: [],
        reportActionsIDs: [],
    };
    let parentReportID = report.parentReportID;
    let parentReportActionID = report.parentReportActionID;

    while (parentReportID) {
        const parentReport = getReportOrDraftReport(parentReportID);
        const parentReportAction = getReportAction(parentReportID, parentReportActionID);

        if (
            !parentReportAction ||
            (!includeTransactionThread && ((isTransactionThread(parentReportAction) && !isSentMoneyReportAction(parentReportAction)) || isReportPreviewAction(parentReportAction)))
        ) {
            break;
        }

        allAncestorIDs.reportIDs.push(parentReportID);
        if (parentReportActionID) {
            allAncestorIDs.reportActionsIDs.push(parentReportActionID);
        }

        if (!parentReport) {
            break;
        }

        parentReportID = parentReport?.parentReportID;
        parentReportActionID = parentReport?.parentReportActionID;
    }

    return allAncestorIDs;
}

/**
 * Get optimistic data of parent report action
 * @param reportID The reportID of the report that is updated
 * @param lastVisibleActionCreated Last visible action created of the child report
 * @param type The type of action in the child report
 */
function getOptimisticDataForParentReportAction(reportID: string | undefined, lastVisibleActionCreated: string, type: string): Array<OnyxUpdate | null> {
    const report = getReportOrDraftReport(reportID);

    if (!report || isEmptyObject(report)) {
        return [];
    }

    const ancestors = getAllAncestorReportActionIDs(report, true);
    const totalAncestor = ancestors.reportIDs.length;

    return Array.from(Array(totalAncestor), (_, index) => {
        const ancestorReport = getReportOrDraftReport(ancestors.reportIDs.at(index));

        if (!ancestorReport || isEmptyObject(ancestorReport)) {
            return null;
        }

        const ancestorReportAction = getReportAction(ancestorReport.reportID, ancestors.reportActionsIDs.at(index) ?? '');

        if (!ancestorReportAction?.reportActionID || isEmptyObject(ancestorReportAction)) {
            return null;
        }

        return {
            onyxMethod: Onyx.METHOD.MERGE,
            key: `${ONYXKEYS.COLLECTION.REPORT_ACTIONS}${ancestorReport.reportID}`,
            value: {
                [ancestorReportAction.reportActionID]: updateOptimisticParentReportAction(ancestorReportAction, lastVisibleActionCreated, type),
            },
        };
    });
}

function getQuickActionDetails(
    quickActionReport: Report,
    personalDetails: PersonalDetailsList | undefined,
    policyChatForActivePolicy: Report | undefined,
    reportNameValuePairs: ReportNameValuePairs,
): {quickActionAvatars: Icon[]; hideQABSubtitle: boolean} {
    const isValidQuickActionReport = !(isEmptyObject(quickActionReport) || isArchivedReport(quickActionReport, reportNameValuePairs));
    let hideQABSubtitle = false;
    let quickActionAvatars: Icon[] = [];
    if (isValidQuickActionReport) {
        const avatars = getIcons(quickActionReport, personalDetails);
        quickActionAvatars = avatars.length <= 1 || isPolicyExpenseChat(quickActionReport) ? avatars : avatars.filter((avatar) => avatar.id !== currentUserAccountID);
    } else {
        hideQABSubtitle = true;
    }
    if (!isEmptyObject(policyChatForActivePolicy)) {
        quickActionAvatars = getIcons(policyChatForActivePolicy, personalDetails);
    }
    return {
        quickActionAvatars,
        hideQABSubtitle,
    };
}

function canBeAutoReimbursed(report: OnyxInputOrEntry<Report>, policy: OnyxInputOrEntry<Policy> | SearchPolicy): boolean {
    if (isEmptyObject(policy)) {
        return false;
    }
    type CurrencyType = TupleToUnion<typeof CONST.DIRECT_REIMBURSEMENT_CURRENCIES>;
    const reimbursableTotal = getMoneyRequestSpendBreakdown(report).totalDisplaySpend;
    const autoReimbursementLimit = policy?.autoReimbursement?.limit ?? policy?.autoReimbursementLimit ?? 0;
    const isAutoReimbursable =
        isReportInGroupPolicy(report) &&
        policy.reimbursementChoice === CONST.POLICY.REIMBURSEMENT_CHOICES.REIMBURSEMENT_YES &&
        autoReimbursementLimit >= reimbursableTotal &&
        reimbursableTotal > 0 &&
        CONST.DIRECT_REIMBURSEMENT_CURRENCIES.includes(report?.currency as CurrencyType);
    return isAutoReimbursable;
}

/** Check if the current user is an owner of the report */
function isReportOwner(report: OnyxInputOrEntry<Report>): boolean {
    return report?.ownerAccountID === currentUserPersonalDetails?.accountID;
}

function isAllowedToApproveExpenseReport(report: OnyxEntry<Report>, approverAccountID?: number, reportPolicy?: OnyxEntry<Policy> | SearchPolicy): boolean {
    const policy = reportPolicy ?? getPolicy(report?.policyID);
    const isOwner = (approverAccountID ?? currentUserAccountID) === report?.ownerAccountID;
    return !(policy?.preventSelfApproval && isOwner);
}

function isAllowedToSubmitDraftExpenseReport(report: OnyxEntry<Report>): boolean {
    const policy = getPolicy(report?.policyID);
    const submitToAccountID = getSubmitToAccountID(policy, report);

    return isAllowedToApproveExpenseReport(report, submitToAccountID);
}

/**
 * What missing payment method does this report action indicate, if any?
 */
function getIndicatedMissingPaymentMethod(userWallet: OnyxEntry<UserWallet>, reportId: string | undefined, reportAction: ReportAction): MissingPaymentMethod | undefined {
    const isSubmitterOfUnsettledReport = isCurrentUserSubmitter(reportId) && !isSettled(reportId);
    if (!reportId || !isSubmitterOfUnsettledReport || !isReimbursementQueuedAction(reportAction)) {
        return undefined;
    }
    const paymentType = getOriginalMessage(reportAction)?.paymentType;
    if (paymentType === CONST.IOU.PAYMENT_TYPE.EXPENSIFY) {
        return isEmpty(userWallet) || userWallet.tierName === CONST.WALLET.TIER_NAME.SILVER ? 'wallet' : undefined;
    }

    return !hasCreditBankAccount() ? 'bankAccount' : undefined;
}

/**
 * Checks if report chat contains missing payment method
 */
function hasMissingPaymentMethod(userWallet: OnyxEntry<UserWallet>, iouReportID: string | undefined): boolean {
    const reportActions = allReportActions?.[`${ONYXKEYS.COLLECTION.REPORT_ACTIONS}${iouReportID}`] ?? {};
    return Object.values(reportActions)
        .filter(Boolean)
        .some((action) => getIndicatedMissingPaymentMethod(userWallet, iouReportID, action) !== undefined);
}

/**
 * Used from expense actions to decide if we need to build an optimistic expense report.
 * Create a new report if:
 * - we don't have an iouReport set in the chatReport
 * - we have one, but it's waiting on the payee adding a bank account
 * - we have one, but we can't add more transactions to it due to: report is approved or settled, or report is processing and policy isn't on Instant submit reporting frequency
 */
function shouldCreateNewMoneyRequestReport(existingIOUReport: OnyxInputOrEntry<Report> | undefined, chatReport: OnyxInputOrEntry<Report>): boolean {
    return !existingIOUReport || hasIOUWaitingOnCurrentUserBankAccount(chatReport) || !canAddTransaction(existingIOUReport);
}

function getTripTransactions(tripRoomReportID: string | undefined, reportFieldToCompare: 'parentReportID' | 'reportID' = 'parentReportID'): Transaction[] {
    const tripTransactionReportIDs = Object.values(allReports ?? {})
        .filter((report) => report && report?.[reportFieldToCompare] === tripRoomReportID)
        .map((report) => report?.reportID);
    return tripTransactionReportIDs.flatMap((reportID) => getReportTransactions(reportID));
}

function getTripIDFromTransactionParentReportID(transactionParentReportID: string | undefined): string | undefined {
    return getReportOrDraftReport(transactionParentReportID)?.tripData?.tripID;
}

/**
 * Checks if report contains actions with errors
 */
function hasActionsWithErrors(reportID: string | undefined): boolean {
    if (!reportID) {
        return false;
    }
    const reportActions = allReportActions?.[`${ONYXKEYS.COLLECTION.REPORT_ACTIONS}${reportID}`] ?? {};
    return Object.values(reportActions)
        .filter(Boolean)
        .some((action) => !isEmptyObject(action.errors));
}

function isNonAdminOrOwnerOfPolicyExpenseChat(report: OnyxInputOrEntry<Report>, policy: OnyxInputOrEntry<Policy>): boolean {
    return isPolicyExpenseChat(report) && !(isPolicyAdminPolicyUtils(policy) || isPolicyOwner(policy, currentUserAccountID) || isReportOwner(report));
}

function isAdminOwnerApproverOrReportOwner(report: OnyxEntry<Report>, policy: OnyxEntry<Policy>): boolean {
    const isApprover = isMoneyRequestReport(report) && report?.managerID !== null && currentUserPersonalDetails?.accountID === report?.managerID;

    return isPolicyAdminPolicyUtils(policy) || isPolicyOwner(policy, currentUserAccountID) || isReportOwner(report) || isApprover;
}

/**
 * Whether the user can join a report
 */
function canJoinChat(report: OnyxEntry<Report>, parentReportAction: OnyxInputOrEntry<ReportAction>, policy: OnyxInputOrEntry<Policy>): boolean {
    // We disabled thread functions for whisper action
    // So we should not show join option for existing thread on whisper message that has already been left, or manually leave it
    if (isWhisperAction(parentReportAction)) {
        return false;
    }

    // If the notification preference of the chat is not hidden that means we have already joined the chat
    if (!isHiddenForCurrentUser(report)) {
        return false;
    }

    const isExpenseChat = isMoneyRequestReport(report) || isMoneyRequest(report) || isInvoiceReport(report) || isTrackExpenseReport(report);
    // Anyone viewing these chat types is already a participant and therefore cannot join
    if (isRootGroupChat(report) || isSelfDM(report) || isInvoiceRoom(report) || isSystemChat(report) || isExpenseChat) {
        return false;
    }

    // The user who is a member of the workspace has already joined the public announce room.
    if (isPublicAnnounceRoom(report) && !isEmptyObject(policy)) {
        return false;
    }

    return isChatThread(report) || isUserCreatedPolicyRoom(report) || isNonAdminOrOwnerOfPolicyExpenseChat(report, policy);
}

/**
 * Whether the user can leave a report
 */
function canLeaveChat(report: OnyxEntry<Report>, policy: OnyxEntry<Policy>): boolean {
    if (isRootGroupChat(report)) {
        return true;
    }

    if (isPolicyExpenseChat(report) && !report?.isOwnPolicyExpenseChat && !isPolicyAdminPolicyUtils(policy)) {
        return true;
    }

    if (isPublicRoom(report) && isAnonymousUserSession()) {
        return false;
    }

    if (isHiddenForCurrentUser(report)) {
        return false;
    }

    // Anyone viewing these chat types is already a participant and therefore cannot leave
    if (isSelfDM(report)) {
        return false;
    }

    // The user who is a member of the workspace cannot leave the public announce room.
    if (isPublicAnnounceRoom(report) && !isEmptyObject(policy)) {
        return false;
    }

    if (isInvoiceRoom(report)) {
        return canLeaveInvoiceRoom(report);
    }

    return (isChatThread(report) && !!getReportNotificationPreference(report)) || isUserCreatedPolicyRoom(report) || isNonAdminOrOwnerOfPolicyExpenseChat(report, policy);
}

function getReportActionActorAccountID(
    reportAction: OnyxInputOrEntry<ReportAction>,
    iouReport: OnyxInputOrEntry<Report> | undefined,
    report: OnyxInputOrEntry<Report> | undefined,
): number | undefined {
    switch (reportAction?.actionName) {
        case CONST.REPORT.ACTIONS.TYPE.REPORT_PREVIEW: {
            const ownerAccountID = iouReport?.ownerAccountID ?? reportAction?.childOwnerAccountID;
            const actorAccountID = iouReport?.managerID ?? reportAction?.childManagerAccountID;
            return isPolicyExpenseChat(report) ? ownerAccountID : actorAccountID;
        }

        case CONST.REPORT.ACTIONS.TYPE.SUBMITTED:
            return reportAction?.adminAccountID ?? reportAction?.actorAccountID;

        default:
            return reportAction?.actorAccountID;
    }
}
function createDraftWorkspaceAndNavigateToConfirmationScreen(transactionID: string, actionName: IOUAction): void {
    const isCategorizing = actionName === CONST.IOU.ACTION.CATEGORIZE;
    const {expenseChatReportID, policyID, policyName} = createDraftWorkspace();
    setMoneyRequestParticipants(transactionID, [
        {
            selected: true,
            accountID: 0,
            isPolicyExpenseChat: true,
            reportID: expenseChatReportID,
            policyID,
            searchText: policyName,
        },
    ]);
    if (isCategorizing) {
        Navigation.navigate(ROUTES.MONEY_REQUEST_STEP_CATEGORY.getRoute(actionName, CONST.IOU.TYPE.SUBMIT, transactionID, expenseChatReportID));
    } else {
        Navigation.navigate(ROUTES.MONEY_REQUEST_STEP_CONFIRMATION.getRoute(actionName, CONST.IOU.TYPE.SUBMIT, transactionID, expenseChatReportID, true));
    }
}

function createDraftTransactionAndNavigateToParticipantSelector(
    transactionID: string | undefined,
    reportID: string | undefined,
    actionName: IOUAction,
    reportActionID: string | undefined,
): void {
    if (!transactionID || !reportID || !reportActionID) {
        return;
    }

    const transaction = allTransactions?.[`${ONYXKEYS.COLLECTION.TRANSACTION}${transactionID}`] ?? ({} as Transaction);
    const reportActions = allReportActions?.[`${ONYXKEYS.COLLECTION.REPORT_ACTIONS}${reportID}`] ?? ([] as ReportAction[]);

    if (!transaction || !reportActions) {
        return;
    }

    const linkedTrackedExpenseReportAction = Object.values(reportActions)
        .filter(Boolean)
        .find((action) => isMoneyRequestAction(action) && getOriginalMessage(action)?.IOUTransactionID === transactionID);

    const {created, amount, currency, merchant, mccGroup} = getTransactionDetails(transaction) ?? {};
    const comment = getTransactionCommentObject(transaction);

    createDraftTransaction({
        ...transaction,
        actionableWhisperReportActionID: reportActionID,
        linkedTrackedExpenseReportAction,
        linkedTrackedExpenseReportID: reportID,
        created,
        modifiedCreated: undefined,
        modifiedAmount: undefined,
        modifiedCurrency: undefined,
        amount,
        currency,
        comment,
        merchant,
        modifiedMerchant: '',
        mccGroup,
    } as Transaction);

    const filteredPolicies = Object.values(allPolicies ?? {}).filter((policy) => shouldShowPolicy(policy, false, currentUserEmail));

    if (actionName === CONST.IOU.ACTION.CATEGORIZE) {
        const activePolicy = getPolicy(activePolicyID);
        if (shouldShowPolicy(activePolicy, false, currentUserEmail)) {
            const policyExpenseReportID = getPolicyExpenseChat(currentUserAccountID, activePolicyID)?.reportID;
            setMoneyRequestParticipants(transactionID, [
                {
                    selected: true,
                    accountID: 0,
                    isPolicyExpenseChat: true,
                    reportID: policyExpenseReportID,
                    policyID: activePolicyID,
                    searchText: activePolicy?.name,
                },
            ]);
            if (policyExpenseReportID) {
                Navigation.navigate(ROUTES.MONEY_REQUEST_STEP_CATEGORY.getRoute(actionName, CONST.IOU.TYPE.SUBMIT, transactionID, policyExpenseReportID));
            } else {
                Log.warn('policyExpenseReportID is not valid during expense categorizing');
            }
            return;
        }
        if (filteredPolicies.length === 0 || filteredPolicies.length > 1) {
            Navigation.navigate(ROUTES.MONEY_REQUEST_UPGRADE.getRoute(actionName, CONST.IOU.TYPE.SUBMIT, transactionID, reportID));
            return;
        }

        const policyID = filteredPolicies.at(0)?.id;
        const policyExpenseReportID = getPolicyExpenseChat(currentUserAccountID, policyID)?.reportID;
        setMoneyRequestParticipants(transactionID, [
            {
                selected: true,
                accountID: 0,
                isPolicyExpenseChat: true,
                reportID: policyExpenseReportID,
                policyID,
                searchText: activePolicy?.name,
            },
        ]);
        if (policyExpenseReportID) {
            Navigation.navigate(ROUTES.MONEY_REQUEST_STEP_CATEGORY.getRoute(actionName, CONST.IOU.TYPE.SUBMIT, transactionID, policyExpenseReportID));
        } else {
            Log.warn('policyExpenseReportID is not valid during expense categorizing');
        }
        return;
    }

    if (actionName === CONST.IOU.ACTION.SUBMIT || (allPolicies && filteredPolicies.length > 0)) {
        Navigation.navigate(ROUTES.MONEY_REQUEST_STEP_PARTICIPANTS.getRoute(CONST.IOU.TYPE.SUBMIT, transactionID, reportID, undefined, actionName));
        return;
    }

    return createDraftWorkspaceAndNavigateToConfirmationScreen(transactionID, actionName);
}

/**
 * @returns the object to update `report.hasOutstandingChildRequest`
 */
function getOutstandingChildRequest(iouReport: OnyxInputOrEntry<Report>): OutstandingChildRequest {
    if (!iouReport || isEmptyObject(iouReport)) {
        return {};
    }

    if (!isExpenseReport(iouReport)) {
        const {reimbursableSpend} = getMoneyRequestSpendBreakdown(iouReport);
        return {
            hasOutstandingChildRequest: iouReport.managerID === currentUserAccountID && reimbursableSpend !== 0,
        };
    }

    const policy = getPolicy(iouReport.policyID);
    const shouldBeManuallySubmitted = isPaidGroupPolicyPolicyUtils(policy) && !policy?.harvesting?.enabled;
    if (shouldBeManuallySubmitted) {
        return {
            hasOutstandingChildRequest: true,
        };
    }

    // We don't need to update hasOutstandingChildRequest in this case
    return {};
}

function canReportBeMentionedWithinPolicy(report: OnyxEntry<Report>, policyID: string | undefined): boolean {
    if (!policyID || report?.policyID !== policyID) {
        return false;
    }

    return isChatRoom(report) && !isInvoiceRoom(report) && !isThread(report);
}

function shouldShowMerchantColumn(transactions: Transaction[]) {
    return transactions.some((transaction) => isExpenseReport(allReports?.[transaction.reportID] ?? null));
}

/**
 * Whether a given report is used for onboarding tasks. In the past, it could be either the Concierge chat or the system
 * DM, and we saved the report ID in the user's `onboarding` NVP. As a fallback for users who don't have the NVP, we now
 * only use the Concierge chat.
 */
function isChatUsedForOnboarding(optionOrReport: OnyxEntry<Report> | OptionData, onboardingPurposeSelected?: OnboardingPurpose): boolean {
    // onboarding can be an empty object for old accounts and accounts created from olddot
    if (onboarding && !isEmptyObject(onboarding) && onboarding.chatReportID) {
        return onboarding.chatReportID === optionOrReport?.reportID;
    }
    if (isEmptyObject(onboarding)) {
        return (optionOrReport as OptionData)?.isConciergeChat ?? isConciergeChatReport(optionOrReport);
    }

    // Onboarding guides are assigned to signups with emails that do not contain a '+' and select the "Manage my team's expenses" intent.
    // Guides and onboarding tasks are posted to the #admins room to facilitate the onboarding process.
    return onboardingPurposeSelected === CONST.ONBOARDING_CHOICES.MANAGE_TEAM && !currentUserEmail?.includes('+')
        ? isAdminRoom(optionOrReport)
        : (optionOrReport as OptionData)?.isConciergeChat ?? isConciergeChatReport(optionOrReport);
}

/**
 * Get the report used for the user's onboarding process. For most users it is the Concierge chat, however in the past
 * we also used the system DM for A/B tests.
 */
function getChatUsedForOnboarding(): OnyxEntry<Report> {
    return Object.values(allReports ?? {}).find((report) => isChatUsedForOnboarding(report));
}

/**
 * Checks if given field has any violations and returns name of the first encountered one
 */
function getFieldViolation(violations: OnyxEntry<ReportViolations>, reportField: PolicyReportField): ReportViolationName | undefined {
    if (!violations || !reportField) {
        return undefined;
    }

    return Object.values(CONST.REPORT_VIOLATIONS).find((violation) => !!violations[violation] && violations[violation][reportField.fieldID]);
}

/**
 * Returns translation for given field violation
 */
function getFieldViolationTranslation(reportField: PolicyReportField, violation?: ReportViolationName): string {
    if (!violation) {
        return '';
    }

    switch (violation) {
        case 'fieldRequired':
            return translateLocal('reportViolations.fieldRequired', {fieldName: reportField.name});
        default:
            return '';
    }
}

/**
 * Returns all violations for report
 */
function getReportViolations(reportID: string): ReportViolations | undefined {
    if (!allReportsViolations) {
        return undefined;
    }

    return allReportsViolations[`${ONYXKEYS.COLLECTION.REPORT_VIOLATIONS}${reportID}`];
}

function findPolicyExpenseChatByPolicyID(policyID: string): OnyxEntry<Report> {
    return Object.values(allReports ?? {}).find((report) => isPolicyExpenseChat(report) && report?.policyID === policyID);
}

/**
 * A function to get the report last message. This is usually used to restore the report message preview in LHN after report actions change.
 * @param reportID
 * @param actionsToMerge
 * @param canUserPerformWriteActionInReport
 * @returns containing the calculated message preview data of the report
 */
function getReportLastMessage(reportID: string, actionsToMerge?: ReportActions) {
    let result: Partial<Report> = {
        lastMessageText: '',
        lastVisibleActionCreated: '',
    };

    const {lastMessageText = ''} = getLastVisibleMessage(reportID, actionsToMerge);

    if (lastMessageText) {
        const report = getReport(reportID);
        const lastVisibleAction = getLastVisibleActionReportActionsUtils(reportID, canUserPerformWriteAction(report), actionsToMerge);
        const lastVisibleActionCreated = lastVisibleAction?.created;
        const lastActorAccountID = lastVisibleAction?.actorAccountID;
        result = {
            lastMessageText,
            lastVisibleActionCreated,
            lastActorAccountID,
        };
    }

    return result;
}

function getSourceIDFromReportAction(reportAction: OnyxEntry<ReportAction>): string {
    const message = Array.isArray(reportAction?.message) ? reportAction?.message?.at(-1) ?? null : reportAction?.message ?? null;
    const html = message?.html ?? '';
    const {sourceURL} = getAttachmentDetails(html);
    const sourceID = (sourceURL?.match(CONST.REGEX.ATTACHMENT_ID) ?? [])[1];
    return sourceID;
}

function getIntegrationIcon(connectionName?: ConnectionName) {
    if (connectionName === CONST.POLICY.CONNECTIONS.NAME.XERO) {
        return XeroSquare;
    }
    if (connectionName === CONST.POLICY.CONNECTIONS.NAME.QBO) {
        return QBOSquare;
    }
    if (connectionName === CONST.POLICY.CONNECTIONS.NAME.NETSUITE) {
        return NetSuiteSquare;
    }
    if (connectionName === CONST.POLICY.CONNECTIONS.NAME.SAGE_INTACCT) {
        return IntacctSquare;
    }

    return undefined;
}

function canBeExported(report: OnyxEntry<Report>) {
    if (!report?.statusNum) {
        return false;
    }
    const isCorrectState = [CONST.REPORT.STATUS_NUM.APPROVED, CONST.REPORT.STATUS_NUM.CLOSED, CONST.REPORT.STATUS_NUM.REIMBURSED].some((status) => status === report.statusNum);
    return isExpenseReport(report) && isCorrectState;
}

function isExported(reportActions: OnyxEntry<ReportActions>) {
    if (!reportActions) {
        return false;
    }
    return Object.values(reportActions).some((action) => isExportIntegrationAction(action));
}

function getApprovalChain(policy: OnyxEntry<Policy>, expenseReport: OnyxEntry<Report>): string[] {
    const approvalChain: string[] = [];
    const fullApprovalChain: string[] = [];
    const reportTotal = expenseReport?.total ?? 0;
    const submitterEmail = getLoginsByAccountIDs([expenseReport?.ownerAccountID ?? CONST.DEFAULT_NUMBER_ID]).at(0) ?? '';

    if (isSubmitAndClose(policy)) {
        return approvalChain;
    }

    // Get category/tag approver list
    const ruleApprovers = getRuleApprovers(policy, expenseReport);

    // Push rule approvers to approvalChain list before submitsTo/forwardsTo approvers
    ruleApprovers.forEach((ruleApprover) => {
        // Don't push submiiter to approve as a rule approver
        if (fullApprovalChain.includes(ruleApprover) || ruleApprover === submitterEmail) {
            return;
        }
        fullApprovalChain.push(ruleApprover);
    });

    let nextApproverEmail = getManagerAccountEmail(policy, expenseReport);

    while (nextApproverEmail && !approvalChain.includes(nextApproverEmail)) {
        approvalChain.push(nextApproverEmail);
        nextApproverEmail = getForwardsToAccount(policy, nextApproverEmail, reportTotal);
    }

    approvalChain.forEach((approver) => {
        if (fullApprovalChain.includes(approver)) {
            return;
        }

        fullApprovalChain.push(approver);
    });
    return fullApprovalChain;
}

/**
 * Checks if the user has missing bank account for the invoice room.
 */
function hasMissingInvoiceBankAccount(iouReportID: string | undefined): boolean {
    const invoiceReport = getReport(iouReportID);

    if (!isInvoiceReport(invoiceReport)) {
        return false;
    }

    return invoiceReport?.ownerAccountID === currentUserAccountID && !getPolicy(invoiceReport?.policyID)?.invoice?.bankAccount?.transferBankAccountID && isSettled(iouReportID);
}

function hasInvoiceReports() {
    const reports = Object.values(allReports ?? {});
    return reports.some((report) => isInvoiceReport(report));
}

function shouldUnmaskChat(participantsContext: OnyxEntry<PersonalDetailsList>, report: OnyxInputOrEntry<Report>): boolean {
    if (!report?.participants) {
        return true;
    }

    if (isThread(report) && report?.chatType && report?.chatType === CONST.REPORT.CHAT_TYPE.POLICY_EXPENSE_CHAT) {
        return true;
    }

    if (isThread(report) && report?.type === CONST.REPORT.TYPE.EXPENSE) {
        return true;
    }

    const participantAccountIDs = Object.keys(report.participants);

    if (participantAccountIDs.length > 2) {
        return false;
    }

    if (participantsContext) {
        let teamInChat = false;
        let userInChat = false;

        for (const participantAccountID of participantAccountIDs) {
            const id = Number(participantAccountID);
            const contextAccountData = participantsContext[id];

            if (contextAccountData) {
                const login = contextAccountData.login ?? '';

                if (login.endsWith(CONST.EMAIL.EXPENSIFY_EMAIL_DOMAIN) || login.endsWith(CONST.EMAIL.EXPENSIFY_TEAM_EMAIL_DOMAIN)) {
                    teamInChat = true;
                } else {
                    userInChat = true;
                }
            }
        }

        // exclude teamOnly chat
        if (teamInChat && userInChat) {
            return true;
        }
    }

    return false;
}

function getReportMetadata(reportID: string | undefined) {
    return reportID ? allReportMetadataKeyValue[reportID] : undefined;
}

export {
    addDomainToShortMention,
    completeShortMention,
    areAllRequestsBeingSmartScanned,
    buildOptimisticAddCommentReportAction,
    buildOptimisticApprovedReportAction,
    buildOptimisticUnapprovedReportAction,
    buildOptimisticCancelPaymentReportAction,
    buildOptimisticChangedTaskAssigneeReportAction,
    buildOptimisticChatReport,
    buildOptimisticClosedReportAction,
    buildOptimisticCreatedReportAction,
    buildOptimisticDismissedViolationReportAction,
    buildOptimisticEditedTaskFieldReportAction,
    buildOptimisticExpenseReport,
    buildOptimisticGroupChatReport,
    buildOptimisticHoldReportAction,
    buildOptimisticHoldReportActionComment,
    buildOptimisticIOUReport,
    buildOptimisticIOUReportAction,
    buildOptimisticModifiedExpenseReportAction,
    buildOptimisticMoneyRequestEntities,
    buildOptimisticMovedReportAction,
    buildOptimisticMovedTrackedExpenseModifiedReportAction,
    buildOptimisticRenamedRoomReportAction,
    buildOptimisticRoomDescriptionUpdatedReportAction,
    buildOptimisticReportPreview,
    buildOptimisticActionableTrackExpenseWhisper,
    buildOptimisticSubmittedReportAction,
    buildOptimisticTaskCommentReportAction,
    buildOptimisticTaskReport,
    buildOptimisticTaskReportAction,
    buildOptimisticUnHoldReportAction,
    buildOptimisticAnnounceChat,
    buildOptimisticWorkspaceChats,
    buildOptimisticCardAssignedReportAction,
    buildParticipantsFromAccountIDs,
    buildTransactionThread,
    canAccessReport,
    isReportNotFound,
    canAddTransaction,
    canDeleteTransaction,
    canBeAutoReimbursed,
    canCreateRequest,
    canCreateTaskInReport,
    canCurrentUserOpenReport,
    canDeleteReportAction,
    canHoldUnholdReportAction,
    canEditFieldOfMoneyRequest,
    canEditMoneyRequest,
    canEditPolicyDescription,
    canEditReportAction,
    canEditReportDescription,
    canEditRoomVisibility,
    canEditWriteCapability,
    canFlagReportAction,
    isNonAdminOrOwnerOfPolicyExpenseChat,
    canLeaveRoom,
    canJoinChat,
    canLeaveChat,
    canReportBeMentionedWithinPolicy,
    canRequestMoney,
    canSeeDefaultRoom,
    canShowReportRecipientLocalTime,
    canUserPerformWriteAction,
    chatIncludesChronos,
    chatIncludesChronosWithID,
    chatIncludesConcierge,
    createDraftTransactionAndNavigateToParticipantSelector,
    doesReportBelongToWorkspace,
    findLastAccessedReport,
    findSelfDMReportID,
    formatReportLastMessageText,
    generateReportID,
    getAddWorkspaceRoomOrChatReportErrors,
    getAllAncestorReportActionIDs,
    getAllAncestorReportActions,
    getAllHeldTransactions,
    getAllPolicyReports,
    getAllWorkspaceReports,
    getAvailableReportFields,
    getBankAccountRoute,
    getChatByParticipants,
    getChatRoomSubtitle,
    getChildReportNotificationPreference,
    getCommentLength,
    getDefaultGroupAvatar,
    getDefaultWorkspaceAvatar,
    getDefaultWorkspaceAvatarTestID,
    getDeletedParentActionMessageForChatReport,
    getDisplayNameForParticipant,
    getDisplayNamesWithTooltips,
    getGroupChatName,
    getIOUReportActionDisplayMessage,
    getIOUReportActionMessage,
    getReportAutomaticallyApprovedMessage,
    getIOUUnapprovedMessage,
    getIOUApprovedMessage,
    getReportAutomaticallyForwardedMessage,
    getIOUForwardedMessage,
    getRejectedReportMessage,
    getWorkspaceNameUpdatedMessage,
<<<<<<< HEAD
    getDeletedTransactionMessage,
=======
    getUpgradeWorkspaceMessage,
    getDowngradeWorkspaceMessage,
>>>>>>> 14663690
    getReportAutomaticallySubmittedMessage,
    getIOUSubmittedMessage,
    getIcons,
    getIconsForParticipants,
    getIndicatedMissingPaymentMethod,
    getLastVisibleMessage,
    getMoneyRequestOptions,
    getMoneyRequestSpendBreakdown,
    getNonHeldAndFullAmount,
    getOptimisticDataForParentReportAction,
    getOriginalReportID,
    getOutstandingChildRequest,
    getParentNavigationSubtitle,
    getParsedComment,
    getParticipantsAccountIDsForDisplay,
    getParticipantsList,
    getParticipants,
    getPendingChatMembers,
    getPersonalDetailsForAccountID,
    getPolicyDescriptionText,
    getPolicyExpenseChat,
    getPolicyName,
    getPolicyType,
    getReimbursementDeQueuedActionMessage,
    getReimbursementQueuedActionMessage,
    getReportActionActorAccountID,
    getReportDescription,
    getReportFieldKey,
    getReportIDFromLink,
    getReportName,
    getReportNotificationPreference,
    getReportOfflinePendingActionAndErrors,
    getReportParticipantsTitle,
    getReportPreviewMessage,
    getReportRecipientAccountIDs,
    getReportOrDraftReport,
    getRoom,
    getRootParentReport,
    getRouteFromLink,
    getTaskAssigneeChatOnyxData,
    getTransactionDetails,
    getTransactionReportName,
    getDisplayedReportID,
    getTransactionsWithReceipts,
    getUserDetailTooltipText,
    getWhisperDisplayNames,
    getWorkspaceChats,
    getWorkspaceIcon,
    goBackToDetailsPage,
    goBackFromPrivateNotes,
    getInvoicePayerName,
    getInvoicesChatName,
    getPayeeName,
    getQuickActionDetails,
    hasActionsWithErrors,
    hasAutomatedExpensifyAccountIDs,
    hasExpensifyGuidesEmails,
    hasHeldExpenses,
    hasIOUWaitingOnCurrentUserBankAccount,
    hasMissingPaymentMethod,
    hasMissingSmartscanFields,
    hasNonReimbursableTransactions,
    hasOnlyHeldExpenses,
    hasOnlyTransactionsWithPendingRoutes,
    hasReportNameError,
    getReportActionWithSmartscanError,
    hasSmartscanError,
    hasUpdatedTotal,
    hasViolations,
    hasWarningTypeViolations,
    hasNoticeTypeViolations,
    isActionCreator,
    isAdminRoom,
    isAdminsOnlyPostingRoom,
    isAllowedToApproveExpenseReport,
    isAllowedToComment,
    isAllowedToSubmitDraftExpenseReport,
    isAnnounceRoom,
    isArchivedNonExpenseReport,
    isArchivedReport,
    isArchivedNonExpenseReportWithID,
    isClosedReport,
    isCanceledTaskReport,
    isChatReport,
    isChatRoom,
    isTripRoom,
    isChatThread,
    isChildReport,
    isClosedExpenseReportWithNoExpenses,
    isCompletedTaskReport,
    isConciergeChatReport,
    isControlPolicyExpenseChat,
    isControlPolicyExpenseReport,
    isCurrentUserSubmitter,
    isCurrentUserTheOnlyParticipant,
    isDM,
    isDefaultRoom,
    isDeprecatedGroupDM,
    isEmptyReport,
    isRootGroupChat,
    isExpenseReport,
    isExpenseRequest,
    isExpensifyOnlyParticipantInReport,
    isGroupChat,
    isGroupChatAdmin,
    isGroupPolicy,
    isReportInGroupPolicy,
    isHoldCreator,
    isIOUOwnedByCurrentUser,
    isIOUReport,
    isIOUReportUsingReport,
    isJoinRequestInAdminRoom,
    isDomainRoom,
    isMoneyRequest,
    isMoneyRequestReport,
    isMoneyRequestReportPendingDeletion,
    isOneOnOneChat,
    isOneTransactionThread,
    isOpenExpenseReport,
    isOpenTaskReport,
    isOptimisticPersonalDetail,
    isPaidGroupPolicy,
    isPaidGroupPolicyExpenseChat,
    isPaidGroupPolicyExpenseReport,
    isPayer,
    isPolicyAdmin,
    isPolicyExpenseChat,
    isPolicyExpenseChatAdmin,
    isProcessingReport,
    isAwaitingFirstLevelApproval,
    isPublicAnnounceRoom,
    isPublicRoom,
    isReportApproved,
    isReportManuallyReimbursed,
    isReportDataReady,
    isReportFieldDisabled,
    isReportFieldOfTypeTitle,
    isReportManager,
    isReportMessageAttachment,
    isReportOwner,
    isReportParticipant,
    isSelfDM,
    isSettled,
    isSystemChat,
    isTaskReport,
    isThread,
    isTrackExpenseReport,
    isUnread,
    isUnreadWithMention,
    isUserCreatedPolicyRoom,
    isValidReport,
    isValidReportIDFromPath,
    isWaitingForAssigneeToCompleteAction,
    isInvoiceRoom,
    isInvoiceRoomWithID,
    isInvoiceReport,
    isOpenInvoiceReport,
    getDefaultNotificationPreferenceForReport,
    canWriteInReport,
    navigateToDetailsPage,
    navigateToPrivateNotes,
    navigateBackOnDeleteTransaction,
    parseReportRouteParams,
    parseReportActionHtmlToText,
    requiresAttentionFromCurrentUser,
    shouldAutoFocusOnKeyPress,
    shouldCreateNewMoneyRequestReport,
    shouldDisableDetailPage,
    shouldDisableRename,
    shouldDisableThread,
    shouldDisplayThreadReplies,
    shouldDisplayViolationsRBRInLHN,
    shouldReportBeInOptionList,
    shouldReportShowSubscript,
    shouldShowFlagComment,
    getReportActionWithMissingSmartscanFields,
    shouldShowRBRForMissingSmartscanFields,
    shouldUseFullTitleToDisplay,
    updateOptimisticParentReportAction,
    updateReportPreview,
    temporary_getMoneyRequestOptions,
    getTripTransactions,
    getTripIDFromTransactionParentReportID,
    buildOptimisticInvoiceReport,
    getInvoiceChatByParticipants,
    shouldShowMerchantColumn,
    isCurrentUserInvoiceReceiver,
    isDraftReport,
    changeMoneyRequestHoldStatus,
    isAdminOwnerApproverOrReportOwner,
    createDraftWorkspaceAndNavigateToConfirmationScreen,
    isChatUsedForOnboarding,
    buildOptimisticExportIntegrationAction,
    getChatUsedForOnboarding,
    getFieldViolationTranslation,
    getFieldViolation,
    getReportViolations,
    findPolicyExpenseChatByPolicyID,
    getIntegrationIcon,
    canBeExported,
    isExported,
    hasOnlyNonReimbursableTransactions,
    getReportLastMessage,
    getMostRecentlyVisitedReport,
    getSourceIDFromReportAction,
    getReportNameValuePairs,
    hasReportViolations,
    isPayAtEndExpenseReport,
    getArchiveReason,
    getApprovalChain,
    isIndividualInvoiceRoom,
    isAuditor,
    hasMissingInvoiceBankAccount,
    reasonForReportToBeInOptionList,
    getReasonAndReportActionThatRequiresAttention,
    buildOptimisticChangeFieldAction,
    isPolicyRelatedReport,
    hasReportErrorsOtherThanFailedReceipt,
    getAllReportErrors,
    getAllReportActionsErrorsAndReportActionThatRequiresAttention,
    hasInvoiceReports,
    shouldUnmaskChat,
    getReportMetadata,
    buildOptimisticSelfDMReport,
    isHiddenForCurrentUser,
};

export type {
    Ancestor,
    DisplayNameWithTooltips,
    OptimisticAddCommentReportAction,
    OptimisticChatReport,
    OptimisticClosedReportAction,
    OptimisticCreatedReportAction,
    OptimisticIOUReportAction,
    OptimisticTaskReportAction,
    OptionData,
    TransactionDetails,
    PartialReportAction,
    ParsingDetails,
    MissingPaymentMethod,
};<|MERGE_RESOLUTION|>--- conflicted
+++ resolved
@@ -64,7 +64,7 @@
 import {hasCreditBankAccount} from './actions/ReimbursementAccount/store';
 import {handleReportChanged} from './actions/Report';
 import {isAnonymousUser as isAnonymousUserSession} from './actions/Session';
-import {convertToDisplayString} from './CurrencyUtils';
+import {convertToDisplayString, getCurrencySymbol} from './CurrencyUtils';
 import DateUtils from './DateUtils';
 import {hasValidDraftComment} from './DraftCommentUtils';
 import {getMicroSecondOnyxErrorWithTranslationKey} from './ErrorUtils';
@@ -5094,10 +5094,10 @@
 }
 
 function getDeletedTransactionMessage(action: ReportAction) {
-    const deletedTransactionOriginalMessage = ReportActionsUtils.getOriginalMessage(action as ReportAction<typeof CONST.REPORT.ACTIONS.TYPE.DELETED_TRANSACTION>) ?? {};
+    const deletedTransactionOriginalMessage = getOriginalMessage(action as ReportAction<typeof CONST.REPORT.ACTIONS.TYPE.DELETED_TRANSACTION>) ?? {};
     const amount = Math.abs(deletedTransactionOriginalMessage.amount ?? 0) / 100;
-    const currency = CurrencyUtils.getCurrencySymbol(deletedTransactionOriginalMessage.currency ?? '');
-    const message = Localize.translateLocal('iou.deletedTransaction', {
+    const currency = getCurrencySymbol(deletedTransactionOriginalMessage.currency ?? '');
+    const message = translateLocal('iou.deletedTransaction', {
         amount: `${currency}${amount}`,
         merchant: deletedTransactionOriginalMessage.merchant ?? '',
     });
@@ -8941,12 +8941,9 @@
     getIOUForwardedMessage,
     getRejectedReportMessage,
     getWorkspaceNameUpdatedMessage,
-<<<<<<< HEAD
     getDeletedTransactionMessage,
-=======
     getUpgradeWorkspaceMessage,
     getDowngradeWorkspaceMessage,
->>>>>>> 14663690
     getReportAutomaticallySubmittedMessage,
     getIOUSubmittedMessage,
     getIcons,
