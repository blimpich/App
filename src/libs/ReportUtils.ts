import {format} from 'date-fns';
import {Str} from 'expensify-common';
import lodashEscape from 'lodash/escape';
import lodashIntersection from 'lodash/intersection';
import isEmpty from 'lodash/isEmpty';
import lodashIsEqual from 'lodash/isEqual';
import isNumber from 'lodash/isNumber';
import mapValues from 'lodash/mapValues';
import lodashMaxBy from 'lodash/maxBy';
import type {OnyxCollection, OnyxEntry, OnyxUpdate} from 'react-native-onyx';
import Onyx from 'react-native-onyx';
import type {SvgProps} from 'react-native-svg';
import type {
    OriginalMessageChangePolicy,
    OriginalMessageIOU,
    OriginalMessageModifiedExpense,
    OriginalMessageMovedTransaction,
    OriginalMessageUnreportedTransaction,
} from 'src/types/onyx/OriginalMessage';
import type {SetRequired, TupleToUnion, ValueOf} from 'type-fest';
import type {FileObject} from '@components/AttachmentModal';
import {FallbackAvatar, IntacctSquare, NetSuiteSquare, QBOSquare, XeroSquare} from '@components/Icon/Expensicons';
import * as defaultGroupAvatars from '@components/Icon/GroupDefaultAvatars';
import * as defaultWorkspaceAvatars from '@components/Icon/WorkspaceDefaultAvatars';
import type {MoneyRequestAmountInputProps} from '@components/MoneyRequestAmountInput';
import type {IOUAction, IOUType, OnboardingAccounting, OnboardingCompanySize, OnboardingPurpose} from '@src/CONST';
import CONST from '@src/CONST';
import type {ParentNavigationSummaryParams} from '@src/languages/params';
import type {TranslationPaths} from '@src/languages/types';
import NAVIGATORS from '@src/NAVIGATORS';
import ONYXKEYS from '@src/ONYXKEYS';
import type {Route} from '@src/ROUTES';
import ROUTES from '@src/ROUTES';
import SCREENS from '@src/SCREENS';
import type {
    Beta,
    IntroSelected,
    NewGroupChatDraft,
    OnyxInputOrEntry,
    PersonalDetails,
    PersonalDetailsList,
    Policy,
    PolicyReportField,
    Report,
    ReportAction,
    ReportAttributes,
    ReportMetadata,
    ReportNameValuePairs,
    ReportViolationName,
    ReportViolations,
    Session,
    Task,
    Transaction,
    TransactionViolation,
    UserWallet,
} from '@src/types/onyx';
import type {Attendee, Participant} from '@src/types/onyx/IOU';
import type {SelectedParticipant} from '@src/types/onyx/NewGroupChatDraft';
import type {OriginalMessageExportedToIntegration} from '@src/types/onyx/OldDotAction';
import type Onboarding from '@src/types/onyx/Onboarding';
import type {ErrorFields, Errors, Icon, PendingAction} from '@src/types/onyx/OnyxCommon';
import type {OriginalMessageChangeLog, PaymentMethodType} from '@src/types/onyx/OriginalMessage';
import type {Status} from '@src/types/onyx/PersonalDetails';
import type {ConnectionName} from '@src/types/onyx/Policy';
import type {InvoiceReceiverType, NotificationPreference, Participants, Participant as ReportParticipant} from '@src/types/onyx/Report';
import type {Message, OldDotReportAction, ReportActions} from '@src/types/onyx/ReportAction';
import type {PendingChatMember} from '@src/types/onyx/ReportMetadata';
import type {SearchPolicy, SearchReport, SearchTransaction} from '@src/types/onyx/SearchResults';
import type {Comment, TransactionChanges, WaypointCollection} from '@src/types/onyx/Transaction';
import {isEmptyObject} from '@src/types/utils/EmptyObject';
import type IconAsset from '@src/types/utils/IconAsset';
import {createDraftTransaction, getIOUReportActionToApproveOrPay, setMoneyRequestParticipants, unholdRequest} from './actions/IOU';
import {createDraftWorkspace} from './actions/Policy/Policy';
import {autoSwitchToFocusMode} from './actions/PriorityMode';
import {hasCreditBankAccount} from './actions/ReimbursementAccount/store';
import {handleReportChanged} from './actions/Report';
import type {GuidedSetupData, TaskForParameters} from './actions/Report';
import {isAnonymousUser as isAnonymousUserSession} from './actions/Session';
import type {AddCommentOrAttachementParams} from './API/parameters';
import {convertToDisplayString} from './CurrencyUtils';
import DateUtils from './DateUtils';
import {hasValidDraftComment} from './DraftCommentUtils';
import {getEnvironment, getEnvironmentURL} from './Environment/Environment';
import type EnvironmentType from './Environment/getEnvironment/types';
import {getMicroSecondOnyxErrorWithTranslationKey, isReceiptError} from './ErrorUtils';
import getAttachmentDetails from './fileDownload/getAttachmentDetails';
import {isReportMessageAttachment} from './isReportMessageAttachment';
import localeCompare from './LocaleCompare';
import {formatPhoneNumber} from './LocalePhoneNumber';
import {translateLocal} from './Localize';
import Log from './Log';
import {isEmailPublicDomain} from './LoginUtils';
// eslint-disable-next-line import/no-cycle
import ModifiedExpenseMessage from './ModifiedExpenseMessage';
import {isFullScreenName} from './Navigation/helpers/isNavigatorName';
import {linkingConfig} from './Navigation/linkingConfig';
import Navigation, {navigationRef} from './Navigation/Navigation';
import {rand64} from './NumberUtils';
import Parser from './Parser';
import Permissions from './Permissions';
import {
    getAccountIDsByLogins,
    getDisplayNameOrDefault,
    getEffectiveDisplayName,
    getLoginsByAccountIDs,
    getPersonalDetailByEmail,
    getPersonalDetailsByIDs,
    getShortMentionIfFound,
} from './PersonalDetailsUtils';
import {addSMSDomainIfPhoneNumber} from './PhoneNumber';
import {
    arePaymentsEnabled,
    canSendInvoiceFromWorkspace,
    getForwardsToAccount,
    getManagerAccountEmail,
    getPolicyEmployeeListByIdWithoutCurrentUser,
    getPolicyNameByID,
    getRuleApprovers,
    getSubmitToAccountID,
    isExpensifyTeam,
    isInstantSubmitEnabled,
    isPaidGroupPolicy as isPaidGroupPolicyPolicyUtils,
    isPolicyAdmin as isPolicyAdminPolicyUtils,
    isPolicyAuditor,
    isPolicyOwner,
    isSubmitAndClose,
    shouldShowPolicy,
} from './PolicyUtils';
import {
    formatLastMessageText,
    getActionableJoinRequestPendingReportAction,
    getAllReportActions,
    getCardIssuedMessage,
    getDismissedViolationMessageText,
    getExportIntegrationLastMessageText,
    getIOUReportIDFromReportActionPreview,
    getLastClosedReportAction,
    getLastVisibleAction,
    getLastVisibleAction as getLastVisibleActionReportActionsUtils,
    getLastVisibleMessage as getLastVisibleMessageActionUtils,
    getLastVisibleMessage as getLastVisibleMessageReportActionsUtils,
    getMessageOfOldDotReportAction,
    getNumberOfMoneyRequests,
    getOneTransactionThreadReportID,
    getOriginalMessage,
    getPolicyChangeLogDefaultBillableMessage,
    getPolicyChangeLogDefaultTitleEnforcedMessage,
    getPolicyChangeLogMaxExpesnseAmountNoReceiptMessage,
    getRenamedAction,
    getReportAction,
    getReportActionHtml,
    getReportActionMessage as getReportActionMessageReportUtils,
    getReportActionMessageText,
    getReportActionText,
    getWorkspaceCurrencyUpdateMessage,
    getWorkspaceFrequencyUpdateMessage,
    getWorkspaceReportFieldAddMessage,
    getWorkspaceReportFieldDeleteMessage,
    getWorkspaceReportFieldUpdateMessage,
    getWorkspaceUpdateFieldMessage,
    isActionableJoinRequestPending,
    isActionableTrackExpense,
    isActionOfType,
    isApprovedAction,
    isApprovedOrSubmittedReportAction,
    isCardIssuedAction,
    isClosedAction,
    isCreatedTaskReportAction,
    isCurrentActionUnread,
    isDeletedAction,
    isDeletedParentAction,
    isExportIntegrationAction,
    isForwardedAction,
    isMarkAsClosedAction,
    isModifiedExpenseAction,
    isMoneyRequestAction,
    isOldDotReportAction,
    isPendingRemove,
    isPolicyChangeLogAction,
    isReimbursementQueuedAction,
    isRenamedAction,
    isReportActionAttachment,
    isReportPreviewAction,
    isReversedTransaction,
    isRoomChangeLogAction,
    isSentMoneyReportAction,
    isSplitBillAction as isSplitBillReportAction,
    isSubmittedAction,
    isSubmittedAndClosedAction,
    isThreadParentMessage,
    isTrackExpenseAction,
    isTransactionThread,
    isTripPreview,
    isUnapprovedAction,
    isWhisperAction,
    shouldReportActionBeVisible,
    wasActionTakenByCurrentUser,
} from './ReportActionsUtils';
import type {LastVisibleMessage} from './ReportActionsUtils';
import {shouldRestrictUserBillableActions} from './SubscriptionUtils';
import {getNavatticURL} from './TourUtils';
import {
    getAttendees,
    getBillable,
    getCardID,
    getCategory,
    getCurrency,
    getDescription,
    getFormattedCreated,
    getFormattedPostedDate,
    getMCCGroup,
    getMerchant,
    getMerchantOrDescription,
    getOriginalAmount,
    getOriginalCurrency,
    getRateID,
    getRecentTransactions,
    getReimbursable,
    getTag,
    getTaxAmount,
    getTaxCode,
    getTransaction,
    getAmount as getTransactionAmount,
    getWaypoints,
    hasMissingSmartscanFields as hasMissingSmartscanFieldsTransactionUtils,
    hasNoticeTypeViolation,
    hasReceipt as hasReceiptTransactionUtils,
    hasViolation,
    hasWarningTypeViolation,
    isCardTransaction as isCardTransactionTransactionUtils,
    isDistanceRequest,
    isDuplicate,
    isExpensifyCardTransaction,
    isFetchingWaypointsFromServer,
    isOnHold as isOnHoldTransactionUtils,
    isPayAtEndExpense,
    isPending,
    isPerDiemRequest,
    isReceiptBeingScanned,
    isScanRequest as isScanRequestTransactionUtils,
} from './TransactionUtils';
import {addTrailingForwardSlash} from './Url';
import type {AvatarSource} from './UserUtils';
import {generateAccountID, getDefaultAvatarURL} from './UserUtils';

// Dynamic Import to avoid circular dependency
const UnreadIndicatorUpdaterHelper = () => import('./UnreadIndicatorUpdater');

type AvatarRange = 1 | 2 | 3 | 4 | 5 | 6 | 7 | 8 | 9 | 10 | 11 | 12 | 13 | 14 | 15 | 16 | 17 | 18;

type SpendBreakdown = {
    nonReimbursableSpend: number;
    reimbursableSpend: number;
    totalDisplaySpend: number;
};

type ParticipantDetails = [number, string, AvatarSource, AvatarSource];

type OptimisticAddCommentReportAction = Pick<
    ReportAction<typeof CONST.REPORT.ACTIONS.TYPE.ADD_COMMENT>,
    | 'reportActionID'
    | 'actionName'
    | 'actorAccountID'
    | 'person'
    | 'automatic'
    | 'avatar'
    | 'created'
    | 'message'
    | 'isFirstItem'
    | 'isAttachmentOnly'
    | 'isAttachmentWithText'
    | 'pendingAction'
    | 'shouldShow'
    | 'originalMessage'
    | 'childReportID'
    | 'parentReportID'
    | 'childType'
    | 'childReportName'
    | 'childManagerAccountID'
    | 'childStatusNum'
    | 'childStateNum'
    | 'errors'
    | 'childVisibleActionCount'
    | 'childCommenterCount'
    | 'childLastVisibleActionCreated'
    | 'childOldestFourAccountIDs'
    | 'delegateAccountID'
> & {isOptimisticAction: boolean};

type OptimisticReportAction = {
    commentText: string;
    reportAction: OptimisticAddCommentReportAction;
};

type UpdateOptimisticParentReportAction = {
    childVisibleActionCount: number;
    childCommenterCount: number;
    childLastVisibleActionCreated: string;
    childOldestFourAccountIDs: string | undefined;
};

type OptimisticExpenseReport = Pick<
    Report,
    | 'reportID'
    | 'chatReportID'
    | 'policyID'
    | 'type'
    | 'ownerAccountID'
    | 'managerID'
    | 'currency'
    | 'reportName'
    | 'stateNum'
    | 'statusNum'
    | 'total'
    | 'unheldTotal'
    | 'nonReimbursableTotal'
    | 'unheldNonReimbursableTotal'
    | 'parentReportID'
    | 'lastVisibleActionCreated'
    | 'parentReportActionID'
    | 'participants'
    | 'fieldList'
>;

type OptimisticNewReport = Pick<
    Report,
    | 'reportID'
    | 'policyID'
    | 'type'
    | 'ownerAccountID'
    | 'reportName'
    | 'stateNum'
    | 'statusNum'
    | 'currency'
    | 'total'
    | 'nonReimbursableTotal'
    | 'parentReportID'
    | 'lastVisibleActionCreated'
    | 'parentReportActionID'
    | 'participants'
    | 'managerID'
    | 'pendingFields'
    | 'chatReportID'
> & {reportName: string};

type BuildOptimisticIOUReportActionParams = {
    type: ValueOf<typeof CONST.IOU.REPORT_ACTION_TYPE>;
    amount: number;
    currency: string;
    comment: string;
    participants: Participant[];
    transactionID: string;
    paymentType?: PaymentMethodType;
    iouReportID?: string;
    isSettlingUp?: boolean;
    isSendMoneyFlow?: boolean;
    isOwnPolicyExpenseChat?: boolean;
    created?: string;
    linkedExpenseReportAction?: OnyxEntry<ReportAction>;
    isPersonalTrackingExpense?: boolean;
};

type OptimisticIOUReportAction = Pick<
    ReportAction,
    | 'actionName'
    | 'actorAccountID'
    | 'automatic'
    | 'avatar'
    | 'isAttachmentOnly'
    | 'originalMessage'
    | 'message'
    | 'person'
    | 'reportActionID'
    | 'shouldShow'
    | 'created'
    | 'pendingAction'
    | 'receipt'
    | 'childReportID'
    | 'childVisibleActionCount'
    | 'childCommenterCount'
    | 'delegateAccountID'
>;

type PartialReportAction = OnyxInputOrEntry<ReportAction> | Partial<ReportAction> | OptimisticIOUReportAction | OptimisticApprovedReportAction | OptimisticSubmittedReportAction | undefined;

type ReportRouteParams = {
    reportID: string;
    isSubReportPageRoute: boolean;
};

type ReportOfflinePendingActionAndErrors = {
    reportPendingAction: PendingAction | undefined;
    reportErrors: Errors | null | undefined;
};

type OptimisticApprovedReportAction = Pick<
    ReportAction<typeof CONST.REPORT.ACTIONS.TYPE.APPROVED>,
    | 'actionName'
    | 'actorAccountID'
    | 'automatic'
    | 'avatar'
    | 'isAttachmentOnly'
    | 'originalMessage'
    | 'message'
    | 'person'
    | 'reportActionID'
    | 'shouldShow'
    | 'created'
    | 'pendingAction'
    | 'delegateAccountID'
>;

type OptimisticUnapprovedReportAction = Pick<
    ReportAction<typeof CONST.REPORT.ACTIONS.TYPE.UNAPPROVED>,
    | 'actionName'
    | 'actorAccountID'
    | 'automatic'
    | 'avatar'
    | 'isAttachmentOnly'
    | 'originalMessage'
    | 'message'
    | 'person'
    | 'reportActionID'
    | 'shouldShow'
    | 'created'
    | 'pendingAction'
    | 'delegateAccountID'
>;

type OptimisticSubmittedReportAction = Pick<
    ReportAction<typeof CONST.REPORT.ACTIONS.TYPE.SUBMITTED>,
    | 'actionName'
    | 'actorAccountID'
    | 'adminAccountID'
    | 'automatic'
    | 'avatar'
    | 'isAttachmentOnly'
    | 'originalMessage'
    | 'message'
    | 'person'
    | 'reportActionID'
    | 'shouldShow'
    | 'created'
    | 'pendingAction'
    | 'delegateAccountID'
>;

type OptimisticHoldReportAction = Pick<
    ReportAction,
    'actionName' | 'actorAccountID' | 'automatic' | 'avatar' | 'isAttachmentOnly' | 'originalMessage' | 'message' | 'person' | 'reportActionID' | 'shouldShow' | 'created' | 'pendingAction'
>;

type OptimisticCancelPaymentReportAction = Pick<
    ReportAction,
    'actionName' | 'actorAccountID' | 'message' | 'originalMessage' | 'person' | 'reportActionID' | 'shouldShow' | 'created' | 'pendingAction'
>;

type OptimisticChangeFieldAction = Pick<
    OldDotReportAction & ReportAction,
    'actionName' | 'actorAccountID' | 'originalMessage' | 'person' | 'reportActionID' | 'created' | 'pendingAction' | 'message'
>;

type OptimisticEditedTaskReportAction = Pick<
    ReportAction,
    'reportActionID' | 'actionName' | 'pendingAction' | 'actorAccountID' | 'automatic' | 'avatar' | 'created' | 'shouldShow' | 'message' | 'person' | 'delegateAccountID'
>;

type OptimisticClosedReportAction = Pick<
    ReportAction<typeof CONST.REPORT.ACTIONS.TYPE.CLOSED>,
    'actionName' | 'actorAccountID' | 'automatic' | 'avatar' | 'created' | 'message' | 'originalMessage' | 'pendingAction' | 'person' | 'reportActionID' | 'shouldShow'
>;

type OptimisticCardAssignedReportAction = Pick<
    ReportAction<typeof CONST.REPORT.ACTIONS.TYPE.CARD_ASSIGNED>,
    'actionName' | 'actorAccountID' | 'automatic' | 'avatar' | 'created' | 'message' | 'originalMessage' | 'pendingAction' | 'person' | 'reportActionID' | 'shouldShow'
>;

type OptimisticDismissedViolationReportAction = Pick<
    ReportAction,
    'actionName' | 'actorAccountID' | 'avatar' | 'created' | 'message' | 'originalMessage' | 'person' | 'reportActionID' | 'shouldShow' | 'pendingAction'
>;

type OptimisticCreatedReportAction = Pick<
    ReportAction<typeof CONST.REPORT.ACTIONS.TYPE.CREATED>,
    'actorAccountID' | 'automatic' | 'avatar' | 'created' | 'message' | 'person' | 'reportActionID' | 'shouldShow' | 'pendingAction' | 'actionName' | 'delegateAccountID'
>;

type OptimisticRenamedReportAction = Pick<
    ReportAction<typeof CONST.REPORT.ACTIONS.TYPE.RENAMED>,
    'actorAccountID' | 'automatic' | 'avatar' | 'created' | 'message' | 'person' | 'reportActionID' | 'shouldShow' | 'pendingAction' | 'actionName' | 'originalMessage'
>;

type OptimisticRoomDescriptionUpdatedReportAction = Pick<
    ReportAction<typeof CONST.REPORT.ACTIONS.TYPE.ROOM_CHANGE_LOG.UPDATE_ROOM_DESCRIPTION>,
    'actorAccountID' | 'created' | 'message' | 'person' | 'reportActionID' | 'pendingAction' | 'actionName' | 'originalMessage'
>;

type OptimisticChatReport = Pick<
    Report,
    | 'type'
    | 'chatType'
    | 'chatReportID'
    | 'iouReportID'
    | 'isOwnPolicyExpenseChat'
    | 'isPinned'
    | 'lastActorAccountID'
    | 'lastMessageHtml'
    | 'lastMessageText'
    | 'lastReadTime'
    | 'lastVisibleActionCreated'
    | 'oldPolicyName'
    | 'ownerAccountID'
    | 'pendingFields'
    | 'parentReportActionID'
    | 'parentReportID'
    | 'participants'
    | 'policyID'
    | 'reportID'
    | 'reportName'
    | 'stateNum'
    | 'statusNum'
    | 'visibility'
    | 'description'
    | 'writeCapability'
    | 'avatarUrl'
    | 'invoiceReceiver'
>;

type OptimisticExportIntegrationAction = OriginalMessageExportedToIntegration &
    Pick<
        ReportAction<typeof CONST.REPORT.ACTIONS.TYPE.EXPORTED_TO_INTEGRATION>,
        'reportActionID' | 'actorAccountID' | 'avatar' | 'created' | 'lastModified' | 'message' | 'person' | 'shouldShow' | 'pendingAction' | 'errors' | 'automatic'
    >;

type OptimisticTaskReportAction = Pick<
    ReportAction,
    | 'reportActionID'
    | 'actionName'
    | 'actorAccountID'
    | 'automatic'
    | 'avatar'
    | 'created'
    | 'isAttachmentOnly'
    | 'message'
    | 'originalMessage'
    | 'person'
    | 'pendingAction'
    | 'shouldShow'
    | 'isFirstItem'
    | 'previousMessage'
    | 'errors'
    | 'linkMetadata'
    | 'delegateAccountID'
>;

type AnnounceRoomOnyxData = {
    onyxOptimisticData: OnyxUpdate[];
    onyxSuccessData: OnyxUpdate[];
    onyxFailureData: OnyxUpdate[];
};

type OptimisticAnnounceChat = {
    announceChatReportID: string;
    announceChatReportActionID: string;
    announceChatData: AnnounceRoomOnyxData;
};

type OptimisticWorkspaceChats = {
    adminsChatReportID: string;
    adminsChatData: OptimisticChatReport;
    adminsReportActionData: Record<string, OptimisticCreatedReportAction>;
    adminsCreatedReportActionID: string;
    expenseChatReportID: string;
    expenseChatData: OptimisticChatReport;
    expenseReportActionData: Record<string, OptimisticCreatedReportAction>;
    expenseCreatedReportActionID: string;
    pendingChatMembers: PendingChatMember[];
};

type OptimisticModifiedExpenseReportAction = Pick<
    ReportAction<typeof CONST.REPORT.ACTIONS.TYPE.MODIFIED_EXPENSE>,
    | 'actionName'
    | 'actorAccountID'
    | 'automatic'
    | 'avatar'
    | 'created'
    | 'isAttachmentOnly'
    | 'message'
    | 'originalMessage'
    | 'person'
    | 'pendingAction'
    | 'reportActionID'
    | 'shouldShow'
    | 'delegateAccountID'
> & {reportID?: string};

type OptimisticMoneyRequestEntities = {
    iouReport: Report;
    type: ValueOf<typeof CONST.IOU.REPORT_ACTION_TYPE>;
    amount: number;
    currency: string;
    comment: string;
    payeeEmail: string;
    participants: Participant[];
    transactionID: string;
    paymentType?: PaymentMethodType;
    isSettlingUp?: boolean;
    isSendMoneyFlow?: boolean;
    isOwnPolicyExpenseChat?: boolean;
    isPersonalTrackingExpense?: boolean;
    existingTransactionThreadReportID?: string;
    linkedTrackedExpenseReportAction?: ReportAction;
};

type OptimisticTaskReport = SetRequired<
    Pick<
        Report,
        | 'reportID'
        | 'reportName'
        | 'description'
        | 'ownerAccountID'
        | 'participants'
        | 'managerID'
        | 'type'
        | 'parentReportID'
        | 'policyID'
        | 'stateNum'
        | 'statusNum'
        | 'parentReportActionID'
        | 'lastVisibleActionCreated'
        | 'hasParentAccess'
    >,
    'parentReportID'
>;

type TransactionDetails = {
    created: string;
    amount: number;
    attendees: Attendee[] | string;
    taxAmount?: number;
    taxCode?: string;
    currency: string;
    merchant: string;
    waypoints?: WaypointCollection | string;
    customUnitRateID?: string;
    comment: string;
    category: string;
    billable: boolean;
    tag: string;
    mccGroup?: ValueOf<typeof CONST.MCC_GROUPS>;
    description?: string;
    cardID: number;
    originalAmount: number;
    originalCurrency: string;
    postedDate: string;
};

type OptimisticIOUReport = Pick<
    Report,
    | 'type'
    | 'chatReportID'
    | 'currency'
    | 'managerID'
    | 'policyID'
    | 'ownerAccountID'
    | 'participants'
    | 'reportID'
    | 'stateNum'
    | 'statusNum'
    | 'total'
    | 'unheldTotal'
    | 'nonReimbursableTotal'
    | 'unheldNonReimbursableTotal'
    | 'reportName'
    | 'parentReportID'
    | 'lastVisibleActionCreated'
    | 'fieldList'
    | 'parentReportActionID'
>;
type DisplayNameWithTooltips = Array<Pick<PersonalDetails, 'accountID' | 'pronouns' | 'displayName' | 'login' | 'avatar'>>;

type CustomIcon = {
    src: IconAsset;
    color?: string;
};

type OptionData = {
    text?: string;
    alternateText?: string;
    allReportErrors?: Errors;
    brickRoadIndicator?: ValueOf<typeof CONST.BRICK_ROAD_INDICATOR_STATUS> | '' | null;
    tooltipText?: string | null;
    alternateTextMaxLines?: number;
    boldStyle?: boolean;
    customIcon?: CustomIcon;
    subtitle?: string;
    login?: string;
    accountID?: number;
    pronouns?: string;
    status?: Status | null;
    phoneNumber?: string;
    isUnread?: boolean | null;
    isUnreadWithMention?: boolean | null;
    hasDraftComment?: boolean | null;
    keyForList?: string;
    searchText?: string;
    isIOUReportOwner?: boolean | null;
    shouldShowSubscript?: boolean | null;
    isPolicyExpenseChat?: boolean;
    isMoneyRequestReport?: boolean | null;
    isInvoiceReport?: boolean;
    isExpenseRequest?: boolean | null;
    isAllowedToComment?: boolean | null;
    isThread?: boolean | null;
    isTaskReport?: boolean | null;
    parentReportAction?: OnyxEntry<ReportAction>;
    displayNamesWithTooltips?: DisplayNameWithTooltips | null;
    isDefaultRoom?: boolean;
    isInvoiceRoom?: boolean;
    isExpenseReport?: boolean;
    isOptimisticPersonalDetail?: boolean;
    selected?: boolean;
    isOptimisticAccount?: boolean;
    isSelected?: boolean;
    descriptiveText?: string;
    notificationPreference?: NotificationPreference | null;
    isDisabled?: boolean | null;
    name?: string | null;
    isSelfDM?: boolean;
    isOneOnOneChat?: boolean;
    reportID?: string;
    enabled?: boolean;
    code?: string;
    transactionThreadReportID?: string | null;
    shouldShowAmountInput?: boolean;
    amountInputProps?: MoneyRequestAmountInputProps;
    tabIndex?: 0 | -1;
    isConciergeChat?: boolean;
    isBold?: boolean;
    lastIOUCreationDate?: string;
    isChatRoom?: boolean;
    participantsList?: PersonalDetails[];
    icons?: Icon[];
    iouReportAmount?: number;
    displayName?: string;
} & Report &
    ReportNameValuePairs;

type OnyxDataTaskAssigneeChat = {
    optimisticData: OnyxUpdate[];
    successData: OnyxUpdate[];
    failureData: OnyxUpdate[];
    optimisticAssigneeAddComment?: OptimisticReportAction;
    optimisticChatCreatedReportAction?: OptimisticCreatedReportAction;
};

type Ancestor = {
    report: Report;
    reportAction: ReportAction;
    shouldDisplayNewMarker: boolean;
};

type AncestorIDs = {
    reportIDs: string[];
    reportActionsIDs: string[];
};

type MissingPaymentMethod = 'bankAccount' | 'wallet';

type OutstandingChildRequest = {
    hasOutstandingChildRequest?: boolean;
};

type ParsingDetails = {
    shouldEscapeText?: boolean;
    reportID?: string;
    policyID?: string;
};

type NonHeldAndFullAmount = {
    nonHeldAmount: string;
    fullAmount: string;
    /**
     * nonHeldAmount is valid if not negative;
     * It can be negative if the unheld transaction comes from the current user
     */
    hasValidNonHeldAmount: boolean;
};

type Thread = {
    parentReportID: string;
    parentReportActionID: string;
} & Report;

type GetChatRoomSubtitleConfig = {
    isCreateExpenseFlow?: boolean;
};

type GetPolicyNameParams = {
    report: OnyxInputOrEntry<Report>;
    returnEmptyIfNotFound?: boolean;
    policy?: OnyxInputOrEntry<Policy> | SearchPolicy;
    policies?: SearchPolicy[];
    reports?: SearchReport[];
};

type GetReportNameParams = {
    report: OnyxEntry<Report>;
    policy?: OnyxEntry<Policy> | SearchPolicy;
    parentReportActionParam?: OnyxInputOrEntry<ReportAction>;
    personalDetails?: Partial<PersonalDetailsList>;
    invoiceReceiverPolicy?: OnyxEntry<Policy> | SearchPolicy;
    transactions?: SearchTransaction[];
    reports?: SearchReport[];
    draftReports?: OnyxCollection<Report>;
    reportNameValuePairs?: OnyxCollection<ReportNameValuePairs>;
    policies?: SearchPolicy[];
};

type ReportByPolicyMap = Record<string, Report[]>;

let currentUserEmail: string | undefined;
let currentUserPrivateDomain: string | undefined;
let currentUserAccountID: number | undefined;
let isAnonymousUser = false;

let environmentURL: string;
getEnvironmentURL().then((url: string) => (environmentURL = url));
let environment: EnvironmentType;
getEnvironment().then((env) => {
    environment = env;
});

// This cache is used to save parse result of report action html message into text
// to prevent unnecessary parsing when the report action is not changed/modified.
// Example case: when we need to get a report name of a thread which is dependent on a report action message.
const parsedReportActionMessageCache: Record<string, string> = {};

let conciergeChatReportID: OnyxEntry<string>;
Onyx.connect({
    key: ONYXKEYS.DERIVED.CONCIERGE_CHAT_REPORT_ID,
    callback: (value) => {
        conciergeChatReportID = value;
    },
});

const defaultAvatarBuildingIconTestID = 'SvgDefaultAvatarBuilding Icon';
Onyx.connect({
    key: ONYXKEYS.SESSION,
    callback: (value) => {
        // When signed out, val is undefined
        if (!value) {
            return;
        }

        currentUserEmail = value.email;
        currentUserAccountID = value.accountID;
        isAnonymousUser = value.authTokenType === CONST.AUTH_TOKEN_TYPES.ANONYMOUS;
        currentUserPrivateDomain = isEmailPublicDomain(currentUserEmail ?? '') ? '' : Str.extractEmailDomain(currentUserEmail ?? '');
    },
});

let allPersonalDetails: OnyxEntry<PersonalDetailsList>;
let allPersonalDetailLogins: string[];
let currentUserPersonalDetails: OnyxEntry<PersonalDetails>;
Onyx.connect({
    key: ONYXKEYS.PERSONAL_DETAILS_LIST,
    callback: (value) => {
        if (currentUserAccountID) {
            currentUserPersonalDetails = value?.[currentUserAccountID] ?? undefined;
        }
        allPersonalDetails = value ?? {};
        allPersonalDetailLogins = Object.values(allPersonalDetails).map((personalDetail) => personalDetail?.login ?? '');
    },
});

let allReportsDraft: OnyxCollection<Report>;
Onyx.connect({
    key: ONYXKEYS.COLLECTION.REPORT_DRAFT,
    waitForCollectionCallback: true,
    callback: (value) => (allReportsDraft = value),
});

let allPolicies: OnyxCollection<Policy>;
Onyx.connect({
    key: ONYXKEYS.COLLECTION.POLICY,
    waitForCollectionCallback: true,
    callback: (value) => (allPolicies = value),
});

let allReports: OnyxCollection<Report>;
let reportsByPolicyID: ReportByPolicyMap;
Onyx.connect({
    key: ONYXKEYS.COLLECTION.REPORT,
    waitForCollectionCallback: true,
    callback: (value) => {
        allReports = value;
        UnreadIndicatorUpdaterHelper().then((module) => {
            module.triggerUnreadUpdate();
        });

        // Each time a new report is added we will check to see if the user should be switched
        autoSwitchToFocusMode();

        if (!value) {
            return;
        }

        reportsByPolicyID = Object.values(value).reduce<ReportByPolicyMap>((acc, report) => {
            if (!report) {
                return acc;
            }

            handleReportChanged(report);

            // Get all reports, which are the ones that are:
            // - Owned by the same user
            // - Are either open or submitted
            // - Belong to the same workspace
            if (report.policyID && report.ownerAccountID === currentUserAccountID && (report.stateNum ?? 0) <= 1) {
                if (!acc[report.policyID]) {
                    acc[report.policyID] = [];
                }
                acc[report.policyID].push(report);
            }

            return acc;
        }, {});
    },
});

let allBetas: OnyxEntry<Beta[]>;
Onyx.connect({
    key: ONYXKEYS.BETAS,
    callback: (value) => (allBetas = value),
});

let allTransactions: OnyxCollection<Transaction> = {};
let reportsTransactions: Record<string, Transaction[]> = {};
Onyx.connect({
    key: ONYXKEYS.COLLECTION.TRANSACTION,
    waitForCollectionCallback: true,
    callback: (value) => {
        if (!value) {
            return;
        }
        allTransactions = Object.fromEntries(Object.entries(value).filter(([, transaction]) => transaction));

        reportsTransactions = Object.values(value).reduce<Record<string, Transaction[]>>((all, transaction) => {
            const reportsMap = all;
            if (!transaction?.reportID) {
                return reportsMap;
            }

            if (!reportsMap[transaction.reportID]) {
                reportsMap[transaction.reportID] = [];
            }
            reportsMap[transaction.reportID].push(transaction);

            return all;
        }, {});
    },
});

let allReportActions: OnyxCollection<ReportActions>;
Onyx.connect({
    key: ONYXKEYS.COLLECTION.REPORT_ACTIONS,
    waitForCollectionCallback: true,
    callback: (actions) => {
        if (!actions) {
            return;
        }
        allReportActions = actions;
    },
});

let allReportMetadata: OnyxCollection<ReportMetadata>;
const allReportMetadataKeyValue: Record<string, ReportMetadata> = {};
Onyx.connect({
    key: ONYXKEYS.COLLECTION.REPORT_METADATA,
    waitForCollectionCallback: true,
    callback: (value) => {
        if (!value) {
            return;
        }
        allReportMetadata = value;

        Object.entries(value).forEach(([reportID, reportMetadata]) => {
            if (!reportMetadata) {
                return;
            }

            const [, id] = reportID.split('_');
            allReportMetadataKeyValue[id] = reportMetadata;
        });
    },
});

let allReportNameValuePair: OnyxCollection<ReportNameValuePairs>;
Onyx.connect({
    key: ONYXKEYS.COLLECTION.REPORT_NAME_VALUE_PAIRS,
    waitForCollectionCallback: true,
    callback: (value) => {
        if (!value) {
            return;
        }
        allReportNameValuePair = value;
    },
});

let allReportsViolations: OnyxCollection<ReportViolations>;
Onyx.connect({
    key: ONYXKEYS.COLLECTION.REPORT_VIOLATIONS,
    waitForCollectionCallback: true,
    callback: (value) => {
        if (!value) {
            return;
        }
        allReportsViolations = value;
    },
});

let onboarding: OnyxEntry<Onboarding>;
Onyx.connect({
    key: ONYXKEYS.NVP_ONBOARDING,
    callback: (value) => (onboarding = value),
});

let delegateEmail = '';
Onyx.connect({
    key: ONYXKEYS.ACCOUNT,
    callback: (value) => {
        delegateEmail = value?.delegatedAccess?.delegate ?? '';
    },
});

let activePolicyID: OnyxEntry<string>;
Onyx.connect({
    key: ONYXKEYS.NVP_ACTIVE_POLICY_ID,
    callback: (value) => (activePolicyID = value),
});

let reportAttributes: OnyxEntry<Record<string, ReportAttributes>>;
Onyx.connect({
    key: ONYXKEYS.DERIVED.REPORT_ATTRIBUTES,
    callback: (value) => {
        if (!value) {
            return;
        }
        reportAttributes = value;
    },
});

let newGroupChatDraft: OnyxEntry<NewGroupChatDraft>;
Onyx.connect({
    key: ONYXKEYS.NEW_GROUP_CHAT_DRAFT,
    callback: (value) => (newGroupChatDraft = value),
});

let onboardingCompanySize: OnyxEntry<OnboardingCompanySize>;
Onyx.connect({
    key: ONYXKEYS.ONBOARDING_COMPANY_SIZE,
    callback: (value) => {
        onboardingCompanySize = value;
    },
});

function getCurrentUserAvatar(): AvatarSource | undefined {
    return currentUserPersonalDetails?.avatar;
}

function getCurrentUserDisplayNameOrEmail(): string | undefined {
    return currentUserPersonalDetails?.displayName ?? currentUserEmail;
}

function getChatType(report: OnyxInputOrEntry<Report> | Participant): ValueOf<typeof CONST.REPORT.CHAT_TYPE> | undefined {
    return report?.chatType;
}

/**
 * Get the report or draft report given a reportID
 */
function getReportOrDraftReport(reportID: string | undefined, searchReports?: SearchReport[]): OnyxEntry<Report> | SearchReport {
    const searchReport = searchReports?.find((report) => report.reportID === reportID);
    const onyxReport = allReports?.[`${ONYXKEYS.COLLECTION.REPORT}${reportID}`];
    return searchReport ?? onyxReport ?? allReportsDraft?.[`${ONYXKEYS.COLLECTION.REPORT_DRAFT}${reportID}`];
}

function reportTransactionsSelector(transactions: OnyxCollection<Transaction>, reportID: string | undefined): Transaction[] {
    if (!transactions || !reportID) {
        return [];
    }

    return Object.values(transactions).filter((transaction): transaction is Transaction => !!transaction && transaction.reportID === reportID);
}

function getReportTransactions(reportID: string | undefined, allReportsTransactions: Record<string, Transaction[]> = reportsTransactions): Transaction[] {
    if (!reportID) {
        return [];
    }

    return allReportsTransactions[reportID] ?? [];
}

/**
 * Check if a report is a draft report
 */
function isDraftReport(reportID: string | undefined): boolean {
    const draftReport = allReportsDraft?.[`${ONYXKEYS.COLLECTION.REPORT_DRAFT}${reportID}`];

    return !!draftReport;
}
/**
 * @private
 */
function isSearchReportArray(object: SearchReport[] | OnyxCollection<Report>): object is SearchReport[] {
    if (!Array.isArray(object)) {
        return false;
    }
    const firstItem = object.at(0);
    return firstItem !== undefined && 'private_isArchived' in firstItem;
}

/**
 * @private
 * Returns the report
 */
function getReport(reportID: string, reports: SearchReport[] | OnyxCollection<Report>): OnyxEntry<Report> | SearchReport {
    if (isSearchReportArray(reports)) {
        reports?.find((report) => report.reportID === reportID);
    } else {
        return reports?.[`${ONYXKEYS.COLLECTION.REPORT}${reportID}`];
    }
}

/**
 * Returns the report
 * @deprecated Get the data straight from Onyx
 */
function getReportNameValuePairs(reportID?: string, reportNameValuePairs: OnyxCollection<ReportNameValuePairs> = allReportNameValuePair): OnyxEntry<ReportNameValuePairs> {
    return reportNameValuePairs?.[`${ONYXKEYS.COLLECTION.REPORT_NAME_VALUE_PAIRS}${reportID}`];
}

/**
 * Returns the parentReport if the given report is a thread
 */
function getParentReport(report: OnyxEntry<Report>): OnyxEntry<Report> {
    if (!report?.parentReportID) {
        return undefined;
    }
    return getReport(report.parentReportID, allReports);
}

/**
 * Returns the root parentReport if the given report is nested.
 * Uses recursion to iterate any depth of nested reports.
 */

function getRootParentReport({
    report,
    reports,
    visitedReportIDs = new Set<string>(),
}: {
    report: OnyxEntry<Report>;
    reports?: SearchReport[];
    visitedReportIDs?: Set<string>;
}): OnyxEntry<Report> {
    if (!report) {
        return undefined;
    }

    // Returns the current report as the root report, because it does not have a parentReportID
    if (!report?.parentReportID) {
        return report;
    }

    // Detect and prevent an infinite loop caused by a cycle in the ancestry. This should normally
    // never happen
    if (visitedReportIDs.has(report.reportID)) {
        Log.alert('Report ancestry cycle detected.', {reportID: report.reportID, ancestry: Array.from(visitedReportIDs)});
        return undefined;
    }
    visitedReportIDs.add(report.reportID);

    const parentReport = getReportOrDraftReport(report?.parentReportID, reports);

    // Runs recursion to iterate a parent report
    return getRootParentReport({report: !isEmptyObject(parentReport) ? parentReport : undefined, visitedReportIDs, reports});
}

/**
 * Returns the policy of the report
 */
function getPolicy(policyID: string | undefined): OnyxEntry<Policy> {
    if (!allPolicies || !policyID) {
        return undefined;
    }
    return allPolicies[`${ONYXKEYS.COLLECTION.POLICY}${policyID}`];
}

/**
 * Get the policy type from a given report
 * @param policies must have Onyxkey prefix (i.e 'policy_') for keys
 */
function getPolicyType(report: OnyxInputOrEntry<Report>, policies: OnyxCollection<Policy>): string {
    return policies?.[`${ONYXKEYS.COLLECTION.POLICY}${report?.policyID}`]?.type ?? '';
}

const unavailableTranslation = translateLocal('workspace.common.unavailable');
/**
 * Get the policy name from a given report
 */
function getPolicyName({report, returnEmptyIfNotFound = false, policy, policies, reports}: GetPolicyNameParams): string {
    const noPolicyFound = returnEmptyIfNotFound ? '' : unavailableTranslation;
    if (isEmptyObject(report) || (isEmptyObject(policies) && isEmptyObject(allPolicies) && !report?.policyName)) {
        return noPolicyFound;
    }
    const finalPolicy = (() => {
        if (isEmptyObject(policy)) {
            if (policies) {
                return policies.find((p) => p.id === report.policyID);
            }
            return allPolicies?.[`${ONYXKEYS.COLLECTION.POLICY}${report.policyID}`];
        }
        return policy ?? policies?.find((p) => p.id === report.policyID);
    })();

    const parentReport = getRootParentReport({report, reports});

    // Rooms send back the policy name with the reportSummary,
    // since they can also be accessed by people who aren't in the workspace
    // eslint-disable-next-line @typescript-eslint/prefer-nullish-coalescing
    const policyName = finalPolicy?.name || report?.policyName || report?.oldPolicyName || parentReport?.oldPolicyName || noPolicyFound;

    return policyName;
}

/**
 * Returns the concatenated title for the PrimaryLogins of a report
 */
function getReportParticipantsTitle(accountIDs: number[]): string {
    // Somehow it's possible for the logins coming from report.participantAccountIDs to contain undefined values so we use .filter(Boolean) to remove them.
    return accountIDs.filter(Boolean).join(', ');
}

/**
 * Checks if a report is a chat report.
 */
function isChatReport(report: OnyxEntry<Report>): boolean {
    return report?.type === CONST.REPORT.TYPE.CHAT;
}

function isInvoiceReport(report: OnyxInputOrEntry<Report> | SearchReport): boolean {
    return report?.type === CONST.REPORT.TYPE.INVOICE;
}

function isNewDotInvoice(invoiceRoomID: string | undefined): boolean {
    if (!invoiceRoomID) {
        return false;
    }

    return isInvoiceRoom(getReport(invoiceRoomID, allReports));
}

/**
 * Checks if the report with supplied ID has been approved or not
 */
function isReportIDApproved(reportID: string | undefined) {
    if (!reportID) {
        return;
    }
    const report = getReport(reportID, allReports);
    if (!report) {
        return;
    }
    return isReportApproved({report});
}

/**
 * Checks if a report is an Expense report.
 */
function isExpenseReport(report: OnyxInputOrEntry<Report> | SearchReport): boolean {
    return report?.type === CONST.REPORT.TYPE.EXPENSE;
}

/**
 * Checks if a report is an IOU report using report or reportID
 */
function isIOUReport(reportOrID: OnyxInputOrEntry<Report> | SearchReport | string): boolean {
    const report = typeof reportOrID === 'string' ? getReport(reportOrID, allReports) ?? null : reportOrID;
    return report?.type === CONST.REPORT.TYPE.IOU;
}

/**
 * Checks if a report is an IOU report using report
 */
function isIOUReportUsingReport(report: OnyxEntry<Report>): report is Report {
    return report?.type === CONST.REPORT.TYPE.IOU;
}
/**
 * Checks if a report is a task report.
 */
function isTaskReport(report: OnyxInputOrEntry<Report>): boolean {
    return report?.type === CONST.REPORT.TYPE.TASK;
}

/**
 * Checks if a task has been cancelled
 * When a task is deleted, the parentReportAction is updated to have a isDeletedParentAction deleted flag
 * This is because when you delete a task, we still allow you to chat on the report itself
 * There's another situation where you don't have access to the parentReportAction (because it was created in a chat you don't have access to)
 * In this case, we have added the key to the report itself
 */
function isCanceledTaskReport(report: OnyxInputOrEntry<Report>, parentReportAction: OnyxInputOrEntry<ReportAction> = null): boolean {
    if (!isEmptyObject(parentReportAction) && (getReportActionMessageReportUtils(parentReportAction)?.isDeletedParentAction ?? false)) {
        return true;
    }

    if (!isEmptyObject(report) && report?.isDeletedParentAction) {
        return true;
    }

    return false;
}

/**
 * Checks if a report is an open task report.
 *
 * @param parentReportAction - The parent report action of the report (Used to check if the task has been canceled)
 */
function isOpenTaskReport(report: OnyxInputOrEntry<Report>, parentReportAction: OnyxInputOrEntry<ReportAction> = null): boolean {
    return (
        isTaskReport(report) && !isCanceledTaskReport(report, parentReportAction) && report?.stateNum === CONST.REPORT.STATE_NUM.OPEN && report?.statusNum === CONST.REPORT.STATUS_NUM.OPEN
    );
}

/**
 * Checks if a report is a completed task report.
 */
function isCompletedTaskReport(report: OnyxEntry<Report>): boolean {
    return isTaskReport(report) && report?.stateNum === CONST.REPORT.STATE_NUM.APPROVED && report?.statusNum === CONST.REPORT.STATUS_NUM.APPROVED;
}

/**
 * Checks if the current user is the manager of the supplied report
 */
function isReportManager(report: OnyxEntry<Report>): boolean {
    return !!(report && report.managerID === currentUserAccountID);
}

/**
 * Checks if the supplied report has been approved
 */
function isReportApproved({report, parentReportAction = undefined}: {report: OnyxInputOrEntry<Report>; parentReportAction?: OnyxEntry<ReportAction> | undefined}): boolean {
    if (!report) {
        return parentReportAction?.childStateNum === CONST.REPORT.STATE_NUM.APPROVED && parentReportAction?.childStatusNum === CONST.REPORT.STATUS_NUM.APPROVED;
    }
    return report?.stateNum === CONST.REPORT.STATE_NUM.APPROVED && report?.statusNum === CONST.REPORT.STATUS_NUM.APPROVED;
}

/**
 * Checks if the supplied report has been manually reimbursed
 */
function isReportManuallyReimbursed(report: OnyxEntry<Report>): boolean {
    return report?.stateNum === CONST.REPORT.STATE_NUM.APPROVED && report?.statusNum === CONST.REPORT.STATUS_NUM.REIMBURSED;
}

/**
 * Checks if the supplied report is an expense report in Open state and status.
 */
function isOpenExpenseReport(report: OnyxInputOrEntry<Report>): boolean {
    return isExpenseReport(report) && report?.stateNum === CONST.REPORT.STATE_NUM.OPEN && report?.statusNum === CONST.REPORT.STATUS_NUM.OPEN;
}

/**
 * Checks if the supplied report has a member with the array passed in params.
 */
function hasParticipantInArray(report: OnyxEntry<Report>, memberAccountIDs: number[]) {
    if (!report?.participants) {
        return false;
    }

    const memberAccountIDsSet = new Set(memberAccountIDs);

    for (const accountID in report.participants) {
        if (memberAccountIDsSet.has(Number(accountID))) {
            return true;
        }
    }

    return false;
}

/**
 * Whether the Money Request report is settled
 */
function isSettled(reportOrID: OnyxInputOrEntry<Report> | SearchReport | string | undefined, reports?: SearchReport[] | OnyxCollection<Report>): boolean {
    if (!reportOrID) {
        return false;
    }
    const report = typeof reportOrID === 'string' ? getReport(reportOrID, reports ?? allReports) ?? null : reportOrID;
    if (!report) {
        return false;
    }

    if (isEmptyObject(report)) {
        return false;
    }

    // In case the payment is scheduled and we are waiting for the payee to set up their wallet,
    // consider the report as paid as well.
    if (report.isWaitingOnBankAccount && report.statusNum === CONST.REPORT.STATUS_NUM.APPROVED) {
        return false;
    }

    return report?.statusNum === CONST.REPORT.STATUS_NUM.REIMBURSED;
}

/**
 * Whether the current user is the submitter of the report
 */
function isCurrentUserSubmitter(reportID: string | undefined): boolean {
    if (!allReports || !reportID) {
        return false;
    }
    const report = allReports[`${ONYXKEYS.COLLECTION.REPORT}${reportID}`];
    return !!(report && report.ownerAccountID === currentUserAccountID);
}

/**
 * Whether the provided report is an Admin room
 */
function isAdminRoom(report: OnyxEntry<Report>): boolean {
    return getChatType(report) === CONST.REPORT.CHAT_TYPE.POLICY_ADMINS;
}

/**
 * Whether the provided report is an Admin-only posting room
 */
function isAdminsOnlyPostingRoom(report: OnyxEntry<Report>): boolean {
    return report?.writeCapability === CONST.REPORT.WRITE_CAPABILITIES.ADMINS;
}

/**
 * Whether the provided report is a Announce room
 */
function isAnnounceRoom(report: OnyxEntry<Report>): boolean {
    return getChatType(report) === CONST.REPORT.CHAT_TYPE.POLICY_ANNOUNCE;
}

/**
 * Whether the provided report is a default room
 */
function isDefaultRoom(report: OnyxEntry<Report>): boolean {
    return CONST.DEFAULT_POLICY_ROOM_CHAT_TYPES.some((type) => type === getChatType(report));
}

/**
 * Whether the provided report is a Domain room
 */
function isDomainRoom(report: OnyxEntry<Report>): boolean {
    return getChatType(report) === CONST.REPORT.CHAT_TYPE.DOMAIN_ALL;
}

/**
 * Whether the provided report is a user created policy room
 */
function isUserCreatedPolicyRoom(report: OnyxEntry<Report>): boolean {
    return getChatType(report) === CONST.REPORT.CHAT_TYPE.POLICY_ROOM;
}

/**
 * Whether the provided report is a Policy Expense chat.
 */
function isPolicyExpenseChat(option: OnyxInputOrEntry<Report> | OptionData | Participant): boolean {
    return getChatType(option) === CONST.REPORT.CHAT_TYPE.POLICY_EXPENSE_CHAT || !!(option && 'isPolicyExpenseChat' in option && option.isPolicyExpenseChat);
}

function isInvoiceRoom(report: OnyxEntry<Report>): boolean {
    return getChatType(report) === CONST.REPORT.CHAT_TYPE.INVOICE;
}

function isInvoiceRoomWithID(reportID?: string): boolean {
    if (!reportID) {
        return false;
    }
    const report = getReport(reportID, allReports);
    return isInvoiceRoom(report);
}

/**
 * Checks if a report is a completed task report.
 */
function isTripRoom(report: OnyxEntry<Report>): boolean {
    return isChatReport(report) && getChatType(report) === CONST.REPORT.CHAT_TYPE.TRIP_ROOM;
}

function isIndividualInvoiceRoom(report: OnyxEntry<Report>): boolean {
    return isInvoiceRoom(report) && report?.invoiceReceiver?.type === CONST.REPORT.INVOICE_RECEIVER_TYPE.INDIVIDUAL;
}

function isCurrentUserInvoiceReceiver(report: OnyxEntry<Report>): boolean {
    if (report?.invoiceReceiver?.type === CONST.REPORT.INVOICE_RECEIVER_TYPE.INDIVIDUAL) {
        return currentUserAccountID === report.invoiceReceiver.accountID;
    }

    if (report?.invoiceReceiver?.type === CONST.REPORT.INVOICE_RECEIVER_TYPE.BUSINESS) {
        const policy = getPolicy(report.invoiceReceiver.policyID);
        return isPolicyAdminPolicyUtils(policy);
    }

    return false;
}

/**
 * Whether the provided report belongs to a Control policy and is an expense chat
 */
function isControlPolicyExpenseChat(report: OnyxEntry<Report>): boolean {
    return isPolicyExpenseChat(report) && getPolicyType(report, allPolicies) === CONST.POLICY.TYPE.CORPORATE;
}

/**
 * Whether the provided policyType is a Free, Collect or Control policy type
 */
function isGroupPolicy(policyType: string): boolean {
    return policyType === CONST.POLICY.TYPE.CORPORATE || policyType === CONST.POLICY.TYPE.TEAM;
}

/**
 * Whether the provided report belongs to a Free, Collect or Control policy
 */
function isReportInGroupPolicy(report: OnyxInputOrEntry<Report>, policy?: OnyxInputOrEntry<Policy>): boolean {
    const policyType = policy?.type ?? getPolicyType(report, allPolicies);
    return isGroupPolicy(policyType);
}

/**
 * Whether the provided report belongs to a Control or Collect policy
 */
function isPaidGroupPolicy(report: OnyxEntry<Report>): boolean {
    const policyType = getPolicyType(report, allPolicies);
    return policyType === CONST.POLICY.TYPE.CORPORATE || policyType === CONST.POLICY.TYPE.TEAM;
}

/**
 * Whether the provided report belongs to a Control or Collect policy and is an expense chat
 */
function isPaidGroupPolicyExpenseChat(report: OnyxEntry<Report>): boolean {
    return isPolicyExpenseChat(report) && isPaidGroupPolicy(report);
}

/**
 * Whether the provided report belongs to a Control policy and is an expense report
 */
function isControlPolicyExpenseReport(report: OnyxEntry<Report>): boolean {
    return isExpenseReport(report) && getPolicyType(report, allPolicies) === CONST.POLICY.TYPE.CORPORATE;
}

/**
 * Whether the provided report belongs to a Control or Collect policy and is an expense report
 */
function isPaidGroupPolicyExpenseReport(report: OnyxEntry<Report>): boolean {
    return isExpenseReport(report) && isPaidGroupPolicy(report);
}

/**
 * Checks if the supplied report is an invoice report in Open state and status.
 */
function isOpenInvoiceReport(report: OnyxEntry<Report>): boolean {
    return isInvoiceReport(report) && report?.statusNum === CONST.REPORT.STATUS_NUM.OPEN;
}

/**
 * Whether the provided report is a chat room
 */
function isChatRoom(report: OnyxEntry<Report>): boolean {
    return isUserCreatedPolicyRoom(report) || isDefaultRoom(report) || isInvoiceRoom(report) || isTripRoom(report);
}

/**
 * Whether the provided report is a public room
 */
function isPublicRoom(report: OnyxEntry<Report>): boolean {
    return report?.visibility === CONST.REPORT.VISIBILITY.PUBLIC || report?.visibility === CONST.REPORT.VISIBILITY.PUBLIC_ANNOUNCE;
}

/**
 * Whether the provided report is a public announce room
 */
function isPublicAnnounceRoom(report: OnyxEntry<Report>): boolean {
    return report?.visibility === CONST.REPORT.VISIBILITY.PUBLIC_ANNOUNCE;
}

/**
 * If the report is a policy expense, the route should be for adding bank account for that policy
 * else since the report is a personal IOU, the route should be for personal bank account.
 */
function getBankAccountRoute(report: OnyxEntry<Report>): Route {
    if (isPolicyExpenseChat(report)) {
        return ROUTES.BANK_ACCOUNT_WITH_STEP_TO_OPEN.getRoute(report?.policyID);
    }

    if (isInvoiceRoom(report) && report?.invoiceReceiver?.type === CONST.REPORT.INVOICE_RECEIVER_TYPE.BUSINESS) {
        return ROUTES.WORKSPACE_INVOICES.getRoute(report?.invoiceReceiver?.policyID);
    }

    return ROUTES.SETTINGS_ADD_BANK_ACCOUNT;
}

/**
 * Check if personal detail of accountID is empty or optimistic data
 */
function isOptimisticPersonalDetail(accountID: number): boolean {
    return isEmptyObject(allPersonalDetails?.[accountID]) || !!allPersonalDetails?.[accountID]?.isOptimisticPersonalDetail;
}

/**
 * Checks if a report is a task report from a policy expense chat.
 */
function isWorkspaceTaskReport(report: OnyxEntry<Report>): boolean {
    if (!isTaskReport(report)) {
        return false;
    }
    const parentReport = report?.parentReportID ? getReport(report?.parentReportID, allReports) : undefined;
    return isPolicyExpenseChat(parentReport);
}

/**
 * Returns true if report has a parent
 */
function isThread(report: OnyxInputOrEntry<Report>): report is Thread {
    return !!(report?.parentReportID && report?.parentReportActionID);
}

/**
 * Returns true if report is of type chat and has a parent and is therefore a Thread.
 */
function isChatThread(report: OnyxInputOrEntry<Report>): report is Thread {
    return isThread(report) && report?.type === CONST.REPORT.TYPE.CHAT;
}

function isDM(report: OnyxEntry<Report>): boolean {
    return isChatReport(report) && !getChatType(report) && !isThread(report);
}

function isSelfDM(report: OnyxInputOrEntry<Report>): boolean {
    return getChatType(report) === CONST.REPORT.CHAT_TYPE.SELF_DM;
}

function isGroupChat(report: OnyxEntry<Report> | Partial<Report>): boolean {
    return getChatType(report) === CONST.REPORT.CHAT_TYPE.GROUP;
}

/**
 * Only returns true if this is the Expensify DM report.
 *
 * Note that this chat is no longer used for new users. We still need this function for users who have this chat.
 */
function isSystemChat(report: OnyxEntry<Report>): boolean {
    return getChatType(report) === CONST.REPORT.CHAT_TYPE.SYSTEM;
}

function getDefaultNotificationPreferenceForReport(report: OnyxEntry<Report>): ValueOf<typeof CONST.REPORT.NOTIFICATION_PREFERENCE> {
    if (isAnnounceRoom(report)) {
        return CONST.REPORT.NOTIFICATION_PREFERENCE.ALWAYS;
    }
    if (isPublicRoom(report)) {
        return CONST.REPORT.NOTIFICATION_PREFERENCE.DAILY;
    }
    if (!getChatType(report) || isGroupChat(report)) {
        return CONST.REPORT.NOTIFICATION_PREFERENCE.ALWAYS;
    }
    if (isAdminRoom(report) || isPolicyExpenseChat(report) || isInvoiceRoom(report)) {
        return CONST.REPORT.NOTIFICATION_PREFERENCE.ALWAYS;
    }
    if (isSelfDM(report)) {
        return CONST.REPORT.NOTIFICATION_PREFERENCE.MUTE;
    }
    return CONST.REPORT.NOTIFICATION_PREFERENCE.DAILY;
}

/**
 * Get the notification preference given a report. This should ALWAYS default to 'hidden'. Do not change this!
 */
function getReportNotificationPreference(report: OnyxEntry<Report>): ValueOf<typeof CONST.REPORT.NOTIFICATION_PREFERENCE> {
    const participant = currentUserAccountID ? report?.participants?.[currentUserAccountID] : undefined;
    return participant?.notificationPreference ?? CONST.REPORT.NOTIFICATION_PREFERENCE.HIDDEN;
}

/**
 * Only returns true if this is our main 1:1 DM report with Concierge.
 */
function isConciergeChatReport(report: OnyxInputOrEntry<Report>): boolean {
    return !!report && report?.reportID === conciergeChatReportID;
}

function findSelfDMReportID(): string | undefined {
    if (!allReports) {
        return;
    }

    const selfDMReport = Object.values(allReports).find((report) => isSelfDM(report) && !isThread(report));
    return selfDMReport?.reportID;
}

/**
 * Checks if the supplied report is from a policy or is an invoice report from a policy
 */
function isPolicyRelatedReport(report: OnyxEntry<Report>, policyID?: string) {
    return report?.policyID === policyID || !!(report?.invoiceReceiver && 'policyID' in report.invoiceReceiver && report.invoiceReceiver.policyID === policyID);
}

/**
 * Checks if the supplied report belongs to workspace based on the provided params. If the report's policyID is _FAKE_ or has no value, it means this report is a DM.
 * In this case report and workspace members must be compared to determine whether the report belongs to the workspace.
 */
function doesReportBelongToWorkspace(report: OnyxEntry<Report>, policyMemberAccountIDs: number[], policyID?: string) {
    return (
        isConciergeChatReport(report) ||
        (report?.policyID === CONST.POLICY.ID_FAKE || !report?.policyID ? hasParticipantInArray(report, policyMemberAccountIDs) : isPolicyRelatedReport(report, policyID))
    );
}

/**
 * Given an array of reports, return them filtered by a policyID and policyMemberAccountIDs.
 */
function filterReportsByPolicyIDAndMemberAccountIDs(reports: Array<OnyxEntry<Report>>, policyMemberAccountIDs: number[] = [], policyID?: string) {
    return reports.filter((report) => !!report && doesReportBelongToWorkspace(report, policyMemberAccountIDs, policyID));
}

/**
 * Returns true if report is still being processed
 */
function isProcessingReport(report: OnyxEntry<Report>): boolean {
    return report?.stateNum === CONST.REPORT.STATE_NUM.SUBMITTED && report?.statusNum === CONST.REPORT.STATUS_NUM.SUBMITTED;
}

function isOpenReport(report: OnyxEntry<Report>): boolean {
    return report?.stateNum === CONST.REPORT.STATE_NUM.OPEN && report?.statusNum === CONST.REPORT.STATUS_NUM.OPEN;
}

function isAwaitingFirstLevelApproval(report: OnyxEntry<Report>): boolean {
    if (!report) {
        return false;
    }

    const submitsToAccountID = getSubmitToAccountID(getPolicy(report.policyID), report);

    return isProcessingReport(report) && submitsToAccountID === report.managerID;
}

/**
 * Check if the report is a single chat report that isn't a thread
 * and personal detail of participant is optimistic data
 */
function shouldDisableDetailPage(report: OnyxEntry<Report>): boolean {
    if (isChatRoom(report) || isPolicyExpenseChat(report) || isChatThread(report) || isTaskReport(report)) {
        return false;
    }
    if (isOneOnOneChat(report)) {
        const participantAccountIDs = Object.keys(report?.participants ?? {})
            .map(Number)
            .filter((accountID) => accountID !== currentUserAccountID);
        return isOptimisticPersonalDetail(participantAccountIDs.at(0) ?? -1);
    }
    return false;
}

/**
 * Returns true if this report has only one participant and it's an Expensify account.
 */
function isExpensifyOnlyParticipantInReport(report: OnyxEntry<Report>): boolean {
    const otherParticipants = Object.keys(report?.participants ?? {})
        .map(Number)
        .filter((accountID) => accountID !== currentUserAccountID);
    return otherParticipants.length === 1 && otherParticipants.some((accountID) => CONST.EXPENSIFY_ACCOUNT_IDS.includes(accountID));
}

/**
 * Returns whether a given report can have tasks created in it.
 * We only prevent the task option if it's a DM/group-DM and the other users are all special Expensify accounts
 *
 */
function canCreateTaskInReport(report: OnyxEntry<Report>): boolean {
    const otherParticipants = Object.keys(report?.participants ?? {})
        .map(Number)
        .filter((accountID) => accountID !== currentUserAccountID);
    const areExpensifyAccountsOnlyOtherParticipants = otherParticipants.length >= 1 && otherParticipants.every((accountID) => CONST.EXPENSIFY_ACCOUNT_IDS.includes(accountID));
    if (areExpensifyAccountsOnlyOtherParticipants && isDM(report)) {
        return false;
    }

    return true;
}

/**
 * For all intents and purposes a report that has no notificationPreference at all should be considered "hidden".
 * We will remove the 'hidden' field entirely once the backend changes for https://github.com/Expensify/Expensify/issues/450891 are done.
 */
function isHiddenForCurrentUser(notificationPreference: string | null | undefined): boolean;
function isHiddenForCurrentUser(report: OnyxEntry<Report>): boolean;
function isHiddenForCurrentUser(reportOrPreference: OnyxEntry<Report> | string | null | undefined): boolean {
    if (typeof reportOrPreference === 'object' && reportOrPreference !== null) {
        const notificationPreference = getReportNotificationPreference(reportOrPreference);
        return isHiddenForCurrentUser(notificationPreference);
    }
    if (reportOrPreference === undefined || reportOrPreference === null || reportOrPreference === '') {
        return true;
    }
    return reportOrPreference === CONST.REPORT.NOTIFICATION_PREFERENCE.HIDDEN;
}

/**
 * Returns true if there are any guides accounts (team.expensify.com) in a list of accountIDs
 * by cross-referencing the accountIDs with personalDetails since guides that are participants
 * of the user's chats should have their personal details in Onyx.
 */
function hasExpensifyGuidesEmails(accountIDs: number[]): boolean {
    return accountIDs.some((accountID) => Str.extractEmailDomain(allPersonalDetails?.[accountID]?.login ?? '') === CONST.EMAIL.GUIDES_DOMAIN);
}

function getMostRecentlyVisitedReport(reports: Array<OnyxEntry<Report>>, reportMetadata: OnyxCollection<ReportMetadata>): OnyxEntry<Report> {
    const filteredReports = reports.filter((report) => {
        const shouldKeep = !isChatThread(report) || !isHiddenForCurrentUser(report);
        return shouldKeep && !!report?.reportID && !!(reportMetadata?.[`${ONYXKEYS.COLLECTION.REPORT_METADATA}${report.reportID}`]?.lastVisitTime ?? report?.lastReadTime);
    });
    return lodashMaxBy(filteredReports, (a) => [reportMetadata?.[`${ONYXKEYS.COLLECTION.REPORT_METADATA}${a?.reportID}`]?.lastVisitTime ?? '', a?.lastReadTime ?? '']);
}

function findLastAccessedReport(ignoreDomainRooms: boolean, openOnAdminRoom = false, policyID?: string, excludeReportID?: string): OnyxEntry<Report> {
    // If it's the user's first time using New Expensify, then they could either have:
    //   - just a Concierge report, if so we'll return that
    //   - their Concierge report, and a separate report that must have deeplinked them to the app before they created their account.
    // If it's the latter, we'll use the deeplinked report over the Concierge report,
    // since the Concierge report would be incorrectly selected over the deep-linked report in the logic below.

    const policyMemberAccountIDs = getPolicyEmployeeListByIdWithoutCurrentUser(allPolicies, policyID, currentUserAccountID);

    let reportsValues = Object.values(allReports ?? {});

    if (!!policyID || policyMemberAccountIDs.length > 0) {
        reportsValues = filterReportsByPolicyIDAndMemberAccountIDs(reportsValues, policyMemberAccountIDs, policyID);
    }

    let adminReport: OnyxEntry<Report>;
    if (openOnAdminRoom) {
        adminReport = reportsValues.find((report) => {
            const chatType = getChatType(report);
            return chatType === CONST.REPORT.CHAT_TYPE.POLICY_ADMINS;
        });
    }
    if (adminReport) {
        return adminReport;
    }

    // eslint-disable-next-line @typescript-eslint/prefer-nullish-coalescing
    const shouldFilter = excludeReportID || ignoreDomainRooms;
    if (shouldFilter) {
        reportsValues = reportsValues.filter((report) => {
            if (excludeReportID && report?.reportID === excludeReportID) {
                return false;
            }

            // We allow public announce rooms, admins, and announce rooms through since we bypass the default rooms beta for them.
            // Check where findLastAccessedReport is called in MainDrawerNavigator.js for more context.
            // Domain rooms are now the only type of default room that are on the defaultRooms beta.
            if (ignoreDomainRooms && isDomainRoom(report) && !hasExpensifyGuidesEmails(Object.keys(report?.participants ?? {}).map(Number))) {
                return false;
            }

            return true;
        });
    }

    // Filter out the system chat (Expensify chat) because the composer is disabled in it,
    // and it prompts the user to use the Concierge chat instead.
    reportsValues = reportsValues.filter((report) => !isSystemChat(report) && !isArchivedReportWithID(report?.reportID)) ?? [];

    // At least two reports remain: self DM and Concierge chat.
    // Return the most recently visited report. Get the last read report from the report metadata.
    // If allReportMetadata is empty we'll return most recent report owned by user
    if (isEmptyObject(allReportMetadata)) {
        const ownedReports = reportsValues.filter((report) => report?.ownerAccountID === currentUserAccountID);
        if (ownedReports.length > 0) {
            return lodashMaxBy(ownedReports, (a) => a?.lastReadTime ?? '');
        }
        return lodashMaxBy(reportsValues, (a) => a?.lastReadTime ?? '');
    }
    return getMostRecentlyVisitedReport(reportsValues, allReportMetadata);
}

/**
 * Whether the provided report has expenses
 */
function hasExpenses(reportID?: string, transactions?: SearchTransaction[]): boolean {
    if (transactions) {
        return !!transactions?.find((transaction) => transaction?.reportID === reportID);
    }
    return !!Object.values(allTransactions ?? {}).find((transaction) => transaction?.reportID === reportID);
}

/**
 * Whether the provided report is a closed expense report with no expenses
 */
function isClosedExpenseReportWithNoExpenses(report: OnyxEntry<Report>, transactions?: SearchTransaction[]): boolean {
    return report?.statusNum === CONST.REPORT.STATUS_NUM.CLOSED && isExpenseReport(report) && !hasExpenses(report.reportID, transactions);
}

/**
 * Whether the provided report is an archived room
 */
// eslint-disable-next-line @typescript-eslint/no-unused-vars
function isArchivedNonExpenseReport(report: OnyxInputOrEntry<Report> | SearchReport, reportNameValuePairs?: OnyxInputOrEntry<ReportNameValuePairs>): boolean {
    return !(isExpenseReport(report) || isExpenseRequest(report)) && !!reportNameValuePairs?.private_isArchived;
}

/**
 * Whether the provided report is an archived report
 */
// eslint-disable-next-line @typescript-eslint/no-unused-vars
function isArchivedReport(reportNameValuePairs?: OnyxInputOrEntry<ReportNameValuePairs>): boolean {
    return !!reportNameValuePairs?.private_isArchived;
}

/**
 * Whether the report with the provided reportID is an archived non-expense report
 */
function isArchivedNonExpenseReportWithID(reportOrID?: string | SearchReport) {
    if (!reportOrID) {
        return false;
    }

    const report = typeof reportOrID === 'string' ? getReport(reportOrID, allReports) : reportOrID;

    // This will get removed as part of https://github.com/Expensify/App/issues/59961
    // eslint-disable-next-line deprecation/deprecation
    const reportNameValuePairs = typeof reportOrID === 'string' ? getReportNameValuePairs(reportOrID) : getReportNameValuePairs(reportOrID.reportID);
    return isArchivedNonExpenseReport(report, reportNameValuePairs);
}

/**
 * Whether the report with the provided reportID is an archived report
 */
function isArchivedReportWithID(reportOrID?: string | SearchReport) {
    if (!reportOrID) {
        return false;
    }

    // This will get removed as part of https://github.com/Expensify/App/issues/59961
    // eslint-disable-next-line deprecation/deprecation
    const reportNameValuePairs = typeof reportOrID === 'string' ? getReportNameValuePairs(reportOrID) : getReportNameValuePairs(reportOrID.reportID);
    return isArchivedReport(reportNameValuePairs);
}

/**
 * Whether the provided report is a closed report
 */
function isClosedReport(report: OnyxInputOrEntry<Report> | SearchReport): boolean {
    return report?.statusNum === CONST.REPORT.STATUS_NUM.CLOSED;
}
/**
 * Whether the provided report is the admin's room
 */
function isJoinRequestInAdminRoom(report: OnyxEntry<Report>): boolean {
    if (!report) {
        return false;
    }
    // If this policy isn't owned by Expensify,
    // Account manager/guide should not have the workspace join request pinned to their LHN,
    // since they are not a part of the company, and should not action it on their behalf.
    if (report.policyID) {
        const policy = getPolicy(report.policyID);
        if (!isExpensifyTeam(policy?.owner) && isExpensifyTeam(currentUserPersonalDetails?.login)) {
            return false;
        }
    }
    return isActionableJoinRequestPending(report.reportID);
}

/**
 * Checks if the user has auditor permission in the provided report
 */
function isAuditor(report: OnyxEntry<Report>): boolean {
    if (report?.policyID) {
        const policy = getPolicy(report.policyID);
        return isPolicyAuditor(policy);
    }

    if (Array.isArray(report?.permissions) && report?.permissions.length > 0) {
        return report?.permissions?.includes(CONST.REPORT.PERMISSIONS.AUDITOR);
    }

    return false;
}

/**
 * Checks if the user can write in the provided report
 */
function canWriteInReport(report: OnyxEntry<Report>): boolean {
    if (Array.isArray(report?.permissions) && report?.permissions.length > 0 && !report?.permissions?.includes(CONST.REPORT.PERMISSIONS.AUDITOR)) {
        return report?.permissions?.includes(CONST.REPORT.PERMISSIONS.WRITE);
    }

    return true;
}

/**
 * Checks if the current user is allowed to comment on the given report.
 */
function isAllowedToComment(report: OnyxEntry<Report>): boolean {
    if (isAuditor(report)) {
        return true;
    }

    if (!canWriteInReport(report)) {
        return false;
    }

    // Default to allowing all users to post
    const capability = report?.writeCapability ?? CONST.REPORT.WRITE_CAPABILITIES.ALL;

    if (capability === CONST.REPORT.WRITE_CAPABILITIES.ALL) {
        return true;
    }

    // If unauthenticated user opens public chat room using deeplink, they do not have policies available and they cannot comment
    if (!allPolicies) {
        return false;
    }

    // If we've made it here, commenting on this report is restricted.
    // If the user is an admin, allow them to post.
    const policy = allPolicies[`${ONYXKEYS.COLLECTION.POLICY}${report?.policyID}`];
    return policy?.role === CONST.POLICY.ROLE.ADMIN;
}

/**
 * Checks if the current user is the admin of the policy given the policy expense chat.
 */
function isPolicyExpenseChatAdmin(report: OnyxEntry<Report>, policies: OnyxCollection<Policy>): boolean {
    if (!isPolicyExpenseChat(report)) {
        return false;
    }

    const policyRole = policies?.[`${ONYXKEYS.COLLECTION.POLICY}${report?.policyID}`]?.role;

    return policyRole === CONST.POLICY.ROLE.ADMIN;
}

/**
 * Checks if the current user is the admin of the policy.
 */
function isPolicyAdmin(policyID: string | undefined, policies: OnyxCollection<Policy>): boolean {
    if (!policyID) {
        return false;
    }

    const policyRole = policies?.[`${ONYXKEYS.COLLECTION.POLICY}${policyID}`]?.role;

    return policyRole === CONST.POLICY.ROLE.ADMIN;
}

/**
 * Checks whether all the transactions linked to the IOU report are of the Distance Request type with pending routes
 */
function hasOnlyTransactionsWithPendingRoutes(iouReportID: string | undefined): boolean {
    const transactions = getReportTransactions(iouReportID);

    // Early return false in case not having any transaction
    if (!transactions || transactions.length === 0) {
        return false;
    }

    return transactions.every((transaction) => isFetchingWaypointsFromServer(transaction));
}

/**
 * If the report is a thread and has a chat type set, it is a workspace chat.
 */
function isWorkspaceThread(report: OnyxEntry<Report>): boolean {
    const chatType = getChatType(report);
    return isThread(report) && isChatReport(report) && CONST.WORKSPACE_ROOM_TYPES.some((type) => chatType === type);
}

/**
 * Checks if a report is a child report.
 */
function isChildReport(report: OnyxEntry<Report>): boolean {
    return isThread(report) || isTaskReport(report);
}

/**
 * An Expense Request is a thread where the parent report is an Expense Report and
 * the parentReportAction is a transaction.
 */
function isExpenseRequest(report: OnyxInputOrEntry<Report>): report is Thread {
    if (isThread(report)) {
        const parentReportAction = allReportActions?.[`${ONYXKEYS.COLLECTION.REPORT_ACTIONS}${report.parentReportID}`]?.[report.parentReportActionID];
        const parentReport = getReport(report?.parentReportID, allReports);
        return isExpenseReport(parentReport) && !isEmptyObject(parentReportAction) && isTransactionThread(parentReportAction);
    }
    return false;
}

/**
 * An IOU Request is a thread where the parent report is an IOU Report and
 * the parentReportAction is a transaction.
 */
function isIOURequest(report: OnyxInputOrEntry<Report>): boolean {
    if (isThread(report)) {
        const parentReportAction = allReportActions?.[`${ONYXKEYS.COLLECTION.REPORT_ACTIONS}${report.parentReportID}`]?.[report.parentReportActionID];
        const parentReport = getReport(report?.parentReportID, allReports);
        return isIOUReport(parentReport) && !isEmptyObject(parentReportAction) && isTransactionThread(parentReportAction);
    }
    return false;
}

/**
 * A Track Expense Report is a thread where the parent the parentReportAction is a transaction, and
 * parentReportAction has type of track.
 */
function isTrackExpenseReport(report: OnyxInputOrEntry<Report>): boolean {
    if (isThread(report)) {
        const selfDMReportID = findSelfDMReportID();
        const parentReportAction = allReportActions?.[`${ONYXKEYS.COLLECTION.REPORT_ACTIONS}${report.parentReportID}`]?.[report.parentReportActionID];
        return !isEmptyObject(parentReportAction) && selfDMReportID === report.parentReportID && isTrackExpenseAction(parentReportAction);
    }
    return false;
}

/**
 * Checks if a report is an IOU or expense request.
 */
function isMoneyRequest(reportOrID: OnyxEntry<Report> | string): boolean {
    const report = typeof reportOrID === 'string' ? getReport(reportOrID, allReports) ?? null : reportOrID;
    return isIOURequest(report) || isExpenseRequest(report);
}

/**
 * Checks if a report is an IOU or expense report.
 */
function isMoneyRequestReport(reportOrID: OnyxInputOrEntry<Report> | SearchReport | string, reports?: SearchReport[]): boolean {
    const report = typeof reportOrID === 'string' ? getReport(reportOrID, reports ?? allReports) ?? null : reportOrID;
    return isIOUReport(report) || isExpenseReport(report);
}

/**
 * Determines the Help Panel report type based on the given report.
 */
function getHelpPaneReportType(report: OnyxEntry<Report>): ValueOf<typeof CONST.REPORT.HELP_TYPE> | undefined {
    if (!report) {
        return undefined;
    }

    if (isConciergeChatReport(report)) {
        return CONST.REPORT.HELP_TYPE.CHAT_CONCIERGE;
    }

    if (report?.chatType) {
        return getChatType(report);
    }

    switch (report?.type) {
        case CONST.REPORT.TYPE.EXPENSE:
            return CONST.REPORT.HELP_TYPE.EXPENSE_REPORT;
        case CONST.REPORT.TYPE.CHAT:
            return CONST.REPORT.HELP_TYPE.CHAT;
        case CONST.REPORT.TYPE.IOU:
            return CONST.REPORT.HELP_TYPE.IOU;
        case CONST.REPORT.TYPE.INVOICE:
            return CONST.REPORT.HELP_TYPE.INVOICE;
        case CONST.REPORT.TYPE.TASK:
            return CONST.REPORT.HELP_TYPE.TASK;
        default:
            return undefined;
    }
}

/**
 * Checks if a report contains only Non-Reimbursable transactions
 */
function hasOnlyNonReimbursableTransactions(iouReportID: string | undefined): boolean {
    const transactions = getReportTransactions(iouReportID);
    if (!transactions || transactions.length === 0) {
        return false;
    }

    return transactions.every((transaction) => !getReimbursable(transaction));
}

/**
 * Checks if a report has only one transaction associated with it
 */
function isOneTransactionReport(reportID: string | undefined): boolean {
    const reportActions = allReportActions?.[`${ONYXKEYS.COLLECTION.REPORT_ACTIONS}${reportID}`] ?? ([] as ReportAction[]);
    return getOneTransactionThreadReportID(reportID, reportActions) !== null;
}

/*
 * Whether the report contains only one expense and the expense should be paid later
 */
function isPayAtEndExpenseReport(reportID: string | undefined, transactions: Transaction[] | undefined): boolean {
    if ((!!transactions && transactions.length !== 1) || !isOneTransactionReport(reportID)) {
        return false;
    }

    return isPayAtEndExpense(transactions?.[0] ?? getReportTransactions(reportID).at(0));
}

/**
 * Checks if a report is a transaction thread associated with a report that has only one transaction
 */
function isOneTransactionThread(reportID: string | undefined, parentReportID: string | undefined, threadParentReportAction: OnyxEntry<ReportAction>): boolean {
    if (!reportID || !parentReportID) {
        return false;
    }

    const parentReportActions = allReportActions?.[`${ONYXKEYS.COLLECTION.REPORT_ACTIONS}${parentReportID}`] ?? ([] as ReportAction[]);
    const transactionThreadReportID = getOneTransactionThreadReportID(parentReportID, parentReportActions);
    return reportID === transactionThreadReportID && !isSentMoneyReportAction(threadParentReportAction);
}

/**
 * Checks if given report is a transaction thread
 */
function isReportTransactionThread(report: OnyxEntry<Report>) {
    return isMoneyRequest(report) || isTrackExpenseReport(report);
}

/**
 * Get displayed report ID, it will be parentReportID if the report is one transaction thread
 */
function getDisplayedReportID(reportID: string): string {
    const report = getReport(reportID, allReports);
    const parentReportID = report?.parentReportID;
    const parentReportAction = getReportAction(parentReportID, report?.parentReportActionID);
    return parentReportID && isOneTransactionThread(reportID, parentReportID, parentReportAction) ? parentReportID : reportID;
}

/**
 * Should return true only for personal 1:1 report
 *
 */
function isOneOnOneChat(report: OnyxEntry<Report>): boolean {
    const participants = report?.participants ?? {};
    const participant = currentUserAccountID ? participants[currentUserAccountID] : undefined;
    const isCurrentUserParticipant = participant ? 1 : 0;
    const participantAmount = Object.keys(participants).length - isCurrentUserParticipant;
    if (participantAmount !== 1) {
        return false;
    }
    return !isChatRoom(report) && !isExpenseRequest(report) && !isMoneyRequestReport(report) && !isPolicyExpenseChat(report) && !isTaskReport(report) && isDM(report) && !isIOUReport(report);
}

/**
 * Checks if the current user is a payer of the expense
 */

function isPayer(session: OnyxEntry<Session>, iouReport: OnyxEntry<Report>, onlyShowPayElsewhere = false, reportPolicy?: OnyxInputOrEntry<Policy> | SearchPolicy) {
    const isApproved = isReportApproved({report: iouReport});
    const policy = reportPolicy ?? allPolicies?.[`${ONYXKEYS.COLLECTION.POLICY}${iouReport?.policyID}`] ?? null;
    const policyType = policy?.type;
    const isAdmin = policyType !== CONST.POLICY.TYPE.PERSONAL && policy?.role === CONST.POLICY.ROLE.ADMIN;
    const isManager = iouReport?.managerID === session?.accountID;
    if (isPaidGroupPolicy(iouReport)) {
        if (policy?.reimbursementChoice === CONST.POLICY.REIMBURSEMENT_CHOICES.REIMBURSEMENT_YES) {
            // If we get here without a reimburser only show the pay button if we are the manager.
            if (!policy?.achAccount?.reimburser) {
                return isManager;
            }

            // If we are the reimburser and the report is approved or we are the manager then we can pay it.
            const isReimburser = session?.email === policy?.achAccount?.reimburser;
            return isReimburser && (isApproved || isManager);
        }
        if (policy?.reimbursementChoice === CONST.POLICY.REIMBURSEMENT_CHOICES.REIMBURSEMENT_MANUAL || onlyShowPayElsewhere) {
            return isAdmin && (isApproved || isManager);
        }
        return false;
    }
    return isAdmin || (isMoneyRequestReport(iouReport) && isManager);
}

/**
 * Checks if the current user is the action's author
 */
function isActionCreator(reportAction: OnyxInputOrEntry<ReportAction> | Partial<ReportAction>): boolean {
    return reportAction?.actorAccountID === currentUserAccountID;
}

/**
 * Returns the notification preference of the action's child report if it exists.
 * Otherwise, calculates it based on the action's authorship.
 */
function getChildReportNotificationPreference(reportAction: OnyxInputOrEntry<ReportAction> | Partial<ReportAction>): NotificationPreference {
    const childReportNotificationPreference = reportAction?.childReportNotificationPreference ?? '';
    if (childReportNotificationPreference) {
        return childReportNotificationPreference;
    }

    return isActionCreator(reportAction) ? CONST.REPORT.NOTIFICATION_PREFERENCE.ALWAYS : CONST.REPORT.NOTIFICATION_PREFERENCE.HIDDEN;
}

function canAddOrDeleteTransactions(moneyRequestReport: OnyxEntry<Report>): boolean {
    if (!isMoneyRequestReport(moneyRequestReport) || isArchivedReportWithID(moneyRequestReport?.reportID)) {
        return false;
    }

    const policy = getPolicy(moneyRequestReport?.policyID);

    if (isInstantSubmitEnabled(policy) && isSubmitAndClose(policy) && !arePaymentsEnabled(policy)) {
        return false;
    }

    if (isInstantSubmitEnabled(policy) && isProcessingReport(moneyRequestReport)) {
        return isAwaitingFirstLevelApproval(moneyRequestReport);
    }

    if (isReportApproved({report: moneyRequestReport}) || isClosedReport(moneyRequestReport) || isSettled(moneyRequestReport?.reportID)) {
        return false;
    }

    return true;
}

/**
 * Checks whether the supplied report supports adding more transactions to it.
 * Return true if:
 * - report is a non-settled IOU
 * - report is a draft
 * - report is a processing expense report and its policy has Instant reporting frequency
 */
function canAddTransaction(moneyRequestReport: OnyxEntry<Report>): boolean {
    if (!isMoneyRequestReport(moneyRequestReport)) {
        return false;
    }

    if (isReportInGroupPolicy(moneyRequestReport) && isProcessingReport(moneyRequestReport) && !isInstantSubmitEnabled(getPolicy(moneyRequestReport?.policyID))) {
        return false;
    }

    const policy = getPolicy(moneyRequestReport?.policyID);
    if (isInstantSubmitEnabled(policy) && isSubmitAndClose(policy) && hasOnlyNonReimbursableTransactions(moneyRequestReport?.reportID)) {
        return false;
    }

    return canAddOrDeleteTransactions(moneyRequestReport);
}

/**
 * Checks whether the supplied report supports deleting more transactions from it.
 * Return true if:
 * - report is a non-settled IOU
 * - report is a non-approved IOU
 */
function canDeleteTransaction(moneyRequestReport: OnyxEntry<Report>): boolean {
    return canAddOrDeleteTransactions(moneyRequestReport);
}

/**
 * Checks whether the card transaction support deleting based on liability type
 */
function canDeleteCardTransactionByLiabilityType(iouTransactionID?: string): boolean {
    const transaction = getTransaction(iouTransactionID ?? CONST.DEFAULT_NUMBER_ID);
    const isCardTransaction = isCardTransactionTransactionUtils(transaction);
    if (!isCardTransaction) {
        return true;
    }
    return transaction?.comment?.liabilityType === CONST.TRANSACTION.LIABILITY_TYPE.ALLOW;
}

/**
 * Can only delete if the author is this user and the action is an ADD_COMMENT action or an IOU action in an unsettled report, or if the user is a
 * policy admin
 */
function canDeleteReportAction(reportAction: OnyxInputOrEntry<ReportAction>, reportID: string | undefined): boolean {
    const report = getReportOrDraftReport(reportID);
    const isActionOwner = reportAction?.actorAccountID === currentUserAccountID;
    const policy = allPolicies?.[`${ONYXKEYS.COLLECTION.POLICY}${report?.policyID}`] ?? null;

    if (isMoneyRequestAction(reportAction)) {
        const iouTransactionID = getOriginalMessage(reportAction)?.IOUTransactionID;
        const isCardTransactionCanBeDeleted = canDeleteCardTransactionByLiabilityType(iouTransactionID);
        // For now, users cannot delete split actions
        const isSplitAction = getOriginalMessage(reportAction)?.type === CONST.IOU.REPORT_ACTION_TYPE.SPLIT;

        if (isSplitAction) {
            return false;
        }

        if (isActionOwner) {
            if (!isEmptyObject(report) && (isMoneyRequestReport(report) || isInvoiceReport(report))) {
                return canDeleteTransaction(report) && isCardTransactionCanBeDeleted;
            }
            return true;
        }
    }

    if (
        reportAction?.actionName !== CONST.REPORT.ACTIONS.TYPE.ADD_COMMENT ||
        reportAction?.pendingAction === CONST.RED_BRICK_ROAD_PENDING_ACTION.DELETE ||
        isCreatedTaskReportAction(reportAction) ||
        reportAction?.actorAccountID === CONST.ACCOUNT_ID.CONCIERGE
    ) {
        return false;
    }

    const isAdmin = policy?.role === CONST.POLICY.ROLE.ADMIN && !isEmptyObject(report) && !isDM(report);

    return isActionOwner || isAdmin;
}

/**
 * Returns true if Concierge is one of the chat participants (1:1 as well as group chats)
 */
function chatIncludesConcierge(report: Partial<OnyxEntry<Report>>): boolean {
    const participantAccountIDs = Object.keys(report?.participants ?? {}).map(Number);
    return participantAccountIDs.includes(CONST.ACCOUNT_ID.CONCIERGE);
}

/**
 * Returns true if there is any automated expensify account `in accountIDs
 */
function hasAutomatedExpensifyAccountIDs(accountIDs: number[]): boolean {
    return accountIDs.some((accountID) => CONST.EXPENSIFY_ACCOUNT_IDS.includes(accountID));
}

function getReportRecipientAccountIDs(report: OnyxEntry<Report>, currentLoginAccountID: number): number[] {
    let finalReport: OnyxEntry<Report> = report;
    // In 1:1 chat threads, the participants will be the same as parent report. If a report is specifically a 1:1 chat thread then we will
    // get parent report and use its participants array.
    if (isThread(report) && !(isTaskReport(report) || isMoneyRequestReport(report))) {
        const parentReport = getReport(report?.parentReportID, allReports);
        if (isOneOnOneChat(parentReport)) {
            finalReport = parentReport;
        }
    }

    let finalParticipantAccountIDs: number[] = [];
    if (isTaskReport(report)) {
        // Task reports `managerID` will change when assignee is changed, in that case the old `managerID` is still present in `participants`
        // along with the new one. We only need the `managerID` as a participant here.
        finalParticipantAccountIDs = report?.managerID ? [report?.managerID] : [];
    } else {
        finalParticipantAccountIDs = Object.keys(finalReport?.participants ?? {}).map(Number);
    }

    const otherParticipantsWithoutExpensifyAccountIDs = finalParticipantAccountIDs.filter((accountID) => {
        if (accountID === currentLoginAccountID) {
            return false;
        }
        if (CONST.EXPENSIFY_ACCOUNT_IDS.includes(accountID)) {
            return false;
        }
        return true;
    });

    return otherParticipantsWithoutExpensifyAccountIDs;
}

/**
 * Whether the time row should be shown for a report.
 */
function canShowReportRecipientLocalTime(personalDetails: OnyxEntry<PersonalDetailsList>, report: OnyxEntry<Report>, accountID: number): boolean {
    const reportRecipientAccountIDs = getReportRecipientAccountIDs(report, accountID);
    const hasMultipleParticipants = reportRecipientAccountIDs.length > 1;
    const reportRecipient = personalDetails?.[reportRecipientAccountIDs[0]];
    const reportRecipientTimezone = reportRecipient?.timezone ?? CONST.DEFAULT_TIME_ZONE;
    const isReportParticipantValidated = reportRecipient?.validated ?? false;
    return !!(
        !hasMultipleParticipants &&
        !isChatRoom(report) &&
        !isPolicyExpenseChat(getRootParentReport({report})) &&
        reportRecipient &&
        reportRecipientTimezone?.selected &&
        isReportParticipantValidated
    );
}

/**
 * Shorten last message text to fixed length and trim spaces.
 */
function formatReportLastMessageText(lastMessageText: string | undefined, isModifiedExpenseMessage = false): string {
    if (isModifiedExpenseMessage) {
        return String(lastMessageText).trim().replace(CONST.REGEX.LINE_BREAK, '').trim();
    }

    return formatLastMessageText(lastMessageText);
}

/**
 * Helper method to return the default avatar associated with the given login
 */
function getDefaultWorkspaceAvatar(workspaceName?: string): React.FC<SvgProps> {
    if (!workspaceName) {
        return defaultWorkspaceAvatars.WorkspaceBuilding;
    }

    // Remove all chars not A-Z or 0-9 including underscore
    const alphaNumeric = workspaceName
        .normalize('NFD')
        .replace(/[^0-9a-z]/gi, '')
        .toUpperCase();

    const workspace = `Workspace${alphaNumeric[0]}` as keyof typeof defaultWorkspaceAvatars;
    const defaultWorkspaceAvatar = defaultWorkspaceAvatars[workspace];

    return !alphaNumeric ? defaultWorkspaceAvatars.WorkspaceBuilding : defaultWorkspaceAvatar;
}

/**
 * Helper method to return the default avatar testID associated with the given login
 */
function getDefaultWorkspaceAvatarTestID(workspaceName: string): string {
    if (!workspaceName) {
        return defaultAvatarBuildingIconTestID;
    }

    // Remove all chars not A-Z or 0-9 including underscore
    const alphaNumeric = workspaceName
        .normalize('NFD')
        .replace(/[^0-9a-z]/gi, '')
        .toLowerCase();

    return !alphaNumeric ? defaultAvatarBuildingIconTestID : `SvgDefaultAvatar_${alphaNumeric[0]} Icon`;
}

/**
 * Helper method to return the default avatar associated with the given reportID
 */
function getDefaultGroupAvatar(reportID?: string): IconAsset {
    if (!reportID) {
        return defaultGroupAvatars.Avatar1;
    }
    const reportIDHashBucket: AvatarRange = ((Number(reportID) % CONST.DEFAULT_GROUP_AVATAR_COUNT) + 1) as AvatarRange;
    return defaultGroupAvatars[`Avatar${reportIDHashBucket}`];
}

/**
 * Returns the appropriate icons for the given chat report using the stored personalDetails.
 * The Avatar sources can be URLs or Icon components according to the chat type.
 */
function getIconsForParticipants(participants: number[], personalDetails: OnyxInputOrEntry<PersonalDetailsList>): Icon[] {
    const participantDetails: ParticipantDetails[] = [];
    const participantsList = participants || [];

    for (const accountID of participantsList) {
        const avatarSource = personalDetails?.[accountID]?.avatar ?? FallbackAvatar;
        const displayNameLogin = personalDetails?.[accountID]?.displayName ? personalDetails?.[accountID]?.displayName : personalDetails?.[accountID]?.login;
        participantDetails.push([accountID, displayNameLogin ?? '', avatarSource, personalDetails?.[accountID]?.fallbackIcon ?? '']);
    }

    const sortedParticipantDetails = participantDetails.sort((first, second) => {
        // First sort by displayName/login
        const displayNameLoginOrder = localeCompare(first[1], second[1]);
        if (displayNameLoginOrder !== 0) {
            return displayNameLoginOrder;
        }

        // Then fallback on accountID as the final sorting criteria.
        // This will ensure that the order of avatars with same login/displayName
        // stay consistent across all users and devices
        return first[0] - second[0];
    });

    // Now that things are sorted, gather only the avatars (second element in the array) and return those
    const avatars: Icon[] = [];

    for (const sortedParticipantDetail of sortedParticipantDetails) {
        const userIcon = {
            id: sortedParticipantDetail[0],
            source: sortedParticipantDetail[2],
            type: CONST.ICON_TYPE_AVATAR,
            name: sortedParticipantDetail[1],
            fallbackIcon: sortedParticipantDetail[3],
        };
        avatars.push(userIcon);
    }

    return avatars;
}

/**
 * Cache the workspace icons
 */
const workSpaceIconsCache = new Map<string, {name: string; icon: Icon}>();

/**
 * Given a report, return the associated workspace icon.
 */
function getWorkspaceIcon(report: OnyxInputOrEntry<Report>, policy?: OnyxInputOrEntry<Policy>): Icon {
    const workspaceName = getPolicyName({report, policy});
    const cacheKey = report?.policyID ?? workspaceName;
    const iconFromCache = workSpaceIconsCache.get(cacheKey);
    const reportPolicy = policy ?? allPolicies?.[`${ONYXKEYS.COLLECTION.POLICY}${report?.policyID}`];
    const policyAvatarURL = reportPolicy ? reportPolicy?.avatarURL : report?.policyAvatar;
    // eslint-disable-next-line @typescript-eslint/prefer-nullish-coalescing
    const policyExpenseChatAvatarSource = policyAvatarURL || getDefaultWorkspaceAvatar(workspaceName);

    const isSameAvatarURL = iconFromCache?.icon?.source === policyExpenseChatAvatarSource;
    const hasWorkSpaceNameChanged = iconFromCache?.name !== workspaceName;

    if (iconFromCache && (isSameAvatarURL || policyAvatarURL === undefined) && !hasWorkSpaceNameChanged) {
        return iconFromCache.icon;
    }

    const workspaceIcon: Icon = {
        source: policyExpenseChatAvatarSource ?? '',
        type: CONST.ICON_TYPE_WORKSPACE,
        name: workspaceName,
        id: report?.policyID,
    };
    workSpaceIconsCache.set(cacheKey, {name: workspaceName, icon: workspaceIcon});
    return workspaceIcon;
}

/**
 * Gets the personal details for a login by looking in the ONYXKEYS.PERSONAL_DETAILS_LIST Onyx key (stored in the local variable, allPersonalDetails). If it doesn't exist in Onyx,
 * then a default object is constructed.
 */
function getPersonalDetailsForAccountID(accountID: number | undefined, personalDetailsData?: Partial<PersonalDetailsList>): Partial<PersonalDetails> {
    if (!accountID) {
        return {};
    }

    const defaultDetails = {
        isOptimisticPersonalDetail: true,
    };

    if (!personalDetailsData) {
        return allPersonalDetails?.[accountID] ?? defaultDetails;
    }

    return personalDetailsData?.[accountID] ?? defaultDetails;
}

/**
 * Returns the personal details or a default object if the personal details are not available.
 */
function getPersonalDetailsOrDefault(personalDetails: Partial<PersonalDetails> | undefined | null): Partial<PersonalDetails> {
    return personalDetails ?? {isOptimisticPersonalDetail: true};
}

const hiddenTranslation = translateLocal('common.hidden');

const phoneNumberCache: Record<string, string> = {};

/**
 * Get the displayName for a single report participant.
 */
function getDisplayNameForParticipant({
    accountID,
    shouldUseShortForm = false,
    shouldFallbackToHidden = true,
    shouldAddCurrentUserPostfix = false,
    personalDetailsData = allPersonalDetails,
    shouldRemoveDomain = false,
}: {
    accountID?: number;
    shouldUseShortForm?: boolean;
    shouldFallbackToHidden?: boolean;
    shouldAddCurrentUserPostfix?: boolean;
    personalDetailsData?: Partial<PersonalDetailsList>;
    shouldRemoveDomain?: boolean;
}): string {
    if (!accountID) {
        return '';
    }

    const personalDetails = getPersonalDetailsOrDefault(personalDetailsData?.[accountID]);
    if (!personalDetails) {
        return '';
    }

    const login = personalDetails.login ?? '';

    // Check if the phone number is already cached
    let formattedLogin = phoneNumberCache[login];
    if (!formattedLogin) {
        formattedLogin = formatPhoneNumber(login);
        // Store the formatted phone number in the cache
        phoneNumberCache[login] = formattedLogin;
    }

    // This is to check if account is an invite/optimistically created one
    // and prevent from falling back to 'Hidden', so a correct value is shown
    // when searching for a new user
    if (personalDetails.isOptimisticPersonalDetail === true) {
        return formattedLogin;
    }

    // For selfDM, we display the user's displayName followed by '(you)' as a postfix
    const shouldAddPostfix = shouldAddCurrentUserPostfix && accountID === currentUserAccountID;

    let longName = getDisplayNameOrDefault(personalDetails, formattedLogin, shouldFallbackToHidden, shouldAddPostfix);

    if (shouldRemoveDomain && longName === formattedLogin) {
        longName = longName.split('@').at(0) ?? '';
    }

    // If the user's personal details (first name) should be hidden, make sure we return "hidden" instead of the short name
    if (shouldFallbackToHidden && longName === hiddenTranslation) {
        return formatPhoneNumber(longName);
    }

    const shortName = personalDetails.firstName ? personalDetails.firstName : longName;
    return shouldUseShortForm ? shortName : longName;
}

function getParticipantsAccountIDsForDisplay(report: OnyxEntry<Report>, shouldExcludeHidden = false, shouldExcludeDeleted = false, shouldForceExcludeCurrentUser = false): number[] {
    const reportParticipants = report?.participants ?? {};
    const reportMetadata = getReportMetadata(report?.reportID);
    let participantsEntries = Object.entries(reportParticipants);

    // We should not show participants that have an optimistic entry with the same login in the personal details
    const nonOptimisticLoginMap: Record<string, boolean | undefined> = {};

    for (const entry of participantsEntries) {
        const [accountID] = entry;
        const personalDetail = allPersonalDetails?.[accountID];
        if (personalDetail?.login && !personalDetail.isOptimisticPersonalDetail) {
            nonOptimisticLoginMap[personalDetail.login] = true;
        }
    }

    participantsEntries = participantsEntries.filter(([accountID]) => {
        const personalDetail = allPersonalDetails?.[accountID];
        if (personalDetail?.login && personalDetail.isOptimisticPersonalDetail) {
            return !nonOptimisticLoginMap[personalDetail.login];
        }
        return true;
    });

    let participantsIds = participantsEntries.map(([accountID]) => Number(accountID));

    // For 1:1 chat, we don't want to include the current user as a participant in order to not mark 1:1 chats as having multiple participants
    // For system chat, we want to display Expensify as the only participant
    const shouldExcludeCurrentUser = isOneOnOneChat(report) || isSystemChat(report) || shouldForceExcludeCurrentUser;

    if (shouldExcludeCurrentUser || shouldExcludeHidden || shouldExcludeDeleted) {
        participantsIds = participantsIds.filter((accountID) => {
            if (shouldExcludeCurrentUser && accountID === currentUserAccountID) {
                return false;
            }

            if (shouldExcludeHidden && isHiddenForCurrentUser(reportParticipants[accountID]?.notificationPreference)) {
                return false;
            }

            if (
                shouldExcludeDeleted &&
                reportMetadata?.pendingChatMembers?.findLast((member) => Number(member.accountID) === accountID)?.pendingAction === CONST.RED_BRICK_ROAD_PENDING_ACTION.DELETE
            ) {
                return false;
            }

            return true;
        });
    }

    return participantsIds.filter((accountID) => isNumber(accountID));
}

function getParticipantsList(report: Report, personalDetails: OnyxEntry<PersonalDetailsList>, isRoomMembersList = false): number[] {
    const isReportGroupChat = isGroupChat(report);
    const isReportIOU = isIOUReport(report);
    const shouldExcludeHiddenParticipants = !isReportGroupChat && !isReportIOU;
    const chatParticipants = getParticipantsAccountIDsForDisplay(report, isRoomMembersList || shouldExcludeHiddenParticipants);

    return chatParticipants.filter((accountID) => {
        const details = personalDetails?.[accountID];

        if (!isRoomMembersList) {
            if (!details) {
                Log.hmmm(`[ReportParticipantsPage] no personal details found for Group chat member with accountID: ${accountID}`);
                return false;
            }
        } else {
            // When adding a new member to a room (whose personal detail does not exist in Onyx), an optimistic personal detail
            // is created. However, when the real personal detail is returned from the backend, a duplicate member may appear
            // briefly before the optimistic personal detail is deleted. To address this, we filter out the optimistically created
            // member here.
            const isDuplicateOptimisticDetail =
                details?.isOptimisticPersonalDetail && chatParticipants.some((accID) => accID !== accountID && details.login === personalDetails?.[accID]?.login);

            if (!details || isDuplicateOptimisticDetail) {
                Log.hmmm(`[RoomMembersPage] no personal details found for room member with accountID: ${accountID}`);
                return false;
            }
        }
        return true;
    });
}

function buildParticipantsFromAccountIDs(accountIDs: number[]): Participants {
    const finalParticipants: Participants = {};
    return accountIDs.reduce((participants, accountID) => {
        // eslint-disable-next-line no-param-reassign
        participants[accountID] = {notificationPreference: CONST.REPORT.NOTIFICATION_PREFERENCE.ALWAYS};
        return participants;
    }, finalParticipants);
}

/**
 * Returns the report name if the report is a group chat
 */
function getGroupChatName(participants?: SelectedParticipant[], shouldApplyLimit = false, report?: OnyxEntry<Report>): string | undefined {
    // If we have a report always try to get the name from the report.
    if (report?.reportName) {
        return report.reportName;
    }

    const reportMetadata = getReportMetadata(report?.reportID);

    const pendingMemberAccountIDs = new Set(
        reportMetadata?.pendingChatMembers?.filter((member) => member.pendingAction === CONST.RED_BRICK_ROAD_PENDING_ACTION.DELETE).map((member) => member.accountID),
    );
    let participantAccountIDs =
        participants?.map((participant) => participant.accountID) ??
        Object.keys(report?.participants ?? {})
            .map(Number)
            .filter((accountID) => !pendingMemberAccountIDs.has(accountID.toString()));
    const shouldAddEllipsis = participantAccountIDs.length > CONST.DISPLAY_PARTICIPANTS_LIMIT && shouldApplyLimit;
    if (shouldApplyLimit) {
        participantAccountIDs = participantAccountIDs.slice(0, CONST.DISPLAY_PARTICIPANTS_LIMIT);
    }
    const isMultipleParticipantReport = participantAccountIDs.length > 1;

    if (isMultipleParticipantReport) {
        return participantAccountIDs
            .map(
                (participantAccountID, index) =>
                    getDisplayNameForParticipant({accountID: participantAccountID, shouldUseShortForm: isMultipleParticipantReport}) || formatPhoneNumber(participants?.[index]?.login ?? ''),
            )
            .sort((first, second) => localeCompare(first ?? '', second ?? ''))
            .filter(Boolean)
            .join(', ')
            .slice(0, CONST.REPORT_NAME_LIMIT)
            .concat(shouldAddEllipsis ? '...' : '');
    }

    return translateLocal('groupChat.defaultReportName', {displayName: getDisplayNameForParticipant({accountID: participantAccountIDs.at(0)})});
}

function getParticipants(reportID: string) {
    const report = getReportOrDraftReport(reportID);
    if (!report) {
        return {};
    }

    return report.participants;
}

/**
 * Returns the appropriate icons for the given chat report using the stored personalDetails.
 * The Avatar sources can be URLs or Icon components according to the chat type.
 */
function getIcons(
    report: OnyxInputOrEntry<Report>,
    personalDetails: OnyxInputOrEntry<PersonalDetailsList>,
    defaultIcon: AvatarSource | null = null,
    defaultName = '',
    defaultAccountID = -1,
    policy?: OnyxInputOrEntry<Policy>,
    invoiceReceiverPolicy?: OnyxInputOrEntry<Policy>,
): Icon[] {
    const ownerDetails = report?.ownerAccountID ? personalDetails?.[report.ownerAccountID] : undefined;

    if (isEmptyObject(report)) {
        const fallbackIcon: Icon = {
            source: defaultIcon ?? FallbackAvatar,
            type: CONST.ICON_TYPE_AVATAR,
            name: defaultName,
            id: defaultAccountID,
        };
        return [fallbackIcon];
    }
    if (isExpenseRequest(report)) {
        const parentReportAction = allReportActions?.[`${ONYXKEYS.COLLECTION.REPORT_ACTIONS}${report.parentReportID}`]?.[report.parentReportActionID];
        const workspaceIcon = getWorkspaceIcon(report, policy);
        const actorDetails = parentReportAction?.actorAccountID ? personalDetails?.[parentReportAction.actorAccountID] : undefined;
        const memberIcon = {
            source: actorDetails?.avatar ?? FallbackAvatar,
            id: parentReportAction?.actorAccountID,
            type: CONST.ICON_TYPE_AVATAR,
            name: actorDetails?.displayName ?? '',
            fallbackIcon: actorDetails?.fallbackIcon,
        };

        return [memberIcon, workspaceIcon];
    }
    if (isChatThread(report)) {
        const parentReportAction = allReportActions?.[`${ONYXKEYS.COLLECTION.REPORT_ACTIONS}${report.parentReportID}`]?.[report.parentReportActionID];

        const actorAccountID = getReportActionActorAccountID(parentReportAction, report, report);
        const actorDetails = actorAccountID ? personalDetails?.[actorAccountID] : undefined;
        const actorDisplayName = getDisplayNameOrDefault(actorDetails, '', false);
        const actorIcon = {
            id: actorAccountID,
            source: actorDetails?.avatar ?? FallbackAvatar,
            name: formatPhoneNumber(actorDisplayName),
            type: CONST.ICON_TYPE_AVATAR,
            fallbackIcon: actorDetails?.fallbackIcon,
        };

        if (isWorkspaceThread(report)) {
            const workspaceIcon = getWorkspaceIcon(report, policy);
            return [actorIcon, workspaceIcon];
        }
        return [actorIcon];
    }
    if (isTaskReport(report)) {
        const ownerIcon = {
            id: report?.ownerAccountID,
            source: ownerDetails?.avatar ?? FallbackAvatar,
            type: CONST.ICON_TYPE_AVATAR,
            name: ownerDetails?.displayName ?? '',
            fallbackIcon: ownerDetails?.fallbackIcon,
        };

        if (isWorkspaceTaskReport(report)) {
            const workspaceIcon = getWorkspaceIcon(report, policy);
            return [ownerIcon, workspaceIcon];
        }

        return [ownerIcon];
    }
    if (isDomainRoom(report)) {
        // Get domain name after the #. Domain Rooms use our default workspace avatar pattern.
        const domainName = report?.reportName?.substring(1);
        const policyExpenseChatAvatarSource = getDefaultWorkspaceAvatar(domainName);
        const domainIcon: Icon = {
            source: policyExpenseChatAvatarSource,
            type: CONST.ICON_TYPE_WORKSPACE,
            name: domainName ?? '',
            id: report?.policyID,
        };
        return [domainIcon];
    }

    // This will get removed as part of https://github.com/Expensify/App/issues/59961
    // eslint-disable-next-line deprecation/deprecation
    if (isAdminRoom(report) || isAnnounceRoom(report) || isChatRoom(report) || isArchivedNonExpenseReport(report, getReportNameValuePairs(report?.reportID))) {
        const icons = [getWorkspaceIcon(report, policy)];

        if (isInvoiceRoom(report)) {
            if (report?.invoiceReceiver?.type === CONST.REPORT.INVOICE_RECEIVER_TYPE.INDIVIDUAL) {
                icons.push(...getIconsForParticipants([report?.invoiceReceiver.accountID], personalDetails));
            } else {
                const receiverPolicyID = report?.invoiceReceiver?.policyID;
                const receiverPolicy = invoiceReceiverPolicy ?? getPolicy(receiverPolicyID);
                if (!isEmptyObject(receiverPolicy)) {
                    icons.push({
                        source: receiverPolicy?.avatarURL ?? getDefaultWorkspaceAvatar(receiverPolicy.name),
                        type: CONST.ICON_TYPE_WORKSPACE,
                        name: receiverPolicy.name,
                        id: receiverPolicyID,
                    });
                }
            }
        }

        return icons;
    }
    if (isPolicyExpenseChat(report) || isExpenseReport(report)) {
        const workspaceIcon = getWorkspaceIcon(report, policy);
        const memberIcon = {
            source: ownerDetails?.avatar ?? FallbackAvatar,
            id: report?.ownerAccountID,
            type: CONST.ICON_TYPE_AVATAR,
            name: ownerDetails?.displayName ?? '',
            fallbackIcon: ownerDetails?.fallbackIcon,
        };
        return isExpenseReport(report) ? [memberIcon, workspaceIcon] : [workspaceIcon, memberIcon];
    }
    if (isIOUReport(report)) {
        const managerDetails = report?.managerID ? personalDetails?.[report.managerID] : undefined;
        const managerIcon = {
            source: managerDetails?.avatar ?? FallbackAvatar,
            id: report?.managerID,
            type: CONST.ICON_TYPE_AVATAR,
            name: managerDetails?.displayName ?? '',
            fallbackIcon: managerDetails?.fallbackIcon,
        };
        const ownerIcon = {
            id: report?.ownerAccountID,
            source: ownerDetails?.avatar ?? FallbackAvatar,
            type: CONST.ICON_TYPE_AVATAR,
            name: ownerDetails?.displayName ?? '',
            fallbackIcon: ownerDetails?.fallbackIcon,
        };
        const isManager = currentUserAccountID === report?.managerID;

        // For one transaction IOUs, display a simplified report icon
        if (isOneTransactionReport(report?.reportID)) {
            return [ownerIcon];
        }

        return isManager ? [managerIcon, ownerIcon] : [ownerIcon, managerIcon];
    }

    if (isSelfDM(report)) {
        return getIconsForParticipants(currentUserAccountID ? [currentUserAccountID] : [], personalDetails);
    }

    if (isSystemChat(report)) {
        return getIconsForParticipants([CONST.ACCOUNT_ID.NOTIFICATIONS ?? 0], personalDetails);
    }

    if (isGroupChat(report)) {
        const groupChatIcon = {
            // eslint-disable-next-line @typescript-eslint/prefer-nullish-coalescing
            source: report.avatarUrl || getDefaultGroupAvatar(report.reportID),
            id: -1,
            type: CONST.ICON_TYPE_AVATAR,
            name: getGroupChatName(undefined, true, report),
        };
        return [groupChatIcon];
    }

    if (isInvoiceReport(report)) {
        const invoiceRoomReport = getReportOrDraftReport(report.chatReportID);
        const icons = [getWorkspaceIcon(invoiceRoomReport, policy)];

        if (invoiceRoomReport?.invoiceReceiver?.type === CONST.REPORT.INVOICE_RECEIVER_TYPE.INDIVIDUAL) {
            icons.push(...getIconsForParticipants([invoiceRoomReport?.invoiceReceiver.accountID], personalDetails));

            return icons;
        }

        const receiverPolicyID = invoiceRoomReport?.invoiceReceiver?.policyID;
        const receiverPolicy = invoiceReceiverPolicy ?? getPolicy(receiverPolicyID);

        if (!isEmptyObject(receiverPolicy)) {
            icons.push({
                source: receiverPolicy?.avatarURL ?? getDefaultWorkspaceAvatar(receiverPolicy.name),
                type: CONST.ICON_TYPE_WORKSPACE,
                name: receiverPolicy.name,
                id: receiverPolicyID,
            });
        }

        return icons;
    }

    if (isOneOnOneChat(report)) {
        const otherParticipantsAccountIDs = Object.keys(report.participants ?? {})
            .map(Number)
            .filter((accountID) => accountID !== currentUserAccountID);
        return getIconsForParticipants(otherParticipantsAccountIDs, personalDetails);
    }

    const participantAccountIDs = Object.keys(report.participants ?? {}).map(Number);
    return getIconsForParticipants(participantAccountIDs, personalDetails);
}

function getDisplayNamesWithTooltips(
    personalDetailsList: PersonalDetails[] | PersonalDetailsList | OptionData[],
    shouldUseShortForm: boolean,
    shouldFallbackToHidden = true,
    shouldAddCurrentUserPostfix = false,
): DisplayNameWithTooltips {
    const personalDetailsListArray = Array.isArray(personalDetailsList) ? personalDetailsList : Object.values(personalDetailsList);

    return personalDetailsListArray
        .map((user) => {
            const accountID = Number(user?.accountID);
            // eslint-disable-next-line @typescript-eslint/prefer-nullish-coalescing
            const displayName = getDisplayNameForParticipant({accountID, shouldUseShortForm, shouldFallbackToHidden, shouldAddCurrentUserPostfix}) || user?.login || '';
            const avatar = user && 'avatar' in user ? user.avatar : undefined;

            let pronouns = user?.pronouns ?? undefined;
            if (pronouns?.startsWith(CONST.PRONOUNS.PREFIX)) {
                const pronounTranslationKey = pronouns.replace(CONST.PRONOUNS.PREFIX, '');
                pronouns = translateLocal(`pronouns.${pronounTranslationKey}` as TranslationPaths);
            }

            return {
                displayName,
                avatar,
                login: user?.login ?? '',
                accountID,
                pronouns,
            };
        })
        .sort((first, second) => {
            // First sort by displayName/login
            const displayNameLoginOrder = localeCompare(first.displayName, second.displayName);
            if (displayNameLoginOrder !== 0) {
                return displayNameLoginOrder;
            }

            // Then fallback on accountID as the final sorting criteria.
            return first.accountID - second.accountID;
        });
}

/**
 * Returns the the display names of the given user accountIDs
 */
function getUserDetailTooltipText(accountID: number, fallbackUserDisplayName = ''): string {
    const displayNameForParticipant = getDisplayNameForParticipant({accountID});
    return displayNameForParticipant || fallbackUserDisplayName;
}

/**
 * For a deleted parent report action within a chat report,
 * let us return the appropriate display message
 *
 * @param reportAction - The deleted report action of a chat report for which we need to return message.
 */
function getDeletedParentActionMessageForChatReport(reportAction: OnyxEntry<ReportAction>): string {
    // By default, let us display [Deleted message]
    let deletedMessageText = translateLocal('parentReportAction.deletedMessage');
    if (isCreatedTaskReportAction(reportAction)) {
        // For canceled task report, let us display [Deleted task]
        deletedMessageText = translateLocal('parentReportAction.deletedTask');
    }
    return deletedMessageText;
}

/**
 * Returns the preview message for `REIMBURSEMENT_QUEUED` action
 */
function getReimbursementQueuedActionMessage({
    reportAction,
    reportOrID,
    shouldUseShortDisplayName = true,
    reports,
    personalDetails,
}: {
    reportAction: OnyxEntry<ReportAction<typeof CONST.REPORT.ACTIONS.TYPE.REIMBURSEMENT_QUEUED>>;
    reportOrID: OnyxEntry<Report> | string | SearchReport;
    shouldUseShortDisplayName?: boolean;
    reports?: SearchReport[];
    personalDetails?: Partial<PersonalDetailsList>;
}): string {
    const report = typeof reportOrID === 'string' ? getReport(reportOrID, reports ?? allReports) : reportOrID;
    const submitterDisplayName = getDisplayNameForParticipant({accountID: report?.ownerAccountID, shouldUseShortForm: shouldUseShortDisplayName, personalDetailsData: personalDetails}) ?? '';
    const originalMessage = getOriginalMessage(reportAction);
    let messageKey: TranslationPaths;
    if (originalMessage?.paymentType === CONST.IOU.PAYMENT_TYPE.EXPENSIFY) {
        messageKey = 'iou.waitingOnEnabledWallet';
    } else {
        messageKey = 'iou.waitingOnBankAccount';
    }

    return translateLocal(messageKey, {submitterDisplayName});
}

/**
 * Returns the preview message for `REIMBURSEMENT_DEQUEUED` or `REIMBURSEMENT_ACH_CANCELED` action
 */
function getReimbursementDeQueuedOrCanceledActionMessage(
    reportAction: OnyxEntry<ReportAction<typeof CONST.REPORT.ACTIONS.TYPE.REIMBURSEMENT_DEQUEUED | typeof CONST.REPORT.ACTIONS.TYPE.REIMBURSEMENT_ACH_CANCELED>>,
    reportOrID: OnyxEntry<Report> | string | SearchReport,
    isLHNPreview = false,
): string {
    const report = typeof reportOrID === 'string' ? getReport(reportOrID, allReports) : reportOrID;
    const originalMessage = getOriginalMessage(reportAction);
    const amount = originalMessage?.amount;
    const currency = originalMessage?.currency;
    const formattedAmount = convertToDisplayString(amount, currency);
    if (originalMessage?.cancellationReason === CONST.REPORT.CANCEL_PAYMENT_REASONS.ADMIN || originalMessage?.cancellationReason === CONST.REPORT.CANCEL_PAYMENT_REASONS.USER) {
        const payerOrApproverName = report?.managerID === currentUserAccountID || !isLHNPreview ? '' : getDisplayNameForParticipant({accountID: report?.managerID, shouldUseShortForm: true});
        return translateLocal('iou.adminCanceledRequest', {manager: payerOrApproverName, amount: formattedAmount});
    }
    const submitterDisplayName = getDisplayNameForParticipant({accountID: report?.ownerAccountID, shouldUseShortForm: true}) ?? '';
    return translateLocal('iou.canceledRequest', {submitterDisplayName, amount: formattedAmount});
}

/**
 * Builds an optimistic REIMBURSEMENT_DEQUEUED report action with a randomly generated reportActionID.
 *
 */
function buildOptimisticChangeFieldAction(reportField: PolicyReportField, previousReportField: PolicyReportField): OptimisticChangeFieldAction {
    return {
        actionName: CONST.REPORT.ACTIONS.TYPE.CHANGE_FIELD,
        actorAccountID: currentUserAccountID,
        message: [
            {
                type: 'TEXT',
                style: 'strong',
                text: 'You',
            },
            {
                type: 'TEXT',
                style: 'normal',
                text: ` modified field '${reportField.name}'.`,
            },
            {
                type: 'TEXT',
                style: 'normal',
                text: ` New value is '${reportField.value}'`,
            },
            {
                type: 'TEXT',
                style: 'normal',
                text: ` (previously '${previousReportField.value}').`,
            },
        ],
        originalMessage: {
            fieldName: reportField.name,
            newType: reportField.type,
            newValue: reportField.value,
            oldType: previousReportField.type,
            oldValue: previousReportField.value,
        },
        person: [
            {
                style: 'strong',
                text: getCurrentUserDisplayNameOrEmail(),
                type: 'TEXT',
            },
        ],
        reportActionID: rand64(),
        created: DateUtils.getDBTime(),
        pendingAction: CONST.RED_BRICK_ROAD_PENDING_ACTION.ADD,
    };
}

/**
 * Builds an optimistic REIMBURSEMENT_DEQUEUED report action with a randomly generated reportActionID.
 *
 */
function buildOptimisticCancelPaymentReportAction(expenseReportID: string, amount: number, currency: string): OptimisticCancelPaymentReportAction {
    return {
        actionName: CONST.REPORT.ACTIONS.TYPE.REIMBURSEMENT_DEQUEUED,
        actorAccountID: currentUserAccountID,
        message: [
            {
                cancellationReason: CONST.REPORT.CANCEL_PAYMENT_REASONS.ADMIN,
                expenseReportID,
                type: CONST.REPORT.MESSAGE.TYPE.COMMENT,
                text: '',
                amount,
                currency,
            },
        ],
        originalMessage: {
            cancellationReason: CONST.REPORT.CANCEL_PAYMENT_REASONS.ADMIN,
            expenseReportID,
            amount,
            currency,
        },
        person: [
            {
                style: 'strong',
                text: getCurrentUserDisplayNameOrEmail(),
                type: 'TEXT',
            },
        ],
        reportActionID: rand64(),
        shouldShow: true,
        created: DateUtils.getDBTime(),
        pendingAction: CONST.RED_BRICK_ROAD_PENDING_ACTION.ADD,
    };
}

/**
 * Returns the last visible message for a given report after considering the given optimistic actions
 *
 * @param reportID - the report for which last visible message has to be fetched
 * @param [actionsToMerge] - the optimistic merge actions that needs to be considered while fetching last visible message

 */
function getLastVisibleMessage(reportID: string | undefined, actionsToMerge: ReportActions = {}): LastVisibleMessage {
    const report = getReportOrDraftReport(reportID);
    const lastVisibleAction = getLastVisibleActionReportActionsUtils(reportID, canUserPerformWriteAction(report), actionsToMerge);

    // For Chat Report with deleted parent actions, let us fetch the correct message
    if (isDeletedParentAction(lastVisibleAction) && !isEmptyObject(report) && isChatReport(report)) {
        const lastMessageText = getDeletedParentActionMessageForChatReport(lastVisibleAction);
        return {
            lastMessageText,
        };
    }

    // Fetch the last visible message for report represented by reportID and based on actions to merge.
    return getLastVisibleMessageReportActionsUtils(reportID, canUserPerformWriteAction(report), actionsToMerge);
}

/**
 * Checks if a report is waiting for the manager to complete an action.
 * Example: the assignee of an open task report or the manager of a processing expense report.
 *
 * @param [parentReportAction] - The parent report action of the report (Used to check if the task has been canceled)
 */
function isWaitingForAssigneeToCompleteAction(report: OnyxEntry<Report>, parentReportAction: OnyxEntry<ReportAction>): boolean {
    if (report?.hasOutstandingChildTask) {
        return true;
    }

    if (report?.hasParentAccess === false && isReportManager(report)) {
        if (isOpenTaskReport(report, parentReportAction)) {
            return true;
        }

        if (isProcessingReport(report) && isExpenseReport(report)) {
            return true;
        }
    }

    return false;
}

function isUnreadWithMention(reportOrOption: OnyxEntry<Report> | OptionData): boolean {
    if (!reportOrOption) {
        return false;
    }
    // lastMentionedTime and lastReadTime are both datetime strings and can be compared directly
    const lastMentionedTime = reportOrOption.lastMentionedTime ?? '';
    const lastReadTime = reportOrOption.lastReadTime ?? '';
    return !!('isUnreadWithMention' in reportOrOption && reportOrOption.isUnreadWithMention) || lastReadTime < lastMentionedTime;
}

type ReasonAndReportActionThatRequiresAttention = {
    reason: ValueOf<typeof CONST.REQUIRES_ATTENTION_REASONS>;
    reportAction?: OnyxEntry<ReportAction>;
};

function getReasonAndReportActionThatRequiresAttention(
    optionOrReport: OnyxEntry<Report> | OptionData,
    parentReportAction?: OnyxEntry<ReportAction>,
): ReasonAndReportActionThatRequiresAttention | null {
    if (!optionOrReport) {
        return null;
    }

    const reportActions = getAllReportActions(optionOrReport.reportID);

    if (isJoinRequestInAdminRoom(optionOrReport)) {
        return {
            reason: CONST.REQUIRES_ATTENTION_REASONS.HAS_JOIN_REQUEST,
            reportAction: getActionableJoinRequestPendingReportAction(optionOrReport.reportID),
        };
    }

    // This will get removed as part of https://github.com/Expensify/App/issues/59961
    // eslint-disable-next-line deprecation/deprecation
    if (isArchivedReport(getReportNameValuePairs(optionOrReport?.reportID)) || isArchivedReport(getReportNameValuePairs(optionOrReport?.reportID))) {
        return null;
    }

    if (isUnreadWithMention(optionOrReport)) {
        return {
            reason: CONST.REQUIRES_ATTENTION_REASONS.IS_UNREAD_WITH_MENTION,
        };
    }

    if (isWaitingForAssigneeToCompleteAction(optionOrReport, parentReportAction)) {
        return {
            reason: CONST.REQUIRES_ATTENTION_REASONS.IS_WAITING_FOR_ASSIGNEE_TO_COMPLETE_ACTION,
            reportAction: Object.values(reportActions).find((action) => action.childType === CONST.REPORT.TYPE.TASK),
        };
    }

    const iouReportActionToApproveOrPay = getIOUReportActionToApproveOrPay(optionOrReport, optionOrReport.reportID);
    const iouReportID = getIOUReportIDFromReportActionPreview(iouReportActionToApproveOrPay);
    const transactions = getReportTransactions(iouReportID);
    const hasOnlyPendingTransactions = transactions.length > 0 && transactions.every((t) => isExpensifyCardTransaction(t) && isPending(t));

    // Has a child report that is awaiting action (e.g. approve, pay, add bank account) from current user
    if (optionOrReport.hasOutstandingChildRequest && !hasOnlyPendingTransactions) {
        return {
            reason: CONST.REQUIRES_ATTENTION_REASONS.HAS_CHILD_REPORT_AWAITING_ACTION,
            reportAction: iouReportActionToApproveOrPay,
        };
    }

    if (hasMissingInvoiceBankAccount(optionOrReport.reportID) && !isSettled(optionOrReport.reportID)) {
        return {
            reason: CONST.REQUIRES_ATTENTION_REASONS.HAS_MISSING_INVOICE_BANK_ACCOUNT,
        };
    }

    if (isInvoiceRoom(optionOrReport)) {
        const reportAction = Object.values(reportActions).find(
            (action) =>
                action.actionName === CONST.REPORT.ACTIONS.TYPE.REPORT_PREVIEW &&
                action.childReportID &&
                hasMissingInvoiceBankAccount(action.childReportID) &&
                !isSettled(action.childReportID),
        );

        return reportAction
            ? {
                  reason: CONST.REQUIRES_ATTENTION_REASONS.HAS_MISSING_INVOICE_BANK_ACCOUNT,
                  reportAction,
              }
            : null;
    }

    return null;
}

/**
 * Determines if the option requires action from the current user. This can happen when it:
 *  - is unread and the user was mentioned in one of the unread comments
 *  - is for an outstanding task waiting on the user
 *  - has an outstanding child expense that is waiting for an action from the current user (e.g. pay, approve, add bank account)
 *  - is either the system or concierge chat, the user free trial has ended and it didn't add a payment card yet
 *
 * @param option (report or optionItem)
 * @param parentReportAction (the report action the current report is a thread of)
 */
function requiresAttentionFromCurrentUser(optionOrReport: OnyxEntry<Report> | OptionData, parentReportAction?: OnyxEntry<ReportAction>) {
    return !!getReasonAndReportActionThatRequiresAttention(optionOrReport, parentReportAction);
}

/**
 * Checks if the report contains at least one Non-Reimbursable transaction
 */
function hasNonReimbursableTransactions(iouReportID: string | undefined, reportsTransactionsParam: Record<string, Transaction[]> = reportsTransactions): boolean {
    const transactions = getReportTransactions(iouReportID, reportsTransactionsParam);
    return transactions.filter((transaction) => transaction.reimbursable === false).length > 0;
}

function getMoneyRequestSpendBreakdown(report: OnyxInputOrEntry<Report>, searchReports?: SearchReport[]): SpendBreakdown {
    const reports = searchReports ?? allReports;
    let moneyRequestReport: OnyxEntry<Report>;
    if (report && (isMoneyRequestReport(report, searchReports) || isInvoiceReport(report))) {
        moneyRequestReport = report;
    }
    if (reports && report?.iouReportID) {
        moneyRequestReport = getReport(report.iouReportID, allReports);
    }
    if (moneyRequestReport) {
        let nonReimbursableSpend = moneyRequestReport.nonReimbursableTotal ?? 0;
        let totalSpend = moneyRequestReport.total ?? 0;

        if (nonReimbursableSpend + totalSpend !== 0) {
            // There is a possibility that if the Expense report has a negative total.
            // This is because there are instances where you can get a credit back on your card,
            // or you enter a negative expense to “offset” future expenses
            nonReimbursableSpend = isExpenseReport(moneyRequestReport) ? nonReimbursableSpend * -1 : Math.abs(nonReimbursableSpend);
            totalSpend = isExpenseReport(moneyRequestReport) ? totalSpend * -1 : Math.abs(totalSpend);

            const totalDisplaySpend = totalSpend;
            const reimbursableSpend = totalDisplaySpend - nonReimbursableSpend;

            return {
                nonReimbursableSpend,
                reimbursableSpend,
                totalDisplaySpend,
            };
        }
    }
    return {
        nonReimbursableSpend: 0,
        reimbursableSpend: 0,
        totalDisplaySpend: 0,
    };
}

/**
 * Get the title for a policy expense chat which depends on the role of the policy member seeing this report
 */
function getPolicyExpenseChatName({
    report,
    policy,
    personalDetailsList = allPersonalDetails,
    policies,
    reports,
}: {
    report: OnyxEntry<Report>;
    policy?: OnyxEntry<Policy> | SearchPolicy;
    personalDetailsList?: Partial<PersonalDetailsList>;
    policies?: SearchPolicy[];
    reports?: SearchReport[];
}): string | undefined {
    const ownerAccountID = report?.ownerAccountID;
    const personalDetails = ownerAccountID ? personalDetailsList?.[ownerAccountID] : undefined;
    const login = personalDetails ? personalDetails.login : null;
    // eslint-disable-next-line @typescript-eslint/prefer-nullish-coalescing
    const reportOwnerDisplayName = getDisplayNameForParticipant({accountID: ownerAccountID, shouldRemoveDomain: true}) || login;

    if (reportOwnerDisplayName) {
        return translateLocal('workspace.common.policyExpenseChatName', {displayName: reportOwnerDisplayName});
    }

    let policyExpenseChatRole = 'user';

    const policyItem = policies ? policies.find((p) => p.id === report?.policyID) : allPolicies?.[`${ONYXKEYS.COLLECTION.POLICY}${report?.policyID}`];
    if (policyItem) {
        policyExpenseChatRole = policyItem.role || 'user';
    }

    // If this user is not admin and this policy expense chat has been archived because of account merging, this must be an old workspace chat
    // of the account which was merged into the current user's account. Use the name of the policy as the name of the report.
    // This will get removed as part of https://github.com/Expensify/App/issues/59961
    // eslint-disable-next-line deprecation/deprecation
    if (isArchivedNonExpenseReport(report, getReportNameValuePairs(report?.reportID))) {
        const lastAction = getLastVisibleActionReportActionsUtils(report?.reportID);
        const archiveReason = isClosedAction(lastAction) ? getOriginalMessage(lastAction)?.reason : CONST.REPORT.ARCHIVE_REASON.DEFAULT;
        if (archiveReason === CONST.REPORT.ARCHIVE_REASON.ACCOUNT_MERGED && policyExpenseChatRole !== CONST.POLICY.ROLE.ADMIN) {
            return getPolicyName({report, policy, policies, reports});
        }
    }
    return report?.reportName;
}

function getArchiveReason(reportActions: OnyxEntry<ReportActions>): ValueOf<typeof CONST.REPORT.ARCHIVE_REASON> | undefined {
    const lastClosedReportAction = getLastClosedReportAction(reportActions);

    if (!lastClosedReportAction) {
        return undefined;
    }

    return isClosedAction(lastClosedReportAction) ? getOriginalMessage(lastClosedReportAction)?.reason : CONST.REPORT.ARCHIVE_REASON.DEFAULT;
}

/**
 * Given a report field, check if the field is for the report title.
 */
function isReportFieldOfTypeTitle(reportField: OnyxEntry<PolicyReportField>): boolean {
    return reportField?.fieldID === CONST.REPORT_FIELD_TITLE_FIELD_ID;
}

/**
 * Check if Report has any held expenses
 */
function isHoldCreator(transaction: OnyxEntry<Transaction>, reportID: string | undefined): boolean {
    const holdReportAction = getReportAction(reportID, `${transaction?.comment?.hold ?? ''}`);
    return isActionCreator(holdReportAction);
}

/**
 * Given a report field, check if the field can be edited or not.
 * For title fields, its considered disabled if `deletable` prop is `true` (https://github.com/Expensify/App/issues/35043#issuecomment-1911275433)
 * For non title fields, its considered disabled if:
 * 1. The user is not admin of the report
 * 2. Report is settled or it is closed
 */
function isReportFieldDisabled(report: OnyxEntry<Report>, reportField: OnyxEntry<PolicyReportField>, policy: OnyxEntry<Policy>): boolean {
    if (isInvoiceReport(report)) {
        return true;
    }
    const isReportSettled = isSettled(report?.reportID);
    const isReportClosed = isClosedReport(report);
    const isTitleField = isReportFieldOfTypeTitle(reportField);
    const isAdmin = isPolicyAdmin(report?.policyID, {[`${ONYXKEYS.COLLECTION.POLICY}${policy?.id}`]: policy});
    return isTitleField ? !reportField?.deletable : !isAdmin && (isReportSettled || isReportClosed);
}

/**
 * Given a set of report fields, return the field that refers to title
 */
function getTitleReportField(reportFields: Record<string, PolicyReportField>) {
    return Object.values(reportFields).find((field) => isReportFieldOfTypeTitle(field));
}

/**
 * Get the key for a report field
 */
function getReportFieldKey(reportFieldId: string | undefined) {
    if (!reportFieldId) {
        return '';
    }

    // We don't need to add `expensify_` prefix to the title field key, because backend stored title under a unique key `text_title`,
    // and all the other report field keys are stored under `expensify_FIELD_ID`.
    if (reportFieldId === CONST.REPORT_FIELD_TITLE_FIELD_ID) {
        return reportFieldId;
    }

    return `expensify_${reportFieldId}`;
}

/**
 * Get the report fields attached to the policy given policyID
 */
function getReportFieldsByPolicyID(policyID: string | undefined): Record<string, PolicyReportField> {
    if (!policyID) {
        return {};
    }

    const policyReportFields = Object.entries(allPolicies ?? {}).find(([key]) => key.replace(ONYXKEYS.COLLECTION.POLICY, '') === policyID);
    const fieldList = policyReportFields?.[1]?.fieldList;

    if (!policyReportFields || !fieldList) {
        return {};
    }

    return fieldList;
}

/**
 * Get the report fields that we should display a MoneyReportView gets opened
 */

function getAvailableReportFields(report: OnyxEntry<Report>, policyReportFields: PolicyReportField[]): PolicyReportField[] {
    // Get the report fields that are attached to a report. These will persist even if a field is deleted from the policy.
    const reportFields = Object.values(report?.fieldList ?? {});
    const reportIsSettled = isSettled(report?.reportID);

    // If the report is settled, we don't want to show any new field that gets added to the policy.
    if (reportIsSettled) {
        return reportFields;
    }

    // If the report is unsettled, we want to merge the new fields that get added to the policy with the fields that
    // are attached to the report.
    const mergedFieldIds = Array.from(new Set([...policyReportFields.map(({fieldID}) => fieldID), ...reportFields.map(({fieldID}) => fieldID)]));

    const fields = mergedFieldIds.map((id) => {
        const field = report?.fieldList?.[getReportFieldKey(id)];

        if (field) {
            return field;
        }

        const policyReportField = policyReportFields.find(({fieldID}) => fieldID === id);

        if (policyReportField) {
            return policyReportField;
        }

        return null;
    });

    return fields.filter(Boolean) as PolicyReportField[];
}

/**
 * Get the title for an IOU or expense chat which will be showing the payer and the amount
 */
function getMoneyRequestReportName({
    report,
    policy,
    invoiceReceiverPolicy,
}: {
    report: OnyxEntry<Report>;
    policy?: OnyxEntry<Policy> | SearchPolicy;
    invoiceReceiverPolicy?: OnyxEntry<Policy> | SearchPolicy;
}): string {
    const reportFields = getReportFieldsByPolicyID(report?.policyID);
    const titleReportField = Object.values(reportFields ?? {}).find((reportField) => reportField?.fieldID === CONST.REPORT_FIELD_TITLE_FIELD_ID);

    if (titleReportField && report?.reportName && isPaidGroupPolicyExpenseReport(report)) {
        return report.reportName;
    }

    const moneyRequestTotal = getMoneyRequestSpendBreakdown(report).totalDisplaySpend;
    const formattedAmount = convertToDisplayString(moneyRequestTotal, report?.currency);

    let payerOrApproverName;
    if (isExpenseReport(report)) {
        const parentReport = getParentReport(report);
        payerOrApproverName = getPolicyName({report: parentReport ?? report, policy});
    } else if (isInvoiceReport(report)) {
        const chatReport = getReportOrDraftReport(report?.chatReportID);
        payerOrApproverName = getInvoicePayerName(chatReport, invoiceReceiverPolicy);
    } else {
        payerOrApproverName = getDisplayNameForParticipant({accountID: report?.managerID}) ?? '';
    }

    const payerPaidAmountMessage = translateLocal('iou.payerPaidAmount', {
        payer: payerOrApproverName,
        amount: formattedAmount,
    });

    if (isReportApproved({report})) {
        return translateLocal('iou.managerApprovedAmount', {
            manager: payerOrApproverName,
            amount: formattedAmount,
        });
    }

    if (report?.isWaitingOnBankAccount) {
        return `${payerPaidAmountMessage} ${CONST.DOT_SEPARATOR} ${translateLocal('iou.pending')}`;
    }

    if (!isSettled(report?.reportID) && hasNonReimbursableTransactions(report?.reportID)) {
        payerOrApproverName = getDisplayNameForParticipant({accountID: report?.ownerAccountID}) ?? '';
        return translateLocal('iou.payerSpentAmount', {payer: payerOrApproverName, amount: formattedAmount});
    }

    if (isProcessingReport(report) || isOpenExpenseReport(report) || isOpenInvoiceReport(report) || moneyRequestTotal === 0) {
        return translateLocal('iou.payerOwesAmount', {payer: payerOrApproverName, amount: formattedAmount});
    }

    return payerPaidAmountMessage;
}

/**
 * Gets transaction created, amount, currency, comment, and waypoints (for distance expense)
 * into a flat object. Used for displaying transactions and sending them in API commands
 */

function getTransactionDetails(transaction: OnyxInputOrEntry<Transaction>, createdDateFormat: string = CONST.DATE.FNS_FORMAT_STRING): TransactionDetails | undefined {
    if (!transaction) {
        return;
    }
    const report = getReportOrDraftReport(transaction?.reportID);
    return {
        created: getFormattedCreated(transaction, createdDateFormat),
        amount: getTransactionAmount(transaction, !isEmptyObject(report) && isExpenseReport(report)),
        attendees: getAttendees(transaction),
        taxAmount: getTaxAmount(transaction, !isEmptyObject(report) && isExpenseReport(report)),
        taxCode: getTaxCode(transaction),
        currency: getCurrency(transaction),
        comment: getDescription(transaction),
        merchant: getMerchant(transaction),
        waypoints: getWaypoints(transaction),
        customUnitRateID: getRateID(transaction),
        category: getCategory(transaction),
        billable: getBillable(transaction),
        tag: getTag(transaction),
        mccGroup: getMCCGroup(transaction),
        cardID: getCardID(transaction),
        originalAmount: getOriginalAmount(transaction),
        originalCurrency: getOriginalCurrency(transaction),
        postedDate: getFormattedPostedDate(transaction),
    };
}

function getTransactionCommentObject(transaction: OnyxEntry<Transaction>): Comment {
    return {
        ...transaction?.comment,
        comment: Parser.htmlToMarkdown(transaction?.comment?.comment ?? ''),
        waypoints: getWaypoints(transaction),
    };
}

/**
 * Can only edit if:
 *
 * - in case of IOU report
 *    - the current user is the requestor and is not settled yet
 * - in case of expense report
 *    - the current user is the requestor and is not settled yet
 *    - the current user is the manager of the report
 *    - or the current user is an admin on the policy the expense report is tied to
 *
 *    This is used in conjunction with canEditRestrictedField to control editing of specific fields like amount, currency, created, receipt, and distance.
 *    On its own, it only controls allowing/disallowing navigating to the editing pages or showing/hiding the 'Edit' icon on report actions
 */
function canEditMoneyRequest(reportAction: OnyxInputOrEntry<ReportAction<typeof CONST.REPORT.ACTIONS.TYPE.IOU>>, linkedTransaction?: OnyxEntry<Transaction>): boolean {
    const isDeleted = isDeletedAction(reportAction);

    if (isDeleted) {
        return false;
    }

    const allowedReportActionType: Array<ValueOf<typeof CONST.IOU.REPORT_ACTION_TYPE>> = [CONST.IOU.REPORT_ACTION_TYPE.TRACK, CONST.IOU.REPORT_ACTION_TYPE.CREATE];
    const originalMessage = getOriginalMessage(reportAction);
    const actionType = originalMessage?.type;

    if (!actionType || !allowedReportActionType.includes(actionType)) {
        return false;
    }

    const transaction = linkedTransaction ?? getLinkedTransaction(reportAction ?? undefined);

    // In case the transaction is failed to be created, we should disable editing the money request
    if (!transaction?.transactionID || (transaction?.pendingAction === CONST.RED_BRICK_ROAD_PENDING_ACTION.ADD && !isEmptyObject(transaction.errors))) {
        return false;
    }

    const moneyRequestReportID = originalMessage?.IOUReportID;

    if (!moneyRequestReportID) {
        return actionType === CONST.IOU.REPORT_ACTION_TYPE.TRACK;
    }

    const moneyRequestReport = getReportOrDraftReport(String(moneyRequestReportID));
    const isRequestor = currentUserAccountID === reportAction?.actorAccountID;

    const isSubmitted = isProcessingReport(moneyRequestReport);
    if (isIOUReport(moneyRequestReport)) {
        return isSubmitted && isRequestor;
    }

    const policy = getPolicy(moneyRequestReport?.policyID);
    const isAdmin = policy?.role === CONST.POLICY.ROLE.ADMIN;
    const isManager = currentUserAccountID === moneyRequestReport?.managerID;

    if (isInvoiceReport(moneyRequestReport) && isManager) {
        return false;
    }

    // Admin & managers can always edit coding fields such as tag, category, billable, etc.
    if (isAdmin || isManager) {
        return true;
    }

    if (policy?.type === CONST.POLICY.TYPE.CORPORATE && moneyRequestReport && isSubmitted && isCurrentUserSubmitter(moneyRequestReport.reportID)) {
        const isForwarded = getSubmitToAccountID(policy, moneyRequestReport) !== moneyRequestReport.managerID;
        return !isForwarded;
    }

    return !isReportApproved({report: moneyRequestReport}) && !isSettled(moneyRequestReport?.reportID) && !isClosedReport(moneyRequestReport) && isRequestor;
}

/**
 * Checks if the current user can edit the provided property of an expense
 *
 */
function canEditFieldOfMoneyRequest(reportAction: OnyxInputOrEntry<ReportAction>, fieldToEdit: ValueOf<typeof CONST.EDIT_REQUEST_FIELD>, isDeleteAction?: boolean): boolean {
    // A list of fields that cannot be edited by anyone, once an expense has been settled
    const restrictedFields: string[] = [
        CONST.EDIT_REQUEST_FIELD.AMOUNT,
        CONST.EDIT_REQUEST_FIELD.CURRENCY,
        CONST.EDIT_REQUEST_FIELD.MERCHANT,
        CONST.EDIT_REQUEST_FIELD.DATE,
        CONST.EDIT_REQUEST_FIELD.RECEIPT,
        CONST.EDIT_REQUEST_FIELD.DISTANCE,
        CONST.EDIT_REQUEST_FIELD.DISTANCE_RATE,
        CONST.EDIT_REQUEST_FIELD.REPORT,
    ];

    if (!isMoneyRequestAction(reportAction) || !canEditMoneyRequest(reportAction)) {
        return false;
    }

    // If we're editing fields such as category, tag, description, etc. the check above should be enough for handling the permission
    if (!restrictedFields.includes(fieldToEdit)) {
        return true;
    }

    const iouMessage = getOriginalMessage(reportAction);
    const moneyRequestReport = iouMessage?.IOUReportID ? getReport(iouMessage?.IOUReportID, allReports) ?? ({} as Report) : ({} as Report);
    const transaction = allTransactions?.[`${ONYXKEYS.COLLECTION.TRANSACTION}${iouMessage?.IOUTransactionID}`] ?? ({} as Transaction);

    if (isSettled(String(moneyRequestReport.reportID)) || isReportIDApproved(String(moneyRequestReport.reportID))) {
        return false;
    }

    if (
        (fieldToEdit === CONST.EDIT_REQUEST_FIELD.AMOUNT || fieldToEdit === CONST.EDIT_REQUEST_FIELD.CURRENCY || fieldToEdit === CONST.EDIT_REQUEST_FIELD.DATE) &&
        isCardTransactionTransactionUtils(transaction)
    ) {
        return false;
    }

    const policy = getPolicy(moneyRequestReport?.policyID);
    const isAdmin = isExpenseReport(moneyRequestReport) && policy?.role === CONST.POLICY.ROLE.ADMIN;
    const isManager = isExpenseReport(moneyRequestReport) && currentUserAccountID === moneyRequestReport?.managerID;

    if ((fieldToEdit === CONST.EDIT_REQUEST_FIELD.AMOUNT || fieldToEdit === CONST.EDIT_REQUEST_FIELD.CURRENCY) && isDistanceRequest(transaction)) {
        return isAdmin || isManager;
    }

    if (
        (fieldToEdit === CONST.EDIT_REQUEST_FIELD.AMOUNT || fieldToEdit === CONST.EDIT_REQUEST_FIELD.CURRENCY || fieldToEdit === CONST.EDIT_REQUEST_FIELD.MERCHANT) &&
        isPerDiemRequest(transaction)
    ) {
        return false;
    }

    if (fieldToEdit === CONST.EDIT_REQUEST_FIELD.RECEIPT) {
        const isRequestor = currentUserAccountID === reportAction?.actorAccountID;
        return (
            !isInvoiceReport(moneyRequestReport) &&
            !isReceiptBeingScanned(transaction) &&
            !isDistanceRequest(transaction) &&
            !isPerDiemRequest(transaction) &&
            (isAdmin || isManager || isRequestor) &&
            (isDeleteAction ? isRequestor : true)
        );
    }

    if (fieldToEdit === CONST.EDIT_REQUEST_FIELD.DISTANCE_RATE) {
        // The distance rate can be modified only on the distance expense reports
        return isExpenseReport(moneyRequestReport) && isDistanceRequest(transaction);
    }

    if (fieldToEdit === CONST.EDIT_REQUEST_FIELD.REPORT) {
        return getOutstandingReports(moneyRequestReport?.policyID, allReports ?? {}).length > 0;
    }

    return true;
}

/**
 * Can only edit if:
 *
 * - It was written by the current user
 * - It's an ADD_COMMENT that is not an attachment
 * - It's an expense where conditions for editability are defined in canEditMoneyRequest method
 * - It's not pending deletion
 */
function canEditReportAction(reportAction: OnyxInputOrEntry<ReportAction>): boolean {
    const isCommentOrIOU = reportAction?.actionName === CONST.REPORT.ACTIONS.TYPE.ADD_COMMENT || reportAction?.actionName === CONST.REPORT.ACTIONS.TYPE.IOU;
    const message = reportAction ? getReportActionMessageReportUtils(reportAction) : undefined;

    return !!(
        reportAction?.actorAccountID === currentUserAccountID &&
        isCommentOrIOU &&
        (!isMoneyRequestAction(reportAction) || canEditMoneyRequest(reportAction)) && // Returns true for non-IOU actions
        !isReportMessageAttachment(message) &&
        ((!reportAction.isAttachmentWithText && !reportAction.isAttachmentOnly) || !reportAction.isOptimisticAction) &&
        !isDeletedAction(reportAction) &&
        !isCreatedTaskReportAction(reportAction) &&
        reportAction?.pendingAction !== CONST.RED_BRICK_ROAD_PENDING_ACTION.DELETE
    );
}

function canHoldUnholdReportAction(reportAction: OnyxInputOrEntry<ReportAction>): {canHoldRequest: boolean; canUnholdRequest: boolean} {
    if (!isMoneyRequestAction(reportAction)) {
        return {canHoldRequest: false, canUnholdRequest: false};
    }

    const moneyRequestReportID = getOriginalMessage(reportAction)?.IOUReportID;
    const moneyRequestReport = getReportOrDraftReport(String(moneyRequestReportID));

    if (!moneyRequestReportID || !moneyRequestReport) {
        return {canHoldRequest: false, canUnholdRequest: false};
    }

    if (isInvoiceReport(moneyRequestReport)) {
        return {
            canHoldRequest: false,
            canUnholdRequest: false,
        };
    }

    const isRequestSettled = isSettled(moneyRequestReport?.reportID);
    const isApproved = isReportApproved({report: moneyRequestReport});
    const transactionID = moneyRequestReport ? getOriginalMessage(reportAction)?.IOUTransactionID : undefined;
    const transaction = allTransactions?.[`${ONYXKEYS.COLLECTION.TRANSACTION}${transactionID}`] ?? ({} as Transaction);

    const parentReportAction = isThread(moneyRequestReport)
        ? allReportActions?.[`${ONYXKEYS.COLLECTION.REPORT_ACTIONS}${moneyRequestReport.parentReportID}`]?.[moneyRequestReport.parentReportActionID]
        : undefined;

    const isRequestIOU = isIOUReport(moneyRequestReport);
    const isHoldActionCreator = isHoldCreator(transaction, reportAction.childReportID);

    const isTrackExpenseMoneyReport = isTrackExpenseReport(moneyRequestReport);
    const isActionOwner =
        typeof parentReportAction?.actorAccountID === 'number' &&
        typeof currentUserPersonalDetails?.accountID === 'number' &&
        parentReportAction.actorAccountID === currentUserPersonalDetails?.accountID;
    const isApprover = isMoneyRequestReport(moneyRequestReport) && moneyRequestReport?.managerID !== null && currentUserPersonalDetails?.accountID === moneyRequestReport?.managerID;
    const isAdmin = isPolicyAdmin(moneyRequestReport.policyID, allPolicies);
    const isOnHold = isOnHoldTransactionUtils(transaction);
    const isScanning = hasReceiptTransactionUtils(transaction) && isReceiptBeingScanned(transaction);
    const isClosed = isClosedReport(moneyRequestReport);

    const canModifyStatus = !isTrackExpenseMoneyReport && (isAdmin || isActionOwner || isApprover);
    const canModifyUnholdStatus = !isTrackExpenseMoneyReport && (isAdmin || (isActionOwner && isHoldActionCreator) || isApprover);
    const isDeletedParentActionLocal = isEmptyObject(parentReportAction) || isDeletedAction(parentReportAction);

    const canHoldOrUnholdRequest = !isRequestSettled && !isApproved && !isDeletedParentActionLocal && !isClosed && !isDeletedParentAction(reportAction);
    const canHoldRequest = canHoldOrUnholdRequest && !isOnHold && (isRequestIOU || canModifyStatus) && !isScanning;
    const canUnholdRequest = !!(canHoldOrUnholdRequest && isOnHold && !isDuplicate(transaction.transactionID, true) && (isRequestIOU ? isHoldActionCreator : canModifyUnholdStatus));

    return {canHoldRequest, canUnholdRequest};
}

const changeMoneyRequestHoldStatus = (reportAction: OnyxEntry<ReportAction>, searchHash?: number): void => {
    if (!isMoneyRequestAction(reportAction)) {
        return;
    }
    const moneyRequestReportID = getOriginalMessage(reportAction)?.IOUReportID;

    const moneyRequestReport = getReportOrDraftReport(String(moneyRequestReportID));
    if (!moneyRequestReportID || !moneyRequestReport) {
        return;
    }

    const transactionID = getOriginalMessage(reportAction)?.IOUTransactionID;

    if (!transactionID || !reportAction.childReportID) {
        Log.warn('Missing transactionID and reportAction.childReportID during the change of the money request hold status');
        return;
    }

    const transaction = allTransactions?.[`${ONYXKEYS.COLLECTION.TRANSACTION}${transactionID}`] ?? ({} as Transaction);
    const isOnHold = isOnHoldTransactionUtils(transaction);
    const policy = allPolicies?.[`${ONYXKEYS.COLLECTION.POLICY}${moneyRequestReport.policyID}`] ?? null;

    if (isOnHold) {
        unholdRequest(transactionID, reportAction.childReportID, searchHash);
    } else {
        const activeRoute = encodeURIComponent(Navigation.getActiveRoute());
        Navigation.navigate(ROUTES.MONEY_REQUEST_HOLD_REASON.getRoute(policy?.type ?? CONST.POLICY.TYPE.PERSONAL, transactionID, reportAction.childReportID, activeRoute, searchHash));
    }
};

/**
 * Gets all transactions on an IOU report with a receipt
 */
function getTransactionsWithReceipts(iouReportID: string | undefined): Transaction[] {
    const transactions = getReportTransactions(iouReportID);
    return transactions.filter((transaction) => hasReceiptTransactionUtils(transaction));
}

/**
 * For report previews, we display a "Receipt scan in progress" indicator
 * instead of the report total only when we have no report total ready to show. This is the case when
 * all requests are receipts that are being SmartScanned. As soon as we have a non-receipt request,
 * or as soon as one receipt request is done scanning, we have at least one
 * "ready" expense, and we remove this indicator to show the partial report total.
 */
function areAllRequestsBeingSmartScanned(iouReportID: string | undefined, reportPreviewAction: OnyxEntry<ReportAction>): boolean {
    const transactionsWithReceipts = getTransactionsWithReceipts(iouReportID);
    // If we have more requests than requests with receipts, we have some manual requests
    if (getNumberOfMoneyRequests(reportPreviewAction) > transactionsWithReceipts.length) {
        return false;
    }
    return transactionsWithReceipts.every((transaction) => isReceiptBeingScanned(transaction));
}

/**
 * Get the transactions related to a report preview with receipts
 * Get the details linked to the IOU reportAction
 *
 * NOTE: This method is only meant to be used inside this action file. Do not export and use it elsewhere. Use withOnyx or Onyx.connect() instead.
 */
function getLinkedTransaction(reportAction: OnyxEntry<ReportAction | OptimisticIOUReportAction>, transactions?: SearchTransaction[]): OnyxEntry<Transaction> | SearchTransaction {
    let transactionID: string | undefined;

    if (isMoneyRequestAction(reportAction)) {
        transactionID = getOriginalMessage(reportAction)?.IOUTransactionID;
    }

    return transactions ? transactions.find((transaction) => transaction.transactionID === transactionID) : allTransactions?.[`${ONYXKEYS.COLLECTION.TRANSACTION}${transactionID}`];
}

/**
 * Check if any of the transactions in the report has required missing fields
 */
function hasMissingSmartscanFields(iouReportID: string | undefined, transactions?: Transaction[]): boolean {
    const reportTransactions = transactions ?? getReportTransactions(iouReportID);

    return reportTransactions.some(hasMissingSmartscanFieldsTransactionUtils);
}

/**
 * Get report action which is missing smartscan fields
 */
function getReportActionWithMissingSmartscanFields(iouReportID: string | undefined): ReportAction | undefined {
    const reportActions = Object.values(getAllReportActions(iouReportID));
    return reportActions.find((action) => {
        if (!isMoneyRequestAction(action)) {
            return false;
        }
        const transaction = getLinkedTransaction(action);
        if (isEmptyObject(transaction)) {
            return false;
        }
        if (!wasActionTakenByCurrentUser(action)) {
            return false;
        }
        return hasMissingSmartscanFieldsTransactionUtils(transaction);
    });
}

/**
 * Check if iouReportID has required missing fields
 */
function shouldShowRBRForMissingSmartscanFields(iouReportID: string | undefined): boolean {
    return !!getReportActionWithMissingSmartscanFields(iouReportID);
}

/**
 * Given a parent IOU report action get report name for the LHN.
 */
function getTransactionReportName({
    reportAction,
    transactions,
    reports,
}: {
    reportAction: OnyxEntry<ReportAction | OptimisticIOUReportAction>;
    transactions?: SearchTransaction[];
    reports?: SearchReport[];
}): string {
    if (isReversedTransaction(reportAction)) {
        return translateLocal('parentReportAction.reversedTransaction');
    }

    if (isDeletedAction(reportAction)) {
        return translateLocal('parentReportAction.deletedExpense');
    }

    const transaction = getLinkedTransaction(reportAction, transactions);

    if (isEmptyObject(transaction)) {
        // Transaction data might be empty on app's first load, if so we fallback to Expense/Track Expense
        return isTrackExpenseAction(reportAction) ? translateLocal('iou.createExpense') : translateLocal('iou.expense');
    }

    if (hasReceiptTransactionUtils(transaction) && isReceiptBeingScanned(transaction)) {
        return translateLocal('iou.receiptScanning', {count: 1});
    }

    if (hasMissingSmartscanFieldsTransactionUtils(transaction)) {
        return translateLocal('iou.receiptMissingDetails');
    }

    if (isFetchingWaypointsFromServer(transaction) && getMerchant(transaction) === translateLocal('iou.fieldPending')) {
        return translateLocal('iou.fieldPending');
    }

    if (isSentMoneyReportAction(reportAction)) {
        return getIOUReportActionDisplayMessage(reportAction as ReportAction, transaction);
    }

    const report = getReportOrDraftReport(transaction?.reportID, reports);
    const amount = getTransactionAmount(transaction, !isEmptyObject(report) && isExpenseReport(report)) ?? 0;
    const formattedAmount = convertToDisplayString(amount, getCurrency(transaction)) ?? '';
    const comment = getMerchantOrDescription(transaction);
    if (isTrackExpenseAction(reportAction)) {
        return translateLocal('iou.threadTrackReportName', {formattedAmount, comment});
    }
    return translateLocal('iou.threadExpenseReportName', {formattedAmount, comment});
}

/**
 * Get expense message for an IOU report
 *
 * @param [iouReportAction] This is always an IOU action. When necessary, report preview actions will be unwrapped and the child iou report action is passed here (the original report preview
 *     action will be passed as `originalReportAction` in this case).
 * @param [originalReportAction] This can be either a report preview action or the IOU action. This will be the original report preview action in cases where `iouReportAction` was unwrapped
 *     from a report preview action. Otherwise, it will be the same as `iouReportAction`.
 */
function getReportPreviewMessage(
    reportOrID: OnyxInputOrEntry<Report> | string,
    iouReportAction: OnyxInputOrEntry<ReportAction> = null,
    shouldConsiderScanningReceiptOrPendingRoute = false,
    isPreviewMessageForParentChatReport = false,
    policy?: OnyxInputOrEntry<Policy>,
    isForListPreview = false,
    originalReportAction: OnyxInputOrEntry<ReportAction> = iouReportAction,
): string {
    const report = typeof reportOrID === 'string' ? getReport(reportOrID, allReports) : reportOrID;
    const reportActionMessage = getReportActionHtml(iouReportAction);

    if (isEmptyObject(report) || !report?.reportID) {
        // This iouReport may be unavailable for one of the following reasons:
        // 1. After SignIn, the OpenApp API won't return iouReports if they're settled.
        // 2. The iouReport exists in local storage but hasn't been loaded into the allReports. It will be loaded automatically when the user opens the iouReport.
        // Until we know how to solve this the best, we just display the report action message.
        return reportActionMessage;
    }

    const allReportTransactions = getReportTransactions(report.reportID);
    const transactionsWithReceipts = allReportTransactions.filter(hasReceiptTransactionUtils);
    const numberOfScanningReceipts = transactionsWithReceipts.filter(isReceiptBeingScanned).length;

    if (!isEmptyObject(iouReportAction) && !isIOUReport(report) && iouReportAction && isSplitBillReportAction(iouReportAction)) {
        // This covers group chats where the last action is a split expense action
        const linkedTransaction = getLinkedTransaction(iouReportAction);
        if (isEmptyObject(linkedTransaction)) {
            return reportActionMessage;
        }

        if (!isEmptyObject(linkedTransaction)) {
            if (isReceiptBeingScanned(linkedTransaction)) {
                return translateLocal('iou.receiptScanning', {count: 1});
            }

            if (hasMissingSmartscanFieldsTransactionUtils(linkedTransaction)) {
                return translateLocal('iou.receiptMissingDetails');
            }

            const amount = getTransactionAmount(linkedTransaction, !isEmptyObject(report) && isExpenseReport(report)) ?? 0;
            const formattedAmount = convertToDisplayString(amount, getCurrency(linkedTransaction)) ?? '';
            return translateLocal('iou.didSplitAmount', {formattedAmount, comment: getMerchantOrDescription(linkedTransaction)});
        }
    }

    if (!isEmptyObject(iouReportAction) && !isIOUReport(report) && iouReportAction && isTrackExpenseAction(iouReportAction)) {
        // This covers group chats where the last action is a track expense action
        const linkedTransaction = getLinkedTransaction(iouReportAction);
        if (isEmptyObject(linkedTransaction)) {
            return reportActionMessage;
        }

        if (!isEmptyObject(linkedTransaction)) {
            if (isReceiptBeingScanned(linkedTransaction)) {
                return translateLocal('iou.receiptScanning', {count: 1});
            }

            if (hasMissingSmartscanFieldsTransactionUtils(linkedTransaction)) {
                return translateLocal('iou.receiptMissingDetails');
            }

            const amount = getTransactionAmount(linkedTransaction, !isEmptyObject(report) && isExpenseReport(report)) ?? 0;
            const formattedAmount = convertToDisplayString(amount, getCurrency(linkedTransaction)) ?? '';
            return translateLocal('iou.trackedAmount', {formattedAmount, comment: getMerchantOrDescription(linkedTransaction)});
        }
    }

    const containsNonReimbursable = hasNonReimbursableTransactions(report.reportID);
    const totalAmount = getMoneyRequestSpendBreakdown(report).totalDisplaySpend;

    const parentReport = getParentReport(report);
    const policyName = getPolicyName({report: parentReport ?? report, policy});
    const payerName = isExpenseReport(report) ? policyName : getDisplayNameForParticipant({accountID: report.managerID, shouldUseShortForm: !isPreviewMessageForParentChatReport});

    const formattedAmount = convertToDisplayString(totalAmount, report.currency);

    if (isReportApproved({report}) && isPaidGroupPolicy(report)) {
        return translateLocal('iou.managerApprovedAmount', {
            manager: payerName ?? '',
            amount: formattedAmount,
        });
    }

    let linkedTransaction;
    if (!isEmptyObject(iouReportAction) && shouldConsiderScanningReceiptOrPendingRoute && iouReportAction && isMoneyRequestAction(iouReportAction)) {
        linkedTransaction = getLinkedTransaction(iouReportAction);
    }

    if (!isEmptyObject(linkedTransaction) && hasReceiptTransactionUtils(linkedTransaction) && isReceiptBeingScanned(linkedTransaction)) {
        return translateLocal('iou.receiptScanning', {count: numberOfScanningReceipts});
    }

    if (!isEmptyObject(linkedTransaction) && isFetchingWaypointsFromServer(linkedTransaction) && !getTransactionAmount(linkedTransaction)) {
        return translateLocal('iou.fieldPending');
    }

    const originalMessage = !isEmptyObject(iouReportAction) && isMoneyRequestAction(iouReportAction) ? getOriginalMessage(iouReportAction) : undefined;

    // Show Paid preview message if it's settled or if the amount is paid & stuck at receivers end for only chat reports.
    if (isSettled(report.reportID) || (report.isWaitingOnBankAccount && isPreviewMessageForParentChatReport)) {
        // A settled report preview message can come in three formats "paid ... elsewhere" or "paid ... with Expensify"
        let translatePhraseKey: TranslationPaths = 'iou.paidElsewhereWithAmount';
        if (isPreviewMessageForParentChatReport) {
            translatePhraseKey = 'iou.payerPaidAmount';
        } else if (
            [CONST.IOU.PAYMENT_TYPE.VBBA, CONST.IOU.PAYMENT_TYPE.EXPENSIFY].some((paymentType) => paymentType === originalMessage?.paymentType) ||
            !!reportActionMessage.match(/ (with Expensify|using Expensify)$/) ||
            report.isWaitingOnBankAccount
        ) {
            translatePhraseKey = 'iou.paidWithExpensifyWithAmount';
            if (originalMessage?.automaticAction) {
                translatePhraseKey = 'iou.automaticallyPaidWithExpensify';
            }
        }

        let actualPayerName = report.managerID === currentUserAccountID ? '' : getDisplayNameForParticipant({accountID: report.managerID, shouldUseShortForm: true});
        actualPayerName = actualPayerName && isForListPreview && !isPreviewMessageForParentChatReport ? `${actualPayerName}:` : actualPayerName;
        const payerDisplayName = isPreviewMessageForParentChatReport ? payerName : actualPayerName;
        if (isForListPreview && report?.parentReportID != null) {
            const payerText = isDM(parentReport) && translatePhraseKey === 'iou.payerPaidAmount' ? '' : payerDisplayName;
            return translateLocal(translatePhraseKey, {amount: formattedAmount, payer: payerText});
        }

        return translateLocal(translatePhraseKey, {amount: formattedAmount, payer: payerDisplayName ?? ''});
    }

    if (report.isWaitingOnBankAccount) {
        const submitterDisplayName = getDisplayNameForParticipant({accountID: report.ownerAccountID, shouldUseShortForm: true}) ?? '';
        return translateLocal('iou.waitingOnBankAccount', {submitterDisplayName});
    }

    const lastActorID = iouReportAction?.actorAccountID;
    let amount = originalMessage?.amount;
    let currency = originalMessage?.currency ? originalMessage?.currency : report.currency;

    if (!isEmptyObject(linkedTransaction)) {
        amount = getTransactionAmount(linkedTransaction, isExpenseReport(report));
        currency = getCurrency(linkedTransaction);
    }

    if (isEmptyObject(linkedTransaction) && !isEmptyObject(iouReportAction)) {
        linkedTransaction = getLinkedTransaction(iouReportAction);
    }

    let comment = !isEmptyObject(linkedTransaction) ? getMerchantOrDescription(linkedTransaction) : undefined;
    if (!isEmptyObject(originalReportAction) && isReportPreviewAction(originalReportAction) && getNumberOfMoneyRequests(originalReportAction) !== 1) {
        comment = undefined;
    }

    // if we have the amount in the originalMessage and lastActorID, we can use that to display the preview message for the latest expense
    if (amount !== undefined && lastActorID && !isPreviewMessageForParentChatReport) {
        const amountToDisplay = convertToDisplayString(Math.abs(amount), currency);

        // We only want to show the actor name in the preview if it's not the current user who took the action
        const requestorName =
            lastActorID && lastActorID !== currentUserAccountID ? getDisplayNameForParticipant({accountID: lastActorID, shouldUseShortForm: !isPreviewMessageForParentChatReport}) : '';
        return `${requestorName ? `${requestorName}: ` : ''}${translateLocal('iou.submittedAmount', {formattedAmount: amountToDisplay, comment})}`;
    }

    if (containsNonReimbursable) {
        return translateLocal('iou.payerSpentAmount', {payer: getDisplayNameForParticipant({accountID: report.ownerAccountID}) ?? '', amount: formattedAmount});
    }

    return translateLocal('iou.payerOwesAmount', {payer: payerName ?? '', amount: formattedAmount, comment});
}

/**
 * Given the updates user made to the expense, compose the originalMessage
 * object of the modified expense action.
 *
 * At the moment, we only allow changing one transaction field at a time.
 */
function getModifiedExpenseOriginalMessage(
    oldTransaction: OnyxInputOrEntry<Transaction>,
    transactionChanges: TransactionChanges,
    isFromExpenseReport: boolean,
    policy: OnyxInputOrEntry<Policy>,
    updatedTransaction?: OnyxInputOrEntry<Transaction>,
): OriginalMessageModifiedExpense {
    const originalMessage: OriginalMessageModifiedExpense = {};
    // Remark: Comment field is the only one which has new/old prefixes for the keys (newComment/ oldComment),
    // all others have old/- pattern such as oldCreated/created
    if ('comment' in transactionChanges) {
        originalMessage.oldComment = getDescription(oldTransaction);
        originalMessage.newComment = transactionChanges?.comment;
    }
    if ('created' in transactionChanges) {
        originalMessage.oldCreated = getFormattedCreated(oldTransaction);
        originalMessage.created = transactionChanges?.created;
    }
    if ('merchant' in transactionChanges) {
        originalMessage.oldMerchant = getMerchant(oldTransaction);
        originalMessage.merchant = transactionChanges?.merchant;
    }
    if ('attendees' in transactionChanges) {
        originalMessage.oldAttendees = getAttendees(oldTransaction);
        originalMessage.newAttendees = transactionChanges?.attendees;
    }

    // The amount is always a combination of the currency and the number value so when one changes we need to store both
    // to match how we handle the modified expense action in oldDot
    const didAmountOrCurrencyChange = 'amount' in transactionChanges || 'currency' in transactionChanges;
    if (didAmountOrCurrencyChange) {
        originalMessage.oldAmount = getTransactionAmount(oldTransaction, isFromExpenseReport);
        originalMessage.amount = transactionChanges?.amount ?? transactionChanges.oldAmount;
        originalMessage.oldCurrency = getCurrency(oldTransaction);
        originalMessage.currency = transactionChanges?.currency ?? transactionChanges.oldCurrency;
    }

    if ('category' in transactionChanges) {
        originalMessage.oldCategory = getCategory(oldTransaction);
        originalMessage.category = transactionChanges?.category;
    }

    if ('tag' in transactionChanges) {
        originalMessage.oldTag = getTag(oldTransaction);
        originalMessage.tag = transactionChanges?.tag;
    }

    // We only want to display a tax rate update system message when tax rate is updated by user.
    // Tax rate can change as a result of currency update. In such cases, we want to skip displaying a system message, as discussed.
    const didTaxCodeChange = 'taxCode' in transactionChanges;
    if (didTaxCodeChange && !didAmountOrCurrencyChange) {
        originalMessage.oldTaxRate = policy?.taxRates?.taxes[getTaxCode(oldTransaction)]?.value;
        originalMessage.taxRate = transactionChanges?.taxCode && policy?.taxRates?.taxes[transactionChanges?.taxCode]?.value;
    }

    // We only want to display a tax amount update system message when tax amount is updated by user.
    // Tax amount can change as a result of amount, currency or tax rate update. In such cases, we want to skip displaying a system message, as discussed.
    if ('taxAmount' in transactionChanges && !(didAmountOrCurrencyChange || didTaxCodeChange)) {
        originalMessage.oldTaxAmount = getTaxAmount(oldTransaction, isFromExpenseReport);
        originalMessage.taxAmount = transactionChanges?.taxAmount;
        originalMessage.currency = getCurrency(oldTransaction);
    }

    if ('billable' in transactionChanges) {
        const oldBillable = getBillable(oldTransaction);
        originalMessage.oldBillable = oldBillable ? translateLocal('common.billable').toLowerCase() : translateLocal('common.nonBillable').toLowerCase();
        originalMessage.billable = transactionChanges?.billable ? translateLocal('common.billable').toLowerCase() : translateLocal('common.nonBillable').toLowerCase();
    }

    if ('customUnitRateID' in transactionChanges && updatedTransaction?.comment?.customUnit?.customUnitRateID) {
        originalMessage.oldAmount = getTransactionAmount(oldTransaction, isFromExpenseReport);
        originalMessage.oldCurrency = getCurrency(oldTransaction);
        originalMessage.oldMerchant = getMerchant(oldTransaction);

        // For the originalMessage, we should use the non-negative amount, similar to what getAmount does for oldAmount
        originalMessage.amount = Math.abs(updatedTransaction.modifiedAmount ?? 0);
        originalMessage.currency = updatedTransaction.modifiedCurrency ?? CONST.CURRENCY.USD;
        originalMessage.merchant = updatedTransaction.modifiedMerchant;
    }

    return originalMessage;
}

/**
 * Check if original message is an object and can be used as a ChangeLog type
 * @param originalMessage
 */
function isChangeLogObject(originalMessage?: OriginalMessageChangeLog): OriginalMessageChangeLog | undefined {
    if (originalMessage && typeof originalMessage === 'object') {
        return originalMessage;
    }
    return undefined;
}

/**
 * Build invited usernames for admin chat threads
 * @param parentReportAction
 * @param parentReportActionMessage
 */
function getAdminRoomInvitedParticipants(parentReportAction: OnyxEntry<ReportAction>, parentReportActionMessage: string) {
    if (isEmptyObject(parentReportAction)) {
        return parentReportActionMessage || translateLocal('parentReportAction.deletedMessage');
    }
    if (!getOriginalMessage(parentReportAction)) {
        return parentReportActionMessage || translateLocal('parentReportAction.deletedMessage');
    }
    if (!isPolicyChangeLogAction(parentReportAction) && !isRoomChangeLogAction(parentReportAction)) {
        return parentReportActionMessage || translateLocal('parentReportAction.deletedMessage');
    }

    const originalMessage = isChangeLogObject(getOriginalMessage(parentReportAction));
    const personalDetails = getPersonalDetailsByIDs({accountIDs: originalMessage?.targetAccountIDs ?? [], currentUserAccountID: 0});

    const participants = personalDetails.map((personalDetail) => {
        const name = getEffectiveDisplayName(personalDetail);
        if (name && name?.length > 0) {
            return name;
        }
        return translateLocal('common.hidden');
    });
    const users = participants.length > 1 ? participants.join(` ${translateLocal('common.and')} `) : participants.at(0);
    if (!users) {
        return parentReportActionMessage;
    }
    const actionType = parentReportAction.actionName;
    const isInviteAction = actionType === CONST.REPORT.ACTIONS.TYPE.ROOM_CHANGE_LOG.INVITE_TO_ROOM || actionType === CONST.REPORT.ACTIONS.TYPE.POLICY_CHANGE_LOG.INVITE_TO_ROOM;

    const verbKey = isInviteAction ? 'workspace.invite.invited' : 'workspace.invite.removed';
    const prepositionKey = isInviteAction ? 'workspace.invite.to' : 'workspace.invite.from';

    const verb = translateLocal(verbKey);
    const preposition = translateLocal(prepositionKey);

    const roomName = originalMessage?.roomName ?? '';

    return roomName ? `${verb} ${users} ${preposition} ${roomName}` : `${verb} ${users}`;
}

/**
 * Get the invoice payer name based on its type:
 * - Individual - a receiver display name.
 * - Policy - a receiver policy name.
 */
function getInvoicePayerName(report: OnyxEntry<Report>, invoiceReceiverPolicy?: OnyxEntry<Policy> | SearchPolicy, invoiceReceiverPersonalDetail?: PersonalDetails): string {
    const invoiceReceiver = report?.invoiceReceiver;
    const isIndividual = invoiceReceiver?.type === CONST.REPORT.INVOICE_RECEIVER_TYPE.INDIVIDUAL;

    if (isIndividual) {
        return formatPhoneNumber(getDisplayNameOrDefault(invoiceReceiverPersonalDetail ?? allPersonalDetails?.[invoiceReceiver.accountID]));
    }

    return getPolicyName({report, policy: invoiceReceiverPolicy ?? allPolicies?.[`${ONYXKEYS.COLLECTION.POLICY}${invoiceReceiver?.policyID}`]});
}

/**
 * Parse html of reportAction into text
 */
function parseReportActionHtmlToText(reportAction: OnyxEntry<ReportAction>, reportID: string | undefined, childReportID?: string): string {
    if (!reportAction) {
        return '';
    }
    const key = `${reportID}_${reportAction.reportActionID}_${reportAction.lastModified}`;
    const cachedText = parsedReportActionMessageCache[key];
    if (cachedText !== undefined) {
        return cachedText;
    }

    const {html, text} = getReportActionMessageReportUtils(reportAction) ?? {};

    if (!html) {
        return text ?? '';
    }

    const mentionReportRegex = /<mention-report reportID="?(\d+)"?(?: *\/>|><\/mention-report>)/gi;
    const matches = html.matchAll(mentionReportRegex);

    const reportIDToName: Record<string, string> = {};
    for (const match of matches) {
        if (match[1] !== childReportID) {
            // eslint-disable-next-line @typescript-eslint/no-use-before-define
            reportIDToName[match[1]] = getReportName(getReportOrDraftReport(match[1])) ?? '';
        }
    }

    const mentionUserRegex = /(?:<mention-user accountID="?(\d+)"?(?: *\/>|><\/mention-user>))/gi;
    const accountIDToName: Record<string, string> = {};
    const accountIDs = Array.from(html.matchAll(mentionUserRegex), (mention) => Number(mention[1]));
    const logins = getLoginsByAccountIDs(accountIDs);
    accountIDs.forEach((id, index) => {
        const login = logins.at(index);
        const user = allPersonalDetails?.[id];
        const displayName = formatPhoneNumber(login ?? '') || getDisplayNameOrDefault(user);
        accountIDToName[id] = getShortMentionIfFound(displayName, id.toString(), currentUserPersonalDetails, login) ?? '';
    });

    const textMessage = Str.removeSMSDomain(Parser.htmlToText(html, {reportIDToName, accountIDToName}));
    parsedReportActionMessageCache[key] = textMessage;

    return textMessage;
}

/**
 * Get the report action message for a report action.
 */
function getReportActionMessage({
    reportAction,
    reportID,
    childReportID,
    reports,
    personalDetails,
}: {
    reportAction: OnyxEntry<ReportAction>;
    reportID?: string;
    childReportID?: string;
    reports?: SearchReport[];
    personalDetails?: Partial<PersonalDetailsList>;
}) {
    if (isEmptyObject(reportAction)) {
        return '';
    }
    if (reportAction.actionName === CONST.REPORT.ACTIONS.TYPE.HOLD) {
        return translateLocal('iou.heldExpense');
    }

    if (reportAction.actionName === CONST.REPORT.ACTIONS.TYPE.EXPORTED_TO_INTEGRATION) {
        return getExportIntegrationLastMessageText(reportAction);
    }

    if (reportAction.actionName === CONST.REPORT.ACTIONS.TYPE.UNHOLD) {
        return translateLocal('iou.unheldExpense');
    }
    if (isApprovedOrSubmittedReportAction(reportAction) || isActionOfType(reportAction, CONST.REPORT.ACTIONS.TYPE.REIMBURSED)) {
        return getReportActionMessageText(reportAction);
    }
    if (isReimbursementQueuedAction(reportAction)) {
        return getReimbursementQueuedActionMessage({
            reportAction,
            reportOrID: getReportOrDraftReport(reportID, reports),
            shouldUseShortDisplayName: false,
            reports,
            personalDetails,
        });
    }

    return parseReportActionHtmlToText(reportAction, reportID, childReportID);
}

/**
 * Get the title for an invoice room.
 */
function getInvoicesChatName({
    report,
    receiverPolicy,
    personalDetails,
    policies,
}: {
    report: OnyxEntry<Report>;
    receiverPolicy: OnyxEntry<Policy> | SearchPolicy;
    personalDetails?: Partial<PersonalDetailsList>;
    policies?: SearchPolicy[];
}): string {
    const invoiceReceiver = report?.invoiceReceiver;
    const isIndividual = invoiceReceiver?.type === CONST.REPORT.INVOICE_RECEIVER_TYPE.INDIVIDUAL;
    const invoiceReceiverAccountID = isIndividual ? invoiceReceiver.accountID : CONST.DEFAULT_NUMBER_ID;
    const invoiceReceiverPolicyID = isIndividual ? undefined : invoiceReceiver?.policyID;
    const invoiceReceiverPolicy = receiverPolicy ?? getPolicy(invoiceReceiverPolicyID);
    const isCurrentUserReceiver = (isIndividual && invoiceReceiverAccountID === currentUserAccountID) || (!isIndividual && isPolicyAdminPolicyUtils(invoiceReceiverPolicy));

    if (isCurrentUserReceiver) {
        return getPolicyName({report, policies});
    }

    if (isIndividual) {
        return formatPhoneNumber(getDisplayNameOrDefault((personalDetails ?? allPersonalDetails)?.[invoiceReceiverAccountID]));
    }

    return getPolicyName({report, policy: invoiceReceiverPolicy, policies});
}

/**
 * Get the title for a report using only participant names. This may be used for 1:1 DMs and other non-categorized chats.
 */
function buildReportNameFromParticipantNames({report, personalDetails}: {report: OnyxEntry<Report>; personalDetails?: Partial<PersonalDetailsList>}) {
    const participantsWithoutCurrentUser: number[] = [];
    Object.keys(report?.participants ?? {}).forEach((accountID) => {
        const accID = Number(accountID);
        if (accID !== currentUserAccountID && participantsWithoutCurrentUser.length < 5) {
            participantsWithoutCurrentUser.push(accID);
        }
    });
    const isMultipleParticipantReport = participantsWithoutCurrentUser.length > 1;
    return participantsWithoutCurrentUser
        .map((accountID) => getDisplayNameForParticipant({accountID, shouldUseShortForm: isMultipleParticipantReport, personalDetailsData: personalDetails}))
        .join(', ');
}

function generateReportName(report: OnyxEntry<Report>): string {
    if (!report) {
        return '';
    }
    return getReportNameInternal({report});
}

/**
 * Get the title for a report.
 */
function getReportName(
    report: OnyxEntry<Report>,
    policy?: OnyxEntry<Policy>,
    parentReportActionParam?: OnyxInputOrEntry<ReportAction>,
    personalDetails?: Partial<PersonalDetailsList>,
    invoiceReceiverPolicy?: OnyxEntry<Policy>,
): string {
    // Check if we can use report name in derived values - only when we have report but no other params
    const canUseDerivedValue = report && policy === undefined && parentReportActionParam === undefined && personalDetails === undefined && invoiceReceiverPolicy === undefined;

    if (canUseDerivedValue && reportAttributes?.[report.reportID]) {
        return reportAttributes[report.reportID].reportName;
    }
    return getReportNameInternal({report, policy, parentReportActionParam, personalDetails, invoiceReceiverPolicy});
}

function getSearchReportName(props: GetReportNameParams): string {
    const {report, policy} = props;
    if (isChatThread(report) && policy?.name) {
        return policy.name;
    }
    return getReportNameInternal(props);
}

function getInvoiceReportName(report: OnyxEntry<Report>, policy?: OnyxEntry<Policy | SearchPolicy>, invoiceReceiverPolicy?: OnyxEntry<Policy | SearchPolicy>): string {
    const moneyRequestReportName = getMoneyRequestReportName({report, policy, invoiceReceiverPolicy});
    const oldDotInvoiceName = report?.reportName ?? moneyRequestReportName;
    return isNewDotInvoice(report?.chatReportID) ? moneyRequestReportName : oldDotInvoiceName;
}

function getReportNameInternal({
    report,
    policy,
    parentReportActionParam,
    personalDetails,
    invoiceReceiverPolicy,
    transactions,
    reports,
    reportNameValuePairs,
    policies,
}: GetReportNameParams): string {
    const reportID = report?.reportID;

    let formattedName: string | undefined;
    let parentReportAction: OnyxEntry<ReportAction>;
    if (parentReportActionParam) {
        parentReportAction = parentReportActionParam;
    } else {
        parentReportAction = isThread(report) ? allReportActions?.[`${ONYXKEYS.COLLECTION.REPORT_ACTIONS}${report.parentReportID}`]?.[report.parentReportActionID] : undefined;
    }
    const parentReportActionMessage = getReportActionMessageReportUtils(parentReportAction);

    if (
        isActionOfType(parentReportAction, CONST.REPORT.ACTIONS.TYPE.SUBMITTED) ||
        isActionOfType(parentReportAction, CONST.REPORT.ACTIONS.TYPE.SUBMITTED_AND_CLOSED) ||
        isMarkAsClosedAction(parentReportAction)
    ) {
        const harvesting = !isMarkAsClosedAction(parentReportAction) ? getOriginalMessage(parentReportAction)?.harvesting ?? false : false;
        if (harvesting) {
            return Parser.htmlToText(getReportAutomaticallySubmittedMessage(parentReportAction));
        }
        return getIOUSubmittedMessage(parentReportAction);
    }
    if (isActionOfType(parentReportAction, CONST.REPORT.ACTIONS.TYPE.FORWARDED)) {
        const {automaticAction} = getOriginalMessage(parentReportAction) ?? {};
        if (automaticAction) {
            return Parser.htmlToText(getReportAutomaticallyForwardedMessage(parentReportAction, reportID));
        }
        return getIOUForwardedMessage(parentReportAction, report, reports);
    }
    if (parentReportAction?.actionName === CONST.REPORT.ACTIONS.TYPE.REJECTED) {
        return getRejectedReportMessage();
    }
    if (parentReportAction?.actionName === CONST.REPORT.ACTIONS.TYPE.POLICY_CHANGE_LOG.CORPORATE_UPGRADE) {
        return getUpgradeWorkspaceMessage();
    }
    if (parentReportAction?.actionName === CONST.REPORT.ACTIONS.TYPE.POLICY_CHANGE_LOG.TEAM_DOWNGRADE) {
        return getDowngradeWorkspaceMessage();
    }
    if (parentReportAction?.actionName === CONST.REPORT.ACTIONS.TYPE.POLICY_CHANGE_LOG.UPDATE_CURRENCY) {
        return getWorkspaceCurrencyUpdateMessage(parentReportAction);
    }
    if (parentReportAction?.actionName === CONST.REPORT.ACTIONS.TYPE.POLICY_CHANGE_LOG.UPDATE_FIELD) {
        return getWorkspaceUpdateFieldMessage(parentReportAction);
    }
    if (parentReportAction?.actionName === CONST.REPORT.ACTIONS.TYPE.MERGED_WITH_CASH_TRANSACTION) {
        return translateLocal('systemMessage.mergedWithCashTransaction');
    }
    if (parentReportAction?.actionName === CONST.REPORT.ACTIONS.TYPE.POLICY_CHANGE_LOG.UPDATE_NAME) {
        return Str.htmlDecode(getWorkspaceNameUpdatedMessage(parentReportAction));
    }
    if (parentReportAction?.actionName === CONST.REPORT.ACTIONS.TYPE.POLICY_CHANGE_LOG.UPDATE_AUTO_REPORTING_FREQUENCY) {
        return getWorkspaceFrequencyUpdateMessage(parentReportAction);
    }
    if (parentReportAction?.actionName === CONST.REPORT.ACTIONS.TYPE.POLICY_CHANGE_LOG.ADD_REPORT_FIELD) {
        return getWorkspaceReportFieldAddMessage(parentReportAction);
    }
    if (parentReportAction?.actionName === CONST.REPORT.ACTIONS.TYPE.POLICY_CHANGE_LOG.UPDATE_REPORT_FIELD) {
        return getWorkspaceReportFieldUpdateMessage(parentReportAction);
    }
    if (parentReportAction?.actionName === CONST.REPORT.ACTIONS.TYPE.POLICY_CHANGE_LOG.DELETE_REPORT_FIELD) {
        return getWorkspaceReportFieldDeleteMessage(parentReportAction);
    }

    if (isActionOfType(parentReportAction, CONST.REPORT.ACTIONS.TYPE.POLICY_CHANGE_LOG.UPDATE_MAX_EXPENSE_AMOUNT_NO_RECEIPT)) {
        return getPolicyChangeLogMaxExpesnseAmountNoReceiptMessage(parentReportAction);
    }

    if (isActionOfType(parentReportAction, CONST.REPORT.ACTIONS.TYPE.POLICY_CHANGE_LOG.UPDATE_DEFAULT_BILLABLE)) {
        return getPolicyChangeLogDefaultBillableMessage(parentReportAction);
    }
    if (isActionOfType(parentReportAction, CONST.REPORT.ACTIONS.TYPE.POLICY_CHANGE_LOG.UPDATE_DEFAULT_TITLE_ENFORCED)) {
        return getPolicyChangeLogDefaultTitleEnforcedMessage(parentReportAction);
    }

    if (isActionOfType(parentReportAction, CONST.REPORT.ACTIONS.TYPE.APPROVED)) {
        const {automaticAction} = getOriginalMessage(parentReportAction) ?? {};
        if (automaticAction) {
            return Parser.htmlToText(getReportAutomaticallyApprovedMessage(parentReportAction));
        }
        return getIOUApprovedMessage(parentReportAction);
    }
    if (isUnapprovedAction(parentReportAction)) {
        return getIOUUnapprovedMessage(parentReportAction);
    }

    if (isTaskReport(report) && isCanceledTaskReport(report, parentReportAction)) {
        return translateLocal('parentReportAction.deletedTask');
    }

    if (isTaskReport(report)) {
        return Parser.htmlToText(report?.reportName ?? '').trim();
    }

    if (isChatThread(report)) {
        if (!isEmptyObject(parentReportAction) && isTransactionThread(parentReportAction)) {
            formattedName = getTransactionReportName({reportAction: parentReportAction, transactions, reports});

            // This will get removed as part of https://github.com/Expensify/App/issues/59961
            // eslint-disable-next-line deprecation/deprecation
            if (isArchivedNonExpenseReport(report, getReportNameValuePairs(report?.reportID, reportNameValuePairs))) {
                formattedName += ` (${translateLocal('common.archived')})`;
            }
            return formatReportLastMessageText(formattedName);
        }

        if (!isEmptyObject(parentReportAction) && isOldDotReportAction(parentReportAction)) {
            return getMessageOfOldDotReportAction(parentReportAction);
        }

        if (isRenamedAction(parentReportAction)) {
            return getRenamedAction(parentReportAction);
        }

        if (parentReportActionMessage?.isDeletedParentAction) {
            return translateLocal('parentReportAction.deletedMessage');
        }

        if (parentReportAction?.actionName === CONST.REPORT.ACTIONS.TYPE.RESOLVED_DUPLICATES) {
            return translateLocal('violations.resolvedDuplicates');
        }

        const isAttachment = isReportActionAttachment(!isEmptyObject(parentReportAction) ? parentReportAction : undefined);
        const reportActionMessage = getReportActionMessage({
            reportAction: parentReportAction,
            reportID: report?.parentReportID,
            childReportID: report?.reportID,
            reports,
            personalDetails,
        }).replace(/(\n+|\r\n|\n|\r)/gm, ' ');
        if (isAttachment && reportActionMessage) {
            return `[${translateLocal('common.attachment')}]`;
        }
        if (
            parentReportActionMessage?.moderationDecision?.decision === CONST.MODERATION.MODERATOR_DECISION_PENDING_HIDE ||
            parentReportActionMessage?.moderationDecision?.decision === CONST.MODERATION.MODERATOR_DECISION_HIDDEN ||
            parentReportActionMessage?.moderationDecision?.decision === CONST.MODERATION.MODERATOR_DECISION_PENDING_REMOVE
        ) {
            return translateLocal('parentReportAction.hiddenMessage');
        }
        if (isAdminRoom(report) || isUserCreatedPolicyRoom(report)) {
            return getAdminRoomInvitedParticipants(parentReportAction, reportActionMessage);
        }

        // This will get removed as part of https://github.com/Expensify/App/issues/59961
        // eslint-disable-next-line deprecation/deprecation
        if (reportActionMessage && isArchivedNonExpenseReport(report, getReportNameValuePairs(report?.reportID, reportNameValuePairs))) {
            return `${reportActionMessage} (${translateLocal('common.archived')})`;
        }
        if (!isEmptyObject(parentReportAction) && isModifiedExpenseAction(parentReportAction)) {
            const modifiedMessage = ModifiedExpenseMessage.getForReportAction({reportOrID: report?.reportID, reportAction: parentReportAction, searchReports: reports});
            return formatReportLastMessageText(modifiedMessage);
        }
        if (isTripRoom(report) && report?.reportName !== CONST.REPORT.DEFAULT_REPORT_NAME) {
            return report?.reportName ?? '';
        }
        if (isCardIssuedAction(parentReportAction)) {
            return getCardIssuedMessage({reportAction: parentReportAction});
        }
        return reportActionMessage;
    }

    if (isClosedExpenseReportWithNoExpenses(report, transactions)) {
        return translateLocal('parentReportAction.deletedReport');
    }

    if (isGroupChat(report)) {
        return getGroupChatName(undefined, true, report) ?? '';
    }

    if (isChatRoom(report)) {
        formattedName = report?.reportName;
    }

    if (isPolicyExpenseChat(report)) {
        formattedName = getPolicyExpenseChatName({report, policy, personalDetailsList: personalDetails, reports});
    }

    if (isMoneyRequestReport(report)) {
        formattedName = getMoneyRequestReportName({report, policy});
    }

    if (isInvoiceReport(report)) {
        formattedName = getInvoiceReportName(report, policy, invoiceReceiverPolicy);
    }

    if (isInvoiceRoom(report)) {
        formattedName = getInvoicesChatName({report, receiverPolicy: invoiceReceiverPolicy, personalDetails, policies});
    }

    // This will get removed as part of https://github.com/Expensify/App/issues/59961
    // eslint-disable-next-line deprecation/deprecation
    if (isArchivedNonExpenseReport(report, getReportNameValuePairs(report?.reportID))) {
        formattedName += ` (${translateLocal('common.archived')})`;
    }

    if (isSelfDM(report)) {
        formattedName = getDisplayNameForParticipant({accountID: currentUserAccountID, shouldAddCurrentUserPostfix: true, personalDetailsData: personalDetails});
    }

    if (formattedName) {
        return formatReportLastMessageText(formattedName);
    }

    // Not a room or PolicyExpenseChat, generate title from first 5 other participants
    formattedName = buildReportNameFromParticipantNames({report, personalDetails});

    return formattedName;
}

/**
 * Get the payee name given a report.
 */
function getPayeeName(report: OnyxEntry<Report>): string | undefined {
    if (isEmptyObject(report)) {
        return undefined;
    }

    const participantsWithoutCurrentUser = Object.keys(report?.participants ?? {})
        .map(Number)
        .filter((accountID) => accountID !== currentUserAccountID);

    if (participantsWithoutCurrentUser.length === 0) {
        return undefined;
    }
    return getDisplayNameForParticipant({accountID: participantsWithoutCurrentUser.at(0), shouldUseShortForm: true});
}

function getReportSubtitlePrefix(report: OnyxEntry<Report>): string {
    if ((!isChatRoom(report) && !isPolicyExpenseChat(report)) || isThread(report)) {
        return '';
    }

    const filteredPolicies = Object.values(allPolicies ?? {}).filter((policy) => shouldShowPolicy(policy, false, currentUserEmail));
    if (filteredPolicies.length < 2) {
        return '';
    }

    const policyName = getPolicyName({report, returnEmptyIfNotFound: true});
    if (!policyName) {
        return '';
    }
    return `${policyName} ${CONST.DOT_SEPARATOR} `;
}

/**
 * Get either the policyName or domainName the chat is tied to
 */
function getChatRoomSubtitle(report: OnyxEntry<Report>, config: GetChatRoomSubtitleConfig = {isCreateExpenseFlow: false}): string | undefined {
    if (isChatThread(report)) {
        return '';
    }
    if (isSelfDM(report)) {
        return translateLocal('reportActionsView.yourSpace');
    }
    if (isInvoiceRoom(report)) {
        return translateLocal('workspace.common.invoices');
    }
    if (isConciergeChatReport(report)) {
        return translateLocal('reportActionsView.conciergeSupport');
    }
    if (!isDefaultRoom(report) && !isUserCreatedPolicyRoom(report) && !isPolicyExpenseChat(report)) {
        return '';
    }
    if (getChatType(report) === CONST.REPORT.CHAT_TYPE.DOMAIN_ALL) {
        // The domainAll rooms are just #domainName, so we ignore the prefix '#' to get the domainName
        return report?.reportName?.substring(1) ?? '';
    }
    if ((isPolicyExpenseChat(report) && !!report?.isOwnPolicyExpenseChat) || isExpenseReport(report)) {
        const policy = allPolicies?.[`${ONYXKEYS.COLLECTION.POLICY}${report?.policyID}`];
        const submitToAccountID = getSubmitToAccountID(policy, report);
        const submitsToAccountDetails = allPersonalDetails?.[submitToAccountID];
        const subtitle = submitsToAccountDetails?.displayName ?? submitsToAccountDetails?.login;

        if (!subtitle || !config.isCreateExpenseFlow) {
            return getPolicyName({report});
        }

        return `${getReportSubtitlePrefix(report)}${translateLocal('iou.submitsTo', {name: subtitle ?? ''})}`;
    }

    // This will get removed as part of https://github.com/Expensify/App/issues/59961
    // eslint-disable-next-line deprecation/deprecation
    if (isArchivedReport(getReportNameValuePairs(report?.reportID))) {
        return report?.oldPolicyName ?? '';
    }
    return getPolicyName({report});
}

/**
 * Get pending members for reports
 */
function getPendingChatMembers(accountIDs: number[], previousPendingChatMembers: PendingChatMember[], pendingAction: PendingAction): PendingChatMember[] {
    const pendingChatMembers = accountIDs.map((accountID) => ({accountID: accountID.toString(), pendingAction}));
    return [...previousPendingChatMembers, ...pendingChatMembers];
}

/**
 * Gets the parent navigation subtitle for the report
 */
function getParentNavigationSubtitle(report: OnyxEntry<Report>, invoiceReceiverPolicy?: OnyxEntry<Policy>): ParentNavigationSummaryParams {
    const parentReport = getParentReport(report);
    if (isEmptyObject(parentReport)) {
        return {};
    }

    if (isInvoiceReport(report) || isInvoiceRoom(parentReport)) {
        let reportName = `${getPolicyName({report: parentReport})} & ${getInvoicePayerName(parentReport, invoiceReceiverPolicy)}`;

        // This will get removed as part of https://github.com/Expensify/App/issues/59961
        // eslint-disable-next-line deprecation/deprecation
        if (isArchivedNonExpenseReport(parentReport, getReportNameValuePairs(parentReport?.reportID))) {
            reportName += ` (${translateLocal('common.archived')})`;
        }

        return {
            reportName,
        };
    }

    return {
        reportName: getReportName(parentReport),
        workspaceName: getPolicyName({report: parentReport, returnEmptyIfNotFound: true}),
    };
}

/**
 * Navigate to the details page of a given report
 */
function navigateToDetailsPage(report: OnyxEntry<Report>, backTo?: string) {
    const isSelfDMReport = isSelfDM(report);
    const isOneOnOneChatReport = isOneOnOneChat(report);
    const participantAccountID = getParticipantsAccountIDsForDisplay(report);

    if (isSelfDMReport || isOneOnOneChatReport) {
        Navigation.navigate(ROUTES.PROFILE.getRoute(participantAccountID.at(0), isSelfDMReport ? Navigation.getActiveRoute() : backTo));
        return;
    }

    if (report?.reportID) {
        Navigation.navigate(ROUTES.REPORT_WITH_ID_DETAILS.getRoute(report?.reportID, backTo));
    }
}

/**
 * Go back to the details page of a given report
 */
function goBackToDetailsPage(report: OnyxEntry<Report>, backTo?: string, shouldGoBackToDetailsPage = false) {
    const isOneOnOneChatReport = isOneOnOneChat(report);
    const participantAccountID = getParticipantsAccountIDsForDisplay(report);

    if (isOneOnOneChatReport) {
        Navigation.goBack(ROUTES.PROFILE.getRoute(participantAccountID.at(0), backTo));
        return;
    }

    if (report?.reportID) {
        if (shouldGoBackToDetailsPage) {
            Navigation.goBack(ROUTES.REPORT_WITH_ID_DETAILS.getRoute(report.reportID, backTo));
        } else {
            Navigation.goBack(ROUTES.REPORT_SETTINGS.getRoute(report.reportID, backTo));
        }
    } else {
        Log.warn('Missing reportID during navigation back to the details page');
    }
}

function navigateBackOnDeleteTransaction(backRoute: Route | undefined, isFromRHP?: boolean) {
    if (!backRoute) {
        return;
    }

    const rootState = navigationRef.current?.getRootState();
    const lastFullScreenRoute = rootState?.routes.findLast((route) => isFullScreenName(route.name));
    if (lastFullScreenRoute?.name === NAVIGATORS.SEARCH_FULLSCREEN_NAVIGATOR) {
        Navigation.dismissModal();
        return;
    }
    if (isFromRHP) {
        Navigation.dismissModal();
    }
    Navigation.isNavigationReady().then(() => {
        Navigation.goBack(backRoute);
    });
}

/**
 * Go back to the previous page from the edit private page of a given report
 */
function goBackFromPrivateNotes(report: OnyxEntry<Report>, accountID?: number, backTo?: string) {
    if (isEmpty(report) || !accountID) {
        return;
    }
    const currentUserPrivateNote = report.privateNotes?.[accountID]?.note ?? '';
    if (isEmpty(currentUserPrivateNote)) {
        const participantAccountIDs = getParticipantsAccountIDsForDisplay(report);

        if (isOneOnOneChat(report)) {
            Navigation.goBack(ROUTES.PROFILE.getRoute(participantAccountIDs.at(0), backTo));
            return;
        }

        if (report?.reportID) {
            Navigation.goBack(ROUTES.REPORT_WITH_ID_DETAILS.getRoute(report?.reportID, backTo));
            return;
        }
    }
    Navigation.goBack(ROUTES.PRIVATE_NOTES_LIST.getRoute(report.reportID, backTo));
}

/**
 * Generate a random reportID up to 53 bits aka 9,007,199,254,740,991 (Number.MAX_SAFE_INTEGER).
 * There were approximately 98,000,000 reports with sequential IDs generated before we started using this approach, those make up roughly one billionth of the space for these numbers,
 * so we live with the 1 in a billion chance of a collision with an older ID until we can switch to 64-bit IDs.
 *
 * In a test of 500M reports (28 years of reports at our current max rate) we got 20-40 collisions meaning that
 * this is more than random enough for our needs.
 */
function generateReportID(): string {
    return (Math.floor(Math.random() * 2 ** 21) * 2 ** 32 + Math.floor(Math.random() * 2 ** 32)).toString();
}

function hasReportNameError(report: OnyxEntry<Report>): boolean {
    return !isEmptyObject(report?.errorFields?.reportName);
}

/**
 * Adds a domain to a short mention, converting it into a full mention with email or SMS domain.
 * @param mention The user mention to be converted.
 * @returns The converted mention as a full mention string or undefined if conversion is not applicable.
 */
function addDomainToShortMention(mention: string): string | undefined {
    if (!Str.isValidEmail(mention) && currentUserPrivateDomain) {
        const mentionWithEmailDomain = `${mention}@${currentUserPrivateDomain}`;
        if (allPersonalDetailLogins.includes(mentionWithEmailDomain)) {
            return mentionWithEmailDomain;
        }
    }
    if (Str.isValidE164Phone(mention)) {
        const mentionWithSmsDomain = addSMSDomainIfPhoneNumber(mention);
        if (allPersonalDetailLogins.includes(mentionWithSmsDomain)) {
            return mentionWithSmsDomain;
        }
    }
    return undefined;
}

/**
 * Replaces all valid short mention found in a text to a full mention
 *
 * Example:
 * "Hello \@example -> Hello \@example\@expensify.com"
 */
function completeShortMention(text: string): string {
    return text.replace(CONST.REGEX.SHORT_MENTION, (match) => {
        if (!Str.isValidMention(match)) {
            return match;
        }
        const mention = match.substring(1);
        const mentionWithDomain = addDomainToShortMention(mention);
        return mentionWithDomain ? `@${mentionWithDomain}` : match;
    });
}

/**
 * For comments shorter than or equal to 10k chars, convert the comment from MD into HTML because that's how it is stored in the database
 * For longer comments, skip parsing, but still escape the text, and display plaintext for performance reasons. It takes over 40s to parse a 100k long string!!
 */
function getParsedComment(text: string, parsingDetails?: ParsingDetails, mediaAttributes?: Record<string, string>, disabledRules?: string[]): string {
    let isGroupPolicyReport = false;
    if (parsingDetails?.reportID) {
        const currentReport = getReportOrDraftReport(parsingDetails?.reportID);
        isGroupPolicyReport = isReportInGroupPolicy(currentReport);
    }

    if (parsingDetails?.policyID) {
        const policyType = getPolicy(parsingDetails?.policyID)?.type;
        if (policyType) {
            isGroupPolicyReport = isGroupPolicy(policyType);
        }
    }

    const textWithMention = completeShortMention(text);
    const rules = disabledRules ?? [];

    return text.length <= CONST.MAX_MARKUP_LENGTH
        ? Parser.replace(textWithMention, {
              shouldEscapeText: parsingDetails?.shouldEscapeText,
              disabledRules: isGroupPolicyReport ? [...rules] : ['reportMentions', ...rules],
              extras: {mediaAttributeCache: mediaAttributes},
          })
        : lodashEscape(text);
}

function getUploadingAttachmentHtml(file?: FileObject): string {
    if (!file || typeof file.uri !== 'string') {
        return '';
    }

    const dataAttributes = [
        `${CONST.ATTACHMENT_OPTIMISTIC_SOURCE_ATTRIBUTE}="${file.uri}"`,
        `${CONST.ATTACHMENT_SOURCE_ATTRIBUTE}="${file.uri}"`,
        `${CONST.ATTACHMENT_ORIGINAL_FILENAME_ATTRIBUTE}="${file.name}"`,
        'width' in file && `${CONST.ATTACHMENT_THUMBNAIL_WIDTH_ATTRIBUTE}="${file.width}"`,
        'height' in file && `${CONST.ATTACHMENT_THUMBNAIL_HEIGHT_ATTRIBUTE}="${file.height}"`,
    ]
        .filter((x) => !!x)
        .join(' ');

    // file.type is a known mime type like image/png, image/jpeg, video/mp4 etc.
    if (file.type?.startsWith('image')) {
        return `<img src="${file.uri}" alt="${file.name}" ${dataAttributes} />`;
    }
    if (file.type?.startsWith('video')) {
        return `<video src="${file.uri}" ${dataAttributes}>${file.name}</video>`;
    }

    // For all other types, we present a generic download link
    return `<a href="${file.uri}" ${dataAttributes}>${file.name}</a>`;
}

function getReportDescription(report: OnyxEntry<Report>): string {
    if (!report?.description) {
        return '';
    }
    try {
        const reportDescription = report?.description;
        const objectDescription = JSON.parse(reportDescription) as {html: string};
        return objectDescription.html ?? reportDescription ?? '';
    } catch (error) {
        return report?.description ?? '';
    }
}

function getPolicyDescriptionText(policy: OnyxEntry<Policy>): string {
    if (!policy?.description) {
        return '';
    }

    return Parser.htmlToText(policy.description);
}

function buildOptimisticAddCommentReportAction(
    text?: string,
    file?: FileObject,
    actorAccountID?: number,
    createdOffset = 0,
    shouldEscapeText?: boolean,
    reportID?: string,
): OptimisticReportAction {
    const commentText = getParsedComment(text ?? '', {shouldEscapeText, reportID});
    const attachmentHtml = getUploadingAttachmentHtml(file);

    const htmlForNewComment = `${commentText}${commentText && attachmentHtml ? '<br /><br />' : ''}${attachmentHtml}`;
    const textForNewComment = Parser.htmlToText(htmlForNewComment);

    const isAttachmentOnly = file && !text;
    const isAttachmentWithText = !!text && file !== undefined;
    const accountID = actorAccountID ?? currentUserAccountID ?? CONST.DEFAULT_NUMBER_ID;
    const delegateAccountDetails = getPersonalDetailByEmail(delegateEmail);

    // Remove HTML from text when applying optimistic offline comment
    return {
        commentText,
        reportAction: {
            reportActionID: rand64(),
            actionName: CONST.REPORT.ACTIONS.TYPE.ADD_COMMENT,
            actorAccountID: accountID,
            person: [
                {
                    style: 'strong',
                    text: allPersonalDetails?.[accountID]?.displayName ?? currentUserEmail,
                    type: 'TEXT',
                },
            ],
            automatic: false,
            avatar: allPersonalDetails?.[accountID]?.avatar,
            created: DateUtils.getDBTimeWithSkew(Date.now() + createdOffset),
            message: [
                {
                    translationKey: isAttachmentOnly ? CONST.TRANSLATION_KEYS.ATTACHMENT : '',
                    type: CONST.REPORT.MESSAGE.TYPE.COMMENT,
                    html: htmlForNewComment,
                    text: textForNewComment,
                },
            ],
            originalMessage: {
                html: htmlForNewComment,
                whisperedTo: [],
            },
            isFirstItem: false,
            isAttachmentOnly,
            isAttachmentWithText,
            pendingAction: CONST.RED_BRICK_ROAD_PENDING_ACTION.ADD,
            shouldShow: true,
            isOptimisticAction: true,
            delegateAccountID: delegateAccountDetails?.accountID,
        },
    };
}

/**
 * update optimistic parent reportAction when a comment is added or remove in the child report
 * @param parentReportAction - Parent report action of the child report
 * @param lastVisibleActionCreated - Last visible action created of the child report
 * @param type - The type of action in the child report
 */

function updateOptimisticParentReportAction(parentReportAction: OnyxEntry<ReportAction>, lastVisibleActionCreated: string, type: string): UpdateOptimisticParentReportAction {
    let childVisibleActionCount = parentReportAction?.childVisibleActionCount ?? 0;
    let childCommenterCount = parentReportAction?.childCommenterCount ?? 0;
    let childOldestFourAccountIDs = parentReportAction?.childOldestFourAccountIDs;

    if (type === CONST.RED_BRICK_ROAD_PENDING_ACTION.ADD) {
        childVisibleActionCount += 1;
        const oldestFourAccountIDs = childOldestFourAccountIDs ? childOldestFourAccountIDs.split(',') : [];
        if (oldestFourAccountIDs.length < 4) {
            const index = oldestFourAccountIDs.findIndex((accountID) => accountID === currentUserAccountID?.toString());
            if (index === -1) {
                childCommenterCount += 1;
                oldestFourAccountIDs.push(currentUserAccountID?.toString() ?? '');
            }
        }
        childOldestFourAccountIDs = oldestFourAccountIDs.join(',');
    } else if (type === CONST.RED_BRICK_ROAD_PENDING_ACTION.DELETE) {
        if (childVisibleActionCount > 0) {
            childVisibleActionCount -= 1;
        }

        if (childVisibleActionCount === 0) {
            childCommenterCount = 0;
            childOldestFourAccountIDs = '';
        }
    }

    return {
        childVisibleActionCount,
        childCommenterCount,
        childLastVisibleActionCreated: lastVisibleActionCreated,
        childOldestFourAccountIDs,
    };
}

/**
 * Builds an optimistic reportAction for the parent report when a task is created
 * @param taskReportID - Report ID of the task
 * @param taskTitle - Title of the task
 * @param taskAssigneeAccountID - AccountID of the person assigned to the task
 * @param text - Text of the comment
 * @param parentReportID - Report ID of the parent report
 * @param createdOffset - The offset for task's created time that created via a loop
 */
function buildOptimisticTaskCommentReportAction(
    taskReportID: string,
    taskTitle: string,
    taskAssigneeAccountID: number,
    text: string,
    parentReportID: string | undefined,
    actorAccountID?: number,
    createdOffset = 0,
): OptimisticReportAction {
    const reportAction = buildOptimisticAddCommentReportAction(text, undefined, undefined, createdOffset, undefined, taskReportID);
    if (Array.isArray(reportAction.reportAction.message)) {
        const message = reportAction.reportAction.message.at(0);
        if (message) {
            message.taskReportID = taskReportID;
        }
    } else if (!Array.isArray(reportAction.reportAction.message) && reportAction.reportAction.message) {
        reportAction.reportAction.message.taskReportID = taskReportID;
    }

    // These parameters are not saved on the reportAction, but are used to display the task in the UI
    // Added when we fetch the reportActions on a report
    // eslint-disable-next-line
    reportAction.reportAction.originalMessage = {
        html: getReportActionHtml(reportAction.reportAction),
        taskReportID: getReportActionMessageReportUtils(reportAction.reportAction)?.taskReportID,
        whisperedTo: [],
    };
    reportAction.reportAction.childReportID = taskReportID;
    reportAction.reportAction.parentReportID = parentReportID;
    reportAction.reportAction.childType = CONST.REPORT.TYPE.TASK;
    reportAction.reportAction.childReportName = taskTitle;
    reportAction.reportAction.childManagerAccountID = taskAssigneeAccountID;
    reportAction.reportAction.childStatusNum = CONST.REPORT.STATUS_NUM.OPEN;
    reportAction.reportAction.childStateNum = CONST.REPORT.STATE_NUM.OPEN;

    if (actorAccountID) {
        reportAction.reportAction.actorAccountID = actorAccountID;
    }

    return reportAction;
}

function buildOptimisticSelfDMReport(created: string): Report {
    return {
        reportID: generateReportID(),
        participants: {
            [currentUserAccountID ?? CONST.DEFAULT_NUMBER_ID]: {
                notificationPreference: CONST.REPORT.NOTIFICATION_PREFERENCE.MUTE,
            },
        },
        type: CONST.REPORT.TYPE.CHAT,
        chatType: CONST.REPORT.CHAT_TYPE.SELF_DM,
        isOwnPolicyExpenseChat: false,
        lastActorAccountID: 0,
        lastMessageHtml: '',
        lastMessageText: undefined,
        lastReadTime: created,
        lastVisibleActionCreated: created,
        ownerAccountID: currentUserAccountID,
        reportName: '',
        stateNum: 0,
        statusNum: 0,
        writeCapability: CONST.REPORT.WRITE_CAPABILITIES.ALL,
    };
}

/**
 * Builds an optimistic IOU report with a randomly generated reportID
 *
 * @param payeeAccountID - AccountID of the person generating the IOU.
 * @param payerAccountID - AccountID of the other person participating in the IOU.
 * @param total - IOU amount in the smallest unit of the currency.
 * @param chatReportID - Report ID of the chat where the IOU is.
 * @param currency - IOU currency.
 * @param isSendingMoney - If we pay someone the IOU should be created as settled
 * @param parentReportActionID - The parent report action ID of the IOU report
 */

function buildOptimisticIOUReport(
    payeeAccountID: number,
    payerAccountID: number,
    total: number,
    chatReportID: string | undefined,
    currency: string,
    isSendingMoney = false,
    parentReportActionID?: string,
): OptimisticIOUReport {
    const formattedTotal = convertToDisplayString(total, currency);
    const personalDetails = getPersonalDetailsForAccountID(payerAccountID);
    const payerEmail = 'login' in personalDetails ? personalDetails.login : '';
    const policyID = chatReportID ? getReport(chatReportID, allReports)?.policyID : undefined;
    const policy = getPolicy(policyID);

    const participants: Participants = {
        [payeeAccountID]: {notificationPreference: CONST.REPORT.NOTIFICATION_PREFERENCE.HIDDEN},
        [payerAccountID]: {notificationPreference: CONST.REPORT.NOTIFICATION_PREFERENCE.HIDDEN},
    };

    return {
        type: CONST.REPORT.TYPE.IOU,
        chatReportID,
        currency,
        managerID: payerAccountID,
        ownerAccountID: payeeAccountID,
        participants,
        reportID: generateReportID(),
        stateNum: isSendingMoney ? CONST.REPORT.STATE_NUM.APPROVED : CONST.REPORT.STATE_NUM.SUBMITTED,
        statusNum: isSendingMoney ? CONST.REPORT.STATUS_NUM.REIMBURSED : CONST.REPORT.STATE_NUM.SUBMITTED,
        total,
        unheldTotal: total,
        nonReimbursableTotal: 0,
        unheldNonReimbursableTotal: 0,

        // We don't translate reportName because the server response is always in English
        reportName: `${payerEmail} owes ${formattedTotal}`,
        parentReportID: chatReportID,
        lastVisibleActionCreated: DateUtils.getDBTime(),
        fieldList: policy?.fieldList,
        parentReportActionID,
    };
}

function getHumanReadableStatus(statusNum: number): string {
    const status = Object.keys(CONST.REPORT.STATUS_NUM).find((key) => CONST.REPORT.STATUS_NUM[key as keyof typeof CONST.REPORT.STATUS_NUM] === statusNum);
    return status ? `${status.charAt(0)}${status.slice(1).toLowerCase()}` : '';
}

/**
 * Populates the report field formula with the values from the report and policy.
 * Currently, this only supports optimistic expense reports.
 * Each formula field is either replaced with a value, or removed.
 * If after all replacements the formula is empty, the original formula is returned.
 * See {@link https://help.expensify.com/articles/expensify-classic/insights-and-custom-reporting/Custom-Templates}
 */
function populateOptimisticReportFormula(formula: string, report: OptimisticExpenseReport, policy: OnyxEntry<Policy>): string {
    const createdDate = report.lastVisibleActionCreated ? new Date(report.lastVisibleActionCreated) : undefined;
    const result = formula
        // We don't translate because the server response is always in English
        .replaceAll('{report:type}', 'Expense Report')
        .replaceAll('{report:startdate}', createdDate ? format(createdDate, CONST.DATE.FNS_FORMAT_STRING) : '')
        .replaceAll('{report:total}', report.total !== undefined ? convertToDisplayString(Math.abs(report.total), report.currency).toString() : '')
        .replaceAll('{report:currency}', report.currency ?? '')
        .replaceAll('{report:policyname}', policy?.name ?? '')
        .replaceAll('{report:created}', createdDate ? format(createdDate, CONST.DATE.FNS_DATE_TIME_FORMAT_STRING) : '')
        .replaceAll('{report:created:yyyy-MM-dd}', createdDate ? format(createdDate, CONST.DATE.FNS_FORMAT_STRING) : '')
        .replaceAll('{report:status}', report.statusNum !== undefined ? getHumanReadableStatus(report.statusNum) : '')
        .replaceAll('{user:email}', currentUserEmail ?? '')
        .replaceAll('{user:email|frontPart}', (currentUserEmail ? currentUserEmail.split('@').at(0) : '') ?? '')
        .replaceAll(/\{report:(.+)}/g, '');

    return result.trim().length ? result : formula;
}

/** Builds an optimistic invoice report with a randomly generated reportID */
function buildOptimisticInvoiceReport(
    chatReportID: string,
    policyID: string | undefined,
    receiverAccountID: number,
    receiverName: string,
    total: number,
    currency: string,
): OptimisticExpenseReport {
    const formattedTotal = convertToDisplayString(total, currency);
    const invoiceReport = {
        reportID: generateReportID(),
        chatReportID,
        policyID,
        type: CONST.REPORT.TYPE.INVOICE,
        ownerAccountID: currentUserAccountID,
        managerID: receiverAccountID,
        currency,
        // We don’t translate reportName because the server response is always in English
        reportName: `${receiverName} owes ${formattedTotal}`,
        stateNum: CONST.REPORT.STATE_NUM.SUBMITTED,
        statusNum: CONST.REPORT.STATUS_NUM.OPEN,
        total,
        participants: {
            [receiverAccountID]: {
                notificationPreference: CONST.REPORT.NOTIFICATION_PREFERENCE.HIDDEN,
            },
        },
        parentReportID: chatReportID,
        lastVisibleActionCreated: DateUtils.getDBTime(),
    };

    if (currentUserAccountID) {
        invoiceReport.participants[currentUserAccountID] = {notificationPreference: CONST.REPORT.NOTIFICATION_PREFERENCE.HIDDEN};
    }

    return invoiceReport;
}

/**
 * Returns the stateNum and statusNum for an expense report based on the policy settings
 * @param policy
 */
function getExpenseReportStateAndStatus(policy: OnyxEntry<Policy>) {
    const isInstantSubmitEnabledLocal = isInstantSubmitEnabled(policy);
    const isSubmitAndCloseLocal = isSubmitAndClose(policy);
    const arePaymentsDisabled = policy?.reimbursementChoice === CONST.POLICY.REIMBURSEMENT_CHOICES.REIMBURSEMENT_NO;

    if (isInstantSubmitEnabledLocal && arePaymentsDisabled && isSubmitAndCloseLocal) {
        return {
            stateNum: CONST.REPORT.STATE_NUM.APPROVED,
            statusNum: CONST.REPORT.STATUS_NUM.CLOSED,
        };
    }

    if (isInstantSubmitEnabledLocal) {
        return {
            stateNum: CONST.REPORT.STATE_NUM.SUBMITTED,
            statusNum: CONST.REPORT.STATUS_NUM.SUBMITTED,
        };
    }

    return {
        stateNum: CONST.REPORT.STATE_NUM.OPEN,
        statusNum: CONST.REPORT.STATUS_NUM.OPEN,
    };
}

/**
 * Builds an optimistic Expense report with a randomly generated reportID
 *
 * @param chatReportID - Report ID of the PolicyExpenseChat where the Expense Report is
 * @param policyID - The policy ID of the PolicyExpenseChat
 * @param payeeAccountID - AccountID of the employee (payee)
 * @param total - Amount in cents
 * @param currency
 * @param reimbursable – Whether the expense is reimbursable
 * @param parentReportActionID – The parent ReportActionID of the PolicyExpenseChat
 */
function buildOptimisticExpenseReport(
    chatReportID: string | undefined,
    policyID: string | undefined,
    payeeAccountID: number,
    total: number,
    currency: string,
    nonReimbursableTotal = 0,
    parentReportActionID?: string,
): OptimisticExpenseReport {
    // The amount for Expense reports are stored as negative value in the database
    const storedTotal = total * -1;
    const storedNonReimbursableTotal = nonReimbursableTotal * -1;
    const report = chatReportID ? getReport(chatReportID, allReports) : undefined;
    const policyName = getPolicyName({report});
    const formattedTotal = convertToDisplayString(storedTotal, currency);
    const policy = getPolicy(policyID);

    const {stateNum, statusNum} = getExpenseReportStateAndStatus(policy);

    const expenseReport: OptimisticExpenseReport = {
        reportID: generateReportID(),
        chatReportID,
        policyID,
        type: CONST.REPORT.TYPE.EXPENSE,
        ownerAccountID: payeeAccountID,
        currency,
        // We don't translate reportName because the server response is always in English
        reportName: `${policyName} owes ${formattedTotal}`,
        stateNum,
        statusNum,
        total: storedTotal,
        unheldTotal: storedTotal,
        nonReimbursableTotal: storedNonReimbursableTotal,
        unheldNonReimbursableTotal: storedNonReimbursableTotal,
        participants: {
            [payeeAccountID]: {
                notificationPreference: CONST.REPORT.NOTIFICATION_PREFERENCE.HIDDEN,
            },
        },
        parentReportID: chatReportID,
        lastVisibleActionCreated: DateUtils.getDBTime(),
        parentReportActionID,
    };

    // Get the approver/manager for this report to properly display the optimistic data
    const submitToAccountID = getSubmitToAccountID(policy, expenseReport);
    if (submitToAccountID) {
        expenseReport.managerID = submitToAccountID;
    }

    const titleReportField = getTitleReportField(getReportFieldsByPolicyID(policyID) ?? {});
    if (!!titleReportField && isPaidGroupPolicyExpenseReport(expenseReport)) {
        expenseReport.reportName = populateOptimisticReportFormula(titleReportField.defaultValue, expenseReport, policy);
    }

    expenseReport.fieldList = policy?.fieldList;

    return expenseReport;
}

function buildOptimisticEmptyReport(reportID: string, accountID: number, parentReport: OnyxEntry<Report>, parentReportActionID: string, policy: OnyxEntry<Policy>, timeOfCreation: string) {
    const {stateNum, statusNum} = getExpenseReportStateAndStatus(policy);
    const titleReportField = getTitleReportField(getReportFieldsByPolicyID(policy?.id) ?? {});
    const optimisticEmptyReport: OptimisticNewReport = {
        reportName: '',
        reportID,
        policyID: policy?.id,
        type: CONST.REPORT.TYPE.EXPENSE,
        currency: policy?.outputCurrency,
        ownerAccountID: accountID,
        stateNum,
        statusNum,
        total: 0,
        nonReimbursableTotal: 0,
        participants: {},
        lastVisibleActionCreated: timeOfCreation,
        pendingFields: {createReport: CONST.RED_BRICK_ROAD_PENDING_ACTION.ADD},
        parentReportID: parentReport?.reportID,
        parentReportActionID,
        chatReportID: parentReport?.reportID,
        managerID: getSubmitToAccountID(policy, undefined),
    };

    const optimisticReportName = populateOptimisticReportFormula(titleReportField?.defaultValue ?? CONST.POLICY.DEFAULT_REPORT_NAME_PATTERN, optimisticEmptyReport, policy);
    optimisticEmptyReport.reportName = optimisticReportName;

    optimisticEmptyReport.participants = accountID
        ? {
              [accountID]: {
                  notificationPreference: CONST.REPORT.NOTIFICATION_PREFERENCE.HIDDEN,
              },
          }
        : {};
    optimisticEmptyReport.ownerAccountID = accountID;
    return optimisticEmptyReport;
}

function getFormattedAmount(reportAction: ReportAction, report?: Report | null) {
    if (
        !isSubmittedAction(reportAction) &&
        !isForwardedAction(reportAction) &&
        !isApprovedAction(reportAction) &&
        !isUnapprovedAction(reportAction) &&
        !isSubmittedAndClosedAction(reportAction) &&
        !isMarkAsClosedAction(reportAction)
    ) {
        return '';
    }
    const originalMessage = getOriginalMessage(reportAction);

    // Expense reports can have a negative amount and we need to display it as negative in the UI
    // the amount found in originalMessage does not accurately track this so we need to use the total from the report instead
    const amount = report && isExpenseReport(report) ? (report?.total ?? 0) * -1 : Math.abs(originalMessage?.amount ?? 0);
    const formattedAmount = convertToDisplayString(amount, originalMessage?.currency);
    return formattedAmount;
}

function getActorDisplayName(action: ReportAction) {
    const actorAccountID = getReportActionActorAccountID(action, undefined, undefined, undefined);

    return getDisplayNameForParticipant({accountID: actorAccountID});
}

function getReportAutomaticallySubmittedMessage(
<<<<<<< HEAD
    reportAction:
        | ReportAction<typeof CONST.REPORT.ACTIONS.TYPE.SUBMITTED>
        | ReportAction<typeof CONST.REPORT.ACTIONS.TYPE.SUBMITTED_AND_CLOSED>
        | ReportAction<typeof CONST.REPORT.ACTIONS.TYPE.CLOSED>,
    report?: Report,
=======
    reportAction: ReportAction<typeof CONST.REPORT.ACTIONS.TYPE.SUBMITTED> | ReportAction<typeof CONST.REPORT.ACTIONS.TYPE.SUBMITTED_AND_CLOSED>,
>>>>>>> e1e89c9e
) {
    return translateLocal('iou.automaticallySubmitted', {displayName: getActorDisplayName(reportAction)});
}

<<<<<<< HEAD
function getIOUSubmittedMessage(
    reportAction:
        | ReportAction<typeof CONST.REPORT.ACTIONS.TYPE.SUBMITTED>
        | ReportAction<typeof CONST.REPORT.ACTIONS.TYPE.SUBMITTED_AND_CLOSED>
        | ReportAction<typeof CONST.REPORT.ACTIONS.TYPE.CLOSED>,
    report?: Report,
) {
    return translateLocal('iou.submittedAmount', {formattedAmount: getFormattedAmount(reportAction, report)});
=======
function getIOUSubmittedMessage(reportAction: ReportAction<typeof CONST.REPORT.ACTIONS.TYPE.SUBMITTED> | ReportAction<typeof CONST.REPORT.ACTIONS.TYPE.SUBMITTED_AND_CLOSED>) {
    return translateLocal('iou.submittedWithDisplayName', {displayName: getActorDisplayName(reportAction)});
>>>>>>> e1e89c9e
}

function getReportAutomaticallyApprovedMessage(reportAction: ReportAction<typeof CONST.REPORT.ACTIONS.TYPE.APPROVED>) {
    return translateLocal('iou.automaticallyApproved', {displayName: getActorDisplayName(reportAction)});
}

function getIOUUnapprovedMessage(reportAction: ReportAction<typeof CONST.REPORT.ACTIONS.TYPE.UNAPPROVED>) {
    return translateLocal('iou.unapproved', {displayName: getActorDisplayName(reportAction)});
}

function getIOUApprovedMessage(reportAction: ReportAction<typeof CONST.REPORT.ACTIONS.TYPE.APPROVED>) {
    return translateLocal('iou.approvedWithDisplayName', {displayName: getActorDisplayName(reportAction)});
}

/**
 * We pass the reportID as older FORWARDED actions do not have the amount & currency stored in the message
 * so we retrieve the amount from the report instead
 */
function getReportAutomaticallyForwardedMessage(reportAction: ReportAction<typeof CONST.REPORT.ACTIONS.TYPE.FORWARDED>, reportOrID: OnyxInputOrEntry<Report> | string | SearchReport) {
    const expenseReport = typeof reportOrID === 'string' ? getReport(reportOrID, allReports) : reportOrID;
    const originalMessage = getOriginalMessage(reportAction) as OriginalMessageIOU;
    let formattedAmount;

    // Older FORWARDED action might not have the amount stored in the original message, we'll fallback to getting the amount from the report instead.
    if (originalMessage?.amount) {
        formattedAmount = getFormattedAmount(reportAction, expenseReport);
    } else {
        formattedAmount = convertToDisplayString(getMoneyRequestSpendBreakdown(expenseReport).totalDisplaySpend, expenseReport?.currency);
    }

    return translateLocal('iou.automaticallyForwardedAmount', {amount: formattedAmount});
}

/**
 * We pass the reportID as older FORWARDED actions do not have the amount & currency stored in the message
 * so we retrieve the amount from the report instead
 */
function getIOUForwardedMessage(
    reportAction: ReportAction<typeof CONST.REPORT.ACTIONS.TYPE.FORWARDED>,
    reportOrID: OnyxInputOrEntry<Report> | string | SearchReport,
    reports?: SearchReport[],
) {
    const expenseReport = typeof reportOrID === 'string' ? getReport(reportOrID, reports ?? allReports) : reportOrID;
    const originalMessage = getOriginalMessage(reportAction) as OriginalMessageIOU;
    let formattedAmount;

    // Older FORWARDED action might not have the amount stored in the original message, we'll fallback to getting the amount from the report instead.
    if (originalMessage?.amount) {
        formattedAmount = getFormattedAmount(reportAction, expenseReport);
    } else {
        formattedAmount = convertToDisplayString(getMoneyRequestSpendBreakdown(expenseReport, reports).totalDisplaySpend, expenseReport?.currency);
    }

    return translateLocal('iou.forwardedAmount', {amount: formattedAmount});
}

function getRejectedReportMessage() {
    return translateLocal('iou.rejectedThisReport');
}

function getUpgradeWorkspaceMessage() {
    return translateLocal('workspaceActions.upgradedWorkspace');
}

function getDowngradeWorkspaceMessage() {
    return translateLocal('workspaceActions.downgradedWorkspace');
}

function getWorkspaceNameUpdatedMessage(action: ReportAction) {
    const {oldName, newName} = getOriginalMessage(action as ReportAction<typeof CONST.REPORT.ACTIONS.TYPE.POLICY_CHANGE_LOG.UPDATE_NAME>) ?? {};
    const message = oldName && newName ? translateLocal('workspaceActions.renamedWorkspaceNameAction', {oldName, newName}) : getReportActionText(action);
    return Str.htmlEncode(message);
}

function getDeletedTransactionMessage(action: ReportAction) {
    const deletedTransactionOriginalMessage = getOriginalMessage(action as ReportAction<typeof CONST.REPORT.ACTIONS.TYPE.DELETED_TRANSACTION>) ?? {};
    const amount = Math.abs(deletedTransactionOriginalMessage.amount ?? 0);
    const currency = deletedTransactionOriginalMessage.currency ?? '';
    const formattedAmount = convertToDisplayString(amount, currency) ?? '';
    const message = translateLocal('iou.deletedTransaction', {
        amount: formattedAmount,
        merchant: deletedTransactionOriginalMessage.merchant ?? '',
    });
    return message;
}

function getReportDetails(reportID: string): {reportName: string; reportUrl: string} {
    const report = allReports?.[`${ONYXKEYS.COLLECTION.REPORT}${reportID}`];
    return {
        reportName: report?.reportName ?? '',
        reportUrl: `${environmentURL}/r/${reportID}`,
    };
}

function getMovedTransactionMessage(action: ReportAction) {
    const movedTransactionOriginalMessage = getOriginalMessage(action as ReportAction<typeof CONST.REPORT.ACTIONS.TYPE.MOVED_TRANSACTION>) ?? {};
    const {toReportID} = movedTransactionOriginalMessage as OriginalMessageMovedTransaction;
    const {reportName, reportUrl} = getReportDetails(toReportID);
    const message = translateLocal('iou.movedTransaction', {
        reportUrl,
        reportName,
    });
    return message;
}

function getUnreportedTransactionMessage(action: ReportAction) {
    const unreportedTransactionOriginalMessage = getOriginalMessage(action as ReportAction<typeof CONST.REPORT.ACTIONS.TYPE.UNREPORTED_TRANSACTION>) ?? {};
    const {fromReportID} = unreportedTransactionOriginalMessage as OriginalMessageUnreportedTransaction;
    const {reportName, reportUrl} = getReportDetails(fromReportID);
    const message = translateLocal('iou.unreportedTransaction', {
        reportUrl,
        reportName,
    });
    return message;
}

function getPolicyChangeMessage(action: ReportAction) {
    const PolicyChangeOriginalMessage = getOriginalMessage(action as ReportAction<typeof CONST.REPORT.ACTIONS.TYPE.CHANGE_POLICY>) ?? {};
    const {fromPolicy: fromPolicyID, toPolicy: toPolicyID} = PolicyChangeOriginalMessage as OriginalMessageChangePolicy;
    const message = translateLocal('report.actions.type.changeReportPolicy', {
        fromPolicyName: fromPolicyID ? getPolicyNameByID(fromPolicyID) : undefined,
        toPolicyName: getPolicyNameByID(toPolicyID),
    });
    return message;
}

/**
 * @param iouReportID - the report ID of the IOU report the action belongs to
 * @param type - IOUReportAction type. Can be oneOf(create, decline, cancel, pay, split)
 * @param total - IOU total in cents
 * @param comment - IOU comment
 * @param currency - IOU currency
 * @param paymentType - IOU paymentMethodType. Can be oneOf(Elsewhere, Expensify)
 * @param isSettlingUp - Whether we are settling up an IOU
 */
function getIOUReportActionMessage(iouReportID: string, type: string, total: number, comment: string, currency: string, paymentType = '', isSettlingUp = false): Message[] {
    const report = getReportOrDraftReport(iouReportID);
    const amount =
        type === CONST.IOU.REPORT_ACTION_TYPE.PAY && !isEmptyObject(report)
            ? convertToDisplayString(getMoneyRequestSpendBreakdown(report).totalDisplaySpend, currency)
            : convertToDisplayString(total, currency);

    let paymentMethodMessage;
    switch (paymentType) {
        case CONST.IOU.PAYMENT_TYPE.VBBA:
        case CONST.IOU.PAYMENT_TYPE.EXPENSIFY:
            paymentMethodMessage = ' with Expensify';
            break;
        default:
            paymentMethodMessage = ` elsewhere`;
            break;
    }

    let iouMessage;
    switch (type) {
        case CONST.REPORT.ACTIONS.TYPE.APPROVED:
            iouMessage = `approved ${amount}`;
            break;
        case CONST.REPORT.ACTIONS.TYPE.FORWARDED:
            iouMessage = translateLocal('iou.forwardedAmount', {amount});
            break;
        case CONST.REPORT.ACTIONS.TYPE.UNAPPROVED:
            iouMessage = `unapproved ${amount}`;
            break;
        case CONST.IOU.REPORT_ACTION_TYPE.CREATE:
            iouMessage = `submitted ${amount}${comment && ` for ${comment}`}`;
            break;
        case CONST.IOU.REPORT_ACTION_TYPE.TRACK:
            iouMessage = `tracking ${amount}${comment && ` for ${comment}`}`;
            break;
        case CONST.IOU.REPORT_ACTION_TYPE.SPLIT:
            iouMessage = `split ${amount}${comment && ` for ${comment}`}`;
            break;
        case CONST.IOU.REPORT_ACTION_TYPE.DELETE:
            iouMessage = `deleted the ${amount} expense${comment && ` for ${comment}`}`;
            break;
        case CONST.IOU.REPORT_ACTION_TYPE.PAY:
            iouMessage = isSettlingUp ? `paid ${amount}${paymentMethodMessage}` : `sent ${amount}${comment && ` for ${comment}`}${paymentMethodMessage}`;
            break;
        case CONST.REPORT.ACTIONS.TYPE.SUBMITTED:
            iouMessage = translateLocal('iou.submittedAmount', {formattedAmount: amount});
            break;
        default:
            break;
    }

    return [
        {
            html: lodashEscape(iouMessage),
            text: iouMessage ?? '',
            isEdited: false,
            type: CONST.REPORT.MESSAGE.TYPE.COMMENT,
        },
    ];
}

/**
 * Builds an optimistic IOU reportAction object
 *
 * @param type - IOUReportAction type. Can be oneOf(create, delete, pay, split).
 * @param amount - IOU amount in cents.
 * @param currency
 * @param comment - User comment for the IOU.
 * @param participants - An array with participants details.
 * @param [transactionID] - Not required if the IOUReportAction type is 'pay'
 * @param [paymentType] - Only required if the IOUReportAction type is 'pay'. Can be oneOf(elsewhere, Expensify).
 * @param [iouReportID] - Only required if the IOUReportActions type is oneOf(decline, cancel, pay). Generates a randomID as default.
 * @param [isSettlingUp] - Whether we are settling up an IOU.
 * @param [isSendMoneyFlow] - Whether this is pay someone flow
 * @param [receipt]
 * @param [isOwnPolicyExpenseChat] - Whether this is an expense report create from the current user's policy expense chat
 */
function buildOptimisticIOUReportAction(params: BuildOptimisticIOUReportActionParams): OptimisticIOUReportAction {
    const {
        type,
        amount,
        currency,
        comment,
        participants,
        transactionID,
        paymentType,
        iouReportID = '',
        isSettlingUp = false,
        isSendMoneyFlow = false,
        isOwnPolicyExpenseChat = false,
        created = DateUtils.getDBTime(),
        linkedExpenseReportAction,
        isPersonalTrackingExpense = false,
    } = params;

    const IOUReportID = isPersonalTrackingExpense ? undefined : iouReportID || generateReportID();

    const originalMessage: ReportAction<typeof CONST.REPORT.ACTIONS.TYPE.IOU>['originalMessage'] = {
        amount,
        comment,
        currency,
        IOUTransactionID: transactionID,
        IOUReportID,
        type,
    };

    const delegateAccountDetails = getPersonalDetailByEmail(delegateEmail);

    if (type === CONST.IOU.REPORT_ACTION_TYPE.PAY) {
        // In pay someone flow, we store amount, comment, currency in IOUDetails when type = pay
        if (isSendMoneyFlow) {
            const keys = ['amount', 'comment', 'currency'] as const;
            keys.forEach((key) => {
                delete originalMessage[key];
            });
            originalMessage.IOUDetails = {amount, comment, currency};
            originalMessage.paymentType = paymentType;
        } else {
            // In case of pay someone action, we dont store the comment
            // and there is no single transctionID to link the action to.
            delete originalMessage.IOUTransactionID;
            delete originalMessage.comment;
            originalMessage.paymentType = paymentType;
        }
    }

    // IOUs of type split only exist in group DMs and those don't have an iouReport so we need to delete the IOUReportID key
    if (type === CONST.IOU.REPORT_ACTION_TYPE.SPLIT) {
        delete originalMessage.IOUReportID;
        // Split expense made from a policy expense chat only have the payee's accountID as the participant because the payer could be any policy admin
        if (isOwnPolicyExpenseChat) {
            originalMessage.participantAccountIDs = currentUserAccountID ? [currentUserAccountID] : [];
        } else {
            originalMessage.participantAccountIDs = currentUserAccountID
                ? [currentUserAccountID, ...participants.map((participant) => participant.accountID ?? CONST.DEFAULT_NUMBER_ID)]
                : participants.map((participant) => participant.accountID ?? CONST.DEFAULT_NUMBER_ID);
        }
    }

    const iouReportAction = {
        ...linkedExpenseReportAction,
        actionName: CONST.REPORT.ACTIONS.TYPE.IOU,
        actorAccountID: currentUserAccountID,
        automatic: false,
        isAttachmentOnly: false,
        originalMessage,
        reportActionID: rand64(),
        shouldShow: true,
        created,
        pendingAction: CONST.RED_BRICK_ROAD_PENDING_ACTION.ADD,
        delegateAccountID: delegateAccountDetails?.accountID,
        person: [
            {
                style: 'strong',
                text: getCurrentUserDisplayNameOrEmail(),
                type: 'TEXT',
            },
        ],
        avatar: getCurrentUserAvatar(),
        message: getIOUReportActionMessage(iouReportID, type, amount, comment, currency, paymentType, isSettlingUp),
    };

    const managerMcTestParticipant = participants.find((participant) => isSelectedManagerMcTest(participant.login));
    if (managerMcTestParticipant) {
        return {
            ...iouReportAction,
            actorAccountID: managerMcTestParticipant.accountID,
            avatar: managerMcTestParticipant.icons?.[0]?.source,
            person: [
                {
                    style: 'strong',
                    text: getDisplayNameForParticipant(managerMcTestParticipant),
                    type: 'TEXT',
                },
            ],
        };
    }

    return iouReportAction;
}

/**
 * Builds an optimistic APPROVED report action with a randomly generated reportActionID.
 */
function buildOptimisticApprovedReportAction(amount: number, currency: string, expenseReportID: string): OptimisticApprovedReportAction {
    const originalMessage = {
        amount,
        currency,
        expenseReportID,
    };
    const delegateAccountDetails = getPersonalDetailByEmail(delegateEmail);

    return {
        actionName: CONST.REPORT.ACTIONS.TYPE.APPROVED,
        actorAccountID: currentUserAccountID,
        automatic: false,
        avatar: getCurrentUserAvatar(),
        isAttachmentOnly: false,
        originalMessage,
        message: getIOUReportActionMessage(expenseReportID, CONST.REPORT.ACTIONS.TYPE.APPROVED, Math.abs(amount), '', currency),
        person: [
            {
                style: 'strong',
                text: getCurrentUserDisplayNameOrEmail(),
                type: 'TEXT',
            },
        ],
        reportActionID: rand64(),
        shouldShow: true,
        created: DateUtils.getDBTime(),
        pendingAction: CONST.RED_BRICK_ROAD_PENDING_ACTION.ADD,
        delegateAccountID: delegateAccountDetails?.accountID,
    };
}

/**
 * Builds an optimistic APPROVED report action with a randomly generated reportActionID.
 */
function buildOptimisticUnapprovedReportAction(amount: number, currency: string, expenseReportID: string): OptimisticUnapprovedReportAction {
    const delegateAccountDetails = getPersonalDetailByEmail(delegateEmail);
    return {
        actionName: CONST.REPORT.ACTIONS.TYPE.UNAPPROVED,
        actorAccountID: currentUserAccountID,
        automatic: false,
        avatar: getCurrentUserAvatar(),
        isAttachmentOnly: false,
        originalMessage: {
            amount,
            currency,
            expenseReportID,
        },
        message: getIOUReportActionMessage(expenseReportID, CONST.REPORT.ACTIONS.TYPE.UNAPPROVED, Math.abs(amount), '', currency),
        person: [
            {
                style: 'strong',
                text: getCurrentUserDisplayNameOrEmail(),
                type: 'TEXT',
            },
        ],
        reportActionID: rand64(),
        shouldShow: true,
        created: DateUtils.getDBTime(),
        pendingAction: CONST.RED_BRICK_ROAD_PENDING_ACTION.ADD,
        delegateAccountID: delegateAccountDetails?.accountID,
    };
}

/**
 * Builds an optimistic MOVED report action with a randomly generated reportActionID.
 * This action is used when we move reports across workspaces.
 */
function buildOptimisticMovedReportAction(fromPolicyID: string | undefined, toPolicyID: string, newParentReportID: string, movedReportID: string, policyName: string): ReportAction {
    const originalMessage = {
        fromPolicyID,
        toPolicyID,
        newParentReportID,
        movedReportID,
    };

    const movedActionMessage = [
        {
            html: `moved the report to the <a href='${CONST.NEW_EXPENSIFY_URL}r/${newParentReportID}' target='_blank' rel='noreferrer noopener'>${policyName}</a> workspace`,
            text: `moved the report to the ${policyName} workspace`,
            type: CONST.REPORT.MESSAGE.TYPE.COMMENT,
        },
    ];

    return {
        actionName: CONST.REPORT.ACTIONS.TYPE.MOVED,
        actorAccountID: currentUserAccountID,
        automatic: false,
        avatar: getCurrentUserAvatar(),
        isAttachmentOnly: false,
        originalMessage,
        message: movedActionMessage,
        person: [
            {
                style: 'strong',
                text: getCurrentUserDisplayNameOrEmail(),
                type: 'TEXT',
            },
        ],
        reportActionID: rand64(),
        shouldShow: true,
        created: DateUtils.getDBTime(),
        pendingAction: CONST.RED_BRICK_ROAD_PENDING_ACTION.ADD,
    };
}

/**
 * Builds an optimistic CHANGEPOLICY report action with a randomly generated reportActionID.
 * This action is used when we change the workspace of a report.
 */
function buildOptimisticChangePolicyReportAction(fromPolicyID: string | undefined, toPolicyID: string, automaticAction = false): ReportAction {
    const originalMessage = {
        fromPolicy: fromPolicyID,
        toPolicy: toPolicyID,
        automaticAction,
    };

    const fromPolicy = getPolicy(fromPolicyID);
    const toPolicy = getPolicy(toPolicyID);

    const changePolicyReportActionMessage = [
        {
            type: CONST.REPORT.MESSAGE.TYPE.TEXT,
            text: `changed the workspace to ${toPolicy?.name}`,
        },
        ...(fromPolicyID
            ? [
                  {
                      type: CONST.REPORT.MESSAGE.TYPE.TEXT,
                      text: ` (previously ${fromPolicy?.name})`,
                  },
              ]
            : []),
    ];

    return {
        actionName: CONST.REPORT.ACTIONS.TYPE.CHANGE_POLICY,
        actorAccountID: currentUserAccountID,
        avatar: getCurrentUserAvatar(),
        created: DateUtils.getDBTime(),
        originalMessage,
        message: changePolicyReportActionMessage,
        person: [
            {
                style: 'strong',
                text: getCurrentUserDisplayNameOrEmail(),
                type: 'TEXT',
            },
        ],
        reportActionID: rand64(),
        shouldShow: true,
        pendingAction: CONST.RED_BRICK_ROAD_PENDING_ACTION.ADD,
    };
}

function buildOptimisticTransactionAction(type: 'MOVEDTRANSACTION' | 'UNREPORTEDTRANSACTION', transactionThreadReportID: string | undefined, targetReportID: string): ReportAction {
    const reportName = allReports?.[targetReportID]?.reportName ?? '';
    const url = `${environmentURL}/r/${targetReportID}`;
    const [actionText, messageHtml] =
        type === CONST.REPORT.ACTIONS.TYPE.MOVED_TRANSACTION
            ? [`moved this expense to ${reportName}`, `moved this expense to <a href='${url}' target='_blank' rel='noreferrer noopener'>${reportName}</a>`]
            : [`removed this expense from ${reportName}`, `removed this expense from <a href='${url}' target='_blank' rel='noreferrer noopener'>${reportName}</a>`];

    return {
        actionName: type,
        reportID: transactionThreadReportID,
        actorAccountID: currentUserAccountID,
        avatar: getCurrentUserAvatar(),
        created: DateUtils.getDBTime(),
        originalMessage: type === CONST.REPORT.ACTIONS.TYPE.MOVED_TRANSACTION ? {toReportID: targetReportID} : {fromReportID: targetReportID},
        message: [
            {
                type: CONST.REPORT.MESSAGE.TYPE.TEXT,
                html: messageHtml,
                text: actionText,
            },
        ],
        person: [
            {
                style: 'strong',
                text: getCurrentUserDisplayNameOrEmail(),
                type: 'TEXT',
            },
        ],
        reportActionID: rand64(),
        shouldShow: true,
        pendingAction: CONST.RED_BRICK_ROAD_PENDING_ACTION.ADD,
    };
}

/**
 * Builds an optimistic MOVED_TRANSACTION report action with a randomly generated reportActionID.
 * This action is used when we change the workspace of a report.
 */
function buildOptimisticMovedTransactionAction(transactionThreadReportID: string | undefined, toReportID: string) {
    return buildOptimisticTransactionAction(CONST.REPORT.ACTIONS.TYPE.MOVED_TRANSACTION, transactionThreadReportID, toReportID);
}

/**
 * Builds an optimistic UNREPORTED_TRANSACTION report action with a randomly generated reportActionID.
 * This action is used when we unreport a transaction.
 */
function buildOptimisticUnreportedTransactionAction(transactionThreadReportID: string | undefined, fromReportID: string) {
    return buildOptimisticTransactionAction(CONST.REPORT.ACTIONS.TYPE.UNREPORTED_TRANSACTION, transactionThreadReportID, fromReportID);
}

/**
 * Builds an optimistic SUBMITTED report action with a randomly generated reportActionID.
 *
 */
function buildOptimisticSubmittedReportAction(amount: number, currency: string, expenseReportID: string, adminAccountID: number | undefined): OptimisticSubmittedReportAction {
    const originalMessage = {
        amount,
        currency,
        expenseReportID,
    };

    const delegateAccountDetails = getPersonalDetailByEmail(delegateEmail);

    return {
        actionName: CONST.REPORT.ACTIONS.TYPE.SUBMITTED,
        actorAccountID: currentUserAccountID,
        adminAccountID,
        automatic: false,
        avatar: getCurrentUserAvatar(),
        isAttachmentOnly: false,
        originalMessage,
        message: getIOUReportActionMessage(expenseReportID, CONST.REPORT.ACTIONS.TYPE.SUBMITTED, Math.abs(amount), '', currency),
        person: [
            {
                style: 'strong',
                text: getCurrentUserDisplayNameOrEmail(),
                type: 'TEXT',
            },
        ],
        reportActionID: rand64(),
        shouldShow: true,
        created: DateUtils.getDBTime(),
        pendingAction: CONST.RED_BRICK_ROAD_PENDING_ACTION.ADD,
        delegateAccountID: delegateAccountDetails?.accountID,
    };
}

/**
 * Builds an optimistic report preview action with a randomly generated reportActionID.
 *
 * @param chatReport
 * @param iouReport
 * @param [comment] - User comment for the IOU.
 * @param [transaction] - optimistic first transaction of preview
 * @param reportActionID
 */
function buildOptimisticReportPreview(
    chatReport: OnyxInputOrEntry<Report>,
    iouReport: Report,
    comment = '',
    transaction: OnyxInputOrEntry<Transaction> = null,
    childReportID?: string,
    reportActionID?: string,
): ReportAction<typeof CONST.REPORT.ACTIONS.TYPE.REPORT_PREVIEW> {
    const hasReceipt = hasReceiptTransactionUtils(transaction);
    const message = getReportPreviewMessage(iouReport);
    const created = DateUtils.getDBTime();
    const reportActorAccountID = (isInvoiceReport(iouReport) || isExpenseReport(iouReport) ? iouReport?.ownerAccountID : iouReport?.managerID) ?? -1;
    const delegateAccountDetails = getPersonalDetailByEmail(delegateEmail);
    const isTestTransaction = isTestTransactionReport(iouReport);
    const isScanRequest = transaction ? isScanRequestTransactionUtils(transaction) : false;
    return {
        reportActionID: reportActionID ?? rand64(),
        reportID: chatReport?.reportID,
        actionName: CONST.REPORT.ACTIONS.TYPE.REPORT_PREVIEW,
        pendingAction: CONST.RED_BRICK_ROAD_PENDING_ACTION.ADD,
        originalMessage: {
            linkedReportID: iouReport?.reportID,
        },
        message: [
            {
                html: message,
                text: message,
                isEdited: false,
                type: CONST.REPORT.MESSAGE.TYPE.COMMENT,
            },
        ],
        delegateAccountID: delegateAccountDetails?.accountID,
        created,
        accountID: iouReport?.managerID,
        // The preview is initially whispered if created with a receipt, so the actor is the current user as well
        actorAccountID: hasReceipt ? currentUserAccountID : reportActorAccountID,
        childReportID: childReportID ?? iouReport?.reportID,
        childMoneyRequestCount: 1,
        childLastActorAccountID: currentUserAccountID,
        childLastMoneyRequestComment: comment,
        childRecentReceiptTransactionIDs: hasReceipt && !isEmptyObject(transaction) && transaction?.transactionID ? {[transaction.transactionID]: created} : undefined,
        ...(isTestTransaction && !isScanRequest && {childStateNum: 2, childStatusNum: 4}),
    };
}

/**
 * Builds an optimistic ACTIONABLETRACKEXPENSEWHISPER action with a randomly generated reportActionID.
 */
function buildOptimisticActionableTrackExpenseWhisper(iouAction: OptimisticIOUReportAction, transactionID: string): ReportAction {
    const currentTime = DateUtils.getDBTime();
    const targetEmail = CONST.EMAIL.CONCIERGE;
    const actorAccountID = getAccountIDsByLogins([targetEmail]).at(0);
    const reportActionID = rand64();
    return {
        actionName: CONST.REPORT.ACTIONS.TYPE.ACTIONABLE_TRACK_EXPENSE_WHISPER,
        actorAccountID,
        avatar: getDefaultAvatarURL(actorAccountID),
        created: DateUtils.addMillisecondsFromDateTime(currentTime, 1),
        lastModified: DateUtils.addMillisecondsFromDateTime(currentTime, 1),
        message: [
            {
                html: CONST.ACTIONABLE_TRACK_EXPENSE_WHISPER_MESSAGE,
                text: CONST.ACTIONABLE_TRACK_EXPENSE_WHISPER_MESSAGE,
                whisperedTo: [],
                type: CONST.REPORT.MESSAGE.TYPE.COMMENT,
            },
        ],
        originalMessage: {
            lastModified: DateUtils.addMillisecondsFromDateTime(currentTime, 1),
            transactionID,
        },
        person: [
            {
                text: CONST.DISPLAY_NAME.EXPENSIFY_CONCIERGE,
                type: 'TEXT',
            },
        ],
        reportActionID,
        shouldShow: true,
        pendingAction: CONST.RED_BRICK_ROAD_PENDING_ACTION.ADD,
    };
}

/**
 * Builds an optimistic modified expense action with a randomly generated reportActionID.
 */
function buildOptimisticModifiedExpenseReportAction(
    transactionThread: OnyxInputOrEntry<Report>,
    oldTransaction: OnyxInputOrEntry<Transaction>,
    transactionChanges: TransactionChanges,
    isFromExpenseReport: boolean,
    policy: OnyxInputOrEntry<Policy>,
    updatedTransaction?: OnyxInputOrEntry<Transaction>,
): OptimisticModifiedExpenseReportAction {
    const originalMessage = getModifiedExpenseOriginalMessage(oldTransaction, transactionChanges, isFromExpenseReport, policy, updatedTransaction);
    const delegateAccountDetails = getPersonalDetailByEmail(delegateEmail);

    return {
        actionName: CONST.REPORT.ACTIONS.TYPE.MODIFIED_EXPENSE,
        actorAccountID: currentUserAccountID,
        automatic: false,
        avatar: getCurrentUserAvatar(),
        created: DateUtils.getDBTime(),
        isAttachmentOnly: false,
        message: [
            {
                // Currently we are composing the message from the originalMessage and message is only used in OldDot and not in the App
                text: 'You',
                style: 'strong',
                type: CONST.REPORT.MESSAGE.TYPE.TEXT,
            },
        ],
        originalMessage,
        person: [
            {
                style: 'strong',
                text: currentUserPersonalDetails?.displayName ?? String(currentUserAccountID),
                type: 'TEXT',
            },
        ],
        pendingAction: CONST.RED_BRICK_ROAD_PENDING_ACTION.ADD,
        reportActionID: rand64(),
        reportID: transactionThread?.reportID,
        shouldShow: true,
        delegateAccountID: delegateAccountDetails?.accountID,
    };
}

/**
 * Builds an optimistic DETACH_RECEIPT report action with a randomly generated reportActionID.
 */
function buildOptimisticDetachReceipt(reportID: string | undefined, transactionID: string, merchant: string = CONST.TRANSACTION.PARTIAL_TRANSACTION_MERCHANT) {
    return {
        actionName: CONST.REPORT.ACTIONS.TYPE.MANAGER_DETACH_RECEIPT,
        actorAccountID: currentUserAccountID,
        automatic: false,
        avatar: getCurrentUserAvatar(),
        created: DateUtils.getDBTime(),
        isAttachmentOnly: false,
        originalMessage: {
            transactionID,
            merchant: `${merchant}`,
        },
        message: [
            {
                type: 'COMMENT',
                html: `detached a receipt from expense '${merchant}'`,
                text: `detached a receipt from expense '${merchant}'`,
                whisperedTo: [],
            },
        ],
        person: [
            {
                style: 'strong',
                text: currentUserPersonalDetails?.displayName ?? String(currentUserAccountID),
                type: 'TEXT',
            },
        ],
        pendingAction: CONST.RED_BRICK_ROAD_PENDING_ACTION.ADD,
        reportActionID: rand64(),
        reportID,
        shouldShow: true,
    };
}

/**
 * Builds an optimistic modified expense action for a tracked expense move with a randomly generated reportActionID.
 * @param transactionThreadID - The reportID of the transaction thread
 * @param movedToReportID - The reportID of the report the transaction is moved to
 */
function buildOptimisticMovedTrackedExpenseModifiedReportAction(transactionThreadID: string | undefined, movedToReportID: string | undefined): OptimisticModifiedExpenseReportAction {
    const delegateAccountDetails = getPersonalDetailByEmail(delegateEmail);

    return {
        actionName: CONST.REPORT.ACTIONS.TYPE.MODIFIED_EXPENSE,
        actorAccountID: currentUserAccountID,
        automatic: false,
        avatar: getCurrentUserAvatar(),
        created: DateUtils.getDBTime(),
        isAttachmentOnly: false,
        message: [
            {
                // Currently we are composing the message from the originalMessage and message is only used in OldDot and not in the App
                text: 'You',
                style: 'strong',
                type: CONST.REPORT.MESSAGE.TYPE.TEXT,
            },
        ],
        originalMessage: {
            movedToReportID,
        },
        person: [
            {
                style: 'strong',
                text: currentUserPersonalDetails?.displayName ?? String(currentUserAccountID),
                type: 'TEXT',
            },
        ],
        pendingAction: CONST.RED_BRICK_ROAD_PENDING_ACTION.ADD,
        reportActionID: rand64(),
        reportID: transactionThreadID,
        shouldShow: true,
        delegateAccountID: delegateAccountDetails?.accountID,
    };
}

/**
 * Updates a report preview action that exists for an IOU report.
 *
 * @param [comment] - User comment for the IOU.
 * @param [transaction] - optimistic newest transaction of a report preview
 *
 */
function updateReportPreview(
    iouReport: OnyxEntry<Report>,
    reportPreviewAction: ReportAction<typeof CONST.REPORT.ACTIONS.TYPE.REPORT_PREVIEW>,
    isPayRequest = false,
    comment = '',
    transaction?: OnyxEntry<Transaction>,
): ReportAction<typeof CONST.REPORT.ACTIONS.TYPE.REPORT_PREVIEW> {
    const hasReceipt = hasReceiptTransactionUtils(transaction);
    const recentReceiptTransactions = reportPreviewAction?.childRecentReceiptTransactionIDs ?? {};
    const transactionsToKeep = getRecentTransactions(recentReceiptTransactions);
    const previousTransactionsArray = Object.entries(recentReceiptTransactions ?? {}).map(([key, value]) => (transactionsToKeep.includes(key) ? {[key]: value} : null));
    const previousTransactions: Record<string, string> = {};

    for (const obj of previousTransactionsArray) {
        for (const key in obj) {
            if (obj) {
                previousTransactions[key] = obj[key];
            }
        }
    }

    const message = getReportPreviewMessage(iouReport, reportPreviewAction);
    const originalMessage = getOriginalMessage(reportPreviewAction);
    return {
        ...reportPreviewAction,
        message: [
            {
                html: message,
                text: message,
                isEdited: false,
                type: CONST.REPORT.MESSAGE.TYPE.COMMENT,
            },
        ],
        childLastMoneyRequestComment: comment || reportPreviewAction?.childLastMoneyRequestComment,
        childMoneyRequestCount: (reportPreviewAction?.childMoneyRequestCount ?? 0) + (isPayRequest ? 0 : 1),
        childRecentReceiptTransactionIDs: hasReceipt
            ? {
                  ...(transaction && {[transaction.transactionID]: transaction?.created}),
                  ...previousTransactions,
              }
            : recentReceiptTransactions,
        // As soon as we add a transaction without a receipt to the report, it will have ready expenses,
        // so we remove the whisper
        originalMessage: originalMessage
            ? {
                  ...originalMessage,
                  whisperedTo: hasReceipt ? originalMessage.whisperedTo : [],
                  linkedReportID: originalMessage.linkedReportID,
              }
            : undefined,
    };
}

function buildOptimisticTaskReportAction(
    taskReportID: string,
    actionName: typeof CONST.REPORT.ACTIONS.TYPE.TASK_COMPLETED | typeof CONST.REPORT.ACTIONS.TYPE.TASK_REOPENED | typeof CONST.REPORT.ACTIONS.TYPE.TASK_CANCELLED,
    message = '',
    actorAccountID = currentUserAccountID,
    createdOffset = 0,
): OptimisticTaskReportAction {
    const originalMessage = {
        taskReportID,
        type: actionName,
        text: message,
        html: message,
        whisperedTo: [],
    };
    const delegateAccountDetails = getPersonalDetailByEmail(delegateEmail);

    return {
        actionName,
        actorAccountID,
        automatic: false,
        avatar: getCurrentUserAvatar(),
        isAttachmentOnly: false,
        originalMessage,
        message: [
            {
                text: message,
                taskReportID,
                type: CONST.REPORT.MESSAGE.TYPE.TEXT,
            },
        ],
        person: [
            {
                style: 'strong',
                text: currentUserPersonalDetails?.displayName ?? String(currentUserAccountID),
                type: 'TEXT',
            },
        ],
        reportActionID: rand64(),
        shouldShow: true,
        created: DateUtils.getDBTimeWithSkew(Date.now() + createdOffset),
        isFirstItem: false,
        pendingAction: CONST.RED_BRICK_ROAD_PENDING_ACTION.ADD,
        delegateAccountID: delegateAccountDetails?.accountID,
    };
}

function isWorkspaceChat(chatType: string) {
    return chatType === CONST.REPORT.CHAT_TYPE.POLICY_ADMINS || chatType === CONST.REPORT.CHAT_TYPE.POLICY_ANNOUNCE || chatType === CONST.REPORT.CHAT_TYPE.POLICY_EXPENSE_CHAT;
}

/**
 * Builds an optimistic chat report with a randomly generated reportID and as much information as we currently have
 */
type BuildOptimisticChatReportParams = {
    participantList: number[];
    reportName?: string;
    chatType?: ValueOf<typeof CONST.REPORT.CHAT_TYPE>;
    policyID?: string;
    ownerAccountID?: number;
    isOwnPolicyExpenseChat?: boolean;
    oldPolicyName?: string;
    visibility?: ValueOf<typeof CONST.REPORT.VISIBILITY>;
    writeCapability?: ValueOf<typeof CONST.REPORT.WRITE_CAPABILITIES>;
    notificationPreference?: NotificationPreference;
    parentReportActionID?: string;
    parentReportID?: string;
    description?: string;
    avatarUrl?: string;
    optimisticReportID?: string;
};

function buildOptimisticChatReport({
    participantList,
    reportName = CONST.REPORT.DEFAULT_REPORT_NAME,
    chatType,
    policyID = CONST.POLICY.OWNER_EMAIL_FAKE,
    ownerAccountID = CONST.REPORT.OWNER_ACCOUNT_ID_FAKE,
    isOwnPolicyExpenseChat = false,
    oldPolicyName = '',
    visibility,
    writeCapability,
    notificationPreference = CONST.REPORT.NOTIFICATION_PREFERENCE.ALWAYS,
    parentReportActionID = '',
    parentReportID = '',
    description = '',
    avatarUrl = '',
    optimisticReportID = '',
}: BuildOptimisticChatReportParams): OptimisticChatReport {
    const isWorkspaceChatType = chatType && isWorkspaceChat(chatType);
    const participants = participantList.reduce((reportParticipants: Participants, accountID: number) => {
        const participant: ReportParticipant = {
            notificationPreference,
            ...(!isWorkspaceChatType && {role: accountID === currentUserAccountID ? CONST.REPORT.ROLE.ADMIN : CONST.REPORT.ROLE.MEMBER}),
        };
        // eslint-disable-next-line no-param-reassign
        reportParticipants[accountID] = participant;
        return reportParticipants;
    }, {} as Participants);
    const currentTime = DateUtils.getDBTime();
    const optimisticChatReport: OptimisticChatReport = {
        type: CONST.REPORT.TYPE.CHAT,
        chatType,
        isOwnPolicyExpenseChat,
        isPinned: false,
        lastActorAccountID: 0,
        lastMessageHtml: '',
        lastMessageText: undefined,
        lastReadTime: currentTime,
        lastVisibleActionCreated: currentTime,
        oldPolicyName,
        ownerAccountID: ownerAccountID || CONST.REPORT.OWNER_ACCOUNT_ID_FAKE,
        parentReportActionID,
        parentReportID,
        participants,
        policyID,
        reportID: optimisticReportID || generateReportID(),
        reportName,
        stateNum: 0,
        statusNum: 0,
        visibility,
        description,
        writeCapability,
        avatarUrl,
    };

    if (chatType === CONST.REPORT.CHAT_TYPE.INVOICE) {
        // TODO: update to support workspace as an invoice receiver when workspace-to-workspace invoice room implemented
        optimisticChatReport.invoiceReceiver = {
            type: 'individual',
            accountID: participantList.at(0) ?? -1,
        };
    }

    return optimisticChatReport;
}

function buildOptimisticGroupChatReport(
    participantAccountIDs: number[],
    reportName: string,
    avatarUri: string,
    optimisticReportID?: string,
    notificationPreference?: NotificationPreference,
) {
    return buildOptimisticChatReport({
        participantList: participantAccountIDs,
        reportName,
        chatType: CONST.REPORT.CHAT_TYPE.GROUP,
        notificationPreference,
        avatarUrl: avatarUri,
        optimisticReportID,
    });
}

/**
 * Returns the necessary reportAction onyx data to indicate that the chat has been created optimistically
 * @param [created] - Action created time
 */
function buildOptimisticCreatedReportAction(emailCreatingAction: string, created = DateUtils.getDBTime()): OptimisticCreatedReportAction {
    return {
        reportActionID: rand64(),
        actionName: CONST.REPORT.ACTIONS.TYPE.CREATED,
        pendingAction: CONST.RED_BRICK_ROAD_PENDING_ACTION.ADD,
        actorAccountID: currentUserAccountID,
        message: [
            {
                type: CONST.REPORT.MESSAGE.TYPE.TEXT,
                style: 'strong',
                text: emailCreatingAction,
            },
            {
                type: CONST.REPORT.MESSAGE.TYPE.TEXT,
                style: 'normal',
                text: ' created this report',
            },
        ],
        person: [
            {
                type: CONST.REPORT.MESSAGE.TYPE.TEXT,
                style: 'strong',
                text: getCurrentUserDisplayNameOrEmail(),
            },
        ],
        automatic: false,
        avatar: getCurrentUserAvatar(),
        created,
        shouldShow: true,
    };
}

/**
 * Returns the necessary reportAction onyx data to indicate that the room has been renamed
 */
function buildOptimisticRenamedRoomReportAction(newName: string, oldName: string): OptimisticRenamedReportAction {
    const now = DateUtils.getDBTime();
    return {
        reportActionID: rand64(),
        actionName: CONST.REPORT.ACTIONS.TYPE.RENAMED,
        pendingAction: CONST.RED_BRICK_ROAD_PENDING_ACTION.ADD,
        actorAccountID: currentUserAccountID,
        message: [
            {
                type: CONST.REPORT.MESSAGE.TYPE.TEXT,
                style: 'strong',
                text: 'You',
            },
            {
                type: CONST.REPORT.MESSAGE.TYPE.TEXT,
                style: 'normal',
                text: ` renamed this report. New title is '${newName}' (previously '${oldName}').`,
            },
        ],
        person: [
            {
                type: CONST.REPORT.MESSAGE.TYPE.TEXT,
                style: 'strong',
                text: getCurrentUserDisplayNameOrEmail(),
            },
        ],
        originalMessage: {
            oldName,
            newName,
            html: `Room renamed to ${newName}`,
            lastModified: now,
        },
        automatic: false,
        avatar: getCurrentUserAvatar(),
        created: now,
        shouldShow: true,
    };
}

/**
 * Returns the necessary reportAction onyx data to indicate that the room description has been updated
 */
function buildOptimisticRoomDescriptionUpdatedReportAction(description: string): OptimisticRoomDescriptionUpdatedReportAction {
    const now = DateUtils.getDBTime();
    return {
        reportActionID: rand64(),
        actionName: CONST.REPORT.ACTIONS.TYPE.ROOM_CHANGE_LOG.UPDATE_ROOM_DESCRIPTION,
        pendingAction: CONST.RED_BRICK_ROAD_PENDING_ACTION.ADD,
        actorAccountID: currentUserAccountID,
        message: [
            {
                type: CONST.REPORT.MESSAGE.TYPE.COMMENT,
                text: description ? `set the room description to: ${Parser.htmlToText(description)}` : 'cleared the room description',
                html: description ? `<muted-text>set the room description to: ${description}</muted-text>` : '<muted-text>cleared the room description</muted-text>',
            },
        ],
        person: [
            {
                type: CONST.REPORT.MESSAGE.TYPE.TEXT,
                style: 'strong',
                text: getCurrentUserDisplayNameOrEmail(),
            },
        ],
        originalMessage: {
            description,
            lastModified: now,
        },
        created: now,
    };
}

/**
 * Returns the necessary reportAction onyx data to indicate that the transaction has been put on hold optimistically
 * @param [created] - Action created time
 */
function buildOptimisticHoldReportAction(created = DateUtils.getDBTime()): OptimisticHoldReportAction {
    return {
        reportActionID: rand64(),
        actionName: CONST.REPORT.ACTIONS.TYPE.HOLD,
        pendingAction: CONST.RED_BRICK_ROAD_PENDING_ACTION.ADD,
        actorAccountID: currentUserAccountID,
        message: [
            {
                type: CONST.REPORT.MESSAGE.TYPE.TEXT,
                style: 'normal',
                text: translateLocal('iou.heldExpense'),
            },
        ],
        person: [
            {
                type: CONST.REPORT.MESSAGE.TYPE.TEXT,
                style: 'strong',
                text: getCurrentUserDisplayNameOrEmail(),
            },
        ],
        automatic: false,
        avatar: getCurrentUserAvatar(),
        created,
        shouldShow: true,
    };
}

/**
 * Returns the necessary reportAction onyx data to indicate that the transaction has been put on hold optimistically
 * @param [created] - Action created time
 */
function buildOptimisticHoldReportActionComment(comment: string, created = DateUtils.getDBTime()): OptimisticHoldReportAction {
    return {
        reportActionID: rand64(),
        actionName: CONST.REPORT.ACTIONS.TYPE.ADD_COMMENT,
        pendingAction: CONST.RED_BRICK_ROAD_PENDING_ACTION.ADD,
        actorAccountID: currentUserAccountID,
        message: [
            {
                type: CONST.REPORT.MESSAGE.TYPE.COMMENT,
                text: comment,
                html: comment, // as discussed on https://github.com/Expensify/App/pull/39452 we will not support HTML for now
            },
        ],
        person: [
            {
                type: CONST.REPORT.MESSAGE.TYPE.TEXT,
                style: 'strong',
                text: getCurrentUserDisplayNameOrEmail(),
            },
        ],
        automatic: false,
        avatar: getCurrentUserAvatar(),
        created,
        shouldShow: true,
    };
}

/**
 * Returns the necessary reportAction onyx data to indicate that the transaction has been removed from hold optimistically
 * @param [created] - Action created time
 */
function buildOptimisticUnHoldReportAction(created = DateUtils.getDBTime()): OptimisticHoldReportAction {
    return {
        reportActionID: rand64(),
        actionName: CONST.REPORT.ACTIONS.TYPE.UNHOLD,
        pendingAction: CONST.RED_BRICK_ROAD_PENDING_ACTION.ADD,
        actorAccountID: currentUserAccountID,
        message: [
            {
                type: CONST.REPORT.MESSAGE.TYPE.TEXT,
                style: 'normal',
                text: translateLocal('iou.unheldExpense'),
            },
        ],
        person: [
            {
                type: CONST.REPORT.MESSAGE.TYPE.TEXT,
                style: 'normal',
                text: getCurrentUserDisplayNameOrEmail(),
            },
        ],
        automatic: false,
        avatar: getCurrentUserAvatar(),
        created,
        shouldShow: true,
    };
}

function buildOptimisticEditedTaskFieldReportAction({title, description}: Task): OptimisticEditedTaskReportAction {
    // We do not modify title & description in one request, so we need to create a different optimistic action for each field modification
    let field = '';
    let value = '';
    if (title !== undefined) {
        field = 'task title';
        value = title;
    } else if (description !== undefined) {
        field = 'description';
        value = description;
    }

    let changelog = 'edited this task';
    if (field && value) {
        changelog = `updated the ${field} to ${value}`;
    } else if (field) {
        changelog = `removed the ${field}`;
    }
    const delegateAccountDetails = getPersonalDetailByEmail(delegateEmail);

    return {
        reportActionID: rand64(),
        actionName: CONST.REPORT.ACTIONS.TYPE.TASK_EDITED,
        pendingAction: CONST.RED_BRICK_ROAD_PENDING_ACTION.ADD,
        actorAccountID: currentUserAccountID,
        message: [
            {
                type: CONST.REPORT.MESSAGE.TYPE.COMMENT,
                text: changelog,
                html: getParsedComment(changelog, undefined, undefined, title !== undefined ? [...CONST.TASK_TITLE_DISABLED_RULES] : undefined),
            },
        ],
        person: [
            {
                type: CONST.REPORT.MESSAGE.TYPE.TEXT,
                style: 'strong',
                text: getCurrentUserDisplayNameOrEmail(),
            },
        ],
        automatic: false,
        avatar: getCurrentUserAvatar(),
        created: DateUtils.getDBTime(),
        shouldShow: false,
        delegateAccountID: delegateAccountDetails?.accountID,
    };
}

function buildOptimisticCardAssignedReportAction(assigneeAccountID: number): OptimisticCardAssignedReportAction {
    return {
        actionName: CONST.REPORT.ACTIONS.TYPE.CARD_ASSIGNED,
        actorAccountID: currentUserAccountID,
        avatar: getCurrentUserAvatar(),
        created: DateUtils.getDBTime(),
        originalMessage: {assigneeAccountID, cardID: -1},
        message: [{type: CONST.REPORT.MESSAGE.TYPE.COMMENT, text: '', html: ''}],
        pendingAction: CONST.RED_BRICK_ROAD_PENDING_ACTION.ADD,
        person: [
            {
                type: CONST.REPORT.MESSAGE.TYPE.TEXT,
                style: 'strong',
                text: getCurrentUserDisplayNameOrEmail(),
            },
        ],
        reportActionID: rand64(),
        shouldShow: true,
    };
}

function buildOptimisticChangedTaskAssigneeReportAction(assigneeAccountID: number): OptimisticEditedTaskReportAction {
    const delegateAccountDetails = getPersonalDetailByEmail(delegateEmail);

    return {
        reportActionID: rand64(),
        actionName: CONST.REPORT.ACTIONS.TYPE.TASK_EDITED,
        pendingAction: CONST.RED_BRICK_ROAD_PENDING_ACTION.ADD,
        actorAccountID: currentUserAccountID,
        message: [
            {
                type: CONST.REPORT.MESSAGE.TYPE.COMMENT,
                text: `assigned to ${getDisplayNameForParticipant({accountID: assigneeAccountID})}`,
                html: `assigned to <mention-user accountID="${assigneeAccountID}"/>`,
            },
        ],
        person: [
            {
                type: CONST.REPORT.MESSAGE.TYPE.TEXT,
                style: 'strong',
                text: getCurrentUserDisplayNameOrEmail(),
            },
        ],
        automatic: false,
        avatar: getCurrentUserAvatar(),
        created: DateUtils.getDBTime(),
        shouldShow: false,
        delegateAccountID: delegateAccountDetails?.accountID,
    };
}

/**
 * Returns the necessary reportAction onyx data to indicate that a chat has been archived
 *
 * @param reason - A reason why the chat has been archived
 */
function buildOptimisticClosedReportAction(
    emailClosingReport: string,
    policyName: string,
    reason: ValueOf<typeof CONST.REPORT.ARCHIVE_REASON> = CONST.REPORT.ARCHIVE_REASON.DEFAULT,
): OptimisticClosedReportAction {
    return {
        actionName: CONST.REPORT.ACTIONS.TYPE.CLOSED,
        actorAccountID: currentUserAccountID,
        automatic: false,
        avatar: getCurrentUserAvatar(),
        created: DateUtils.getDBTime(),
        message: [
            {
                type: CONST.REPORT.MESSAGE.TYPE.TEXT,
                style: 'strong',
                text: emailClosingReport,
            },
            {
                type: CONST.REPORT.MESSAGE.TYPE.TEXT,
                style: 'normal',
                text: ' closed this report',
            },
        ],
        originalMessage: {
            policyName,
            reason,
        },
        pendingAction: CONST.RED_BRICK_ROAD_PENDING_ACTION.ADD,
        person: [
            {
                type: CONST.REPORT.MESSAGE.TYPE.TEXT,
                style: 'strong',
                text: getCurrentUserDisplayNameOrEmail(),
            },
        ],
        reportActionID: rand64(),
        shouldShow: true,
    };
}

/**
 * Returns an optimistic Dismissed Violation Report Action. Use the originalMessage customize this to the type of
 * violation being dismissed.
 */
function buildOptimisticDismissedViolationReportAction(
    originalMessage: ReportAction<typeof CONST.REPORT.ACTIONS.TYPE.DISMISSED_VIOLATION>['originalMessage'],
): OptimisticDismissedViolationReportAction {
    return {
        actionName: CONST.REPORT.ACTIONS.TYPE.DISMISSED_VIOLATION,
        actorAccountID: currentUserAccountID,
        avatar: getCurrentUserAvatar(),
        created: DateUtils.getDBTime(),
        message: [
            {
                type: CONST.REPORT.MESSAGE.TYPE.TEXT,
                style: 'normal',
                text: getDismissedViolationMessageText(originalMessage),
            },
        ],
        originalMessage,
        pendingAction: CONST.RED_BRICK_ROAD_PENDING_ACTION.ADD,
        person: [
            {
                type: CONST.REPORT.MESSAGE.TYPE.TEXT,
                style: 'strong',
                text: getCurrentUserDisplayNameOrEmail(),
            },
        ],
        reportActionID: rand64(),
        shouldShow: true,
    };
}

function buildOptimisticResolvedDuplicatesReportAction(): OptimisticDismissedViolationReportAction {
    return {
        actionName: CONST.REPORT.ACTIONS.TYPE.RESOLVED_DUPLICATES,
        actorAccountID: currentUserAccountID,
        avatar: getCurrentUserAvatar(),
        created: DateUtils.getDBTime(),
        message: [
            {
                type: CONST.REPORT.MESSAGE.TYPE.TEXT,
                style: 'normal',
                text: translateLocal('violations.resolvedDuplicates'),
            },
        ],
        pendingAction: CONST.RED_BRICK_ROAD_PENDING_ACTION.ADD,
        person: [
            {
                type: CONST.REPORT.MESSAGE.TYPE.TEXT,
                style: 'strong',
                text: getCurrentUserDisplayNameOrEmail(),
            },
        ],
        reportActionID: rand64(),
        shouldShow: true,
    };
}

function buildOptimisticAnnounceChat(policyID: string, accountIDs: number[]): OptimisticAnnounceChat {
    const announceReport = getRoom(CONST.REPORT.CHAT_TYPE.POLICY_ANNOUNCE, policyID);
    const policy = getPolicy(policyID);
    const announceRoomOnyxData: AnnounceRoomOnyxData = {
        onyxOptimisticData: [],
        onyxSuccessData: [],
        onyxFailureData: [],
    };

    // Do not create #announce room if the room already exists or if there are less than 3 participants in workspace
    if (accountIDs.length < 3 || announceReport) {
        return {
            announceChatReportID: '',
            announceChatReportActionID: '',
            announceChatData: announceRoomOnyxData,
        };
    }

    const announceChatData = buildOptimisticChatReport({
        participantList: accountIDs,
        reportName: CONST.REPORT.WORKSPACE_CHAT_ROOMS.ANNOUNCE,
        chatType: CONST.REPORT.CHAT_TYPE.POLICY_ANNOUNCE,
        policyID,
        ownerAccountID: CONST.POLICY.OWNER_ACCOUNT_ID_FAKE,
        oldPolicyName: policy?.name,
        writeCapability: CONST.REPORT.WRITE_CAPABILITIES.ADMINS,
        notificationPreference: CONST.REPORT.NOTIFICATION_PREFERENCE.ALWAYS,
    });

    const announceCreatedAction = buildOptimisticCreatedReportAction(CONST.POLICY.OWNER_EMAIL_FAKE);
    announceRoomOnyxData.onyxOptimisticData.push(
        {
            onyxMethod: Onyx.METHOD.SET,
            key: `${ONYXKEYS.COLLECTION.REPORT}${announceChatData.reportID}`,
            value: {
                pendingFields: {
                    addWorkspaceRoom: CONST.RED_BRICK_ROAD_PENDING_ACTION.ADD,
                },
                ...announceChatData,
            },
        },
        {
            onyxMethod: Onyx.METHOD.SET,
            key: `${ONYXKEYS.COLLECTION.REPORT_DRAFT}${announceChatData.reportID}`,
            value: null,
        },
        {
            onyxMethod: Onyx.METHOD.SET,
            key: `${ONYXKEYS.COLLECTION.REPORT_ACTIONS}${announceChatData.reportID}`,
            value: {
                [announceCreatedAction.reportActionID]: announceCreatedAction,
            },
        },
    );
    announceRoomOnyxData.onyxSuccessData.push(
        {
            onyxMethod: Onyx.METHOD.MERGE,
            key: `${ONYXKEYS.COLLECTION.REPORT}${announceChatData.reportID}`,
            value: {
                pendingFields: {
                    addWorkspaceRoom: null,
                },
                pendingAction: null,
            },
        },
        {
            onyxMethod: Onyx.METHOD.MERGE,
            key: `${ONYXKEYS.COLLECTION.REPORT_METADATA}${announceChatData.reportID}`,
            value: {
                isOptimisticReport: false,
            },
        },
        {
            onyxMethod: Onyx.METHOD.MERGE,
            key: `${ONYXKEYS.COLLECTION.REPORT_ACTIONS}${announceChatData.reportID}`,
            value: {
                [announceCreatedAction.reportActionID]: {
                    pendingAction: null,
                },
            },
        },
    );
    announceRoomOnyxData.onyxFailureData.push(
        {
            onyxMethod: Onyx.METHOD.MERGE,
            key: `${ONYXKEYS.COLLECTION.REPORT}${announceChatData.reportID}`,
            value: {
                pendingFields: {
                    addWorkspaceRoom: null,
                },
                pendingAction: null,
            },
        },
        {
            onyxMethod: Onyx.METHOD.MERGE,
            key: `${ONYXKEYS.COLLECTION.REPORT_METADATA}${announceChatData.reportID}`,
            value: {
                isOptimisticReport: false,
            },
        },
        {
            onyxMethod: Onyx.METHOD.MERGE,
            key: `${ONYXKEYS.COLLECTION.REPORT_ACTIONS}${announceChatData.reportID}`,
            value: {
                [announceCreatedAction.reportActionID]: {
                    pendingAction: null,
                },
            },
        },
    );
    return {
        announceChatReportID: announceChatData.reportID,
        announceChatReportActionID: announceCreatedAction.reportActionID,
        announceChatData: announceRoomOnyxData,
    };
}

function buildOptimisticWorkspaceChats(policyID: string, policyName: string, expenseReportId?: string): OptimisticWorkspaceChats {
    const pendingChatMembers = getPendingChatMembers(currentUserAccountID ? [currentUserAccountID] : [], [], CONST.RED_BRICK_ROAD_PENDING_ACTION.ADD);
    const adminsChatData = {
        ...buildOptimisticChatReport({
            participantList: currentUserAccountID ? [currentUserAccountID] : [],
            reportName: CONST.REPORT.WORKSPACE_CHAT_ROOMS.ADMINS,
            chatType: CONST.REPORT.CHAT_TYPE.POLICY_ADMINS,
            policyID,
            ownerAccountID: CONST.POLICY.OWNER_ACCOUNT_ID_FAKE,
            oldPolicyName: policyName,
        }),
    };
    const adminsChatReportID = adminsChatData.reportID;
    const adminsCreatedAction = buildOptimisticCreatedReportAction(CONST.POLICY.OWNER_EMAIL_FAKE);
    const adminsReportActionData = {
        [adminsCreatedAction.reportActionID]: adminsCreatedAction,
    };

    const expenseChatData = buildOptimisticChatReport({
        participantList: currentUserAccountID ? [currentUserAccountID] : [],
        reportName: '',
        chatType: CONST.REPORT.CHAT_TYPE.POLICY_EXPENSE_CHAT,
        policyID,
        ownerAccountID: currentUserAccountID,
        isOwnPolicyExpenseChat: true,
        oldPolicyName: policyName,
        optimisticReportID: expenseReportId,
    });

    const expenseChatReportID = expenseChatData.reportID;
    const expenseReportCreatedAction = buildOptimisticCreatedReportAction(currentUserEmail ?? '');
    const expenseReportActionData = {
        [expenseReportCreatedAction.reportActionID]: expenseReportCreatedAction,
    };

    return {
        adminsChatReportID,
        adminsChatData,
        adminsReportActionData,
        adminsCreatedReportActionID: adminsCreatedAction.reportActionID,
        expenseChatReportID,
        expenseChatData,
        expenseReportActionData,
        expenseCreatedReportActionID: expenseReportCreatedAction.reportActionID,
        pendingChatMembers,
    };
}

/**
 * Builds an optimistic Task Report with a randomly generated reportID
 *
 * @param ownerAccountID - Account ID of the person generating the Task.
 * @param assigneeAccountID - AccountID of the other person participating in the Task.
 * @param parentReportID - Report ID of the chat where the Task is.
 * @param title - Task title.
 * @param description - Task description.
 * @param policyID - PolicyID of the parent report
 */

function buildOptimisticTaskReport(
    ownerAccountID: number,
    parentReportID: string,
    assigneeAccountID = 0,
    title?: string,
    description?: string,
    policyID: string = CONST.POLICY.OWNER_EMAIL_FAKE,
    notificationPreference: NotificationPreference = CONST.REPORT.NOTIFICATION_PREFERENCE.HIDDEN,
    mediaAttributes?: Record<string, string>,
): OptimisticTaskReport {
    const participants: Participants = {
        [ownerAccountID]: {
            notificationPreference,
        },
    };

    if (assigneeAccountID) {
        participants[assigneeAccountID] = {notificationPreference};
    }

    return {
        reportID: generateReportID(),
        reportName: getParsedComment(title ?? '', undefined, undefined, [...CONST.TASK_TITLE_DISABLED_RULES]),
        description: getParsedComment(description ?? '', {}, mediaAttributes),
        ownerAccountID,
        participants,
        managerID: assigneeAccountID,
        type: CONST.REPORT.TYPE.TASK,
        parentReportID,
        policyID,
        stateNum: CONST.REPORT.STATE_NUM.OPEN,
        statusNum: CONST.REPORT.STATUS_NUM.OPEN,
        lastVisibleActionCreated: DateUtils.getDBTime(),
        hasParentAccess: true,
    };
}

/**
 * Builds an optimistic EXPORTED_TO_INTEGRATION report action
 *
 * @param integration - The connectionName of the integration
 * @param markedManually - Whether the integration was marked as manually exported
 */
function buildOptimisticExportIntegrationAction(integration: ConnectionName, markedManually = false): OptimisticExportIntegrationAction {
    const label = CONST.POLICY.CONNECTIONS.NAME_USER_FRIENDLY[integration];
    return {
        reportActionID: rand64(),
        actionName: CONST.REPORT.ACTIONS.TYPE.EXPORTED_TO_INTEGRATION,
        pendingAction: CONST.RED_BRICK_ROAD_PENDING_ACTION.ADD,
        actorAccountID: currentUserAccountID,
        message: [],
        person: [
            {
                type: CONST.REPORT.MESSAGE.TYPE.TEXT,
                style: 'strong',
                text: getCurrentUserDisplayNameOrEmail(),
            },
        ],
        automatic: false,
        avatar: getCurrentUserAvatar(),
        created: DateUtils.getDBTime(),
        shouldShow: true,
        originalMessage: {
            label,
            lastModified: DateUtils.getDBTime(),
            markedManually,
            inProgress: true,
        },
    };
}

/**
 * A helper method to create transaction thread
 *
 * @param reportAction - the parent IOU report action from which to create the thread
 * @param moneyRequestReport - the report which the report action belongs to
 */
function buildTransactionThread(
    reportAction: OnyxEntry<ReportAction | OptimisticIOUReportAction>,
    moneyRequestReport: OnyxEntry<Report>,
    existingTransactionThreadReportID?: string,
): OptimisticChatReport {
    const participantAccountIDs = [...new Set([currentUserAccountID, Number(reportAction?.actorAccountID)])].filter(Boolean) as number[];
    const existingTransactionThreadReport = getReportOrDraftReport(existingTransactionThreadReportID);

    if (existingTransactionThreadReportID && existingTransactionThreadReport) {
        return {
            ...existingTransactionThreadReport,
            parentReportActionID: reportAction?.reportActionID,
            parentReportID: moneyRequestReport?.reportID,
            reportName: getTransactionReportName({reportAction}),
            policyID: moneyRequestReport?.policyID,
        };
    }

    return buildOptimisticChatReport({
        participantList: participantAccountIDs,
        reportName: getTransactionReportName({reportAction}),
        policyID: moneyRequestReport?.policyID,
        ownerAccountID: CONST.POLICY.OWNER_ACCOUNT_ID_FAKE,
        notificationPreference: CONST.REPORT.NOTIFICATION_PREFERENCE.HIDDEN,
        parentReportActionID: reportAction?.reportActionID,
        parentReportID: moneyRequestReport?.reportID,
    });
}

/**
 * Build optimistic expense entities:
 *
 * 1. CREATED action for the chatReport
 * 2. CREATED action for the iouReport
 * 3. IOU action for the iouReport linked to the transaction thread via `childReportID`
 * 4. Transaction Thread linked to the IOU action via `parentReportActionID`
 * 5. CREATED action for the Transaction Thread
 */
function buildOptimisticMoneyRequestEntities({
    iouReport,
    type,
    amount,
    currency,
    comment,
    payeeEmail,
    participants,
    transactionID,
    paymentType,
    isSettlingUp = false,
    isSendMoneyFlow = false,
    isOwnPolicyExpenseChat = false,
    isPersonalTrackingExpense,
    existingTransactionThreadReportID,
    linkedTrackedExpenseReportAction,
}: OptimisticMoneyRequestEntities): [OptimisticCreatedReportAction, OptimisticCreatedReportAction, OptimisticIOUReportAction, OptimisticChatReport, OptimisticCreatedReportAction | null] {
    const createdActionForChat = buildOptimisticCreatedReportAction(payeeEmail);

    // The `CREATED` action must be optimistically generated before the IOU action so that it won't appear after the IOU action in the chat.
    const iouActionCreationTime = DateUtils.getDBTime();
    const createdActionForIOUReport = buildOptimisticCreatedReportAction(payeeEmail, DateUtils.subtractMillisecondsFromDateTime(iouActionCreationTime, 1));

    const iouAction = buildOptimisticIOUReportAction({
        type,
        amount,
        currency,
        comment,
        participants,
        transactionID,
        paymentType,
        iouReportID: iouReport.reportID,
        isPersonalTrackingExpense,
        isSettlingUp,
        isSendMoneyFlow,
        isOwnPolicyExpenseChat,
        created: iouActionCreationTime,
        linkedExpenseReportAction: linkedTrackedExpenseReportAction,
    });

    // Create optimistic transactionThread and the `CREATED` action for it, if existingTransactionThreadReportID is undefined
    const transactionThread = buildTransactionThread(iouAction, iouReport, existingTransactionThreadReportID);
    const createdActionForTransactionThread = existingTransactionThreadReportID ? null : buildOptimisticCreatedReportAction(payeeEmail);

    // The IOU action and the transactionThread are co-dependent as parent-child, so we need to link them together
    iouAction.childReportID = existingTransactionThreadReportID ?? transactionThread.reportID;

    return [createdActionForChat, createdActionForIOUReport, iouAction, transactionThread, createdActionForTransactionThread];
}

// Check if the report is empty, meaning it has no visible messages (i.e. only a "created" report action).
function isEmptyReport(report: OnyxEntry<Report>): boolean {
    if (!report) {
        return true;
    }

    if (report.lastMessageText) {
        return false;
    }

    const lastVisibleMessage = getLastVisibleMessage(report.reportID);
    return !lastVisibleMessage.lastMessageText;
}

// We need oneTransactionThreadReport to get the correct last visible action created
function isUnread(report: OnyxEntry<Report>, oneTransactionThreadReport: OnyxEntry<Report>): boolean {
    if (!report) {
        return false;
    }

    if (isEmptyReport(report)) {
        return false;
    }
    // lastVisibleActionCreated and lastReadTime are both datetime strings and can be compared directly
    const lastVisibleActionCreated = getReportLastVisibleActionCreated(report, oneTransactionThreadReport);
    const lastReadTime = report.lastReadTime ?? '';
    const lastMentionedTime = report.lastMentionedTime ?? '';

    // If the user was mentioned and the comment got deleted the lastMentionedTime will be more recent than the lastVisibleActionCreated
    return lastReadTime < (lastVisibleActionCreated ?? '') || lastReadTime < lastMentionedTime;
}

function isIOUOwnedByCurrentUser(report: OnyxEntry<Report>, allReportsDict?: OnyxCollection<Report>): boolean {
    const allAvailableReports = allReportsDict ?? allReports;
    if (!report || !allAvailableReports) {
        return false;
    }

    let reportToLook = report;
    if (report.iouReportID) {
        const iouReport = allAvailableReports[`${ONYXKEYS.COLLECTION.REPORT}${report.iouReportID}`];
        if (iouReport) {
            reportToLook = iouReport;
        }
    }

    return reportToLook.ownerAccountID === currentUserAccountID;
}

/**
 * Assuming the passed in report is a default room, lets us know whether we can see it or not, based on permissions and
 * the various subsets of users we've allowed to use default rooms.
 */
function canSeeDefaultRoom(report: OnyxEntry<Report>, policies: OnyxCollection<Policy>, betas: OnyxEntry<Beta[]>): boolean {
    // Include archived rooms
    // This will get removed as part of https://github.com/Expensify/App/issues/59961
    // eslint-disable-next-line deprecation/deprecation
    if (isArchivedNonExpenseReport(report, getReportNameValuePairs(report?.reportID))) {
        return true;
    }

    // If the room has an assigned guide, it can be seen.
    if (hasExpensifyGuidesEmails(Object.keys(report?.participants ?? {}).map(Number))) {
        return true;
    }

    // Include any admins and announce rooms, since only non partner-managed domain rooms are on the beta now.
    if (isAdminRoom(report) || isAnnounceRoom(report)) {
        return true;
    }

    // For all other cases, just check that the user belongs to the default rooms beta
    return Permissions.canUseDefaultRooms(betas ?? []);
}

function canAccessReport(report: OnyxEntry<Report>, policies: OnyxCollection<Policy>, betas: OnyxEntry<Beta[]>): boolean {
    // We hide default rooms (it's basically just domain rooms now) from people who aren't on the defaultRooms beta.
    if (isDefaultRoom(report) && !canSeeDefaultRoom(report, policies, betas)) {
        return false;
    }

    if (report?.errorFields?.notFound) {
        return false;
    }

    return true;
}

// eslint-disable-next-line rulesdir/no-negated-variables
function isReportNotFound(report: OnyxEntry<Report>): boolean {
    return !!report?.errorFields?.notFound;
}

/**
 * Check if the report is the parent report of the currently viewed report or at least one child report has report action
 */
function shouldHideReport(report: OnyxEntry<Report>, currentReportId: string | undefined): boolean {
    const currentReport = getReportOrDraftReport(currentReportId);
    const parentReport = getParentReport(!isEmptyObject(currentReport) ? currentReport : undefined);
    const reportActions = allReportActions?.[`${ONYXKEYS.COLLECTION.REPORT_ACTIONS}${report?.reportID}`] ?? {};
    const isChildReportHasComment = Object.values(reportActions ?? {})?.some((reportAction) => (reportAction?.childVisibleActionCount ?? 0) > 0);
    return parentReport?.reportID !== report?.reportID && !isChildReportHasComment;
}

/**
 * Should we display a RBR on the LHN on this report due to violations?
 */
function shouldDisplayViolationsRBRInLHN(report: OnyxEntry<Report>, transactionViolations: OnyxCollection<TransactionViolation[]>): boolean {
    // We only show the RBR in the highest level, which is the workspace chat
    if (!report || !isPolicyExpenseChat(report)) {
        return false;
    }

    // We only show the RBR to the submitter
    if (!isCurrentUserSubmitter(report.reportID)) {
        return false;
    }
    if (!report.policyID || !reportsByPolicyID) {
        return false;
    }

    // If any report has a violation, then it should have a RBR
    const potentialReports = reportsByPolicyID[report.policyID] ?? [];
    return potentialReports.some((potentialReport) => {
        return (
            hasViolations(potentialReport.reportID, transactionViolations, true) ||
            hasWarningTypeViolations(potentialReport.reportID, transactionViolations, true) ||
            hasNoticeTypeViolations(potentialReport.reportID, transactionViolations, true)
        );
    });
}

/**
 * Checks to see if a report contains a violation
 */
function hasViolations(
    reportID: string | undefined,
    transactionViolations: OnyxCollection<TransactionViolation[]>,
    shouldShowInReview?: boolean,
    reportTransactions?: SearchTransaction[],
): boolean {
    const transactions = reportTransactions ?? getReportTransactions(reportID);
    return transactions.some((transaction) => hasViolation(transaction, transactionViolations, shouldShowInReview));
}

/**
 * Checks to see if a report contains a violation of type `warning`
 */
function hasWarningTypeViolations(reportID: string | undefined, transactionViolations: OnyxCollection<TransactionViolation[]>, shouldShowInReview?: boolean): boolean {
    const transactions = getReportTransactions(reportID);
    return transactions.some((transaction) => hasWarningTypeViolation(transaction.transactionID, transactionViolations, shouldShowInReview));
}

/**
 * Checks to see if a transaction contains receipt error
 */
function hasReceiptError(transaction: OnyxInputOrEntry<Transaction>): boolean {
    const errors = {
        ...(transaction?.errorFields?.route ?? transaction?.errorFields?.waypoints ?? transaction?.errors),
    };
    const errorEntries = Object.entries(errors ?? {});
    const errorMessages = mapValues(Object.fromEntries(errorEntries), (error) => error);
    return Object.values(errorMessages).some((error) => isReceiptError(error));
}

/**
 * Checks to see if a report contains receipt error
 */
function hasReceiptErrors(reportID: string | undefined): boolean {
    const transactions = getReportTransactions(reportID);
    return transactions.some(hasReceiptError);
}

/**
 * Checks to see if a report contains a violation of type `notice`
 */
function hasNoticeTypeViolations(reportID: string | undefined, transactionViolations: OnyxCollection<TransactionViolation[]>, shouldShowInReview?: boolean): boolean {
    const transactions = getReportTransactions(reportID);
    return transactions.some((transaction) => hasNoticeTypeViolation(transaction.transactionID, transactionViolations, shouldShowInReview));
}

function hasReportViolations(reportID: string | undefined) {
    if (!reportID) {
        return false;
    }
    const reportViolations = allReportsViolations?.[`${ONYXKEYS.COLLECTION.REPORT_VIOLATIONS}${reportID}`];
    return Object.values(reportViolations ?? {}).some((violations) => !isEmptyObject(violations));
}

type ReportErrorsAndReportActionThatRequiresAttention = {
    errors: ErrorFields;
    reportAction?: OnyxEntry<ReportAction>;
};

function getAllReportActionsErrorsAndReportActionThatRequiresAttention(report: OnyxEntry<Report>, reportActions: OnyxEntry<ReportActions>): ReportErrorsAndReportActionThatRequiresAttention {
    const reportActionsArray = Object.values(reportActions ?? {}).filter((action) => !isDeletedAction(action));
    const reportActionErrors: ErrorFields = {};
    let reportAction: OnyxEntry<ReportAction>;

    for (const action of reportActionsArray) {
        if (action && !isEmptyObject(action.errors)) {
            Object.assign(reportActionErrors, action.errors);

            if (!reportAction) {
                reportAction = action;
            }
        }
    }
    const parentReportAction: OnyxEntry<ReportAction> =
        !report?.parentReportID || !report?.parentReportActionID
            ? undefined
            : allReportActions?.[`${ONYXKEYS.COLLECTION.REPORT_ACTIONS}${report.parentReportID}`]?.[report.parentReportActionID];

    if (!isArchivedReportWithID(report?.reportID)) {
        if (wasActionTakenByCurrentUser(parentReportAction) && isTransactionThread(parentReportAction)) {
            const transactionID = isMoneyRequestAction(parentReportAction) ? getOriginalMessage(parentReportAction)?.IOUTransactionID : null;
            const transaction = allTransactions?.[`${ONYXKEYS.COLLECTION.TRANSACTION}${transactionID}`];
            if (hasMissingSmartscanFieldsTransactionUtils(transaction ?? null) && !isSettled(transaction?.reportID)) {
                reportActionErrors.smartscan = getMicroSecondOnyxErrorWithTranslationKey('iou.error.genericSmartscanFailureMessage');
                reportAction = undefined;
            }
        } else if ((isIOUReport(report) || isExpenseReport(report)) && report?.ownerAccountID === currentUserAccountID) {
            if (shouldShowRBRForMissingSmartscanFields(report?.reportID) && !isSettled(report?.reportID)) {
                reportActionErrors.smartscan = getMicroSecondOnyxErrorWithTranslationKey('iou.error.genericSmartscanFailureMessage');
                reportAction = getReportActionWithMissingSmartscanFields(report?.reportID);
            }
        } else if (hasSmartscanError(reportActionsArray)) {
            reportActionErrors.smartscan = getMicroSecondOnyxErrorWithTranslationKey('iou.error.genericSmartscanFailureMessage');
            reportAction = getReportActionWithSmartscanError(reportActionsArray);
        }
    }

    return {
        errors: reportActionErrors,
        reportAction,
    };
}

/**
 * Get an object of error messages keyed by microtime by combining all error objects related to the report.
 */
function getAllReportErrors(report: OnyxEntry<Report>, reportActions: OnyxEntry<ReportActions>): Errors {
    const reportErrorFields = report?.errorFields ?? {};
    const {errors: reportActionErrors} = getAllReportActionsErrorsAndReportActionThatRequiresAttention(report, reportActions);

    // All error objects related to the report. Each object in the sources contains error messages keyed by microtime
    const errorSources = {
        ...reportErrorFields,
        ...reportActionErrors,
    };

    // Combine all error messages keyed by microtime into one object
    const errorSourcesArray = Object.values(errorSources ?? {});
    const allReportErrors = {};

    for (const errors of errorSourcesArray) {
        if (!isEmptyObject(errors)) {
            Object.assign(allReportErrors, errors);
        }
    }
    return allReportErrors;
}

function hasReportErrorsOtherThanFailedReceipt(report: Report, doesReportHaveViolations: boolean, transactionViolations: OnyxCollection<TransactionViolation[]>) {
    const reportActions = allReportActions?.[`${ONYXKEYS.COLLECTION.REPORT_ACTIONS}${report.reportID}`] ?? {};
    const allReportErrors = getAllReportErrors(report, reportActions) ?? {};
    const transactionReportActions = getAllReportActions(report.reportID);
    const oneTransactionThreadReportID = getOneTransactionThreadReportID(report.reportID, transactionReportActions, undefined);
    let doesTransactionThreadReportHasViolations = false;
    if (oneTransactionThreadReportID) {
        const transactionReport = getReport(oneTransactionThreadReportID, allReports);
        doesTransactionThreadReportHasViolations = !!transactionReport && shouldDisplayViolationsRBRInLHN(transactionReport, transactionViolations);
    }
    return (
        doesTransactionThreadReportHasViolations ||
        doesReportHaveViolations ||
        Object.values(allReportErrors).some((error) => error?.[0] !== translateLocal('iou.error.genericSmartscanFailureMessage'))
    );
}

type ShouldReportBeInOptionListParams = {
    report: OnyxEntry<Report>;
    currentReportId: string | undefined;
    isInFocusMode: boolean;
    betas: OnyxEntry<Beta[]>;
    policies: OnyxCollection<Policy>;
    excludeEmptyChats: boolean;
    doesReportHaveViolations: boolean;
    includeSelfDM?: boolean;
    login?: string;
    includeDomainEmail?: boolean;
};

function reasonForReportToBeInOptionList({
    report,
    currentReportId,
    isInFocusMode,
    betas,
    policies,
    excludeEmptyChats,
    doesReportHaveViolations,
    includeSelfDM = false,
    login,
    includeDomainEmail = false,
}: ShouldReportBeInOptionListParams): ValueOf<typeof CONST.REPORT_IN_LHN_REASONS> | null {
    const isInDefaultMode = !isInFocusMode;
    // Exclude reports that have no data because there wouldn't be anything to show in the option item.
    // This can happen if data is currently loading from the server or a report is in various stages of being created.
    // This can also happen for anyone accessing a public room or archived room for which they don't have access to the underlying policy.
    // Optionally exclude reports that do not belong to currently active workspace

    const parentReportAction = isThread(report) ? allReportActions?.[`${ONYXKEYS.COLLECTION.REPORT_ACTIONS}${report.parentReportID}`]?.[report.parentReportActionID] : undefined;

    if (
        !report?.reportID ||
        !report?.type ||
        report?.reportName === undefined ||
        (!report?.participants &&
            // We omit sending back participants for chat rooms when searching for reports since they aren't needed to display the results and can get very large.
            // So we allow showing rooms with no participants–in any other circumstances we should never have these reports with no participants in Onyx.
            !isChatRoom(report) &&
            !isChatThread(report) &&
            // This will get removed as part of https://github.com/Expensify/App/issues/59961
            // eslint-disable-next-line deprecation/deprecation
            !isArchivedReport(getReportNameValuePairs(report?.reportID)) &&
            !isMoneyRequestReport(report) &&
            !isTaskReport(report) &&
            !isSelfDM(report) &&
            !isSystemChat(report) &&
            !isGroupChat(report))
    ) {
        return null;
    }

    const currentReportActions = allReportActions?.[`${ONYXKEYS.COLLECTION.REPORT_ACTIONS}${report?.reportID}`] ?? {};
    const reportActionValues = Object.values(currentReportActions);
    const hasOnlyCreatedAction = reportActionValues.length === 1 && reportActionValues.at(0)?.actionName === CONST.REPORT.ACTIONS.TYPE.CREATED;

    // Hide empty reports that have only a `CREATED` action, a total of 0, and are in a submitted state
    // These reports should be hidden because they appear empty to users and there is nothing actionable for them to do
    if (report?.total === 0 && report?.stateNum === CONST.REPORT.STATE_NUM.SUBMITTED && report?.statusNum === CONST.REPORT.STATUS_NUM.SUBMITTED && hasOnlyCreatedAction) {
        return null;
    }

    // We used to use the system DM for A/B testing onboarding tasks, but now only create them in the Concierge chat. We
    // still need to allow existing users who have tasks in the system DM to see them, but otherwise we don't need to
    // show that chat
    if (report?.participants?.[CONST.ACCOUNT_ID.NOTIFICATIONS] && isEmptyReport(report)) {
        return null;
    }

    if (!canAccessReport(report, policies, betas)) {
        return null;
    }

    // If this is a transaction thread associated with a report that only has one transaction, omit it
    if (isOneTransactionThread(report.reportID, report.parentReportID, parentReportAction)) {
        return null;
    }

    if ((Object.values(CONST.REPORT.UNSUPPORTED_TYPE) as string[]).includes(report?.type ?? '')) {
        return null;
    }

    // Include the currently viewed report. If we excluded the currently viewed report, then there
    // would be no way to highlight it in the options list and it would be confusing to users because they lose
    // a sense of context.
    if (report.reportID === currentReportId) {
        return CONST.REPORT_IN_LHN_REASONS.IS_FOCUSED;
    }

    // Retrieve the draft comment for the report and convert it to a boolean
    const hasDraftComment = hasValidDraftComment(report.reportID);

    // Include reports that are relevant to the user in any view mode. Criteria include having a draft or having a GBR showing.
    // eslint-disable-next-line @typescript-eslint/prefer-nullish-coalescing
    if (hasDraftComment) {
        return CONST.REPORT_IN_LHN_REASONS.HAS_DRAFT_COMMENT;
    }

    if (requiresAttentionFromCurrentUser(report)) {
        return CONST.REPORT_IN_LHN_REASONS.HAS_GBR;
    }

    const isEmptyChat = isEmptyReport(report);
    const canHideReport = shouldHideReport(report, currentReportId);

    // Include reports if they are pinned
    if (report.isPinned) {
        return CONST.REPORT_IN_LHN_REASONS.PINNED_BY_USER;
    }

    const reportIsSettled = report.statusNum === CONST.REPORT.STATUS_NUM.REIMBURSED;

    // Always show IOU reports with violations unless they are reimbursed
    if (isExpenseRequest(report) && doesReportHaveViolations && !reportIsSettled) {
        return CONST.REPORT_IN_LHN_REASONS.HAS_IOU_VIOLATIONS;
    }

    // Hide only chat threads that haven't been commented on (other threads are actionable)
    if (isChatThread(report) && canHideReport && isEmptyChat) {
        return null;
    }

    // Include reports that have errors from trying to add a workspace
    // If we excluded it, then the red-brock-road pattern wouldn't work for the user to resolve the error
    if (report.errorFields?.addWorkspaceRoom) {
        return CONST.REPORT_IN_LHN_REASONS.HAS_ADD_WORKSPACE_ROOM_ERRORS;
    }

    // All unread chats (even archived ones) in GSD mode will be shown. This is because GSD mode is specifically for focusing the user on the most relevant chats, primarily, the unread ones
    if (isInFocusMode) {
        const oneTransactionThreadReportID = getOneTransactionThreadReportID(report.reportID, allReportActions?.[`${ONYXKEYS.COLLECTION.REPORT_ACTIONS}${report.reportID}`]);
        const oneTransactionThreadReport = allReports?.[`${ONYXKEYS.COLLECTION.REPORT}${oneTransactionThreadReportID}`];
        return isUnread(report, oneTransactionThreadReport) && getReportNotificationPreference(report) !== CONST.REPORT.NOTIFICATION_PREFERENCE.MUTE
            ? CONST.REPORT_IN_LHN_REASONS.IS_UNREAD
            : null;
    }

    // Archived reports should always be shown when in default (most recent) mode. This is because you should still be able to access and search for the chats to find them.
    // This will get removed as part of https://github.com/Expensify/App/issues/59961
    // eslint-disable-next-line deprecation/deprecation
    if (isInDefaultMode && isArchivedNonExpenseReport(report, getReportNameValuePairs(report?.reportID))) {
        return CONST.REPORT_IN_LHN_REASONS.IS_ARCHIVED;
    }

    // Hide chats between two users that haven't been commented on from the LNH
    if (excludeEmptyChats && isEmptyChat && isChatReport(report) && !isPolicyExpenseChat(report) && !isSystemChat(report) && canHideReport) {
        return null;
    }

    if (isSelfDM(report)) {
        return includeSelfDM ? CONST.REPORT_IN_LHN_REASONS.IS_SELF_DM : null;
    }

    if (Str.isDomainEmail(login ?? '') && !includeDomainEmail) {
        return null;
    }

    // Hide chat threads where the parent message is pending removal
    if (!isEmptyObject(parentReportAction) && isPendingRemove(parentReportAction) && isThreadParentMessage(parentReportAction, report?.reportID)) {
        return null;
    }

    return CONST.REPORT_IN_LHN_REASONS.DEFAULT;
}

/**
 * Takes several pieces of data from Onyx and evaluates if a report should be shown in the option list (either when searching
 * for reports or the reports shown in the LHN).
 *
 * This logic is very specific and the order of the logic is very important. It should fail quickly in most cases and also
 * filter out the majority of reports before filtering out very specific minority of reports.
 */
function shouldReportBeInOptionList(params: ShouldReportBeInOptionListParams) {
    return reasonForReportToBeInOptionList(params) !== null;
}

/**
 * Attempts to find a report in onyx with the provided list of participants. Does not include threads, task, expense, room, and policy expense chat.
 */
function getChatByParticipants(
    newParticipantList: number[],
    reports: OnyxCollection<Report> = allReports,
    shouldIncludeGroupChats = false,
    shouldExcludeClosedReports = false,
): OnyxEntry<Report> {
    const sortedNewParticipantList = newParticipantList.sort();
    return Object.values(reports ?? {}).find((report) => {
        const participantAccountIDs = Object.keys(report?.participants ?? {});

        if (shouldExcludeClosedReports && isArchivedReportWithID(report?.reportID)) {
            return false;
        }

        // Skip if it's not a 1:1 chat
        if (!shouldIncludeGroupChats && !isOneOnOneChat(report) && !isSystemChat(report)) {
            return false;
        }

        // If we are looking for a group chat, then skip non-group chat report
        if (shouldIncludeGroupChats && !isGroupChat(report)) {
            return false;
        }

        const sortedParticipantsAccountIDs = participantAccountIDs.map(Number).sort();

        // Only return the chat if it has all the participants
        return lodashIsEqual(sortedNewParticipantList, sortedParticipantsAccountIDs);
    });
}

/**
 * Attempts to find an invoice chat report in onyx with the provided policyID and receiverID.
 */
function getInvoiceChatByParticipants(receiverID: string | number, receiverType: InvoiceReceiverType, policyID?: string, reports: OnyxCollection<Report> = allReports): OnyxEntry<Report> {
    return Object.values(reports ?? {}).find((report) => {
        if (!report || !isInvoiceRoom(report) || isArchivedNonExpenseReportWithID(report?.reportID)) {
            return false;
        }

        const isSameReceiver =
            report.invoiceReceiver &&
            report.invoiceReceiver.type === receiverType &&
            (('accountID' in report.invoiceReceiver && report.invoiceReceiver.accountID === receiverID) ||
                ('policyID' in report.invoiceReceiver && report.invoiceReceiver.policyID === receiverID));

        return report.policyID === policyID && isSameReceiver;
    });
}

/**
 * Attempts to find a policy expense report in onyx that is owned by ownerAccountID in a given policy
 */
function getPolicyExpenseChat(ownerAccountID: number | undefined, policyID: string | undefined): OnyxEntry<Report> {
    if (!ownerAccountID || !policyID) {
        return;
    }

    return Object.values(allReports ?? {}).find((report: OnyxEntry<Report>) => {
        // If the report has been deleted, then skip it
        if (!report) {
            return false;
        }

        return report.policyID === policyID && isPolicyExpenseChat(report) && !isThread(report) && report.ownerAccountID === ownerAccountID;
    });
}

function getAllPolicyReports(policyID: string): Array<OnyxEntry<Report>> {
    return Object.values(allReports ?? {}).filter((report) => report?.policyID === policyID);
}

/**
 * Returns true if Chronos is one of the chat participants (1:1)
 */
function chatIncludesChronos(report: OnyxInputOrEntry<Report> | SearchReport): boolean {
    const participantAccountIDs = Object.keys(report?.participants ?? {}).map(Number);
    return participantAccountIDs.includes(CONST.ACCOUNT_ID.CHRONOS);
}

function chatIncludesChronosWithID(reportOrID?: string | SearchReport): boolean {
    if (!reportOrID) {
        return false;
    }

    const report = typeof reportOrID === 'string' ? getReport(reportOrID, allReports) : reportOrID;
    return chatIncludesChronos(report);
}

/**
 * Can only flag if:
 *
 * - It was written by someone else and isn't a whisper
 * - It's a welcome message whisper
 * - It's an ADD_COMMENT that is not an attachment
 */
function canFlagReportAction(reportAction: OnyxInputOrEntry<ReportAction>, reportID: string | undefined): boolean {
    let report = getReportOrDraftReport(reportID);

    // If the childReportID exists in reportAction and is equal to the reportID,
    // the report action being evaluated is the parent report action in a thread, and we should get the parent report to evaluate instead.
    if (reportAction?.childReportID?.toString() === reportID?.toString()) {
        report = getReportOrDraftReport(report?.parentReportID);
    }
    const isCurrentUserAction = reportAction?.actorAccountID === currentUserAccountID;
    if (isWhisperAction(reportAction)) {
        // Allow flagging whispers that are sent by other users
        if (!isCurrentUserAction && reportAction?.actorAccountID !== CONST.ACCOUNT_ID.CONCIERGE) {
            return true;
        }

        // Disallow flagging the rest of whisper as they are sent by us
        return false;
    }

    return !!(
        !isCurrentUserAction &&
        reportAction?.actionName === CONST.REPORT.ACTIONS.TYPE.ADD_COMMENT &&
        !isDeletedAction(reportAction) &&
        !isCreatedTaskReportAction(reportAction) &&
        !isEmptyObject(report) &&
        report &&
        isAllowedToComment(report)
    );
}

/**
 * Whether flag comment page should show
 */
function shouldShowFlagComment(reportAction: OnyxInputOrEntry<ReportAction>, report: OnyxInputOrEntry<Report>): boolean {
    return (
        canFlagReportAction(reportAction, report?.reportID) &&
        // This will get removed as part of https://github.com/Expensify/App/issues/59961
        // eslint-disable-next-line deprecation/deprecation
        !isArchivedNonExpenseReport(report, getReportNameValuePairs(report?.reportID)) &&
        !chatIncludesChronos(report) &&
        !isConciergeChatReport(report) &&
        reportAction?.actorAccountID !== CONST.ACCOUNT_ID.CONCIERGE
    );
}

/**
 * Performs the markdown conversion, and replaces code points > 127 with C escape sequences
 * Used for compatibility with the backend auth validator for AddComment, and to account for MD in comments
 * @returns The comment's total length as seen from the backend
 */
function getCommentLength(textComment: string, parsingDetails?: ParsingDetails): number {
    return getParsedComment(textComment, parsingDetails)
        .replace(/[^ -~]/g, '\\u????')
        .trim().length;
}

function getRouteFromLink(url: string | null): string {
    if (!url) {
        return '';
    }

    // Get the reportID from URL
    let route = url;
    const localWebAndroidRegEx = /^(https:\/\/([0-9]{1,3})\.([0-9]{1,3})\.([0-9]{1,3})\.([0-9]{1,3}))/;
    linkingConfig.prefixes.forEach((prefix) => {
        if (route.startsWith(prefix)) {
            route = route.replace(prefix, '');
        } else if (localWebAndroidRegEx.test(route)) {
            route = route.replace(localWebAndroidRegEx, '');
        } else {
            return;
        }

        // Remove the port if it's a localhost URL
        if (/^:\d+/.test(route)) {
            route = route.replace(/:\d+/, '');
        }

        // Remove the leading slash if exists
        if (route.startsWith('/')) {
            route = route.replace('/', '');
        }
    });
    return route;
}

function parseReportRouteParams(route: string): ReportRouteParams {
    let parsingRoute = route;
    if (parsingRoute.at(0) === '/') {
        // remove the first slash
        parsingRoute = parsingRoute.slice(1);
    }

    if (!parsingRoute.startsWith(addTrailingForwardSlash(ROUTES.REPORT))) {
        return {reportID: '', isSubReportPageRoute: false};
    }

    const pathSegments = parsingRoute.split('/');

    const reportIDSegment = pathSegments.at(1);
    const hasRouteReportActionID = !Number.isNaN(Number(reportIDSegment));

    // Check for "undefined" or any other unwanted string values
    if (!reportIDSegment || reportIDSegment === 'undefined') {
        return {reportID: '', isSubReportPageRoute: false};
    }

    return {
        reportID: reportIDSegment,
        isSubReportPageRoute: pathSegments.length > 2 && !hasRouteReportActionID,
    };
}

function getReportIDFromLink(url: string | null): string {
    const route = getRouteFromLink(url);
    const {reportID, isSubReportPageRoute} = parseReportRouteParams(route);
    if (isSubReportPageRoute) {
        // We allow the Sub-Report deep link routes (settings, details, etc.) to be handled by their respective component pages
        return '';
    }
    return reportID;
}

/**
 * Check if the chat report is linked to an iou that is waiting for the current user to add a credit bank account.
 */
function hasIOUWaitingOnCurrentUserBankAccount(chatReport: OnyxInputOrEntry<Report>): boolean {
    if (chatReport?.iouReportID) {
        const iouReport = getReport(chatReport.iouReportID, allReports);
        if (iouReport?.isWaitingOnBankAccount && iouReport?.ownerAccountID === currentUserAccountID) {
            return true;
        }
    }

    return false;
}

/**
 * Users can submit an expense:
 * - in policy expense chats only if they are in a role of a member in the chat (in other words, if it's their policy expense chat)
 * - in an open or submitted expense report tied to a policy expense chat the user owns
 *     - employee can submit expenses in a submitted expense report only if the policy has Instant Submit settings turned on
 * - in an IOU report, which is not settled yet
 * - in a 1:1 DM chat
 */
function canRequestMoney(report: OnyxEntry<Report>, policy: OnyxEntry<Policy>, otherParticipants: number[]): boolean {
    // User cannot submit expenses in a chat thread, task report or in a chat room
    if (isChatThread(report) || isTaskReport(report) || isChatRoom(report) || isSelfDM(report) || isGroupChat(report)) {
        return false;
    }

    // Users can only submit expenses in DMs if they are a 1:1 DM
    if (isDM(report)) {
        return otherParticipants.length === 1;
    }

    // Prevent requesting money if pending IOU report waiting for their bank account already exists
    if (hasIOUWaitingOnCurrentUserBankAccount(report)) {
        return false;
    }

    let isOwnPolicyExpenseChat = report?.isOwnPolicyExpenseChat ?? false;
    if (isExpenseReport(report) && getParentReport(report)) {
        isOwnPolicyExpenseChat = !!getParentReport(report)?.isOwnPolicyExpenseChat;
    }

    // In case there are no other participants than the current user and it's not user's own policy expense chat, they can't submit expenses from such report
    if (otherParticipants.length === 0 && !isOwnPolicyExpenseChat) {
        return false;
    }

    // Current user must be a manager or owner of this IOU
    if (isIOUReport(report) && currentUserAccountID !== report?.managerID && currentUserAccountID !== report?.ownerAccountID) {
        return false;
    }

    // User can submit expenses in any IOU report, unless paid, but the user can only submit expenses in an expense report
    // which is tied to their workspace chat.
    if (isMoneyRequestReport(report)) {
        const canAddTransactions = canAddTransaction(report);
        return isReportInGroupPolicy(report) ? isOwnPolicyExpenseChat && canAddTransactions : canAddTransactions;
    }

    // In the case of policy expense chat, users can only submit expenses from their own policy expense chat
    return !isPolicyExpenseChat(report) || isOwnPolicyExpenseChat;
}

function isGroupChatAdmin(report: OnyxEntry<Report>, accountID: number) {
    if (!report?.participants) {
        return false;
    }

    const reportParticipants = report.participants ?? {};
    const participant = reportParticipants[accountID];
    return participant?.role === CONST.REPORT.ROLE.ADMIN;
}

/**
 * Helper method to define what expense options we want to show for particular method.
 * There are 4 expense options: Submit, Split, Pay and Track expense:
 * - Submit option should show for:
 *     - DMs
 *     - own policy expense chats
 *     - open and processing expense reports tied to own policy expense chat
 *     - unsettled IOU reports
 * - Pay option should show for:
 *     - DMs
 * - Split options should show for:
 *     - DMs
 *     - chat/policy rooms with more than 1 participant
 *     - groups chats with 2 and more participants
 *     - corporate workspace chats
 * - Track expense option should show for:
 *    - Self DMs
 *    - own policy expense chats
 *    - open and processing expense reports tied to own policy expense chat
 * - Send invoice option should show for:
 *    - invoice rooms if the user is an admin of the sender workspace
 * None of the options should show in chat threads or if there is some special Expensify account
 * as a participant of the report.
 */
function getMoneyRequestOptions(report: OnyxEntry<Report>, policy: OnyxEntry<Policy>, reportParticipants: number[], filterDeprecatedTypes = false): IOUType[] {
    // In any thread, task report or trip room, we do not allow any new expenses
    if (isChatThread(report) || isTaskReport(report) || isInvoiceReport(report) || isSystemChat(report) || isArchivedReportWithID(report?.reportID) || isTripRoom(report)) {
        return [];
    }

    if (isInvoiceRoom(report)) {
        if (canSendInvoiceFromWorkspace(policy?.id) && isPolicyAdmin(report?.policyID, allPolicies)) {
            return [CONST.IOU.TYPE.INVOICE];
        }
        return [];
    }

    // We don't allow IOU actions if an Expensify account is a participant of the report, unless the policy that the report is on is owned by an Expensify account
    const doParticipantsIncludeExpensifyAccounts = lodashIntersection(reportParticipants, CONST.EXPENSIFY_ACCOUNT_IDS).length > 0;
    const policyOwnerAccountID = getPolicy(report?.policyID)?.ownerAccountID;
    const isPolicyOwnedByExpensifyAccounts = policyOwnerAccountID ? CONST.EXPENSIFY_ACCOUNT_IDS.includes(policyOwnerAccountID) : false;
    if (doParticipantsIncludeExpensifyAccounts && !isPolicyOwnedByExpensifyAccounts) {
        // Allow create expense option for Manager McTest report
        if (reportParticipants.some((accountID) => accountID === CONST.ACCOUNT_ID.MANAGER_MCTEST) && Permissions.canUseManagerMcTest(allBetas)) {
            return [CONST.IOU.TYPE.SUBMIT];
        }
        return [];
    }

    const otherParticipants = reportParticipants.filter((accountID) => currentUserPersonalDetails?.accountID !== accountID);
    const hasSingleParticipantInReport = otherParticipants.length === 1;
    let options: IOUType[] = [];

    if (isSelfDM(report)) {
        options = [CONST.IOU.TYPE.TRACK];
    }

    if (canRequestMoney(report, policy, otherParticipants)) {
        options = [...options, CONST.IOU.TYPE.SUBMIT];
        if (!filterDeprecatedTypes) {
            options = [...options, CONST.IOU.TYPE.REQUEST];
        }

        // If the user can request money from the workspace report, they can also track expenses
        if (isPolicyExpenseChat(report) || isExpenseReport(report)) {
            options = [...options, CONST.IOU.TYPE.TRACK];
        }
    }

    // User created policy rooms and default rooms like #admins or #announce will always have the Split Expense option
    // unless there are no other participants at all (e.g. #admins room for a policy with only 1 admin)
    // DM chats will have the Split Expense option.
    // Your own workspace chats will have the split expense option.
    if (
        (isChatRoom(report) && !isAnnounceRoom(report) && otherParticipants.length > 0) ||
        (isDM(report) && otherParticipants.length > 0) ||
        (isGroupChat(report) && otherParticipants.length > 0) ||
        (isPolicyExpenseChat(report) && report?.isOwnPolicyExpenseChat)
    ) {
        options = [...options, CONST.IOU.TYPE.SPLIT];
    }

    // Pay someone option should be visible only in 1:1 DMs
    if (isDM(report) && hasSingleParticipantInReport) {
        options = [...options, CONST.IOU.TYPE.PAY];
        if (!filterDeprecatedTypes) {
            options = [...options, CONST.IOU.TYPE.SEND];
        }
    }

    return options;
}

/**
 * This is a temporary function to help with the smooth transition with the oldDot.
 * This function will be removed once the transition occurs in oldDot to new links.
 */
// eslint-disable-next-line @typescript-eslint/naming-convention
function temporary_getMoneyRequestOptions(
    report: OnyxEntry<Report>,
    policy: OnyxEntry<Policy>,
    reportParticipants: number[],
): Array<Exclude<IOUType, typeof CONST.IOU.TYPE.REQUEST | typeof CONST.IOU.TYPE.SEND | typeof CONST.IOU.TYPE.CREATE>> {
    return getMoneyRequestOptions(report, policy, reportParticipants, true) as Array<
        Exclude<IOUType, typeof CONST.IOU.TYPE.REQUEST | typeof CONST.IOU.TYPE.SEND | typeof CONST.IOU.TYPE.CREATE>
    >;
}

/**
 * Invoice sender, invoice receiver and auto-invited admins cannot leave
 */
function canLeaveInvoiceRoom(report: OnyxEntry<Report>): boolean {
    if (!report || !report?.invoiceReceiver) {
        return false;
    }

    if (report?.statusNum === CONST.REPORT.STATUS_NUM.CLOSED) {
        return false;
    }

    const isSenderPolicyAdmin = getPolicy(report.policyID)?.role === CONST.POLICY.ROLE.ADMIN;

    if (isSenderPolicyAdmin) {
        return false;
    }

    if (report.invoiceReceiver.type === CONST.REPORT.INVOICE_RECEIVER_TYPE.INDIVIDUAL) {
        return report?.invoiceReceiver?.accountID !== currentUserAccountID;
    }

    const isReceiverPolicyAdmin = getPolicy(report.invoiceReceiver.policyID)?.role === CONST.POLICY.ROLE.ADMIN;

    if (isReceiverPolicyAdmin) {
        return false;
    }

    return true;
}

/**
 * Allows a user to leave a policy room according to the following conditions of the visibility or chatType rNVP:
 * `public` - Anyone can leave (because anybody can join)
 * `public_announce` - Only non-policy members can leave (it's auto-shared with policy members)
 * `policy_admins` - Nobody can leave (it's auto-shared with all policy admins)
 * `policy_announce` - Nobody can leave (it's auto-shared with all policy members)
 * `policyExpenseChat` - Nobody can leave (it's auto-shared with all policy members)
 * `policy` - Anyone can leave (though only policy members can join)
 * `domain` - Nobody can leave (it's auto-shared with domain members)
 * `dm` - Nobody can leave (it's auto-shared with users)
 * `private` - Anybody can leave (though you can only be invited to join)
 * `invoice` - Invoice sender, invoice receiver and auto-invited admins cannot leave
 */
function canLeaveRoom(report: OnyxEntry<Report>, isPolicyEmployee: boolean): boolean {
    if (isInvoiceRoom(report)) {
        // This will get removed as part of https://github.com/Expensify/App/issues/59961
        // eslint-disable-next-line deprecation/deprecation
        if (isArchivedNonExpenseReport(report, getReportNameValuePairs(report?.reportID))) {
            return false;
        }

        const invoiceReport = getReportOrDraftReport(report?.iouReportID);

        if (invoiceReport?.ownerAccountID === currentUserAccountID) {
            return false;
        }

        if (invoiceReport?.managerID === currentUserAccountID) {
            return false;
        }

        const isSenderPolicyAdmin = getPolicy(report?.policyID)?.role === CONST.POLICY.ROLE.ADMIN;

        if (isSenderPolicyAdmin) {
            return false;
        }

        const isReceiverPolicyAdmin =
            report?.invoiceReceiver?.type === CONST.REPORT.INVOICE_RECEIVER_TYPE.BUSINESS ? getPolicy(report?.invoiceReceiver?.policyID)?.role === CONST.POLICY.ROLE.ADMIN : false;

        if (isReceiverPolicyAdmin) {
            return false;
        }

        return true;
    }

    if (!report?.visibility) {
        if (
            report?.chatType === CONST.REPORT.CHAT_TYPE.POLICY_ADMINS ||
            report?.chatType === CONST.REPORT.CHAT_TYPE.POLICY_ANNOUNCE ||
            report?.chatType === CONST.REPORT.CHAT_TYPE.POLICY_EXPENSE_CHAT ||
            report?.chatType === CONST.REPORT.CHAT_TYPE.DOMAIN_ALL ||
            report?.chatType === CONST.REPORT.CHAT_TYPE.SELF_DM ||
            !report?.chatType
        ) {
            // DM chats don't have a chatType
            return false;
        }
    } else if (isPublicAnnounceRoom(report) && isPolicyEmployee) {
        return false;
    }
    return true;
}

function isCurrentUserTheOnlyParticipant(participantAccountIDs?: number[]): boolean {
    return !!(participantAccountIDs?.length === 1 && participantAccountIDs?.at(0) === currentUserAccountID);
}

/**
 * Returns display names for those that can see the whisper.
 * However, it returns "you" if the current user is the only one who can see it besides the person that sent it.
 */
function getWhisperDisplayNames(participantAccountIDs?: number[]): string | undefined {
    const isWhisperOnlyVisibleToCurrentUser = isCurrentUserTheOnlyParticipant(participantAccountIDs);

    // When the current user is the only participant, the display name needs to be "you" because that's the only person reading it
    if (isWhisperOnlyVisibleToCurrentUser) {
        return translateLocal('common.youAfterPreposition');
    }

    return participantAccountIDs?.map((accountID) => getDisplayNameForParticipant({accountID, shouldUseShortForm: !isWhisperOnlyVisibleToCurrentUser})).join(', ');
}

/**
 * Show subscript on workspace chats / threads and expense requests
 */
function shouldReportShowSubscript(report: OnyxEntry<Report>): boolean {
    // This will get removed as part of https://github.com/Expensify/App/issues/59961
    // eslint-disable-next-line deprecation/deprecation
    if (isArchivedNonExpenseReport(report, getReportNameValuePairs(report?.reportID)) && !isWorkspaceThread(report)) {
        return false;
    }

    if (isPolicyExpenseChat(report) && !isChatThread(report) && !isTaskReport(report) && !report?.isOwnPolicyExpenseChat) {
        return true;
    }

    if (isPolicyExpenseChat(report) && !isThread(report) && !isTaskReport(report)) {
        return true;
    }

    if (isExpenseRequest(report)) {
        return true;
    }

    if (isExpenseReport(report) && isOneTransactionReport(report?.reportID)) {
        return true;
    }

    if (isWorkspaceTaskReport(report)) {
        return true;
    }

    if (isWorkspaceThread(report)) {
        return true;
    }

    if (isInvoiceRoom(report) || isInvoiceReport(report)) {
        return true;
    }

    return false;
}

/**
 * Return true if reports data exists
 */
function isReportDataReady(): boolean {
    return !isEmptyObject(allReports) && Object.keys(allReports ?? {}).some((key) => allReports?.[key]?.reportID);
}

/**
 * Return true if reportID from path is valid
 */
function isValidReportIDFromPath(reportIDFromPath: string | undefined): boolean {
    return !!reportIDFromPath && !['', 'null', 'undefined', '0', '-1'].includes(reportIDFromPath);
}

/**
 * Return the errors we have when creating a chat, a workspace room, or a new empty report
 */
function getCreationReportErrors(report: OnyxEntry<Report>): Errors | null | undefined {
    // We are either adding a workspace room, creating a chat, or we're creating a report, it isn't possible for all of these to have errors for the same report at the same time, so
    // simply looking up the first truthy value will get the relevant property if it's set.
    return report?.errorFields?.addWorkspaceRoom ?? report?.errorFields?.createChat ?? report?.errorFields?.createReport;
}

/**
 * Return true if the expense report is marked for deletion.
 */
function isMoneyRequestReportPendingDeletion(reportOrID: OnyxEntry<Report> | string): boolean {
    const report = typeof reportOrID === 'string' ? getReport(reportOrID, allReports) : reportOrID;
    if (!isMoneyRequestReport(report)) {
        return false;
    }

    const parentReportAction = getReportAction(report?.parentReportID, report?.parentReportActionID);
    return parentReportAction?.pendingAction === CONST.RED_BRICK_ROAD_PENDING_ACTION.DELETE;
}

function navigateToLinkedReportAction(ancestor: Ancestor, isInNarrowPaneModal: boolean, canUserPerformWrite: boolean | undefined, isOffline: boolean) {
    if (isInNarrowPaneModal) {
        Navigation.navigate(
            ROUTES.SEARCH_REPORT.getRoute({
                reportID: ancestor.report.reportID,
                reportActionID: ancestor.reportAction.reportActionID,
                backTo: SCREENS.SEARCH.REPORT_RHP,
            }),
        );
        return;
    }

    // Pop the thread report screen before navigating to the chat report.
    Navigation.goBack(ROUTES.REPORT_WITH_ID.getRoute(ancestor.report.reportID));

    const isVisibleAction = shouldReportActionBeVisible(ancestor.reportAction, ancestor.reportAction.reportActionID, canUserPerformWrite);

    if (isVisibleAction && !isOffline) {
        // Pop the chat report screen before navigating to the linked report action.
        Navigation.goBack(ROUTES.REPORT_WITH_ID.getRoute(ancestor.report.reportID, ancestor.reportAction.reportActionID));
    }
}

function canUserPerformWriteAction(report: OnyxEntry<Report>) {
    const reportErrors = getCreationReportErrors(report);

    // If the expense report is marked for deletion, let us prevent any further write action.
    if (isMoneyRequestReportPendingDeletion(report)) {
        return false;
    }

    // This will get removed as part of https://github.com/Expensify/App/issues/59961
    // eslint-disable-next-line deprecation/deprecation
    const reportNameValuePairs = getReportNameValuePairs(report?.reportID);
    return !isArchivedNonExpenseReport(report, reportNameValuePairs) && isEmptyObject(reportErrors) && report && isAllowedToComment(report) && !isAnonymousUser && canWriteInReport(report);
}

/**
 * Returns ID of the original report from which the given reportAction is first created.
 */
function getOriginalReportID(reportID: string | undefined, reportAction: OnyxInputOrEntry<ReportAction>): string | undefined {
    if (!reportID) {
        return undefined;
    }
    const reportActions = allReportActions?.[`${ONYXKEYS.COLLECTION.REPORT_ACTIONS}${reportID}`];
    const currentReportAction = reportAction?.reportActionID ? reportActions?.[reportAction.reportActionID] : undefined;
    const transactionThreadReportID = getOneTransactionThreadReportID(reportID, reportActions ?? ([] as ReportAction[]));
    const isThreadReportParentAction = reportAction?.childReportID?.toString() === reportID;
    if (Object.keys(currentReportAction ?? {}).length === 0) {
        return isThreadReportParentAction ? getReport(reportID, allReports)?.parentReportID : transactionThreadReportID ?? reportID;
    }
    return reportID;
}

/**
 * Return the pendingAction and the errors resulting from either
 *
 * - creating a workspace room
 * - starting a chat
 * - paying the expense
 *
 * while being offline
 */
function getReportOfflinePendingActionAndErrors(report: OnyxEntry<Report>): ReportOfflinePendingActionAndErrors {
    // It shouldn't be possible for all of these actions to be pending (or to have errors) for the same report at the same time, so just take the first that exists
    const reportPendingAction = report?.pendingFields?.addWorkspaceRoom ?? report?.pendingFields?.createChat ?? report?.pendingFields?.reimbursed ?? report?.pendingFields?.createReport;
    const reportErrors = getCreationReportErrors(report);
    return {reportPendingAction, reportErrors};
}

/**
 * Check if the report can create the expense with type is iouType
 */
function canCreateRequest(report: OnyxEntry<Report>, policy: OnyxEntry<Policy>, iouType: ValueOf<typeof CONST.IOU.TYPE>): boolean {
    const participantAccountIDs = Object.keys(report?.participants ?? {}).map(Number);

    if (!canUserPerformWriteAction(report)) {
        return false;
    }

    const requestOptions = getMoneyRequestOptions(report, policy, participantAccountIDs);
    requestOptions.push(CONST.IOU.TYPE.CREATE);

    return requestOptions.includes(iouType);
}

function getWorkspaceChats(policyID: string, accountIDs: number[], reports: OnyxCollection<Report> = allReports): Array<OnyxEntry<Report>> {
    return Object.values(reports ?? {}).filter(
        (report) => isPolicyExpenseChat(report) && report?.policyID === policyID && report?.ownerAccountID && accountIDs.includes(report?.ownerAccountID),
    );
}

/**
 * Gets all reports that relate to the policy
 *
 * @param policyID - the workspace ID to get all associated reports
 */
function getAllWorkspaceReports(policyID?: string): Array<OnyxEntry<Report>> {
    if (!policyID) {
        return [];
    }
    return Object.values(allReports ?? {}).filter((report) => report?.policyID === policyID);
}

/**
 * @param policy - the workspace the report is on, null if the user isn't a member of the workspace
 */
function shouldDisableRename(report: OnyxEntry<Report>): boolean {
    if (
        isDefaultRoom(report) ||
        // This will get removed as part of https://github.com/Expensify/App/issues/59961
        // eslint-disable-next-line deprecation/deprecation
        isArchivedReport(getReportNameValuePairs(report?.reportID)) ||
        isPublicRoom(report) ||
        isThread(report) ||
        isMoneyRequest(report) ||
        isMoneyRequestReport(report) ||
        isPolicyExpenseChat(report) ||
        isInvoiceRoom(report) ||
        isInvoiceReport(report) ||
        isSystemChat(report)
    ) {
        return true;
    }

    if (isGroupChat(report)) {
        return false;
    }

    if (isDeprecatedGroupDM(report) || isTaskReport(report)) {
        return true;
    }

    return false;
}

/**
 * @param policy - the workspace the report is on, null if the user isn't a member of the workspace
 */
function canEditWriteCapability(report: OnyxEntry<Report>, policy: OnyxEntry<Policy>): boolean {
    return (
        isPolicyAdminPolicyUtils(policy) &&
        !isAdminRoom(report) &&
        // This will get removed as part of https://github.com/Expensify/App/issues/59961
        // eslint-disable-next-line deprecation/deprecation
        !isArchivedReport(getReportNameValuePairs(report?.reportID)) &&
        !isThread(report) &&
        !isInvoiceRoom(report) &&
        !isPolicyExpenseChat(report)
    );
}

/**
 * @param policy - the workspace the report is on, null if the user isn't a member of the workspace
 */
function canEditRoomVisibility(report: OnyxEntry<Report>, policy: OnyxEntry<Policy>): boolean {
    // This will get removed as part of https://github.com/Expensify/App/issues/59961
    // eslint-disable-next-line deprecation/deprecation
    return isPolicyAdminPolicyUtils(policy) && !isArchivedNonExpenseReport(report, getReportNameValuePairs(report?.reportID));
}

/**
 * Returns the onyx data needed for the task assignee chat
 */
function getTaskAssigneeChatOnyxData(
    accountID: number,
    assigneeAccountID: number,
    taskReportID: string,
    assigneeChatReportID: string,
    parentReportID: string | undefined,
    title: string,
    assigneeChatReport: OnyxEntry<Report>,
): OnyxDataTaskAssigneeChat {
    // Set if we need to add a comment to the assignee chat notifying them that they have been assigned a task
    let optimisticAssigneeAddComment: OptimisticReportAction | undefined;
    // Set if this is a new chat that needs to be created for the assignee
    let optimisticChatCreatedReportAction: OptimisticCreatedReportAction | undefined;
    const assigneeChatReportMetadata = getReportMetadata(assigneeChatReportID);
    const currentTime = DateUtils.getDBTime();
    const optimisticData: OnyxUpdate[] = [];
    const successData: OnyxUpdate[] = [];
    const failureData: OnyxUpdate[] = [];

    // You're able to assign a task to someone you haven't chatted with before - so we need to optimistically create the chat and the chat reportActions
    // Only add the assignee chat report to onyx if we haven't already set it optimistically
    if (assigneeChatReportMetadata?.isOptimisticReport && assigneeChatReport?.pendingFields?.createChat !== CONST.RED_BRICK_ROAD_PENDING_ACTION.ADD) {
        optimisticChatCreatedReportAction = buildOptimisticCreatedReportAction(assigneeChatReportID);
        optimisticData.push(
            {
                onyxMethod: Onyx.METHOD.MERGE,
                key: `${ONYXKEYS.COLLECTION.REPORT}${assigneeChatReportID}`,
                value: {
                    pendingFields: {
                        createChat: CONST.RED_BRICK_ROAD_PENDING_ACTION.ADD,
                    },
                },
            },
            {
                onyxMethod: Onyx.METHOD.MERGE,
                key: `${ONYXKEYS.COLLECTION.REPORT_METADATA}${assigneeChatReportID}`,
                value: {
                    isOptimisticReport: true,
                },
            },
            {
                onyxMethod: Onyx.METHOD.MERGE,
                key: `${ONYXKEYS.COLLECTION.REPORT_ACTIONS}${assigneeChatReportID}`,
                value: {[optimisticChatCreatedReportAction.reportActionID]: optimisticChatCreatedReportAction as Partial<ReportAction>},
            },
        );

        successData.push(
            {
                onyxMethod: Onyx.METHOD.MERGE,
                key: `${ONYXKEYS.COLLECTION.REPORT}${assigneeChatReportID}`,
                value: {
                    pendingFields: {
                        createChat: null,
                    },
                    // BE will send a different participant. We clear the optimistic one to avoid duplicated entries
                    participants: {[assigneeAccountID]: null},
                },
            },
            {
                onyxMethod: Onyx.METHOD.MERGE,
                key: `${ONYXKEYS.COLLECTION.REPORT_METADATA}${assigneeChatReportID}`,
                value: {
                    isOptimisticReport: false,
                },
            },
            {
                onyxMethod: Onyx.METHOD.MERGE,
                key: `${ONYXKEYS.COLLECTION.REPORT_METADATA}${assigneeChatReportID}`,
                value: {
                    isOptimisticReport: false,
                },
            },
        );

        failureData.push(
            {
                onyxMethod: Onyx.METHOD.SET,
                key: `${ONYXKEYS.COLLECTION.REPORT}${assigneeChatReportID}`,
                value: null,
            },
            {
                onyxMethod: Onyx.METHOD.MERGE,
                key: `${ONYXKEYS.COLLECTION.REPORT_ACTIONS}${assigneeChatReportID}`,
                value: {[optimisticChatCreatedReportAction.reportActionID]: {pendingAction: null}},
            },
            // If we failed, we want to remove the optimistic personal details as it was likely due to an invalid login
            {
                onyxMethod: Onyx.METHOD.MERGE,
                key: ONYXKEYS.PERSONAL_DETAILS_LIST,
                value: {
                    [assigneeAccountID]: null,
                },
            },
        );
    }

    // If you're choosing to share the task in the same DM as the assignee then we don't need to create another reportAction indicating that you've been assigned
    if (assigneeChatReportID !== parentReportID) {
        // eslint-disable-next-line @typescript-eslint/prefer-nullish-coalescing
        const displayname = allPersonalDetails?.[assigneeAccountID]?.displayName || allPersonalDetails?.[assigneeAccountID]?.login || '';
        optimisticAssigneeAddComment = buildOptimisticTaskCommentReportAction(taskReportID, title, assigneeAccountID, `assigned to ${displayname}`, parentReportID);
        const lastAssigneeCommentText = formatReportLastMessageText(getReportActionText(optimisticAssigneeAddComment.reportAction as ReportAction));
        const optimisticAssigneeReport = {
            lastVisibleActionCreated: currentTime,
            lastMessageText: lastAssigneeCommentText,
            lastActorAccountID: accountID,
            lastReadTime: currentTime,
        };

        optimisticData.push(
            {
                onyxMethod: Onyx.METHOD.MERGE,
                key: `${ONYXKEYS.COLLECTION.REPORT_ACTIONS}${assigneeChatReportID}`,
                value: {[optimisticAssigneeAddComment.reportAction.reportActionID]: optimisticAssigneeAddComment.reportAction as ReportAction},
            },
            {
                onyxMethod: Onyx.METHOD.MERGE,
                key: `${ONYXKEYS.COLLECTION.REPORT}${assigneeChatReportID}`,
                value: optimisticAssigneeReport,
            },
        );
        successData.push({
            onyxMethod: Onyx.METHOD.MERGE,
            key: `${ONYXKEYS.COLLECTION.REPORT_ACTIONS}${assigneeChatReportID}`,
            value: {[optimisticAssigneeAddComment.reportAction.reportActionID]: {isOptimisticAction: null}},
        });
        failureData.push({
            onyxMethod: Onyx.METHOD.MERGE,
            key: `${ONYXKEYS.COLLECTION.REPORT_ACTIONS}${assigneeChatReportID}`,
            value: {[optimisticAssigneeAddComment.reportAction.reportActionID]: {pendingAction: null}},
        });
    }

    return {
        optimisticData,
        successData,
        failureData,
        optimisticAssigneeAddComment,
        optimisticChatCreatedReportAction,
    };
}

/**
 * Return iou report action display message
 */
function getIOUReportActionDisplayMessage(reportAction: OnyxEntry<ReportAction>, transaction?: OnyxEntry<Transaction>): string {
    if (!isMoneyRequestAction(reportAction)) {
        return '';
    }
    const originalMessage = getOriginalMessage(reportAction);
    const {IOUReportID, automaticAction} = originalMessage ?? {};
    const iouReport = getReportOrDraftReport(IOUReportID);
    let translationKey: TranslationPaths;
    if (originalMessage?.type === CONST.IOU.REPORT_ACTION_TYPE.PAY) {
        // The `REPORT_ACTION_TYPE.PAY` action type is used for both fulfilling existing requests and sending money. To
        // differentiate between these two scenarios, we check if the `originalMessage` contains the `IOUDetails`
        // property. If it does, it indicates that this is a 'Pay someone' action.
        const {amount, currency} = originalMessage?.IOUDetails ?? originalMessage ?? {};
        const formattedAmount = convertToDisplayString(Math.abs(amount), currency) ?? '';

        switch (originalMessage.paymentType) {
            case CONST.IOU.PAYMENT_TYPE.ELSEWHERE:
                translationKey = hasMissingInvoiceBankAccount(IOUReportID) ? 'iou.payerSettledWithMissingBankAccount' : 'iou.paidElsewhereWithAmount';
                break;
            case CONST.IOU.PAYMENT_TYPE.EXPENSIFY:
            case CONST.IOU.PAYMENT_TYPE.VBBA:
                translationKey = 'iou.paidWithExpensifyWithAmount';
                if (automaticAction) {
                    translationKey = 'iou.automaticallyPaidWithExpensify';
                }
                break;
            default:
                translationKey = 'iou.payerPaidAmount';
                break;
        }
        return translateLocal(translationKey, {amount: formattedAmount, payer: ''});
    }

    const amount = getTransactionAmount(transaction, !isEmptyObject(iouReport) && isExpenseReport(iouReport)) ?? 0;
    const formattedAmount = convertToDisplayString(amount, getCurrency(transaction)) ?? '';
    const isRequestSettled = isSettled(IOUReportID);
    const isApproved = isReportApproved({report: iouReport});
    if (isRequestSettled) {
        return translateLocal('iou.payerSettled', {
            amount: formattedAmount,
        });
    }
    if (isApproved) {
        return translateLocal('iou.approvedAmount', {
            amount: formattedAmount,
        });
    }
    if (isSplitBillReportAction(reportAction)) {
        translationKey = 'iou.didSplitAmount';
    } else if (isTrackExpenseAction(reportAction)) {
        translationKey = 'iou.trackedAmount';
    } else {
        translationKey = 'iou.submittedAmount';
    }
    return translateLocal(translationKey, {
        formattedAmount,
        comment: getMerchantOrDescription(transaction),
    });
}

/**
 * Checks if a report is a group chat.
 *
 * A report is a group chat if it meets the following conditions:
 * - Not a chat thread.
 * - Not a task report.
 * - Not an expense / IOU report.
 * - Not an archived room.
 * - Not a public / admin / announce chat room (chat type doesn't match any of the specified types).
 * - More than 2 participants.
 *
 */
function isDeprecatedGroupDM(report: OnyxEntry<Report>): boolean {
    return !!(
        report &&
        !isChatThread(report) &&
        !isTaskReport(report) &&
        !isInvoiceReport(report) &&
        !isMoneyRequestReport(report) &&
        // This will get removed as part of https://github.com/Expensify/App/issues/59961
        // eslint-disable-next-line deprecation/deprecation
        !isArchivedReport(getReportNameValuePairs(report?.reportID)) &&
        !Object.values(CONST.REPORT.CHAT_TYPE).some((chatType) => chatType === getChatType(report)) &&
        Object.keys(report.participants ?? {})
            .map(Number)
            .filter((accountID) => accountID !== currentUserAccountID).length > 1
    );
}

/**
 * A "root" group chat is the top level group chat and does not refer to any threads off of a Group Chat
 */
function isRootGroupChat(report: OnyxEntry<Report>): boolean {
    return !isChatThread(report) && (isGroupChat(report) || isDeprecatedGroupDM(report));
}

/**
 * Assume any report without a reportID is unusable.
 */
function isValidReport(report?: OnyxEntry<Report>): boolean {
    return !!report?.reportID;
}

/**
 * Check to see if we are a participant of this report.
 */
function isReportParticipant(accountID: number | undefined, report: OnyxEntry<Report>): boolean {
    if (!accountID) {
        return false;
    }

    const possibleAccountIDs = Object.keys(report?.participants ?? {}).map(Number);
    if (report?.ownerAccountID) {
        possibleAccountIDs.push(report?.ownerAccountID);
    }
    if (report?.managerID) {
        possibleAccountIDs.push(report?.managerID);
    }
    return possibleAccountIDs.includes(accountID);
}

/**
 * Check to see if the current user has access to view the report.
 */
function canCurrentUserOpenReport(report: OnyxEntry<Report>): boolean {
    return (isReportParticipant(currentUserAccountID, report) || isPublicRoom(report)) && canAccessReport(report, allPolicies, allBetas);
}

function shouldUseFullTitleToDisplay(report: OnyxEntry<Report>): boolean {
    return (
        isMoneyRequestReport(report) || isPolicyExpenseChat(report) || isChatRoom(report) || isChatThread(report) || isTaskReport(report) || isGroupChat(report) || isInvoiceReport(report)
    );
}

function getRoom(type: ValueOf<typeof CONST.REPORT.CHAT_TYPE>, policyID: string): OnyxEntry<Report> {
    const room = Object.values(allReports ?? {}).find((report) => report?.policyID === policyID && report?.chatType === type && !isThread(report));
    return room;
}

/**
 *  We only want policy members who are members of the report to be able to modify the report description, but not in thread chat.
 */
function canEditReportDescription(report: OnyxEntry<Report>, policy: OnyxEntry<Policy>): boolean {
    return (
        !isMoneyRequestReport(report) &&
        // This will get removed as part of https://github.com/Expensify/App/issues/59961
        // eslint-disable-next-line deprecation/deprecation
        !isArchivedReport(getReportNameValuePairs(report?.reportID)) &&
        isChatRoom(report) &&
        !isChatThread(report) &&
        !isEmpty(policy) &&
        hasParticipantInArray(report, currentUserAccountID ? [currentUserAccountID] : []) &&
        !isAuditor(report)
    );
}

function canEditPolicyDescription(policy: OnyxEntry<Policy>): boolean {
    return isPolicyAdminPolicyUtils(policy);
}

function getReportActionWithSmartscanError(reportActions: ReportAction[]): ReportAction | undefined {
    return reportActions.find((action) => {
        const isReportPreview = isReportPreviewAction(action);
        const isSplitReportAction = isSplitBillReportAction(action);
        if (!isSplitReportAction && !isReportPreview) {
            return false;
        }
        const IOUReportID = getIOUReportIDFromReportActionPreview(action);
        const isReportPreviewError = isReportPreview && shouldShowRBRForMissingSmartscanFields(IOUReportID) && !isSettled(IOUReportID);
        if (isReportPreviewError) {
            return true;
        }

        const transactionID = isMoneyRequestAction(action) ? getOriginalMessage(action)?.IOUTransactionID : undefined;
        const transaction = allTransactions?.[`${ONYXKEYS.COLLECTION.TRANSACTION}${transactionID}`] ?? {};
        const isSplitBillError = isSplitReportAction && hasMissingSmartscanFieldsTransactionUtils(transaction as Transaction);

        return isSplitBillError;
    });
}

/**
 * Checks if report action has error when smart scanning
 */
function hasSmartscanError(reportActions: ReportAction[]): boolean {
    return !!getReportActionWithSmartscanError(reportActions);
}

function shouldAutoFocusOnKeyPress(event: KeyboardEvent): boolean {
    if (event.key.length > 1) {
        return false;
    }

    // If a key is pressed in combination with Meta, Control or Alt do not focus
    if (event.ctrlKey || event.metaKey) {
        return false;
    }

    if (event.code === 'Space') {
        return false;
    }

    return true;
}

/**
 * Navigates to the appropriate screen based on the presence of a private note for the current user.
 */
function navigateToPrivateNotes(report: OnyxEntry<Report>, session: OnyxEntry<Session>, backTo?: string) {
    if (isEmpty(report) || isEmpty(session) || !session.accountID) {
        return;
    }
    const currentUserPrivateNote = report.privateNotes?.[session.accountID]?.note ?? '';
    if (isEmpty(currentUserPrivateNote)) {
        Navigation.navigate(ROUTES.PRIVATE_NOTES_EDIT.getRoute(report.reportID, session.accountID, backTo));
        return;
    }
    Navigation.navigate(ROUTES.PRIVATE_NOTES_LIST.getRoute(report.reportID, backTo));
}

/**
 * Get all held transactions of a iouReport
 */
function getAllHeldTransactions(iouReportID?: string): Transaction[] {
    const transactions = getReportTransactions(iouReportID);
    return transactions.filter((transaction) => isOnHoldTransactionUtils(transaction));
}

/**
 * Check if Report has any held expenses
 */
function hasHeldExpenses(iouReportID?: string, allReportTransactions?: SearchTransaction[]): boolean {
    const iouReportTransactions = getReportTransactions(iouReportID);
    const transactions = allReportTransactions ?? iouReportTransactions;
    return transactions.some((transaction) => isOnHoldTransactionUtils(transaction));
}

/**
 * Check if all expenses in the Report are on hold
 */
function hasOnlyHeldExpenses(iouReportID?: string, allReportTransactions?: SearchTransaction[]): boolean {
    const transactionsByIouReportID = getReportTransactions(iouReportID);
    const reportTransactions = allReportTransactions ?? transactionsByIouReportID;
    return reportTransactions.length > 0 && !reportTransactions.some((transaction) => !isOnHoldTransactionUtils(transaction));
}

/**
 * Checks if thread replies should be displayed
 */
function shouldDisplayThreadReplies(reportAction: OnyxInputOrEntry<ReportAction>, isThreadReportParentAction: boolean): boolean {
    const hasReplies = (reportAction?.childVisibleActionCount ?? 0) > 0;
    return hasReplies && !!reportAction?.childCommenterCount && !isThreadReportParentAction;
}

/**
 * Check if money report has any transactions updated optimistically
 */
function hasUpdatedTotal(report: OnyxInputOrEntry<Report>, policy: OnyxInputOrEntry<Policy>): boolean {
    if (!report) {
        return true;
    }

    const allReportTransactions = getReportTransactions(report.reportID);

    const hasPendingTransaction = allReportTransactions.some((transaction) => !!transaction.pendingAction);
    const hasTransactionWithDifferentCurrency = allReportTransactions.some((transaction) => transaction.currency !== report.currency);
    const hasDifferentWorkspaceCurrency = report.pendingFields?.createChat && isExpenseReport(report) && report.currency !== policy?.outputCurrency;
    const hasOptimisticHeldExpense = hasHeldExpenses(report.reportID) && report?.unheldTotal === undefined;

    return !(hasPendingTransaction && (hasTransactionWithDifferentCurrency || hasDifferentWorkspaceCurrency)) && !hasOptimisticHeldExpense && !report.pendingFields?.total;
}

/**
 * Return held and full amount formatted with used currency
 */
function getNonHeldAndFullAmount(iouReport: OnyxEntry<Report>, shouldExcludeNonReimbursables: boolean): NonHeldAndFullAmount {
    // if the report is an expense report, the total amount should be negated
    const coefficient = isExpenseReport(iouReport) ? -1 : 1;

    let total = iouReport?.total ?? 0;
    let unheldTotal = iouReport?.unheldTotal ?? 0;
    if (shouldExcludeNonReimbursables) {
        total -= iouReport?.nonReimbursableTotal ?? 0;
        unheldTotal -= iouReport?.unheldNonReimbursableTotal ?? 0;
    }

    return {
        nonHeldAmount: convertToDisplayString(unheldTotal * coefficient, iouReport?.currency),
        fullAmount: convertToDisplayString(total * coefficient, iouReport?.currency),
        hasValidNonHeldAmount: unheldTotal * coefficient >= 0,
    };
}

/**
 * Disable reply in thread action if:
 *
 * - The action is listed in the thread-disabled list
 * - The action is a split expense action
 * - The action is deleted and is not threaded
 * - The report is archived and the action is not threaded
 * - The action is a whisper action and it's neither a report preview nor IOU action
 * - The action is the thread's first chat
 */
function shouldDisableThread(reportAction: OnyxInputOrEntry<ReportAction>, reportID: string, isThreadReportParentAction: boolean): boolean {
    const isSplitBillAction = isSplitBillReportAction(reportAction);
    const isDeletedActionLocal = isDeletedAction(reportAction);
    const isReportPreviewActionLocal = isReportPreviewAction(reportAction);
    const isIOUAction = isMoneyRequestAction(reportAction);
    const isWhisperActionLocal = isWhisperAction(reportAction) || isActionableTrackExpense(reportAction);

    // This will get removed as part of https://github.com/Expensify/App/issues/59961
    // eslint-disable-next-line deprecation/deprecation
    const isArchived = isArchivedNonExpenseReport(getReportOrDraftReport(reportID), getReportNameValuePairs(reportID));
    const isActionDisabled = CONST.REPORT.ACTIONS.THREAD_DISABLED.some((action: string) => action === reportAction?.actionName);

    return (
        isActionDisabled ||
        isSplitBillAction ||
        (isDeletedActionLocal && !reportAction?.childVisibleActionCount) ||
        (isArchived && !reportAction?.childVisibleActionCount) ||
        (isWhisperActionLocal && !isReportPreviewActionLocal && !isIOUAction) ||
        isThreadReportParentAction
    );
}

function getAllAncestorReportActions(report: Report | null | undefined, currentUpdatedReport?: OnyxEntry<Report>): Ancestor[] {
    if (!report) {
        return [];
    }
    const allAncestors: Ancestor[] = [];
    let parentReportID = report.parentReportID;
    let parentReportActionID = report.parentReportActionID;

    while (parentReportID) {
        const parentReport = currentUpdatedReport && currentUpdatedReport.reportID === parentReportID ? currentUpdatedReport : getReportOrDraftReport(parentReportID);
        const parentReportAction = getReportAction(parentReportID, parentReportActionID);

        if (!parentReport || !parentReportAction || (isTransactionThread(parentReportAction) && !isSentMoneyReportAction(parentReportAction)) || isReportPreviewAction(parentReportAction)) {
            break;
        }

        // For threads, we don't want to display trip summary
        if (isTripPreview(parentReportAction) && allAncestors.length > 0) {
            break;
        }

        const isParentReportActionUnread = isCurrentActionUnread(parentReport, parentReportAction);
        allAncestors.push({
            report: parentReport,
            reportAction: parentReportAction,
            shouldDisplayNewMarker: isParentReportActionUnread,
        });

        parentReportID = parentReport?.parentReportID;
        parentReportActionID = parentReport?.parentReportActionID;
    }

    return allAncestors.reverse();
}

function getAllAncestorReportActionIDs(report: Report | null | undefined, includeTransactionThread = false): AncestorIDs {
    if (!report) {
        return {
            reportIDs: [],
            reportActionsIDs: [],
        };
    }

    const allAncestorIDs: AncestorIDs = {
        reportIDs: [],
        reportActionsIDs: [],
    };
    let parentReportID = report.parentReportID;
    let parentReportActionID = report.parentReportActionID;

    while (parentReportID) {
        const parentReport = getReportOrDraftReport(parentReportID);
        const parentReportAction = getReportAction(parentReportID, parentReportActionID);

        if (
            !parentReportAction ||
            (!includeTransactionThread && ((isTransactionThread(parentReportAction) && !isSentMoneyReportAction(parentReportAction)) || isReportPreviewAction(parentReportAction)))
        ) {
            break;
        }

        allAncestorIDs.reportIDs.push(parentReportID);
        if (parentReportActionID) {
            allAncestorIDs.reportActionsIDs.push(parentReportActionID);
        }

        if (!parentReport) {
            break;
        }

        parentReportID = parentReport?.parentReportID;
        parentReportActionID = parentReport?.parentReportActionID;
    }

    return allAncestorIDs;
}

/**
 * Get optimistic data of parent report action
 * @param reportID The reportID of the report that is updated
 * @param lastVisibleActionCreated Last visible action created of the child report
 * @param type The type of action in the child report
 */
function getOptimisticDataForParentReportAction(reportID: string | undefined, lastVisibleActionCreated: string, type: string): Array<OnyxUpdate | null> {
    const report = getReportOrDraftReport(reportID);

    if (!report || isEmptyObject(report)) {
        return [];
    }

    const ancestors = getAllAncestorReportActionIDs(report, true);
    const totalAncestor = ancestors.reportIDs.length;

    return Array.from(Array(totalAncestor), (_, index) => {
        const ancestorReport = getReportOrDraftReport(ancestors.reportIDs.at(index));

        if (!ancestorReport || isEmptyObject(ancestorReport)) {
            return null;
        }

        const ancestorReportAction = getReportAction(ancestorReport.reportID, ancestors.reportActionsIDs.at(index) ?? '');

        if (!ancestorReportAction?.reportActionID || isEmptyObject(ancestorReportAction)) {
            return null;
        }

        return {
            onyxMethod: Onyx.METHOD.MERGE,
            key: `${ONYXKEYS.COLLECTION.REPORT_ACTIONS}${ancestorReport.reportID}`,
            value: {
                [ancestorReportAction.reportActionID]: updateOptimisticParentReportAction(ancestorReportAction, lastVisibleActionCreated, type),
            },
        };
    });
}

function getQuickActionDetails(
    quickActionReport: Report,
    personalDetails: PersonalDetailsList | undefined,
    policyChatForActivePolicy: Report | undefined,
    reportNameValuePairs: ReportNameValuePairs,
): {quickActionAvatars: Icon[]; hideQABSubtitle: boolean} {
    const isValidQuickActionReport = !(isEmptyObject(quickActionReport) || isArchivedReport(reportNameValuePairs));
    let hideQABSubtitle = false;
    let quickActionAvatars: Icon[] = [];
    if (isValidQuickActionReport) {
        const avatars = getIcons(quickActionReport, personalDetails);
        quickActionAvatars = avatars.length <= 1 || isPolicyExpenseChat(quickActionReport) ? avatars : avatars.filter((avatar) => avatar.id !== currentUserAccountID);
    } else {
        hideQABSubtitle = true;
    }
    if (!isEmptyObject(policyChatForActivePolicy)) {
        quickActionAvatars = getIcons(policyChatForActivePolicy, personalDetails);
    }
    return {
        quickActionAvatars,
        hideQABSubtitle,
    };
}

function canBeAutoReimbursed(report: OnyxInputOrEntry<Report>, policy: OnyxInputOrEntry<Policy> | SearchPolicy): boolean {
    if (isEmptyObject(policy)) {
        return false;
    }
    type CurrencyType = TupleToUnion<typeof CONST.DIRECT_REIMBURSEMENT_CURRENCIES>;
    const reimbursableTotal = getMoneyRequestSpendBreakdown(report).totalDisplaySpend;
    const autoReimbursementLimit = policy?.autoReimbursement?.limit ?? policy?.autoReimbursementLimit ?? 0;
    const isAutoReimbursable =
        isReportInGroupPolicy(report) &&
        policy.reimbursementChoice === CONST.POLICY.REIMBURSEMENT_CHOICES.REIMBURSEMENT_YES &&
        autoReimbursementLimit >= reimbursableTotal &&
        reimbursableTotal > 0 &&
        CONST.DIRECT_REIMBURSEMENT_CURRENCIES.includes(report?.currency as CurrencyType);
    return isAutoReimbursable;
}

/** Check if the current user is an owner of the report */
function isReportOwner(report: OnyxInputOrEntry<Report>): boolean {
    return report?.ownerAccountID === currentUserPersonalDetails?.accountID;
}

function isAllowedToApproveExpenseReport(report: OnyxEntry<Report>, approverAccountID?: number, reportPolicy?: OnyxEntry<Policy> | SearchPolicy): boolean {
    const policy = reportPolicy ?? getPolicy(report?.policyID);
    const isOwner = (approverAccountID ?? currentUserAccountID) === report?.ownerAccountID;
    return !(policy?.preventSelfApproval && isOwner);
}

function isAllowedToSubmitDraftExpenseReport(report: OnyxEntry<Report>): boolean {
    const policy = getPolicy(report?.policyID);
    const submitToAccountID = getSubmitToAccountID(policy, report);

    return isAllowedToApproveExpenseReport(report, submitToAccountID);
}

/**
 * What missing payment method does this report action indicate, if any?
 */
function getIndicatedMissingPaymentMethod(userWallet: OnyxEntry<UserWallet>, reportId: string | undefined, reportAction: ReportAction): MissingPaymentMethod | undefined {
    const isSubmitterOfUnsettledReport = isCurrentUserSubmitter(reportId) && !isSettled(reportId);
    if (!reportId || !isSubmitterOfUnsettledReport || !isReimbursementQueuedAction(reportAction)) {
        return undefined;
    }
    const paymentType = getOriginalMessage(reportAction)?.paymentType;
    if (paymentType === CONST.IOU.PAYMENT_TYPE.EXPENSIFY) {
        return isEmpty(userWallet) || userWallet.tierName === CONST.WALLET.TIER_NAME.SILVER ? 'wallet' : undefined;
    }

    return !hasCreditBankAccount() ? 'bankAccount' : undefined;
}

/**
 * Checks if report chat contains missing payment method
 */
function hasMissingPaymentMethod(userWallet: OnyxEntry<UserWallet>, iouReportID: string | undefined): boolean {
    const reportActions = allReportActions?.[`${ONYXKEYS.COLLECTION.REPORT_ACTIONS}${iouReportID}`] ?? {};
    return Object.values(reportActions)
        .filter(Boolean)
        .some((action) => getIndicatedMissingPaymentMethod(userWallet, iouReportID, action) !== undefined);
}

/**
 * Used from expense actions to decide if we need to build an optimistic expense report.
 * Create a new report if:
 * - we don't have an iouReport set in the chatReport
 * - we have one, but it's waiting on the payee adding a bank account
 * - we have one, but we can't add more transactions to it due to: report is approved or settled, or report is processing and policy isn't on Instant submit reporting frequency
 */
function shouldCreateNewMoneyRequestReport(existingIOUReport: OnyxInputOrEntry<Report> | undefined, chatReport: OnyxInputOrEntry<Report>): boolean {
    return !existingIOUReport || hasIOUWaitingOnCurrentUserBankAccount(chatReport) || !canAddTransaction(existingIOUReport);
}

function getTripIDFromTransactionParentReportID(transactionParentReportID: string | undefined): string | undefined {
    return (getReportOrDraftReport(transactionParentReportID) as OnyxEntry<Report>)?.tripData?.tripID;
}

/**
 * Checks if report contains actions with errors
 */
function hasActionsWithErrors(reportID: string | undefined): boolean {
    if (!reportID) {
        return false;
    }
    const reportActions = allReportActions?.[`${ONYXKEYS.COLLECTION.REPORT_ACTIONS}${reportID}`] ?? {};
    return Object.values(reportActions)
        .filter(Boolean)
        .some((action) => !isEmptyObject(action.errors));
}

function isNonAdminOrOwnerOfPolicyExpenseChat(report: OnyxInputOrEntry<Report>, policy: OnyxInputOrEntry<Policy>): boolean {
    return isPolicyExpenseChat(report) && !(isPolicyAdminPolicyUtils(policy) || isPolicyOwner(policy, currentUserAccountID) || isReportOwner(report));
}

function isAdminOwnerApproverOrReportOwner(report: OnyxEntry<Report>, policy: OnyxEntry<Policy>): boolean {
    const isApprover = isMoneyRequestReport(report) && report?.managerID !== null && currentUserPersonalDetails?.accountID === report?.managerID;

    return isPolicyAdminPolicyUtils(policy) || isPolicyOwner(policy, currentUserAccountID) || isReportOwner(report) || isApprover;
}

/**
 * Whether the user can join a report
 */
function canJoinChat(report: OnyxEntry<Report>, parentReportAction: OnyxInputOrEntry<ReportAction>, policy: OnyxInputOrEntry<Policy>): boolean {
    // We disabled thread functions for whisper action
    // So we should not show join option for existing thread on whisper message that has already been left, or manually leave it
    if (isWhisperAction(parentReportAction)) {
        return false;
    }

    // If the notification preference of the chat is not hidden that means we have already joined the chat
    if (!isHiddenForCurrentUser(report)) {
        return false;
    }

    const isExpenseChat = isMoneyRequestReport(report) || isMoneyRequest(report) || isInvoiceReport(report) || isTrackExpenseReport(report);
    // Anyone viewing these chat types is already a participant and therefore cannot join
    if (isRootGroupChat(report) || isSelfDM(report) || isInvoiceRoom(report) || isSystemChat(report) || isExpenseChat) {
        return false;
    }

    // The user who is a member of the workspace has already joined the public announce room.
    if (isPublicAnnounceRoom(report) && !isEmptyObject(policy)) {
        return false;
    }

    return isChatThread(report) || isUserCreatedPolicyRoom(report) || isNonAdminOrOwnerOfPolicyExpenseChat(report, policy);
}

/**
 * Whether the user can leave a report
 */
function canLeaveChat(report: OnyxEntry<Report>, policy: OnyxEntry<Policy>): boolean {
    if (isRootGroupChat(report)) {
        return true;
    }

    if (isPolicyExpenseChat(report) && !report?.isOwnPolicyExpenseChat && !isPolicyAdminPolicyUtils(policy)) {
        return true;
    }

    if (isPublicRoom(report) && isAnonymousUserSession()) {
        return false;
    }

    if (isHiddenForCurrentUser(report)) {
        return false;
    }

    // Anyone viewing these chat types is already a participant and therefore cannot leave
    if (isSelfDM(report)) {
        return false;
    }

    // The user who is a member of the workspace cannot leave the public announce room.
    if (isPublicAnnounceRoom(report) && !isEmptyObject(policy)) {
        return false;
    }

    if (isInvoiceRoom(report)) {
        return canLeaveInvoiceRoom(report);
    }

    return (isChatThread(report) && !!getReportNotificationPreference(report)) || isUserCreatedPolicyRoom(report) || isNonAdminOrOwnerOfPolicyExpenseChat(report, policy);
}

function getReportActionActorAccountID(
    reportAction: OnyxEntry<ReportAction>,
    iouReport: OnyxEntry<Report>,
    report: OnyxEntry<Report>,
    delegatePersonalDetails?: PersonalDetails | undefined | null,
): number | undefined {
    switch (reportAction?.actionName) {
        case CONST.REPORT.ACTIONS.TYPE.REPORT_PREVIEW: {
            const ownerAccountID = iouReport?.ownerAccountID ?? reportAction?.childOwnerAccountID;
            const actorAccountID = iouReport?.managerID ?? reportAction?.childManagerAccountID;

            if (isPolicyExpenseChat(report) || delegatePersonalDetails) {
                return ownerAccountID;
            }

            return actorAccountID;
        }

        case CONST.REPORT.ACTIONS.TYPE.SUBMITTED:
            return reportAction?.adminAccountID ?? reportAction?.actorAccountID;

        default:
            return reportAction?.actorAccountID;
    }
}

function createDraftWorkspaceAndNavigateToConfirmationScreen(transactionID: string, actionName: IOUAction): void {
    const isCategorizing = actionName === CONST.IOU.ACTION.CATEGORIZE;
    const {expenseChatReportID, policyID, policyName} = createDraftWorkspace();
    setMoneyRequestParticipants(transactionID, [
        {
            selected: true,
            accountID: 0,
            isPolicyExpenseChat: true,
            reportID: expenseChatReportID,
            policyID,
            searchText: policyName,
        },
    ]);
    if (isCategorizing) {
        Navigation.navigate(ROUTES.MONEY_REQUEST_STEP_CATEGORY.getRoute(actionName, CONST.IOU.TYPE.SUBMIT, transactionID, expenseChatReportID));
    } else {
        Navigation.navigate(ROUTES.MONEY_REQUEST_STEP_CONFIRMATION.getRoute(actionName, CONST.IOU.TYPE.SUBMIT, transactionID, expenseChatReportID, true));
    }
}

function createDraftTransactionAndNavigateToParticipantSelector(
    transactionID: string | undefined,
    reportID: string | undefined,
    actionName: IOUAction,
    reportActionID: string | undefined,
): void {
    if (!transactionID || !reportID) {
        return;
    }

    const transaction = allTransactions?.[`${ONYXKEYS.COLLECTION.TRANSACTION}${transactionID}`] ?? ({} as Transaction);
    const reportActions = allReportActions?.[`${ONYXKEYS.COLLECTION.REPORT_ACTIONS}${reportID}`] ?? ([] as ReportAction[]);

    if (!transaction || !reportActions) {
        return;
    }

    const linkedTrackedExpenseReportAction = Object.values(reportActions)
        .filter(Boolean)
        .find((action) => isMoneyRequestAction(action) && getOriginalMessage(action)?.IOUTransactionID === transactionID);

    const {created, amount, currency, merchant, mccGroup} = getTransactionDetails(transaction) ?? {};
    const comment = getTransactionCommentObject(transaction);

    createDraftTransaction({
        ...transaction,
        actionableWhisperReportActionID: reportActionID,
        linkedTrackedExpenseReportAction,
        linkedTrackedExpenseReportID: reportID,
        created,
        modifiedCreated: undefined,
        modifiedAmount: undefined,
        modifiedCurrency: undefined,
        amount,
        currency,
        comment,
        merchant,
        modifiedMerchant: '',
        mccGroup,
    } as Transaction);

    const filteredPolicies = Object.values(allPolicies ?? {}).filter((policy) => shouldShowPolicy(policy, false, currentUserEmail));

    if (actionName === CONST.IOU.ACTION.CATEGORIZE) {
        const activePolicy = getPolicy(activePolicyID);
        if (activePolicy && shouldRestrictUserBillableActions(activePolicy.id)) {
            Navigation.navigate(ROUTES.RESTRICTED_ACTION.getRoute(activePolicy.id));
            return;
        }

        if (shouldShowPolicy(activePolicy, false, currentUserEmail)) {
            const policyExpenseReportID = getPolicyExpenseChat(currentUserAccountID, activePolicyID)?.reportID;
            setMoneyRequestParticipants(transactionID, [
                {
                    selected: true,
                    accountID: 0,
                    isPolicyExpenseChat: true,
                    reportID: policyExpenseReportID,
                    policyID: activePolicyID,
                    searchText: activePolicy?.name,
                },
            ]);
            if (policyExpenseReportID) {
                Navigation.navigate(ROUTES.MONEY_REQUEST_STEP_CATEGORY.getRoute(actionName, CONST.IOU.TYPE.SUBMIT, transactionID, policyExpenseReportID));
            } else {
                Log.warn('policyExpenseReportID is not valid during expense categorizing');
            }
            return;
        }
        if (filteredPolicies.length === 0 || filteredPolicies.length > 1) {
            Navigation.navigate(ROUTES.MONEY_REQUEST_UPGRADE.getRoute(actionName, CONST.IOU.TYPE.SUBMIT, transactionID, reportID));
            return;
        }

        const policyID = filteredPolicies.at(0)?.id;
        const policyExpenseReportID = getPolicyExpenseChat(currentUserAccountID, policyID)?.reportID;
        setMoneyRequestParticipants(transactionID, [
            {
                selected: true,
                accountID: 0,
                isPolicyExpenseChat: true,
                reportID: policyExpenseReportID,
                policyID,
                searchText: activePolicy?.name,
            },
        ]);
        if (policyExpenseReportID) {
            Navigation.navigate(ROUTES.MONEY_REQUEST_STEP_CATEGORY.getRoute(actionName, CONST.IOU.TYPE.SUBMIT, transactionID, policyExpenseReportID));
        } else {
            Log.warn('policyExpenseReportID is not valid during expense categorizing');
        }
        return;
    }

    if (actionName === CONST.IOU.ACTION.SUBMIT || (allPolicies && filteredPolicies.length > 0)) {
        Navigation.navigate(ROUTES.MONEY_REQUEST_STEP_PARTICIPANTS.getRoute(CONST.IOU.TYPE.SUBMIT, transactionID, reportID, undefined, actionName));
        return;
    }

    return createDraftWorkspaceAndNavigateToConfirmationScreen(transactionID, actionName);
}

/**
 * Check if a report has any forwarded actions
 */
function hasForwardedAction(reportID: string): boolean {
    const reportActions = getAllReportActions(reportID);
    return Object.values(reportActions).some((action) => action?.actionName === CONST.REPORT.ACTIONS.TYPE.FORWARDED);
}

function isReportOutstanding(iouReport: OnyxInputOrEntry<Report>, policyID: string | undefined): boolean {
    if (!iouReport || isEmptyObject(iouReport)) {
        return false;
    }
    const policy = getPolicy(iouReport.policyID);
    const shouldIncludeSubmitted = policy?.harvesting?.enabled;
    if (
        isExpenseReport(iouReport) &&
        iouReport?.stateNum !== undefined &&
        iouReport?.statusNum !== undefined &&
        iouReport?.policyID === policyID &&
        (shouldIncludeSubmitted ? iouReport?.stateNum <= CONST.REPORT.STATE_NUM.SUBMITTED : iouReport?.stateNum < CONST.REPORT.STATE_NUM.SUBMITTED) &&
        (shouldIncludeSubmitted ? iouReport?.statusNum <= CONST.REPORT.STATUS_NUM.SUBMITTED : iouReport?.statusNum < CONST.REPORT.STATUS_NUM.SUBMITTED) &&
        !hasForwardedAction(iouReport.reportID)
    ) {
        return true;
    }
    return false;
}

/**
 * Get outstanding expense reports for a given policy ID
 * @param policyID - The policy ID to filter reports by
 * @param reports - Collection of reports to filter
 * @returns Array of outstanding expense reports sorted by name
 */
function getOutstandingReports(policyID: string | undefined, reports: OnyxCollection<Report> = allReports): Array<OnyxEntry<Report>> {
    if (!reports) {
        return [];
    }
    return Object.values(reports)
        .filter((report) => isReportOutstanding(report, policyID))
        .sort((a, b) => a?.reportName?.localeCompare(b?.reportName?.toLowerCase() ?? '') ?? 0);
}

/**
 * @returns the object to update `report.hasOutstandingChildRequest`
 */
function getOutstandingChildRequest(iouReport: OnyxInputOrEntry<Report>): OutstandingChildRequest {
    if (!iouReport || isEmptyObject(iouReport)) {
        return {};
    }

    if (!isExpenseReport(iouReport)) {
        const {reimbursableSpend} = getMoneyRequestSpendBreakdown(iouReport);
        return {
            hasOutstandingChildRequest: iouReport.managerID === currentUserAccountID && reimbursableSpend !== 0,
        };
    }

    const policy = getPolicy(iouReport.policyID);
    const shouldBeManuallySubmitted = isPaidGroupPolicyPolicyUtils(policy) && !policy?.harvesting?.enabled;
    if (shouldBeManuallySubmitted) {
        return {
            hasOutstandingChildRequest: true,
        };
    }

    // We don't need to update hasOutstandingChildRequest in this case
    return {};
}

function canReportBeMentionedWithinPolicy(report: OnyxEntry<Report>, policyID: string | undefined): boolean {
    if (!policyID || report?.policyID !== policyID) {
        return false;
    }

    return isChatRoom(report) && !isInvoiceRoom(report) && !isThread(report);
}

function prepareOnboardingOnyxData(
    introSelected: OnyxEntry<IntroSelected>,
    engagementChoice: OnboardingPurpose,
    onboardingMessage: ValueOf<typeof CONST.ONBOARDING_MESSAGES>,
    adminsChatReportID?: string,
    onboardingPolicyID?: string,
    userReportedIntegration?: OnboardingAccounting,
    wasInvited?: boolean,
    companySize?: OnboardingCompanySize,
) {
    if (engagementChoice === CONST.ONBOARDING_CHOICES.PERSONAL_SPEND) {
        // eslint-disable-next-line no-param-reassign
        onboardingMessage = CONST.CREATE_EXPENSE_ONBOARDING_MESSAGES[CONST.ONBOARDING_CHOICES.PERSONAL_SPEND];
    }

    if (engagementChoice === CONST.ONBOARDING_CHOICES.EMPLOYER || engagementChoice === CONST.ONBOARDING_CHOICES.SUBMIT) {
        // eslint-disable-next-line no-param-reassign
        onboardingMessage = CONST.CREATE_EXPENSE_ONBOARDING_MESSAGES[CONST.ONBOARDING_CHOICES.SUBMIT];
    }

    // Guides are assigned and tasks are posted in the #admins room for the MANAGE_TEAM and TRACK_WORKSPACE onboarding actions, except for emails that have a '+'.
    type PostTasksInAdminsRoomOnboardingChoices = 'newDotManageTeam' | 'newDotTrackWorkspace';
    const shouldPostTasksInAdminsRoom =
        [CONST.ONBOARDING_CHOICES.MANAGE_TEAM, CONST.ONBOARDING_CHOICES.TRACK_WORKSPACE].includes(engagementChoice as PostTasksInAdminsRoomOnboardingChoices) &&
        !currentUserEmail?.includes('+');
    const adminsChatReport = allReports?.[`${ONYXKEYS.COLLECTION.REPORT}${adminsChatReportID}`];
    const targetChatReport = shouldPostTasksInAdminsRoom
        ? adminsChatReport ?? {reportID: adminsChatReportID, policyID: onboardingPolicyID}
        : getChatByParticipants([CONST.ACCOUNT_ID.CONCIERGE, currentUserAccountID ?? CONST.DEFAULT_NUMBER_ID], allReports, false, true);
    const {reportID: targetChatReportID = '', policyID: targetChatPolicyID = ''} = targetChatReport ?? {};

    if (!targetChatReportID) {
        Log.warn('Missing reportID for onboarding optimistic data');
        return;
    }

    const integrationName = userReportedIntegration ? CONST.ONBOARDING_ACCOUNTING_MAPPING[userReportedIntegration] : '';
    const assignedGuideEmail = getPolicy(targetChatPolicyID)?.assignedGuide?.email ?? 'Setup Specialist';
    const assignedGuidePersonalDetail = Object.values(allPersonalDetails ?? {}).find((personalDetail) => personalDetail?.login === assignedGuideEmail);
    let assignedGuideAccountID: number;
    if (assignedGuidePersonalDetail && assignedGuidePersonalDetail.accountID) {
        assignedGuideAccountID = assignedGuidePersonalDetail.accountID;
    } else {
        assignedGuideAccountID = generateAccountID(assignedGuideEmail);
        // eslint-disable-next-line rulesdir/prefer-actions-set-data
        Onyx.merge(ONYXKEYS.PERSONAL_DETAILS_LIST, {
            [assignedGuideAccountID]: {
                isOptimisticPersonalDetail: assignedGuideEmail === CONST.SETUP_SPECIALIST_LOGIN,
                login: assignedGuideEmail,
                displayName: assignedGuideEmail,
            },
        });
    }
    const actorAccountID = shouldPostTasksInAdminsRoom ? assignedGuideAccountID : CONST.ACCOUNT_ID.CONCIERGE;

    const onboardingTaskParams = {
        integrationName,
        onboardingCompanySize: companySize ?? onboardingCompanySize,
        workspaceSettingsLink: `${environmentURL}/${ROUTES.WORKSPACE_INITIAL.getRoute(onboardingPolicyID)}`,
        workspaceCategoriesLink: `${environmentURL}/${ROUTES.WORKSPACE_CATEGORIES.getRoute(onboardingPolicyID)}`,
        workspaceMembersLink: `${environmentURL}/${ROUTES.WORKSPACE_MEMBERS.getRoute(onboardingPolicyID)}`,
        workspaceMoreFeaturesLink: `${environmentURL}/${ROUTES.WORKSPACE_MORE_FEATURES.getRoute(onboardingPolicyID)}`,
        navatticURL: getNavatticURL(environment, engagementChoice),
        workspaceAccountingLink: `${environmentURL}/${ROUTES.POLICY_ACCOUNTING.getRoute(onboardingPolicyID)}`,
        corporateCardLink: `${environmentURL}/${ROUTES.WORKSPACE_COMPANY_CARDS.getRoute(onboardingPolicyID)}`,
    };

    // Text message
    const message = typeof onboardingMessage.message === 'function' ? onboardingMessage.message(onboardingTaskParams) : onboardingMessage.message;
    const textComment = buildOptimisticAddCommentReportAction(message, undefined, actorAccountID, 1);
    const textCommentAction: OptimisticAddCommentReportAction = textComment.reportAction;
    const textMessage: AddCommentOrAttachementParams = {
        reportID: targetChatReportID,
        reportActionID: textCommentAction.reportActionID,
        reportComment: textComment.commentText,
    };

    let createWorkspaceTaskReportID;
    const tasksData = onboardingMessage.tasks
        .filter((task) => {
            if (['setupCategories', 'setupTags'].includes(task.type) && userReportedIntegration) {
                return false;
            }

            if (['addAccountingIntegration', 'setupCategoriesAndTags'].includes(task.type) && !userReportedIntegration) {
                return false;
            }
            type SkipViewTourOnboardingChoices = 'newDotSubmit' | 'newDotSplitChat' | 'newDotPersonalSpend' | 'newDotEmployer';
            if (
                task.type === 'viewTour' &&
                [
                    CONST.ONBOARDING_CHOICES.EMPLOYER,
                    CONST.ONBOARDING_CHOICES.PERSONAL_SPEND,
                    CONST.ONBOARDING_CHOICES.SUBMIT,
                    CONST.ONBOARDING_CHOICES.CHAT_SPLIT,
                    CONST.ONBOARDING_CHOICES.MANAGE_TEAM,
                ].includes(introSelected?.choice as SkipViewTourOnboardingChoices) &&
                engagementChoice === CONST.ONBOARDING_CHOICES.MANAGE_TEAM
            ) {
                return false;
            }
            return true;
        })
        .map((task, index) => {
            const taskDescription = typeof task.description === 'function' ? task.description(onboardingTaskParams) : task.description;
            const taskTitle = typeof task.title === 'function' ? task.title(onboardingTaskParams) : task.title;
            const currentTask = buildOptimisticTaskReport(
                actorAccountID,
                targetChatReportID,
                currentUserAccountID,
                taskTitle,
                taskDescription,
                targetChatPolicyID,
                CONST.REPORT.NOTIFICATION_PREFERENCE.HIDDEN,
                task.mediaAttributes,
            );
            const emailCreatingAction =
                engagementChoice === CONST.ONBOARDING_CHOICES.MANAGE_TEAM ? allPersonalDetails?.[actorAccountID]?.login ?? CONST.EMAIL.CONCIERGE : CONST.EMAIL.CONCIERGE;
            const taskCreatedAction = buildOptimisticCreatedReportAction(emailCreatingAction);
            const taskReportAction = buildOptimisticTaskCommentReportAction(currentTask.reportID, taskTitle, 0, `task for ${taskTitle}`, targetChatReportID, actorAccountID, index + 3);
            currentTask.parentReportActionID = taskReportAction.reportAction.reportActionID;

            const completedTaskReportAction = task.autoCompleted
                ? buildOptimisticTaskReportAction(currentTask.reportID, CONST.REPORT.ACTIONS.TYPE.TASK_COMPLETED, 'marked as complete', actorAccountID, 2)
                : null;
            if (task.type === 'createWorkspace') {
                createWorkspaceTaskReportID = currentTask.reportID;
            }

            return {
                task,
                currentTask,
                taskCreatedAction,
                taskReportAction,
                taskDescription: currentTask.description,
                completedTaskReportAction,
            };
        });

    // Sign-off welcome message
    const welcomeSignOffText =
        engagementChoice === CONST.ONBOARDING_CHOICES.MANAGE_TEAM ? translateLocal('onboarding.welcomeSignOffTitleManageTeam') : translateLocal('onboarding.welcomeSignOffTitle');
    const welcomeSignOffComment = buildOptimisticAddCommentReportAction(welcomeSignOffText, undefined, actorAccountID, tasksData.length + 3);
    const welcomeSignOffCommentAction: OptimisticAddCommentReportAction = welcomeSignOffComment.reportAction;
    const welcomeSignOffMessage = {
        reportID: targetChatReportID,
        reportActionID: welcomeSignOffCommentAction.reportActionID,
        reportComment: welcomeSignOffComment.commentText,
    };

    const tasksForParameters = tasksData.map<TaskForParameters>(({task, currentTask, taskCreatedAction, taskReportAction, taskDescription, completedTaskReportAction}) => ({
        type: 'task',
        task: task.type,
        taskReportID: currentTask.reportID,
        parentReportID: currentTask.parentReportID,
        parentReportActionID: taskReportAction.reportAction.reportActionID,
        createdTaskReportActionID: taskCreatedAction.reportActionID,
        completedTaskReportActionID: completedTaskReportAction?.reportActionID,
        title: currentTask.reportName ?? '',
        description: taskDescription ?? '',
    }));

    const hasOutstandingChildTask = tasksData.some((task) => !task.completedTaskReportAction);

    const tasksForOptimisticData = tasksData.reduce<OnyxUpdate[]>((acc, {currentTask, taskCreatedAction, taskReportAction, taskDescription, completedTaskReportAction}) => {
        acc.push(
            {
                onyxMethod: Onyx.METHOD.MERGE,
                key: `${ONYXKEYS.COLLECTION.REPORT_ACTIONS}${targetChatReportID}`,
                value: {
                    [taskReportAction.reportAction.reportActionID]: taskReportAction.reportAction as ReportAction,
                },
            },
            {
                onyxMethod: Onyx.METHOD.SET,
                key: `${ONYXKEYS.COLLECTION.REPORT}${currentTask.reportID}`,
                value: {
                    ...currentTask,
                    description: taskDescription,
                    pendingFields: {
                        createChat: CONST.RED_BRICK_ROAD_PENDING_ACTION.ADD,
                        reportName: CONST.RED_BRICK_ROAD_PENDING_ACTION.ADD,
                        description: CONST.RED_BRICK_ROAD_PENDING_ACTION.ADD,
                        managerID: CONST.RED_BRICK_ROAD_PENDING_ACTION.ADD,
                    },
                    managerID: currentUserAccountID,
                },
            },
            {
                onyxMethod: Onyx.METHOD.MERGE,
                key: `${ONYXKEYS.COLLECTION.REPORT_METADATA}${currentTask.reportID}`,
                value: {
                    isOptimisticReport: true,
                },
            },
            {
                onyxMethod: Onyx.METHOD.MERGE,
                key: `${ONYXKEYS.COLLECTION.REPORT_ACTIONS}${currentTask.reportID}`,
                value: {
                    [taskCreatedAction.reportActionID]: taskCreatedAction as ReportAction,
                },
            },
        );

        if (completedTaskReportAction) {
            acc.push({
                onyxMethod: Onyx.METHOD.MERGE,
                key: `${ONYXKEYS.COLLECTION.REPORT_ACTIONS}${currentTask.reportID}`,
                value: {
                    [completedTaskReportAction.reportActionID]: completedTaskReportAction as ReportAction,
                },
            });

            acc.push({
                onyxMethod: Onyx.METHOD.MERGE,
                key: `${ONYXKEYS.COLLECTION.REPORT}${currentTask.reportID}`,
                value: {
                    stateNum: CONST.REPORT.STATE_NUM.APPROVED,
                    statusNum: CONST.REPORT.STATUS_NUM.APPROVED,
                    managerID: currentUserAccountID,
                },
            });
        }

        return acc;
    }, []);

    const tasksForFailureData = tasksData.reduce<OnyxUpdate[]>((acc, {currentTask, taskReportAction}) => {
        acc.push(
            {
                onyxMethod: Onyx.METHOD.MERGE,
                key: `${ONYXKEYS.COLLECTION.REPORT_ACTIONS}${targetChatReportID}`,
                value: {
                    [taskReportAction.reportAction.reportActionID]: {
                        errors: getMicroSecondOnyxErrorWithTranslationKey('report.genericAddCommentFailureMessage'),
                    } as ReportAction,
                },
            },
            {
                onyxMethod: Onyx.METHOD.MERGE,
                key: `${ONYXKEYS.COLLECTION.REPORT}${currentTask.reportID}`,
                value: null,
            },
            {
                onyxMethod: Onyx.METHOD.MERGE,
                key: `${ONYXKEYS.COLLECTION.REPORT_ACTIONS}${currentTask.reportID}`,
                value: null,
            },
        );

        return acc;
    }, []);

    const tasksForSuccessData = tasksData.reduce<OnyxUpdate[]>((acc, {currentTask, taskCreatedAction, taskReportAction, completedTaskReportAction}) => {
        acc.push(
            {
                onyxMethod: Onyx.METHOD.MERGE,
                key: `${ONYXKEYS.COLLECTION.REPORT_ACTIONS}${targetChatReportID}`,
                value: {
                    [taskReportAction.reportAction.reportActionID]: {pendingAction: null},
                },
            },
            {
                onyxMethod: Onyx.METHOD.MERGE,
                key: `${ONYXKEYS.COLLECTION.REPORT}${currentTask.reportID}`,
                value: {
                    pendingFields: {
                        createChat: null,
                        reportName: null,
                        description: null,
                        managerID: null,
                    },
                },
            },
            {
                onyxMethod: Onyx.METHOD.MERGE,
                key: `${ONYXKEYS.COLLECTION.REPORT_METADATA}${currentTask.reportID}`,
                value: {
                    isOptimisticReport: false,
                },
            },
            {
                onyxMethod: Onyx.METHOD.MERGE,
                key: `${ONYXKEYS.COLLECTION.REPORT_ACTIONS}${currentTask.reportID}`,
                value: {
                    [taskCreatedAction.reportActionID]: {pendingAction: null},
                },
            },
        );

        if (completedTaskReportAction) {
            acc.push({
                onyxMethod: Onyx.METHOD.MERGE,
                key: `${ONYXKEYS.COLLECTION.REPORT_ACTIONS}${currentTask.reportID}`,
                value: {
                    [completedTaskReportAction.reportActionID]: {pendingAction: null},
                },
            });
        }

        return acc;
    }, []);

    const optimisticData: OnyxUpdate[] = [...tasksForOptimisticData];
    const lastVisibleActionCreated = welcomeSignOffCommentAction.created;
    optimisticData.push(
        {
            onyxMethod: Onyx.METHOD.MERGE,
            key: `${ONYXKEYS.COLLECTION.REPORT}${targetChatReportID}`,
            value: {
                lastMentionedTime: DateUtils.getDBTime(),
                hasOutstandingChildTask,
                lastVisibleActionCreated,
                lastActorAccountID: actorAccountID,
            },
        },
        {
            onyxMethod: Onyx.METHOD.MERGE,
            key: ONYXKEYS.NVP_INTRO_SELECTED,
            value: {
                choice: engagementChoice,
                createWorkspace: createWorkspaceTaskReportID,
            },
        },
    );

    // If we post tasks in the #admins room and introSelected?.choice does not exist, it means that a guide is assigned and all messages except tasks are handled by the backend
    if (!shouldPostTasksInAdminsRoom || !!introSelected?.choice) {
        optimisticData.push({
            onyxMethod: Onyx.METHOD.MERGE,
            key: `${ONYXKEYS.COLLECTION.REPORT_ACTIONS}${targetChatReportID}`,
            value: {
                [textCommentAction.reportActionID]: textCommentAction as ReportAction,
            },
        });
    }

    if (!wasInvited) {
        optimisticData.push({
            onyxMethod: Onyx.METHOD.MERGE,
            key: ONYXKEYS.NVP_ONBOARDING,
            value: {hasCompletedGuidedSetupFlow: true},
        });
    }

    const successData: OnyxUpdate[] = [...tasksForSuccessData];

    // If we post tasks in the #admins room and introSelected?.choice does not exist, it means that a guide is assigned and all messages except tasks are handled by the backend
    if (!shouldPostTasksInAdminsRoom || !!introSelected?.choice) {
        successData.push({
            onyxMethod: Onyx.METHOD.MERGE,
            key: `${ONYXKEYS.COLLECTION.REPORT_ACTIONS}${targetChatReportID}`,
            value: {
                [textCommentAction.reportActionID]: {pendingAction: null},
            },
        });
    }

    let failureReport: Partial<Report> = {
        lastMessageText: '',
        lastVisibleActionCreated: '',
        hasOutstandingChildTask: false,
    };
    const report = allReports?.[`${ONYXKEYS.COLLECTION.REPORT}${targetChatReportID}`];
    const canUserPerformWriteAction1 = canUserPerformWriteAction(report);
    const {lastMessageText = ''} = getLastVisibleMessageActionUtils(targetChatReportID, canUserPerformWriteAction1);
    if (lastMessageText) {
        const lastVisibleAction = getLastVisibleAction(targetChatReportID, canUserPerformWriteAction1);
        const prevLastVisibleActionCreated = lastVisibleAction?.created;
        const lastActorAccountID = lastVisibleAction?.actorAccountID;
        failureReport = {
            lastMessageText,
            lastVisibleActionCreated: prevLastVisibleActionCreated,
            lastActorAccountID,
        };
    }

    const failureData: OnyxUpdate[] = [...tasksForFailureData];
    failureData.push(
        {
            onyxMethod: Onyx.METHOD.MERGE,
            key: `${ONYXKEYS.COLLECTION.REPORT}${targetChatReportID}`,
            value: failureReport,
        },

        {
            onyxMethod: Onyx.METHOD.MERGE,
            key: ONYXKEYS.NVP_INTRO_SELECTED,
            value: {
                choice: null,
                createWorkspace: null,
            },
        },
    );
    // If we post tasks in the #admins room and introSelected?.choice does not exist, it means that a guide is assigned and all messages except tasks are handled by the backend
    if (!shouldPostTasksInAdminsRoom || !!introSelected?.choice) {
        failureData.push({
            onyxMethod: Onyx.METHOD.MERGE,
            key: `${ONYXKEYS.COLLECTION.REPORT_ACTIONS}${targetChatReportID}`,
            value: {
                [textCommentAction.reportActionID]: {
                    errors: getMicroSecondOnyxErrorWithTranslationKey('report.genericAddCommentFailureMessage'),
                } as ReportAction,
            },
        });
    }

    if (!wasInvited) {
        failureData.push({
            onyxMethod: Onyx.METHOD.MERGE,
            key: ONYXKEYS.NVP_ONBOARDING,
            value: {hasCompletedGuidedSetupFlow: onboarding?.hasCompletedGuidedSetupFlow ?? null},
        });
    }

    if (userReportedIntegration) {
        optimisticData.push({
            onyxMethod: Onyx.METHOD.MERGE,
            key: `${ONYXKEYS.COLLECTION.POLICY}${onboardingPolicyID}`,
            value: {
                areConnectionsEnabled: true,
                pendingFields: {
                    areConnectionsEnabled: CONST.RED_BRICK_ROAD_PENDING_ACTION.UPDATE,
                },
            },
        });
        successData.push({
            onyxMethod: Onyx.METHOD.MERGE,
            key: `${ONYXKEYS.COLLECTION.POLICY}${onboardingPolicyID}`,
            value: {
                pendingFields: {
                    areConnectionsEnabled: null,
                },
            },
        });
        failureData.push({
            onyxMethod: Onyx.METHOD.MERGE,
            key: `${ONYXKEYS.COLLECTION.POLICY}${onboardingPolicyID}`,
            value: {
                areConnectionsEnabled: getPolicy(onboardingPolicyID)?.areConnectionsEnabled,
                pendingFields: {
                    areConnectionsEnabled: null,
                },
            },
        });
    }

    // If we post tasks in the #admins room and introSelected?.choice does not exist, it means that a guide is assigned and all messages except tasks are handled by the backend
    const guidedSetupData: GuidedSetupData = [];

    if (!shouldPostTasksInAdminsRoom || !!introSelected?.choice) {
        guidedSetupData.push({type: 'message', ...textMessage});
    }

    type SelfDMParameters = {
        reportID?: string;
        createdReportActionID?: string;
    };

    let selfDMParameters: SelfDMParameters = {};
    if (engagementChoice === CONST.ONBOARDING_CHOICES.PERSONAL_SPEND) {
        const selfDMReportID = findSelfDMReportID();
        let selfDMReport = allReports?.[`${ONYXKEYS.COLLECTION.REPORT}${selfDMReportID}`];
        let createdAction: ReportAction;
        if (!selfDMReport) {
            const currentTime = DateUtils.getDBTime();
            selfDMReport = buildOptimisticSelfDMReport(currentTime);
            createdAction = buildOptimisticCreatedReportAction(currentUserEmail ?? '', currentTime);
            selfDMParameters = {reportID: selfDMReport.reportID, createdReportActionID: createdAction.reportActionID};
            optimisticData.push(
                {
                    onyxMethod: Onyx.METHOD.SET,
                    key: `${ONYXKEYS.COLLECTION.REPORT}${selfDMReport.reportID}`,
                    value: {
                        ...selfDMReport,
                        pendingFields: {
                            createChat: CONST.RED_BRICK_ROAD_PENDING_ACTION.ADD,
                        },
                    },
                },
                {
                    onyxMethod: Onyx.METHOD.MERGE,
                    key: `${ONYXKEYS.COLLECTION.REPORT_METADATA}${selfDMReport.reportID}`,
                    value: {
                        isOptimisticReport: true,
                    },
                },
                {
                    onyxMethod: Onyx.METHOD.SET,
                    key: `${ONYXKEYS.COLLECTION.REPORT_ACTIONS}${selfDMReport.reportID}`,
                    value: {
                        [createdAction.reportActionID]: createdAction,
                    },
                },
            );

            successData.push(
                {
                    onyxMethod: Onyx.METHOD.MERGE,
                    key: `${ONYXKEYS.COLLECTION.REPORT}${selfDMReport.reportID}`,
                    value: {
                        pendingFields: {
                            createChat: null,
                        },
                    },
                },
                {
                    onyxMethod: Onyx.METHOD.MERGE,
                    key: `${ONYXKEYS.COLLECTION.REPORT_METADATA}${selfDMReport.reportID}`,
                    value: {
                        isOptimisticReport: false,
                    },
                },
                {
                    onyxMethod: Onyx.METHOD.MERGE,
                    key: `${ONYXKEYS.COLLECTION.REPORT_ACTIONS}${selfDMReport.reportID}`,
                    value: {
                        [createdAction.reportActionID]: {
                            pendingAction: null,
                        },
                    },
                },
            );
        }
    }

    guidedSetupData.push(...tasksForParameters);

    if (!introSelected?.choice) {
        optimisticData.push({
            onyxMethod: Onyx.METHOD.MERGE,
            key: `${ONYXKEYS.COLLECTION.REPORT_ACTIONS}${targetChatReportID}`,
            value: {
                [welcomeSignOffCommentAction.reportActionID]: welcomeSignOffCommentAction as ReportAction,
            },
        });

        successData.push({
            onyxMethod: Onyx.METHOD.MERGE,
            key: `${ONYXKEYS.COLLECTION.REPORT_ACTIONS}${targetChatReportID}`,
            value: {
                [welcomeSignOffCommentAction.reportActionID]: {pendingAction: null},
            },
        });

        failureData.push({
            onyxMethod: Onyx.METHOD.MERGE,
            key: `${ONYXKEYS.COLLECTION.REPORT_ACTIONS}${targetChatReportID}`,
            value: {
                [welcomeSignOffCommentAction.reportActionID]: {
                    errors: getMicroSecondOnyxErrorWithTranslationKey('report.genericAddCommentFailureMessage'),
                } as ReportAction,
            },
        });
        guidedSetupData.push({type: 'message', ...welcomeSignOffMessage});
    }

    return {optimisticData, successData, failureData, guidedSetupData, actorAccountID, selfDMParameters};
}

/**
 * Whether a given report is used for onboarding tasks. In the past, it could be either the Concierge chat or the system
 * DM, and we saved the report ID in the user's `onboarding` NVP. As a fallback for users who don't have the NVP, we now
 * only use the Concierge chat.
 */
function isChatUsedForOnboarding(optionOrReport: OnyxEntry<Report> | OptionData, onboardingPurposeSelected?: OnboardingPurpose): boolean {
    // onboarding can be an empty object for old accounts and accounts created from olddot
    if (onboarding && !isEmptyObject(onboarding) && onboarding.chatReportID) {
        return onboarding.chatReportID === optionOrReport?.reportID;
    }
    if (isEmptyObject(onboarding)) {
        return (optionOrReport as OptionData)?.isConciergeChat ?? isConciergeChatReport(optionOrReport);
    }

    // Onboarding guides are assigned to signups with emails that do not contain a '+' and select the "Manage my team's expenses" intent.
    // Guides and onboarding tasks are posted to the #admins room to facilitate the onboarding process.
    return onboardingPurposeSelected === CONST.ONBOARDING_CHOICES.MANAGE_TEAM && !currentUserEmail?.includes('+')
        ? isAdminRoom(optionOrReport)
        : (optionOrReport as OptionData)?.isConciergeChat ?? isConciergeChatReport(optionOrReport);
}

/**
 * Get the report used for the user's onboarding process. For most users it is the Concierge chat, however in the past
 * we also used the system DM for A/B tests.
 */
function getChatUsedForOnboarding(): OnyxEntry<Report> {
    return Object.values(allReports ?? {}).find((report) => isChatUsedForOnboarding(report));
}

/**
 * Checks if given field has any violations and returns name of the first encountered one
 */
function getFieldViolation(violations: OnyxEntry<ReportViolations>, reportField: PolicyReportField): ReportViolationName | undefined {
    if (!violations || !reportField) {
        return undefined;
    }

    return Object.values(CONST.REPORT_VIOLATIONS).find((violation) => !!violations[violation] && violations[violation][reportField.fieldID]);
}

/**
 * Returns translation for given field violation
 */
function getFieldViolationTranslation(reportField: PolicyReportField, violation?: ReportViolationName): string {
    if (!violation) {
        return '';
    }

    switch (violation) {
        case 'fieldRequired':
            return translateLocal('reportViolations.fieldRequired', {fieldName: reportField.name});
        default:
            return '';
    }
}

/**
 * Returns all violations for report
 */
function getReportViolations(reportID: string): ReportViolations | undefined {
    if (!allReportsViolations) {
        return undefined;
    }

    return allReportsViolations[`${ONYXKEYS.COLLECTION.REPORT_VIOLATIONS}${reportID}`];
}

function findPolicyExpenseChatByPolicyID(policyID: string): OnyxEntry<Report> {
    return Object.values(allReports ?? {}).find((report) => isPolicyExpenseChat(report) && report?.policyID === policyID);
}

/**
 * A function to get the report last message. This is usually used to restore the report message preview in LHN after report actions change.
 * @param reportID
 * @param actionsToMerge
 * @param canUserPerformWriteActionInReport
 * @returns containing the calculated message preview data of the report
 */
function getReportLastMessage(reportID: string, actionsToMerge?: ReportActions) {
    let result: Partial<Report> = {
        lastMessageText: '',
        lastVisibleActionCreated: '',
    };

    const {lastMessageText = ''} = getLastVisibleMessage(reportID, actionsToMerge);

    if (lastMessageText) {
        const report = getReport(reportID, allReports);
        const lastVisibleAction = getLastVisibleActionReportActionsUtils(reportID, canUserPerformWriteAction(report), actionsToMerge);
        const lastVisibleActionCreated = lastVisibleAction?.created;
        const lastActorAccountID = lastVisibleAction?.actorAccountID;
        result = {
            lastMessageText,
            lastVisibleActionCreated,
            lastActorAccountID,
        };
    }

    return result;
}

function getReportLastVisibleActionCreated(report: OnyxEntry<Report>, oneTransactionThreadReport: OnyxEntry<Report>) {
    const lastVisibleActionCreated =
        (oneTransactionThreadReport?.lastVisibleActionCreated ?? '') > (report?.lastVisibleActionCreated ?? '')
            ? oneTransactionThreadReport?.lastVisibleActionCreated
            : report?.lastVisibleActionCreated;

    return lastVisibleActionCreated;
}

function getSourceIDFromReportAction(reportAction: OnyxEntry<ReportAction>): string {
    const message = Array.isArray(reportAction?.message) ? reportAction?.message?.at(-1) ?? null : reportAction?.message ?? null;
    const html = message?.html ?? '';
    const {sourceURL} = getAttachmentDetails(html);
    const sourceID = (sourceURL?.match(CONST.REGEX.ATTACHMENT_ID) ?? [])[1];
    return sourceID;
}

function getIntegrationIcon(connectionName?: ConnectionName) {
    if (connectionName === CONST.POLICY.CONNECTIONS.NAME.XERO) {
        return XeroSquare;
    }
    if (connectionName === CONST.POLICY.CONNECTIONS.NAME.QBO) {
        return QBOSquare;
    }
    if (connectionName === CONST.POLICY.CONNECTIONS.NAME.NETSUITE) {
        return NetSuiteSquare;
    }
    if (connectionName === CONST.POLICY.CONNECTIONS.NAME.SAGE_INTACCT) {
        return IntacctSquare;
    }

    return undefined;
}

function canBeExported(report: OnyxEntry<Report>) {
    if (!report?.statusNum) {
        return false;
    }
    const isCorrectState = [CONST.REPORT.STATUS_NUM.APPROVED, CONST.REPORT.STATUS_NUM.CLOSED, CONST.REPORT.STATUS_NUM.REIMBURSED].some((status) => status === report.statusNum);
    return isExpenseReport(report) && isCorrectState;
}

function isExported(reportActions: OnyxEntry<ReportActions>) {
    if (!reportActions) {
        return false;
    }
    return Object.values(reportActions).some((action) => isExportIntegrationAction(action));
}

function getApprovalChain(policy: OnyxEntry<Policy>, expenseReport: OnyxEntry<Report>): string[] {
    const approvalChain: string[] = [];
    const fullApprovalChain: string[] = [];
    const reportTotal = expenseReport?.total ?? 0;
    const submitterEmail = getLoginsByAccountIDs([expenseReport?.ownerAccountID ?? CONST.DEFAULT_NUMBER_ID]).at(0) ?? '';

    if (isSubmitAndClose(policy)) {
        return approvalChain;
    }

    // Get category/tag approver list
    const ruleApprovers = getRuleApprovers(policy, expenseReport);

    // Push rule approvers to approvalChain list before submitsTo/forwardsTo approvers
    ruleApprovers.forEach((ruleApprover) => {
        // Don't push submiiter to approve as a rule approver
        if (fullApprovalChain.includes(ruleApprover) || ruleApprover === submitterEmail) {
            return;
        }
        fullApprovalChain.push(ruleApprover);
    });

    let nextApproverEmail = getManagerAccountEmail(policy, expenseReport);

    while (nextApproverEmail && !approvalChain.includes(nextApproverEmail)) {
        approvalChain.push(nextApproverEmail);
        nextApproverEmail = getForwardsToAccount(policy, nextApproverEmail, reportTotal);
    }

    approvalChain.forEach((approver) => {
        if (fullApprovalChain.includes(approver)) {
            return;
        }

        fullApprovalChain.push(approver);
    });

    if (fullApprovalChain.at(-1) === submitterEmail && policy?.preventSelfApproval) {
        fullApprovalChain.pop();
    }
    return fullApprovalChain;
}

/**
 * Checks if the user has missing bank account for the invoice room.
 */
function hasMissingInvoiceBankAccount(iouReportID: string | undefined): boolean {
    if (!iouReportID) {
        return false;
    }

    const invoiceReport = getReport(iouReportID, allReports);

    if (!isInvoiceReport(invoiceReport)) {
        return false;
    }

    return invoiceReport?.ownerAccountID === currentUserAccountID && !getPolicy(invoiceReport?.policyID)?.invoice?.bankAccount?.transferBankAccountID && isSettled(iouReportID);
}

function hasInvoiceReports() {
    const reports = Object.values(allReports ?? {});
    return reports.some((report) => isInvoiceReport(report));
}

function shouldUnmaskChat(participantsContext: OnyxEntry<PersonalDetailsList>, report: OnyxInputOrEntry<Report>): boolean {
    if (!report?.participants) {
        return true;
    }

    if (isThread(report) && report?.chatType && report?.chatType === CONST.REPORT.CHAT_TYPE.POLICY_EXPENSE_CHAT) {
        return true;
    }

    if (isThread(report) && report?.type === CONST.REPORT.TYPE.EXPENSE) {
        return true;
    }

    if (isAdminRoom(report)) {
        return true;
    }

    const participantAccountIDs = Object.keys(report.participants);

    if (participantAccountIDs.length > 2) {
        return false;
    }

    if (participantsContext) {
        let teamInChat = false;
        let userInChat = false;

        for (const participantAccountID of participantAccountIDs) {
            const id = Number(participantAccountID);
            const contextAccountData = participantsContext[id];

            if (contextAccountData) {
                const login = contextAccountData.login ?? '';

                if (login.endsWith(CONST.EMAIL.EXPENSIFY_EMAIL_DOMAIN) || login.endsWith(CONST.EMAIL.EXPENSIFY_TEAM_EMAIL_DOMAIN)) {
                    teamInChat = true;
                } else {
                    userInChat = true;
                }
            }
        }

        // exclude teamOnly chat
        if (teamInChat && userInChat) {
            return true;
        }
    }

    return false;
}

function getReportMetadata(reportID: string | undefined) {
    return reportID ? allReportMetadataKeyValue[reportID] : undefined;
}

/**
 * Helper method to check if participant email is Manager McTest
 */
function isSelectedManagerMcTest(email: string | null | undefined): boolean {
    return email === CONST.EMAIL.MANAGER_MCTEST;
}

/**
 *  Helper method to check if the report is a test transaction report
 */
function isTestTransactionReport(report: OnyxEntry<Report>): boolean {
    const managerID = report?.managerID ?? CONST.DEFAULT_NUMBER_ID;
    const persionalDetails = allPersonalDetails?.[managerID];
    return isSelectedManagerMcTest(persionalDetails?.login);
}

function isWaitingForSubmissionFromCurrentUser(chatReport: OnyxEntry<Report>, policy: OnyxEntry<Policy>) {
    return chatReport?.isOwnPolicyExpenseChat && !policy?.harvesting?.enabled;
}

function getGroupChatDraft() {
    return newGroupChatDraft;
}

function getChatListItemReportName(action: ReportAction & {reportName?: string}, report: SearchReport | undefined): string {
    if (report && isInvoiceReport(report)) {
        const properInvoiceReport = report;
        properInvoiceReport.chatReportID = report.parentReportID;

        return getInvoiceReportName(properInvoiceReport);
    }

    return action?.reportName ?? '';
}

export {
    addDomainToShortMention,
    completeShortMention,
    areAllRequestsBeingSmartScanned,
    buildOptimisticAddCommentReportAction,
    buildOptimisticApprovedReportAction,
    buildOptimisticUnapprovedReportAction,
    buildOptimisticCancelPaymentReportAction,
    buildOptimisticChangedTaskAssigneeReportAction,
    buildOptimisticChatReport,
    buildOptimisticClosedReportAction,
    buildOptimisticCreatedReportAction,
    buildOptimisticDismissedViolationReportAction,
    buildOptimisticEditedTaskFieldReportAction,
    buildOptimisticExpenseReport,
    buildOptimisticEmptyReport,
    buildOptimisticGroupChatReport,
    buildOptimisticHoldReportAction,
    buildOptimisticHoldReportActionComment,
    buildOptimisticIOUReport,
    buildOptimisticIOUReportAction,
    buildOptimisticModifiedExpenseReportAction,
    buildOptimisticMoneyRequestEntities,
    buildOptimisticMovedReportAction,
    buildOptimisticChangePolicyReportAction,
    buildOptimisticMovedTrackedExpenseModifiedReportAction,
    buildOptimisticRenamedRoomReportAction,
    buildOptimisticRoomDescriptionUpdatedReportAction,
    buildOptimisticReportPreview,
    buildOptimisticActionableTrackExpenseWhisper,
    buildOptimisticSubmittedReportAction,
    buildOptimisticTaskCommentReportAction,
    buildOptimisticTaskReport,
    buildOptimisticTaskReportAction,
    buildOptimisticUnHoldReportAction,
    buildOptimisticAnnounceChat,
    buildOptimisticWorkspaceChats,
    buildOptimisticCardAssignedReportAction,
    buildOptimisticDetachReceipt,
    buildParticipantsFromAccountIDs,
    buildReportNameFromParticipantNames,
    buildTransactionThread,
    canAccessReport,
    isReportNotFound,
    canAddTransaction,
    canDeleteTransaction,
    canBeAutoReimbursed,
    canCreateRequest,
    canCreateTaskInReport,
    canCurrentUserOpenReport,
    canDeleteReportAction,
    canHoldUnholdReportAction,
    canEditFieldOfMoneyRequest,
    canEditMoneyRequest,
    canEditPolicyDescription,
    canEditReportAction,
    canEditReportDescription,
    canEditRoomVisibility,
    canEditWriteCapability,
    canFlagReportAction,
    isNonAdminOrOwnerOfPolicyExpenseChat,
    canLeaveRoom,
    canJoinChat,
    canLeaveChat,
    canReportBeMentionedWithinPolicy,
    canRequestMoney,
    canSeeDefaultRoom,
    canShowReportRecipientLocalTime,
    canUserPerformWriteAction,
    chatIncludesChronos,
    chatIncludesChronosWithID,
    chatIncludesConcierge,
    createDraftTransactionAndNavigateToParticipantSelector,
    doesReportBelongToWorkspace,
    findLastAccessedReport,
    findSelfDMReportID,
    formatReportLastMessageText,
    generateReportID,
    getCreationReportErrors,
    getAllAncestorReportActionIDs,
    getAllAncestorReportActions,
    getAllHeldTransactions,
    getAllPolicyReports,
    getAllWorkspaceReports,
    getAvailableReportFields,
    getBankAccountRoute,
    getChatByParticipants,
    getChatRoomSubtitle,
    getChildReportNotificationPreference,
    getCommentLength,
    getDefaultGroupAvatar,
    getDefaultWorkspaceAvatar,
    getDefaultWorkspaceAvatarTestID,
    getDeletedParentActionMessageForChatReport,
    getDisplayNameForParticipant,
    getDisplayNamesWithTooltips,
    getGroupChatName,
    prepareOnboardingOnyxData,
    getIOUReportActionDisplayMessage,
    getIOUReportActionMessage,
    getReportAutomaticallyApprovedMessage,
    getIOUUnapprovedMessage,
    getIOUApprovedMessage,
    getReportAutomaticallyForwardedMessage,
    getIOUForwardedMessage,
    getRejectedReportMessage,
    getWorkspaceNameUpdatedMessage,
    getDeletedTransactionMessage,
    getUpgradeWorkspaceMessage,
    getDowngradeWorkspaceMessage,
    getReportAutomaticallySubmittedMessage,
    getIOUSubmittedMessage,
    getIcons,
    getIconsForParticipants,
    getIndicatedMissingPaymentMethod,
    getLastVisibleMessage,
    getMoneyRequestOptions,
    getMoneyRequestSpendBreakdown,
    getNonHeldAndFullAmount,
    getOptimisticDataForParentReportAction,
    getOriginalReportID,
    getOutstandingChildRequest,
    getParentNavigationSubtitle,
    getParsedComment,
    getParticipantsAccountIDsForDisplay,
    getParticipantsList,
    getParticipants,
    getPendingChatMembers,
    getPersonalDetailsForAccountID,
    getPolicyDescriptionText,
    getPolicyExpenseChat,
    getPolicyExpenseChatName,
    getPolicyName,
    getPolicyType,
    getReimbursementDeQueuedOrCanceledActionMessage,
    getReimbursementQueuedActionMessage,
    getReportActionActorAccountID,
    getReportDescription,
    getReportFieldKey,
    getReportIDFromLink,
    getReportName,
    getSearchReportName,
    getReportTransactions,
    reportTransactionsSelector,
    getReportNotificationPreference,
    getReportOfflinePendingActionAndErrors,
    getReportParticipantsTitle,
    getReportPreviewMessage,
    getReportRecipientAccountIDs,
    getReportOrDraftReport,
    getRoom,
    getRootParentReport,
    getRouteFromLink,
    canDeleteCardTransactionByLiabilityType,
    getTaskAssigneeChatOnyxData,
    getTransactionDetails,
    getTransactionReportName,
    getDisplayedReportID,
    getTransactionsWithReceipts,
    getUserDetailTooltipText,
    getWhisperDisplayNames,
    getWorkspaceChats,
    getWorkspaceIcon,
    goBackToDetailsPage,
    goBackFromPrivateNotes,
    getInvoicePayerName,
    getInvoicesChatName,
    getPayeeName,
    getQuickActionDetails,
    hasActionsWithErrors,
    hasAutomatedExpensifyAccountIDs,
    hasExpensifyGuidesEmails,
    hasHeldExpenses,
    hasIOUWaitingOnCurrentUserBankAccount,
    hasMissingPaymentMethod,
    hasMissingSmartscanFields,
    hasNonReimbursableTransactions,
    hasOnlyHeldExpenses,
    hasOnlyTransactionsWithPendingRoutes,
    hasReceiptError,
    hasReceiptErrors,
    hasReportNameError,
    getReportActionWithSmartscanError,
    hasSmartscanError,
    hasUpdatedTotal,
    hasViolations,
    hasWarningTypeViolations,
    hasNoticeTypeViolations,
    isActionCreator,
    isAdminRoom,
    isAdminsOnlyPostingRoom,
    isAllowedToApproveExpenseReport,
    isAllowedToComment,
    isAllowedToSubmitDraftExpenseReport,
    isAnnounceRoom,
    isArchivedNonExpenseReport,
    isArchivedReport,
    isArchivedNonExpenseReportWithID,
    isArchivedReportWithID,
    isClosedReport,
    isCanceledTaskReport,
    isChatReport,
    isChatRoom,
    isTripRoom,
    isChatThread,
    isChildReport,
    isClosedExpenseReportWithNoExpenses,
    isCompletedTaskReport,
    isConciergeChatReport,
    isControlPolicyExpenseChat,
    isControlPolicyExpenseReport,
    isCurrentUserSubmitter,
    isCurrentUserTheOnlyParticipant,
    isDM,
    isDefaultRoom,
    isDeprecatedGroupDM,
    isEmptyReport,
    isRootGroupChat,
    isExpenseReport,
    isExpenseRequest,
    isExpensifyOnlyParticipantInReport,
    isGroupChat,
    isGroupChatAdmin,
    isGroupPolicy,
    isReportInGroupPolicy,
    isHoldCreator,
    isIOUOwnedByCurrentUser,
    isIOUReport,
    isIOUReportUsingReport,
    isJoinRequestInAdminRoom,
    isDomainRoom,
    isMoneyRequest,
    isMoneyRequestReport,
    isMoneyRequestReportPendingDeletion,
    isOneOnOneChat,
    isOneTransactionThread,
    isOpenExpenseReport,
    isOpenTaskReport,
    isOptimisticPersonalDetail,
    isPaidGroupPolicy,
    isPaidGroupPolicyExpenseChat,
    isPaidGroupPolicyExpenseReport,
    isPayer,
    isPolicyAdmin,
    isPolicyExpenseChat,
    isPolicyExpenseChatAdmin,
    isProcessingReport,
    isOpenReport,
    isReportIDApproved,
    isAwaitingFirstLevelApproval,
    isPublicAnnounceRoom,
    isPublicRoom,
    isReportApproved,
    isReportManuallyReimbursed,
    isReportDataReady,
    isReportFieldDisabled,
    isReportFieldOfTypeTitle,
    isReportManager,
    isReportOwner,
    isReportParticipant,
    isSelfDM,
    isSettled,
    isSystemChat,
    isTaskReport,
    isThread,
    isTrackExpenseReport,
    isUnread,
    isUnreadWithMention,
    isUserCreatedPolicyRoom,
    isValidReport,
    isValidReportIDFromPath,
    isWaitingForAssigneeToCompleteAction,
    isWaitingForSubmissionFromCurrentUser,
    isInvoiceRoom,
    isInvoiceRoomWithID,
    isInvoiceReport,
    isNewDotInvoice,
    isOpenInvoiceReport,
    isReportTransactionThread,
    getDefaultNotificationPreferenceForReport,
    canWriteInReport,
    navigateToDetailsPage,
    navigateToPrivateNotes,
    navigateBackOnDeleteTransaction,
    parseReportRouteParams,
    parseReportActionHtmlToText,
    requiresAttentionFromCurrentUser,
    shouldAutoFocusOnKeyPress,
    shouldCreateNewMoneyRequestReport,
    shouldDisableDetailPage,
    shouldDisableRename,
    shouldDisableThread,
    shouldDisplayThreadReplies,
    shouldDisplayViolationsRBRInLHN,
    shouldReportBeInOptionList,
    shouldReportShowSubscript,
    shouldShowFlagComment,
    getReportActionWithMissingSmartscanFields,
    shouldShowRBRForMissingSmartscanFields,
    shouldUseFullTitleToDisplay,
    updateOptimisticParentReportAction,
    updateReportPreview,
    temporary_getMoneyRequestOptions,
    getTripIDFromTransactionParentReportID,
    buildOptimisticInvoiceReport,
    getInvoiceChatByParticipants,
    isCurrentUserInvoiceReceiver,
    isDraftReport,
    changeMoneyRequestHoldStatus,
    isAdminOwnerApproverOrReportOwner,
    createDraftWorkspaceAndNavigateToConfirmationScreen,
    isChatUsedForOnboarding,
    buildOptimisticExportIntegrationAction,
    getChatUsedForOnboarding,
    getFieldViolationTranslation,
    getFieldViolation,
    getReportViolations,
    findPolicyExpenseChatByPolicyID,
    getIntegrationIcon,
    canBeExported,
    isExported,
    getHelpPaneReportType,
    hasOnlyNonReimbursableTransactions,
    getReportLastMessage,
    getReportLastVisibleActionCreated,
    getMostRecentlyVisitedReport,
    getSourceIDFromReportAction,

    // This will get removed as part of https://github.com/Expensify/App/issues/59961
    // eslint-disable-next-line deprecation/deprecation
    getReportNameValuePairs,
    hasReportViolations,
    isPayAtEndExpenseReport,
    getArchiveReason,
    getApprovalChain,
    isIndividualInvoiceRoom,
    isAuditor,
    hasMissingInvoiceBankAccount,
    reasonForReportToBeInOptionList,
    getReasonAndReportActionThatRequiresAttention,
    buildOptimisticChangeFieldAction,
    isPolicyRelatedReport,
    hasReportErrorsOtherThanFailedReceipt,
    getAllReportErrors,
    getAllReportActionsErrorsAndReportActionThatRequiresAttention,
    hasInvoiceReports,
    shouldUnmaskChat,
    getReportMetadata,
    buildOptimisticSelfDMReport,
    isHiddenForCurrentUser,
    isSelectedManagerMcTest,
    isTestTransactionReport,
    getReportSubtitlePrefix,
    getPolicyChangeMessage,
    getMovedTransactionMessage,
    getUnreportedTransactionMessage,
    getExpenseReportStateAndStatus,
    generateReportName,
    navigateToLinkedReportAction,
    buildOptimisticUnreportedTransactionAction,
    buildOptimisticResolvedDuplicatesReportAction,
    getTitleReportField,
    getReportFieldsByPolicyID,
    getGroupChatDraft,
    getInvoiceReportName,
    getChatListItemReportName,
    buildOptimisticMovedTransactionAction,
    populateOptimisticReportFormula,
    getOutstandingReports,
    isReportOutstanding,
};

export type {
    Ancestor,
    DisplayNameWithTooltips,
    OptimisticAddCommentReportAction,
    OptimisticChatReport,
    OptimisticClosedReportAction,
    OptimisticCreatedReportAction,
    OptimisticIOUReportAction,
    OptimisticTaskReportAction,
    OptionData,
    TransactionDetails,
    PartialReportAction,
    ParsingDetails,
    MissingPaymentMethod,
    OptimisticNewReport,
};<|MERGE_RESOLUTION|>--- conflicted
+++ resolved
@@ -5644,32 +5644,21 @@
 }
 
 function getReportAutomaticallySubmittedMessage(
-<<<<<<< HEAD
     reportAction:
         | ReportAction<typeof CONST.REPORT.ACTIONS.TYPE.SUBMITTED>
         | ReportAction<typeof CONST.REPORT.ACTIONS.TYPE.SUBMITTED_AND_CLOSED>
         | ReportAction<typeof CONST.REPORT.ACTIONS.TYPE.CLOSED>,
-    report?: Report,
-=======
-    reportAction: ReportAction<typeof CONST.REPORT.ACTIONS.TYPE.SUBMITTED> | ReportAction<typeof CONST.REPORT.ACTIONS.TYPE.SUBMITTED_AND_CLOSED>,
->>>>>>> e1e89c9e
 ) {
     return translateLocal('iou.automaticallySubmitted', {displayName: getActorDisplayName(reportAction)});
 }
 
-<<<<<<< HEAD
 function getIOUSubmittedMessage(
     reportAction:
         | ReportAction<typeof CONST.REPORT.ACTIONS.TYPE.SUBMITTED>
         | ReportAction<typeof CONST.REPORT.ACTIONS.TYPE.SUBMITTED_AND_CLOSED>
         | ReportAction<typeof CONST.REPORT.ACTIONS.TYPE.CLOSED>,
-    report?: Report,
 ) {
     return translateLocal('iou.submittedAmount', {formattedAmount: getFormattedAmount(reportAction, report)});
-=======
-function getIOUSubmittedMessage(reportAction: ReportAction<typeof CONST.REPORT.ACTIONS.TYPE.SUBMITTED> | ReportAction<typeof CONST.REPORT.ACTIONS.TYPE.SUBMITTED_AND_CLOSED>) {
-    return translateLocal('iou.submittedWithDisplayName', {displayName: getActorDisplayName(reportAction)});
->>>>>>> e1e89c9e
 }
 
 function getReportAutomaticallyApprovedMessage(reportAction: ReportAction<typeof CONST.REPORT.ACTIONS.TYPE.APPROVED>) {
