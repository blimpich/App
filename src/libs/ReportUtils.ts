import {format} from 'date-fns';
import {Str} from 'expensify-common';
import lodashEscape from 'lodash/escape';
import lodashIntersection from 'lodash/intersection';
import isEmpty from 'lodash/isEmpty';
import lodashIsEqual from 'lodash/isEqual';
import isNumber from 'lodash/isNumber';
import lodashMaxBy from 'lodash/maxBy';
import type {OnyxCollection, OnyxEntry, OnyxUpdate} from 'react-native-onyx';
import Onyx from 'react-native-onyx';
import type {SvgProps} from 'react-native-svg';
import type {OriginalMessageChangePolicy, OriginalMessageIOU, OriginalMessageModifiedExpense} from 'src/types/onyx/OriginalMessage';
import type {SetRequired, TupleToUnion, ValueOf} from 'type-fest';
import type {FileObject} from '@components/AttachmentModal';
import {FallbackAvatar, IntacctSquare, NetSuiteSquare, NSQSSquare, QBOSquare, XeroSquare} from '@components/Icon/Expensicons';
import * as defaultGroupAvatars from '@components/Icon/GroupDefaultAvatars';
import * as defaultWorkspaceAvatars from '@components/Icon/WorkspaceDefaultAvatars';
import type {MoneyRequestAmountInputProps} from '@components/MoneyRequestAmountInput';
import type {IOUAction, IOUType, OnboardingPurpose} from '@src/CONST';
import CONST from '@src/CONST';
import type {ParentNavigationSummaryParams} from '@src/languages/params';
import type {TranslationPaths} from '@src/languages/types';
import NAVIGATORS from '@src/NAVIGATORS';
import ONYXKEYS from '@src/ONYXKEYS';
import type {Route} from '@src/ROUTES';
import ROUTES from '@src/ROUTES';
import type {
    Beta,
    OnyxInputOrEntry,
    PersonalDetails,
    PersonalDetailsList,
    Policy,
    PolicyReportField,
    Report,
    ReportAction,
    ReportMetadata,
    ReportNameValuePairs,
    ReportViolationName,
    ReportViolations,
    Session,
    Task,
    Transaction,
    TransactionViolation,
    UserWallet,
} from '@src/types/onyx';
import type {Attendee, Participant} from '@src/types/onyx/IOU';
import type {SelectedParticipant} from '@src/types/onyx/NewGroupChatDraft';
import type {OriginalMessageExportedToIntegration} from '@src/types/onyx/OldDotAction';
import type Onboarding from '@src/types/onyx/Onboarding';
import type {ErrorFields, Errors, Icon, PendingAction} from '@src/types/onyx/OnyxCommon';
import type {OriginalMessageChangeLog, PaymentMethodType} from '@src/types/onyx/OriginalMessage';
import type {Status} from '@src/types/onyx/PersonalDetails';
import type {ConnectionName} from '@src/types/onyx/Policy';
import type {InvoiceReceiverType, NotificationPreference, Participants, Participant as ReportParticipant} from '@src/types/onyx/Report';
import type {Message, OldDotReportAction, ReportActions} from '@src/types/onyx/ReportAction';
import type {PendingChatMember} from '@src/types/onyx/ReportMetadata';
import type {SearchPolicy, SearchReport, SearchTransaction} from '@src/types/onyx/SearchResults';
import type {Comment, TransactionChanges, WaypointCollection} from '@src/types/onyx/Transaction';
import {isEmptyObject} from '@src/types/utils/EmptyObject';
import type IconAsset from '@src/types/utils/IconAsset';
import {createDraftTransaction, getIOUReportActionToApproveOrPay, setMoneyRequestParticipants, unholdRequest} from './actions/IOU';
import {createDraftWorkspace} from './actions/Policy/Policy';
import {autoSwitchToFocusMode} from './actions/PriorityMode';
import {hasCreditBankAccount} from './actions/ReimbursementAccount/store';
import {handleReportChanged, prepareOnboardingOnyxData} from './actions/Report';
import {isAnonymousUser as isAnonymousUserSession} from './actions/Session';
import {convertToDisplayString} from './CurrencyUtils';
import DateUtils from './DateUtils';
import {hasValidDraftComment} from './DraftCommentUtils';
import {getMicroSecondOnyxErrorWithTranslationKey} from './ErrorUtils';
import getAttachmentDetails from './fileDownload/getAttachmentDetails';
import isReportMessageAttachment from './isReportMessageAttachment';
import localeCompare from './LocaleCompare';
import {formatPhoneNumber} from './LocalePhoneNumber';
import {translateLocal} from './Localize';
import Log from './Log';
import {isEmailPublicDomain} from './LoginUtils';
// eslint-disable-next-line import/no-cycle
import ModifiedExpenseMessage from './ModifiedExpenseMessage';
import {isFullScreenName} from './Navigation/helpers/isNavigatorName';
import {linkingConfig} from './Navigation/linkingConfig';
import Navigation, {navigationRef} from './Navigation/Navigation';
import {rand64} from './NumberUtils';
import Parser from './Parser';
import Permissions from './Permissions';
import {getAccountIDsByLogins, getDisplayNameOrDefault, getEffectiveDisplayName, getLoginsByAccountIDs, getPersonalDetailByEmail, getPersonalDetailsByIDs} from './PersonalDetailsUtils';
import {addSMSDomainIfPhoneNumber} from './PhoneNumber';
import {
    arePaymentsEnabled,
    canSendInvoiceFromWorkspace,
    getForwardsToAccount,
    getManagerAccountEmail,
    getPolicyEmployeeListByIdWithoutCurrentUser,
    getPolicyNameByID,
    getRuleApprovers,
    getSubmitToAccountID,
    isExpensifyTeam,
    isInstantSubmitEnabled,
    isPaidGroupPolicy as isPaidGroupPolicyPolicyUtils,
    isPolicyAdmin as isPolicyAdminPolicyUtils,
    isPolicyAuditor,
    isPolicyOwner,
    isSubmitAndClose,
    shouldShowPolicy,
} from './PolicyUtils';
import type {LastVisibleMessage} from './ReportActionsUtils';
import {
    formatLastMessageText,
    getActionableJoinRequestPendingReportAction,
    getAllReportActions,
    getCardIssuedMessage,
    getDismissedViolationMessageText,
    getExportIntegrationLastMessageText,
    getIOUReportIDFromReportActionPreview,
    getLastClosedReportAction,
    getLastVisibleAction as getLastVisibleActionReportActionsUtils,
    getLastVisibleMessage as getLastVisibleMessageReportActionsUtils,
    getMessageOfOldDotReportAction,
    getNumberOfMoneyRequests,
    getOneTransactionThreadReportID,
    getOriginalMessage,
    getReportAction,
    getReportActionHtml,
    getReportActionMessage as getReportActionMessageReportUtils,
    getReportActionMessageText,
    getReportActionText,
    isActionableJoinRequestPending,
    isActionableTrackExpense,
    isActionOfType,
    isApprovedAction,
    isApprovedOrSubmittedReportAction,
    isCardIssuedAction,
    isClosedAction,
    isCreatedAction,
    isCreatedTaskReportAction,
    isCurrentActionUnread,
    isDeletedAction,
    isDeletedParentAction,
    isExportIntegrationAction,
    isForwardedAction,
    isModifiedExpenseAction,
    isMoneyRequestAction,
    isOldDotReportAction,
    isPendingRemove,
    isPolicyChangeLogAction,
    isReimbursementQueuedAction,
    isReportActionAttachment,
    isReportPreviewAction,
    isReversedTransaction,
    isRoomChangeLogAction,
    isSentMoneyReportAction,
    isSplitBillAction as isSplitBillReportAction,
    isSubmittedAction,
    isSubmittedAndClosedAction,
    isThreadParentMessage,
    isTrackExpenseAction,
    isTransactionThread,
    isTripPreview,
    isUnapprovedAction,
    isWhisperAction,
    wasActionTakenByCurrentUser,
} from './ReportActionsUtils';
import {shouldRestrictUserBillableActions} from './SubscriptionUtils';
import {
    getAttendees,
    getBillable,
    getCardID,
    getCategory,
    getCurrency,
    getDescription,
    getFormattedAttendees,
    getFormattedCreated,
    getFormattedPostedDate,
    getMCCGroup,
    getMerchant,
    getMerchantOrDescription,
    getOriginalAmount,
    getOriginalCurrency,
    getRateID,
    getRecentTransactions,
    getReimbursable,
    getTag,
    getTaxAmount,
    getTaxCode,
    getTransaction,
    getAmount as getTransactionAmount,
    getWaypoints,
    hasMissingSmartscanFields as hasMissingSmartscanFieldsTransactionUtils,
    hasNoticeTypeViolation,
    hasReceipt as hasReceiptTransactionUtils,
    hasViolation,
    hasWarningTypeViolation,
    isCardTransaction as isCardTransactionTransactionUtils,
    isDistanceRequest,
    isDuplicate,
    isExpensifyCardTransaction,
    isFetchingWaypointsFromServer,
    isOnHold as isOnHoldTransactionUtils,
    isPayAtEndExpense,
    isPending,
    isPerDiemRequest,
    isReceiptBeingScanned,
} from './TransactionUtils';
import {addTrailingForwardSlash} from './Url';
import type {AvatarSource} from './UserUtils';
import {getDefaultAvatarURL} from './UserUtils';

// Dynamic Import to avoid circular dependency
const UnreadIndicatorUpdaterHelper = () => import('./UnreadIndicatorUpdater');

type AvatarRange = 1 | 2 | 3 | 4 | 5 | 6 | 7 | 8 | 9 | 10 | 11 | 12 | 13 | 14 | 15 | 16 | 17 | 18;

type SpendBreakdown = {
    nonReimbursableSpend: number;
    reimbursableSpend: number;
    totalDisplaySpend: number;
};

type ParticipantDetails = [number, string, AvatarSource, AvatarSource];

type OptimisticAddCommentReportAction = Pick<
    ReportAction<typeof CONST.REPORT.ACTIONS.TYPE.ADD_COMMENT>,
    | 'reportActionID'
    | 'actionName'
    | 'actorAccountID'
    | 'person'
    | 'automatic'
    | 'avatar'
    | 'created'
    | 'message'
    | 'isFirstItem'
    | 'isAttachmentOnly'
    | 'isAttachmentWithText'
    | 'pendingAction'
    | 'shouldShow'
    | 'originalMessage'
    | 'childReportID'
    | 'parentReportID'
    | 'childType'
    | 'childReportName'
    | 'childManagerAccountID'
    | 'childStatusNum'
    | 'childStateNum'
    | 'errors'
    | 'childVisibleActionCount'
    | 'childCommenterCount'
    | 'childLastVisibleActionCreated'
    | 'childOldestFourAccountIDs'
    | 'delegateAccountID'
> & {isOptimisticAction: boolean};

type OptimisticReportAction = {
    commentText: string;
    reportAction: OptimisticAddCommentReportAction;
};

type UpdateOptimisticParentReportAction = {
    childVisibleActionCount: number;
    childCommenterCount: number;
    childLastVisibleActionCreated: string;
    childOldestFourAccountIDs: string | undefined;
};

type OptimisticExpenseReport = Pick<
    Report,
    | 'reportID'
    | 'chatReportID'
    | 'policyID'
    | 'type'
    | 'ownerAccountID'
    | 'managerID'
    | 'currency'
    | 'reportName'
    | 'stateNum'
    | 'statusNum'
    | 'total'
    | 'unheldTotal'
    | 'nonReimbursableTotal'
    | 'unheldNonReimbursableTotal'
    | 'parentReportID'
    | 'lastVisibleActionCreated'
    | 'parentReportActionID'
    | 'participants'
    | 'fieldList'
>;

type OptimisticNewReport = Pick<
    Report,
    | 'reportID'
    | 'policyID'
    | 'type'
    | 'ownerAccountID'
    | 'reportName'
    | 'stateNum'
    | 'statusNum'
    | 'total'
    | 'nonReimbursableTotal'
    | 'parentReportID'
    | 'lastVisibleActionCreated'
    | 'parentReportActionID'
    | 'participants'
    | 'managerID'
>;

type OptimisticIOUReportAction = Pick<
    ReportAction,
    | 'actionName'
    | 'actorAccountID'
    | 'automatic'
    | 'avatar'
    | 'isAttachmentOnly'
    | 'originalMessage'
    | 'message'
    | 'person'
    | 'reportActionID'
    | 'shouldShow'
    | 'created'
    | 'pendingAction'
    | 'receipt'
    | 'childReportID'
    | 'childVisibleActionCount'
    | 'childCommenterCount'
    | 'delegateAccountID'
>;

type PartialReportAction = OnyxInputOrEntry<ReportAction> | Partial<ReportAction> | OptimisticIOUReportAction | OptimisticApprovedReportAction | OptimisticSubmittedReportAction | undefined;

type ReportRouteParams = {
    reportID: string;
    isSubReportPageRoute: boolean;
};

type ReportOfflinePendingActionAndErrors = {
    reportPendingAction: PendingAction | undefined;
    reportErrors: Errors | null | undefined;
};

type OptimisticApprovedReportAction = Pick<
    ReportAction<typeof CONST.REPORT.ACTIONS.TYPE.APPROVED>,
    | 'actionName'
    | 'actorAccountID'
    | 'automatic'
    | 'avatar'
    | 'isAttachmentOnly'
    | 'originalMessage'
    | 'message'
    | 'person'
    | 'reportActionID'
    | 'shouldShow'
    | 'created'
    | 'pendingAction'
    | 'delegateAccountID'
>;

type OptimisticUnapprovedReportAction = Pick<
    ReportAction<typeof CONST.REPORT.ACTIONS.TYPE.UNAPPROVED>,
    | 'actionName'
    | 'actorAccountID'
    | 'automatic'
    | 'avatar'
    | 'isAttachmentOnly'
    | 'originalMessage'
    | 'message'
    | 'person'
    | 'reportActionID'
    | 'shouldShow'
    | 'created'
    | 'pendingAction'
    | 'delegateAccountID'
>;

type OptimisticSubmittedReportAction = Pick<
    ReportAction<typeof CONST.REPORT.ACTIONS.TYPE.SUBMITTED>,
    | 'actionName'
    | 'actorAccountID'
    | 'adminAccountID'
    | 'automatic'
    | 'avatar'
    | 'isAttachmentOnly'
    | 'originalMessage'
    | 'message'
    | 'person'
    | 'reportActionID'
    | 'shouldShow'
    | 'created'
    | 'pendingAction'
    | 'delegateAccountID'
>;

type OptimisticHoldReportAction = Pick<
    ReportAction,
    'actionName' | 'actorAccountID' | 'automatic' | 'avatar' | 'isAttachmentOnly' | 'originalMessage' | 'message' | 'person' | 'reportActionID' | 'shouldShow' | 'created' | 'pendingAction'
>;

type OptimisticCancelPaymentReportAction = Pick<
    ReportAction,
    'actionName' | 'actorAccountID' | 'message' | 'originalMessage' | 'person' | 'reportActionID' | 'shouldShow' | 'created' | 'pendingAction'
>;

type OptimisticChangeFieldAction = Pick<
    OldDotReportAction & ReportAction,
    'actionName' | 'actorAccountID' | 'originalMessage' | 'person' | 'reportActionID' | 'created' | 'pendingAction' | 'message'
>;

type OptimisticEditedTaskReportAction = Pick<
    ReportAction,
    'reportActionID' | 'actionName' | 'pendingAction' | 'actorAccountID' | 'automatic' | 'avatar' | 'created' | 'shouldShow' | 'message' | 'person' | 'delegateAccountID'
>;

type OptimisticClosedReportAction = Pick<
    ReportAction<typeof CONST.REPORT.ACTIONS.TYPE.CLOSED>,
    'actionName' | 'actorAccountID' | 'automatic' | 'avatar' | 'created' | 'message' | 'originalMessage' | 'pendingAction' | 'person' | 'reportActionID' | 'shouldShow'
>;

type OptimisticCardAssignedReportAction = Pick<
    ReportAction<typeof CONST.REPORT.ACTIONS.TYPE.CARD_ASSIGNED>,
    'actionName' | 'actorAccountID' | 'automatic' | 'avatar' | 'created' | 'message' | 'originalMessage' | 'pendingAction' | 'person' | 'reportActionID' | 'shouldShow'
>;

type OptimisticDismissedViolationReportAction = Pick<
    ReportAction,
    'actionName' | 'actorAccountID' | 'avatar' | 'created' | 'message' | 'originalMessage' | 'person' | 'reportActionID' | 'shouldShow' | 'pendingAction'
>;

type OptimisticCreatedReportAction = Pick<
    ReportAction<typeof CONST.REPORT.ACTIONS.TYPE.CREATED>,
    'actorAccountID' | 'automatic' | 'avatar' | 'created' | 'message' | 'person' | 'reportActionID' | 'shouldShow' | 'pendingAction' | 'actionName' | 'delegateAccountID'
>;

type OptimisticRenamedReportAction = Pick<
    ReportAction<typeof CONST.REPORT.ACTIONS.TYPE.RENAMED>,
    'actorAccountID' | 'automatic' | 'avatar' | 'created' | 'message' | 'person' | 'reportActionID' | 'shouldShow' | 'pendingAction' | 'actionName' | 'originalMessage'
>;

type OptimisticRoomDescriptionUpdatedReportAction = Pick<
    ReportAction<typeof CONST.REPORT.ACTIONS.TYPE.ROOM_CHANGE_LOG.UPDATE_ROOM_DESCRIPTION>,
    'actorAccountID' | 'created' | 'message' | 'person' | 'reportActionID' | 'pendingAction' | 'actionName' | 'originalMessage'
>;

type OptimisticChatReport = Pick<
    Report,
    | 'type'
    | 'chatType'
    | 'chatReportID'
    | 'iouReportID'
    | 'isOwnPolicyExpenseChat'
    | 'isPinned'
    | 'lastActorAccountID'
    | 'lastMessageHtml'
    | 'lastMessageText'
    | 'lastReadTime'
    | 'lastVisibleActionCreated'
    | 'oldPolicyName'
    | 'ownerAccountID'
    | 'pendingFields'
    | 'parentReportActionID'
    | 'parentReportID'
    | 'participants'
    | 'policyID'
    | 'reportID'
    | 'reportName'
    | 'stateNum'
    | 'statusNum'
    | 'visibility'
    | 'description'
    | 'writeCapability'
    | 'avatarUrl'
    | 'invoiceReceiver'
>;

type OptimisticExportIntegrationAction = OriginalMessageExportedToIntegration &
    Pick<
        ReportAction<typeof CONST.REPORT.ACTIONS.TYPE.EXPORTED_TO_INTEGRATION>,
        'reportActionID' | 'actorAccountID' | 'avatar' | 'created' | 'lastModified' | 'message' | 'person' | 'shouldShow' | 'pendingAction' | 'errors' | 'automatic'
    >;

type OptimisticTaskReportAction = Pick<
    ReportAction,
    | 'reportActionID'
    | 'actionName'
    | 'actorAccountID'
    | 'automatic'
    | 'avatar'
    | 'created'
    | 'isAttachmentOnly'
    | 'message'
    | 'originalMessage'
    | 'person'
    | 'pendingAction'
    | 'shouldShow'
    | 'isFirstItem'
    | 'previousMessage'
    | 'errors'
    | 'linkMetadata'
    | 'delegateAccountID'
>;

type AnnounceRoomOnyxData = {
    onyxOptimisticData: OnyxUpdate[];
    onyxSuccessData: OnyxUpdate[];
    onyxFailureData: OnyxUpdate[];
};

type OptimisticAnnounceChat = {
    announceChatReportID: string;
    announceChatReportActionID: string;
    announceChatData: AnnounceRoomOnyxData;
};

type OptimisticWorkspaceChats = {
    adminsChatReportID: string;
    adminsChatData: OptimisticChatReport;
    adminsReportActionData: Record<string, OptimisticCreatedReportAction>;
    adminsCreatedReportActionID: string;
    expenseChatReportID: string;
    expenseChatData: OptimisticChatReport;
    expenseReportActionData: Record<string, OptimisticCreatedReportAction>;
    expenseCreatedReportActionID: string;
    pendingChatMembers: PendingChatMember[];
};

type OptimisticModifiedExpenseReportAction = Pick<
    ReportAction<typeof CONST.REPORT.ACTIONS.TYPE.MODIFIED_EXPENSE>,
    | 'actionName'
    | 'actorAccountID'
    | 'automatic'
    | 'avatar'
    | 'created'
    | 'isAttachmentOnly'
    | 'message'
    | 'originalMessage'
    | 'person'
    | 'pendingAction'
    | 'reportActionID'
    | 'shouldShow'
    | 'delegateAccountID'
> & {reportID?: string};

type OptimisticTaskReport = SetRequired<
    Pick<
        Report,
        | 'reportID'
        | 'reportName'
        | 'description'
        | 'ownerAccountID'
        | 'participants'
        | 'managerID'
        | 'type'
        | 'parentReportID'
        | 'policyID'
        | 'stateNum'
        | 'statusNum'
        | 'parentReportActionID'
        | 'lastVisibleActionCreated'
        | 'hasParentAccess'
    >,
    'parentReportID'
>;

type TransactionDetails = {
    created: string;
    amount: number;
    attendees: Attendee[];
    taxAmount?: number;
    taxCode?: string;
    currency: string;
    merchant: string;
    waypoints?: WaypointCollection | string;
    customUnitRateID?: string;
    comment: string;
    category: string;
    billable: boolean;
    tag: string;
    mccGroup?: ValueOf<typeof CONST.MCC_GROUPS>;
    description?: string;
    cardID: number;
    originalAmount: number;
    originalCurrency: string;
    postedDate: string;
};

type OptimisticIOUReport = Pick<
    Report,
    | 'type'
    | 'chatReportID'
    | 'currency'
    | 'managerID'
    | 'policyID'
    | 'ownerAccountID'
    | 'participants'
    | 'reportID'
    | 'stateNum'
    | 'statusNum'
    | 'total'
    | 'unheldTotal'
    | 'nonReimbursableTotal'
    | 'unheldNonReimbursableTotal'
    | 'reportName'
    | 'parentReportID'
    | 'lastVisibleActionCreated'
    | 'fieldList'
    | 'parentReportActionID'
>;
type DisplayNameWithTooltips = Array<Pick<PersonalDetails, 'accountID' | 'pronouns' | 'displayName' | 'login' | 'avatar'>>;

type CustomIcon = {
    src: IconAsset;
    color?: string;
};

type OptionData = {
    text?: string;
    alternateText?: string;
    allReportErrors?: Errors;
    brickRoadIndicator?: ValueOf<typeof CONST.BRICK_ROAD_INDICATOR_STATUS> | '' | null;
    tooltipText?: string | null;
    alternateTextMaxLines?: number;
    boldStyle?: boolean;
    customIcon?: CustomIcon;
    subtitle?: string;
    login?: string;
    accountID?: number;
    pronouns?: string;
    status?: Status | null;
    phoneNumber?: string;
    isUnread?: boolean | null;
    isUnreadWithMention?: boolean | null;
    hasDraftComment?: boolean | null;
    keyForList?: string;
    searchText?: string;
    isIOUReportOwner?: boolean | null;
    shouldShowSubscript?: boolean | null;
    isPolicyExpenseChat?: boolean;
    isMoneyRequestReport?: boolean | null;
    isInvoiceReport?: boolean;
    isExpenseRequest?: boolean | null;
    isAllowedToComment?: boolean | null;
    isThread?: boolean | null;
    isTaskReport?: boolean | null;
    parentReportAction?: OnyxEntry<ReportAction>;
    displayNamesWithTooltips?: DisplayNameWithTooltips | null;
    isDefaultRoom?: boolean;
    isInvoiceRoom?: boolean;
    isExpenseReport?: boolean;
    isOptimisticPersonalDetail?: boolean;
    selected?: boolean;
    isOptimisticAccount?: boolean;
    isSelected?: boolean;
    descriptiveText?: string;
    notificationPreference?: NotificationPreference | null;
    isDisabled?: boolean | null;
    name?: string | null;
    isSelfDM?: boolean;
    isOneOnOneChat?: boolean;
    reportID?: string;
    enabled?: boolean;
    code?: string;
    transactionThreadReportID?: string | null;
    shouldShowAmountInput?: boolean;
    amountInputProps?: MoneyRequestAmountInputProps;
    tabIndex?: 0 | -1;
    isConciergeChat?: boolean;
    isBold?: boolean;
    lastIOUCreationDate?: string;
    isChatRoom?: boolean;
    participantsList?: PersonalDetails[];
    icons?: Icon[];
    iouReportAmount?: number;
    displayName?: string;
} & Report &
    ReportNameValuePairs;

type OnyxDataTaskAssigneeChat = {
    optimisticData: OnyxUpdate[];
    successData: OnyxUpdate[];
    failureData: OnyxUpdate[];
    optimisticAssigneeAddComment?: OptimisticReportAction;
    optimisticChatCreatedReportAction?: OptimisticCreatedReportAction;
};

type Ancestor = {
    report: Report;
    reportAction: ReportAction;
    shouldDisplayNewMarker: boolean;
};

type AncestorIDs = {
    reportIDs: string[];
    reportActionsIDs: string[];
};

type MissingPaymentMethod = 'bankAccount' | 'wallet';

type OutstandingChildRequest = {
    hasOutstandingChildRequest?: boolean;
};

type ParsingDetails = {
    shouldEscapeText?: boolean;
    reportID?: string;
    policyID?: string;
};

type NonHeldAndFullAmount = {
    nonHeldAmount: string;
    fullAmount: string;
    /**
     * nonHeldAmount is valid if not negative;
     * It can be negative if the unheld transaction comes from the current user
     */
    hasValidNonHeldAmount: boolean;
};

type Thread = {
    parentReportID: string;
    parentReportActionID: string;
} & Report;

type GetChatRoomSubtitleConfig = {
    isCreateExpenseFlow?: boolean;
};

type GetPolicyNameParams = {
    report: OnyxInputOrEntry<Report>;
    returnEmptyIfNotFound?: boolean;
    policy?: OnyxInputOrEntry<Policy> | SearchPolicy;
    policies?: SearchPolicy[];
    reports?: SearchReport[];
};

type GetReportNameParams = {
    report: OnyxEntry<Report>;
    policy?: OnyxEntry<Policy> | SearchPolicy;
    parentReportActionParam?: OnyxInputOrEntry<ReportAction>;
    personalDetails?: Partial<PersonalDetailsList>;
    invoiceReceiverPolicy?: OnyxEntry<Policy> | SearchPolicy;
    transactions?: SearchTransaction[];
    reports?: SearchReport[];
    draftReports?: OnyxCollection<Report>;
    reportNameValuePairs?: OnyxCollection<ReportNameValuePairs>;
    policies?: SearchPolicy[];
};

type ReportByPolicyMap = Record<string, Report[]>;

let currentUserEmail: string | undefined;
let currentUserPrivateDomain: string | undefined;
let currentUserAccountID: number | undefined;
let isAnonymousUser = false;

// This cache is used to save parse result of report action html message into text
// to prevent unnecessary parsing when the report action is not changed/modified.
// Example case: when we need to get a report name of a thread which is dependent on a report action message.
const parsedReportActionMessageCache: Record<string, string> = {};

let conciergeChatReportID: OnyxEntry<string>;
Onyx.connect({
    key: ONYXKEYS.DERIVED.CONCIERGE_CHAT_REPORT_ID,
    callback: (value) => {
        conciergeChatReportID = value;
    },
});

const defaultAvatarBuildingIconTestID = 'SvgDefaultAvatarBuilding Icon';
Onyx.connect({
    key: ONYXKEYS.SESSION,
    callback: (value) => {
        // When signed out, val is undefined
        if (!value) {
            return;
        }

        currentUserEmail = value.email;
        currentUserAccountID = value.accountID;
        isAnonymousUser = value.authTokenType === CONST.AUTH_TOKEN_TYPES.ANONYMOUS;
        currentUserPrivateDomain = isEmailPublicDomain(currentUserEmail ?? '') ? '' : Str.extractEmailDomain(currentUserEmail ?? '');
    },
});

let allPersonalDetails: OnyxEntry<PersonalDetailsList>;
let allPersonalDetailLogins: string[];
let currentUserPersonalDetails: OnyxEntry<PersonalDetails>;
Onyx.connect({
    key: ONYXKEYS.PERSONAL_DETAILS_LIST,
    callback: (value) => {
        if (currentUserAccountID) {
            currentUserPersonalDetails = value?.[currentUserAccountID] ?? undefined;
        }
        allPersonalDetails = value ?? {};
        allPersonalDetailLogins = Object.values(allPersonalDetails).map((personalDetail) => personalDetail?.login ?? '');
    },
});

let allReportsDraft: OnyxCollection<Report>;
Onyx.connect({
    key: ONYXKEYS.COLLECTION.REPORT_DRAFT,
    waitForCollectionCallback: true,
    callback: (value) => (allReportsDraft = value),
});

let allPolicies: OnyxCollection<Policy>;
Onyx.connect({
    key: ONYXKEYS.COLLECTION.POLICY,
    waitForCollectionCallback: true,
    callback: (value) => (allPolicies = value),
});

let allReports: OnyxCollection<Report>;
let reportsByPolicyID: ReportByPolicyMap;
Onyx.connect({
    key: ONYXKEYS.COLLECTION.REPORT,
    waitForCollectionCallback: true,
    callback: (value) => {
        allReports = value;
        UnreadIndicatorUpdaterHelper().then((module) => {
            module.triggerUnreadUpdate();
        });

        // Each time a new report is added we will check to see if the user should be switched
        autoSwitchToFocusMode();

        if (!value) {
            return;
        }

        reportsByPolicyID = Object.values(value).reduce<ReportByPolicyMap>((acc, report) => {
            if (!report) {
                return acc;
            }

            handleReportChanged(report);

            // Get all reports, which are the ones that are:
            // - Owned by the same user
            // - Are either open or submitted
            // - Belong to the same workspace
            if (report.policyID && report.ownerAccountID === currentUserAccountID && (report.stateNum ?? 0) <= 1) {
                if (!acc[report.policyID]) {
                    acc[report.policyID] = [];
                }
                acc[report.policyID].push(report);
            }

            return acc;
        }, {});
    },
});

let allBetas: OnyxEntry<Beta[]>;
Onyx.connect({
    key: ONYXKEYS.BETAS,
    callback: (value) => (allBetas = value),
});

let allTransactions: OnyxCollection<Transaction> = {};
let reportsTransactions: Record<string, Transaction[]> = {};
Onyx.connect({
    key: ONYXKEYS.COLLECTION.TRANSACTION,
    waitForCollectionCallback: true,
    callback: (value) => {
        if (!value) {
            return;
        }
        allTransactions = Object.fromEntries(Object.entries(value).filter(([, transaction]) => transaction));

        reportsTransactions = Object.values(value).reduce<Record<string, Transaction[]>>((all, transaction) => {
            const reportsMap = all;
            if (!transaction?.reportID) {
                return reportsMap;
            }

            if (!reportsMap[transaction.reportID]) {
                reportsMap[transaction.reportID] = [];
            }
            reportsMap[transaction.reportID].push(transaction);

            return all;
        }, {});
    },
});

let allReportActions: OnyxCollection<ReportActions>;
Onyx.connect({
    key: ONYXKEYS.COLLECTION.REPORT_ACTIONS,
    waitForCollectionCallback: true,
    callback: (actions) => {
        if (!actions) {
            return;
        }
        allReportActions = actions;
    },
});

let allReportMetadata: OnyxCollection<ReportMetadata>;
const allReportMetadataKeyValue: Record<string, ReportMetadata> = {};
Onyx.connect({
    key: ONYXKEYS.COLLECTION.REPORT_METADATA,
    waitForCollectionCallback: true,
    callback: (value) => {
        if (!value) {
            return;
        }
        allReportMetadata = value;

        Object.entries(value).forEach(([reportID, reportMetadata]) => {
            if (!reportMetadata) {
                return;
            }

            const [, id] = reportID.split('_');
            allReportMetadataKeyValue[id] = reportMetadata;
        });
    },
});

let allReportNameValuePair: OnyxCollection<ReportNameValuePairs>;
Onyx.connect({
    key: ONYXKEYS.COLLECTION.REPORT_NAME_VALUE_PAIRS,
    waitForCollectionCallback: true,
    callback: (value) => {
        if (!value) {
            return;
        }
        allReportNameValuePair = value;
    },
});

let allReportsViolations: OnyxCollection<ReportViolations>;
Onyx.connect({
    key: ONYXKEYS.COLLECTION.REPORT_VIOLATIONS,
    waitForCollectionCallback: true,
    callback: (value) => {
        if (!value) {
            return;
        }
        allReportsViolations = value;
    },
});

let onboarding: OnyxEntry<Onboarding>;
Onyx.connect({
    key: ONYXKEYS.NVP_ONBOARDING,
    callback: (value) => (onboarding = value),
});

let delegateEmail = '';
Onyx.connect({
    key: ONYXKEYS.ACCOUNT,
    callback: (value) => {
        delegateEmail = value?.delegatedAccess?.delegate ?? '';
    },
});

let activePolicyID: OnyxEntry<string>;
Onyx.connect({
    key: ONYXKEYS.NVP_ACTIVE_POLICY_ID,
    callback: (value) => (activePolicyID = value),
});

function getCurrentUserAvatar(): AvatarSource | undefined {
    return currentUserPersonalDetails?.avatar;
}

function getCurrentUserDisplayNameOrEmail(): string | undefined {
    return currentUserPersonalDetails?.displayName ?? currentUserEmail;
}

function getChatType(report: OnyxInputOrEntry<Report> | Participant): ValueOf<typeof CONST.REPORT.CHAT_TYPE> | undefined {
    return report?.chatType;
}

/**
 * Get the report or draft report given a reportID
 */
function getReportOrDraftReport(reportID: string | undefined, searchReports?: SearchReport[]): OnyxEntry<Report> | SearchReport {
    const searchReport = searchReports?.find((report) => report.reportID === reportID);
    const onyxReport = allReports?.[`${ONYXKEYS.COLLECTION.REPORT}${reportID}`];
    return searchReport ?? onyxReport ?? allReportsDraft?.[`${ONYXKEYS.COLLECTION.REPORT_DRAFT}${reportID}`];
}

function reportTransactionsSelector(transactions: OnyxCollection<Transaction>, reportID: string | undefined): Transaction[] {
    if (!transactions || !reportID) {
        return [];
    }

    return Object.values(transactions).filter((transaction): transaction is Transaction => !!transaction && transaction.reportID === reportID);
}

function getReportTransactions(reportID: string | undefined, allReportsTransactions: Record<string, Transaction[]> = reportsTransactions): Transaction[] {
    if (!reportID) {
        return [];
    }

    return allReportsTransactions[reportID] ?? [];
}

/**
 * Check if a report is a draft report
 */
function isDraftReport(reportID: string | undefined): boolean {
    const draftReport = allReportsDraft?.[`${ONYXKEYS.COLLECTION.REPORT_DRAFT}${reportID}`];

    return !!draftReport;
}
/**
 * @private
 */
function isSearchReportArray(object: SearchReport[] | OnyxCollection<Report>): object is SearchReport[] {
    if (!Array.isArray(object)) {
        return false;
    }
    const firstItem = object.at(0);
    return firstItem !== undefined && 'private_isArchived' in firstItem;
}

/**
 * @private
 * Returns the report
 */
function getReport(reportID: string, reports: SearchReport[] | OnyxCollection<Report>): OnyxEntry<Report> | SearchReport {
    if (isSearchReportArray(reports)) {
        reports?.find((report) => report.reportID === reportID);
    } else {
        return reports?.[`${ONYXKEYS.COLLECTION.REPORT}${reportID}`];
    }
}

/**
 * Returns the report
 */
function getReportNameValuePairs(reportID?: string, reportNameValuePairs: OnyxCollection<ReportNameValuePairs> = allReportNameValuePair): OnyxEntry<ReportNameValuePairs> {
    return reportNameValuePairs?.[`${ONYXKEYS.COLLECTION.REPORT_NAME_VALUE_PAIRS}${reportID}`];
}

/**
 * Returns the parentReport if the given report is a thread
 */
function getParentReport(report: OnyxEntry<Report>): OnyxEntry<Report> {
    if (!report?.parentReportID) {
        return undefined;
    }
    return getReport(report.parentReportID, allReports);
}

/**
 * Returns the root parentReport if the given report is nested.
 * Uses recursion to iterate any depth of nested reports.
 */

function getRootParentReport({
    report,
    reports,
    visitedReportIDs = new Set<string>(),
}: {
    report: OnyxEntry<Report>;
    reports?: SearchReport[];
    visitedReportIDs?: Set<string>;
}): OnyxEntry<Report> {
    if (!report) {
        return undefined;
    }

    // Returns the current report as the root report, because it does not have a parentReportID
    if (!report?.parentReportID) {
        return report;
    }

    // Detect and prevent an infinite loop caused by a cycle in the ancestry. This should normally
    // never happen
    if (visitedReportIDs.has(report.reportID)) {
        Log.alert('Report ancestry cycle detected.', {reportID: report.reportID, ancestry: Array.from(visitedReportIDs)});
        return undefined;
    }
    visitedReportIDs.add(report.reportID);

    const parentReport = getReportOrDraftReport(report?.parentReportID, reports);

    // Runs recursion to iterate a parent report
    return getRootParentReport({report: !isEmptyObject(parentReport) ? parentReport : undefined, visitedReportIDs, reports});
}

/**
 * Returns the policy of the report
 */
function getPolicy(policyID: string | undefined): OnyxEntry<Policy> {
    if (!allPolicies || !policyID) {
        return undefined;
    }
    return allPolicies[`${ONYXKEYS.COLLECTION.POLICY}${policyID}`];
}

/**
 * Get the policy type from a given report
 * @param policies must have Onyxkey prefix (i.e 'policy_') for keys
 */
function getPolicyType(report: OnyxInputOrEntry<Report>, policies: OnyxCollection<Policy>): string {
    return policies?.[`${ONYXKEYS.COLLECTION.POLICY}${report?.policyID}`]?.type ?? '';
}

const unavailableTranslation = translateLocal('workspace.common.unavailable');
/**
 * Get the policy name from a given report
 */
function getPolicyName({report, returnEmptyIfNotFound = false, policy, policies, reports}: GetPolicyNameParams): string {
    const noPolicyFound = returnEmptyIfNotFound ? '' : unavailableTranslation;
    if (isEmptyObject(report) || (isEmptyObject(policies) && isEmptyObject(allPolicies) && !report?.policyName)) {
        return noPolicyFound;
    }
    const finalPolicy = isEmptyObject(policy) ? allPolicies?.[`${ONYXKEYS.COLLECTION.POLICY}${report.policyID}`] : policy ?? policies?.find((p) => p.id === report.policyID);

    const parentReport = getRootParentReport({report, reports});

    // Rooms send back the policy name with the reportSummary,
    // since they can also be accessed by people who aren't in the workspace
    // eslint-disable-next-line @typescript-eslint/prefer-nullish-coalescing
    const policyName = finalPolicy?.name || report?.policyName || report?.oldPolicyName || parentReport?.oldPolicyName || noPolicyFound;

    return policyName;
}

/**
 * Returns the concatenated title for the PrimaryLogins of a report
 */
function getReportParticipantsTitle(accountIDs: number[]): string {
    // Somehow it's possible for the logins coming from report.participantAccountIDs to contain undefined values so we use .filter(Boolean) to remove them.
    return accountIDs.filter(Boolean).join(', ');
}

/**
 * Checks if a report is a chat report.
 */
function isChatReport(report: OnyxEntry<Report>): boolean {
    return report?.type === CONST.REPORT.TYPE.CHAT;
}

function isInvoiceReport(report: OnyxInputOrEntry<Report> | SearchReport): boolean {
    return report?.type === CONST.REPORT.TYPE.INVOICE;
}

function isNewDotInvoice(invoiceRoomID: string | undefined): boolean {
    if (!invoiceRoomID) {
        return false;
    }

    return isInvoiceRoom(getReport(invoiceRoomID, allReports));
}

/**
 * Checks if the report with supplied ID has been approved or not
 */
function isReportIDApproved(reportID: string | undefined) {
    if (!reportID) {
        return;
    }
    const report = getReport(reportID, allReports);
    if (!report) {
        return;
    }
    return isReportApproved({report});
}

/**
 * Checks if a report is an Expense report.
 */
function isExpenseReport(report: OnyxInputOrEntry<Report> | SearchReport): boolean {
    return report?.type === CONST.REPORT.TYPE.EXPENSE;
}

/**
 * Checks if a report is an IOU report using report or reportID
 */
function isIOUReport(reportOrID: OnyxInputOrEntry<Report> | SearchReport | string): boolean {
    const report = typeof reportOrID === 'string' ? getReport(reportOrID, allReports) ?? null : reportOrID;
    return report?.type === CONST.REPORT.TYPE.IOU;
}

/**
 * Checks if a report is an IOU report using report
 */
function isIOUReportUsingReport(report: OnyxEntry<Report>): report is Report {
    return report?.type === CONST.REPORT.TYPE.IOU;
}
/**
 * Checks if a report is a task report.
 */
function isTaskReport(report: OnyxInputOrEntry<Report>): boolean {
    return report?.type === CONST.REPORT.TYPE.TASK;
}

/**
 * Checks if a task has been cancelled
 * When a task is deleted, the parentReportAction is updated to have a isDeletedParentAction deleted flag
 * This is because when you delete a task, we still allow you to chat on the report itself
 * There's another situation where you don't have access to the parentReportAction (because it was created in a chat you don't have access to)
 * In this case, we have added the key to the report itself
 */
function isCanceledTaskReport(report: OnyxInputOrEntry<Report>, parentReportAction: OnyxInputOrEntry<ReportAction> = null): boolean {
    if (!isEmptyObject(parentReportAction) && (getReportActionMessageReportUtils(parentReportAction)?.isDeletedParentAction ?? false)) {
        return true;
    }

    if (!isEmptyObject(report) && report?.isDeletedParentAction) {
        return true;
    }

    return false;
}

/**
 * Checks if a report is an open task report.
 *
 * @param parentReportAction - The parent report action of the report (Used to check if the task has been canceled)
 */
function isOpenTaskReport(report: OnyxInputOrEntry<Report>, parentReportAction: OnyxInputOrEntry<ReportAction> = null): boolean {
    return (
        isTaskReport(report) && !isCanceledTaskReport(report, parentReportAction) && report?.stateNum === CONST.REPORT.STATE_NUM.OPEN && report?.statusNum === CONST.REPORT.STATUS_NUM.OPEN
    );
}

/**
 * Checks if a report is a completed task report.
 */
function isCompletedTaskReport(report: OnyxEntry<Report>): boolean {
    return isTaskReport(report) && report?.stateNum === CONST.REPORT.STATE_NUM.APPROVED && report?.statusNum === CONST.REPORT.STATUS_NUM.APPROVED;
}

/**
 * Checks if the current user is the manager of the supplied report
 */
function isReportManager(report: OnyxEntry<Report>): boolean {
    return !!(report && report.managerID === currentUserAccountID);
}

/**
 * Checks if the supplied report has been approved
 */
function isReportApproved({report, parentReportAction = undefined}: {report: OnyxInputOrEntry<Report>; parentReportAction?: OnyxEntry<ReportAction> | undefined}): boolean {
    if (!report) {
        return parentReportAction?.childStateNum === CONST.REPORT.STATE_NUM.APPROVED && parentReportAction?.childStatusNum === CONST.REPORT.STATUS_NUM.APPROVED;
    }
    return report?.stateNum === CONST.REPORT.STATE_NUM.APPROVED && report?.statusNum === CONST.REPORT.STATUS_NUM.APPROVED;
}

/**
 * Checks if the supplied report has been manually reimbursed
 */
function isReportManuallyReimbursed(report: OnyxEntry<Report>): boolean {
    return report?.stateNum === CONST.REPORT.STATE_NUM.APPROVED && report?.statusNum === CONST.REPORT.STATUS_NUM.REIMBURSED;
}

/**
 * Checks if the supplied report is an expense report in Open state and status.
 */
function isOpenExpenseReport(report: OnyxInputOrEntry<Report>): boolean {
    return isExpenseReport(report) && report?.stateNum === CONST.REPORT.STATE_NUM.OPEN && report?.statusNum === CONST.REPORT.STATUS_NUM.OPEN;
}

/**
 * Checks if the supplied report has a member with the array passed in params.
 */
function hasParticipantInArray(report: OnyxEntry<Report>, memberAccountIDs: number[]) {
    if (!report?.participants) {
        return false;
    }

    const memberAccountIDsSet = new Set(memberAccountIDs);

    for (const accountID in report.participants) {
        if (memberAccountIDsSet.has(Number(accountID))) {
            return true;
        }
    }

    return false;
}

/**
 * Whether the Money Request report is settled
 */
function isSettled(reportOrID: OnyxInputOrEntry<Report> | SearchReport | string | undefined, reports?: SearchReport[]): boolean {
    if (!reportOrID) {
        return false;
    }
    const report = typeof reportOrID === 'string' ? getReport(reportOrID, reports ?? allReports) ?? null : reportOrID;
    if (!report) {
        return false;
    }

    if (isEmptyObject(report)) {
        return false;
    }

    // In case the payment is scheduled and we are waiting for the payee to set up their wallet,
    // consider the report as paid as well.
    if (report.isWaitingOnBankAccount && report.statusNum === CONST.REPORT.STATUS_NUM.APPROVED) {
        return true;
    }

    return report?.statusNum === CONST.REPORT.STATUS_NUM.REIMBURSED;
}

/**
 * Whether the current user is the submitter of the report
 */
function isCurrentUserSubmitter(reportID: string | undefined): boolean {
    if (!allReports || !reportID) {
        return false;
    }
    const report = allReports[`${ONYXKEYS.COLLECTION.REPORT}${reportID}`];
    return !!(report && report.ownerAccountID === currentUserAccountID);
}

/**
 * Whether the provided report is an Admin room
 */
function isAdminRoom(report: OnyxEntry<Report>): boolean {
    return getChatType(report) === CONST.REPORT.CHAT_TYPE.POLICY_ADMINS;
}

/**
 * Whether the provided report is an Admin-only posting room
 */
function isAdminsOnlyPostingRoom(report: OnyxEntry<Report>): boolean {
    return report?.writeCapability === CONST.REPORT.WRITE_CAPABILITIES.ADMINS;
}

/**
 * Whether the provided report is a Announce room
 */
function isAnnounceRoom(report: OnyxEntry<Report>): boolean {
    return getChatType(report) === CONST.REPORT.CHAT_TYPE.POLICY_ANNOUNCE;
}

/**
 * Whether the provided report is a default room
 */
function isDefaultRoom(report: OnyxEntry<Report>): boolean {
    return CONST.DEFAULT_POLICY_ROOM_CHAT_TYPES.some((type) => type === getChatType(report));
}

/**
 * Whether the provided report is a Domain room
 */
function isDomainRoom(report: OnyxEntry<Report>): boolean {
    return getChatType(report) === CONST.REPORT.CHAT_TYPE.DOMAIN_ALL;
}

/**
 * Whether the provided report is a user created policy room
 */
function isUserCreatedPolicyRoom(report: OnyxEntry<Report>): boolean {
    return getChatType(report) === CONST.REPORT.CHAT_TYPE.POLICY_ROOM;
}

/**
 * Whether the provided report is a Policy Expense chat.
 */
function isPolicyExpenseChat(option: OnyxInputOrEntry<Report> | OptionData | Participant): boolean {
    return getChatType(option) === CONST.REPORT.CHAT_TYPE.POLICY_EXPENSE_CHAT || !!(option && 'isPolicyExpenseChat' in option && option.isPolicyExpenseChat);
}

function isInvoiceRoom(report: OnyxEntry<Report>): boolean {
    return getChatType(report) === CONST.REPORT.CHAT_TYPE.INVOICE;
}

function isInvoiceRoomWithID(reportID?: string): boolean {
    if (!reportID) {
        return false;
    }
    const report = getReport(reportID, allReports);
    return isInvoiceRoom(report);
}

/**
 * Checks if a report is a completed task report.
 */
function isTripRoom(report: OnyxEntry<Report>): boolean {
    return isChatReport(report) && getChatType(report) === CONST.REPORT.CHAT_TYPE.TRIP_ROOM;
}

function isIndividualInvoiceRoom(report: OnyxEntry<Report>): boolean {
    return isInvoiceRoom(report) && report?.invoiceReceiver?.type === CONST.REPORT.INVOICE_RECEIVER_TYPE.INDIVIDUAL;
}

function isCurrentUserInvoiceReceiver(report: OnyxEntry<Report>): boolean {
    if (report?.invoiceReceiver?.type === CONST.REPORT.INVOICE_RECEIVER_TYPE.INDIVIDUAL) {
        return currentUserAccountID === report.invoiceReceiver.accountID;
    }

    if (report?.invoiceReceiver?.type === CONST.REPORT.INVOICE_RECEIVER_TYPE.BUSINESS) {
        const policy = getPolicy(report.invoiceReceiver.policyID);
        return isPolicyAdminPolicyUtils(policy);
    }

    return false;
}

/**
 * Whether the provided report belongs to a Control policy and is an expense chat
 */
function isControlPolicyExpenseChat(report: OnyxEntry<Report>): boolean {
    return isPolicyExpenseChat(report) && getPolicyType(report, allPolicies) === CONST.POLICY.TYPE.CORPORATE;
}

/**
 * Whether the provided policyType is a Free, Collect or Control policy type
 */
function isGroupPolicy(policyType: string): boolean {
    return policyType === CONST.POLICY.TYPE.CORPORATE || policyType === CONST.POLICY.TYPE.TEAM;
}

/**
 * Whether the provided report belongs to a Free, Collect or Control policy
 */
function isReportInGroupPolicy(report: OnyxInputOrEntry<Report>, policy?: OnyxInputOrEntry<Policy>): boolean {
    const policyType = policy?.type ?? getPolicyType(report, allPolicies);
    return isGroupPolicy(policyType);
}

/**
 * Whether the provided report belongs to a Control or Collect policy
 */
function isPaidGroupPolicy(report: OnyxEntry<Report>): boolean {
    const policyType = getPolicyType(report, allPolicies);
    return policyType === CONST.POLICY.TYPE.CORPORATE || policyType === CONST.POLICY.TYPE.TEAM;
}

/**
 * Whether the provided report belongs to a Control or Collect policy and is an expense chat
 */
function isPaidGroupPolicyExpenseChat(report: OnyxEntry<Report>): boolean {
    return isPolicyExpenseChat(report) && isPaidGroupPolicy(report);
}

/**
 * Whether the provided report belongs to a Control policy and is an expense report
 */
function isControlPolicyExpenseReport(report: OnyxEntry<Report>): boolean {
    return isExpenseReport(report) && getPolicyType(report, allPolicies) === CONST.POLICY.TYPE.CORPORATE;
}

/**
 * Whether the provided report belongs to a Control or Collect policy and is an expense report
 */
function isPaidGroupPolicyExpenseReport(report: OnyxEntry<Report>): boolean {
    return isExpenseReport(report) && isPaidGroupPolicy(report);
}

/**
 * Checks if the supplied report is an invoice report in Open state and status.
 */
function isOpenInvoiceReport(report: OnyxEntry<Report>): boolean {
    return isInvoiceReport(report) && report?.statusNum === CONST.REPORT.STATUS_NUM.OPEN;
}

/**
 * Whether the provided report is a chat room
 */
function isChatRoom(report: OnyxEntry<Report>): boolean {
    return isUserCreatedPolicyRoom(report) || isDefaultRoom(report) || isInvoiceRoom(report) || isTripRoom(report);
}

/**
 * Whether the provided report is a public room
 */
function isPublicRoom(report: OnyxEntry<Report>): boolean {
    return report?.visibility === CONST.REPORT.VISIBILITY.PUBLIC || report?.visibility === CONST.REPORT.VISIBILITY.PUBLIC_ANNOUNCE;
}

/**
 * Whether the provided report is a public announce room
 */
function isPublicAnnounceRoom(report: OnyxEntry<Report>): boolean {
    return report?.visibility === CONST.REPORT.VISIBILITY.PUBLIC_ANNOUNCE;
}

/**
 * If the report is a policy expense, the route should be for adding bank account for that policy
 * else since the report is a personal IOU, the route should be for personal bank account.
 */
function getBankAccountRoute(report: OnyxEntry<Report>): Route {
    return isPolicyExpenseChat(report) ? ROUTES.BANK_ACCOUNT_WITH_STEP_TO_OPEN.getRoute(report?.policyID) : ROUTES.SETTINGS_ADD_BANK_ACCOUNT;
}

/**
 * Check if personal detail of accountID is empty or optimistic data
 */
function isOptimisticPersonalDetail(accountID: number): boolean {
    return isEmptyObject(allPersonalDetails?.[accountID]) || !!allPersonalDetails?.[accountID]?.isOptimisticPersonalDetail;
}

/**
 * Checks if a report is a task report from a policy expense chat.
 */
function isWorkspaceTaskReport(report: OnyxEntry<Report>): boolean {
    if (!isTaskReport(report)) {
        return false;
    }
    const parentReport = report?.parentReportID ? getReport(report?.parentReportID, allReports) : undefined;
    return isPolicyExpenseChat(parentReport);
}

/**
 * Returns true if report has a parent
 */
function isThread(report: OnyxInputOrEntry<Report>): report is Thread {
    return !!(report?.parentReportID && report?.parentReportActionID);
}

/**
 * Returns true if report is of type chat and has a parent and is therefore a Thread.
 */
function isChatThread(report: OnyxInputOrEntry<Report>): report is Thread {
    return isThread(report) && report?.type === CONST.REPORT.TYPE.CHAT;
}

function isDM(report: OnyxEntry<Report>): boolean {
    return isChatReport(report) && !getChatType(report) && !isThread(report);
}

function isSelfDM(report: OnyxInputOrEntry<Report>): boolean {
    return getChatType(report) === CONST.REPORT.CHAT_TYPE.SELF_DM;
}

function isGroupChat(report: OnyxEntry<Report> | Partial<Report>): boolean {
    return getChatType(report) === CONST.REPORT.CHAT_TYPE.GROUP;
}

/**
 * Only returns true if this is the Expensify DM report.
 *
 * Note that this chat is no longer used for new users. We still need this function for users who have this chat.
 */
function isSystemChat(report: OnyxEntry<Report>): boolean {
    return getChatType(report) === CONST.REPORT.CHAT_TYPE.SYSTEM;
}

function getDefaultNotificationPreferenceForReport(report: OnyxEntry<Report>): ValueOf<typeof CONST.REPORT.NOTIFICATION_PREFERENCE> {
    if (isAnnounceRoom(report)) {
        return CONST.REPORT.NOTIFICATION_PREFERENCE.ALWAYS;
    }
    if (isPublicRoom(report)) {
        return CONST.REPORT.NOTIFICATION_PREFERENCE.DAILY;
    }
    if (!getChatType(report) || isGroupChat(report)) {
        return CONST.REPORT.NOTIFICATION_PREFERENCE.ALWAYS;
    }
    if (isAdminRoom(report) || isPolicyExpenseChat(report) || isInvoiceRoom(report)) {
        return CONST.REPORT.NOTIFICATION_PREFERENCE.ALWAYS;
    }
    if (isSelfDM(report)) {
        return CONST.REPORT.NOTIFICATION_PREFERENCE.MUTE;
    }
    return CONST.REPORT.NOTIFICATION_PREFERENCE.DAILY;
}

/**
 * Get the notification preference given a report. This should ALWAYS default to 'hidden'. Do not change this!
 */
function getReportNotificationPreference(report: OnyxEntry<Report>): ValueOf<typeof CONST.REPORT.NOTIFICATION_PREFERENCE> {
    const participant = currentUserAccountID ? report?.participants?.[currentUserAccountID] : undefined;
    return participant?.notificationPreference ?? CONST.REPORT.NOTIFICATION_PREFERENCE.HIDDEN;
}

/**
 * Only returns true if this is our main 1:1 DM report with Concierge.
 */
function isConciergeChatReport(report: OnyxInputOrEntry<Report>): boolean {
    return !!report && report?.reportID === conciergeChatReportID;
}

function findSelfDMReportID(): string | undefined {
    if (!allReports) {
        return;
    }

    const selfDMReport = Object.values(allReports).find((report) => isSelfDM(report) && !isThread(report));
    return selfDMReport?.reportID;
}

/**
 * Checks if the supplied report is from a policy or is an invoice report from a policy
 */
function isPolicyRelatedReport(report: OnyxEntry<Report>, policyID?: string) {
    return report?.policyID === policyID || !!(report?.invoiceReceiver && 'policyID' in report.invoiceReceiver && report.invoiceReceiver.policyID === policyID);
}

/**
 * Checks if the supplied report belongs to workspace based on the provided params. If the report's policyID is _FAKE_ or has no value, it means this report is a DM.
 * In this case report and workspace members must be compared to determine whether the report belongs to the workspace.
 */
function doesReportBelongToWorkspace(report: OnyxEntry<Report>, policyMemberAccountIDs: number[], policyID?: string) {
    return (
        isConciergeChatReport(report) ||
        (report?.policyID === CONST.POLICY.ID_FAKE || !report?.policyID ? hasParticipantInArray(report, policyMemberAccountIDs) : isPolicyRelatedReport(report, policyID))
    );
}

/**
 * Given an array of reports, return them filtered by a policyID and policyMemberAccountIDs.
 */
function filterReportsByPolicyIDAndMemberAccountIDs(reports: Array<OnyxEntry<Report>>, policyMemberAccountIDs: number[] = [], policyID?: string) {
    return reports.filter((report) => !!report && doesReportBelongToWorkspace(report, policyMemberAccountIDs, policyID));
}

/**
 * Returns true if report is still being processed
 */
function isProcessingReport(report: OnyxEntry<Report>): boolean {
    return report?.stateNum === CONST.REPORT.STATE_NUM.SUBMITTED && report?.statusNum === CONST.REPORT.STATUS_NUM.SUBMITTED;
}

function isOpenReport(report: OnyxEntry<Report>): boolean {
    return report?.stateNum === CONST.REPORT.STATE_NUM.OPEN && report?.statusNum === CONST.REPORT.STATUS_NUM.OPEN;
}

function isAwaitingFirstLevelApproval(report: OnyxEntry<Report>): boolean {
    if (!report) {
        return false;
    }

    const submitsToAccountID = getSubmitToAccountID(getPolicy(report.policyID), report);

    return isProcessingReport(report) && submitsToAccountID === report.managerID;
}

/**
 * Check if the report is a single chat report that isn't a thread
 * and personal detail of participant is optimistic data
 */
function shouldDisableDetailPage(report: OnyxEntry<Report>): boolean {
    if (isChatRoom(report) || isPolicyExpenseChat(report) || isChatThread(report) || isTaskReport(report)) {
        return false;
    }
    if (isOneOnOneChat(report)) {
        const participantAccountIDs = Object.keys(report?.participants ?? {})
            .map(Number)
            .filter((accountID) => accountID !== currentUserAccountID);
        return isOptimisticPersonalDetail(participantAccountIDs.at(0) ?? -1);
    }
    return false;
}

/**
 * Returns true if this report has only one participant and it's an Expensify account.
 */
function isExpensifyOnlyParticipantInReport(report: OnyxEntry<Report>): boolean {
    const otherParticipants = Object.keys(report?.participants ?? {})
        .map(Number)
        .filter((accountID) => accountID !== currentUserAccountID);
    return otherParticipants.length === 1 && otherParticipants.some((accountID) => CONST.EXPENSIFY_ACCOUNT_IDS.includes(accountID));
}

/**
 * Returns whether a given report can have tasks created in it.
 * We only prevent the task option if it's a DM/group-DM and the other users are all special Expensify accounts
 *
 */
function canCreateTaskInReport(report: OnyxEntry<Report>): boolean {
    const otherParticipants = Object.keys(report?.participants ?? {})
        .map(Number)
        .filter((accountID) => accountID !== currentUserAccountID);
    const areExpensifyAccountsOnlyOtherParticipants = otherParticipants.length >= 1 && otherParticipants.every((accountID) => CONST.EXPENSIFY_ACCOUNT_IDS.includes(accountID));
    if (areExpensifyAccountsOnlyOtherParticipants && isDM(report)) {
        return false;
    }

    return true;
}

/**
 * For all intents and purposes a report that has no notificationPreference at all should be considered "hidden".
 * We will remove the 'hidden' field entirely once the backend changes for https://github.com/Expensify/Expensify/issues/450891 are done.
 */
function isHiddenForCurrentUser(notificationPreference: string | null | undefined): boolean;
function isHiddenForCurrentUser(report: OnyxEntry<Report>): boolean;
function isHiddenForCurrentUser(reportOrPreference: OnyxEntry<Report> | string | null | undefined): boolean {
    if (typeof reportOrPreference === 'object' && reportOrPreference !== null) {
        const notificationPreference = getReportNotificationPreference(reportOrPreference);
        return isHiddenForCurrentUser(notificationPreference);
    }
    if (reportOrPreference === undefined || reportOrPreference === null || reportOrPreference === '') {
        return true;
    }
    return reportOrPreference === CONST.REPORT.NOTIFICATION_PREFERENCE.HIDDEN;
}

/**
 * Returns true if there are any guides accounts (team.expensify.com) in a list of accountIDs
 * by cross-referencing the accountIDs with personalDetails since guides that are participants
 * of the user's chats should have their personal details in Onyx.
 */
function hasExpensifyGuidesEmails(accountIDs: number[]): boolean {
    return accountIDs.some((accountID) => Str.extractEmailDomain(allPersonalDetails?.[accountID]?.login ?? '') === CONST.EMAIL.GUIDES_DOMAIN);
}

function getMostRecentlyVisitedReport(reports: Array<OnyxEntry<Report>>, reportMetadata: OnyxCollection<ReportMetadata>): OnyxEntry<Report> {
    const filteredReports = reports.filter((report) => {
        const shouldKeep = !isChatThread(report) || !isHiddenForCurrentUser(report);
        return shouldKeep && !!report?.reportID && !!(reportMetadata?.[`${ONYXKEYS.COLLECTION.REPORT_METADATA}${report.reportID}`]?.lastVisitTime ?? report?.lastReadTime);
    });
    return lodashMaxBy(filteredReports, (a) => [reportMetadata?.[`${ONYXKEYS.COLLECTION.REPORT_METADATA}${a?.reportID}`]?.lastVisitTime ?? '', a?.lastReadTime ?? '']);
}

function findLastAccessedReport(ignoreDomainRooms: boolean, openOnAdminRoom = false, policyID?: string, excludeReportID?: string): OnyxEntry<Report> {
    // If it's the user's first time using New Expensify, then they could either have:
    //   - just a Concierge report, if so we'll return that
    //   - their Concierge report, and a separate report that must have deeplinked them to the app before they created their account.
    // If it's the latter, we'll use the deeplinked report over the Concierge report,
    // since the Concierge report would be incorrectly selected over the deep-linked report in the logic below.

    const policyMemberAccountIDs = getPolicyEmployeeListByIdWithoutCurrentUser(allPolicies, policyID, currentUserAccountID);

    let reportsValues = Object.values(allReports ?? {});

    if (!!policyID || policyMemberAccountIDs.length > 0) {
        reportsValues = filterReportsByPolicyIDAndMemberAccountIDs(reportsValues, policyMemberAccountIDs, policyID);
    }

    let adminReport: OnyxEntry<Report>;
    if (openOnAdminRoom) {
        adminReport = reportsValues.find((report) => {
            const chatType = getChatType(report);
            return chatType === CONST.REPORT.CHAT_TYPE.POLICY_ADMINS;
        });
    }

    // eslint-disable-next-line @typescript-eslint/prefer-nullish-coalescing
    const shouldFilter = excludeReportID || ignoreDomainRooms;
    if (shouldFilter) {
        reportsValues = reportsValues.filter((report) => {
            if (excludeReportID && report?.reportID === excludeReportID) {
                return false;
            }

            // We allow public announce rooms, admins, and announce rooms through since we bypass the default rooms beta for them.
            // Check where findLastAccessedReport is called in MainDrawerNavigator.js for more context.
            // Domain rooms are now the only type of default room that are on the defaultRooms beta.
            if (ignoreDomainRooms && isDomainRoom(report) && !hasExpensifyGuidesEmails(Object.keys(report?.participants ?? {}).map(Number))) {
                return false;
            }

            return true;
        });
    }

    // Filter out the system chat (Expensify chat) because the composer is disabled in it,
    // and it prompts the user to use the Concierge chat instead.
    reportsValues = reportsValues.filter((report) => !isSystemChat(report)) ?? [];

    // At least two reports remain: self DM and Concierge chat.
    // Return the most recently visited report. Get the last read report from the report metadata.
    const lastRead = getMostRecentlyVisitedReport(reportsValues, allReportMetadata);
    return adminReport ?? lastRead;
}

/**
 * Whether the provided report has expenses
 */
function hasExpenses(reportID?: string, transactions?: SearchTransaction[]): boolean {
    if (transactions) {
        return !!transactions?.find((transaction) => transaction?.reportID === reportID);
    }
    return !!Object.values(allTransactions ?? {}).find((transaction) => transaction?.reportID === reportID);
}

/**
 * Whether the provided report is a closed expense report with no expenses
 */
function isClosedExpenseReportWithNoExpenses(report: OnyxEntry<Report>, transactions?: SearchTransaction[]): boolean {
    return report?.statusNum === CONST.REPORT.STATUS_NUM.CLOSED && isExpenseReport(report) && !hasExpenses(report.reportID, transactions);
}

/**
 * Whether the provided report is an archived room
 */
// eslint-disable-next-line @typescript-eslint/no-unused-vars
function isArchivedNonExpenseReport(report: OnyxInputOrEntry<Report> | SearchReport, reportNameValuePairs?: OnyxInputOrEntry<ReportNameValuePairs>): boolean {
    return !(isExpenseReport(report) || isExpenseRequest(report)) && !!reportNameValuePairs?.private_isArchived;
}

/**
 * Whether the provided report is an archived report
 */
// eslint-disable-next-line @typescript-eslint/no-unused-vars
function isArchivedReport(reportNameValuePairs?: OnyxInputOrEntry<ReportNameValuePairs>): boolean {
    return !!reportNameValuePairs?.private_isArchived;
}

/**
 * Whether the report with the provided reportID is an archived non-expense report
 */
function isArchivedNonExpenseReportWithID(reportOrID?: string | SearchReport) {
    if (!reportOrID) {
        return false;
    }

    const report = typeof reportOrID === 'string' ? getReport(reportOrID, allReports) : reportOrID;
    const reportNameValuePairs = typeof reportOrID === 'string' ? getReportNameValuePairs(reportOrID) : getReportNameValuePairs(reportOrID.reportID);
    return isArchivedNonExpenseReport(report, reportNameValuePairs);
}

/**
 * Whether the report with the provided reportID is an archived report
 */
function isArchivedReportWithID(reportOrID?: string | SearchReport) {
    if (!reportOrID) {
        return false;
    }

    const reportNameValuePairs = typeof reportOrID === 'string' ? getReportNameValuePairs(reportOrID) : getReportNameValuePairs(reportOrID.reportID);
    return isArchivedReport(reportNameValuePairs);
}

/**
 * Whether the provided report is a closed report
 */
function isClosedReport(report: OnyxEntry<Report> | SearchReport): boolean {
    return report?.statusNum === CONST.REPORT.STATUS_NUM.CLOSED;
}

/**
 * Whether the provided report is the admin's room
 */
function isJoinRequestInAdminRoom(report: OnyxEntry<Report>): boolean {
    if (!report) {
        return false;
    }
    // If this policy isn't owned by Expensify,
    // Account manager/guide should not have the workspace join request pinned to their LHN,
    // since they are not a part of the company, and should not action it on their behalf.
    if (report.policyID) {
        const policy = getPolicy(report.policyID);
        if (!isExpensifyTeam(policy?.owner) && isExpensifyTeam(currentUserPersonalDetails?.login)) {
            return false;
        }
    }
    return isActionableJoinRequestPending(report.reportID);
}

/**
 * Checks if the user has auditor permission in the provided report
 */
function isAuditor(report: OnyxEntry<Report>): boolean {
    if (report?.policyID) {
        const policy = getPolicy(report.policyID);
        return isPolicyAuditor(policy);
    }

    if (Array.isArray(report?.permissions) && report?.permissions.length > 0) {
        return report?.permissions?.includes(CONST.REPORT.PERMISSIONS.AUDITOR);
    }

    return false;
}

/**
 * Checks if the user can write in the provided report
 */
function canWriteInReport(report: OnyxEntry<Report>): boolean {
    if (Array.isArray(report?.permissions) && report?.permissions.length > 0 && !report?.permissions?.includes(CONST.REPORT.PERMISSIONS.AUDITOR)) {
        return report?.permissions?.includes(CONST.REPORT.PERMISSIONS.WRITE);
    }

    return true;
}

/**
 * Checks if the current user is allowed to comment on the given report.
 */
function isAllowedToComment(report: OnyxEntry<Report>): boolean {
    if (isAuditor(report)) {
        return true;
    }

    if (!canWriteInReport(report)) {
        return false;
    }

    // Default to allowing all users to post
    const capability = report?.writeCapability ?? CONST.REPORT.WRITE_CAPABILITIES.ALL;

    if (capability === CONST.REPORT.WRITE_CAPABILITIES.ALL) {
        return true;
    }

    // If unauthenticated user opens public chat room using deeplink, they do not have policies available and they cannot comment
    if (!allPolicies) {
        return false;
    }

    // If we've made it here, commenting on this report is restricted.
    // If the user is an admin, allow them to post.
    const policy = allPolicies[`${ONYXKEYS.COLLECTION.POLICY}${report?.policyID}`];
    return policy?.role === CONST.POLICY.ROLE.ADMIN;
}

/**
 * Checks if the current user is the admin of the policy given the policy expense chat.
 */
function isPolicyExpenseChatAdmin(report: OnyxEntry<Report>, policies: OnyxCollection<Policy>): boolean {
    if (!isPolicyExpenseChat(report)) {
        return false;
    }

    const policyRole = policies?.[`${ONYXKEYS.COLLECTION.POLICY}${report?.policyID}`]?.role;

    return policyRole === CONST.POLICY.ROLE.ADMIN;
}

/**
 * Checks if the current user is the admin of the policy.
 */
function isPolicyAdmin(policyID: string | undefined, policies: OnyxCollection<Policy>): boolean {
    if (!policyID) {
        return false;
    }

    const policyRole = policies?.[`${ONYXKEYS.COLLECTION.POLICY}${policyID}`]?.role;

    return policyRole === CONST.POLICY.ROLE.ADMIN;
}

/**
 * Checks whether all the transactions linked to the IOU report are of the Distance Request type with pending routes
 */
function hasOnlyTransactionsWithPendingRoutes(iouReportID: string | undefined): boolean {
    const transactions = getReportTransactions(iouReportID);

    // Early return false in case not having any transaction
    if (!transactions || transactions.length === 0) {
        return false;
    }

    return transactions.every((transaction) => isFetchingWaypointsFromServer(transaction));
}

/**
 * If the report is a thread and has a chat type set, it is a workspace chat.
 */
function isWorkspaceThread(report: OnyxEntry<Report>): boolean {
    const chatType = getChatType(report);
    return isThread(report) && isChatReport(report) && CONST.WORKSPACE_ROOM_TYPES.some((type) => chatType === type);
}

/**
 * Checks if a report is a child report.
 */
function isChildReport(report: OnyxEntry<Report>): boolean {
    return isThread(report) || isTaskReport(report);
}

/**
 * An Expense Request is a thread where the parent report is an Expense Report and
 * the parentReportAction is a transaction.
 */
function isExpenseRequest(report: OnyxInputOrEntry<Report>): report is Thread {
    if (isThread(report)) {
        const parentReportAction = allReportActions?.[`${ONYXKEYS.COLLECTION.REPORT_ACTIONS}${report.parentReportID}`]?.[report.parentReportActionID];
        const parentReport = getReport(report?.parentReportID, allReports);
        return isExpenseReport(parentReport) && !isEmptyObject(parentReportAction) && isTransactionThread(parentReportAction);
    }
    return false;
}

/**
 * An IOU Request is a thread where the parent report is an IOU Report and
 * the parentReportAction is a transaction.
 */
function isIOURequest(report: OnyxInputOrEntry<Report>): boolean {
    if (isThread(report)) {
        const parentReportAction = allReportActions?.[`${ONYXKEYS.COLLECTION.REPORT_ACTIONS}${report.parentReportID}`]?.[report.parentReportActionID];
        const parentReport = getReport(report?.parentReportID, allReports);
        return isIOUReport(parentReport) && !isEmptyObject(parentReportAction) && isTransactionThread(parentReportAction);
    }
    return false;
}

/**
 * A Track Expense Report is a thread where the parent the parentReportAction is a transaction, and
 * parentReportAction has type of track.
 */
function isTrackExpenseReport(report: OnyxInputOrEntry<Report>): boolean {
    if (isThread(report)) {
        const selfDMReportID = findSelfDMReportID();
        const parentReportAction = allReportActions?.[`${ONYXKEYS.COLLECTION.REPORT_ACTIONS}${report.parentReportID}`]?.[report.parentReportActionID];
        return !isEmptyObject(parentReportAction) && selfDMReportID === report.parentReportID && isTrackExpenseAction(parentReportAction);
    }
    return false;
}

/**
 * Checks if a report is an IOU or expense request.
 */
function isMoneyRequest(reportOrID: OnyxEntry<Report> | string): boolean {
    const report = typeof reportOrID === 'string' ? getReport(reportOrID, allReports) ?? null : reportOrID;
    return isIOURequest(report) || isExpenseRequest(report);
}

/**
 * Checks if a report is an IOU or expense report.
 */
function isMoneyRequestReport(reportOrID: OnyxInputOrEntry<Report> | SearchReport | string, reports?: SearchReport[]): boolean {
    const report = typeof reportOrID === 'string' ? getReport(reportOrID, reports ?? allReports) ?? null : reportOrID;
    return isIOUReport(report) || isExpenseReport(report);
}

/**
 * Checks if a report contains only Non-Reimbursable transactions
 */
function hasOnlyNonReimbursableTransactions(iouReportID: string | undefined): boolean {
    const transactions = getReportTransactions(iouReportID);
    if (!transactions || transactions.length === 0) {
        return false;
    }

    return transactions.every((transaction) => !getReimbursable(transaction));
}

/**
 * Checks if a report has only one transaction associated with it
 */
function isOneTransactionReport(reportID: string | undefined): boolean {
    const reportActions = allReportActions?.[`${ONYXKEYS.COLLECTION.REPORT_ACTIONS}${reportID}`] ?? ([] as ReportAction[]);
    return getOneTransactionThreadReportID(reportID, reportActions) !== null;
}

/*
 * Whether the report contains only one expense and the expense should be paid later
 */
function isPayAtEndExpenseReport(reportID: string | undefined, transactions: Transaction[] | undefined): boolean {
    if ((!!transactions && transactions.length !== 1) || !isOneTransactionReport(reportID)) {
        return false;
    }

    return isPayAtEndExpense(transactions?.[0] ?? getReportTransactions(reportID).at(0));
}

/**
 * Checks if a report is a transaction thread associated with a report that has only one transaction
 */
function isOneTransactionThread(reportID: string | undefined, parentReportID: string | undefined, threadParentReportAction: OnyxEntry<ReportAction>): boolean {
    if (!reportID || !parentReportID) {
        return false;
    }

    const parentReportActions = allReportActions?.[`${ONYXKEYS.COLLECTION.REPORT_ACTIONS}${parentReportID}`] ?? ([] as ReportAction[]);
    const transactionThreadReportID = getOneTransactionThreadReportID(parentReportID, parentReportActions);
    return reportID === transactionThreadReportID && !isSentMoneyReportAction(threadParentReportAction);
}

/**
 * Get displayed report ID, it will be parentReportID if the report is one transaction thread
 */
function getDisplayedReportID(reportID: string): string {
    const report = getReport(reportID, allReports);
    const parentReportID = report?.parentReportID;
    const parentReportAction = getReportAction(parentReportID, report?.parentReportActionID);
    return parentReportID && isOneTransactionThread(reportID, parentReportID, parentReportAction) ? parentReportID : reportID;
}

/**
 * Should return true only for personal 1:1 report
 *
 */
function isOneOnOneChat(report: OnyxEntry<Report>): boolean {
    const participants = report?.participants ?? {};
    const participant = currentUserAccountID ? participants[currentUserAccountID] : undefined;
    const isCurrentUserParticipant = participant ? 1 : 0;
    const participantAmount = Object.keys(participants).length - isCurrentUserParticipant;
    if (participantAmount !== 1) {
        return false;
    }
    return !isChatRoom(report) && !isExpenseRequest(report) && !isMoneyRequestReport(report) && !isPolicyExpenseChat(report) && !isTaskReport(report) && isDM(report) && !isIOUReport(report);
}

/**
 * Checks if the current user is a payer of the expense
 */

function isPayer(session: OnyxEntry<Session>, iouReport: OnyxEntry<Report>, onlyShowPayElsewhere = false, reportPolicy?: OnyxInputOrEntry<Policy> | SearchPolicy) {
    const isApproved = isReportApproved({report: iouReport});
    const policy = reportPolicy ?? allPolicies?.[`${ONYXKEYS.COLLECTION.POLICY}${iouReport?.policyID}`] ?? null;
    const policyType = policy?.type;
    const isAdmin = policyType !== CONST.POLICY.TYPE.PERSONAL && policy?.role === CONST.POLICY.ROLE.ADMIN;
    const isManager = iouReport?.managerID === session?.accountID;
    if (isPaidGroupPolicy(iouReport)) {
        if (policy?.reimbursementChoice === CONST.POLICY.REIMBURSEMENT_CHOICES.REIMBURSEMENT_YES) {
            const isReimburser = session?.email === policy?.achAccount?.reimburser;
            return (!policy?.achAccount?.reimburser || isReimburser) && (isApproved || isManager);
        }
        if (policy?.reimbursementChoice === CONST.POLICY.REIMBURSEMENT_CHOICES.REIMBURSEMENT_MANUAL || onlyShowPayElsewhere) {
            return isAdmin && (isApproved || isManager);
        }
        return false;
    }
    return isAdmin || (isMoneyRequestReport(iouReport) && isManager);
}

/**
 * Checks if the current user is the action's author
 */
function isActionCreator(reportAction: OnyxInputOrEntry<ReportAction> | Partial<ReportAction>): boolean {
    return reportAction?.actorAccountID === currentUserAccountID;
}

/**
 * Returns the notification preference of the action's child report if it exists.
 * Otherwise, calculates it based on the action's authorship.
 */
function getChildReportNotificationPreference(reportAction: OnyxInputOrEntry<ReportAction> | Partial<ReportAction>): NotificationPreference {
    const childReportNotificationPreference = reportAction?.childReportNotificationPreference ?? '';
    if (childReportNotificationPreference) {
        return childReportNotificationPreference;
    }

    return isActionCreator(reportAction) ? CONST.REPORT.NOTIFICATION_PREFERENCE.ALWAYS : CONST.REPORT.NOTIFICATION_PREFERENCE.HIDDEN;
}

function canAddOrDeleteTransactions(moneyRequestReport: OnyxEntry<Report>): boolean {
    if (!isMoneyRequestReport(moneyRequestReport) || isArchivedReportWithID(moneyRequestReport?.reportID)) {
        return false;
    }

    const policy = getPolicy(moneyRequestReport?.policyID);

    if (isInstantSubmitEnabled(policy) && isSubmitAndClose(policy) && !arePaymentsEnabled(policy)) {
        return false;
    }

    if (isInstantSubmitEnabled(policy) && isProcessingReport(moneyRequestReport)) {
        return isAwaitingFirstLevelApproval(moneyRequestReport);
    }

    if (isReportApproved({report: moneyRequestReport}) || isClosedReport(moneyRequestReport) || isSettled(moneyRequestReport?.reportID)) {
        return false;
    }

    return true;
}

/**
 * Checks whether the supplied report supports adding more transactions to it.
 * Return true if:
 * - report is a non-settled IOU
 * - report is a draft
 * - report is a processing expense report and its policy has Instant reporting frequency
 */
function canAddTransaction(moneyRequestReport: OnyxEntry<Report>): boolean {
    if (!isMoneyRequestReport(moneyRequestReport)) {
        return false;
    }

    if (isReportInGroupPolicy(moneyRequestReport) && isProcessingReport(moneyRequestReport) && !isInstantSubmitEnabled(getPolicy(moneyRequestReport?.policyID))) {
        return false;
    }

    const policy = getPolicy(moneyRequestReport?.policyID);
    if (isInstantSubmitEnabled(policy) && isSubmitAndClose(policy) && hasOnlyNonReimbursableTransactions(moneyRequestReport?.reportID)) {
        return false;
    }

    return canAddOrDeleteTransactions(moneyRequestReport);
}

/**
 * Checks whether the supplied report supports deleting more transactions from it.
 * Return true if:
 * - report is a non-settled IOU
 * - report is a non-approved IOU
 */
function canDeleteTransaction(moneyRequestReport: OnyxEntry<Report>): boolean {
    return canAddOrDeleteTransactions(moneyRequestReport);
}

/**
 * Checks whether the card transaction support deleting based on liability type
 */
function canDeleteCardTransactionByLiabilityType(iouTransactionID?: string): boolean {
    const transaction = getTransaction(iouTransactionID ?? CONST.DEFAULT_NUMBER_ID);
    const isCardTransaction = isCardTransactionTransactionUtils(transaction);
    if (!isCardTransaction) {
        return true;
    }
    return transaction?.comment?.liabilityType === CONST.TRANSACTION.LIABILITY_TYPE.ALLOW;
}

/**
 * Can only delete if the author is this user and the action is an ADD_COMMENT action or an IOU action in an unsettled report, or if the user is a
 * policy admin
 */
function canDeleteReportAction(reportAction: OnyxInputOrEntry<ReportAction>, reportID: string): boolean {
    const report = getReportOrDraftReport(reportID);
    const isActionOwner = reportAction?.actorAccountID === currentUserAccountID;
    const policy = allPolicies?.[`${ONYXKEYS.COLLECTION.POLICY}${report?.policyID}`] ?? null;

    if (isMoneyRequestAction(reportAction)) {
        const iouTransactionID = getOriginalMessage(reportAction)?.IOUTransactionID;
        const isCardTransactionCanBeDeleted = canDeleteCardTransactionByLiabilityType(iouTransactionID);
        // For now, users cannot delete split actions
        const isSplitAction = getOriginalMessage(reportAction)?.type === CONST.IOU.REPORT_ACTION_TYPE.SPLIT;

        if (isSplitAction) {
            return false;
        }

        if (isActionOwner) {
            if (!isEmptyObject(report) && (isMoneyRequestReport(report) || isInvoiceReport(report))) {
                return canDeleteTransaction(report) && isCardTransactionCanBeDeleted;
            }
            return true;
        }
    }

    if (
        reportAction?.actionName !== CONST.REPORT.ACTIONS.TYPE.ADD_COMMENT ||
        reportAction?.pendingAction === CONST.RED_BRICK_ROAD_PENDING_ACTION.DELETE ||
        isCreatedTaskReportAction(reportAction) ||
        reportAction?.actorAccountID === CONST.ACCOUNT_ID.CONCIERGE
    ) {
        return false;
    }

    const isAdmin = policy?.role === CONST.POLICY.ROLE.ADMIN && !isEmptyObject(report) && !isDM(report);

    return isActionOwner || isAdmin;
}

/**
 * Returns true if Concierge is one of the chat participants (1:1 as well as group chats)
 */
function chatIncludesConcierge(report: Partial<OnyxEntry<Report>>): boolean {
    const participantAccountIDs = Object.keys(report?.participants ?? {}).map(Number);
    return participantAccountIDs.includes(CONST.ACCOUNT_ID.CONCIERGE);
}

/**
 * Returns true if there is any automated expensify account `in accountIDs
 */
function hasAutomatedExpensifyAccountIDs(accountIDs: number[]): boolean {
    return accountIDs.some((accountID) => CONST.EXPENSIFY_ACCOUNT_IDS.includes(accountID));
}

function getReportRecipientAccountIDs(report: OnyxEntry<Report>, currentLoginAccountID: number): number[] {
    let finalReport: OnyxEntry<Report> = report;
    // In 1:1 chat threads, the participants will be the same as parent report. If a report is specifically a 1:1 chat thread then we will
    // get parent report and use its participants array.
    if (isThread(report) && !(isTaskReport(report) || isMoneyRequestReport(report))) {
        const parentReport = getReport(report?.parentReportID, allReports);
        if (isOneOnOneChat(parentReport)) {
            finalReport = parentReport;
        }
    }

    let finalParticipantAccountIDs: number[] = [];
    if (isTaskReport(report)) {
        // Task reports `managerID` will change when assignee is changed, in that case the old `managerID` is still present in `participants`
        // along with the new one. We only need the `managerID` as a participant here.
        finalParticipantAccountIDs = report?.managerID ? [report?.managerID] : [];
    } else {
        finalParticipantAccountIDs = Object.keys(finalReport?.participants ?? {}).map(Number);
    }

    const otherParticipantsWithoutExpensifyAccountIDs = finalParticipantAccountIDs.filter((accountID) => {
        if (accountID === currentLoginAccountID) {
            return false;
        }
        if (CONST.EXPENSIFY_ACCOUNT_IDS.includes(accountID)) {
            return false;
        }
        return true;
    });

    return otherParticipantsWithoutExpensifyAccountIDs;
}

/**
 * Whether the time row should be shown for a report.
 */
function canShowReportRecipientLocalTime(personalDetails: OnyxEntry<PersonalDetailsList>, report: OnyxEntry<Report>, accountID: number): boolean {
    const reportRecipientAccountIDs = getReportRecipientAccountIDs(report, accountID);
    const hasMultipleParticipants = reportRecipientAccountIDs.length > 1;
    const reportRecipient = personalDetails?.[reportRecipientAccountIDs[0]];
    const reportRecipientTimezone = reportRecipient?.timezone ?? CONST.DEFAULT_TIME_ZONE;
    const isReportParticipantValidated = reportRecipient?.validated ?? false;
    return !!(
        !hasMultipleParticipants &&
        !isChatRoom(report) &&
        !isPolicyExpenseChat(getRootParentReport({report})) &&
        reportRecipient &&
        reportRecipientTimezone?.selected &&
        isReportParticipantValidated
    );
}

/**
 * Shorten last message text to fixed length and trim spaces.
 */
function formatReportLastMessageText(lastMessageText: string | undefined, isModifiedExpenseMessage = false): string {
    if (isModifiedExpenseMessage) {
        return String(lastMessageText).trim().replace(CONST.REGEX.LINE_BREAK, '').trim();
    }

    return formatLastMessageText(lastMessageText);
}

/**
 * Helper method to return the default avatar associated with the given login
 */
function getDefaultWorkspaceAvatar(workspaceName?: string): React.FC<SvgProps> {
    if (!workspaceName) {
        return defaultWorkspaceAvatars.WorkspaceBuilding;
    }

    // Remove all chars not A-Z or 0-9 including underscore
    const alphaNumeric = workspaceName
        .normalize('NFD')
        .replace(/[^0-9a-z]/gi, '')
        .toUpperCase();

    const workspace = `Workspace${alphaNumeric[0]}` as keyof typeof defaultWorkspaceAvatars;
    const defaultWorkspaceAvatar = defaultWorkspaceAvatars[workspace];

    return !alphaNumeric ? defaultWorkspaceAvatars.WorkspaceBuilding : defaultWorkspaceAvatar;
}

/**
 * Helper method to return the default avatar testID associated with the given login
 */
function getDefaultWorkspaceAvatarTestID(workspaceName: string): string {
    if (!workspaceName) {
        return defaultAvatarBuildingIconTestID;
    }

    // Remove all chars not A-Z or 0-9 including underscore
    const alphaNumeric = workspaceName
        .normalize('NFD')
        .replace(/[^0-9a-z]/gi, '')
        .toLowerCase();

    return !alphaNumeric ? defaultAvatarBuildingIconTestID : `SvgDefaultAvatar_${alphaNumeric[0]} Icon`;
}

/**
 * Helper method to return the default avatar associated with the given reportID
 */
function getDefaultGroupAvatar(reportID?: string): IconAsset {
    if (!reportID) {
        return defaultGroupAvatars.Avatar1;
    }
    const reportIDHashBucket: AvatarRange = ((Number(reportID) % CONST.DEFAULT_GROUP_AVATAR_COUNT) + 1) as AvatarRange;
    return defaultGroupAvatars[`Avatar${reportIDHashBucket}`];
}

/**
 * Returns the appropriate icons for the given chat report using the stored personalDetails.
 * The Avatar sources can be URLs or Icon components according to the chat type.
 */
function getIconsForParticipants(participants: number[], personalDetails: OnyxInputOrEntry<PersonalDetailsList>): Icon[] {
    const participantDetails: ParticipantDetails[] = [];
    const participantsList = participants || [];

    for (const accountID of participantsList) {
        const avatarSource = personalDetails?.[accountID]?.avatar ?? FallbackAvatar;
        const displayNameLogin = personalDetails?.[accountID]?.displayName ? personalDetails?.[accountID]?.displayName : personalDetails?.[accountID]?.login;
        participantDetails.push([accountID, displayNameLogin ?? '', avatarSource, personalDetails?.[accountID]?.fallbackIcon ?? '']);
    }

    const sortedParticipantDetails = participantDetails.sort((first, second) => {
        // First sort by displayName/login
        const displayNameLoginOrder = localeCompare(first[1], second[1]);
        if (displayNameLoginOrder !== 0) {
            return displayNameLoginOrder;
        }

        // Then fallback on accountID as the final sorting criteria.
        // This will ensure that the order of avatars with same login/displayName
        // stay consistent across all users and devices
        return first[0] - second[0];
    });

    // Now that things are sorted, gather only the avatars (second element in the array) and return those
    const avatars: Icon[] = [];

    for (const sortedParticipantDetail of sortedParticipantDetails) {
        const userIcon = {
            id: sortedParticipantDetail[0],
            source: sortedParticipantDetail[2],
            type: CONST.ICON_TYPE_AVATAR,
            name: sortedParticipantDetail[1],
            fallbackIcon: sortedParticipantDetail[3],
        };
        avatars.push(userIcon);
    }

    return avatars;
}

/**
 * Cache the workspace icons
 */
const workSpaceIconsCache = new Map<string, {name: string; icon: Icon}>();

/**
 * Given a report, return the associated workspace icon.
 */
function getWorkspaceIcon(report: OnyxInputOrEntry<Report>, policy?: OnyxInputOrEntry<Policy>): Icon {
    const workspaceName = getPolicyName({report, policy});
    const cacheKey = report?.policyID ?? workspaceName;
    const iconFromCache = workSpaceIconsCache.get(cacheKey);
    const reportPolicy = policy ?? allPolicies?.[`${ONYXKEYS.COLLECTION.POLICY}${report?.policyID}`];
    const policyAvatarURL = reportPolicy ? reportPolicy?.avatarURL : report?.policyAvatar;
    // eslint-disable-next-line @typescript-eslint/prefer-nullish-coalescing
    const policyExpenseChatAvatarSource = policyAvatarURL || getDefaultWorkspaceAvatar(workspaceName);

    const isSameAvatarURL = iconFromCache?.icon?.source === policyExpenseChatAvatarSource;
    const hasWorkSpaceNameChanged = iconFromCache?.name !== workspaceName;

    if (iconFromCache && (isSameAvatarURL || policyAvatarURL === undefined) && !hasWorkSpaceNameChanged) {
        return iconFromCache.icon;
    }

    const workspaceIcon: Icon = {
        source: policyExpenseChatAvatarSource ?? '',
        type: CONST.ICON_TYPE_WORKSPACE,
        name: workspaceName,
        id: report?.policyID,
    };
    workSpaceIconsCache.set(cacheKey, {name: workspaceName, icon: workspaceIcon});
    return workspaceIcon;
}

/**
 * Gets the personal details for a login by looking in the ONYXKEYS.PERSONAL_DETAILS_LIST Onyx key (stored in the local variable, allPersonalDetails). If it doesn't exist in Onyx,
 * then a default object is constructed.
 */
function getPersonalDetailsForAccountID(accountID: number | undefined, personalDetailsData?: Partial<PersonalDetailsList>): Partial<PersonalDetails> {
    if (!accountID) {
        return {};
    }

    const defaultDetails = {
        isOptimisticPersonalDetail: true,
    };

    if (!personalDetailsData) {
        return allPersonalDetails?.[accountID] ?? defaultDetails;
    }

    return personalDetailsData?.[accountID] ?? defaultDetails;
}

/**
 * Returns the personal details or a default object if the personal details are not available.
 */
function getPersonalDetailsOrDefault(personalDetails: Partial<PersonalDetails> | undefined | null): Partial<PersonalDetails> {
    return personalDetails ?? {isOptimisticPersonalDetail: true};
}

const hiddenTranslation = translateLocal('common.hidden');

const phoneNumberCache: Record<string, string> = {};

/**
 * Get the displayName for a single report participant.
 */
function getDisplayNameForParticipant({
    accountID,
    shouldUseShortForm = false,
    shouldFallbackToHidden = true,
    shouldAddCurrentUserPostfix = false,
    personalDetailsData = allPersonalDetails,
    shouldRemoveDomain = false,
}: {
    accountID?: number;
    shouldUseShortForm?: boolean;
    shouldFallbackToHidden?: boolean;
    shouldAddCurrentUserPostfix?: boolean;
    personalDetailsData?: Partial<PersonalDetailsList>;
    shouldRemoveDomain?: boolean;
}): string {
    if (!accountID) {
        return '';
    }

    const personalDetails = getPersonalDetailsOrDefault(personalDetailsData?.[accountID]);
    if (!personalDetails) {
        return '';
    }

    const login = personalDetails.login ?? '';

    // Check if the phone number is already cached
    let formattedLogin = phoneNumberCache[login];
    if (!formattedLogin) {
        formattedLogin = formatPhoneNumber(login);
        // Store the formatted phone number in the cache
        phoneNumberCache[login] = formattedLogin;
    }

    // This is to check if account is an invite/optimistically created one
    // and prevent from falling back to 'Hidden', so a correct value is shown
    // when searching for a new user
    if (personalDetails.isOptimisticPersonalDetail === true) {
        return formattedLogin;
    }

    // For selfDM, we display the user's displayName followed by '(you)' as a postfix
    const shouldAddPostfix = shouldAddCurrentUserPostfix && accountID === currentUserAccountID;

    let longName = getDisplayNameOrDefault(personalDetails, formattedLogin, shouldFallbackToHidden, shouldAddPostfix);

    if (shouldRemoveDomain && longName === formattedLogin) {
        longName = longName.split('@').at(0) ?? '';
    }

    // If the user's personal details (first name) should be hidden, make sure we return "hidden" instead of the short name
    if (shouldFallbackToHidden && longName === hiddenTranslation) {
        return formatPhoneNumber(longName);
    }

    const shortName = personalDetails.firstName ? personalDetails.firstName : longName;
    return shouldUseShortForm ? shortName : longName;
}

function getParticipantsAccountIDsForDisplay(report: OnyxEntry<Report>, shouldExcludeHidden = false, shouldExcludeDeleted = false, shouldForceExcludeCurrentUser = false): number[] {
    const reportParticipants = report?.participants ?? {};
    const reportMetadata = getReportMetadata(report?.reportID);
    let participantsEntries = Object.entries(reportParticipants);

    // We should not show participants that have an optimistic entry with the same login in the personal details
    const nonOptimisticLoginMap: Record<string, boolean | undefined> = {};

    for (const entry of participantsEntries) {
        const [accountID] = entry;
        const personalDetail = allPersonalDetails?.[accountID];
        if (personalDetail?.login && !personalDetail.isOptimisticPersonalDetail) {
            nonOptimisticLoginMap[personalDetail.login] = true;
        }
    }

    participantsEntries = participantsEntries.filter(([accountID]) => {
        const personalDetail = allPersonalDetails?.[accountID];
        if (personalDetail?.login && personalDetail.isOptimisticPersonalDetail) {
            return !nonOptimisticLoginMap[personalDetail.login];
        }
        return true;
    });

    let participantsIds = participantsEntries.map(([accountID]) => Number(accountID));

    // For 1:1 chat, we don't want to include the current user as a participant in order to not mark 1:1 chats as having multiple participants
    // For system chat, we want to display Expensify as the only participant
    const shouldExcludeCurrentUser = isOneOnOneChat(report) || isSystemChat(report) || shouldForceExcludeCurrentUser;

    if (shouldExcludeCurrentUser || shouldExcludeHidden || shouldExcludeDeleted) {
        participantsIds = participantsIds.filter((accountID) => {
            if (shouldExcludeCurrentUser && accountID === currentUserAccountID) {
                return false;
            }

            if (shouldExcludeHidden && isHiddenForCurrentUser(reportParticipants[accountID]?.notificationPreference)) {
                return false;
            }

            if (
                shouldExcludeDeleted &&
                reportMetadata?.pendingChatMembers?.findLast((member) => Number(member.accountID) === accountID)?.pendingAction === CONST.RED_BRICK_ROAD_PENDING_ACTION.DELETE
            ) {
                return false;
            }

            return true;
        });
    }

    return participantsIds.filter((accountID) => isNumber(accountID));
}

function getParticipantsList(report: Report, personalDetails: OnyxEntry<PersonalDetailsList>, isRoomMembersList = false): number[] {
    const isReportGroupChat = isGroupChat(report);
    const isReportIOU = isIOUReport(report);
    const shouldExcludeHiddenParticipants = !isReportGroupChat && !isReportIOU;
    const chatParticipants = getParticipantsAccountIDsForDisplay(report, isRoomMembersList || shouldExcludeHiddenParticipants);

    return chatParticipants.filter((accountID) => {
        const details = personalDetails?.[accountID];

        if (!isRoomMembersList) {
            if (!details) {
                Log.hmmm(`[ReportParticipantsPage] no personal details found for Group chat member with accountID: ${accountID}`);
                return false;
            }
        } else {
            // When adding a new member to a room (whose personal detail does not exist in Onyx), an optimistic personal detail
            // is created. However, when the real personal detail is returned from the backend, a duplicate member may appear
            // briefly before the optimistic personal detail is deleted. To address this, we filter out the optimistically created
            // member here.
            const isDuplicateOptimisticDetail =
                details?.isOptimisticPersonalDetail && chatParticipants.some((accID) => accID !== accountID && details.login === personalDetails?.[accID]?.login);

            if (!details || isDuplicateOptimisticDetail) {
                Log.hmmm(`[RoomMembersPage] no personal details found for room member with accountID: ${accountID}`);
                return false;
            }
        }
        return true;
    });
}

function buildParticipantsFromAccountIDs(accountIDs: number[]): Participants {
    const finalParticipants: Participants = {};
    return accountIDs.reduce((participants, accountID) => {
        // eslint-disable-next-line no-param-reassign
        participants[accountID] = {notificationPreference: CONST.REPORT.NOTIFICATION_PREFERENCE.ALWAYS};
        return participants;
    }, finalParticipants);
}

/**
 * Returns the report name if the report is a group chat
 */
function getGroupChatName(participants?: SelectedParticipant[], shouldApplyLimit = false, report?: OnyxEntry<Report>): string | undefined {
    // If we have a report always try to get the name from the report.
    if (report?.reportName) {
        return report.reportName;
    }

    const reportMetadata = getReportMetadata(report?.reportID);

    const pendingMemberAccountIDs = new Set(
        reportMetadata?.pendingChatMembers?.filter((member) => member.pendingAction === CONST.RED_BRICK_ROAD_PENDING_ACTION.DELETE).map((member) => member.accountID),
    );
    let participantAccountIDs =
        participants?.map((participant) => participant.accountID) ??
        Object.keys(report?.participants ?? {})
            .map(Number)
            .filter((accountID) => !pendingMemberAccountIDs.has(accountID.toString()));
    const shouldAddEllipsis = participantAccountIDs.length > CONST.DISPLAY_PARTICIPANTS_LIMIT && shouldApplyLimit;
    if (shouldApplyLimit) {
        participantAccountIDs = participantAccountIDs.slice(0, CONST.DISPLAY_PARTICIPANTS_LIMIT);
    }
    const isMultipleParticipantReport = participantAccountIDs.length > 1;

    if (isMultipleParticipantReport) {
        return participantAccountIDs
            .map(
                (participantAccountID, index) =>
                    getDisplayNameForParticipant({accountID: participantAccountID, shouldUseShortForm: isMultipleParticipantReport}) || formatPhoneNumber(participants?.[index]?.login ?? ''),
            )
            .sort((first, second) => localeCompare(first ?? '', second ?? ''))
            .filter(Boolean)
            .join(', ')
            .slice(0, CONST.REPORT_NAME_LIMIT)
            .concat(shouldAddEllipsis ? '...' : '');
    }

    return translateLocal('groupChat.defaultReportName', {displayName: getDisplayNameForParticipant({accountID: participantAccountIDs.at(0)})});
}

function getParticipants(reportID: string) {
    const report = getReportOrDraftReport(reportID);
    if (!report) {
        return {};
    }

    return report.participants;
}

/**
 * Returns the appropriate icons for the given chat report using the stored personalDetails.
 * The Avatar sources can be URLs or Icon components according to the chat type.
 */
function getIcons(
    report: OnyxInputOrEntry<Report>,
    personalDetails: OnyxInputOrEntry<PersonalDetailsList>,
    defaultIcon: AvatarSource | null = null,
    defaultName = '',
    defaultAccountID = -1,
    policy?: OnyxInputOrEntry<Policy>,
    invoiceReceiverPolicy?: OnyxInputOrEntry<Policy>,
): Icon[] {
    const ownerDetails = report?.ownerAccountID ? personalDetails?.[report.ownerAccountID] : undefined;

    if (isEmptyObject(report)) {
        const fallbackIcon: Icon = {
            source: defaultIcon ?? FallbackAvatar,
            type: CONST.ICON_TYPE_AVATAR,
            name: defaultName,
            id: defaultAccountID,
        };
        return [fallbackIcon];
    }
    if (isExpenseRequest(report)) {
        const parentReportAction = allReportActions?.[`${ONYXKEYS.COLLECTION.REPORT_ACTIONS}${report.parentReportID}`]?.[report.parentReportActionID];
        const workspaceIcon = getWorkspaceIcon(report, policy);
        const actorDetails = parentReportAction?.actorAccountID ? personalDetails?.[parentReportAction.actorAccountID] : undefined;
        const memberIcon = {
            source: actorDetails?.avatar ?? FallbackAvatar,
            id: parentReportAction?.actorAccountID,
            type: CONST.ICON_TYPE_AVATAR,
            name: actorDetails?.displayName ?? '',
            fallbackIcon: actorDetails?.fallbackIcon,
        };

        return [memberIcon, workspaceIcon];
    }
    if (isChatThread(report)) {
        const parentReportAction = allReportActions?.[`${ONYXKEYS.COLLECTION.REPORT_ACTIONS}${report.parentReportID}`]?.[report.parentReportActionID];

        const actorAccountID = getReportActionActorAccountID(parentReportAction, report, report);
        const actorDetails = actorAccountID ? personalDetails?.[actorAccountID] : undefined;
        const actorDisplayName = getDisplayNameOrDefault(actorDetails, '', false);
        const actorIcon = {
            id: actorAccountID,
            source: actorDetails?.avatar ?? FallbackAvatar,
            name: formatPhoneNumber(actorDisplayName),
            type: CONST.ICON_TYPE_AVATAR,
            fallbackIcon: actorDetails?.fallbackIcon,
        };

        if (isWorkspaceThread(report)) {
            const workspaceIcon = getWorkspaceIcon(report, policy);
            return [actorIcon, workspaceIcon];
        }
        return [actorIcon];
    }
    if (isTaskReport(report)) {
        const ownerIcon = {
            id: report?.ownerAccountID,
            source: ownerDetails?.avatar ?? FallbackAvatar,
            type: CONST.ICON_TYPE_AVATAR,
            name: ownerDetails?.displayName ?? '',
            fallbackIcon: ownerDetails?.fallbackIcon,
        };

        if (isWorkspaceTaskReport(report)) {
            const workspaceIcon = getWorkspaceIcon(report, policy);
            return [ownerIcon, workspaceIcon];
        }

        return [ownerIcon];
    }
    if (isDomainRoom(report)) {
        // Get domain name after the #. Domain Rooms use our default workspace avatar pattern.
        const domainName = report?.reportName?.substring(1);
        const policyExpenseChatAvatarSource = getDefaultWorkspaceAvatar(domainName);
        const domainIcon: Icon = {
            source: policyExpenseChatAvatarSource,
            type: CONST.ICON_TYPE_WORKSPACE,
            name: domainName ?? '',
            id: report?.policyID,
        };
        return [domainIcon];
    }
    if (isAdminRoom(report) || isAnnounceRoom(report) || isChatRoom(report) || isArchivedNonExpenseReport(report, getReportNameValuePairs(report?.reportID))) {
        const icons = [getWorkspaceIcon(report, policy)];

        if (isInvoiceRoom(report)) {
            if (report?.invoiceReceiver?.type === CONST.REPORT.INVOICE_RECEIVER_TYPE.INDIVIDUAL) {
                icons.push(...getIconsForParticipants([report?.invoiceReceiver.accountID], personalDetails));
            } else {
                const receiverPolicyID = report?.invoiceReceiver?.policyID;
                const receiverPolicy = invoiceReceiverPolicy ?? getPolicy(receiverPolicyID);
                if (!isEmptyObject(receiverPolicy)) {
                    icons.push({
                        source: receiverPolicy?.avatarURL ?? getDefaultWorkspaceAvatar(receiverPolicy.name),
                        type: CONST.ICON_TYPE_WORKSPACE,
                        name: receiverPolicy.name,
                        id: receiverPolicyID,
                    });
                }
            }
        }

        return icons;
    }
    if (isPolicyExpenseChat(report) || isExpenseReport(report)) {
        const workspaceIcon = getWorkspaceIcon(report, policy);
        const memberIcon = {
            source: ownerDetails?.avatar ?? FallbackAvatar,
            id: report?.ownerAccountID,
            type: CONST.ICON_TYPE_AVATAR,
            name: ownerDetails?.displayName ?? '',
            fallbackIcon: ownerDetails?.fallbackIcon,
        };
        return isExpenseReport(report) ? [memberIcon, workspaceIcon] : [workspaceIcon, memberIcon];
    }
    if (isIOUReport(report)) {
        const managerDetails = report?.managerID ? personalDetails?.[report.managerID] : undefined;
        const managerIcon = {
            source: managerDetails?.avatar ?? FallbackAvatar,
            id: report?.managerID,
            type: CONST.ICON_TYPE_AVATAR,
            name: managerDetails?.displayName ?? '',
            fallbackIcon: managerDetails?.fallbackIcon,
        };
        const ownerIcon = {
            id: report?.ownerAccountID,
            source: ownerDetails?.avatar ?? FallbackAvatar,
            type: CONST.ICON_TYPE_AVATAR,
            name: ownerDetails?.displayName ?? '',
            fallbackIcon: ownerDetails?.fallbackIcon,
        };
        const isManager = currentUserAccountID === report?.managerID;

        // For one transaction IOUs, display a simplified report icon
        if (isOneTransactionReport(report?.reportID)) {
            return [ownerIcon];
        }

        return isManager ? [managerIcon, ownerIcon] : [ownerIcon, managerIcon];
    }

    if (isSelfDM(report)) {
        return getIconsForParticipants(currentUserAccountID ? [currentUserAccountID] : [], personalDetails);
    }

    if (isSystemChat(report)) {
        return getIconsForParticipants([CONST.ACCOUNT_ID.NOTIFICATIONS ?? 0], personalDetails);
    }

    if (isGroupChat(report)) {
        const groupChatIcon = {
            // eslint-disable-next-line @typescript-eslint/prefer-nullish-coalescing
            source: report.avatarUrl || getDefaultGroupAvatar(report.reportID),
            id: -1,
            type: CONST.ICON_TYPE_AVATAR,
            name: getGroupChatName(undefined, true, report),
        };
        return [groupChatIcon];
    }

    if (isInvoiceReport(report)) {
        const invoiceRoomReport = getReportOrDraftReport(report.chatReportID);
        const icons = [getWorkspaceIcon(invoiceRoomReport, policy)];

        if (invoiceRoomReport?.invoiceReceiver?.type === CONST.REPORT.INVOICE_RECEIVER_TYPE.INDIVIDUAL) {
            icons.push(...getIconsForParticipants([invoiceRoomReport?.invoiceReceiver.accountID], personalDetails));

            return icons;
        }

        const receiverPolicyID = invoiceRoomReport?.invoiceReceiver?.policyID;
        const receiverPolicy = invoiceReceiverPolicy ?? getPolicy(receiverPolicyID);

        if (!isEmptyObject(receiverPolicy)) {
            icons.push({
                source: receiverPolicy?.avatarURL ?? getDefaultWorkspaceAvatar(receiverPolicy.name),
                type: CONST.ICON_TYPE_WORKSPACE,
                name: receiverPolicy.name,
                id: receiverPolicyID,
            });
        }

        return icons;
    }

    if (isOneOnOneChat(report)) {
        const otherParticipantsAccountIDs = Object.keys(report.participants ?? {})
            .map(Number)
            .filter((accountID) => accountID !== currentUserAccountID);
        return getIconsForParticipants(otherParticipantsAccountIDs, personalDetails);
    }

    const participantAccountIDs = Object.keys(report.participants ?? {}).map(Number);
    return getIconsForParticipants(participantAccountIDs, personalDetails);
}

function getDisplayNamesWithTooltips(
    personalDetailsList: PersonalDetails[] | PersonalDetailsList | OptionData[],
    shouldUseShortForm: boolean,
    shouldFallbackToHidden = true,
    shouldAddCurrentUserPostfix = false,
): DisplayNameWithTooltips {
    const personalDetailsListArray = Array.isArray(personalDetailsList) ? personalDetailsList : Object.values(personalDetailsList);

    return personalDetailsListArray
        .map((user) => {
            const accountID = Number(user?.accountID);
            // eslint-disable-next-line @typescript-eslint/prefer-nullish-coalescing
            const displayName = getDisplayNameForParticipant({accountID, shouldUseShortForm, shouldFallbackToHidden, shouldAddCurrentUserPostfix}) || user?.login || '';
            const avatar = user && 'avatar' in user ? user.avatar : undefined;

            let pronouns = user?.pronouns ?? undefined;
            if (pronouns?.startsWith(CONST.PRONOUNS.PREFIX)) {
                const pronounTranslationKey = pronouns.replace(CONST.PRONOUNS.PREFIX, '');
                pronouns = translateLocal(`pronouns.${pronounTranslationKey}` as TranslationPaths);
            }

            return {
                displayName,
                avatar,
                login: user?.login ?? '',
                accountID,
                pronouns,
            };
        })
        .sort((first, second) => {
            // First sort by displayName/login
            const displayNameLoginOrder = localeCompare(first.displayName, second.displayName);
            if (displayNameLoginOrder !== 0) {
                return displayNameLoginOrder;
            }

            // Then fallback on accountID as the final sorting criteria.
            return first.accountID - second.accountID;
        });
}

/**
 * Returns the the display names of the given user accountIDs
 */
function getUserDetailTooltipText(accountID: number, fallbackUserDisplayName = ''): string {
    const displayNameForParticipant = getDisplayNameForParticipant({accountID});
    return displayNameForParticipant || fallbackUserDisplayName;
}

/**
 * For a deleted parent report action within a chat report,
 * let us return the appropriate display message
 *
 * @param reportAction - The deleted report action of a chat report for which we need to return message.
 */
function getDeletedParentActionMessageForChatReport(reportAction: OnyxEntry<ReportAction>): string {
    // By default, let us display [Deleted message]
    let deletedMessageText = translateLocal('parentReportAction.deletedMessage');
    if (isCreatedTaskReportAction(reportAction)) {
        // For canceled task report, let us display [Deleted task]
        deletedMessageText = translateLocal('parentReportAction.deletedTask');
    }
    return deletedMessageText;
}

/**
 * Returns the preview message for `REIMBURSEMENT_QUEUED` action
 */
function getReimbursementQueuedActionMessage({
    reportAction,
    reportOrID,
    shouldUseShortDisplayName = true,
    reports,
    personalDetails,
}: {
    reportAction: OnyxEntry<ReportAction<typeof CONST.REPORT.ACTIONS.TYPE.REIMBURSEMENT_QUEUED>>;
    reportOrID: OnyxEntry<Report> | string | SearchReport;
    shouldUseShortDisplayName?: boolean;
    reports?: SearchReport[];
    personalDetails?: Partial<PersonalDetailsList>;
}): string {
    const report = typeof reportOrID === 'string' ? getReport(reportOrID, reports ?? allReports) : reportOrID;
    const submitterDisplayName = getDisplayNameForParticipant({accountID: report?.ownerAccountID, shouldUseShortForm: shouldUseShortDisplayName, personalDetailsData: personalDetails}) ?? '';
    const originalMessage = getOriginalMessage(reportAction);
    let messageKey: TranslationPaths;
    if (originalMessage?.paymentType === CONST.IOU.PAYMENT_TYPE.EXPENSIFY) {
        messageKey = 'iou.waitingOnEnabledWallet';
    } else {
        messageKey = 'iou.waitingOnBankAccount';
    }

    return translateLocal(messageKey, {submitterDisplayName});
}

/**
 * Returns the preview message for `REIMBURSEMENT_DEQUEUED` action
 */
function getReimbursementDeQueuedActionMessage(
    reportAction: OnyxEntry<ReportAction<typeof CONST.REPORT.ACTIONS.TYPE.REIMBURSEMENT_DEQUEUED>>,
    reportOrID: OnyxEntry<Report> | string | SearchReport,
    isLHNPreview = false,
): string {
    const report = typeof reportOrID === 'string' ? getReport(reportOrID, allReports) : reportOrID;
    const originalMessage = getOriginalMessage(reportAction);
    const amount = originalMessage?.amount;
    const currency = originalMessage?.currency;
    const formattedAmount = convertToDisplayString(amount, currency);
    if (originalMessage?.cancellationReason === CONST.REPORT.CANCEL_PAYMENT_REASONS.ADMIN) {
        const payerOrApproverName = report?.managerID === currentUserAccountID || !isLHNPreview ? '' : getDisplayNameForParticipant({accountID: report?.managerID, shouldUseShortForm: true});
        return translateLocal('iou.adminCanceledRequest', {manager: payerOrApproverName, amount: formattedAmount});
    }
    const submitterDisplayName = getDisplayNameForParticipant({accountID: report?.ownerAccountID, shouldUseShortForm: true}) ?? '';
    return translateLocal('iou.canceledRequest', {submitterDisplayName, amount: formattedAmount});
}

/**
 * Builds an optimistic REIMBURSEMENT_DEQUEUED report action with a randomly generated reportActionID.
 *
 */
function buildOptimisticChangeFieldAction(reportField: PolicyReportField, previousReportField: PolicyReportField): OptimisticChangeFieldAction {
    return {
        actionName: CONST.REPORT.ACTIONS.TYPE.CHANGE_FIELD,
        actorAccountID: currentUserAccountID,
        message: [
            {
                type: 'TEXT',
                style: 'strong',
                text: 'You',
            },
            {
                type: 'TEXT',
                style: 'normal',
                text: ` modified field '${reportField.name}'.`,
            },
            {
                type: 'TEXT',
                style: 'normal',
                text: ` New value is '${reportField.value}'`,
            },
            {
                type: 'TEXT',
                style: 'normal',
                text: ` (previously '${previousReportField.value}').`,
            },
        ],
        originalMessage: {
            fieldName: reportField.name,
            newType: reportField.type,
            newValue: reportField.value,
            oldType: previousReportField.type,
            oldValue: previousReportField.value,
        },
        person: [
            {
                style: 'strong',
                text: getCurrentUserDisplayNameOrEmail(),
                type: 'TEXT',
            },
        ],
        reportActionID: rand64(),
        created: DateUtils.getDBTime(),
        pendingAction: CONST.RED_BRICK_ROAD_PENDING_ACTION.ADD,
    };
}

/**
 * Builds an optimistic REIMBURSEMENT_DEQUEUED report action with a randomly generated reportActionID.
 *
 */
function buildOptimisticCancelPaymentReportAction(expenseReportID: string, amount: number, currency: string): OptimisticCancelPaymentReportAction {
    return {
        actionName: CONST.REPORT.ACTIONS.TYPE.REIMBURSEMENT_DEQUEUED,
        actorAccountID: currentUserAccountID,
        message: [
            {
                cancellationReason: CONST.REPORT.CANCEL_PAYMENT_REASONS.ADMIN,
                expenseReportID,
                type: CONST.REPORT.MESSAGE.TYPE.COMMENT,
                text: '',
                amount,
                currency,
            },
        ],
        originalMessage: {
            cancellationReason: CONST.REPORT.CANCEL_PAYMENT_REASONS.ADMIN,
            expenseReportID,
            amount,
            currency,
        },
        person: [
            {
                style: 'strong',
                text: getCurrentUserDisplayNameOrEmail(),
                type: 'TEXT',
            },
        ],
        reportActionID: rand64(),
        shouldShow: true,
        created: DateUtils.getDBTime(),
        pendingAction: CONST.RED_BRICK_ROAD_PENDING_ACTION.ADD,
    };
}

/**
 * Returns the last visible message for a given report after considering the given optimistic actions
 *
 * @param reportID - the report for which last visible message has to be fetched
 * @param [actionsToMerge] - the optimistic merge actions that needs to be considered while fetching last visible message

 */
function getLastVisibleMessage(reportID: string | undefined, actionsToMerge: ReportActions = {}): LastVisibleMessage {
    const report = getReportOrDraftReport(reportID);
    const lastVisibleAction = getLastVisibleActionReportActionsUtils(reportID, canUserPerformWriteAction(report), actionsToMerge);

    // For Chat Report with deleted parent actions, let us fetch the correct message
    if (isDeletedParentAction(lastVisibleAction) && !isEmptyObject(report) && isChatReport(report)) {
        const lastMessageText = getDeletedParentActionMessageForChatReport(lastVisibleAction);
        return {
            lastMessageText,
        };
    }

    // Fetch the last visible message for report represented by reportID and based on actions to merge.
    return getLastVisibleMessageReportActionsUtils(reportID, canUserPerformWriteAction(report), actionsToMerge);
}

/**
 * Checks if a report is waiting for the manager to complete an action.
 * Example: the assignee of an open task report or the manager of a processing expense report.
 *
 * @param [parentReportAction] - The parent report action of the report (Used to check if the task has been canceled)
 */
function isWaitingForAssigneeToCompleteAction(report: OnyxEntry<Report>, parentReportAction: OnyxEntry<ReportAction>): boolean {
    if (report?.hasOutstandingChildTask) {
        return true;
    }

    if (!report?.hasParentAccess && isReportManager(report)) {
        if (isOpenTaskReport(report, parentReportAction)) {
            return true;
        }

        if (isProcessingReport(report) && isExpenseReport(report)) {
            return true;
        }
    }

    return false;
}

function isUnreadWithMention(reportOrOption: OnyxEntry<Report> | OptionData): boolean {
    if (!reportOrOption) {
        return false;
    }
    // lastMentionedTime and lastReadTime are both datetime strings and can be compared directly
    const lastMentionedTime = reportOrOption.lastMentionedTime ?? '';
    const lastReadTime = reportOrOption.lastReadTime ?? '';
    return !!('isUnreadWithMention' in reportOrOption && reportOrOption.isUnreadWithMention) || lastReadTime < lastMentionedTime;
}

type ReasonAndReportActionThatRequiresAttention = {
    reason: ValueOf<typeof CONST.REQUIRES_ATTENTION_REASONS>;
    reportAction?: OnyxEntry<ReportAction>;
};

function getReasonAndReportActionThatRequiresAttention(
    optionOrReport: OnyxEntry<Report> | OptionData,
    parentReportAction?: OnyxEntry<ReportAction>,
): ReasonAndReportActionThatRequiresAttention | null {
    if (!optionOrReport) {
        return null;
    }

    const reportActions = getAllReportActions(optionOrReport.reportID);

    if (isJoinRequestInAdminRoom(optionOrReport)) {
        return {
            reason: CONST.REQUIRES_ATTENTION_REASONS.HAS_JOIN_REQUEST,
            reportAction: getActionableJoinRequestPendingReportAction(optionOrReport.reportID),
        };
    }

    if (isArchivedReport(getReportNameValuePairs(optionOrReport?.reportID)) || isArchivedReport(getReportNameValuePairs(optionOrReport?.reportID))) {
        return null;
    }

    if (isUnreadWithMention(optionOrReport)) {
        return {
            reason: CONST.REQUIRES_ATTENTION_REASONS.IS_UNREAD_WITH_MENTION,
        };
    }

    if (isWaitingForAssigneeToCompleteAction(optionOrReport, parentReportAction)) {
        return {
            reason: CONST.REQUIRES_ATTENTION_REASONS.IS_WAITING_FOR_ASSIGNEE_TO_COMPLETE_ACTION,
            reportAction: Object.values(reportActions).find((action) => action.childType === CONST.REPORT.TYPE.TASK),
        };
    }

    const iouReportActionToApproveOrPay = getIOUReportActionToApproveOrPay(optionOrReport, optionOrReport.reportID);
    const iouReportID = getIOUReportIDFromReportActionPreview(iouReportActionToApproveOrPay);
    const transactions = getReportTransactions(iouReportID);
    const hasOnlyPendingTransactions = transactions.length > 0 && transactions.every((t) => isExpensifyCardTransaction(t) && isPending(t));

    // Has a child report that is awaiting action (e.g. approve, pay, add bank account) from current user
    if (optionOrReport.hasOutstandingChildRequest && !hasOnlyPendingTransactions) {
        return {
            reason: CONST.REQUIRES_ATTENTION_REASONS.HAS_CHILD_REPORT_AWAITING_ACTION,
            reportAction: iouReportActionToApproveOrPay,
        };
    }

    if (hasMissingInvoiceBankAccount(optionOrReport.reportID) && !isSettled(optionOrReport.reportID)) {
        return {
            reason: CONST.REQUIRES_ATTENTION_REASONS.HAS_MISSING_INVOICE_BANK_ACCOUNT,
        };
    }

    if (isInvoiceRoom(optionOrReport)) {
        const reportAction = Object.values(reportActions).find(
            (action) =>
                action.actionName === CONST.REPORT.ACTIONS.TYPE.REPORT_PREVIEW &&
                action.childReportID &&
                hasMissingInvoiceBankAccount(action.childReportID) &&
                !isSettled(action.childReportID),
        );

        return reportAction
            ? {
                  reason: CONST.REQUIRES_ATTENTION_REASONS.HAS_MISSING_INVOICE_BANK_ACCOUNT,
                  reportAction,
              }
            : null;
    }

    return null;
}

/**
 * Determines if the option requires action from the current user. This can happen when it:
 *  - is unread and the user was mentioned in one of the unread comments
 *  - is for an outstanding task waiting on the user
 *  - has an outstanding child expense that is waiting for an action from the current user (e.g. pay, approve, add bank account)
 *  - is either the system or concierge chat, the user free trial has ended and it didn't add a payment card yet
 *
 * @param option (report or optionItem)
 * @param parentReportAction (the report action the current report is a thread of)
 */
function requiresAttentionFromCurrentUser(optionOrReport: OnyxEntry<Report> | OptionData, parentReportAction?: OnyxEntry<ReportAction>) {
    return !!getReasonAndReportActionThatRequiresAttention(optionOrReport, parentReportAction);
}

/**
 * Checks if the report contains at least one Non-Reimbursable transaction
 */
function hasNonReimbursableTransactions(iouReportID: string | undefined, reportsTransactionsParam: Record<string, Transaction[]> = reportsTransactions): boolean {
    const transactions = getReportTransactions(iouReportID, reportsTransactionsParam);
    return transactions.filter((transaction) => transaction.reimbursable === false).length > 0;
}

function getMoneyRequestSpendBreakdown(report: OnyxInputOrEntry<Report>, searchReports?: SearchReport[]): SpendBreakdown {
    const reports = searchReports ?? allReports;
    let moneyRequestReport: OnyxEntry<Report>;
    if (report && (isMoneyRequestReport(report, searchReports) || isInvoiceReport(report))) {
        moneyRequestReport = report;
    }
    if (reports && report?.iouReportID) {
        moneyRequestReport = getReport(report.iouReportID, allReports);
    }
    if (moneyRequestReport) {
        let nonReimbursableSpend = moneyRequestReport.nonReimbursableTotal ?? 0;
        let totalSpend = moneyRequestReport.total ?? 0;

        if (nonReimbursableSpend + totalSpend !== 0) {
            // There is a possibility that if the Expense report has a negative total.
            // This is because there are instances where you can get a credit back on your card,
            // or you enter a negative expense to “offset” future expenses
            nonReimbursableSpend = isExpenseReport(moneyRequestReport) ? nonReimbursableSpend * -1 : Math.abs(nonReimbursableSpend);
            totalSpend = isExpenseReport(moneyRequestReport) ? totalSpend * -1 : Math.abs(totalSpend);

            const totalDisplaySpend = totalSpend;
            const reimbursableSpend = totalDisplaySpend - nonReimbursableSpend;

            return {
                nonReimbursableSpend,
                reimbursableSpend,
                totalDisplaySpend,
            };
        }
    }
    return {
        nonReimbursableSpend: 0,
        reimbursableSpend: 0,
        totalDisplaySpend: 0,
    };
}

/**
 * Get the title for a policy expense chat which depends on the role of the policy member seeing this report
 */
function getPolicyExpenseChatName({
    report,
    policy,
    personalDetailsList = allPersonalDetails,
    policies,
    reports,
}: {
    report: OnyxEntry<Report>;
    policy?: OnyxEntry<Policy> | SearchPolicy;
    personalDetailsList?: Partial<PersonalDetailsList>;
    policies?: SearchPolicy[];
    reports?: SearchReport[];
}): string | undefined {
    const ownerAccountID = report?.ownerAccountID;
    const personalDetails = ownerAccountID ? personalDetailsList?.[ownerAccountID] : undefined;
    const login = personalDetails ? personalDetails.login : null;
    // eslint-disable-next-line @typescript-eslint/prefer-nullish-coalescing
    const reportOwnerDisplayName = getDisplayNameForParticipant({accountID: ownerAccountID, shouldRemoveDomain: true}) || login;

    if (reportOwnerDisplayName) {
        return translateLocal('workspace.common.policyExpenseChatName', {displayName: reportOwnerDisplayName});
    }

    let policyExpenseChatRole = 'user';

    const policyItem = policies ? policies.find((p) => p.id === report?.policyID) : allPolicies?.[`${ONYXKEYS.COLLECTION.POLICY}${report?.policyID}`];
    if (policyItem) {
        policyExpenseChatRole = policyItem.role || 'user';
    }

    // If this user is not admin and this policy expense chat has been archived because of account merging, this must be an old workspace chat
    // of the account which was merged into the current user's account. Use the name of the policy as the name of the report.
    if (isArchivedNonExpenseReport(report, getReportNameValuePairs(report?.reportID))) {
        const lastAction = getLastVisibleActionReportActionsUtils(report?.reportID);
        const archiveReason = isClosedAction(lastAction) ? getOriginalMessage(lastAction)?.reason : CONST.REPORT.ARCHIVE_REASON.DEFAULT;
        if (archiveReason === CONST.REPORT.ARCHIVE_REASON.ACCOUNT_MERGED && policyExpenseChatRole !== CONST.POLICY.ROLE.ADMIN) {
            return getPolicyName({report, policy, policies, reports});
        }
    }
    return report?.reportName;
}

function getArchiveReason(reportActions: OnyxEntry<ReportActions>): ValueOf<typeof CONST.REPORT.ARCHIVE_REASON> | undefined {
    const lastClosedReportAction = getLastClosedReportAction(reportActions);

    if (!lastClosedReportAction) {
        return undefined;
    }

    return isClosedAction(lastClosedReportAction) ? getOriginalMessage(lastClosedReportAction)?.reason : CONST.REPORT.ARCHIVE_REASON.DEFAULT;
}

/**
 * Given a report field, check if the field is for the report title.
 */
function isReportFieldOfTypeTitle(reportField: OnyxEntry<PolicyReportField>, shouldCheckType = true): boolean {
    return (reportField?.type === 'formula' || !shouldCheckType) && reportField?.fieldID === CONST.REPORT_FIELD_TITLE_FIELD_ID;
}

/**
 * Check if Report has any held expenses
 */
function isHoldCreator(transaction: OnyxEntry<Transaction>, reportID: string | undefined): boolean {
    const holdReportAction = getReportAction(reportID, `${transaction?.comment?.hold ?? ''}`);
    return isActionCreator(holdReportAction);
}

/**
 * Given a report field, check if the field can be edited or not.
 * For title fields, its considered disabled if `deletable` prop is `true` (https://github.com/Expensify/App/issues/35043#issuecomment-1911275433)
 * For non title fields, its considered disabled if:
 * 1. The user is not admin of the report
 * 2. Report is settled or it is closed
 */
function isReportFieldDisabled(report: OnyxEntry<Report>, reportField: OnyxEntry<PolicyReportField>, policy: OnyxEntry<Policy>): boolean {
    if (isInvoiceReport(report)) {
        return true;
    }
    const isReportSettled = isSettled(report?.reportID);
    const isReportClosed = isClosedReport(report);
    const isTitleField = isReportFieldOfTypeTitle(reportField, false);
    const isAdmin = isPolicyAdmin(report?.policyID, {[`${ONYXKEYS.COLLECTION.POLICY}${policy?.id}`]: policy});
    return isTitleField ? !reportField?.deletable : !isAdmin && (isReportSettled || isReportClosed);
}

/**
 * Given a set of report fields, return the field that refers to title
 */
function getTitleReportField(reportFields: Record<string, PolicyReportField>) {
    return Object.values(reportFields).find((field) => isReportFieldOfTypeTitle(field));
}

/**
 * Get the key for a report field
 */
function getReportFieldKey(reportFieldId: string | undefined) {
    if (!reportFieldId) {
        return '';
    }

    // We don't need to add `expensify_` prefix to the title field key, because backend stored title under a unique key `text_title`,
    // and all the other report field keys are stored under `expensify_FIELD_ID`.
    if (reportFieldId === CONST.REPORT_FIELD_TITLE_FIELD_ID) {
        return reportFieldId;
    }

    return `expensify_${reportFieldId}`;
}

/**
 * Get the report fields attached to the policy given policyID
 */
function getReportFieldsByPolicyID(policyID: string | undefined): Record<string, PolicyReportField> {
    if (!policyID) {
        return {};
    }

    const policyReportFields = Object.entries(allPolicies ?? {}).find(([key]) => key.replace(ONYXKEYS.COLLECTION.POLICY, '') === policyID);
    const fieldList = policyReportFields?.[1]?.fieldList;

    if (!policyReportFields || !fieldList) {
        return {};
    }

    return fieldList;
}

/**
 * Get the report fields that we should display a MoneyReportView gets opened
 */

function getAvailableReportFields(report: OnyxEntry<Report>, policyReportFields: PolicyReportField[]): PolicyReportField[] {
    // Get the report fields that are attached to a report. These will persist even if a field is deleted from the policy.
    const reportFields = Object.values(report?.fieldList ?? {});
    const reportIsSettled = isSettled(report?.reportID);

    // If the report is settled, we don't want to show any new field that gets added to the policy.
    if (reportIsSettled) {
        return reportFields;
    }

    // If the report is unsettled, we want to merge the new fields that get added to the policy with the fields that
    // are attached to the report.
    const mergedFieldIds = Array.from(new Set([...policyReportFields.map(({fieldID}) => fieldID), ...reportFields.map(({fieldID}) => fieldID)]));

    const fields = mergedFieldIds.map((id) => {
        const field = report?.fieldList?.[getReportFieldKey(id)];

        if (field) {
            return field;
        }

        const policyReportField = policyReportFields.find(({fieldID}) => fieldID === id);

        if (policyReportField) {
            return policyReportField;
        }

        return null;
    });

    return fields.filter(Boolean) as PolicyReportField[];
}

/**
 * Get the title for an IOU or expense chat which will be showing the payer and the amount
 */
function getMoneyRequestReportName({
    report,
    policy,
    invoiceReceiverPolicy,
}: {
    report: OnyxEntry<Report>;
    policy?: OnyxEntry<Policy> | SearchPolicy;
    invoiceReceiverPolicy?: OnyxEntry<Policy> | SearchPolicy;
}): string {
    const reportFields = getReportFieldsByPolicyID(report?.policyID);
    const titleReportField = Object.values(reportFields ?? {}).find((reportField) => reportField?.fieldID === CONST.REPORT_FIELD_TITLE_FIELD_ID);

    if (titleReportField && report?.reportName && isPaidGroupPolicyExpenseReport(report)) {
        return report.reportName;
    }

    const moneyRequestTotal = getMoneyRequestSpendBreakdown(report).totalDisplaySpend;
    const formattedAmount = convertToDisplayString(moneyRequestTotal, report?.currency);

    let payerOrApproverName;
    if (isExpenseReport(report)) {
        const parentReport = getParentReport(report);
        payerOrApproverName = getPolicyName({report: parentReport ?? report, policy});
    } else if (isInvoiceReport(report)) {
        const chatReport = getReportOrDraftReport(report?.chatReportID);
        payerOrApproverName = getInvoicePayerName(chatReport, invoiceReceiverPolicy);
    } else {
        payerOrApproverName = getDisplayNameForParticipant({accountID: report?.managerID}) ?? '';
    }

    const payerPaidAmountMessage = translateLocal('iou.payerPaidAmount', {
        payer: payerOrApproverName,
        amount: formattedAmount,
    });

    if (isReportApproved({report})) {
        return translateLocal('iou.managerApprovedAmount', {
            manager: payerOrApproverName,
            amount: formattedAmount,
        });
    }

    if (report?.isWaitingOnBankAccount) {
        return `${payerPaidAmountMessage} ${CONST.DOT_SEPARATOR} ${translateLocal('iou.pending')}`;
    }

    if (!isSettled(report?.reportID) && hasNonReimbursableTransactions(report?.reportID)) {
        payerOrApproverName = getDisplayNameForParticipant({accountID: report?.ownerAccountID}) ?? '';
        return translateLocal('iou.payerSpentAmount', {payer: payerOrApproverName, amount: formattedAmount});
    }

    if (isProcessingReport(report) || isOpenExpenseReport(report) || isOpenInvoiceReport(report) || moneyRequestTotal === 0) {
        return translateLocal('iou.payerOwesAmount', {payer: payerOrApproverName, amount: formattedAmount});
    }

    return payerPaidAmountMessage;
}

/**
 * Gets transaction created, amount, currency, comment, and waypoints (for distance expense)
 * into a flat object. Used for displaying transactions and sending them in API commands
 */

function getTransactionDetails(transaction: OnyxInputOrEntry<Transaction>, createdDateFormat: string = CONST.DATE.FNS_FORMAT_STRING): TransactionDetails | undefined {
    if (!transaction) {
        return;
    }
    const report = getReportOrDraftReport(transaction?.reportID);
    return {
        created: getFormattedCreated(transaction, createdDateFormat),
        amount: getTransactionAmount(transaction, !isEmptyObject(report) && isExpenseReport(report)),
        attendees: getAttendees(transaction),
        taxAmount: getTaxAmount(transaction, !isEmptyObject(report) && isExpenseReport(report)),
        taxCode: getTaxCode(transaction),
        currency: getCurrency(transaction),
        comment: getDescription(transaction),
        merchant: getMerchant(transaction),
        waypoints: getWaypoints(transaction),
        customUnitRateID: getRateID(transaction),
        category: getCategory(transaction),
        billable: getBillable(transaction),
        tag: getTag(transaction),
        mccGroup: getMCCGroup(transaction),
        cardID: getCardID(transaction),
        originalAmount: getOriginalAmount(transaction),
        originalCurrency: getOriginalCurrency(transaction),
        postedDate: getFormattedPostedDate(transaction),
    };
}

function getTransactionCommentObject(transaction: OnyxEntry<Transaction>): Comment {
    return {
        ...transaction?.comment,
        comment: Parser.htmlToMarkdown(transaction?.comment?.comment ?? ''),
        waypoints: getWaypoints(transaction),
    };
}

/**
 * Can only edit if:
 *
 * - in case of IOU report
 *    - the current user is the requestor and is not settled yet
 * - in case of expense report
 *    - the current user is the requestor and is not settled yet
 *    - the current user is the manager of the report
 *    - or the current user is an admin on the policy the expense report is tied to
 *
 *    This is used in conjunction with canEditRestrictedField to control editing of specific fields like amount, currency, created, receipt, and distance.
 *    On its own, it only controls allowing/disallowing navigating to the editing pages or showing/hiding the 'Edit' icon on report actions
 */
function canEditMoneyRequest(reportAction: OnyxInputOrEntry<ReportAction<typeof CONST.REPORT.ACTIONS.TYPE.IOU>>, linkedTransaction?: OnyxEntry<Transaction>): boolean {
    const isDeleted = isDeletedAction(reportAction);

    if (isDeleted) {
        return false;
    }

    const allowedReportActionType: Array<ValueOf<typeof CONST.IOU.REPORT_ACTION_TYPE>> = [CONST.IOU.REPORT_ACTION_TYPE.TRACK, CONST.IOU.REPORT_ACTION_TYPE.CREATE];
    const originalMessage = getOriginalMessage(reportAction);
    const actionType = originalMessage?.type;

    if (!actionType || !allowedReportActionType.includes(actionType)) {
        return false;
    }

    const transaction = linkedTransaction ?? getLinkedTransaction(reportAction ?? undefined);

    // In case the transaction is failed to be created, we should disable editing the money request
    if (!transaction?.transactionID || (transaction?.pendingAction === CONST.RED_BRICK_ROAD_PENDING_ACTION.ADD && !isEmptyObject(transaction.errors))) {
        return false;
    }

    const moneyRequestReportID = originalMessage?.IOUReportID;

    if (!moneyRequestReportID) {
        return actionType === CONST.IOU.REPORT_ACTION_TYPE.TRACK;
    }

    const moneyRequestReport = getReportOrDraftReport(String(moneyRequestReportID));
    const isRequestor = currentUserAccountID === reportAction?.actorAccountID;

    const isSubmitted = isProcessingReport(moneyRequestReport);
    if (isIOUReport(moneyRequestReport)) {
        return isSubmitted && isRequestor;
    }

    const policy = getPolicy(moneyRequestReport?.policyID);
    const isAdmin = policy?.role === CONST.POLICY.ROLE.ADMIN;
    const isManager = currentUserAccountID === moneyRequestReport?.managerID;

    if (isInvoiceReport(moneyRequestReport) && isManager) {
        return false;
    }

    // Admin & managers can always edit coding fields such as tag, category, billable, etc. As long as the report has a state higher than OPEN.
    if ((isAdmin || isManager) && !isOpenExpenseReport(moneyRequestReport)) {
        return true;
    }

    if (policy?.type === CONST.POLICY.TYPE.CORPORATE && moneyRequestReport && isSubmitted && isCurrentUserSubmitter(moneyRequestReport.reportID)) {
        const isForwarded = getSubmitToAccountID(policy, moneyRequestReport) !== moneyRequestReport.managerID;
        return !isForwarded;
    }

    return !isReportApproved({report: moneyRequestReport}) && !isSettled(moneyRequestReport?.reportID) && !isClosedReport(moneyRequestReport) && isRequestor;
}

/**
 * Checks if the current user can edit the provided property of an expense
 *
 */
function canEditFieldOfMoneyRequest(reportAction: OnyxInputOrEntry<ReportAction>, fieldToEdit: ValueOf<typeof CONST.EDIT_REQUEST_FIELD>, isDeleteAction?: boolean): boolean {
    // A list of fields that cannot be edited by anyone, once an expense has been settled
    const restrictedFields: string[] = [
        CONST.EDIT_REQUEST_FIELD.AMOUNT,
        CONST.EDIT_REQUEST_FIELD.CURRENCY,
        CONST.EDIT_REQUEST_FIELD.MERCHANT,
        CONST.EDIT_REQUEST_FIELD.DATE,
        CONST.EDIT_REQUEST_FIELD.RECEIPT,
        CONST.EDIT_REQUEST_FIELD.DISTANCE,
        CONST.EDIT_REQUEST_FIELD.DISTANCE_RATE,
    ];

    if (!isMoneyRequestAction(reportAction) || !canEditMoneyRequest(reportAction)) {
        return false;
    }

    // If we're editing fields such as category, tag, description, etc. the check above should be enough for handling the permission
    if (!restrictedFields.includes(fieldToEdit)) {
        return true;
    }

    const iouMessage = getOriginalMessage(reportAction);
    const moneyRequestReport = iouMessage?.IOUReportID ? getReport(iouMessage?.IOUReportID, allReports) ?? ({} as Report) : ({} as Report);
    const transaction = allTransactions?.[`${ONYXKEYS.COLLECTION.TRANSACTION}${iouMessage?.IOUTransactionID}`] ?? ({} as Transaction);

    if (isSettled(String(moneyRequestReport.reportID)) || isReportIDApproved(String(moneyRequestReport.reportID))) {
        return false;
    }

    if (
        (fieldToEdit === CONST.EDIT_REQUEST_FIELD.AMOUNT || fieldToEdit === CONST.EDIT_REQUEST_FIELD.CURRENCY || fieldToEdit === CONST.EDIT_REQUEST_FIELD.DATE) &&
        isCardTransactionTransactionUtils(transaction)
    ) {
        return false;
    }

    const policy = getPolicy(moneyRequestReport?.policyID);
    const isAdmin = isExpenseReport(moneyRequestReport) && policy?.role === CONST.POLICY.ROLE.ADMIN;
    const isManager = isExpenseReport(moneyRequestReport) && currentUserAccountID === moneyRequestReport?.managerID;

    if ((fieldToEdit === CONST.EDIT_REQUEST_FIELD.AMOUNT || fieldToEdit === CONST.EDIT_REQUEST_FIELD.CURRENCY) && isDistanceRequest(transaction)) {
        return isAdmin || isManager;
    }

    if (
        (fieldToEdit === CONST.EDIT_REQUEST_FIELD.AMOUNT || fieldToEdit === CONST.EDIT_REQUEST_FIELD.CURRENCY || fieldToEdit === CONST.EDIT_REQUEST_FIELD.MERCHANT) &&
        isPerDiemRequest(transaction)
    ) {
        return false;
    }

    if (fieldToEdit === CONST.EDIT_REQUEST_FIELD.RECEIPT) {
        const isRequestor = currentUserAccountID === reportAction?.actorAccountID;
        return (
            !isInvoiceReport(moneyRequestReport) &&
            !isReceiptBeingScanned(transaction) &&
            !isDistanceRequest(transaction) &&
            !isPerDiemRequest(transaction) &&
            (isAdmin || isManager || isRequestor) &&
            (isDeleteAction ? isRequestor : true)
        );
    }

    if (fieldToEdit === CONST.EDIT_REQUEST_FIELD.DISTANCE_RATE) {
        // The distance rate can be modified only on the distance expense reports
        return isExpenseReport(moneyRequestReport) && isDistanceRequest(transaction);
    }

    return true;
}

/**
 * Can only edit if:
 *
 * - It was written by the current user
 * - It's an ADD_COMMENT that is not an attachment
 * - It's an expense where conditions for editability are defined in canEditMoneyRequest method
 * - It's not pending deletion
 */
function canEditReportAction(reportAction: OnyxInputOrEntry<ReportAction>): boolean {
    const isCommentOrIOU = reportAction?.actionName === CONST.REPORT.ACTIONS.TYPE.ADD_COMMENT || reportAction?.actionName === CONST.REPORT.ACTIONS.TYPE.IOU;
    const message = reportAction ? getReportActionMessageReportUtils(reportAction) : undefined;

    return !!(
        reportAction?.actorAccountID === currentUserAccountID &&
        isCommentOrIOU &&
        (!isMoneyRequestAction(reportAction) || canEditMoneyRequest(reportAction)) && // Returns true for non-IOU actions
        !isReportMessageAttachment(message) &&
        ((!reportAction.isAttachmentWithText && !reportAction.isAttachmentOnly) || !reportAction.isOptimisticAction) &&
        !isDeletedAction(reportAction) &&
        !isCreatedTaskReportAction(reportAction) &&
        reportAction?.pendingAction !== CONST.RED_BRICK_ROAD_PENDING_ACTION.DELETE
    );
}

function canHoldUnholdReportAction(reportAction: OnyxInputOrEntry<ReportAction>): {canHoldRequest: boolean; canUnholdRequest: boolean} {
    if (!isMoneyRequestAction(reportAction)) {
        return {canHoldRequest: false, canUnholdRequest: false};
    }

    const moneyRequestReportID = getOriginalMessage(reportAction)?.IOUReportID;
    const moneyRequestReport = getReportOrDraftReport(String(moneyRequestReportID));

    if (!moneyRequestReportID || !moneyRequestReport) {
        return {canHoldRequest: false, canUnholdRequest: false};
    }

    if (isInvoiceReport(moneyRequestReport)) {
        return {
            canHoldRequest: false,
            canUnholdRequest: false,
        };
    }

    const isRequestSettled = isSettled(moneyRequestReport?.reportID);
    const isApproved = isReportApproved({report: moneyRequestReport});
    const transactionID = moneyRequestReport ? getOriginalMessage(reportAction)?.IOUTransactionID : undefined;
    const transaction = allTransactions?.[`${ONYXKEYS.COLLECTION.TRANSACTION}${transactionID}`] ?? ({} as Transaction);

    const parentReportAction = isThread(moneyRequestReport)
        ? allReportActions?.[`${ONYXKEYS.COLLECTION.REPORT_ACTIONS}${moneyRequestReport.parentReportID}`]?.[moneyRequestReport.parentReportActionID]
        : undefined;

    const isRequestIOU = isIOUReport(moneyRequestReport);
    const isHoldActionCreator = isHoldCreator(transaction, reportAction.childReportID);

    const isTrackExpenseMoneyReport = isTrackExpenseReport(moneyRequestReport);
    const isActionOwner =
        typeof parentReportAction?.actorAccountID === 'number' &&
        typeof currentUserPersonalDetails?.accountID === 'number' &&
        parentReportAction.actorAccountID === currentUserPersonalDetails?.accountID;
    const isApprover = isMoneyRequestReport(moneyRequestReport) && moneyRequestReport?.managerID !== null && currentUserPersonalDetails?.accountID === moneyRequestReport?.managerID;
    const isAdmin = isPolicyAdmin(moneyRequestReport.policyID, allPolicies);
    const isOnHold = isOnHoldTransactionUtils(transaction);
    const isScanning = hasReceiptTransactionUtils(transaction) && isReceiptBeingScanned(transaction);
    const isClosed = isClosedReport(moneyRequestReport);

    const canModifyStatus = !isTrackExpenseMoneyReport && (isAdmin || isActionOwner || isApprover);
    const canModifyUnholdStatus = !isTrackExpenseMoneyReport && (isAdmin || (isActionOwner && isHoldActionCreator) || isApprover);
    const isDeletedParentActionLocal = isEmptyObject(parentReportAction) || isDeletedAction(parentReportAction);

    const canHoldOrUnholdRequest = !isRequestSettled && !isApproved && !isDeletedParentActionLocal && !isClosed && !isDeletedParentAction(reportAction);
    const canHoldRequest = canHoldOrUnholdRequest && !isOnHold && (isRequestIOU || canModifyStatus) && !isScanning;
    const canUnholdRequest = !!(canHoldOrUnholdRequest && isOnHold && !isDuplicate(transaction.transactionID, true) && (isRequestIOU ? isHoldActionCreator : canModifyUnholdStatus));

    return {canHoldRequest, canUnholdRequest};
}

const changeMoneyRequestHoldStatus = (reportAction: OnyxEntry<ReportAction>, searchHash?: number): void => {
    if (!isMoneyRequestAction(reportAction)) {
        return;
    }
    const moneyRequestReportID = getOriginalMessage(reportAction)?.IOUReportID;

    const moneyRequestReport = getReportOrDraftReport(String(moneyRequestReportID));
    if (!moneyRequestReportID || !moneyRequestReport) {
        return;
    }

    const transactionID = getOriginalMessage(reportAction)?.IOUTransactionID;

    if (!transactionID || !reportAction.childReportID) {
        Log.warn('Missing transactionID and reportAction.childReportID during the change of the money request hold status');
        return;
    }

    const transaction = allTransactions?.[`${ONYXKEYS.COLLECTION.TRANSACTION}${transactionID}`] ?? ({} as Transaction);
    const isOnHold = isOnHoldTransactionUtils(transaction);
    const policy = allPolicies?.[`${ONYXKEYS.COLLECTION.POLICY}${moneyRequestReport.policyID}`] ?? null;

    if (isOnHold) {
        unholdRequest(transactionID, reportAction.childReportID, searchHash);
    } else {
        const activeRoute = encodeURIComponent(Navigation.getActiveRoute());
        Navigation.navigate(ROUTES.MONEY_REQUEST_HOLD_REASON.getRoute(policy?.type ?? CONST.POLICY.TYPE.PERSONAL, transactionID, reportAction.childReportID, activeRoute, searchHash));
    }
};

/**
 * Gets all transactions on an IOU report with a receipt
 */
function getTransactionsWithReceipts(iouReportID: string | undefined): Transaction[] {
    const transactions = getReportTransactions(iouReportID);
    return transactions.filter((transaction) => hasReceiptTransactionUtils(transaction));
}

/**
 * For report previews, we display a "Receipt scan in progress" indicator
 * instead of the report total only when we have no report total ready to show. This is the case when
 * all requests are receipts that are being SmartScanned. As soon as we have a non-receipt request,
 * or as soon as one receipt request is done scanning, we have at least one
 * "ready" expense, and we remove this indicator to show the partial report total.
 */
function areAllRequestsBeingSmartScanned(iouReportID: string | undefined, reportPreviewAction: OnyxEntry<ReportAction>): boolean {
    const transactionsWithReceipts = getTransactionsWithReceipts(iouReportID);
    // If we have more requests than requests with receipts, we have some manual requests
    if (getNumberOfMoneyRequests(reportPreviewAction) > transactionsWithReceipts.length) {
        return false;
    }
    return transactionsWithReceipts.every((transaction) => isReceiptBeingScanned(transaction));
}

/**
 * Get the transactions related to a report preview with receipts
 * Get the details linked to the IOU reportAction
 *
 * NOTE: This method is only meant to be used inside this action file. Do not export and use it elsewhere. Use withOnyx or Onyx.connect() instead.
 */
function getLinkedTransaction(reportAction: OnyxEntry<ReportAction | OptimisticIOUReportAction>, transactions?: SearchTransaction[]): OnyxEntry<Transaction> | SearchTransaction {
    let transactionID: string | undefined;

    if (isMoneyRequestAction(reportAction)) {
        transactionID = getOriginalMessage(reportAction)?.IOUTransactionID;
    }

    return transactions ? transactions.find((transaction) => transaction.transactionID === transactionID) : allTransactions?.[`${ONYXKEYS.COLLECTION.TRANSACTION}${transactionID}`];
}

/**
 * Check if any of the transactions in the report has required missing fields
 */
function hasMissingSmartscanFields(iouReportID: string | undefined): boolean {
    const reportTransactions = getReportTransactions(iouReportID);

    return reportTransactions.some(hasMissingSmartscanFieldsTransactionUtils);
}

/**
 * Get report action which is missing smartscan fields
 */
function getReportActionWithMissingSmartscanFields(iouReportID: string | undefined): ReportAction | undefined {
    const reportActions = Object.values(getAllReportActions(iouReportID));
    return reportActions.find((action) => {
        if (!isMoneyRequestAction(action)) {
            return false;
        }
        const transaction = getLinkedTransaction(action);
        if (isEmptyObject(transaction)) {
            return false;
        }
        if (!wasActionTakenByCurrentUser(action)) {
            return false;
        }
        return hasMissingSmartscanFieldsTransactionUtils(transaction);
    });
}

/**
 * Check if iouReportID has required missing fields
 */
function shouldShowRBRForMissingSmartscanFields(iouReportID: string | undefined): boolean {
    return !!getReportActionWithMissingSmartscanFields(iouReportID);
}

/**
 * Given a parent IOU report action get report name for the LHN.
 */
function getTransactionReportName({
    reportAction,
    transactions,
    reports,
}: {
    reportAction: OnyxEntry<ReportAction | OptimisticIOUReportAction>;
    transactions?: SearchTransaction[];
    reports?: SearchReport[];
}): string {
    if (isReversedTransaction(reportAction)) {
        return translateLocal('parentReportAction.reversedTransaction');
    }

    if (isDeletedAction(reportAction)) {
        return translateLocal('parentReportAction.deletedExpense');
    }

    const transaction = getLinkedTransaction(reportAction, transactions);

    if (isEmptyObject(transaction)) {
        // Transaction data might be empty on app's first load, if so we fallback to Expense/Track Expense
        return isTrackExpenseAction(reportAction) ? translateLocal('iou.createExpense') : translateLocal('iou.expense');
    }

    if (hasReceiptTransactionUtils(transaction) && isReceiptBeingScanned(transaction)) {
        return translateLocal('iou.receiptScanning', {count: 1});
    }

    if (hasMissingSmartscanFieldsTransactionUtils(transaction)) {
        return translateLocal('iou.receiptMissingDetails');
    }

    if (isFetchingWaypointsFromServer(transaction) && getMerchant(transaction) === translateLocal('iou.fieldPending')) {
        return translateLocal('iou.fieldPending');
    }

    if (isSentMoneyReportAction(reportAction)) {
        return getIOUReportActionDisplayMessage(reportAction as ReportAction, transaction);
    }

    const report = getReportOrDraftReport(transaction?.reportID, reports);
    const amount = getTransactionAmount(transaction, !isEmptyObject(report) && isExpenseReport(report)) ?? 0;
    const formattedAmount = convertToDisplayString(amount, getCurrency(transaction)) ?? '';
    const comment = getMerchantOrDescription(transaction);
    if (isTrackExpenseAction(reportAction)) {
        return translateLocal('iou.threadTrackReportName', {formattedAmount, comment});
    }
    return translateLocal('iou.threadExpenseReportName', {formattedAmount, comment});
}

/**
 * Get expense message for an IOU report
 *
 * @param [iouReportAction] This is always an IOU action. When necessary, report preview actions will be unwrapped and the child iou report action is passed here (the original report preview
 *     action will be passed as `originalReportAction` in this case).
 * @param [originalReportAction] This can be either a report preview action or the IOU action. This will be the original report preview action in cases where `iouReportAction` was unwrapped
 *     from a report preview action. Otherwise, it will be the same as `iouReportAction`.
 */
function getReportPreviewMessage(
    reportOrID: OnyxInputOrEntry<Report> | string,
    iouReportAction: OnyxInputOrEntry<ReportAction> = null,
    shouldConsiderScanningReceiptOrPendingRoute = false,
    isPreviewMessageForParentChatReport = false,
    policy?: OnyxInputOrEntry<Policy>,
    isForListPreview = false,
    originalReportAction: OnyxInputOrEntry<ReportAction> = iouReportAction,
): string {
    const report = typeof reportOrID === 'string' ? getReport(reportOrID, allReports) : reportOrID;
    const reportActionMessage = getReportActionHtml(iouReportAction);

    if (!report?.reportID) {
        return reportActionMessage;
    }

    const allReportTransactions = getReportTransactions(report.reportID);
    const transactionsWithReceipts = allReportTransactions.filter(hasReceiptTransactionUtils);
    const numberOfScanningReceipts = transactionsWithReceipts.filter(isReceiptBeingScanned).length;

    if (isEmptyObject(report) || !report?.reportID) {
        // The iouReport is not found locally after SignIn because the OpenApp API won't return iouReports if they're settled
        // As a temporary solution until we know how to solve this the best, we just use the message that returned from BE
        return reportActionMessage;
    }

    if (!isEmptyObject(iouReportAction) && !isIOUReport(report) && iouReportAction && isSplitBillReportAction(iouReportAction)) {
        // This covers group chats where the last action is a split expense action
        const linkedTransaction = getLinkedTransaction(iouReportAction);
        if (isEmptyObject(linkedTransaction)) {
            return reportActionMessage;
        }

        if (!isEmptyObject(linkedTransaction)) {
            if (isReceiptBeingScanned(linkedTransaction)) {
                return translateLocal('iou.receiptScanning', {count: 1});
            }

            if (hasMissingSmartscanFieldsTransactionUtils(linkedTransaction)) {
                return translateLocal('iou.receiptMissingDetails');
            }

            const amount = getTransactionAmount(linkedTransaction, !isEmptyObject(report) && isExpenseReport(report)) ?? 0;
            const formattedAmount = convertToDisplayString(amount, getCurrency(linkedTransaction)) ?? '';
            return translateLocal('iou.didSplitAmount', {formattedAmount, comment: getMerchantOrDescription(linkedTransaction)});
        }
    }

    if (!isEmptyObject(iouReportAction) && !isIOUReport(report) && iouReportAction && isTrackExpenseAction(iouReportAction)) {
        // This covers group chats where the last action is a track expense action
        const linkedTransaction = getLinkedTransaction(iouReportAction);
        if (isEmptyObject(linkedTransaction)) {
            return reportActionMessage;
        }

        if (!isEmptyObject(linkedTransaction)) {
            if (isReceiptBeingScanned(linkedTransaction)) {
                return translateLocal('iou.receiptScanning', {count: 1});
            }

            if (hasMissingSmartscanFieldsTransactionUtils(linkedTransaction)) {
                return translateLocal('iou.receiptMissingDetails');
            }

            const amount = getTransactionAmount(linkedTransaction, !isEmptyObject(report) && isExpenseReport(report)) ?? 0;
            const formattedAmount = convertToDisplayString(amount, getCurrency(linkedTransaction)) ?? '';
            return translateLocal('iou.trackedAmount', {formattedAmount, comment: getMerchantOrDescription(linkedTransaction)});
        }
    }

    const containsNonReimbursable = hasNonReimbursableTransactions(report.reportID);
    const totalAmount = getMoneyRequestSpendBreakdown(report).totalDisplaySpend;

    const parentReport = getParentReport(report);
    const policyName = getPolicyName({report: parentReport ?? report, policy});
    const payerName = isExpenseReport(report) ? policyName : getDisplayNameForParticipant({accountID: report.managerID, shouldUseShortForm: !isPreviewMessageForParentChatReport});

    const formattedAmount = convertToDisplayString(totalAmount, report.currency);

    if (isReportApproved({report}) && isPaidGroupPolicy(report)) {
        return translateLocal('iou.managerApprovedAmount', {
            manager: payerName ?? '',
            amount: formattedAmount,
        });
    }

    let linkedTransaction;
    if (!isEmptyObject(iouReportAction) && shouldConsiderScanningReceiptOrPendingRoute && iouReportAction && isMoneyRequestAction(iouReportAction)) {
        linkedTransaction = getLinkedTransaction(iouReportAction);
    }

    if (!isEmptyObject(linkedTransaction) && hasReceiptTransactionUtils(linkedTransaction) && isReceiptBeingScanned(linkedTransaction)) {
        return translateLocal('iou.receiptScanning', {count: numberOfScanningReceipts});
    }

    if (!isEmptyObject(linkedTransaction) && isFetchingWaypointsFromServer(linkedTransaction) && !getTransactionAmount(linkedTransaction)) {
        return translateLocal('iou.fieldPending');
    }

    const originalMessage = !isEmptyObject(iouReportAction) && isMoneyRequestAction(iouReportAction) ? getOriginalMessage(iouReportAction) : undefined;

    // Show Paid preview message if it's settled or if the amount is paid & stuck at receivers end for only chat reports.
    if (isSettled(report.reportID) || (report.isWaitingOnBankAccount && isPreviewMessageForParentChatReport)) {
        // A settled report preview message can come in three formats "paid ... elsewhere" or "paid ... with Expensify"
        let translatePhraseKey: TranslationPaths = 'iou.paidElsewhereWithAmount';
        if (isPreviewMessageForParentChatReport) {
            translatePhraseKey = 'iou.payerPaidAmount';
        } else if (
            [CONST.IOU.PAYMENT_TYPE.VBBA, CONST.IOU.PAYMENT_TYPE.EXPENSIFY].some((paymentType) => paymentType === originalMessage?.paymentType) ||
            !!reportActionMessage.match(/ (with Expensify|using Expensify)$/) ||
            report.isWaitingOnBankAccount
        ) {
            translatePhraseKey = 'iou.paidWithExpensifyWithAmount';
            if (originalMessage?.automaticAction) {
                translatePhraseKey = 'iou.automaticallyPaidWithExpensify';
            }
        }

        let actualPayerName = report.managerID === currentUserAccountID ? '' : getDisplayNameForParticipant({accountID: report.managerID, shouldUseShortForm: true});
        actualPayerName = actualPayerName && isForListPreview && !isPreviewMessageForParentChatReport ? `${actualPayerName}:` : actualPayerName;
        const payerDisplayName = isPreviewMessageForParentChatReport ? payerName : actualPayerName;

        return translateLocal(translatePhraseKey, {amount: formattedAmount, payer: payerDisplayName ?? ''});
    }

    if (report.isWaitingOnBankAccount) {
        const submitterDisplayName = getDisplayNameForParticipant({accountID: report.ownerAccountID, shouldUseShortForm: true}) ?? '';
        return translateLocal('iou.waitingOnBankAccount', {submitterDisplayName});
    }

    const lastActorID = iouReportAction?.actorAccountID;
    let amount = originalMessage?.amount;
    let currency = originalMessage?.currency ? originalMessage?.currency : report.currency;

    if (!isEmptyObject(linkedTransaction)) {
        amount = getTransactionAmount(linkedTransaction, isExpenseReport(report));
        currency = getCurrency(linkedTransaction);
    }

    if (isEmptyObject(linkedTransaction) && !isEmptyObject(iouReportAction)) {
        linkedTransaction = getLinkedTransaction(iouReportAction);
    }

    let comment = !isEmptyObject(linkedTransaction) ? getMerchantOrDescription(linkedTransaction) : undefined;
    if (!isEmptyObject(originalReportAction) && isReportPreviewAction(originalReportAction) && getNumberOfMoneyRequests(originalReportAction) !== 1) {
        comment = undefined;
    }

    // if we have the amount in the originalMessage and lastActorID, we can use that to display the preview message for the latest expense
    if (amount !== undefined && lastActorID && !isPreviewMessageForParentChatReport) {
        const amountToDisplay = convertToDisplayString(Math.abs(amount), currency);

        // We only want to show the actor name in the preview if it's not the current user who took the action
        const requestorName =
            lastActorID && lastActorID !== currentUserAccountID ? getDisplayNameForParticipant({accountID: lastActorID, shouldUseShortForm: !isPreviewMessageForParentChatReport}) : '';
        return `${requestorName ? `${requestorName}: ` : ''}${translateLocal('iou.submittedAmount', {formattedAmount: amountToDisplay, comment})}`;
    }

    if (containsNonReimbursable) {
        return translateLocal('iou.payerSpentAmount', {payer: getDisplayNameForParticipant({accountID: report.ownerAccountID}) ?? '', amount: formattedAmount});
    }

    return translateLocal('iou.payerOwesAmount', {payer: payerName ?? '', amount: formattedAmount, comment});
}

/**
 * Given the updates user made to the expense, compose the originalMessage
 * object of the modified expense action.
 *
 * At the moment, we only allow changing one transaction field at a time.
 */
function getModifiedExpenseOriginalMessage(
    oldTransaction: OnyxInputOrEntry<Transaction>,
    transactionChanges: TransactionChanges,
    isFromExpenseReport: boolean,
    policy: OnyxInputOrEntry<Policy>,
    updatedTransaction?: OnyxInputOrEntry<Transaction>,
): OriginalMessageModifiedExpense {
    const originalMessage: OriginalMessageModifiedExpense = {};
    // Remark: Comment field is the only one which has new/old prefixes for the keys (newComment/ oldComment),
    // all others have old/- pattern such as oldCreated/created
    if ('comment' in transactionChanges) {
        originalMessage.oldComment = getDescription(oldTransaction);
        originalMessage.newComment = transactionChanges?.comment;
    }
    if ('created' in transactionChanges) {
        originalMessage.oldCreated = getFormattedCreated(oldTransaction);
        originalMessage.created = transactionChanges?.created;
    }
    if ('merchant' in transactionChanges) {
        originalMessage.oldMerchant = getMerchant(oldTransaction);
        originalMessage.merchant = transactionChanges?.merchant;
    }
    if ('attendees' in transactionChanges) {
        [originalMessage.oldAttendees, originalMessage.attendees] = getFormattedAttendees(transactionChanges?.attendees, getAttendees(oldTransaction));
    }

    // The amount is always a combination of the currency and the number value so when one changes we need to store both
    // to match how we handle the modified expense action in oldDot
    const didAmountOrCurrencyChange = 'amount' in transactionChanges || 'currency' in transactionChanges;
    if (didAmountOrCurrencyChange) {
        originalMessage.oldAmount = getTransactionAmount(oldTransaction, isFromExpenseReport);
        originalMessage.amount = transactionChanges?.amount ?? transactionChanges.oldAmount;
        originalMessage.oldCurrency = getCurrency(oldTransaction);
        originalMessage.currency = transactionChanges?.currency ?? transactionChanges.oldCurrency;
    }

    if ('category' in transactionChanges) {
        originalMessage.oldCategory = getCategory(oldTransaction);
        originalMessage.category = transactionChanges?.category;
    }

    if ('tag' in transactionChanges) {
        originalMessage.oldTag = getTag(oldTransaction);
        originalMessage.tag = transactionChanges?.tag;
    }

    // We only want to display a tax rate update system message when tax rate is updated by user.
    // Tax rate can change as a result of currency update. In such cases, we want to skip displaying a system message, as discussed.
    const didTaxCodeChange = 'taxCode' in transactionChanges;
    if (didTaxCodeChange && !didAmountOrCurrencyChange) {
        originalMessage.oldTaxRate = policy?.taxRates?.taxes[getTaxCode(oldTransaction)]?.value;
        originalMessage.taxRate = transactionChanges?.taxCode && policy?.taxRates?.taxes[transactionChanges?.taxCode]?.value;
    }

    // We only want to display a tax amount update system message when tax amount is updated by user.
    // Tax amount can change as a result of amount, currency or tax rate update. In such cases, we want to skip displaying a system message, as discussed.
    if ('taxAmount' in transactionChanges && !(didAmountOrCurrencyChange || didTaxCodeChange)) {
        originalMessage.oldTaxAmount = getTaxAmount(oldTransaction, isFromExpenseReport);
        originalMessage.taxAmount = transactionChanges?.taxAmount;
        originalMessage.currency = getCurrency(oldTransaction);
    }

    if ('billable' in transactionChanges) {
        const oldBillable = getBillable(oldTransaction);
        originalMessage.oldBillable = oldBillable ? translateLocal('common.billable').toLowerCase() : translateLocal('common.nonBillable').toLowerCase();
        originalMessage.billable = transactionChanges?.billable ? translateLocal('common.billable').toLowerCase() : translateLocal('common.nonBillable').toLowerCase();
    }

    if ('customUnitRateID' in transactionChanges && updatedTransaction?.comment?.customUnit?.customUnitRateID) {
        originalMessage.oldAmount = getTransactionAmount(oldTransaction, isFromExpenseReport);
        originalMessage.oldCurrency = getCurrency(oldTransaction);
        originalMessage.oldMerchant = getMerchant(oldTransaction);

        // For the originalMessage, we should use the non-negative amount, similar to what getAmount does for oldAmount
        originalMessage.amount = Math.abs(updatedTransaction.modifiedAmount ?? 0);
        originalMessage.currency = updatedTransaction.modifiedCurrency ?? CONST.CURRENCY.USD;
        originalMessage.merchant = updatedTransaction.modifiedMerchant;
    }

    return originalMessage;
}

/**
 * Check if original message is an object and can be used as a ChangeLog type
 * @param originalMessage
 */
function isChangeLogObject(originalMessage?: OriginalMessageChangeLog): OriginalMessageChangeLog | undefined {
    if (originalMessage && typeof originalMessage === 'object') {
        return originalMessage;
    }
    return undefined;
}

/**
 * Build invited usernames for admin chat threads
 * @param parentReportAction
 * @param parentReportActionMessage
 */
function getAdminRoomInvitedParticipants(parentReportAction: OnyxEntry<ReportAction>, parentReportActionMessage: string) {
    if (isEmptyObject(parentReportAction)) {
        return parentReportActionMessage || translateLocal('parentReportAction.deletedMessage');
    }
    if (!getOriginalMessage(parentReportAction)) {
        return parentReportActionMessage || translateLocal('parentReportAction.deletedMessage');
    }
    if (!isPolicyChangeLogAction(parentReportAction) && !isRoomChangeLogAction(parentReportAction)) {
        return parentReportActionMessage || translateLocal('parentReportAction.deletedMessage');
    }

    const originalMessage = isChangeLogObject(getOriginalMessage(parentReportAction));
    const personalDetails = getPersonalDetailsByIDs({accountIDs: originalMessage?.targetAccountIDs ?? [], currentUserAccountID: 0});

    const participants = personalDetails.map((personalDetail) => {
        const name = getEffectiveDisplayName(personalDetail);
        if (name && name?.length > 0) {
            return name;
        }
        return translateLocal('common.hidden');
    });
    const users = participants.length > 1 ? participants.join(` ${translateLocal('common.and')} `) : participants.at(0);
    if (!users) {
        return parentReportActionMessage;
    }
    const actionType = parentReportAction.actionName;
    const isInviteAction = actionType === CONST.REPORT.ACTIONS.TYPE.ROOM_CHANGE_LOG.INVITE_TO_ROOM || actionType === CONST.REPORT.ACTIONS.TYPE.POLICY_CHANGE_LOG.INVITE_TO_ROOM;

    const verbKey = isInviteAction ? 'workspace.invite.invited' : 'workspace.invite.removed';
    const prepositionKey = isInviteAction ? 'workspace.invite.to' : 'workspace.invite.from';

    const verb = translateLocal(verbKey);
    const preposition = translateLocal(prepositionKey);

    const roomName = originalMessage?.roomName ?? '';

    return roomName ? `${verb} ${users} ${preposition} ${roomName}` : `${verb} ${users}`;
}

/**
 * Get the invoice payer name based on its type:
 * - Individual - a receiver display name.
 * - Policy - a receiver policy name.
 */
function getInvoicePayerName(report: OnyxEntry<Report>, invoiceReceiverPolicy?: OnyxEntry<Policy> | SearchPolicy, invoiceReceiverPersonalDetail?: PersonalDetails): string {
    const invoiceReceiver = report?.invoiceReceiver;
    const isIndividual = invoiceReceiver?.type === CONST.REPORT.INVOICE_RECEIVER_TYPE.INDIVIDUAL;

    if (isIndividual) {
        return formatPhoneNumber(getDisplayNameOrDefault(invoiceReceiverPersonalDetail ?? allPersonalDetails?.[invoiceReceiver.accountID]));
    }

    return getPolicyName({report, policy: invoiceReceiverPolicy ?? allPolicies?.[`${ONYXKEYS.COLLECTION.POLICY}${invoiceReceiver?.policyID}`]});
}

/**
 * Parse html of reportAction into text
 */
function parseReportActionHtmlToText(reportAction: OnyxEntry<ReportAction>, reportID: string | undefined, childReportID?: string): string {
    if (!reportAction) {
        return '';
    }
    const key = `${reportID}_${reportAction.reportActionID}_${reportAction.lastModified}`;
    const cachedText = parsedReportActionMessageCache[key];
    if (cachedText !== undefined) {
        return cachedText;
    }

    const {html, text} = getReportActionMessageReportUtils(reportAction) ?? {};

    if (!html) {
        return text ?? '';
    }

    const mentionReportRegex = /<mention-report reportID="(\d+)" *\/>/gi;
    const matches = html.matchAll(mentionReportRegex);

    const reportIDToName: Record<string, string> = {};
    for (const match of matches) {
        if (match[1] !== childReportID) {
            // eslint-disable-next-line @typescript-eslint/no-use-before-define
            reportIDToName[match[1]] = getReportName(getReportOrDraftReport(match[1])) ?? '';
        }
    }

    const mentionUserRegex = /<mention-user accountID="(\d+)" *\/>/gi;
    const accountIDToName: Record<string, string> = {};
    const accountIDs = Array.from(html.matchAll(mentionUserRegex), (mention) => Number(mention[1]));
    const logins = getLoginsByAccountIDs(accountIDs);
    accountIDs.forEach((id, index) => (accountIDToName[id] = logins.at(index) ?? ''));

    const textMessage = Str.removeSMSDomain(Parser.htmlToText(html, {reportIDToName, accountIDToName}));
    parsedReportActionMessageCache[key] = textMessage;

    return textMessage;
}

/**
 * Get the report action message for a report action.
 */
function getReportActionMessage({
    reportAction,
    reportID,
    childReportID,
    reports,
    personalDetails,
}: {
    reportAction: OnyxEntry<ReportAction>;
    reportID?: string;
    childReportID?: string;
    reports?: SearchReport[];
    personalDetails?: Partial<PersonalDetailsList>;
}) {
    if (isEmptyObject(reportAction)) {
        return '';
    }
    if (reportAction.actionName === CONST.REPORT.ACTIONS.TYPE.HOLD) {
        return translateLocal('iou.heldExpense');
    }

    if (reportAction.actionName === CONST.REPORT.ACTIONS.TYPE.EXPORTED_TO_INTEGRATION) {
        return getExportIntegrationLastMessageText(reportAction);
    }

    if (reportAction.actionName === CONST.REPORT.ACTIONS.TYPE.UNHOLD) {
        return translateLocal('iou.unheldExpense');
    }
    if (isApprovedOrSubmittedReportAction(reportAction) || isActionOfType(reportAction, CONST.REPORT.ACTIONS.TYPE.REIMBURSED)) {
        return getReportActionMessageText(reportAction);
    }
    if (isReimbursementQueuedAction(reportAction)) {
        return getReimbursementQueuedActionMessage({
            reportAction,
            reportOrID: getReportOrDraftReport(reportID, reports),
            shouldUseShortDisplayName: false,
            reports,
            personalDetails,
        });
    }

    return parseReportActionHtmlToText(reportAction, reportID, childReportID);
}

/**
 * Get the title for an invoice room.
 */
function getInvoicesChatName({
    report,
    receiverPolicy,
    personalDetails,
    policies,
}: {
    report: OnyxEntry<Report>;
    receiverPolicy: OnyxEntry<Policy> | SearchPolicy;
    personalDetails?: Partial<PersonalDetailsList>;
    policies?: SearchPolicy[];
}): string {
    const invoiceReceiver = report?.invoiceReceiver;
    const isIndividual = invoiceReceiver?.type === CONST.REPORT.INVOICE_RECEIVER_TYPE.INDIVIDUAL;
    const invoiceReceiverAccountID = isIndividual ? invoiceReceiver.accountID : CONST.DEFAULT_NUMBER_ID;
    const invoiceReceiverPolicyID = isIndividual ? undefined : invoiceReceiver?.policyID;
    const invoiceReceiverPolicy = receiverPolicy ?? getPolicy(invoiceReceiverPolicyID);
    const isCurrentUserReceiver = (isIndividual && invoiceReceiverAccountID === currentUserAccountID) || (!isIndividual && isPolicyAdminPolicyUtils(invoiceReceiverPolicy));

    if (isCurrentUserReceiver) {
        return getPolicyName({report});
    }

    if (isIndividual) {
        return formatPhoneNumber(getDisplayNameOrDefault((personalDetails ?? allPersonalDetails)?.[invoiceReceiverAccountID]));
    }

    return getPolicyName({report, policy: invoiceReceiverPolicy, policies});
}

const reportNameCache = new Map<string, {lastVisibleActionCreated: string; reportName: string}>();

/**
 * Get a cache key for the report name.
 */
const getCacheKey = (report: OnyxEntry<Report>): string => `${report?.reportID}-${report?.lastVisibleActionCreated}-${report?.reportName}`;

/**
 * Get the title for a report using only participant names. This may be used for 1:1 DMs and other non-categorized chats.
 */
function buildReportNameFromParticipantNames({report, personalDetails}: {report: OnyxEntry<Report>; personalDetails?: Partial<PersonalDetailsList>}) {
    const participantsWithoutCurrentUser: number[] = [];
    Object.keys(report?.participants ?? {}).forEach((accountID) => {
        const accID = Number(accountID);
        if (accID !== currentUserAccountID && participantsWithoutCurrentUser.length < 5) {
            participantsWithoutCurrentUser.push(accID);
        }
    });
    const isMultipleParticipantReport = participantsWithoutCurrentUser.length > 1;
    return participantsWithoutCurrentUser
        .map((accountID) => getDisplayNameForParticipant({accountID, shouldUseShortForm: isMultipleParticipantReport, personalDetailsData: personalDetails}))
        .join(', ');
}

/**
 * Get the title for a report.
 */
function getReportName(
    report: OnyxEntry<Report>,
    policy?: OnyxEntry<Policy>,
    parentReportActionParam?: OnyxInputOrEntry<ReportAction>,
    personalDetails?: Partial<PersonalDetailsList>,
    invoiceReceiverPolicy?: OnyxEntry<Policy>,
): string {
    return getReportNameInternal({report, policy, parentReportActionParam, personalDetails, invoiceReceiverPolicy});
}

function getSearchReportName(props: GetReportNameParams): string {
    const {report, policy} = props;
    if (isChatThread(report) && policy?.name) {
        return policy.name;
    }
    return getReportNameInternal(props);
}

function getReportNameInternal({
    report,
    policy,
    parentReportActionParam,
    personalDetails,
    invoiceReceiverPolicy,
    transactions,
    reports,
    reportNameValuePairs,
    policies,
}: GetReportNameParams): string {
    const reportID = report?.reportID;
    const cacheKey = getCacheKey(report);

    if (reportID) {
        const reportNameFromCache = reportNameCache.get(cacheKey);

        if (reportNameFromCache?.reportName && reportNameFromCache.reportName === report?.reportName && reportNameFromCache.reportName !== CONST.REPORT.DEFAULT_REPORT_NAME) {
            return reportNameFromCache.reportName;
        }
    }

    let formattedName: string | undefined;
    let parentReportAction: OnyxEntry<ReportAction>;
    if (parentReportActionParam) {
        parentReportAction = parentReportActionParam;
    } else {
        parentReportAction = isThread(report) ? allReportActions?.[`${ONYXKEYS.COLLECTION.REPORT_ACTIONS}${report.parentReportID}`]?.[report.parentReportActionID] : undefined;
    }
    const parentReportActionMessage = getReportActionMessageReportUtils(parentReportAction);

    if (isActionOfType(parentReportAction, CONST.REPORT.ACTIONS.TYPE.SUBMITTED) || isActionOfType(parentReportAction, CONST.REPORT.ACTIONS.TYPE.SUBMITTED_AND_CLOSED)) {
        const {harvesting} = getOriginalMessage(parentReportAction) ?? {};
        if (harvesting) {
            return Parser.htmlToText(getReportAutomaticallySubmittedMessage(parentReportAction));
        }
        return getIOUSubmittedMessage(parentReportAction);
    }
    if (isActionOfType(parentReportAction, CONST.REPORT.ACTIONS.TYPE.FORWARDED)) {
        const {automaticAction} = getOriginalMessage(parentReportAction) ?? {};
        if (automaticAction) {
            return Parser.htmlToText(getReportAutomaticallyForwardedMessage(parentReportAction, reportID));
        }
        return getIOUForwardedMessage(parentReportAction, report, reports);
    }
    if (parentReportAction?.actionName === CONST.REPORT.ACTIONS.TYPE.REJECTED) {
        return getRejectedReportMessage();
    }
    if (parentReportAction?.actionName === CONST.REPORT.ACTIONS.TYPE.POLICY_CHANGE_LOG.CORPORATE_UPGRADE) {
        return getUpgradeWorkspaceMessage();
    }
    if (parentReportAction?.actionName === CONST.REPORT.ACTIONS.TYPE.POLICY_CHANGE_LOG.TEAM_DOWNGRADE) {
        return getDowngradeWorkspaceMessage();
    }
    if (isActionOfType(parentReportAction, CONST.REPORT.ACTIONS.TYPE.APPROVED)) {
        const {automaticAction} = getOriginalMessage(parentReportAction) ?? {};
        if (automaticAction) {
            return Parser.htmlToText(getReportAutomaticallyApprovedMessage(parentReportAction));
        }
        return getIOUApprovedMessage(parentReportAction);
    }
    if (isUnapprovedAction(parentReportAction)) {
        return getIOUUnapprovedMessage(parentReportAction);
    }

    if (isTaskReport(report) && isCanceledTaskReport(report, parentReportAction)) {
        return translateLocal('parentReportAction.deletedTask');
    }

    if (isTaskReport(report)) {
        return Parser.htmlToText(report?.reportName ?? '');
    }

    if (isChatThread(report)) {
        if (!isEmptyObject(parentReportAction) && isTransactionThread(parentReportAction)) {
            formattedName = getTransactionReportName({reportAction: parentReportAction, transactions, reports});
            if (isArchivedNonExpenseReport(report, getReportNameValuePairs(report?.reportID, reportNameValuePairs))) {
                formattedName += ` (${translateLocal('common.archived')})`;
            }
            return formatReportLastMessageText(formattedName);
        }

        if (!isEmptyObject(parentReportAction) && isOldDotReportAction(parentReportAction)) {
            return getMessageOfOldDotReportAction(parentReportAction);
        }

        if (parentReportActionMessage?.isDeletedParentAction) {
            return translateLocal('parentReportAction.deletedMessage');
        }

        const isAttachment = isReportActionAttachment(!isEmptyObject(parentReportAction) ? parentReportAction : undefined);
        const reportActionMessage = getReportActionMessage({
            reportAction: parentReportAction,
            reportID: report?.parentReportID,
            childReportID: report?.reportID,
            reports,
            personalDetails,
        }).replace(/(\n+|\r\n|\n|\r)/gm, ' ');
        if (isAttachment && reportActionMessage) {
            return `[${translateLocal('common.attachment')}]`;
        }
        if (
            parentReportActionMessage?.moderationDecision?.decision === CONST.MODERATION.MODERATOR_DECISION_PENDING_HIDE ||
            parentReportActionMessage?.moderationDecision?.decision === CONST.MODERATION.MODERATOR_DECISION_HIDDEN ||
            parentReportActionMessage?.moderationDecision?.decision === CONST.MODERATION.MODERATOR_DECISION_PENDING_REMOVE
        ) {
            return translateLocal('parentReportAction.hiddenMessage');
        }
        if (isAdminRoom(report) || isUserCreatedPolicyRoom(report)) {
            return getAdminRoomInvitedParticipants(parentReportAction, reportActionMessage);
        }
        if (reportActionMessage && isArchivedNonExpenseReport(report, getReportNameValuePairs(report?.reportID, reportNameValuePairs))) {
            return `${reportActionMessage} (${translateLocal('common.archived')})`;
        }
        if (!isEmptyObject(parentReportAction) && isModifiedExpenseAction(parentReportAction)) {
            const modifiedMessage = ModifiedExpenseMessage.getForReportAction({reportOrID: report?.reportID, reportAction: parentReportAction, searchReports: reports});
            return formatReportLastMessageText(modifiedMessage);
        }
        if (isTripRoom(report) && report?.reportName !== CONST.REPORT.DEFAULT_REPORT_NAME) {
            return report?.reportName ?? '';
        }
        if (isCardIssuedAction(parentReportAction)) {
            return getCardIssuedMessage({reportAction: parentReportAction, personalDetails});
        }
        return reportActionMessage;
    }

    if (isClosedExpenseReportWithNoExpenses(report, transactions)) {
        return translateLocal('parentReportAction.deletedReport');
    }

    if (isGroupChat(report)) {
        return getGroupChatName(undefined, true, report) ?? '';
    }

    if (isChatRoom(report)) {
        formattedName = report?.reportName;
    }

    if (isPolicyExpenseChat(report)) {
        formattedName = getPolicyExpenseChatName({report, policy, personalDetailsList: personalDetails, reports});
    }

    if (isMoneyRequestReport(report)) {
        formattedName = getMoneyRequestReportName({report, policy});
    }

    if (isInvoiceReport(report)) {
        const moneyRequestReportName = getMoneyRequestReportName({report, policy, invoiceReceiverPolicy});
        const oldDotInvoiceName = report?.reportName ?? moneyRequestReportName;
        formattedName = isNewDotInvoice(report?.chatReportID) ? moneyRequestReportName : oldDotInvoiceName;
    }

    if (isInvoiceRoom(report)) {
        formattedName = getInvoicesChatName({report, receiverPolicy: invoiceReceiverPolicy, personalDetails, policies});
    }

    if (isArchivedNonExpenseReport(report, getReportNameValuePairs(report?.reportID))) {
        formattedName += ` (${translateLocal('common.archived')})`;
    }

    if (isSelfDM(report)) {
        formattedName = getDisplayNameForParticipant({accountID: currentUserAccountID, shouldAddCurrentUserPostfix: true, personalDetailsData: personalDetails});
    }

    if (formattedName) {
        if (reportID) {
            reportNameCache.set(cacheKey, {lastVisibleActionCreated: report?.lastVisibleActionCreated ?? '', reportName: formattedName});
        }

        return formatReportLastMessageText(formattedName);
    }

    // Not a room or PolicyExpenseChat, generate title from first 5 other participants
    formattedName = buildReportNameFromParticipantNames({report, personalDetails});

    if (reportID) {
        reportNameCache.set(cacheKey, {lastVisibleActionCreated: report?.lastVisibleActionCreated ?? '', reportName: formattedName});
    }

    return formattedName;
}

/**
 * Get the payee name given a report.
 */
function getPayeeName(report: OnyxEntry<Report>): string | undefined {
    if (isEmptyObject(report)) {
        return undefined;
    }

    const participantsWithoutCurrentUser = Object.keys(report?.participants ?? {})
        .map(Number)
        .filter((accountID) => accountID !== currentUserAccountID);

    if (participantsWithoutCurrentUser.length === 0) {
        return undefined;
    }
    return getDisplayNameForParticipant({accountID: participantsWithoutCurrentUser.at(0), shouldUseShortForm: true});
}

function getReportSubtitlePrefix(report: OnyxEntry<Report>): string {
    if ((!isChatRoom(report) && !isPolicyExpenseChat(report)) || isThread(report)) {
        return '';
    }

    const filteredPolicies = Object.values(allPolicies ?? {}).filter((policy) => shouldShowPolicy(policy, false, currentUserEmail));
    if (filteredPolicies.length < 2) {
        return '';
    }

    const policyName = getPolicyName({report, returnEmptyIfNotFound: true});
    if (!policyName) {
        return '';
    }
    return `${policyName} ${CONST.DOT_SEPARATOR} `;
}

/**
 * Get either the policyName or domainName the chat is tied to
 */
function getChatRoomSubtitle(report: OnyxEntry<Report>, config: GetChatRoomSubtitleConfig = {isCreateExpenseFlow: false}): string | undefined {
    if (isChatThread(report)) {
        return '';
    }
    if (isSelfDM(report)) {
        return translateLocal('reportActionsView.yourSpace');
    }
    if (isInvoiceRoom(report)) {
        return translateLocal('workspace.common.invoices');
    }
    if (isConciergeChatReport(report)) {
        return translateLocal('reportActionsView.conciergeSupport');
    }
    if (!isDefaultRoom(report) && !isUserCreatedPolicyRoom(report) && !isPolicyExpenseChat(report)) {
        return '';
    }
    if (getChatType(report) === CONST.REPORT.CHAT_TYPE.DOMAIN_ALL) {
        // The domainAll rooms are just #domainName, so we ignore the prefix '#' to get the domainName
        return report?.reportName?.substring(1) ?? '';
    }
    if ((isPolicyExpenseChat(report) && !!report?.isOwnPolicyExpenseChat) || isExpenseReport(report)) {
        const policy = allPolicies?.[`${ONYXKEYS.COLLECTION.POLICY}${report?.policyID}`];
        const submitToAccountID = getSubmitToAccountID(policy, report);
        const submitsToAccountDetails = allPersonalDetails?.[submitToAccountID];
        const subtitle = submitsToAccountDetails?.displayName ?? submitsToAccountDetails?.login;

        if (!subtitle || !config.isCreateExpenseFlow) {
            return getPolicyName({report});
        }

        return `${getReportSubtitlePrefix(report)}${translateLocal('iou.submitsTo', {name: subtitle ?? ''})}`;
    }
    if (isArchivedReport(getReportNameValuePairs(report?.reportID))) {
        return report?.oldPolicyName ?? '';
    }
    return getPolicyName({report});
}

/**
 * Get pending members for reports
 */
function getPendingChatMembers(accountIDs: number[], previousPendingChatMembers: PendingChatMember[], pendingAction: PendingAction): PendingChatMember[] {
    const pendingChatMembers = accountIDs.map((accountID) => ({accountID: accountID.toString(), pendingAction}));
    return [...previousPendingChatMembers, ...pendingChatMembers];
}

/**
 * Gets the parent navigation subtitle for the report
 */
function getParentNavigationSubtitle(report: OnyxEntry<Report>, invoiceReceiverPolicy?: OnyxEntry<Policy>): ParentNavigationSummaryParams {
    const parentReport = getParentReport(report);
    if (isEmptyObject(parentReport)) {
        return {};
    }

    if (isInvoiceReport(report) || isInvoiceRoom(parentReport)) {
        let reportName = `${getPolicyName({report: parentReport})} & ${getInvoicePayerName(parentReport, invoiceReceiverPolicy)}`;

        if (isArchivedNonExpenseReport(parentReport, getReportNameValuePairs(parentReport?.reportID))) {
            reportName += ` (${translateLocal('common.archived')})`;
        }

        return {
            reportName,
        };
    }

    return {
        reportName: getReportName(parentReport),
        workspaceName: getPolicyName({report: parentReport, returnEmptyIfNotFound: true}),
    };
}

/**
 * Navigate to the details page of a given report
 */
function navigateToDetailsPage(report: OnyxEntry<Report>, backTo?: string) {
    const isSelfDMReport = isSelfDM(report);
    const isOneOnOneChatReport = isOneOnOneChat(report);
    const participantAccountID = getParticipantsAccountIDsForDisplay(report);

    if (isSelfDMReport || isOneOnOneChatReport) {
        Navigation.navigate(ROUTES.PROFILE.getRoute(participantAccountID.at(0), backTo));
        return;
    }

    if (report?.reportID) {
        Navigation.navigate(ROUTES.REPORT_WITH_ID_DETAILS.getRoute(report?.reportID, backTo));
    }
}

/**
 * Go back to the details page of a given report
 */
function goBackToDetailsPage(report: OnyxEntry<Report>, backTo?: string, shouldGoBackToDetailsPage = false) {
    const isOneOnOneChatReport = isOneOnOneChat(report);
    const participantAccountID = getParticipantsAccountIDsForDisplay(report);

    if (isOneOnOneChatReport) {
        Navigation.goBack(ROUTES.PROFILE.getRoute(participantAccountID.at(0), backTo));
        return;
    }

    if (report?.reportID) {
        if (shouldGoBackToDetailsPage) {
            Navigation.goBack(ROUTES.REPORT_WITH_ID_DETAILS.getRoute(report.reportID, backTo));
        } else {
            Navigation.goBack(ROUTES.REPORT_SETTINGS.getRoute(report.reportID, backTo));
        }
    } else {
        Log.warn('Missing reportID during navigation back to the details page');
    }
}

function navigateBackOnDeleteTransaction(backRoute: Route | undefined, isFromRHP?: boolean) {
    if (!backRoute) {
        return;
    }

    const rootState = navigationRef.current?.getRootState();
    const lastFullScreenRoute = rootState?.routes.findLast((route) => isFullScreenName(route.name));
    if (lastFullScreenRoute?.name === NAVIGATORS.SEARCH_FULLSCREEN_NAVIGATOR) {
        Navigation.dismissModal();
        return;
    }
    if (isFromRHP) {
        Navigation.dismissModal();
    }
    Navigation.isNavigationReady().then(() => {
        Navigation.goBack(backRoute);
    });
}

/**
 * Go back to the previous page from the edit private page of a given report
 */
function goBackFromPrivateNotes(report: OnyxEntry<Report>, accountID?: number, backTo?: string) {
    if (isEmpty(report) || !accountID) {
        return;
    }
    const currentUserPrivateNote = report.privateNotes?.[accountID]?.note ?? '';
    if (isEmpty(currentUserPrivateNote)) {
        const participantAccountIDs = getParticipantsAccountIDsForDisplay(report);

        if (isOneOnOneChat(report)) {
            Navigation.goBack(ROUTES.PROFILE.getRoute(participantAccountIDs.at(0), backTo));
            return;
        }

        if (report?.reportID) {
            Navigation.goBack(ROUTES.REPORT_WITH_ID_DETAILS.getRoute(report?.reportID, backTo));
            return;
        }
    }
    Navigation.goBack(ROUTES.PRIVATE_NOTES_LIST.getRoute(report.reportID, backTo));
}

/**
 * Generate a random reportID up to 53 bits aka 9,007,199,254,740,991 (Number.MAX_SAFE_INTEGER).
 * There were approximately 98,000,000 reports with sequential IDs generated before we started using this approach, those make up roughly one billionth of the space for these numbers,
 * so we live with the 1 in a billion chance of a collision with an older ID until we can switch to 64-bit IDs.
 *
 * In a test of 500M reports (28 years of reports at our current max rate) we got 20-40 collisions meaning that
 * this is more than random enough for our needs.
 */
function generateReportID(): string {
    return (Math.floor(Math.random() * 2 ** 21) * 2 ** 32 + Math.floor(Math.random() * 2 ** 32)).toString();
}

function hasReportNameError(report: OnyxEntry<Report>): boolean {
    return !isEmptyObject(report?.errorFields?.reportName);
}

/**
 * Adds a domain to a short mention, converting it into a full mention with email or SMS domain.
 * @param mention The user mention to be converted.
 * @returns The converted mention as a full mention string or undefined if conversion is not applicable.
 */
function addDomainToShortMention(mention: string): string | undefined {
    if (!Str.isValidEmail(mention) && currentUserPrivateDomain) {
        const mentionWithEmailDomain = `${mention}@${currentUserPrivateDomain}`;
        if (allPersonalDetailLogins.includes(mentionWithEmailDomain)) {
            return mentionWithEmailDomain;
        }
    }
    if (Str.isValidE164Phone(mention)) {
        const mentionWithSmsDomain = addSMSDomainIfPhoneNumber(mention);
        if (allPersonalDetailLogins.includes(mentionWithSmsDomain)) {
            return mentionWithSmsDomain;
        }
    }
    return undefined;
}

/**
 * Replaces all valid short mention found in a text to a full mention
 *
 * Example:
 * "Hello \@example -> Hello \@example\@expensify.com"
 */
function completeShortMention(text: string): string {
    return text.replace(CONST.REGEX.SHORT_MENTION, (match) => {
        if (!Str.isValidMention(match)) {
            return match;
        }
        const mention = match.substring(1);
        const mentionWithDomain = addDomainToShortMention(mention);
        return mentionWithDomain ? `@${mentionWithDomain}` : match;
    });
}

/**
 * For comments shorter than or equal to 10k chars, convert the comment from MD into HTML because that's how it is stored in the database
 * For longer comments, skip parsing, but still escape the text, and display plaintext for performance reasons. It takes over 40s to parse a 100k long string!!
 */
function getParsedComment(text: string, parsingDetails?: ParsingDetails, mediaAttributes?: Record<string, string>): string {
    let isGroupPolicyReport = false;
    if (parsingDetails?.reportID) {
        const currentReport = getReportOrDraftReport(parsingDetails?.reportID);
        isGroupPolicyReport = isReportInGroupPolicy(currentReport);
    }

    if (parsingDetails?.policyID) {
        const policyType = getPolicy(parsingDetails?.policyID)?.type;
        if (policyType) {
            isGroupPolicyReport = isGroupPolicy(policyType);
        }
    }

    const textWithMention = completeShortMention(text);

    return text.length <= CONST.MAX_MARKUP_LENGTH
        ? Parser.replace(textWithMention, {
              shouldEscapeText: parsingDetails?.shouldEscapeText,
              disabledRules: isGroupPolicyReport ? [] : ['reportMentions'],
              extras: {mediaAttributeCache: mediaAttributes},
          })
        : lodashEscape(text);
}

function getUploadingAttachmentHtml(file?: FileObject): string {
    if (!file || typeof file.uri !== 'string') {
        return '';
    }

    const dataAttributes = [
        `${CONST.ATTACHMENT_OPTIMISTIC_SOURCE_ATTRIBUTE}="${file.uri}"`,
        `${CONST.ATTACHMENT_SOURCE_ATTRIBUTE}="${file.uri}"`,
        `${CONST.ATTACHMENT_ORIGINAL_FILENAME_ATTRIBUTE}="${file.name}"`,
        'width' in file && `${CONST.ATTACHMENT_THUMBNAIL_WIDTH_ATTRIBUTE}="${file.width}"`,
        'height' in file && `${CONST.ATTACHMENT_THUMBNAIL_HEIGHT_ATTRIBUTE}="${file.height}"`,
    ]
        .filter((x) => !!x)
        .join(' ');

    // file.type is a known mime type like image/png, image/jpeg, video/mp4 etc.
    if (file.type?.startsWith('image')) {
        return `<img src="${file.uri}" alt="${file.name}" ${dataAttributes} />`;
    }
    if (file.type?.startsWith('video')) {
        return `<video src="${file.uri}" ${dataAttributes}>${file.name}</video>`;
    }

    // For all other types, we present a generic download link
    return `<a href="${file.uri}" ${dataAttributes}>${file.name}</a>`;
}

function getReportDescription(report: OnyxEntry<Report>): string {
    if (!report?.description) {
        return '';
    }
    try {
        const reportDescription = report?.description;
        const objectDescription = JSON.parse(reportDescription) as {html: string};
        return objectDescription.html ?? reportDescription ?? '';
    } catch (error) {
        return report?.description ?? '';
    }
}

function getPolicyDescriptionText(policy: OnyxEntry<Policy>): string {
    if (!policy?.description) {
        return '';
    }

    return Parser.htmlToText(policy.description);
}

function buildOptimisticAddCommentReportAction(
    text?: string,
    file?: FileObject,
    actorAccountID?: number,
    createdOffset = 0,
    shouldEscapeText?: boolean,
    reportID?: string,
): OptimisticReportAction {
    const commentText = getParsedComment(text ?? '', {shouldEscapeText, reportID});
    const attachmentHtml = getUploadingAttachmentHtml(file);

    const htmlForNewComment = `${commentText}${commentText && attachmentHtml ? '<br /><br />' : ''}${attachmentHtml}`;
    const textForNewComment = Parser.htmlToText(htmlForNewComment);

    const isAttachmentOnly = file && !text;
    const isAttachmentWithText = !!text && file !== undefined;
    const accountID = actorAccountID ?? currentUserAccountID ?? CONST.DEFAULT_NUMBER_ID;
    const delegateAccountDetails = getPersonalDetailByEmail(delegateEmail);

    // Remove HTML from text when applying optimistic offline comment
    return {
        commentText,
        reportAction: {
            reportActionID: rand64(),
            actionName: CONST.REPORT.ACTIONS.TYPE.ADD_COMMENT,
            actorAccountID: accountID,
            person: [
                {
                    style: 'strong',
                    text: allPersonalDetails?.[accountID]?.displayName ?? currentUserEmail,
                    type: 'TEXT',
                },
            ],
            automatic: false,
            avatar: allPersonalDetails?.[accountID]?.avatar,
            created: DateUtils.getDBTimeWithSkew(Date.now() + createdOffset),
            message: [
                {
                    translationKey: isAttachmentOnly ? CONST.TRANSLATION_KEYS.ATTACHMENT : '',
                    type: CONST.REPORT.MESSAGE.TYPE.COMMENT,
                    html: htmlForNewComment,
                    text: textForNewComment,
                },
            ],
            originalMessage: {
                html: htmlForNewComment,
                whisperedTo: [],
            },
            isFirstItem: false,
            isAttachmentOnly,
            isAttachmentWithText,
            pendingAction: CONST.RED_BRICK_ROAD_PENDING_ACTION.ADD,
            shouldShow: true,
            isOptimisticAction: true,
            delegateAccountID: delegateAccountDetails?.accountID,
        },
    };
}

/**
 * update optimistic parent reportAction when a comment is added or remove in the child report
 * @param parentReportAction - Parent report action of the child report
 * @param lastVisibleActionCreated - Last visible action created of the child report
 * @param type - The type of action in the child report
 */

function updateOptimisticParentReportAction(parentReportAction: OnyxEntry<ReportAction>, lastVisibleActionCreated: string, type: string): UpdateOptimisticParentReportAction {
    let childVisibleActionCount = parentReportAction?.childVisibleActionCount ?? 0;
    let childCommenterCount = parentReportAction?.childCommenterCount ?? 0;
    let childOldestFourAccountIDs = parentReportAction?.childOldestFourAccountIDs;

    if (type === CONST.RED_BRICK_ROAD_PENDING_ACTION.ADD) {
        childVisibleActionCount += 1;
        const oldestFourAccountIDs = childOldestFourAccountIDs ? childOldestFourAccountIDs.split(',') : [];
        if (oldestFourAccountIDs.length < 4) {
            const index = oldestFourAccountIDs.findIndex((accountID) => accountID === currentUserAccountID?.toString());
            if (index === -1) {
                childCommenterCount += 1;
                oldestFourAccountIDs.push(currentUserAccountID?.toString() ?? '');
            }
        }
        childOldestFourAccountIDs = oldestFourAccountIDs.join(',');
    } else if (type === CONST.RED_BRICK_ROAD_PENDING_ACTION.DELETE) {
        if (childVisibleActionCount > 0) {
            childVisibleActionCount -= 1;
        }

        if (childVisibleActionCount === 0) {
            childCommenterCount = 0;
            childOldestFourAccountIDs = '';
        }
    }

    return {
        childVisibleActionCount,
        childCommenterCount,
        childLastVisibleActionCreated: lastVisibleActionCreated,
        childOldestFourAccountIDs,
    };
}

/**
 * Builds an optimistic reportAction for the parent report when a task is created
 * @param taskReportID - Report ID of the task
 * @param taskTitle - Title of the task
 * @param taskAssigneeAccountID - AccountID of the person assigned to the task
 * @param text - Text of the comment
 * @param parentReportID - Report ID of the parent report
 * @param createdOffset - The offset for task's created time that created via a loop
 */
function buildOptimisticTaskCommentReportAction(
    taskReportID: string,
    taskTitle: string,
    taskAssigneeAccountID: number,
    text: string,
    parentReportID: string | undefined,
    actorAccountID?: number,
    createdOffset = 0,
): OptimisticReportAction {
    const reportAction = buildOptimisticAddCommentReportAction(text, undefined, undefined, createdOffset, undefined, taskReportID);
    if (Array.isArray(reportAction.reportAction.message)) {
        const message = reportAction.reportAction.message.at(0);
        if (message) {
            message.taskReportID = taskReportID;
        }
    } else if (!Array.isArray(reportAction.reportAction.message) && reportAction.reportAction.message) {
        reportAction.reportAction.message.taskReportID = taskReportID;
    }

    // These parameters are not saved on the reportAction, but are used to display the task in the UI
    // Added when we fetch the reportActions on a report
    // eslint-disable-next-line
    reportAction.reportAction.originalMessage = {
        html: getReportActionHtml(reportAction.reportAction),
        taskReportID: getReportActionMessageReportUtils(reportAction.reportAction)?.taskReportID,
        whisperedTo: [],
    };
    reportAction.reportAction.childReportID = taskReportID;
    reportAction.reportAction.parentReportID = parentReportID;
    reportAction.reportAction.childType = CONST.REPORT.TYPE.TASK;
    reportAction.reportAction.childReportName = taskTitle;
    reportAction.reportAction.childManagerAccountID = taskAssigneeAccountID;
    reportAction.reportAction.childStatusNum = CONST.REPORT.STATUS_NUM.OPEN;
    reportAction.reportAction.childStateNum = CONST.REPORT.STATE_NUM.OPEN;

    if (actorAccountID) {
        reportAction.reportAction.actorAccountID = actorAccountID;
    }

    return reportAction;
}

function buildOptimisticSelfDMReport(created: string): Report {
    return {
        reportID: generateReportID(),
        participants: {
            [currentUserAccountID ?? CONST.DEFAULT_NUMBER_ID]: {
                notificationPreference: CONST.REPORT.NOTIFICATION_PREFERENCE.MUTE,
            },
        },
        type: CONST.REPORT.TYPE.CHAT,
        chatType: CONST.REPORT.CHAT_TYPE.SELF_DM,
        isOwnPolicyExpenseChat: false,
        lastActorAccountID: 0,
        lastMessageHtml: '',
        lastMessageText: undefined,
        lastReadTime: created,
        lastVisibleActionCreated: created,
        ownerAccountID: currentUserAccountID,
        reportName: '',
        stateNum: 0,
        statusNum: 0,
        writeCapability: CONST.REPORT.WRITE_CAPABILITIES.ALL,
    };
}

/**
 * Builds an optimistic IOU report with a randomly generated reportID
 *
 * @param payeeAccountID - AccountID of the person generating the IOU.
 * @param payerAccountID - AccountID of the other person participating in the IOU.
 * @param total - IOU amount in the smallest unit of the currency.
 * @param chatReportID - Report ID of the chat where the IOU is.
 * @param currency - IOU currency.
 * @param isSendingMoney - If we pay someone the IOU should be created as settled
 * @param parentReportActionID - The parent report action ID of the IOU report
 */

function buildOptimisticIOUReport(
    payeeAccountID: number,
    payerAccountID: number,
    total: number,
    chatReportID: string | undefined,
    currency: string,
    isSendingMoney = false,
    parentReportActionID?: string,
): OptimisticIOUReport {
    const formattedTotal = convertToDisplayString(total, currency);
    const personalDetails = getPersonalDetailsForAccountID(payerAccountID);
    const payerEmail = 'login' in personalDetails ? personalDetails.login : '';
    const policyID = chatReportID ? getReport(chatReportID, allReports)?.policyID : undefined;
    const policy = getPolicy(policyID);

    const participants: Participants = {
        [payeeAccountID]: {notificationPreference: CONST.REPORT.NOTIFICATION_PREFERENCE.HIDDEN},
        [payerAccountID]: {notificationPreference: CONST.REPORT.NOTIFICATION_PREFERENCE.HIDDEN},
    };

    return {
        type: CONST.REPORT.TYPE.IOU,
        chatReportID,
        currency,
        managerID: payerAccountID,
        ownerAccountID: payeeAccountID,
        participants,
        reportID: generateReportID(),
        stateNum: isSendingMoney ? CONST.REPORT.STATE_NUM.APPROVED : CONST.REPORT.STATE_NUM.SUBMITTED,
        statusNum: isSendingMoney ? CONST.REPORT.STATUS_NUM.REIMBURSED : CONST.REPORT.STATE_NUM.SUBMITTED,
        total,
        unheldTotal: total,
        nonReimbursableTotal: 0,
        unheldNonReimbursableTotal: 0,

        // We don't translate reportName because the server response is always in English
        reportName: `${payerEmail} owes ${formattedTotal}`,
        parentReportID: chatReportID,
        lastVisibleActionCreated: DateUtils.getDBTime(),
        fieldList: policy?.fieldList,
        parentReportActionID,
    };
}

function getHumanReadableStatus(statusNum: number): string {
    const status = Object.keys(CONST.REPORT.STATUS_NUM).find((key) => CONST.REPORT.STATUS_NUM[key as keyof typeof CONST.REPORT.STATUS_NUM] === statusNum);
    return status ? `${status.charAt(0)}${status.slice(1).toLowerCase()}` : '';
}

/**
 * Populates the report field formula with the values from the report and policy.
 * Currently, this only supports optimistic expense reports.
 * Each formula field is either replaced with a value, or removed.
 * If after all replacements the formula is empty, the original formula is returned.
 * See {@link https://help.expensify.com/articles/expensify-classic/insights-and-custom-reporting/Custom-Templates}
 */
function populateOptimisticReportFormula(formula: string, report: OptimisticExpenseReport, policy: OnyxEntry<Policy>): string {
    const createdDate = report.lastVisibleActionCreated ? new Date(report.lastVisibleActionCreated) : undefined;
    const result = formula
        // We don't translate because the server response is always in English
        .replaceAll('{report:type}', 'Expense Report')
        .replaceAll('{report:startdate}', createdDate ? format(createdDate, CONST.DATE.FNS_FORMAT_STRING) : '')
        .replaceAll('{report:total}', report.total !== undefined ? convertToDisplayString(Math.abs(report.total), report.currency).toString() : '')
        .replaceAll('{report:currency}', report.currency ?? '')
        .replaceAll('{report:policyname}', policy?.name ?? '')
        .replaceAll('{report:created}', createdDate ? format(createdDate, CONST.DATE.FNS_DATE_TIME_FORMAT_STRING) : '')
        .replaceAll('{report:created:yyyy-MM-dd}', createdDate ? format(createdDate, CONST.DATE.FNS_FORMAT_STRING) : '')
        .replaceAll('{report:status}', report.statusNum !== undefined ? getHumanReadableStatus(report.statusNum) : '')
        .replaceAll('{user:email}', currentUserEmail ?? '')
        .replaceAll('{user:email|frontPart}', (currentUserEmail ? currentUserEmail.split('@').at(0) : '') ?? '')
        .replaceAll(/\{report:(.+)}/g, '');

    return result.trim().length ? result : formula;
}

/** Builds an optimistic invoice report with a randomly generated reportID */
function buildOptimisticInvoiceReport(
    chatReportID: string,
    policyID: string | undefined,
    receiverAccountID: number,
    receiverName: string,
    total: number,
    currency: string,
): OptimisticExpenseReport {
    const formattedTotal = convertToDisplayString(total, currency);
    const invoiceReport = {
        reportID: generateReportID(),
        chatReportID,
        policyID,
        type: CONST.REPORT.TYPE.INVOICE,
        ownerAccountID: currentUserAccountID,
        managerID: receiverAccountID,
        currency,
        // We don’t translate reportName because the server response is always in English
        reportName: `${receiverName} owes ${formattedTotal}`,
        stateNum: CONST.REPORT.STATE_NUM.SUBMITTED,
        statusNum: CONST.REPORT.STATUS_NUM.OPEN,
        total,
        participants: {
            [receiverAccountID]: {
                notificationPreference: CONST.REPORT.NOTIFICATION_PREFERENCE.HIDDEN,
            },
        },
        parentReportID: chatReportID,
        lastVisibleActionCreated: DateUtils.getDBTime(),
    };

    if (currentUserAccountID) {
        invoiceReport.participants[currentUserAccountID] = {notificationPreference: CONST.REPORT.NOTIFICATION_PREFERENCE.HIDDEN};
    }

    return invoiceReport;
}

/**
 * Returns the stateNum and statusNum for an expense report based on the policy settings
 * @param policy
 */
function getExpenseReportStateAndStatus(policy: OnyxEntry<Policy>) {
    const isInstantSubmitEnabledLocal = isInstantSubmitEnabled(policy);
    const isSubmitAndCloseLocal = isSubmitAndClose(policy);
    const arePaymentsDisabled = policy?.reimbursementChoice === CONST.POLICY.REIMBURSEMENT_CHOICES.REIMBURSEMENT_NO;

    if (isInstantSubmitEnabledLocal && arePaymentsDisabled && isSubmitAndCloseLocal) {
        return {
            stateNum: CONST.REPORT.STATE_NUM.APPROVED,
            statusNum: CONST.REPORT.STATUS_NUM.CLOSED,
        };
    }

    if (isInstantSubmitEnabledLocal) {
        return {
            stateNum: CONST.REPORT.STATE_NUM.SUBMITTED,
            statusNum: CONST.REPORT.STATUS_NUM.SUBMITTED,
        };
    }

    return {
        stateNum: CONST.REPORT.STATE_NUM.OPEN,
        statusNum: CONST.REPORT.STATUS_NUM.OPEN,
    };
}

/**
 * Builds an optimistic Expense report with a randomly generated reportID
 *
 * @param chatReportID - Report ID of the PolicyExpenseChat where the Expense Report is
 * @param policyID - The policy ID of the PolicyExpenseChat
 * @param payeeAccountID - AccountID of the employee (payee)
 * @param total - Amount in cents
 * @param currency
 * @param reimbursable – Whether the expense is reimbursable
 * @param parentReportActionID – The parent ReportActionID of the PolicyExpenseChat
 */
function buildOptimisticExpenseReport(
    chatReportID: string | undefined,
    policyID: string | undefined,
    payeeAccountID: number,
    total: number,
    currency: string,
    nonReimbursableTotal = 0,
    parentReportActionID?: string,
): OptimisticExpenseReport {
    // The amount for Expense reports are stored as negative value in the database
    const storedTotal = total * -1;
    const storedNonReimbursableTotal = nonReimbursableTotal * -1;
    const report = chatReportID ? getReport(chatReportID, allReports) : undefined;
    const policyName = getPolicyName({report});
    const formattedTotal = convertToDisplayString(storedTotal, currency);
    const policy = getPolicy(policyID);

    const {stateNum, statusNum} = getExpenseReportStateAndStatus(policy);

    const expenseReport: OptimisticExpenseReport = {
        reportID: generateReportID(),
        chatReportID,
        policyID,
        type: CONST.REPORT.TYPE.EXPENSE,
        ownerAccountID: payeeAccountID,
        currency,
        // We don't translate reportName because the server response is always in English
        reportName: `${policyName} owes ${formattedTotal}`,
        stateNum,
        statusNum,
        total: storedTotal,
        unheldTotal: storedTotal,
        nonReimbursableTotal: storedNonReimbursableTotal,
        unheldNonReimbursableTotal: storedNonReimbursableTotal,
        participants: {
            [payeeAccountID]: {
                notificationPreference: CONST.REPORT.NOTIFICATION_PREFERENCE.HIDDEN,
            },
        },
        parentReportID: chatReportID,
        lastVisibleActionCreated: DateUtils.getDBTime(),
        parentReportActionID,
    };

    // Get the approver/manager for this report to properly display the optimistic data
    const submitToAccountID = getSubmitToAccountID(policy, expenseReport);
    if (submitToAccountID) {
        expenseReport.managerID = submitToAccountID;
    }

    const titleReportField = getTitleReportField(getReportFieldsByPolicyID(policyID) ?? {});
    if (!!titleReportField && isPaidGroupPolicyExpenseReport(expenseReport)) {
        expenseReport.reportName = populateOptimisticReportFormula(titleReportField.defaultValue, expenseReport, policy);
    }

    expenseReport.fieldList = policy?.fieldList;

    return expenseReport;
}

function getFormattedAmount(reportAction: ReportAction, report?: Report | null) {
    if (
        !isSubmittedAction(reportAction) &&
        !isForwardedAction(reportAction) &&
        !isApprovedAction(reportAction) &&
        !isUnapprovedAction(reportAction) &&
        !isSubmittedAndClosedAction(reportAction)
    ) {
        return '';
    }
    const originalMessage = getOriginalMessage(reportAction);

    // Expense reports can have a negative amount and we need to display it as negative in the UI
    // the amount found in originalMessage does not accurately track this so we need to use the total from the report instead
    const amount = report && isExpenseReport(report) ? (report?.total ?? 0) * -1 : Math.abs(originalMessage?.amount ?? 0);
    const formattedAmount = convertToDisplayString(amount, originalMessage?.currency);
    return formattedAmount;
}

function getReportAutomaticallySubmittedMessage(
    reportAction: ReportAction<typeof CONST.REPORT.ACTIONS.TYPE.SUBMITTED> | ReportAction<typeof CONST.REPORT.ACTIONS.TYPE.SUBMITTED_AND_CLOSED>,
    report?: Report,
) {
    return translateLocal('iou.automaticallySubmittedAmount', {formattedAmount: getFormattedAmount(reportAction, report)});
}

function getIOUSubmittedMessage(
    reportAction: ReportAction<typeof CONST.REPORT.ACTIONS.TYPE.SUBMITTED> | ReportAction<typeof CONST.REPORT.ACTIONS.TYPE.SUBMITTED_AND_CLOSED>,
    report?: Report,
) {
    return translateLocal('iou.submittedAmount', {formattedAmount: getFormattedAmount(reportAction, report)});
}

function getReportAutomaticallyApprovedMessage(reportAction: ReportAction<typeof CONST.REPORT.ACTIONS.TYPE.APPROVED>, report?: Report) {
    return translateLocal('iou.automaticallyApprovedAmount', {amount: getFormattedAmount(reportAction, report)});
}

function getIOUUnapprovedMessage(reportAction: ReportAction<typeof CONST.REPORT.ACTIONS.TYPE.UNAPPROVED>, report?: Report) {
    return translateLocal('iou.unapprovedAmount', {amount: getFormattedAmount(reportAction, report)});
}

function getIOUApprovedMessage(reportAction: ReportAction<typeof CONST.REPORT.ACTIONS.TYPE.APPROVED>, report?: Report) {
    return translateLocal('iou.approvedAmount', {amount: getFormattedAmount(reportAction, report)});
}

/**
 * We pass the reportID as older FORWARDED actions do not have the amount & currency stored in the message
 * so we retrieve the amount from the report instead
 */
function getReportAutomaticallyForwardedMessage(reportAction: ReportAction<typeof CONST.REPORT.ACTIONS.TYPE.FORWARDED>, reportOrID: OnyxInputOrEntry<Report> | string | SearchReport) {
    const expenseReport = typeof reportOrID === 'string' ? getReport(reportOrID, allReports) : reportOrID;
    const originalMessage = getOriginalMessage(reportAction) as OriginalMessageIOU;
    let formattedAmount;

    // Older FORWARDED action might not have the amount stored in the original message, we'll fallback to getting the amount from the report instead.
    if (originalMessage?.amount) {
        formattedAmount = getFormattedAmount(reportAction, expenseReport);
    } else {
        formattedAmount = convertToDisplayString(getMoneyRequestSpendBreakdown(expenseReport).totalDisplaySpend, expenseReport?.currency);
    }

    return translateLocal('iou.automaticallyForwardedAmount', {amount: formattedAmount});
}

/**
 * We pass the reportID as older FORWARDED actions do not have the amount & currency stored in the message
 * so we retrieve the amount from the report instead
 */
function getIOUForwardedMessage(
    reportAction: ReportAction<typeof CONST.REPORT.ACTIONS.TYPE.FORWARDED>,
    reportOrID: OnyxInputOrEntry<Report> | string | SearchReport,
    reports?: SearchReport[],
) {
    const expenseReport = typeof reportOrID === 'string' ? getReport(reportOrID, reports ?? allReports) : reportOrID;
    const originalMessage = getOriginalMessage(reportAction) as OriginalMessageIOU;
    let formattedAmount;

    // Older FORWARDED action might not have the amount stored in the original message, we'll fallback to getting the amount from the report instead.
    if (originalMessage?.amount) {
        formattedAmount = getFormattedAmount(reportAction, expenseReport);
    } else {
        formattedAmount = convertToDisplayString(getMoneyRequestSpendBreakdown(expenseReport, reports).totalDisplaySpend, expenseReport?.currency);
    }

    return translateLocal('iou.forwardedAmount', {amount: formattedAmount});
}

function getRejectedReportMessage() {
    return translateLocal('iou.rejectedThisReport');
}

function getUpgradeWorkspaceMessage() {
    return translateLocal('workspaceActions.upgradedWorkspace');
}

function getDowngradeWorkspaceMessage() {
    return translateLocal('workspaceActions.downgradedWorkspace');
}

function getWorkspaceNameUpdatedMessage(action: ReportAction) {
    const {oldName, newName} = getOriginalMessage(action as ReportAction<typeof CONST.REPORT.ACTIONS.TYPE.POLICY_CHANGE_LOG.UPDATE_NAME>) ?? {};
    const message = oldName && newName ? translateLocal('workspaceActions.renamedWorkspaceNameAction', {oldName, newName}) : getReportActionText(action);
    return Str.htmlEncode(message);
}

function getDeletedTransactionMessage(action: ReportAction) {
    const deletedTransactionOriginalMessage = getOriginalMessage(action as ReportAction<typeof CONST.REPORT.ACTIONS.TYPE.DELETED_TRANSACTION>) ?? {};
    const amount = Math.abs(deletedTransactionOriginalMessage.amount ?? 0);
    const currency = deletedTransactionOriginalMessage.currency ?? '';
    const formattedAmount = convertToDisplayString(amount, currency) ?? '';
    const message = translateLocal('iou.deletedTransaction', {
        amount: formattedAmount,
        merchant: deletedTransactionOriginalMessage.merchant ?? '',
    });
    return message;
}

function getPolicyChangeMessage(action: ReportAction) {
    const PolicyChangeOriginalMessage = getOriginalMessage(action as ReportAction<typeof CONST.REPORT.ACTIONS.TYPE.CHANGE_POLICY>) ?? {};
    const {fromPolicyID, toPolicyID} = PolicyChangeOriginalMessage as OriginalMessageChangePolicy;
    const message = translateLocal('report.actions.type.changeReportPolicy', {
        fromPolicyName: fromPolicyID ? getPolicyNameByID(fromPolicyID) : undefined,
        toPolicyName: getPolicyNameByID(toPolicyID),
    });
    return message;
}

/**
 * @param iouReportID - the report ID of the IOU report the action belongs to
 * @param type - IOUReportAction type. Can be oneOf(create, decline, cancel, pay, split)
 * @param total - IOU total in cents
 * @param comment - IOU comment
 * @param currency - IOU currency
 * @param paymentType - IOU paymentMethodType. Can be oneOf(Elsewhere, Expensify)
 * @param isSettlingUp - Whether we are settling up an IOU
 */
function getIOUReportActionMessage(iouReportID: string, type: string, total: number, comment: string, currency: string, paymentType = '', isSettlingUp = false): Message[] {
    const report = getReportOrDraftReport(iouReportID);
    const amount =
        type === CONST.IOU.REPORT_ACTION_TYPE.PAY && !isEmptyObject(report)
            ? convertToDisplayString(getMoneyRequestSpendBreakdown(report).totalDisplaySpend, currency)
            : convertToDisplayString(total, currency);

    let paymentMethodMessage;
    switch (paymentType) {
        case CONST.IOU.PAYMENT_TYPE.VBBA:
        case CONST.IOU.PAYMENT_TYPE.EXPENSIFY:
            paymentMethodMessage = ' with Expensify';
            break;
        default:
            paymentMethodMessage = ` elsewhere`;
            break;
    }

    let iouMessage;
    switch (type) {
        case CONST.REPORT.ACTIONS.TYPE.APPROVED:
            iouMessage = `approved ${amount}`;
            break;
        case CONST.REPORT.ACTIONS.TYPE.FORWARDED:
            iouMessage = translateLocal('iou.forwardedAmount', {amount});
            break;
        case CONST.REPORT.ACTIONS.TYPE.UNAPPROVED:
            iouMessage = `unapproved ${amount}`;
            break;
        case CONST.IOU.REPORT_ACTION_TYPE.CREATE:
            iouMessage = `submitted ${amount}${comment && ` for ${comment}`}`;
            break;
        case CONST.IOU.REPORT_ACTION_TYPE.TRACK:
            iouMessage = `tracking ${amount}${comment && ` for ${comment}`}`;
            break;
        case CONST.IOU.REPORT_ACTION_TYPE.SPLIT:
            iouMessage = `split ${amount}${comment && ` for ${comment}`}`;
            break;
        case CONST.IOU.REPORT_ACTION_TYPE.DELETE:
            iouMessage = `deleted the ${amount} expense${comment && ` for ${comment}`}`;
            break;
        case CONST.IOU.REPORT_ACTION_TYPE.PAY:
            iouMessage = isSettlingUp ? `paid ${amount}${paymentMethodMessage}` : `sent ${amount}${comment && ` for ${comment}`}${paymentMethodMessage}`;
            break;
        case CONST.REPORT.ACTIONS.TYPE.SUBMITTED:
            iouMessage = translateLocal('iou.submittedAmount', {formattedAmount: amount});
            break;
        default:
            break;
    }

    return [
        {
            html: lodashEscape(iouMessage),
            text: iouMessage ?? '',
            isEdited: false,
            type: CONST.REPORT.MESSAGE.TYPE.COMMENT,
        },
    ];
}

/**
 * Builds an optimistic IOU reportAction object
 *
 * @param type - IOUReportAction type. Can be oneOf(create, delete, pay, split).
 * @param amount - IOU amount in cents.
 * @param currency
 * @param comment - User comment for the IOU.
 * @param participants - An array with participants details.
 * @param [transactionID] - Not required if the IOUReportAction type is 'pay'
 * @param [paymentType] - Only required if the IOUReportAction type is 'pay'. Can be oneOf(elsewhere, Expensify).
 * @param [iouReportID] - Only required if the IOUReportActions type is oneOf(decline, cancel, pay). Generates a randomID as default.
 * @param [isSettlingUp] - Whether we are settling up an IOU.
 * @param [isSendMoneyFlow] - Whether this is pay someone flow
 * @param [receipt]
 * @param [isOwnPolicyExpenseChat] - Whether this is an expense report create from the current user's policy expense chat
 */
function buildOptimisticIOUReportAction(
    type: ValueOf<typeof CONST.IOU.REPORT_ACTION_TYPE>,
    amount: number,
    currency: string,
    comment: string,
    participants: Participant[],
    transactionID: string,
    paymentType?: PaymentMethodType,
    iouReportID = '',
    isSettlingUp = false,
    isSendMoneyFlow = false,
    isOwnPolicyExpenseChat = false,
    created = DateUtils.getDBTime(),
    linkedExpenseReportAction?: OnyxEntry<ReportAction>,
): OptimisticIOUReportAction {
    const IOUReportID = iouReportID || generateReportID();

    const originalMessage: ReportAction<typeof CONST.REPORT.ACTIONS.TYPE.IOU>['originalMessage'] = {
        amount,
        comment,
        currency,
        IOUTransactionID: transactionID,
        IOUReportID,
        type,
    };

    const delegateAccountDetails = getPersonalDetailByEmail(delegateEmail);

    if (type === CONST.IOU.REPORT_ACTION_TYPE.PAY) {
        // In pay someone flow, we store amount, comment, currency in IOUDetails when type = pay
        if (isSendMoneyFlow) {
            const keys = ['amount', 'comment', 'currency'] as const;
            keys.forEach((key) => {
                delete originalMessage[key];
            });
            originalMessage.IOUDetails = {amount, comment, currency};
            originalMessage.paymentType = paymentType;
        } else {
            // In case of pay someone action, we dont store the comment
            // and there is no single transctionID to link the action to.
            delete originalMessage.IOUTransactionID;
            delete originalMessage.comment;
            originalMessage.paymentType = paymentType;
        }
    }

    // IOUs of type split only exist in group DMs and those don't have an iouReport so we need to delete the IOUReportID key
    if (type === CONST.IOU.REPORT_ACTION_TYPE.SPLIT) {
        delete originalMessage.IOUReportID;
        // Split expense made from a policy expense chat only have the payee's accountID as the participant because the payer could be any policy admin
        if (isOwnPolicyExpenseChat) {
            originalMessage.participantAccountIDs = currentUserAccountID ? [currentUserAccountID] : [];
        } else {
            originalMessage.participantAccountIDs = currentUserAccountID
                ? [currentUserAccountID, ...participants.map((participant) => participant.accountID ?? CONST.DEFAULT_NUMBER_ID)]
                : participants.map((participant) => participant.accountID ?? CONST.DEFAULT_NUMBER_ID);
        }
    }

    return {
        ...linkedExpenseReportAction,
        actionName: CONST.REPORT.ACTIONS.TYPE.IOU,
        actorAccountID: currentUserAccountID,
        automatic: false,
        avatar: getCurrentUserAvatar(),
        isAttachmentOnly: false,
        originalMessage,
        message: getIOUReportActionMessage(iouReportID, type, amount, comment, currency, paymentType, isSettlingUp),
        person: [
            {
                style: 'strong',
                text: getCurrentUserDisplayNameOrEmail(),
                type: 'TEXT',
            },
        ],
        reportActionID: rand64(),
        shouldShow: true,
        created,
        pendingAction: CONST.RED_BRICK_ROAD_PENDING_ACTION.ADD,
        delegateAccountID: delegateAccountDetails?.accountID,
    };
}

/**
 * Builds an optimistic APPROVED report action with a randomly generated reportActionID.
 */
function buildOptimisticApprovedReportAction(amount: number, currency: string, expenseReportID: string): OptimisticApprovedReportAction {
    const originalMessage = {
        amount,
        currency,
        expenseReportID,
    };
    const delegateAccountDetails = getPersonalDetailByEmail(delegateEmail);

    return {
        actionName: CONST.REPORT.ACTIONS.TYPE.APPROVED,
        actorAccountID: currentUserAccountID,
        automatic: false,
        avatar: getCurrentUserAvatar(),
        isAttachmentOnly: false,
        originalMessage,
        message: getIOUReportActionMessage(expenseReportID, CONST.REPORT.ACTIONS.TYPE.APPROVED, Math.abs(amount), '', currency),
        person: [
            {
                style: 'strong',
                text: getCurrentUserDisplayNameOrEmail(),
                type: 'TEXT',
            },
        ],
        reportActionID: rand64(),
        shouldShow: true,
        created: DateUtils.getDBTime(),
        pendingAction: CONST.RED_BRICK_ROAD_PENDING_ACTION.ADD,
        delegateAccountID: delegateAccountDetails?.accountID,
    };
}

/**
 * Builds an optimistic APPROVED report action with a randomly generated reportActionID.
 */
function buildOptimisticUnapprovedReportAction(amount: number, currency: string, expenseReportID: string): OptimisticUnapprovedReportAction {
    const delegateAccountDetails = getPersonalDetailByEmail(delegateEmail);
    return {
        actionName: CONST.REPORT.ACTIONS.TYPE.UNAPPROVED,
        actorAccountID: currentUserAccountID,
        automatic: false,
        avatar: getCurrentUserAvatar(),
        isAttachmentOnly: false,
        originalMessage: {
            amount,
            currency,
            expenseReportID,
        },
        message: getIOUReportActionMessage(expenseReportID, CONST.REPORT.ACTIONS.TYPE.UNAPPROVED, Math.abs(amount), '', currency),
        person: [
            {
                style: 'strong',
                text: getCurrentUserDisplayNameOrEmail(),
                type: 'TEXT',
            },
        ],
        reportActionID: rand64(),
        shouldShow: true,
        created: DateUtils.getDBTime(),
        pendingAction: CONST.RED_BRICK_ROAD_PENDING_ACTION.ADD,
        delegateAccountID: delegateAccountDetails?.accountID,
    };
}

/**
 * Builds an optimistic MOVED report action with a randomly generated reportActionID.
 * This action is used when we move reports across workspaces.
 */
function buildOptimisticMovedReportAction(fromPolicyID: string | undefined, toPolicyID: string, newParentReportID: string, movedReportID: string, policyName: string): ReportAction {
    const originalMessage = {
        fromPolicyID,
        toPolicyID,
        newParentReportID,
        movedReportID,
    };

    const movedActionMessage = [
        {
            html: `moved the report to the <a href='${CONST.NEW_EXPENSIFY_URL}r/${newParentReportID}' target='_blank' rel='noreferrer noopener'>${policyName}</a> workspace`,
            text: `moved the report to the ${policyName} workspace`,
            type: CONST.REPORT.MESSAGE.TYPE.COMMENT,
        },
    ];

    return {
        actionName: CONST.REPORT.ACTIONS.TYPE.MOVED,
        actorAccountID: currentUserAccountID,
        automatic: false,
        avatar: getCurrentUserAvatar(),
        isAttachmentOnly: false,
        originalMessage,
        message: movedActionMessage,
        person: [
            {
                style: 'strong',
                text: getCurrentUserDisplayNameOrEmail(),
                type: 'TEXT',
            },
        ],
        reportActionID: rand64(),
        shouldShow: true,
        created: DateUtils.getDBTime(),
        pendingAction: CONST.RED_BRICK_ROAD_PENDING_ACTION.ADD,
    };
}

/**
 * Builds an optimistic CHANGEPOLICY report action with a randomly generated reportActionID.
<<<<<<< HEAD
 * This action is used when we change a report's workspace.
 */
function buildOptimisticChangePolicyReportAction(
    fromPolicyID: string | undefined,
    toPolicyID: string,
    newParentReportID: string,
    oldParentReportID: string,
    policyName: string,
    oldPolicyName: string,
    automaticAction = true,
) {
    const originalMessage = {
        fromPolicyID,
        toPolicyID,
        automaticAction,
    };

    const movedActionMessage = [
        {
            html: `moved the report to the <a href='${CONST.NEW_EXPENSIFY_URL}r/${newParentReportID}' target='_blank' rel='noreferrer noopener'>${policyName}</a> (previously <a href='${CONST.NEW_EXPENSIFY_URL}r/${oldParentReportID}' target='_blank' rel='noreferrer noopener'>${oldPolicyName})</a>`,
            text: `moved the report to the ${policyName} (previously ${oldPolicyName})`,
            type: CONST.REPORT.MESSAGE.TYPE.COMMENT,
        },
=======
 * This action is used when we change the workspace of a report.
 */
function buildOptimisticChangePolicyReportAction(fromPolicyID: string | undefined, toPolicyID: string): ReportAction {
    const originalMessage = {
        fromPolicyID,
        toPolicyID,
    };

    const fromPolicy = getPolicy(fromPolicyID);
    const toPolicy = getPolicy(toPolicyID);

    const changePolicyReportActionMessage = [
        {
            type: CONST.REPORT.MESSAGE.TYPE.TEXT,
            text: `changed the workspace to ${toPolicy?.name}`,
        },
        ...(fromPolicyID
            ? [
                  {
                      type: CONST.REPORT.MESSAGE.TYPE.TEXT,
                      text: ` (previously ${fromPolicy?.name})`,
                  },
              ]
            : []),
>>>>>>> ee2f738a
    ];

    return {
        actionName: CONST.REPORT.ACTIONS.TYPE.CHANGE_POLICY,
        actorAccountID: currentUserAccountID,
<<<<<<< HEAD
        automatic: false,
        avatar: getCurrentUserAvatar(),
        isAttachmentOnly: false,
        originalMessage,
        message: movedActionMessage,
=======
        avatar: getCurrentUserAvatar(),
        created: DateUtils.getDBTime(),
        originalMessage,
        message: changePolicyReportActionMessage,
>>>>>>> ee2f738a
        person: [
            {
                style: 'strong',
                text: getCurrentUserDisplayNameOrEmail(),
                type: 'TEXT',
            },
        ],
        reportActionID: rand64(),
        shouldShow: true,
<<<<<<< HEAD
        created: DateUtils.getDBTime(),
=======
>>>>>>> ee2f738a
        pendingAction: CONST.RED_BRICK_ROAD_PENDING_ACTION.ADD,
    };
}

/**
 * Builds an optimistic SUBMITTED report action with a randomly generated reportActionID.
 *
 */
function buildOptimisticSubmittedReportAction(amount: number, currency: string, expenseReportID: string, adminAccountID: number | undefined): OptimisticSubmittedReportAction {
    const originalMessage = {
        amount,
        currency,
        expenseReportID,
    };

    const delegateAccountDetails = getPersonalDetailByEmail(delegateEmail);

    return {
        actionName: CONST.REPORT.ACTIONS.TYPE.SUBMITTED,
        actorAccountID: currentUserAccountID,
        adminAccountID,
        automatic: false,
        avatar: getCurrentUserAvatar(),
        isAttachmentOnly: false,
        originalMessage,
        message: getIOUReportActionMessage(expenseReportID, CONST.REPORT.ACTIONS.TYPE.SUBMITTED, Math.abs(amount), '', currency),
        person: [
            {
                style: 'strong',
                text: getCurrentUserDisplayNameOrEmail(),
                type: 'TEXT',
            },
        ],
        reportActionID: rand64(),
        shouldShow: true,
        created: DateUtils.getDBTime(),
        pendingAction: CONST.RED_BRICK_ROAD_PENDING_ACTION.ADD,
        delegateAccountID: delegateAccountDetails?.accountID,
    };
}

/**
 * Builds an optimistic report preview action with a randomly generated reportActionID.
 *
 * @param chatReport
 * @param iouReport
 * @param [comment] - User comment for the IOU.
 * @param [transaction] - optimistic first transaction of preview
 * @param reportActionID
 */
function buildOptimisticReportPreview(
    chatReport: OnyxInputOrEntry<Report>,
    iouReport: Report,
    comment = '',
    transaction: OnyxInputOrEntry<Transaction> = null,
    childReportID?: string,
    reportActionID?: string,
): ReportAction<typeof CONST.REPORT.ACTIONS.TYPE.REPORT_PREVIEW> {
    const hasReceipt = hasReceiptTransactionUtils(transaction);
    const message = getReportPreviewMessage(iouReport);
    const created = DateUtils.getDBTime();
    const reportActorAccountID = (isInvoiceReport(iouReport) || isExpenseReport(iouReport) ? iouReport?.ownerAccountID : iouReport?.managerID) ?? -1;
    const delegateAccountDetails = getPersonalDetailByEmail(delegateEmail);
    return {
        reportActionID: reportActionID ?? rand64(),
        reportID: chatReport?.reportID,
        actionName: CONST.REPORT.ACTIONS.TYPE.REPORT_PREVIEW,
        pendingAction: CONST.RED_BRICK_ROAD_PENDING_ACTION.ADD,
        originalMessage: {
            linkedReportID: iouReport?.reportID,
        },
        message: [
            {
                html: message,
                text: message,
                isEdited: false,
                type: CONST.REPORT.MESSAGE.TYPE.COMMENT,
            },
        ],
        delegateAccountID: delegateAccountDetails?.accountID,
        created,
        accountID: iouReport?.managerID,
        // The preview is initially whispered if created with a receipt, so the actor is the current user as well
        actorAccountID: hasReceipt ? currentUserAccountID : reportActorAccountID,
        childReportID: childReportID ?? iouReport?.reportID,
        childMoneyRequestCount: 1,
        childLastActorAccountID: currentUserAccountID,
        childLastMoneyRequestComment: comment,
        childRecentReceiptTransactionIDs: hasReceipt && !isEmptyObject(transaction) && transaction?.transactionID ? {[transaction.transactionID]: created} : undefined,
    };
}

/**
 * Builds an optimistic ACTIONABLETRACKEXPENSEWHISPER action with a randomly generated reportActionID.
 */
function buildOptimisticActionableTrackExpenseWhisper(iouAction: OptimisticIOUReportAction, transactionID: string): ReportAction {
    const currentTime = DateUtils.getDBTime();
    const targetEmail = CONST.EMAIL.CONCIERGE;
    const actorAccountID = getAccountIDsByLogins([targetEmail]).at(0);
    const reportActionID = rand64();
    return {
        actionName: CONST.REPORT.ACTIONS.TYPE.ACTIONABLE_TRACK_EXPENSE_WHISPER,
        actorAccountID,
        avatar: getDefaultAvatarURL(actorAccountID),
        created: DateUtils.addMillisecondsFromDateTime(currentTime, 1),
        lastModified: DateUtils.addMillisecondsFromDateTime(currentTime, 1),
        message: [
            {
                html: CONST.ACTIONABLE_TRACK_EXPENSE_WHISPER_MESSAGE,
                text: CONST.ACTIONABLE_TRACK_EXPENSE_WHISPER_MESSAGE,
                whisperedTo: [],
                type: CONST.REPORT.MESSAGE.TYPE.COMMENT,
            },
        ],
        originalMessage: {
            lastModified: DateUtils.addMillisecondsFromDateTime(currentTime, 1),
            transactionID,
        },
        person: [
            {
                text: CONST.DISPLAY_NAME.EXPENSIFY_CONCIERGE,
                type: 'TEXT',
            },
        ],
        reportActionID,
        shouldShow: true,
        pendingAction: CONST.RED_BRICK_ROAD_PENDING_ACTION.ADD,
    };
}

/**
 * Builds an optimistic modified expense action with a randomly generated reportActionID.
 */
function buildOptimisticModifiedExpenseReportAction(
    transactionThread: OnyxInputOrEntry<Report>,
    oldTransaction: OnyxInputOrEntry<Transaction>,
    transactionChanges: TransactionChanges,
    isFromExpenseReport: boolean,
    policy: OnyxInputOrEntry<Policy>,
    updatedTransaction?: OnyxInputOrEntry<Transaction>,
): OptimisticModifiedExpenseReportAction {
    const originalMessage = getModifiedExpenseOriginalMessage(oldTransaction, transactionChanges, isFromExpenseReport, policy, updatedTransaction);
    const delegateAccountDetails = getPersonalDetailByEmail(delegateEmail);

    return {
        actionName: CONST.REPORT.ACTIONS.TYPE.MODIFIED_EXPENSE,
        actorAccountID: currentUserAccountID,
        automatic: false,
        avatar: getCurrentUserAvatar(),
        created: DateUtils.getDBTime(),
        isAttachmentOnly: false,
        message: [
            {
                // Currently we are composing the message from the originalMessage and message is only used in OldDot and not in the App
                text: 'You',
                style: 'strong',
                type: CONST.REPORT.MESSAGE.TYPE.TEXT,
            },
        ],
        originalMessage,
        person: [
            {
                style: 'strong',
                text: currentUserPersonalDetails?.displayName ?? String(currentUserAccountID),
                type: 'TEXT',
            },
        ],
        pendingAction: CONST.RED_BRICK_ROAD_PENDING_ACTION.ADD,
        reportActionID: rand64(),
        reportID: transactionThread?.reportID,
        shouldShow: true,
        delegateAccountID: delegateAccountDetails?.accountID,
    };
}

/**
 * Builds an optimistic DETACH_RECEIPT report action with a randomly generated reportActionID.
 */
function buildOptimisticDetachReceipt(reportID: string | undefined, transactionID: string, merchant: string = CONST.TRANSACTION.PARTIAL_TRANSACTION_MERCHANT) {
    return {
        actionName: CONST.REPORT.ACTIONS.TYPE.MANAGER_DETACH_RECEIPT,
        actorAccountID: currentUserAccountID,
        automatic: false,
        avatar: getCurrentUserAvatar(),
        created: DateUtils.getDBTime(),
        isAttachmentOnly: false,
        originalMessage: {
            transactionID,
            merchant: `${merchant}`,
        },
        message: [
            {
                type: 'COMMENT',
                html: `detached a receipt from expense '${merchant}'`,
                text: `detached a receipt from expense '${merchant}'`,
                whisperedTo: [],
            },
        ],
        person: [
            {
                style: 'strong',
                text: currentUserPersonalDetails?.displayName ?? String(currentUserAccountID),
                type: 'TEXT',
            },
        ],
        pendingAction: CONST.RED_BRICK_ROAD_PENDING_ACTION.ADD,
        reportActionID: rand64(),
        reportID,
        shouldShow: true,
    };
}

/**
 * Builds an optimistic modified expense action for a tracked expense move with a randomly generated reportActionID.
 * @param transactionThreadID - The reportID of the transaction thread
 * @param movedToReportID - The reportID of the report the transaction is moved to
 */
function buildOptimisticMovedTrackedExpenseModifiedReportAction(transactionThreadID: string | undefined, movedToReportID: string | undefined): OptimisticModifiedExpenseReportAction {
    const delegateAccountDetails = getPersonalDetailByEmail(delegateEmail);

    return {
        actionName: CONST.REPORT.ACTIONS.TYPE.MODIFIED_EXPENSE,
        actorAccountID: currentUserAccountID,
        automatic: false,
        avatar: getCurrentUserAvatar(),
        created: DateUtils.getDBTime(),
        isAttachmentOnly: false,
        message: [
            {
                // Currently we are composing the message from the originalMessage and message is only used in OldDot and not in the App
                text: 'You',
                style: 'strong',
                type: CONST.REPORT.MESSAGE.TYPE.TEXT,
            },
        ],
        originalMessage: {
            movedToReportID,
        },
        person: [
            {
                style: 'strong',
                text: currentUserPersonalDetails?.displayName ?? String(currentUserAccountID),
                type: 'TEXT',
            },
        ],
        pendingAction: CONST.RED_BRICK_ROAD_PENDING_ACTION.ADD,
        reportActionID: rand64(),
        reportID: transactionThreadID,
        shouldShow: true,
        delegateAccountID: delegateAccountDetails?.accountID,
    };
}

/**
 * Updates a report preview action that exists for an IOU report.
 *
 * @param [comment] - User comment for the IOU.
 * @param [transaction] - optimistic newest transaction of a report preview
 *
 */
function updateReportPreview(
    iouReport: OnyxEntry<Report>,
    reportPreviewAction: ReportAction<typeof CONST.REPORT.ACTIONS.TYPE.REPORT_PREVIEW>,
    isPayRequest = false,
    comment = '',
    transaction?: OnyxEntry<Transaction>,
): ReportAction<typeof CONST.REPORT.ACTIONS.TYPE.REPORT_PREVIEW> {
    const hasReceipt = hasReceiptTransactionUtils(transaction);
    const recentReceiptTransactions = reportPreviewAction?.childRecentReceiptTransactionIDs ?? {};
    const transactionsToKeep = getRecentTransactions(recentReceiptTransactions);
    const previousTransactionsArray = Object.entries(recentReceiptTransactions ?? {}).map(([key, value]) => (transactionsToKeep.includes(key) ? {[key]: value} : null));
    const previousTransactions: Record<string, string> = {};

    for (const obj of previousTransactionsArray) {
        for (const key in obj) {
            if (obj) {
                previousTransactions[key] = obj[key];
            }
        }
    }

    const message = getReportPreviewMessage(iouReport, reportPreviewAction);
    const originalMessage = getOriginalMessage(reportPreviewAction);
    return {
        ...reportPreviewAction,
        message: [
            {
                html: message,
                text: message,
                isEdited: false,
                type: CONST.REPORT.MESSAGE.TYPE.COMMENT,
            },
        ],
        childLastMoneyRequestComment: comment || reportPreviewAction?.childLastMoneyRequestComment,
        childMoneyRequestCount: (reportPreviewAction?.childMoneyRequestCount ?? 0) + (isPayRequest ? 0 : 1),
        childRecentReceiptTransactionIDs: hasReceipt
            ? {
                  ...(transaction && {[transaction.transactionID]: transaction?.created}),
                  ...previousTransactions,
              }
            : recentReceiptTransactions,
        // As soon as we add a transaction without a receipt to the report, it will have ready expenses,
        // so we remove the whisper
        originalMessage: originalMessage
            ? {
                  ...originalMessage,
                  whisperedTo: hasReceipt ? originalMessage.whisperedTo : [],
                  linkedReportID: originalMessage.linkedReportID,
              }
            : undefined,
    };
}

function buildOptimisticTaskReportAction(
    taskReportID: string,
    actionName: typeof CONST.REPORT.ACTIONS.TYPE.TASK_COMPLETED | typeof CONST.REPORT.ACTIONS.TYPE.TASK_REOPENED | typeof CONST.REPORT.ACTIONS.TYPE.TASK_CANCELLED,
    message = '',
    actorAccountID = currentUserAccountID,
    createdOffset = 0,
): OptimisticTaskReportAction {
    const originalMessage = {
        taskReportID,
        type: actionName,
        text: message,
        html: message,
        whisperedTo: [],
    };
    const delegateAccountDetails = getPersonalDetailByEmail(delegateEmail);

    return {
        actionName,
        actorAccountID,
        automatic: false,
        avatar: getCurrentUserAvatar(),
        isAttachmentOnly: false,
        originalMessage,
        message: [
            {
                text: message,
                taskReportID,
                type: CONST.REPORT.MESSAGE.TYPE.TEXT,
            },
        ],
        person: [
            {
                style: 'strong',
                text: currentUserPersonalDetails?.displayName ?? String(currentUserAccountID),
                type: 'TEXT',
            },
        ],
        reportActionID: rand64(),
        shouldShow: true,
        created: DateUtils.getDBTimeWithSkew(Date.now() + createdOffset),
        isFirstItem: false,
        pendingAction: CONST.RED_BRICK_ROAD_PENDING_ACTION.ADD,
        delegateAccountID: delegateAccountDetails?.accountID,
    };
}

function isWorkspaceChat(chatType: string) {
    return chatType === CONST.REPORT.CHAT_TYPE.POLICY_ADMINS || chatType === CONST.REPORT.CHAT_TYPE.POLICY_ANNOUNCE || chatType === CONST.REPORT.CHAT_TYPE.POLICY_EXPENSE_CHAT;
}

/**
 * Builds an optimistic chat report with a randomly generated reportID and as much information as we currently have
 */
function buildOptimisticChatReport(
    participantList: number[],
    reportName: string = CONST.REPORT.DEFAULT_REPORT_NAME,
    chatType?: ValueOf<typeof CONST.REPORT.CHAT_TYPE>,
    policyID: string = CONST.POLICY.OWNER_EMAIL_FAKE,
    ownerAccountID: number = CONST.REPORT.OWNER_ACCOUNT_ID_FAKE,
    isOwnPolicyExpenseChat = false,
    oldPolicyName = '',
    visibility?: ValueOf<typeof CONST.REPORT.VISIBILITY>,
    writeCapability?: ValueOf<typeof CONST.REPORT.WRITE_CAPABILITIES>,
    notificationPreference: NotificationPreference = CONST.REPORT.NOTIFICATION_PREFERENCE.ALWAYS,
    parentReportActionID = '',
    parentReportID = '',
    description = '',
    avatarUrl = '',
    optimisticReportID = '',
): OptimisticChatReport {
    const isWorkspaceChatType = chatType && isWorkspaceChat(chatType);
    const participants = participantList.reduce((reportParticipants: Participants, accountID: number) => {
        const participant: ReportParticipant = {
            notificationPreference,
            ...(!isWorkspaceChatType && {role: accountID === currentUserAccountID ? CONST.REPORT.ROLE.ADMIN : CONST.REPORT.ROLE.MEMBER}),
        };
        // eslint-disable-next-line no-param-reassign
        reportParticipants[accountID] = participant;
        return reportParticipants;
    }, {} as Participants);
    const currentTime = DateUtils.getDBTime();
    const optimisticChatReport: OptimisticChatReport = {
        type: CONST.REPORT.TYPE.CHAT,
        chatType,
        isOwnPolicyExpenseChat,
        isPinned: false,
        lastActorAccountID: 0,
        lastMessageHtml: '',
        lastMessageText: undefined,
        lastReadTime: currentTime,
        lastVisibleActionCreated: currentTime,
        oldPolicyName,
        ownerAccountID: ownerAccountID || CONST.REPORT.OWNER_ACCOUNT_ID_FAKE,
        parentReportActionID,
        parentReportID,
        participants,
        policyID,
        reportID: optimisticReportID || generateReportID(),
        reportName,
        stateNum: 0,
        statusNum: 0,
        visibility,
        description,
        writeCapability,
        avatarUrl,
    };

    if (chatType === CONST.REPORT.CHAT_TYPE.INVOICE) {
        // TODO: update to support workspace as an invoice receiver when workspace-to-workspace invoice room implemented
        optimisticChatReport.invoiceReceiver = {
            type: 'individual',
            accountID: participantList.at(0) ?? -1,
        };
    }

    return optimisticChatReport;
}

function buildOptimisticGroupChatReport(
    participantAccountIDs: number[],
    reportName: string,
    avatarUri: string,
    optimisticReportID?: string,
    notificationPreference?: NotificationPreference,
) {
    return buildOptimisticChatReport(
        participantAccountIDs,
        reportName,
        CONST.REPORT.CHAT_TYPE.GROUP,
        undefined,
        undefined,
        undefined,
        undefined,
        undefined,
        undefined,
        notificationPreference,
        undefined,
        undefined,
        undefined,
        avatarUri,
        optimisticReportID,
    );
}

/**
 * Returns the necessary reportAction onyx data to indicate that the chat has been created optimistically
 * @param [created] - Action created time
 */
function buildOptimisticCreatedReportAction(emailCreatingAction: string, created = DateUtils.getDBTime()): OptimisticCreatedReportAction {
    return {
        reportActionID: rand64(),
        actionName: CONST.REPORT.ACTIONS.TYPE.CREATED,
        pendingAction: CONST.RED_BRICK_ROAD_PENDING_ACTION.ADD,
        actorAccountID: currentUserAccountID,
        message: [
            {
                type: CONST.REPORT.MESSAGE.TYPE.TEXT,
                style: 'strong',
                text: emailCreatingAction,
            },
            {
                type: CONST.REPORT.MESSAGE.TYPE.TEXT,
                style: 'normal',
                text: ' created this report',
            },
        ],
        person: [
            {
                type: CONST.REPORT.MESSAGE.TYPE.TEXT,
                style: 'strong',
                text: getCurrentUserDisplayNameOrEmail(),
            },
        ],
        automatic: false,
        avatar: getCurrentUserAvatar(),
        created,
        shouldShow: true,
    };
}

/**
 * Returns the necessary reportAction onyx data to indicate that the room has been renamed
 */
function buildOptimisticRenamedRoomReportAction(newName: string, oldName: string): OptimisticRenamedReportAction {
    const now = DateUtils.getDBTime();
    return {
        reportActionID: rand64(),
        actionName: CONST.REPORT.ACTIONS.TYPE.RENAMED,
        pendingAction: CONST.RED_BRICK_ROAD_PENDING_ACTION.ADD,
        actorAccountID: currentUserAccountID,
        message: [
            {
                type: CONST.REPORT.MESSAGE.TYPE.TEXT,
                style: 'strong',
                text: 'You',
            },
            {
                type: CONST.REPORT.MESSAGE.TYPE.TEXT,
                style: 'normal',
                text: ` renamed this report. New title is '${newName}' (previously '${oldName}').`,
            },
        ],
        person: [
            {
                type: CONST.REPORT.MESSAGE.TYPE.TEXT,
                style: 'strong',
                text: getCurrentUserDisplayNameOrEmail(),
            },
        ],
        originalMessage: {
            oldName,
            newName,
            html: `Room renamed to ${newName}`,
            lastModified: now,
        },
        automatic: false,
        avatar: getCurrentUserAvatar(),
        created: now,
        shouldShow: true,
    };
}

/**
 * Returns the necessary reportAction onyx data to indicate that the room description has been updated
 */
function buildOptimisticRoomDescriptionUpdatedReportAction(description: string): OptimisticRoomDescriptionUpdatedReportAction {
    const now = DateUtils.getDBTime();
    return {
        reportActionID: rand64(),
        actionName: CONST.REPORT.ACTIONS.TYPE.ROOM_CHANGE_LOG.UPDATE_ROOM_DESCRIPTION,
        pendingAction: CONST.RED_BRICK_ROAD_PENDING_ACTION.ADD,
        actorAccountID: currentUserAccountID,
        message: [
            {
                type: CONST.REPORT.MESSAGE.TYPE.COMMENT,
                text: description ? `set the room description to: ${Parser.htmlToText(description)}` : 'cleared the room description',
                html: description ? `<muted-text>set the room description to: ${description}</muted-text>` : '<muted-text>cleared the room description</muted-text>',
            },
        ],
        person: [
            {
                type: CONST.REPORT.MESSAGE.TYPE.TEXT,
                style: 'strong',
                text: getCurrentUserDisplayNameOrEmail(),
            },
        ],
        originalMessage: {
            description,
            lastModified: now,
        },
        created: now,
    };
}

/**
 * Returns the necessary reportAction onyx data to indicate that the transaction has been put on hold optimistically
 * @param [created] - Action created time
 */
function buildOptimisticHoldReportAction(created = DateUtils.getDBTime()): OptimisticHoldReportAction {
    return {
        reportActionID: rand64(),
        actionName: CONST.REPORT.ACTIONS.TYPE.HOLD,
        pendingAction: CONST.RED_BRICK_ROAD_PENDING_ACTION.ADD,
        actorAccountID: currentUserAccountID,
        message: [
            {
                type: CONST.REPORT.MESSAGE.TYPE.TEXT,
                style: 'normal',
                text: translateLocal('iou.heldExpense'),
            },
        ],
        person: [
            {
                type: CONST.REPORT.MESSAGE.TYPE.TEXT,
                style: 'strong',
                text: getCurrentUserDisplayNameOrEmail(),
            },
        ],
        automatic: false,
        avatar: getCurrentUserAvatar(),
        created,
        shouldShow: true,
    };
}

/**
 * Returns the necessary reportAction onyx data to indicate that the transaction has been put on hold optimistically
 * @param [created] - Action created time
 */
function buildOptimisticHoldReportActionComment(comment: string, created = DateUtils.getDBTime()): OptimisticHoldReportAction {
    return {
        reportActionID: rand64(),
        actionName: CONST.REPORT.ACTIONS.TYPE.ADD_COMMENT,
        pendingAction: CONST.RED_BRICK_ROAD_PENDING_ACTION.ADD,
        actorAccountID: currentUserAccountID,
        message: [
            {
                type: CONST.REPORT.MESSAGE.TYPE.COMMENT,
                text: comment,
                html: comment, // as discussed on https://github.com/Expensify/App/pull/39452 we will not support HTML for now
            },
        ],
        person: [
            {
                type: CONST.REPORT.MESSAGE.TYPE.TEXT,
                style: 'strong',
                text: getCurrentUserDisplayNameOrEmail(),
            },
        ],
        automatic: false,
        avatar: getCurrentUserAvatar(),
        created,
        shouldShow: true,
    };
}

/**
 * Returns the necessary reportAction onyx data to indicate that the transaction has been removed from hold optimistically
 * @param [created] - Action created time
 */
function buildOptimisticUnHoldReportAction(created = DateUtils.getDBTime()): OptimisticHoldReportAction {
    return {
        reportActionID: rand64(),
        actionName: CONST.REPORT.ACTIONS.TYPE.UNHOLD,
        pendingAction: CONST.RED_BRICK_ROAD_PENDING_ACTION.ADD,
        actorAccountID: currentUserAccountID,
        message: [
            {
                type: CONST.REPORT.MESSAGE.TYPE.TEXT,
                style: 'normal',
                text: translateLocal('iou.unheldExpense'),
            },
        ],
        person: [
            {
                type: CONST.REPORT.MESSAGE.TYPE.TEXT,
                style: 'normal',
                text: getCurrentUserDisplayNameOrEmail(),
            },
        ],
        automatic: false,
        avatar: getCurrentUserAvatar(),
        created,
        shouldShow: true,
    };
}

function buildOptimisticEditedTaskFieldReportAction({title, description}: Task): OptimisticEditedTaskReportAction {
    // We do not modify title & description in one request, so we need to create a different optimistic action for each field modification
    let field = '';
    let value = '';
    if (title !== undefined) {
        field = 'task title';
        value = title;
    } else if (description !== undefined) {
        field = 'description';
        value = description;
    }

    let changelog = 'edited this task';
    if (field && value) {
        changelog = `updated the ${field} to ${value}`;
    } else if (field) {
        changelog = `removed the ${field}`;
    }
    const delegateAccountDetails = getPersonalDetailByEmail(delegateEmail);

    return {
        reportActionID: rand64(),
        actionName: CONST.REPORT.ACTIONS.TYPE.TASK_EDITED,
        pendingAction: CONST.RED_BRICK_ROAD_PENDING_ACTION.ADD,
        actorAccountID: currentUserAccountID,
        message: [
            {
                type: CONST.REPORT.MESSAGE.TYPE.COMMENT,
                text: changelog,
                html: getParsedComment(changelog),
            },
        ],
        person: [
            {
                type: CONST.REPORT.MESSAGE.TYPE.TEXT,
                style: 'strong',
                text: getCurrentUserDisplayNameOrEmail(),
            },
        ],
        automatic: false,
        avatar: getCurrentUserAvatar(),
        created: DateUtils.getDBTime(),
        shouldShow: false,
        delegateAccountID: delegateAccountDetails?.accountID,
    };
}

function buildOptimisticCardAssignedReportAction(assigneeAccountID: number): OptimisticCardAssignedReportAction {
    return {
        actionName: CONST.REPORT.ACTIONS.TYPE.CARD_ASSIGNED,
        actorAccountID: currentUserAccountID,
        avatar: getCurrentUserAvatar(),
        created: DateUtils.getDBTime(),
        originalMessage: {assigneeAccountID, cardID: -1},
        message: [{type: CONST.REPORT.MESSAGE.TYPE.COMMENT, text: '', html: ''}],
        pendingAction: CONST.RED_BRICK_ROAD_PENDING_ACTION.ADD,
        person: [
            {
                type: CONST.REPORT.MESSAGE.TYPE.TEXT,
                style: 'strong',
                text: getCurrentUserDisplayNameOrEmail(),
            },
        ],
        reportActionID: rand64(),
        shouldShow: true,
    };
}

function buildOptimisticChangedTaskAssigneeReportAction(assigneeAccountID: number): OptimisticEditedTaskReportAction {
    const delegateAccountDetails = getPersonalDetailByEmail(delegateEmail);

    return {
        reportActionID: rand64(),
        actionName: CONST.REPORT.ACTIONS.TYPE.TASK_EDITED,
        pendingAction: CONST.RED_BRICK_ROAD_PENDING_ACTION.ADD,
        actorAccountID: currentUserAccountID,
        message: [
            {
                type: CONST.REPORT.MESSAGE.TYPE.COMMENT,
                text: `assigned to ${getDisplayNameForParticipant({accountID: assigneeAccountID})}`,
                html: `assigned to <mention-user accountID="${assigneeAccountID}"/>`,
            },
        ],
        person: [
            {
                type: CONST.REPORT.MESSAGE.TYPE.TEXT,
                style: 'strong',
                text: getCurrentUserDisplayNameOrEmail(),
            },
        ],
        automatic: false,
        avatar: getCurrentUserAvatar(),
        created: DateUtils.getDBTime(),
        shouldShow: false,
        delegateAccountID: delegateAccountDetails?.accountID,
    };
}

/**
 * Returns the necessary reportAction onyx data to indicate that a chat has been archived
 *
 * @param reason - A reason why the chat has been archived
 */
function buildOptimisticClosedReportAction(
    emailClosingReport: string,
    policyName: string,
    reason: ValueOf<typeof CONST.REPORT.ARCHIVE_REASON> = CONST.REPORT.ARCHIVE_REASON.DEFAULT,
): OptimisticClosedReportAction {
    return {
        actionName: CONST.REPORT.ACTIONS.TYPE.CLOSED,
        actorAccountID: currentUserAccountID,
        automatic: false,
        avatar: getCurrentUserAvatar(),
        created: DateUtils.getDBTime(),
        message: [
            {
                type: CONST.REPORT.MESSAGE.TYPE.TEXT,
                style: 'strong',
                text: emailClosingReport,
            },
            {
                type: CONST.REPORT.MESSAGE.TYPE.TEXT,
                style: 'normal',
                text: ' closed this report',
            },
        ],
        originalMessage: {
            policyName,
            reason,
        },
        pendingAction: CONST.RED_BRICK_ROAD_PENDING_ACTION.ADD,
        person: [
            {
                type: CONST.REPORT.MESSAGE.TYPE.TEXT,
                style: 'strong',
                text: getCurrentUserDisplayNameOrEmail(),
            },
        ],
        reportActionID: rand64(),
        shouldShow: true,
    };
}

/**
 * Returns an optimistic Dismissed Violation Report Action. Use the originalMessage customize this to the type of
 * violation being dismissed.
 */
function buildOptimisticDismissedViolationReportAction(
    originalMessage: ReportAction<typeof CONST.REPORT.ACTIONS.TYPE.DISMISSED_VIOLATION>['originalMessage'],
): OptimisticDismissedViolationReportAction {
    return {
        actionName: CONST.REPORT.ACTIONS.TYPE.DISMISSED_VIOLATION,
        actorAccountID: currentUserAccountID,
        avatar: getCurrentUserAvatar(),
        created: DateUtils.getDBTime(),
        message: [
            {
                type: CONST.REPORT.MESSAGE.TYPE.TEXT,
                style: 'normal',
                text: getDismissedViolationMessageText(originalMessage),
            },
        ],
        originalMessage,
        pendingAction: CONST.RED_BRICK_ROAD_PENDING_ACTION.ADD,
        person: [
            {
                type: CONST.REPORT.MESSAGE.TYPE.TEXT,
                style: 'strong',
                text: getCurrentUserDisplayNameOrEmail(),
            },
        ],
        reportActionID: rand64(),
        shouldShow: true,
    };
}

function buildOptimisticResolvedDuplicatesReportAction(): OptimisticDismissedViolationReportAction {
    return {
        actionName: CONST.REPORT.ACTIONS.TYPE.RESOLVED_DUPLICATES,
        actorAccountID: currentUserAccountID,
        avatar: getCurrentUserAvatar(),
        created: DateUtils.getDBTime(),
        message: [
            {
                type: CONST.REPORT.MESSAGE.TYPE.TEXT,
                style: 'normal',
                text: translateLocal('violations.resolvedDuplicates'),
            },
        ],
        pendingAction: CONST.RED_BRICK_ROAD_PENDING_ACTION.ADD,
        person: [
            {
                type: CONST.REPORT.MESSAGE.TYPE.TEXT,
                style: 'strong',
                text: getCurrentUserDisplayNameOrEmail(),
            },
        ],
        reportActionID: rand64(),
        shouldShow: true,
    };
}

function buildOptimisticAnnounceChat(policyID: string, accountIDs: number[]): OptimisticAnnounceChat {
    const announceReport = getRoom(CONST.REPORT.CHAT_TYPE.POLICY_ANNOUNCE, policyID);
    const policy = getPolicy(policyID);
    const announceRoomOnyxData: AnnounceRoomOnyxData = {
        onyxOptimisticData: [],
        onyxSuccessData: [],
        onyxFailureData: [],
    };

    // Do not create #announce room if the room already exists or if there are less than 3 participants in workspace
    if (accountIDs.length < 3 || announceReport) {
        return {
            announceChatReportID: '',
            announceChatReportActionID: '',
            announceChatData: announceRoomOnyxData,
        };
    }

    const announceChatData = buildOptimisticChatReport(
        accountIDs,
        CONST.REPORT.WORKSPACE_CHAT_ROOMS.ANNOUNCE,
        CONST.REPORT.CHAT_TYPE.POLICY_ANNOUNCE,
        policyID,
        CONST.POLICY.OWNER_ACCOUNT_ID_FAKE,
        false,
        policy?.name,
        undefined,
        CONST.REPORT.WRITE_CAPABILITIES.ADMINS,
        CONST.REPORT.NOTIFICATION_PREFERENCE.ALWAYS,
    );
    const announceCreatedAction = buildOptimisticCreatedReportAction(CONST.POLICY.OWNER_EMAIL_FAKE);
    announceRoomOnyxData.onyxOptimisticData.push(
        {
            onyxMethod: Onyx.METHOD.SET,
            key: `${ONYXKEYS.COLLECTION.REPORT}${announceChatData.reportID}`,
            value: {
                pendingFields: {
                    addWorkspaceRoom: CONST.RED_BRICK_ROAD_PENDING_ACTION.ADD,
                },
                ...announceChatData,
            },
        },
        {
            onyxMethod: Onyx.METHOD.SET,
            key: `${ONYXKEYS.COLLECTION.REPORT_DRAFT}${announceChatData.reportID}`,
            value: null,
        },
        {
            onyxMethod: Onyx.METHOD.SET,
            key: `${ONYXKEYS.COLLECTION.REPORT_ACTIONS}${announceChatData.reportID}`,
            value: {
                [announceCreatedAction.reportActionID]: announceCreatedAction,
            },
        },
    );
    announceRoomOnyxData.onyxSuccessData.push(
        {
            onyxMethod: Onyx.METHOD.MERGE,
            key: `${ONYXKEYS.COLLECTION.REPORT}${announceChatData.reportID}`,
            value: {
                pendingFields: {
                    addWorkspaceRoom: null,
                },
                pendingAction: null,
            },
        },
        {
            onyxMethod: Onyx.METHOD.MERGE,
            key: `${ONYXKEYS.COLLECTION.REPORT_METADATA}${announceChatData.reportID}`,
            value: {
                isOptimisticReport: false,
            },
        },
        {
            onyxMethod: Onyx.METHOD.MERGE,
            key: `${ONYXKEYS.COLLECTION.REPORT_ACTIONS}${announceChatData.reportID}`,
            value: {
                [announceCreatedAction.reportActionID]: {
                    pendingAction: null,
                },
            },
        },
    );
    announceRoomOnyxData.onyxFailureData.push(
        {
            onyxMethod: Onyx.METHOD.MERGE,
            key: `${ONYXKEYS.COLLECTION.REPORT}${announceChatData.reportID}`,
            value: {
                pendingFields: {
                    addWorkspaceRoom: null,
                },
                pendingAction: null,
            },
        },
        {
            onyxMethod: Onyx.METHOD.MERGE,
            key: `${ONYXKEYS.COLLECTION.REPORT_METADATA}${announceChatData.reportID}`,
            value: {
                isOptimisticReport: false,
            },
        },
        {
            onyxMethod: Onyx.METHOD.MERGE,
            key: `${ONYXKEYS.COLLECTION.REPORT_ACTIONS}${announceChatData.reportID}`,
            value: {
                [announceCreatedAction.reportActionID]: {
                    pendingAction: null,
                },
            },
        },
    );
    return {
        announceChatReportID: announceChatData.reportID,
        announceChatReportActionID: announceCreatedAction.reportActionID,
        announceChatData: announceRoomOnyxData,
    };
}

function buildOptimisticWorkspaceChats(policyID: string, policyName: string, expenseReportId?: string): OptimisticWorkspaceChats {
    const pendingChatMembers = getPendingChatMembers(currentUserAccountID ? [currentUserAccountID] : [], [], CONST.RED_BRICK_ROAD_PENDING_ACTION.ADD);
    const adminsChatData = {
        ...buildOptimisticChatReport(
            currentUserAccountID ? [currentUserAccountID] : [],
            CONST.REPORT.WORKSPACE_CHAT_ROOMS.ADMINS,
            CONST.REPORT.CHAT_TYPE.POLICY_ADMINS,
            policyID,
            CONST.POLICY.OWNER_ACCOUNT_ID_FAKE,
            false,
            policyName,
        ),
    };
    const adminsChatReportID = adminsChatData.reportID;
    const adminsCreatedAction = buildOptimisticCreatedReportAction(CONST.POLICY.OWNER_EMAIL_FAKE);
    const adminsReportActionData = {
        [adminsCreatedAction.reportActionID]: adminsCreatedAction,
    };

    const expenseChatData = buildOptimisticChatReport(
        currentUserAccountID ? [currentUserAccountID] : [],
        '',
        CONST.REPORT.CHAT_TYPE.POLICY_EXPENSE_CHAT,
        policyID,
        currentUserAccountID,
        true,
        policyName,
        undefined,
        undefined,
        undefined,
        undefined,
        undefined,
        undefined,
        undefined,
        expenseReportId,
    );
    const expenseChatReportID = expenseChatData.reportID;
    const expenseReportCreatedAction = buildOptimisticCreatedReportAction(currentUserEmail ?? '');
    const expenseReportActionData = {
        [expenseReportCreatedAction.reportActionID]: expenseReportCreatedAction,
    };

    return {
        adminsChatReportID,
        adminsChatData,
        adminsReportActionData,
        adminsCreatedReportActionID: adminsCreatedAction.reportActionID,
        expenseChatReportID,
        expenseChatData,
        expenseReportActionData,
        expenseCreatedReportActionID: expenseReportCreatedAction.reportActionID,
        pendingChatMembers,
    };
}

/**
 * Builds an optimistic Task Report with a randomly generated reportID
 *
 * @param ownerAccountID - Account ID of the person generating the Task.
 * @param assigneeAccountID - AccountID of the other person participating in the Task.
 * @param parentReportID - Report ID of the chat where the Task is.
 * @param title - Task title.
 * @param description - Task description.
 * @param policyID - PolicyID of the parent report
 */

function buildOptimisticTaskReport(
    ownerAccountID: number,
    parentReportID: string,
    assigneeAccountID = 0,
    title?: string,
    description?: string,
    policyID: string = CONST.POLICY.OWNER_EMAIL_FAKE,
    notificationPreference: NotificationPreference = CONST.REPORT.NOTIFICATION_PREFERENCE.HIDDEN,
    mediaAttributes?: Record<string, string>,
): OptimisticTaskReport {
    const participants: Participants = {
        [ownerAccountID]: {
            notificationPreference,
        },
    };

    if (assigneeAccountID) {
        participants[assigneeAccountID] = {notificationPreference};
    }

    return {
        reportID: generateReportID(),
        reportName: getParsedComment(title ?? ''),
        description: getParsedComment(description ?? '', {}, mediaAttributes),
        ownerAccountID,
        participants,
        managerID: assigneeAccountID,
        type: CONST.REPORT.TYPE.TASK,
        parentReportID,
        policyID,
        stateNum: CONST.REPORT.STATE_NUM.OPEN,
        statusNum: CONST.REPORT.STATUS_NUM.OPEN,
        lastVisibleActionCreated: DateUtils.getDBTime(),
        hasParentAccess: true,
    };
}

/**
 * Builds an optimistic EXPORTED_TO_INTEGRATION report action
 *
 * @param integration - The connectionName of the integration
 * @param markedManually - Whether the integration was marked as manually exported
 */
function buildOptimisticExportIntegrationAction(integration: ConnectionName, markedManually = false): OptimisticExportIntegrationAction {
    const label = CONST.POLICY.CONNECTIONS.NAME_USER_FRIENDLY[integration];
    return {
        reportActionID: rand64(),
        actionName: CONST.REPORT.ACTIONS.TYPE.EXPORTED_TO_INTEGRATION,
        pendingAction: CONST.RED_BRICK_ROAD_PENDING_ACTION.ADD,
        actorAccountID: currentUserAccountID,
        message: [],
        person: [
            {
                type: CONST.REPORT.MESSAGE.TYPE.TEXT,
                style: 'strong',
                text: getCurrentUserDisplayNameOrEmail(),
            },
        ],
        automatic: false,
        avatar: getCurrentUserAvatar(),
        created: DateUtils.getDBTime(),
        shouldShow: true,
        originalMessage: {
            label,
            lastModified: DateUtils.getDBTime(),
            markedManually,
            inProgress: true,
        },
    };
}

/**
 * A helper method to create transaction thread
 *
 * @param reportAction - the parent IOU report action from which to create the thread
 * @param moneyRequestReport - the report which the report action belongs to
 */
function buildTransactionThread(
    reportAction: OnyxEntry<ReportAction | OptimisticIOUReportAction>,
    moneyRequestReport: OnyxEntry<Report>,
    existingTransactionThreadReportID?: string,
): OptimisticChatReport {
    const participantAccountIDs = [...new Set([currentUserAccountID, Number(reportAction?.actorAccountID)])].filter(Boolean) as number[];
    const existingTransactionThreadReport = getReportOrDraftReport(existingTransactionThreadReportID);

    if (existingTransactionThreadReportID && existingTransactionThreadReport) {
        return {
            ...existingTransactionThreadReport,
            parentReportActionID: reportAction?.reportActionID,
            parentReportID: moneyRequestReport?.reportID,
            reportName: getTransactionReportName({reportAction}),
            policyID: moneyRequestReport?.policyID,
        };
    }

    return buildOptimisticChatReport(
        participantAccountIDs,
        getTransactionReportName({reportAction}),
        undefined,
        moneyRequestReport?.policyID,
        CONST.POLICY.OWNER_ACCOUNT_ID_FAKE,
        false,
        '',
        undefined,
        undefined,
        CONST.REPORT.NOTIFICATION_PREFERENCE.HIDDEN,
        reportAction?.reportActionID,
        moneyRequestReport?.reportID,
    );
}

/**
 * Build optimistic expense entities:
 *
 * 1. CREATED action for the chatReport
 * 2. CREATED action for the iouReport
 * 3. IOU action for the iouReport linked to the transaction thread via `childReportID`
 * 4. Transaction Thread linked to the IOU action via `parentReportActionID`
 * 5. CREATED action for the Transaction Thread
 */
function buildOptimisticMoneyRequestEntities(
    iouReport: Report,
    type: ValueOf<typeof CONST.IOU.REPORT_ACTION_TYPE>,
    amount: number,
    currency: string,
    comment: string,
    payeeEmail: string,
    participants: Participant[],
    transactionID: string,
    paymentType?: PaymentMethodType,
    isSettlingUp = false,
    isSendMoneyFlow = false,
    isOwnPolicyExpenseChat = false,
    isPersonalTrackingExpense?: boolean,
    existingTransactionThreadReportID?: string,
    linkedTrackedExpenseReportAction?: ReportAction,
): [OptimisticCreatedReportAction, OptimisticCreatedReportAction, OptimisticIOUReportAction, OptimisticChatReport, OptimisticCreatedReportAction | null] {
    const createdActionForChat = buildOptimisticCreatedReportAction(payeeEmail);

    // The `CREATED` action must be optimistically generated before the IOU action so that it won't appear after the IOU action in the chat.
    const iouActionCreationTime = DateUtils.getDBTime();
    const createdActionForIOUReport = buildOptimisticCreatedReportAction(payeeEmail, DateUtils.subtractMillisecondsFromDateTime(iouActionCreationTime, 1));

    const iouAction = buildOptimisticIOUReportAction(
        type,
        amount,
        currency,
        comment,
        participants,
        transactionID,
        paymentType,
        isPersonalTrackingExpense ? '0' : iouReport.reportID,
        isSettlingUp,
        isSendMoneyFlow,
        isOwnPolicyExpenseChat,
        iouActionCreationTime,
        linkedTrackedExpenseReportAction,
    );

    // Create optimistic transactionThread and the `CREATED` action for it, if existingTransactionThreadReportID is undefined
    const transactionThread = buildTransactionThread(iouAction, iouReport, existingTransactionThreadReportID);
    const createdActionForTransactionThread = existingTransactionThreadReportID ? null : buildOptimisticCreatedReportAction(payeeEmail);

    // The IOU action and the transactionThread are co-dependent as parent-child, so we need to link them together
    iouAction.childReportID = existingTransactionThreadReportID ?? transactionThread.reportID;

    return [createdActionForChat, createdActionForIOUReport, iouAction, transactionThread, createdActionForTransactionThread];
}

// Check if the report is empty, meaning it has no visible messages (i.e. only a "created" report action).
function isEmptyReport(report: OnyxEntry<Report>): boolean {
    if (!report) {
        return true;
    }

    if (report.lastMessageText) {
        return false;
    }

    const lastVisibleMessage = getLastVisibleMessage(report.reportID);
    return !lastVisibleMessage.lastMessageText;
}

// We need oneTransactionThreadReport to get the correct last visible action created
function isUnread(report: OnyxEntry<Report>, oneTransactionThreadReport: OnyxEntry<Report>): boolean {
    if (!report) {
        return false;
    }

    if (isEmptyReport(report)) {
        return false;
    }
    // lastVisibleActionCreated and lastReadTime are both datetime strings and can be compared directly
    const lastVisibleActionCreated = getReportLastVisibleActionCreated(report, oneTransactionThreadReport);
    const lastReadTime = report.lastReadTime ?? '';
    const lastMentionedTime = report.lastMentionedTime ?? '';

    // If the user was mentioned and the comment got deleted the lastMentionedTime will be more recent than the lastVisibleActionCreated
    return lastReadTime < (lastVisibleActionCreated ?? '') || lastReadTime < lastMentionedTime;
}

function isIOUOwnedByCurrentUser(report: OnyxEntry<Report>, allReportsDict?: OnyxCollection<Report>): boolean {
    const allAvailableReports = allReportsDict ?? allReports;
    if (!report || !allAvailableReports) {
        return false;
    }

    let reportToLook = report;
    if (report.iouReportID) {
        const iouReport = allAvailableReports[`${ONYXKEYS.COLLECTION.REPORT}${report.iouReportID}`];
        if (iouReport) {
            reportToLook = iouReport;
        }
    }

    return reportToLook.ownerAccountID === currentUserAccountID;
}

/**
 * Assuming the passed in report is a default room, lets us know whether we can see it or not, based on permissions and
 * the various subsets of users we've allowed to use default rooms.
 */
function canSeeDefaultRoom(report: OnyxEntry<Report>, policies: OnyxCollection<Policy>, betas: OnyxEntry<Beta[]>): boolean {
    // Include archived rooms
    if (isArchivedNonExpenseReport(report, getReportNameValuePairs(report?.reportID))) {
        return true;
    }

    // If the room has an assigned guide, it can be seen.
    if (hasExpensifyGuidesEmails(Object.keys(report?.participants ?? {}).map(Number))) {
        return true;
    }

    // Include any admins and announce rooms, since only non partner-managed domain rooms are on the beta now.
    if (isAdminRoom(report) || isAnnounceRoom(report)) {
        return true;
    }

    // For all other cases, just check that the user belongs to the default rooms beta
    return Permissions.canUseDefaultRooms(betas ?? []);
}

function canAccessReport(report: OnyxEntry<Report>, policies: OnyxCollection<Policy>, betas: OnyxEntry<Beta[]>): boolean {
    // We hide default rooms (it's basically just domain rooms now) from people who aren't on the defaultRooms beta.
    if (isDefaultRoom(report) && !canSeeDefaultRoom(report, policies, betas)) {
        return false;
    }

    if (report?.errorFields?.notFound) {
        return false;
    }

    return true;
}

// eslint-disable-next-line rulesdir/no-negated-variables
function isReportNotFound(report: OnyxEntry<Report>): boolean {
    return !!report?.errorFields?.notFound;
}

/**
 * Check if the report is the parent report of the currently viewed report or at least one child report has report action
 */
function shouldHideReport(report: OnyxEntry<Report>, currentReportId: string | undefined): boolean {
    const currentReport = getReportOrDraftReport(currentReportId);
    const parentReport = getParentReport(!isEmptyObject(currentReport) ? currentReport : undefined);
    const reportActions = allReportActions?.[`${ONYXKEYS.COLLECTION.REPORT_ACTIONS}${report?.reportID}`] ?? {};
    const isChildReportHasComment = Object.values(reportActions ?? {})?.some((reportAction) => (reportAction?.childVisibleActionCount ?? 0) > 0);
    return parentReport?.reportID !== report?.reportID && !isChildReportHasComment;
}

/**
 * Should we display a RBR on the LHN on this report due to violations?
 */
function shouldDisplayViolationsRBRInLHN(report: OnyxEntry<Report>, transactionViolations: OnyxCollection<TransactionViolation[]>): boolean {
    // We only show the RBR in the highest level, which is the workspace chat
    if (!report || !isPolicyExpenseChat(report)) {
        return false;
    }

    // We only show the RBR to the submitter
    if (!isCurrentUserSubmitter(report.reportID)) {
        return false;
    }
    if (!report.policyID || !reportsByPolicyID) {
        return false;
    }

    // If any report has a violation, then it should have a RBR
    const potentialReports = reportsByPolicyID[report.policyID] ?? [];
    return potentialReports.some((potentialReport) => {
        return hasViolations(potentialReport.reportID, transactionViolations) || hasWarningTypeViolations(potentialReport.reportID, transactionViolations);
    });
}

/**
 * Checks to see if a report contains a violation
 */
function hasViolations(
    reportID: string | undefined,
    transactionViolations: OnyxCollection<TransactionViolation[]>,
    shouldShowInReview?: boolean,
    reportTransactions?: SearchTransaction[],
): boolean {
    const transactions = reportTransactions ?? getReportTransactions(reportID);
    return transactions.some((transaction) => hasViolation(transaction, transactionViolations, shouldShowInReview));
}

/**
 * Checks to see if a report contains a violation of type `warning`
 */
function hasWarningTypeViolations(reportID: string | undefined, transactionViolations: OnyxCollection<TransactionViolation[]>, shouldShowInReview?: boolean): boolean {
    const transactions = getReportTransactions(reportID);
    return transactions.some((transaction) => hasWarningTypeViolation(transaction.transactionID, transactionViolations, shouldShowInReview));
}

/**
 * Checks to see if a report contains a violation of type `notice`
 */
function hasNoticeTypeViolations(reportID: string | undefined, transactionViolations: OnyxCollection<TransactionViolation[]>, shouldShowInReview?: boolean): boolean {
    const transactions = getReportTransactions(reportID);
    return transactions.some((transaction) => hasNoticeTypeViolation(transaction.transactionID, transactionViolations, shouldShowInReview));
}

function hasReportViolations(reportID: string | undefined) {
    if (!reportID) {
        return false;
    }
    const reportViolations = allReportsViolations?.[`${ONYXKEYS.COLLECTION.REPORT_VIOLATIONS}${reportID}`];
    return Object.values(reportViolations ?? {}).some((violations) => !isEmptyObject(violations));
}

/**
 * Checks if #admins room chan be shown
 * We show #admin rooms when a) More than one admin exists or b) There exists policy audit log for review.
 */
function shouldAdminsRoomBeVisible(report: OnyxEntry<Report>): boolean {
    const accountIDs = Object.entries(report?.participants ?? {}).map(([accountID]) => Number(accountID));
    const adminAccounts = getLoginsByAccountIDs(accountIDs).filter((login) => !isExpensifyTeam(login));
    const lastVisibleAction = getLastVisibleActionReportActionsUtils(report?.reportID);
    if ((lastVisibleAction ? isCreatedAction(lastVisibleAction) : report?.lastActionType === CONST.REPORT.ACTIONS.TYPE.CREATED) && adminAccounts.length <= 1) {
        return false;
    }
    return true;
}

type ReportErrorsAndReportActionThatRequiresAttention = {
    errors: ErrorFields;
    reportAction?: OnyxEntry<ReportAction>;
};

function getAllReportActionsErrorsAndReportActionThatRequiresAttention(report: OnyxEntry<Report>, reportActions: OnyxEntry<ReportActions>): ReportErrorsAndReportActionThatRequiresAttention {
    const reportActionsArray = Object.values(reportActions ?? {}).filter((action) => !isDeletedAction(action));
    const reportActionErrors: ErrorFields = {};
    let reportAction: OnyxEntry<ReportAction>;

    for (const action of reportActionsArray) {
        if (action && !isEmptyObject(action.errors)) {
            Object.assign(reportActionErrors, action.errors);

            if (!reportAction) {
                reportAction = action;
            }
        }
    }
    const parentReportAction: OnyxEntry<ReportAction> =
        !report?.parentReportID || !report?.parentReportActionID
            ? undefined
            : allReportActions?.[`${ONYXKEYS.COLLECTION.REPORT_ACTIONS}${report.parentReportID}`]?.[report.parentReportActionID];

    if (!isArchivedReportWithID(report?.reportID)) {
        if (wasActionTakenByCurrentUser(parentReportAction) && isTransactionThread(parentReportAction)) {
            const transactionID = isMoneyRequestAction(parentReportAction) ? getOriginalMessage(parentReportAction)?.IOUTransactionID : null;
            const transaction = allTransactions?.[`${ONYXKEYS.COLLECTION.TRANSACTION}${transactionID}`];
            if (hasMissingSmartscanFieldsTransactionUtils(transaction ?? null) && !isSettled(transaction?.reportID)) {
                reportActionErrors.smartscan = getMicroSecondOnyxErrorWithTranslationKey('iou.error.genericSmartscanFailureMessage');
                reportAction = undefined;
            }
        } else if ((isIOUReport(report) || isExpenseReport(report)) && report?.ownerAccountID === currentUserAccountID) {
            if (shouldShowRBRForMissingSmartscanFields(report?.reportID) && !isSettled(report?.reportID)) {
                reportActionErrors.smartscan = getMicroSecondOnyxErrorWithTranslationKey('iou.error.genericSmartscanFailureMessage');
                reportAction = getReportActionWithMissingSmartscanFields(report?.reportID);
            }
        } else if (hasSmartscanError(reportActionsArray)) {
            reportActionErrors.smartscan = getMicroSecondOnyxErrorWithTranslationKey('iou.error.genericSmartscanFailureMessage');
            reportAction = getReportActionWithSmartscanError(reportActionsArray);
        }
    }

    return {
        errors: reportActionErrors,
        reportAction,
    };
}

/**
 * Get an object of error messages keyed by microtime by combining all error objects related to the report.
 */
function getAllReportErrors(report: OnyxEntry<Report>, reportActions: OnyxEntry<ReportActions>): Errors {
    const reportErrorFields = report?.errorFields ?? {};
    const {errors: reportActionErrors} = getAllReportActionsErrorsAndReportActionThatRequiresAttention(report, reportActions);

    // All error objects related to the report. Each object in the sources contains error messages keyed by microtime
    const errorSources = {
        ...reportErrorFields,
        ...reportActionErrors,
    };

    // Combine all error messages keyed by microtime into one object
    const errorSourcesArray = Object.values(errorSources ?? {});
    const allReportErrors = {};

    for (const errors of errorSourcesArray) {
        if (!isEmptyObject(errors)) {
            Object.assign(allReportErrors, errors);
        }
    }
    return allReportErrors;
}

function hasReportErrorsOtherThanFailedReceipt(report: Report, doesReportHaveViolations: boolean, transactionViolations: OnyxCollection<TransactionViolation[]>) {
    const reportActions = allReportActions?.[`${ONYXKEYS.COLLECTION.REPORT_ACTIONS}${report.reportID}`] ?? {};
    const allReportErrors = getAllReportErrors(report, reportActions) ?? {};
    const transactionReportActions = getAllReportActions(report.reportID);
    const oneTransactionThreadReportID = getOneTransactionThreadReportID(report.reportID, transactionReportActions, undefined);
    let doesTransactionThreadReportHasViolations = false;
    if (oneTransactionThreadReportID) {
        const transactionReport = getReport(oneTransactionThreadReportID, allReports);
        doesTransactionThreadReportHasViolations = !!transactionReport && shouldDisplayViolationsRBRInLHN(transactionReport, transactionViolations);
    }
    return (
        doesTransactionThreadReportHasViolations ||
        doesReportHaveViolations ||
        Object.values(allReportErrors).some((error) => error?.[0] !== translateLocal('iou.error.genericSmartscanFailureMessage'))
    );
}

type ShouldReportBeInOptionListParams = {
    report: OnyxEntry<Report>;
    currentReportId: string | undefined;
    isInFocusMode: boolean;
    betas: OnyxEntry<Beta[]>;
    policies: OnyxCollection<Policy>;
    excludeEmptyChats: boolean;
    doesReportHaveViolations: boolean;
    includeSelfDM?: boolean;
    login?: string;
    includeDomainEmail?: boolean;
};

function reasonForReportToBeInOptionList({
    report,
    currentReportId,
    isInFocusMode,
    betas,
    policies,
    excludeEmptyChats,
    doesReportHaveViolations,
    includeSelfDM = false,
    login,
    includeDomainEmail = false,
}: ShouldReportBeInOptionListParams): ValueOf<typeof CONST.REPORT_IN_LHN_REASONS> | null {
    const isInDefaultMode = !isInFocusMode;
    // Exclude reports that have no data because there wouldn't be anything to show in the option item.
    // This can happen if data is currently loading from the server or a report is in various stages of being created.
    // This can also happen for anyone accessing a public room or archived room for which they don't have access to the underlying policy.
    // Optionally exclude reports that do not belong to currently active workspace

    const parentReportAction = isThread(report) ? allReportActions?.[`${ONYXKEYS.COLLECTION.REPORT_ACTIONS}${report.parentReportID}`]?.[report.parentReportActionID] : undefined;

    if (
        !report?.reportID ||
        !report?.type ||
        report?.reportName === undefined ||
        (!report?.participants &&
            // We omit sending back participants for chat rooms when searching for reports since they aren't needed to display the results and can get very large.
            // So we allow showing rooms with no participants–in any other circumstances we should never have these reports with no participants in Onyx.
            !isChatRoom(report) &&
            !isChatThread(report) &&
            !isArchivedReport(getReportNameValuePairs(report?.reportID)) &&
            !isMoneyRequestReport(report) &&
            !isTaskReport(report) &&
            !isSelfDM(report) &&
            !isSystemChat(report) &&
            !isGroupChat(report))
    ) {
        return null;
    }

    // We used to use the system DM for A/B testing onboarding tasks, but now only create them in the Concierge chat. We
    // still need to allow existing users who have tasks in the system DM to see them, but otherwise we don't need to
    // show that chat
    if (report?.participants?.[CONST.ACCOUNT_ID.NOTIFICATIONS] && isEmptyReport(report)) {
        return null;
    }

    if (!canAccessReport(report, policies, betas)) {
        return null;
    }

    // If this is a transaction thread associated with a report that only has one transaction, omit it
    if (isOneTransactionThread(report.reportID, report.parentReportID, parentReportAction)) {
        return null;
    }

    if ((Object.values(CONST.REPORT.UNSUPPORTED_TYPE) as string[]).includes(report?.type ?? '')) {
        return null;
    }

    // Include the currently viewed report. If we excluded the currently viewed report, then there
    // would be no way to highlight it in the options list and it would be confusing to users because they lose
    // a sense of context.
    if (report.reportID === currentReportId) {
        return CONST.REPORT_IN_LHN_REASONS.IS_FOCUSED;
    }

    // Retrieve the draft comment for the report and convert it to a boolean
    const hasDraftComment = hasValidDraftComment(report.reportID);

    // Include reports that are relevant to the user in any view mode. Criteria include having a draft or having a GBR showing.
    // eslint-disable-next-line @typescript-eslint/prefer-nullish-coalescing
    if (hasDraftComment) {
        return CONST.REPORT_IN_LHN_REASONS.HAS_DRAFT_COMMENT;
    }

    if (requiresAttentionFromCurrentUser(report)) {
        return CONST.REPORT_IN_LHN_REASONS.HAS_GBR;
    }

    const isEmptyChat = isEmptyReport(report);
    const canHideReport = shouldHideReport(report, currentReportId);

    // Include reports if they are pinned
    if (report.isPinned) {
        return CONST.REPORT_IN_LHN_REASONS.PINNED_BY_USER;
    }

    const reportIsSettled = report.statusNum === CONST.REPORT.STATUS_NUM.REIMBURSED;

    // Always show IOU reports with violations unless they are reimbursed
    if (isExpenseRequest(report) && doesReportHaveViolations && !reportIsSettled) {
        return CONST.REPORT_IN_LHN_REASONS.HAS_IOU_VIOLATIONS;
    }

    // Hide only chat threads that haven't been commented on (other threads are actionable)
    if (isChatThread(report) && canHideReport && isEmptyChat) {
        return null;
    }

    // Show #admins room only when it has some value to the user.
    if (isAdminRoom(report) && !shouldAdminsRoomBeVisible(report)) {
        return null;
    }

    // Include reports that have errors from trying to add a workspace
    // If we excluded it, then the red-brock-road pattern wouldn't work for the user to resolve the error
    if (report.errorFields?.addWorkspaceRoom) {
        return CONST.REPORT_IN_LHN_REASONS.HAS_ADD_WORKSPACE_ROOM_ERRORS;
    }

    // All unread chats (even archived ones) in GSD mode will be shown. This is because GSD mode is specifically for focusing the user on the most relevant chats, primarily, the unread ones
    if (isInFocusMode) {
        const oneTransactionThreadReportID = getOneTransactionThreadReportID(report.reportID, allReportActions?.[`${ONYXKEYS.COLLECTION.REPORT_ACTIONS}${report.reportID}`]);
        const oneTransactionThreadReport = allReports?.[`${ONYXKEYS.COLLECTION.REPORT}${oneTransactionThreadReportID}`];
        return isUnread(report, oneTransactionThreadReport) && getReportNotificationPreference(report) !== CONST.REPORT.NOTIFICATION_PREFERENCE.MUTE
            ? CONST.REPORT_IN_LHN_REASONS.IS_UNREAD
            : null;
    }

    // Archived reports should always be shown when in default (most recent) mode. This is because you should still be able to access and search for the chats to find them.
    if (isInDefaultMode && isArchivedNonExpenseReport(report, getReportNameValuePairs(report?.reportID))) {
        return CONST.REPORT_IN_LHN_REASONS.IS_ARCHIVED;
    }

    // Hide chats between two users that haven't been commented on from the LNH
    if (excludeEmptyChats && isEmptyChat && isChatReport(report) && !isChatRoom(report) && !isPolicyExpenseChat(report) && !isSystemChat(report) && !isGroupChat(report) && canHideReport) {
        return null;
    }

    if (isSelfDM(report)) {
        return includeSelfDM ? CONST.REPORT_IN_LHN_REASONS.IS_SELF_DM : null;
    }

    if (Str.isDomainEmail(login ?? '') && !includeDomainEmail) {
        return null;
    }

    // Hide chat threads where the parent message is pending removal
    if (!isEmptyObject(parentReportAction) && isPendingRemove(parentReportAction) && isThreadParentMessage(parentReportAction, report?.reportID)) {
        return null;
    }

    return CONST.REPORT_IN_LHN_REASONS.DEFAULT;
}

/**
 * Takes several pieces of data from Onyx and evaluates if a report should be shown in the option list (either when searching
 * for reports or the reports shown in the LHN).
 *
 * This logic is very specific and the order of the logic is very important. It should fail quickly in most cases and also
 * filter out the majority of reports before filtering out very spimport { accounts } from '../languages/en';
ecific minority of reports.
 */
function shouldReportBeInOptionList(params: ShouldReportBeInOptionListParams) {
    return reasonForReportToBeInOptionList(params) !== null;
}

/**
 * Attempts to find a report in onyx with the provided list of participants. Does not include threads, task, expense, room, and policy expense chat.
 */
function getChatByParticipants(
    newParticipantList: number[],
    reports: OnyxCollection<Report> = allReports,
    shouldIncludeGroupChats = false,
    shouldExcludeClosedReports = false,
): OnyxEntry<Report> {
    const sortedNewParticipantList = newParticipantList.sort();
    return Object.values(reports ?? {}).find((report) => {
        const participantAccountIDs = Object.keys(report?.participants ?? {});

        if (shouldExcludeClosedReports && isArchivedReportWithID(report?.reportID)) {
            return false;
        }

        // Skip if it's not a 1:1 chat
        if (!shouldIncludeGroupChats && !isOneOnOneChat(report) && !isSystemChat(report)) {
            return false;
        }

        // If we are looking for a group chat, then skip non-group chat report
        if (shouldIncludeGroupChats && !isGroupChat(report)) {
            return false;
        }

        const sortedParticipantsAccountIDs = participantAccountIDs.map(Number).sort();

        // Only return the chat if it has all the participants
        return lodashIsEqual(sortedNewParticipantList, sortedParticipantsAccountIDs);
    });
}

/**
 * Attempts to find an invoice chat report in onyx with the provided policyID and receiverID.
 */
function getInvoiceChatByParticipants(receiverID: string | number, receiverType: InvoiceReceiverType, policyID?: string, reports: OnyxCollection<Report> = allReports): OnyxEntry<Report> {
    return Object.values(reports ?? {}).find((report) => {
        if (!report || !isInvoiceRoom(report) || isArchivedNonExpenseReportWithID(report?.reportID)) {
            return false;
        }

        const isSameReceiver =
            report.invoiceReceiver &&
            report.invoiceReceiver.type === receiverType &&
            (('accountID' in report.invoiceReceiver && report.invoiceReceiver.accountID === receiverID) ||
                ('policyID' in report.invoiceReceiver && report.invoiceReceiver.policyID === receiverID));

        return report.policyID === policyID && isSameReceiver;
    });
}

/**
 * Attempts to find a policy expense report in onyx that is owned by ownerAccountID in a given policy
 */
function getPolicyExpenseChat(ownerAccountID: number | undefined, policyID: string | undefined): OnyxEntry<Report> {
    if (!ownerAccountID || !policyID) {
        return;
    }

    return Object.values(allReports ?? {}).find((report: OnyxEntry<Report>) => {
        // If the report has been deleted, then skip it
        if (!report) {
            return false;
        }

        return report.policyID === policyID && isPolicyExpenseChat(report) && report.ownerAccountID === ownerAccountID;
    });
}

function getAllPolicyReports(policyID: string): Array<OnyxEntry<Report>> {
    return Object.values(allReports ?? {}).filter((report) => report?.policyID === policyID);
}

/**
 * Returns true if Chronos is one of the chat participants (1:1)
 */
function chatIncludesChronos(report: OnyxInputOrEntry<Report> | SearchReport): boolean {
    const participantAccountIDs = Object.keys(report?.participants ?? {}).map(Number);
    return participantAccountIDs.includes(CONST.ACCOUNT_ID.CHRONOS);
}

function chatIncludesChronosWithID(reportOrID?: string | SearchReport): boolean {
    if (!reportOrID) {
        return false;
    }

    const report = typeof reportOrID === 'string' ? getReport(reportOrID, allReports) : reportOrID;
    return chatIncludesChronos(report);
}

/**
 * Can only flag if:
 *
 * - It was written by someone else and isn't a whisper
 * - It's a welcome message whisper
 * - It's an ADD_COMMENT that is not an attachment
 */
function canFlagReportAction(reportAction: OnyxInputOrEntry<ReportAction>, reportID: string | undefined): boolean {
    let report = getReportOrDraftReport(reportID);

    // If the childReportID exists in reportAction and is equal to the reportID,
    // the report action being evaluated is the parent report action in a thread, and we should get the parent report to evaluate instead.
    if (reportAction?.childReportID?.toString() === reportID?.toString()) {
        report = getReportOrDraftReport(report?.parentReportID);
    }
    const isCurrentUserAction = reportAction?.actorAccountID === currentUserAccountID;
    if (isWhisperAction(reportAction)) {
        // Allow flagging whispers that are sent by other users
        if (!isCurrentUserAction && reportAction?.actorAccountID !== CONST.ACCOUNT_ID.CONCIERGE) {
            return true;
        }

        // Disallow flagging the rest of whisper as they are sent by us
        return false;
    }

    return !!(
        !isCurrentUserAction &&
        reportAction?.actionName === CONST.REPORT.ACTIONS.TYPE.ADD_COMMENT &&
        !isDeletedAction(reportAction) &&
        !isCreatedTaskReportAction(reportAction) &&
        !isEmptyObject(report) &&
        report &&
        isAllowedToComment(report)
    );
}

/**
 * Whether flag comment page should show
 */
function shouldShowFlagComment(reportAction: OnyxInputOrEntry<ReportAction>, report: OnyxInputOrEntry<Report>): boolean {
    return (
        canFlagReportAction(reportAction, report?.reportID) &&
        !isArchivedNonExpenseReport(report, getReportNameValuePairs(report?.reportID)) &&
        !chatIncludesChronos(report) &&
        !isConciergeChatReport(report) &&
        reportAction?.actorAccountID !== CONST.ACCOUNT_ID.CONCIERGE
    );
}

/**
 * Performs the markdown conversion, and replaces code points > 127 with C escape sequences
 * Used for compatibility with the backend auth validator for AddComment, and to account for MD in comments
 * @returns The comment's total length as seen from the backend
 */
function getCommentLength(textComment: string, parsingDetails?: ParsingDetails): number {
    return getParsedComment(textComment, parsingDetails)
        .replace(/[^ -~]/g, '\\u????')
        .trim().length;
}

function getRouteFromLink(url: string | null): string {
    if (!url) {
        return '';
    }

    // Get the reportID from URL
    let route = url;
    const localWebAndroidRegEx = /^(https:\/\/([0-9]{1,3})\.([0-9]{1,3})\.([0-9]{1,3})\.([0-9]{1,3}))/;
    linkingConfig.prefixes.forEach((prefix) => {
        if (route.startsWith(prefix)) {
            route = route.replace(prefix, '');
        } else if (localWebAndroidRegEx.test(route)) {
            route = route.replace(localWebAndroidRegEx, '');
        } else {
            return;
        }

        // Remove the port if it's a localhost URL
        if (/^:\d+/.test(route)) {
            route = route.replace(/:\d+/, '');
        }

        // Remove the leading slash if exists
        if (route.startsWith('/')) {
            route = route.replace('/', '');
        }
    });
    return route;
}

function parseReportRouteParams(route: string): ReportRouteParams {
    let parsingRoute = route;
    if (parsingRoute.at(0) === '/') {
        // remove the first slash
        parsingRoute = parsingRoute.slice(1);
    }

    if (!parsingRoute.startsWith(addTrailingForwardSlash(ROUTES.REPORT))) {
        return {reportID: '', isSubReportPageRoute: false};
    }

    const pathSegments = parsingRoute.split('/');

    const reportIDSegment = pathSegments.at(1);
    const hasRouteReportActionID = !Number.isNaN(Number(reportIDSegment));

    // Check for "undefined" or any other unwanted string values
    if (!reportIDSegment || reportIDSegment === 'undefined') {
        return {reportID: '', isSubReportPageRoute: false};
    }

    return {
        reportID: reportIDSegment,
        isSubReportPageRoute: pathSegments.length > 2 && !hasRouteReportActionID,
    };
}

function getReportIDFromLink(url: string | null): string {
    const route = getRouteFromLink(url);
    const {reportID, isSubReportPageRoute} = parseReportRouteParams(route);
    if (isSubReportPageRoute) {
        // We allow the Sub-Report deep link routes (settings, details, etc.) to be handled by their respective component pages
        return '';
    }
    return reportID;
}

/**
 * Check if the chat report is linked to an iou that is waiting for the current user to add a credit bank account.
 */
function hasIOUWaitingOnCurrentUserBankAccount(chatReport: OnyxInputOrEntry<Report>): boolean {
    if (chatReport?.iouReportID) {
        const iouReport = getReport(chatReport.iouReportID, allReports);
        if (iouReport?.isWaitingOnBankAccount && iouReport?.ownerAccountID === currentUserAccountID) {
            return true;
        }
    }

    return false;
}

/**
 * Users can submit an expense:
 * - in policy expense chats only if they are in a role of a member in the chat (in other words, if it's their policy expense chat)
 * - in an open or submitted expense report tied to a policy expense chat the user owns
 *     - employee can submit expenses in a submitted expense report only if the policy has Instant Submit settings turned on
 * - in an IOU report, which is not settled yet
 * - in a 1:1 DM chat
 */
function canRequestMoney(report: OnyxEntry<Report>, policy: OnyxEntry<Policy>, otherParticipants: number[]): boolean {
    // User cannot submit expenses in a chat thread, task report or in a chat room
    if (isChatThread(report) || isTaskReport(report) || isChatRoom(report) || isSelfDM(report) || isGroupChat(report)) {
        return false;
    }

    // Users can only submit expenses in DMs if they are a 1:1 DM
    if (isDM(report)) {
        return otherParticipants.length === 1;
    }

    // Prevent requesting money if pending IOU report waiting for their bank account already exists
    if (hasIOUWaitingOnCurrentUserBankAccount(report)) {
        return false;
    }

    let isOwnPolicyExpenseChat = report?.isOwnPolicyExpenseChat ?? false;
    if (isExpenseReport(report) && getParentReport(report)) {
        isOwnPolicyExpenseChat = !!getParentReport(report)?.isOwnPolicyExpenseChat;
    }

    // In case there are no other participants than the current user and it's not user's own policy expense chat, they can't submit expenses from such report
    if (otherParticipants.length === 0 && !isOwnPolicyExpenseChat) {
        return false;
    }

    // Current user must be a manager or owner of this IOU
    if (isIOUReport(report) && currentUserAccountID !== report?.managerID && currentUserAccountID !== report?.ownerAccountID) {
        return false;
    }

    // User can submit expenses in any IOU report, unless paid, but the user can only submit expenses in an expense report
    // which is tied to their workspace chat.
    if (isMoneyRequestReport(report)) {
        const canAddTransactions = canAddTransaction(report);
        return isReportInGroupPolicy(report) ? isOwnPolicyExpenseChat && canAddTransactions : canAddTransactions;
    }

    // In the case of policy expense chat, users can only submit expenses from their own policy expense chat
    return !isPolicyExpenseChat(report) || isOwnPolicyExpenseChat;
}

function isGroupChatAdmin(report: OnyxEntry<Report>, accountID: number) {
    if (!report?.participants) {
        return false;
    }

    const reportParticipants = report.participants ?? {};
    const participant = reportParticipants[accountID];
    return participant?.role === CONST.REPORT.ROLE.ADMIN;
}

/**
 * Helper method to define what expense options we want to show for particular method.
 * There are 4 expense options: Submit, Split, Pay and Track expense:
 * - Submit option should show for:
 *     - DMs
 *     - own policy expense chats
 *     - open and processing expense reports tied to own policy expense chat
 *     - unsettled IOU reports
 * - Pay option should show for:
 *     - DMs
 * - Split options should show for:
 *     - DMs
 *     - chat/policy rooms with more than 1 participant
 *     - groups chats with 2 and more participants
 *     - corporate workspace chats
 * - Track expense option should show for:
 *    - Self DMs
 *    - own policy expense chats
 *    - open and processing expense reports tied to own policy expense chat
 * - Send invoice option should show for:
 *    - invoice rooms if the user is an admin of the sender workspace
 * None of the options should show in chat threads or if there is some special Expensify account
 * as a participant of the report.
 */
function getMoneyRequestOptions(report: OnyxEntry<Report>, policy: OnyxEntry<Policy>, reportParticipants: number[], filterDeprecatedTypes = false): IOUType[] {
    // In any thread, task report or trip room, we do not allow any new expenses
    if (isChatThread(report) || isTaskReport(report) || isInvoiceReport(report) || isSystemChat(report) || isArchivedReportWithID(report?.reportID) || isTripRoom(report)) {
        return [];
    }

    if (isInvoiceRoom(report)) {
        if (canSendInvoiceFromWorkspace(policy?.id) && isPolicyAdmin(report?.policyID, allPolicies)) {
            return [CONST.IOU.TYPE.INVOICE];
        }
        return [];
    }

    // We don't allow IOU actions if an Expensify account is a participant of the report, unless the policy that the report is on is owned by an Expensify account
    const doParticipantsIncludeExpensifyAccounts = lodashIntersection(reportParticipants, CONST.EXPENSIFY_ACCOUNT_IDS).length > 0;
    const policyOwnerAccountID = getPolicy(report?.policyID)?.ownerAccountID;
    const isPolicyOwnedByExpensifyAccounts = policyOwnerAccountID ? CONST.EXPENSIFY_ACCOUNT_IDS.includes(policyOwnerAccountID) : false;
    if (doParticipantsIncludeExpensifyAccounts && !isPolicyOwnedByExpensifyAccounts) {
        return [];
    }

    const otherParticipants = reportParticipants.filter((accountID) => currentUserPersonalDetails?.accountID !== accountID);
    const hasSingleParticipantInReport = otherParticipants.length === 1;
    let options: IOUType[] = [];

    if (isSelfDM(report)) {
        options = [CONST.IOU.TYPE.TRACK];
    }

    if (canRequestMoney(report, policy, otherParticipants)) {
        options = [...options, CONST.IOU.TYPE.SUBMIT];
        if (!filterDeprecatedTypes) {
            options = [...options, CONST.IOU.TYPE.REQUEST];
        }

        // If the user can request money from the workspace report, they can also track expenses
        if (isPolicyExpenseChat(report) || isExpenseReport(report)) {
            options = [...options, CONST.IOU.TYPE.TRACK];
        }
    }

    // User created policy rooms and default rooms like #admins or #announce will always have the Split Expense option
    // unless there are no other participants at all (e.g. #admins room for a policy with only 1 admin)
    // DM chats will have the Split Expense option.
    // Your own workspace chats will have the split expense option.
    if (
        (isChatRoom(report) && !isAnnounceRoom(report) && otherParticipants.length > 0) ||
        (isDM(report) && otherParticipants.length > 0) ||
        (isGroupChat(report) && otherParticipants.length > 0) ||
        (isPolicyExpenseChat(report) && report?.isOwnPolicyExpenseChat)
    ) {
        options = [...options, CONST.IOU.TYPE.SPLIT];
    }

    // Pay someone option should be visible only in 1:1 DMs
    if (isDM(report) && hasSingleParticipantInReport) {
        options = [...options, CONST.IOU.TYPE.PAY];
        if (!filterDeprecatedTypes) {
            options = [...options, CONST.IOU.TYPE.SEND];
        }
    }

    return options;
}

/**
 * This is a temporary function to help with the smooth transition with the oldDot.
 * This function will be removed once the transition occurs in oldDot to new links.
 */
// eslint-disable-next-line @typescript-eslint/naming-convention
function temporary_getMoneyRequestOptions(
    report: OnyxEntry<Report>,
    policy: OnyxEntry<Policy>,
    reportParticipants: number[],
): Array<Exclude<IOUType, typeof CONST.IOU.TYPE.REQUEST | typeof CONST.IOU.TYPE.SEND | typeof CONST.IOU.TYPE.CREATE>> {
    return getMoneyRequestOptions(report, policy, reportParticipants, true) as Array<
        Exclude<IOUType, typeof CONST.IOU.TYPE.REQUEST | typeof CONST.IOU.TYPE.SEND | typeof CONST.IOU.TYPE.CREATE>
    >;
}

/**
 * Invoice sender, invoice receiver and auto-invited admins cannot leave
 */
function canLeaveInvoiceRoom(report: OnyxEntry<Report>): boolean {
    if (!report || !report?.invoiceReceiver) {
        return false;
    }

    if (report?.statusNum === CONST.REPORT.STATUS_NUM.CLOSED) {
        return false;
    }

    const isSenderPolicyAdmin = getPolicy(report.policyID)?.role === CONST.POLICY.ROLE.ADMIN;

    if (isSenderPolicyAdmin) {
        return false;
    }

    if (report.invoiceReceiver.type === CONST.REPORT.INVOICE_RECEIVER_TYPE.INDIVIDUAL) {
        return report?.invoiceReceiver?.accountID !== currentUserAccountID;
    }

    const isReceiverPolicyAdmin = getPolicy(report.invoiceReceiver.policyID)?.role === CONST.POLICY.ROLE.ADMIN;

    if (isReceiverPolicyAdmin) {
        return false;
    }

    return true;
}

/**
 * Allows a user to leave a policy room according to the following conditions of the visibility or chatType rNVP:
 * `public` - Anyone can leave (because anybody can join)
 * `public_announce` - Only non-policy members can leave (it's auto-shared with policy members)
 * `policy_admins` - Nobody can leave (it's auto-shared with all policy admins)
 * `policy_announce` - Nobody can leave (it's auto-shared with all policy members)
 * `policyExpenseChat` - Nobody can leave (it's auto-shared with all policy members)
 * `policy` - Anyone can leave (though only policy members can join)
 * `domain` - Nobody can leave (it's auto-shared with domain members)
 * `dm` - Nobody can leave (it's auto-shared with users)
 * `private` - Anybody can leave (though you can only be invited to join)
 * `invoice` - Invoice sender, invoice receiver and auto-invited admins cannot leave
 */
function canLeaveRoom(report: OnyxEntry<Report>, isPolicyEmployee: boolean): boolean {
    if (isInvoiceRoom(report)) {
        if (isArchivedNonExpenseReport(report, getReportNameValuePairs(report?.reportID))) {
            return false;
        }

        const invoiceReport = getReportOrDraftReport(report?.iouReportID);

        if (invoiceReport?.ownerAccountID === currentUserAccountID) {
            return false;
        }

        if (invoiceReport?.managerID === currentUserAccountID) {
            return false;
        }

        const isSenderPolicyAdmin = getPolicy(report?.policyID)?.role === CONST.POLICY.ROLE.ADMIN;

        if (isSenderPolicyAdmin) {
            return false;
        }

        const isReceiverPolicyAdmin =
            report?.invoiceReceiver?.type === CONST.REPORT.INVOICE_RECEIVER_TYPE.BUSINESS ? getPolicy(report?.invoiceReceiver?.policyID)?.role === CONST.POLICY.ROLE.ADMIN : false;

        if (isReceiverPolicyAdmin) {
            return false;
        }

        return true;
    }

    if (!report?.visibility) {
        if (
            report?.chatType === CONST.REPORT.CHAT_TYPE.POLICY_ADMINS ||
            report?.chatType === CONST.REPORT.CHAT_TYPE.POLICY_ANNOUNCE ||
            report?.chatType === CONST.REPORT.CHAT_TYPE.POLICY_EXPENSE_CHAT ||
            report?.chatType === CONST.REPORT.CHAT_TYPE.DOMAIN_ALL ||
            report?.chatType === CONST.REPORT.CHAT_TYPE.SELF_DM ||
            !report?.chatType
        ) {
            // DM chats don't have a chatType
            return false;
        }
    } else if (isPublicAnnounceRoom(report) && isPolicyEmployee) {
        return false;
    }
    return true;
}

function isCurrentUserTheOnlyParticipant(participantAccountIDs?: number[]): boolean {
    return !!(participantAccountIDs?.length === 1 && participantAccountIDs?.at(0) === currentUserAccountID);
}

/**
 * Returns display names for those that can see the whisper.
 * However, it returns "you" if the current user is the only one who can see it besides the person that sent it.
 */
function getWhisperDisplayNames(participantAccountIDs?: number[]): string | undefined {
    const isWhisperOnlyVisibleToCurrentUser = isCurrentUserTheOnlyParticipant(participantAccountIDs);

    // When the current user is the only participant, the display name needs to be "you" because that's the only person reading it
    if (isWhisperOnlyVisibleToCurrentUser) {
        return translateLocal('common.youAfterPreposition');
    }

    return participantAccountIDs?.map((accountID) => getDisplayNameForParticipant({accountID, shouldUseShortForm: !isWhisperOnlyVisibleToCurrentUser})).join(', ');
}

/**
 * Show subscript on workspace chats / threads and expense requests
 */
function shouldReportShowSubscript(report: OnyxEntry<Report>): boolean {
    if (isArchivedNonExpenseReport(report, getReportNameValuePairs(report?.reportID)) && !isWorkspaceThread(report)) {
        return false;
    }

    if (isPolicyExpenseChat(report) && !isChatThread(report) && !isTaskReport(report) && !report?.isOwnPolicyExpenseChat) {
        return true;
    }

    if (isPolicyExpenseChat(report) && !isThread(report) && !isTaskReport(report)) {
        return true;
    }

    if (isExpenseRequest(report)) {
        return true;
    }

    if (isExpenseReport(report) && isOneTransactionReport(report?.reportID)) {
        return true;
    }

    if (isWorkspaceTaskReport(report)) {
        return true;
    }

    if (isWorkspaceThread(report)) {
        return true;
    }

    if (isInvoiceRoom(report) || isInvoiceReport(report)) {
        return true;
    }

    return false;
}

/**
 * Return true if reports data exists
 */
function isReportDataReady(): boolean {
    return !isEmptyObject(allReports) && Object.keys(allReports ?? {}).some((key) => allReports?.[key]?.reportID);
}

/**
 * Return true if reportID from path is valid
 */
function isValidReportIDFromPath(reportIDFromPath: string | undefined): boolean {
    return !!reportIDFromPath && !['', 'null', 'undefined', '0', '-1'].includes(reportIDFromPath);
}

/**
 * Return the errors we have when creating a chat or a workspace room
 */
function getAddWorkspaceRoomOrChatReportErrors(report: OnyxEntry<Report>): Errors | null | undefined {
    // We are either adding a workspace room, or we're creating a chat, it isn't possible for both of these to have errors for the same report at the same time, so
    // simply looking up the first truthy value will get the relevant property if it's set.
    return report?.errorFields?.addWorkspaceRoom ?? report?.errorFields?.createChat;
}

/**
 * Return true if the expense report is marked for deletion.
 */
function isMoneyRequestReportPendingDeletion(reportOrID: OnyxEntry<Report> | string): boolean {
    const report = typeof reportOrID === 'string' ? getReport(reportOrID, allReports) : reportOrID;
    if (!isMoneyRequestReport(report)) {
        return false;
    }

    const parentReportAction = getReportAction(report?.parentReportID, report?.parentReportActionID);
    return parentReportAction?.pendingAction === CONST.RED_BRICK_ROAD_PENDING_ACTION.DELETE;
}

function canUserPerformWriteAction(report: OnyxEntry<Report>) {
    const reportErrors = getAddWorkspaceRoomOrChatReportErrors(report);

    // If the expense report is marked for deletion, let us prevent any further write action.
    if (isMoneyRequestReportPendingDeletion(report)) {
        return false;
    }

    const reportNameValuePairs = getReportNameValuePairs(report?.reportID);
    return !isArchivedNonExpenseReport(report, reportNameValuePairs) && isEmptyObject(reportErrors) && report && isAllowedToComment(report) && !isAnonymousUser && canWriteInReport(report);
}

/**
 * Returns ID of the original report from which the given reportAction is first created.
 */
function getOriginalReportID(reportID: string | undefined, reportAction: OnyxInputOrEntry<ReportAction>): string | undefined {
    if (!reportID) {
        return undefined;
    }
    const reportActions = allReportActions?.[`${ONYXKEYS.COLLECTION.REPORT_ACTIONS}${reportID}`];
    const currentReportAction = reportAction?.reportActionID ? reportActions?.[reportAction.reportActionID] : undefined;
    const transactionThreadReportID = getOneTransactionThreadReportID(reportID, reportActions ?? ([] as ReportAction[]));
    const isThreadReportParentAction = reportAction?.childReportID?.toString() === reportID;
    if (Object.keys(currentReportAction ?? {}).length === 0) {
        return isThreadReportParentAction ? getReport(reportID, allReports)?.parentReportID : transactionThreadReportID ?? reportID;
    }
    return reportID;
}

/**
 * Return the pendingAction and the errors resulting from either
 *
 * - creating a workspace room
 * - starting a chat
 * - paying the expense
 *
 * while being offline
 */
function getReportOfflinePendingActionAndErrors(report: OnyxEntry<Report>): ReportOfflinePendingActionAndErrors {
    // It shouldn't be possible for all of these actions to be pending (or to have errors) for the same report at the same time, so just take the first that exists
    const reportPendingAction = report?.pendingFields?.addWorkspaceRoom ?? report?.pendingFields?.createChat ?? report?.pendingFields?.reimbursed;

    const reportErrors = getAddWorkspaceRoomOrChatReportErrors(report);
    return {reportPendingAction, reportErrors};
}

/**
 * Check if the report can create the expense with type is iouType
 */
function canCreateRequest(report: OnyxEntry<Report>, policy: OnyxEntry<Policy>, iouType: ValueOf<typeof CONST.IOU.TYPE>): boolean {
    const participantAccountIDs = Object.keys(report?.participants ?? {}).map(Number);

    if (!canUserPerformWriteAction(report)) {
        return false;
    }

    const requestOptions = getMoneyRequestOptions(report, policy, participantAccountIDs);
    requestOptions.push(CONST.IOU.TYPE.CREATE);

    return requestOptions.includes(iouType);
}

function getWorkspaceChats(policyID: string, accountIDs: number[], reports: OnyxCollection<Report> = allReports): Array<OnyxEntry<Report>> {
    return Object.values(reports ?? {}).filter(
        (report) => isPolicyExpenseChat(report) && report?.policyID === policyID && report?.ownerAccountID && accountIDs.includes(report?.ownerAccountID),
    );
}

/**
 * Gets all reports that relate to the policy
 *
 * @param policyID - the workspace ID to get all associated reports
 */
function getAllWorkspaceReports(policyID?: string): Array<OnyxEntry<Report>> {
    if (!policyID) {
        return [];
    }
    return Object.values(allReports ?? {}).filter((report) => report?.policyID === policyID);
}

/**
 * @param policy - the workspace the report is on, null if the user isn't a member of the workspace
 */
function shouldDisableRename(report: OnyxEntry<Report>): boolean {
    if (
        isDefaultRoom(report) ||
        isArchivedReport(getReportNameValuePairs(report?.reportID)) ||
        isPublicRoom(report) ||
        isThread(report) ||
        isMoneyRequest(report) ||
        isMoneyRequestReport(report) ||
        isPolicyExpenseChat(report) ||
        isInvoiceRoom(report) ||
        isInvoiceReport(report) ||
        isSystemChat(report)
    ) {
        return true;
    }

    if (isGroupChat(report)) {
        return false;
    }

    if (isDeprecatedGroupDM(report) || isTaskReport(report)) {
        return true;
    }

    return false;
}

/**
 * @param policy - the workspace the report is on, null if the user isn't a member of the workspace
 */
function canEditWriteCapability(report: OnyxEntry<Report>, policy: OnyxEntry<Policy>): boolean {
    return (
        isPolicyAdminPolicyUtils(policy) &&
        !isAdminRoom(report) &&
        !isArchivedReport(getReportNameValuePairs(report?.reportID)) &&
        !isThread(report) &&
        !isInvoiceRoom(report) &&
        !isPolicyExpenseChat(report)
    );
}

/**
 * @param policy - the workspace the report is on, null if the user isn't a member of the workspace
 */
function canEditRoomVisibility(report: OnyxEntry<Report>, policy: OnyxEntry<Policy>): boolean {
    return isPolicyAdminPolicyUtils(policy) && !isArchivedNonExpenseReport(report, getReportNameValuePairs(report?.reportID));
}

/**
 * Returns the onyx data needed for the task assignee chat
 */
function getTaskAssigneeChatOnyxData(
    accountID: number,
    assigneeAccountID: number,
    taskReportID: string,
    assigneeChatReportID: string,
    parentReportID: string | undefined,
    title: string,
    assigneeChatReport: OnyxEntry<Report>,
): OnyxDataTaskAssigneeChat {
    // Set if we need to add a comment to the assignee chat notifying them that they have been assigned a task
    let optimisticAssigneeAddComment: OptimisticReportAction | undefined;
    // Set if this is a new chat that needs to be created for the assignee
    let optimisticChatCreatedReportAction: OptimisticCreatedReportAction | undefined;
    const assigneeChatReportMetadata = getReportMetadata(assigneeChatReportID);
    const currentTime = DateUtils.getDBTime();
    const optimisticData: OnyxUpdate[] = [];
    const successData: OnyxUpdate[] = [];
    const failureData: OnyxUpdate[] = [];

    // You're able to assign a task to someone you haven't chatted with before - so we need to optimistically create the chat and the chat reportActions
    // Only add the assignee chat report to onyx if we haven't already set it optimistically
    if (assigneeChatReportMetadata?.isOptimisticReport && assigneeChatReport?.pendingFields?.createChat !== CONST.RED_BRICK_ROAD_PENDING_ACTION.ADD) {
        optimisticChatCreatedReportAction = buildOptimisticCreatedReportAction(assigneeChatReportID);
        optimisticData.push(
            {
                onyxMethod: Onyx.METHOD.MERGE,
                key: `${ONYXKEYS.COLLECTION.REPORT}${assigneeChatReportID}`,
                value: {
                    pendingFields: {
                        createChat: CONST.RED_BRICK_ROAD_PENDING_ACTION.ADD,
                    },
                },
            },
            {
                onyxMethod: Onyx.METHOD.MERGE,
                key: `${ONYXKEYS.COLLECTION.REPORT_ACTIONS}${assigneeChatReportID}`,
                value: {[optimisticChatCreatedReportAction.reportActionID]: optimisticChatCreatedReportAction as Partial<ReportAction>},
            },
        );

        successData.push(
            {
                onyxMethod: Onyx.METHOD.MERGE,
                key: `${ONYXKEYS.COLLECTION.REPORT}${assigneeChatReportID}`,
                value: {
                    pendingFields: {
                        createChat: null,
                    },
                    // BE will send a different participant. We clear the optimistic one to avoid duplicated entries
                    participants: {[assigneeAccountID]: null},
                },
            },
            {
                onyxMethod: Onyx.METHOD.MERGE,
                key: `${ONYXKEYS.COLLECTION.REPORT_METADATA}${assigneeChatReportID}`,
                value: {
                    isOptimisticReport: false,
                },
            },
        );

        failureData.push(
            {
                onyxMethod: Onyx.METHOD.SET,
                key: `${ONYXKEYS.COLLECTION.REPORT}${assigneeChatReportID}`,
                value: null,
            },
            {
                onyxMethod: Onyx.METHOD.MERGE,
                key: `${ONYXKEYS.COLLECTION.REPORT_ACTIONS}${assigneeChatReportID}`,
                value: {[optimisticChatCreatedReportAction.reportActionID]: {pendingAction: null}},
            },
            // If we failed, we want to remove the optimistic personal details as it was likely due to an invalid login
            {
                onyxMethod: Onyx.METHOD.MERGE,
                key: ONYXKEYS.PERSONAL_DETAILS_LIST,
                value: {
                    [assigneeAccountID]: null,
                },
            },
        );
    }

    // If you're choosing to share the task in the same DM as the assignee then we don't need to create another reportAction indicating that you've been assigned
    if (assigneeChatReportID !== parentReportID) {
        // eslint-disable-next-line @typescript-eslint/prefer-nullish-coalescing
        const displayname = allPersonalDetails?.[assigneeAccountID]?.displayName || allPersonalDetails?.[assigneeAccountID]?.login || '';
        optimisticAssigneeAddComment = buildOptimisticTaskCommentReportAction(taskReportID, title, assigneeAccountID, `assigned to ${displayname}`, parentReportID);
        const lastAssigneeCommentText = formatReportLastMessageText(getReportActionText(optimisticAssigneeAddComment.reportAction as ReportAction));
        const optimisticAssigneeReport = {
            lastVisibleActionCreated: currentTime,
            lastMessageText: lastAssigneeCommentText,
            lastActorAccountID: accountID,
            lastReadTime: currentTime,
        };

        optimisticData.push(
            {
                onyxMethod: Onyx.METHOD.MERGE,
                key: `${ONYXKEYS.COLLECTION.REPORT_ACTIONS}${assigneeChatReportID}`,
                value: {[optimisticAssigneeAddComment.reportAction.reportActionID]: optimisticAssigneeAddComment.reportAction as ReportAction},
            },
            {
                onyxMethod: Onyx.METHOD.MERGE,
                key: `${ONYXKEYS.COLLECTION.REPORT}${assigneeChatReportID}`,
                value: optimisticAssigneeReport,
            },
        );
        successData.push({
            onyxMethod: Onyx.METHOD.MERGE,
            key: `${ONYXKEYS.COLLECTION.REPORT_ACTIONS}${assigneeChatReportID}`,
            value: {[optimisticAssigneeAddComment.reportAction.reportActionID]: {isOptimisticAction: null}},
        });
        failureData.push({
            onyxMethod: Onyx.METHOD.MERGE,
            key: `${ONYXKEYS.COLLECTION.REPORT_ACTIONS}${assigneeChatReportID}`,
            value: {[optimisticAssigneeAddComment.reportAction.reportActionID]: {pendingAction: null}},
        });
    }

    return {
        optimisticData,
        successData,
        failureData,
        optimisticAssigneeAddComment,
        optimisticChatCreatedReportAction,
    };
}

/**
 * Return iou report action display message
 */
function getIOUReportActionDisplayMessage(reportAction: OnyxEntry<ReportAction>, transaction?: OnyxEntry<Transaction>): string {
    if (!isMoneyRequestAction(reportAction)) {
        return '';
    }
    const originalMessage = getOriginalMessage(reportAction);
    const {IOUReportID, automaticAction} = originalMessage ?? {};
    const iouReport = getReportOrDraftReport(IOUReportID);
    let translationKey: TranslationPaths;
    if (originalMessage?.type === CONST.IOU.REPORT_ACTION_TYPE.PAY) {
        // The `REPORT_ACTION_TYPE.PAY` action type is used for both fulfilling existing requests and sending money. To
        // differentiate between these two scenarios, we check if the `originalMessage` contains the `IOUDetails`
        // property. If it does, it indicates that this is a 'Pay someone' action.
        const {amount, currency} = originalMessage?.IOUDetails ?? originalMessage ?? {};
        const formattedAmount = convertToDisplayString(Math.abs(amount), currency) ?? '';

        switch (originalMessage.paymentType) {
            case CONST.IOU.PAYMENT_TYPE.ELSEWHERE:
                translationKey = hasMissingInvoiceBankAccount(IOUReportID) ? 'iou.payerSettledWithMissingBankAccount' : 'iou.paidElsewhereWithAmount';
                break;
            case CONST.IOU.PAYMENT_TYPE.EXPENSIFY:
            case CONST.IOU.PAYMENT_TYPE.VBBA:
                translationKey = 'iou.paidWithExpensifyWithAmount';
                if (automaticAction) {
                    translationKey = 'iou.automaticallyPaidWithExpensify';
                }
                break;
            default:
                translationKey = 'iou.payerPaidAmount';
                break;
        }
        return translateLocal(translationKey, {amount: formattedAmount, payer: ''});
    }

    const amount = getTransactionAmount(transaction, !isEmptyObject(iouReport) && isExpenseReport(iouReport)) ?? 0;
    const formattedAmount = convertToDisplayString(amount, getCurrency(transaction)) ?? '';
    const isRequestSettled = isSettled(IOUReportID);
    const isApproved = isReportApproved({report: iouReport});
    if (isRequestSettled) {
        return translateLocal('iou.payerSettled', {
            amount: formattedAmount,
        });
    }
    if (isApproved) {
        return translateLocal('iou.approvedAmount', {
            amount: formattedAmount,
        });
    }
    if (isSplitBillReportAction(reportAction)) {
        translationKey = 'iou.didSplitAmount';
    } else if (isTrackExpenseAction(reportAction)) {
        translationKey = 'iou.trackedAmount';
    } else {
        translationKey = 'iou.submittedAmount';
    }
    return translateLocal(translationKey, {
        formattedAmount,
        comment: getMerchantOrDescription(transaction),
    });
}

/**
 * Checks if a report is a group chat.
 *
 * A report is a group chat if it meets the following conditions:
 * - Not a chat thread.
 * - Not a task report.
 * - Not an expense / IOU report.
 * - Not an archived room.
 * - Not a public / admin / announce chat room (chat type doesn't match any of the specified types).
 * - More than 2 participants.
 *
 */
function isDeprecatedGroupDM(report: OnyxEntry<Report>): boolean {
    return !!(
        report &&
        !isChatThread(report) &&
        !isTaskReport(report) &&
        !isInvoiceReport(report) &&
        !isMoneyRequestReport(report) &&
        !isArchivedReport(getReportNameValuePairs(report?.reportID)) &&
        !Object.values(CONST.REPORT.CHAT_TYPE).some((chatType) => chatType === getChatType(report)) &&
        Object.keys(report.participants ?? {})
            .map(Number)
            .filter((accountID) => accountID !== currentUserAccountID).length > 1
    );
}

/**
 * A "root" group chat is the top level group chat and does not refer to any threads off of a Group Chat
 */
function isRootGroupChat(report: OnyxEntry<Report>): boolean {
    return !isChatThread(report) && (isGroupChat(report) || isDeprecatedGroupDM(report));
}

/**
 * Assume any report without a reportID is unusable.
 */
function isValidReport(report?: OnyxEntry<Report>): boolean {
    return !!report?.reportID;
}

/**
 * Check to see if we are a participant of this report.
 */
function isReportParticipant(accountID: number | undefined, report: OnyxEntry<Report>): boolean {
    if (!accountID) {
        return false;
    }

    const possibleAccountIDs = Object.keys(report?.participants ?? {}).map(Number);
    if (report?.ownerAccountID) {
        possibleAccountIDs.push(report?.ownerAccountID);
    }
    if (report?.managerID) {
        possibleAccountIDs.push(report?.managerID);
    }
    return possibleAccountIDs.includes(accountID);
}

/**
 * Check to see if the current user has access to view the report.
 */
function canCurrentUserOpenReport(report: OnyxEntry<Report>): boolean {
    return (isReportParticipant(currentUserAccountID, report) || isPublicRoom(report)) && canAccessReport(report, allPolicies, allBetas);
}

function shouldUseFullTitleToDisplay(report: OnyxEntry<Report>): boolean {
    return (
        isMoneyRequestReport(report) || isPolicyExpenseChat(report) || isChatRoom(report) || isChatThread(report) || isTaskReport(report) || isGroupChat(report) || isInvoiceReport(report)
    );
}

function getRoom(type: ValueOf<typeof CONST.REPORT.CHAT_TYPE>, policyID: string): OnyxEntry<Report> {
    const room = Object.values(allReports ?? {}).find((report) => report?.policyID === policyID && report?.chatType === type && !isThread(report));
    return room;
}

/**
 *  We only want policy members who are members of the report to be able to modify the report description, but not in thread chat.
 */
function canEditReportDescription(report: OnyxEntry<Report>, policy: OnyxEntry<Policy>): boolean {
    return (
        !isMoneyRequestReport(report) &&
        !isArchivedReport(getReportNameValuePairs(report?.reportID)) &&
        isChatRoom(report) &&
        !isChatThread(report) &&
        !isEmpty(policy) &&
        hasParticipantInArray(report, currentUserAccountID ? [currentUserAccountID] : []) &&
        !isAuditor(report)
    );
}

function canEditPolicyDescription(policy: OnyxEntry<Policy>): boolean {
    return isPolicyAdminPolicyUtils(policy);
}

function getReportActionWithSmartscanError(reportActions: ReportAction[]): ReportAction | undefined {
    return reportActions.find((action) => {
        const isReportPreview = isReportPreviewAction(action);
        const isSplitReportAction = isSplitBillReportAction(action);
        if (!isSplitReportAction && !isReportPreview) {
            return false;
        }
        const IOUReportID = getIOUReportIDFromReportActionPreview(action);
        const isReportPreviewError = isReportPreview && shouldShowRBRForMissingSmartscanFields(IOUReportID) && !isSettled(IOUReportID);
        if (isReportPreviewError) {
            return true;
        }

        const transactionID = isMoneyRequestAction(action) ? getOriginalMessage(action)?.IOUTransactionID : undefined;
        const transaction = allTransactions?.[`${ONYXKEYS.COLLECTION.TRANSACTION}${transactionID}`] ?? {};
        const isSplitBillError = isSplitReportAction && hasMissingSmartscanFieldsTransactionUtils(transaction as Transaction);

        return isSplitBillError;
    });
}

/**
 * Checks if report action has error when smart scanning
 */
function hasSmartscanError(reportActions: ReportAction[]): boolean {
    return !!getReportActionWithSmartscanError(reportActions);
}

function shouldAutoFocusOnKeyPress(event: KeyboardEvent): boolean {
    if (event.key.length > 1) {
        return false;
    }

    // If a key is pressed in combination with Meta, Control or Alt do not focus
    if (event.ctrlKey || event.metaKey) {
        return false;
    }

    if (event.code === 'Space') {
        return false;
    }

    return true;
}

/**
 * Navigates to the appropriate screen based on the presence of a private note for the current user.
 */
function navigateToPrivateNotes(report: OnyxEntry<Report>, session: OnyxEntry<Session>, backTo?: string) {
    if (isEmpty(report) || isEmpty(session) || !session.accountID) {
        return;
    }
    const currentUserPrivateNote = report.privateNotes?.[session.accountID]?.note ?? '';
    if (isEmpty(currentUserPrivateNote)) {
        Navigation.navigate(ROUTES.PRIVATE_NOTES_EDIT.getRoute(report.reportID, session.accountID, backTo));
        return;
    }
    Navigation.navigate(ROUTES.PRIVATE_NOTES_LIST.getRoute(report.reportID, backTo));
}

/**
 * Get all held transactions of a iouReport
 */
function getAllHeldTransactions(iouReportID?: string): Transaction[] {
    const transactions = getReportTransactions(iouReportID);
    return transactions.filter((transaction) => isOnHoldTransactionUtils(transaction));
}

/**
 * Check if Report has any held expenses
 */
function hasHeldExpenses(iouReportID?: string, allReportTransactions?: SearchTransaction[]): boolean {
    const iouReportTransactions = getReportTransactions(iouReportID);
    const transactions = allReportTransactions ?? iouReportTransactions;
    return transactions.some((transaction) => isOnHoldTransactionUtils(transaction));
}

/**
 * Check if all expenses in the Report are on hold
 */
function hasOnlyHeldExpenses(iouReportID?: string, allReportTransactions?: SearchTransaction[]): boolean {
    const transactionsByIouReportID = getReportTransactions(iouReportID);
    const reportTransactions = allReportTransactions ?? transactionsByIouReportID;
    return reportTransactions.length > 0 && !reportTransactions.some((transaction) => !isOnHoldTransactionUtils(transaction));
}

/**
 * Checks if thread replies should be displayed
 */
function shouldDisplayThreadReplies(reportAction: OnyxInputOrEntry<ReportAction>, isThreadReportParentAction: boolean): boolean {
    const hasReplies = (reportAction?.childVisibleActionCount ?? 0) > 0;
    return hasReplies && !!reportAction?.childCommenterCount && !isThreadReportParentAction;
}

/**
 * Check if money report has any transactions updated optimistically
 */
function hasUpdatedTotal(report: OnyxInputOrEntry<Report>, policy: OnyxInputOrEntry<Policy>): boolean {
    if (!report) {
        return true;
    }

    const allReportTransactions = getReportTransactions(report.reportID);

    const hasPendingTransaction = allReportTransactions.some((transaction) => !!transaction.pendingAction);
    const hasTransactionWithDifferentCurrency = allReportTransactions.some((transaction) => transaction.currency !== report.currency);
    const hasDifferentWorkspaceCurrency = report.pendingFields?.createChat && isExpenseReport(report) && report.currency !== policy?.outputCurrency;
    const hasOptimisticHeldExpense = hasHeldExpenses(report.reportID) && report?.unheldTotal === undefined;

    return !(hasPendingTransaction && (hasTransactionWithDifferentCurrency || hasDifferentWorkspaceCurrency)) && !hasOptimisticHeldExpense && !report.pendingFields?.total;
}

/**
 * Return held and full amount formatted with used currency
 */
function getNonHeldAndFullAmount(iouReport: OnyxEntry<Report>, shouldExcludeNonReimbursables: boolean): NonHeldAndFullAmount {
    // if the report is an expense report, the total amount should be negated
    const coefficient = isExpenseReport(iouReport) ? -1 : 1;

    let total = iouReport?.total ?? 0;
    let unheldTotal = iouReport?.unheldTotal ?? 0;
    if (shouldExcludeNonReimbursables) {
        total -= iouReport?.nonReimbursableTotal ?? 0;
        unheldTotal -= iouReport?.unheldNonReimbursableTotal ?? 0;
    }

    return {
        nonHeldAmount: convertToDisplayString(unheldTotal * coefficient, iouReport?.currency),
        fullAmount: convertToDisplayString(total * coefficient, iouReport?.currency),
        hasValidNonHeldAmount: unheldTotal * coefficient >= 0,
    };
}

/**
 * Disable reply in thread action if:
 *
 * - The action is listed in the thread-disabled list
 * - The action is a split expense action
 * - The action is deleted and is not threaded
 * - The report is archived and the action is not threaded
 * - The action is a whisper action and it's neither a report preview nor IOU action
 * - The action is the thread's first chat
 */
function shouldDisableThread(reportAction: OnyxInputOrEntry<ReportAction>, reportID: string, isThreadReportParentAction: boolean): boolean {
    const isSplitBillAction = isSplitBillReportAction(reportAction);
    const isDeletedActionLocal = isDeletedAction(reportAction);
    const isReportPreviewActionLocal = isReportPreviewAction(reportAction);
    const isIOUAction = isMoneyRequestAction(reportAction);
    const isWhisperActionLocal = isWhisperAction(reportAction) || isActionableTrackExpense(reportAction);
    const isArchived = isArchivedNonExpenseReport(getReportOrDraftReport(reportID), getReportNameValuePairs(reportID));
    const isActionDisabled = CONST.REPORT.ACTIONS.THREAD_DISABLED.some((action: string) => action === reportAction?.actionName);

    return (
        isActionDisabled ||
        isSplitBillAction ||
        (isDeletedActionLocal && !reportAction?.childVisibleActionCount) ||
        (isArchived && !reportAction?.childVisibleActionCount) ||
        (isWhisperActionLocal && !isReportPreviewActionLocal && !isIOUAction) ||
        isThreadReportParentAction
    );
}

function getAllAncestorReportActions(report: Report | null | undefined, currentUpdatedReport?: OnyxEntry<Report>): Ancestor[] {
    if (!report) {
        return [];
    }
    const allAncestors: Ancestor[] = [];
    let parentReportID = report.parentReportID;
    let parentReportActionID = report.parentReportActionID;

    while (parentReportID) {
        const parentReport = currentUpdatedReport && currentUpdatedReport.reportID === parentReportID ? currentUpdatedReport : getReportOrDraftReport(parentReportID);
        const parentReportAction = getReportAction(parentReportID, parentReportActionID);

        if (!parentReport || !parentReportAction || (isTransactionThread(parentReportAction) && !isSentMoneyReportAction(parentReportAction)) || isReportPreviewAction(parentReportAction)) {
            break;
        }

        // For threads, we don't want to display trip summary
        if (isTripPreview(parentReportAction) && allAncestors.length > 0) {
            break;
        }

        const isParentReportActionUnread = isCurrentActionUnread(parentReport, parentReportAction);
        allAncestors.push({
            report: parentReport,
            reportAction: parentReportAction,
            shouldDisplayNewMarker: isParentReportActionUnread,
        });

        parentReportID = parentReport?.parentReportID;
        parentReportActionID = parentReport?.parentReportActionID;
    }

    return allAncestors.reverse();
}

function getAllAncestorReportActionIDs(report: Report | null | undefined, includeTransactionThread = false): AncestorIDs {
    if (!report) {
        return {
            reportIDs: [],
            reportActionsIDs: [],
        };
    }

    const allAncestorIDs: AncestorIDs = {
        reportIDs: [],
        reportActionsIDs: [],
    };
    let parentReportID = report.parentReportID;
    let parentReportActionID = report.parentReportActionID;

    while (parentReportID) {
        const parentReport = getReportOrDraftReport(parentReportID);
        const parentReportAction = getReportAction(parentReportID, parentReportActionID);

        if (
            !parentReportAction ||
            (!includeTransactionThread && ((isTransactionThread(parentReportAction) && !isSentMoneyReportAction(parentReportAction)) || isReportPreviewAction(parentReportAction)))
        ) {
            break;
        }

        allAncestorIDs.reportIDs.push(parentReportID);
        if (parentReportActionID) {
            allAncestorIDs.reportActionsIDs.push(parentReportActionID);
        }

        if (!parentReport) {
            break;
        }

        parentReportID = parentReport?.parentReportID;
        parentReportActionID = parentReport?.parentReportActionID;
    }

    return allAncestorIDs;
}

/**
 * Get optimistic data of parent report action
 * @param reportID The reportID of the report that is updated
 * @param lastVisibleActionCreated Last visible action created of the child report
 * @param type The type of action in the child report
 */
function getOptimisticDataForParentReportAction(reportID: string | undefined, lastVisibleActionCreated: string, type: string): Array<OnyxUpdate | null> {
    const report = getReportOrDraftReport(reportID);

    if (!report || isEmptyObject(report)) {
        return [];
    }

    const ancestors = getAllAncestorReportActionIDs(report, true);
    const totalAncestor = ancestors.reportIDs.length;

    return Array.from(Array(totalAncestor), (_, index) => {
        const ancestorReport = getReportOrDraftReport(ancestors.reportIDs.at(index));

        if (!ancestorReport || isEmptyObject(ancestorReport)) {
            return null;
        }

        const ancestorReportAction = getReportAction(ancestorReport.reportID, ancestors.reportActionsIDs.at(index) ?? '');

        if (!ancestorReportAction?.reportActionID || isEmptyObject(ancestorReportAction)) {
            return null;
        }

        return {
            onyxMethod: Onyx.METHOD.MERGE,
            key: `${ONYXKEYS.COLLECTION.REPORT_ACTIONS}${ancestorReport.reportID}`,
            value: {
                [ancestorReportAction.reportActionID]: updateOptimisticParentReportAction(ancestorReportAction, lastVisibleActionCreated, type),
            },
        };
    });
}

function getQuickActionDetails(
    quickActionReport: Report,
    personalDetails: PersonalDetailsList | undefined,
    policyChatForActivePolicy: Report | undefined,
    reportNameValuePairs: ReportNameValuePairs,
): {quickActionAvatars: Icon[]; hideQABSubtitle: boolean} {
    const isValidQuickActionReport = !(isEmptyObject(quickActionReport) || isArchivedReport(reportNameValuePairs));
    let hideQABSubtitle = false;
    let quickActionAvatars: Icon[] = [];
    if (isValidQuickActionReport) {
        const avatars = getIcons(quickActionReport, personalDetails);
        quickActionAvatars = avatars.length <= 1 || isPolicyExpenseChat(quickActionReport) ? avatars : avatars.filter((avatar) => avatar.id !== currentUserAccountID);
    } else {
        hideQABSubtitle = true;
    }
    if (!isEmptyObject(policyChatForActivePolicy)) {
        quickActionAvatars = getIcons(policyChatForActivePolicy, personalDetails);
    }
    return {
        quickActionAvatars,
        hideQABSubtitle,
    };
}

function canBeAutoReimbursed(report: OnyxInputOrEntry<Report>, policy: OnyxInputOrEntry<Policy> | SearchPolicy): boolean {
    if (isEmptyObject(policy)) {
        return false;
    }
    type CurrencyType = TupleToUnion<typeof CONST.DIRECT_REIMBURSEMENT_CURRENCIES>;
    const reimbursableTotal = getMoneyRequestSpendBreakdown(report).totalDisplaySpend;
    const autoReimbursementLimit = policy?.autoReimbursement?.limit ?? policy?.autoReimbursementLimit ?? 0;
    const isAutoReimbursable =
        isReportInGroupPolicy(report) &&
        policy.reimbursementChoice === CONST.POLICY.REIMBURSEMENT_CHOICES.REIMBURSEMENT_YES &&
        autoReimbursementLimit >= reimbursableTotal &&
        reimbursableTotal > 0 &&
        CONST.DIRECT_REIMBURSEMENT_CURRENCIES.includes(report?.currency as CurrencyType);
    return isAutoReimbursable;
}

/** Check if the current user is an owner of the report */
function isReportOwner(report: OnyxInputOrEntry<Report>): boolean {
    return report?.ownerAccountID === currentUserPersonalDetails?.accountID;
}

function isAllowedToApproveExpenseReport(report: OnyxEntry<Report>, approverAccountID?: number, reportPolicy?: OnyxEntry<Policy> | SearchPolicy): boolean {
    const policy = reportPolicy ?? getPolicy(report?.policyID);
    if (!policy?.areRulesEnabled) {
        return true;
    }
    const isOwner = (approverAccountID ?? currentUserAccountID) === report?.ownerAccountID;
    return !(policy?.preventSelfApproval && isOwner);
}

function isAllowedToSubmitDraftExpenseReport(report: OnyxEntry<Report>): boolean {
    const policy = getPolicy(report?.policyID);
    const submitToAccountID = getSubmitToAccountID(policy, report);

    return isAllowedToApproveExpenseReport(report, submitToAccountID);
}

/**
 * What missing payment method does this report action indicate, if any?
 */
function getIndicatedMissingPaymentMethod(userWallet: OnyxEntry<UserWallet>, reportId: string | undefined, reportAction: ReportAction): MissingPaymentMethod | undefined {
    const isSubmitterOfUnsettledReport = isCurrentUserSubmitter(reportId) && !isSettled(reportId);
    if (!reportId || !isSubmitterOfUnsettledReport || !isReimbursementQueuedAction(reportAction)) {
        return undefined;
    }
    const paymentType = getOriginalMessage(reportAction)?.paymentType;
    if (paymentType === CONST.IOU.PAYMENT_TYPE.EXPENSIFY) {
        return isEmpty(userWallet) || userWallet.tierName === CONST.WALLET.TIER_NAME.SILVER ? 'wallet' : undefined;
    }

    return !hasCreditBankAccount() ? 'bankAccount' : undefined;
}

/**
 * Checks if report chat contains missing payment method
 */
function hasMissingPaymentMethod(userWallet: OnyxEntry<UserWallet>, iouReportID: string | undefined): boolean {
    const reportActions = allReportActions?.[`${ONYXKEYS.COLLECTION.REPORT_ACTIONS}${iouReportID}`] ?? {};
    return Object.values(reportActions)
        .filter(Boolean)
        .some((action) => getIndicatedMissingPaymentMethod(userWallet, iouReportID, action) !== undefined);
}

/**
 * Used from expense actions to decide if we need to build an optimistic expense report.
 * Create a new report if:
 * - we don't have an iouReport set in the chatReport
 * - we have one, but it's waiting on the payee adding a bank account
 * - we have one, but we can't add more transactions to it due to: report is approved or settled, or report is processing and policy isn't on Instant submit reporting frequency
 */
function shouldCreateNewMoneyRequestReport(existingIOUReport: OnyxInputOrEntry<Report> | undefined, chatReport: OnyxInputOrEntry<Report>): boolean {
    return !existingIOUReport || hasIOUWaitingOnCurrentUserBankAccount(chatReport) || !canAddTransaction(existingIOUReport);
}

function getTripIDFromTransactionParentReportID(transactionParentReportID: string | undefined): string | undefined {
    return (getReportOrDraftReport(transactionParentReportID) as OnyxEntry<Report>)?.tripData?.tripID;
}

/**
 * Checks if report contains actions with errors
 */
function hasActionsWithErrors(reportID: string | undefined): boolean {
    if (!reportID) {
        return false;
    }
    const reportActions = allReportActions?.[`${ONYXKEYS.COLLECTION.REPORT_ACTIONS}${reportID}`] ?? {};
    return Object.values(reportActions)
        .filter(Boolean)
        .some((action) => !isEmptyObject(action.errors));
}

function isNonAdminOrOwnerOfPolicyExpenseChat(report: OnyxInputOrEntry<Report>, policy: OnyxInputOrEntry<Policy>): boolean {
    return isPolicyExpenseChat(report) && !(isPolicyAdminPolicyUtils(policy) || isPolicyOwner(policy, currentUserAccountID) || isReportOwner(report));
}

function isAdminOwnerApproverOrReportOwner(report: OnyxEntry<Report>, policy: OnyxEntry<Policy>): boolean {
    const isApprover = isMoneyRequestReport(report) && report?.managerID !== null && currentUserPersonalDetails?.accountID === report?.managerID;

    return isPolicyAdminPolicyUtils(policy) || isPolicyOwner(policy, currentUserAccountID) || isReportOwner(report) || isApprover;
}

/**
 * Whether the user can join a report
 */
function canJoinChat(report: OnyxEntry<Report>, parentReportAction: OnyxInputOrEntry<ReportAction>, policy: OnyxInputOrEntry<Policy>): boolean {
    // We disabled thread functions for whisper action
    // So we should not show join option for existing thread on whisper message that has already been left, or manually leave it
    if (isWhisperAction(parentReportAction)) {
        return false;
    }

    // If the notification preference of the chat is not hidden that means we have already joined the chat
    if (!isHiddenForCurrentUser(report)) {
        return false;
    }

    const isExpenseChat = isMoneyRequestReport(report) || isMoneyRequest(report) || isInvoiceReport(report) || isTrackExpenseReport(report);
    // Anyone viewing these chat types is already a participant and therefore cannot join
    if (isRootGroupChat(report) || isSelfDM(report) || isInvoiceRoom(report) || isSystemChat(report) || isExpenseChat) {
        return false;
    }

    // The user who is a member of the workspace has already joined the public announce room.
    if (isPublicAnnounceRoom(report) && !isEmptyObject(policy)) {
        return false;
    }

    return isChatThread(report) || isUserCreatedPolicyRoom(report) || isNonAdminOrOwnerOfPolicyExpenseChat(report, policy);
}

/**
 * Whether the user can leave a report
 */
function canLeaveChat(report: OnyxEntry<Report>, policy: OnyxEntry<Policy>): boolean {
    if (isRootGroupChat(report)) {
        return true;
    }

    if (isPolicyExpenseChat(report) && !report?.isOwnPolicyExpenseChat && !isPolicyAdminPolicyUtils(policy)) {
        return true;
    }

    if (isPublicRoom(report) && isAnonymousUserSession()) {
        return false;
    }

    if (isHiddenForCurrentUser(report)) {
        return false;
    }

    // Anyone viewing these chat types is already a participant and therefore cannot leave
    if (isSelfDM(report)) {
        return false;
    }

    // The user who is a member of the workspace cannot leave the public announce room.
    if (isPublicAnnounceRoom(report) && !isEmptyObject(policy)) {
        return false;
    }

    if (isInvoiceRoom(report)) {
        return canLeaveInvoiceRoom(report);
    }

    return (isChatThread(report) && !!getReportNotificationPreference(report)) || isUserCreatedPolicyRoom(report) || isNonAdminOrOwnerOfPolicyExpenseChat(report, policy);
}

function getReportActionActorAccountID(
    reportAction: OnyxEntry<ReportAction>,
    iouReport: OnyxEntry<Report>,
    report: OnyxEntry<Report>,
    delegatePersonalDetails?: PersonalDetails | undefined | null,
): number | undefined {
    switch (reportAction?.actionName) {
        case CONST.REPORT.ACTIONS.TYPE.REPORT_PREVIEW: {
            const ownerAccountID = iouReport?.ownerAccountID ?? reportAction?.childOwnerAccountID;
            const actorAccountID = iouReport?.managerID ?? reportAction?.childManagerAccountID;

            if (isPolicyExpenseChat(report) || delegatePersonalDetails) {
                return ownerAccountID;
            }

            return actorAccountID;
        }

        case CONST.REPORT.ACTIONS.TYPE.SUBMITTED:
            return reportAction?.adminAccountID ?? reportAction?.actorAccountID;

        default:
            return reportAction?.actorAccountID;
    }
}

function createDraftWorkspaceAndNavigateToConfirmationScreen(transactionID: string, actionName: IOUAction): void {
    const isCategorizing = actionName === CONST.IOU.ACTION.CATEGORIZE;
    const {expenseChatReportID, policyID, policyName} = createDraftWorkspace();
    setMoneyRequestParticipants(transactionID, [
        {
            selected: true,
            accountID: 0,
            isPolicyExpenseChat: true,
            reportID: expenseChatReportID,
            policyID,
            searchText: policyName,
        },
    ]);
    if (isCategorizing) {
        Navigation.navigate(ROUTES.MONEY_REQUEST_STEP_CATEGORY.getRoute(actionName, CONST.IOU.TYPE.SUBMIT, transactionID, expenseChatReportID));
    } else {
        Navigation.navigate(ROUTES.MONEY_REQUEST_STEP_CONFIRMATION.getRoute(actionName, CONST.IOU.TYPE.SUBMIT, transactionID, expenseChatReportID, true));
    }
}

function createDraftTransactionAndNavigateToParticipantSelector(
    transactionID: string | undefined,
    reportID: string | undefined,
    actionName: IOUAction,
    reportActionID: string | undefined,
): void {
    if (!transactionID || !reportID) {
        return;
    }

    const transaction = allTransactions?.[`${ONYXKEYS.COLLECTION.TRANSACTION}${transactionID}`] ?? ({} as Transaction);
    const reportActions = allReportActions?.[`${ONYXKEYS.COLLECTION.REPORT_ACTIONS}${reportID}`] ?? ([] as ReportAction[]);

    if (!transaction || !reportActions) {
        return;
    }

    const linkedTrackedExpenseReportAction = Object.values(reportActions)
        .filter(Boolean)
        .find((action) => isMoneyRequestAction(action) && getOriginalMessage(action)?.IOUTransactionID === transactionID);

    const {created, amount, currency, merchant, mccGroup} = getTransactionDetails(transaction) ?? {};
    const comment = getTransactionCommentObject(transaction);

    createDraftTransaction({
        ...transaction,
        actionableWhisperReportActionID: reportActionID,
        linkedTrackedExpenseReportAction,
        linkedTrackedExpenseReportID: reportID,
        created,
        modifiedCreated: undefined,
        modifiedAmount: undefined,
        modifiedCurrency: undefined,
        amount,
        currency,
        comment,
        merchant,
        modifiedMerchant: '',
        mccGroup,
    } as Transaction);

    const filteredPolicies = Object.values(allPolicies ?? {}).filter((policy) => shouldShowPolicy(policy, false, currentUserEmail));

    if (actionName === CONST.IOU.ACTION.CATEGORIZE) {
        const activePolicy = getPolicy(activePolicyID);
        if (activePolicy && shouldRestrictUserBillableActions(activePolicy.id)) {
            Navigation.navigate(ROUTES.RESTRICTED_ACTION.getRoute(activePolicy.id));
            return;
        }

        if (shouldShowPolicy(activePolicy, false, currentUserEmail)) {
            const policyExpenseReportID = getPolicyExpenseChat(currentUserAccountID, activePolicyID)?.reportID;
            setMoneyRequestParticipants(transactionID, [
                {
                    selected: true,
                    accountID: 0,
                    isPolicyExpenseChat: true,
                    reportID: policyExpenseReportID,
                    policyID: activePolicyID,
                    searchText: activePolicy?.name,
                },
            ]);
            if (policyExpenseReportID) {
                Navigation.navigate(ROUTES.MONEY_REQUEST_STEP_CATEGORY.getRoute(actionName, CONST.IOU.TYPE.SUBMIT, transactionID, policyExpenseReportID));
            } else {
                Log.warn('policyExpenseReportID is not valid during expense categorizing');
            }
            return;
        }
        if (filteredPolicies.length === 0 || filteredPolicies.length > 1) {
            Navigation.navigate(ROUTES.MONEY_REQUEST_UPGRADE.getRoute(actionName, CONST.IOU.TYPE.SUBMIT, transactionID, reportID));
            return;
        }

        const policyID = filteredPolicies.at(0)?.id;
        const policyExpenseReportID = getPolicyExpenseChat(currentUserAccountID, policyID)?.reportID;
        setMoneyRequestParticipants(transactionID, [
            {
                selected: true,
                accountID: 0,
                isPolicyExpenseChat: true,
                reportID: policyExpenseReportID,
                policyID,
                searchText: activePolicy?.name,
            },
        ]);
        if (policyExpenseReportID) {
            Navigation.navigate(ROUTES.MONEY_REQUEST_STEP_CATEGORY.getRoute(actionName, CONST.IOU.TYPE.SUBMIT, transactionID, policyExpenseReportID));
        } else {
            Log.warn('policyExpenseReportID is not valid during expense categorizing');
        }
        return;
    }

    if (actionName === CONST.IOU.ACTION.SUBMIT || (allPolicies && filteredPolicies.length > 0)) {
        Navigation.navigate(ROUTES.MONEY_REQUEST_STEP_PARTICIPANTS.getRoute(CONST.IOU.TYPE.SUBMIT, transactionID, reportID, undefined, actionName));
        return;
    }

    return createDraftWorkspaceAndNavigateToConfirmationScreen(transactionID, actionName);
}

/**
 * @returns the object to update `report.hasOutstandingChildRequest`
 */
function getOutstandingChildRequest(iouReport: OnyxInputOrEntry<Report>): OutstandingChildRequest {
    if (!iouReport || isEmptyObject(iouReport)) {
        return {};
    }

    if (!isExpenseReport(iouReport)) {
        const {reimbursableSpend} = getMoneyRequestSpendBreakdown(iouReport);
        return {
            hasOutstandingChildRequest: iouReport.managerID === currentUserAccountID && reimbursableSpend !== 0,
        };
    }

    const policy = getPolicy(iouReport.policyID);
    const shouldBeManuallySubmitted = isPaidGroupPolicyPolicyUtils(policy) && !policy?.harvesting?.enabled;
    if (shouldBeManuallySubmitted) {
        return {
            hasOutstandingChildRequest: true,
        };
    }

    // We don't need to update hasOutstandingChildRequest in this case
    return {};
}

function canReportBeMentionedWithinPolicy(report: OnyxEntry<Report>, policyID: string | undefined): boolean {
    if (!policyID || report?.policyID !== policyID) {
        return false;
    }

    return isChatRoom(report) && !isInvoiceRoom(report) && !isThread(report);
}

/**
 * Whether a given report is used for onboarding tasks. In the past, it could be either the Concierge chat or the system
 * DM, and we saved the report ID in the user's `onboarding` NVP. As a fallback for users who don't have the NVP, we now
 * only use the Concierge chat.
 */
function isChatUsedForOnboarding(optionOrReport: OnyxEntry<Report> | OptionData, onboardingPurposeSelected?: OnboardingPurpose): boolean {
    // onboarding can be an empty object for old accounts and accounts created from olddot
    if (onboarding && !isEmptyObject(onboarding) && onboarding.chatReportID) {
        return onboarding.chatReportID === optionOrReport?.reportID;
    }
    if (isEmptyObject(onboarding)) {
        return (optionOrReport as OptionData)?.isConciergeChat ?? isConciergeChatReport(optionOrReport);
    }

    // Onboarding guides are assigned to signups with emails that do not contain a '+' and select the "Manage my team's expenses" intent.
    // Guides and onboarding tasks are posted to the #admins room to facilitate the onboarding process.
    return onboardingPurposeSelected === CONST.ONBOARDING_CHOICES.MANAGE_TEAM && !currentUserEmail?.includes('+')
        ? isAdminRoom(optionOrReport)
        : (optionOrReport as OptionData)?.isConciergeChat ?? isConciergeChatReport(optionOrReport);
}

/**
 * Get the report used for the user's onboarding process. For most users it is the Concierge chat, however in the past
 * we also used the system DM for A/B tests.
 */
function getChatUsedForOnboarding(): OnyxEntry<Report> {
    return Object.values(allReports ?? {}).find((report) => isChatUsedForOnboarding(report));
}

/**
 * Checks if given field has any violations and returns name of the first encountered one
 */
function getFieldViolation(violations: OnyxEntry<ReportViolations>, reportField: PolicyReportField): ReportViolationName | undefined {
    if (!violations || !reportField) {
        return undefined;
    }

    return Object.values(CONST.REPORT_VIOLATIONS).find((violation) => !!violations[violation] && violations[violation][reportField.fieldID]);
}

/**
 * Returns translation for given field violation
 */
function getFieldViolationTranslation(reportField: PolicyReportField, violation?: ReportViolationName): string {
    if (!violation) {
        return '';
    }

    switch (violation) {
        case 'fieldRequired':
            return translateLocal('reportViolations.fieldRequired', {fieldName: reportField.name});
        default:
            return '';
    }
}

/**
 * Returns all violations for report
 */
function getReportViolations(reportID: string): ReportViolations | undefined {
    if (!allReportsViolations) {
        return undefined;
    }

    return allReportsViolations[`${ONYXKEYS.COLLECTION.REPORT_VIOLATIONS}${reportID}`];
}

function findPolicyExpenseChatByPolicyID(policyID: string): OnyxEntry<Report> {
    return Object.values(allReports ?? {}).find((report) => isPolicyExpenseChat(report) && report?.policyID === policyID);
}

/**
 * A function to get the report last message. This is usually used to restore the report message preview in LHN after report actions change.
 * @param reportID
 * @param actionsToMerge
 * @param canUserPerformWriteActionInReport
 * @returns containing the calculated message preview data of the report
 */
function getReportLastMessage(reportID: string, actionsToMerge?: ReportActions) {
    let result: Partial<Report> = {
        lastMessageText: '',
        lastVisibleActionCreated: '',
    };

    const {lastMessageText = ''} = getLastVisibleMessage(reportID, actionsToMerge);

    if (lastMessageText) {
        const report = getReport(reportID, allReports);
        const lastVisibleAction = getLastVisibleActionReportActionsUtils(reportID, canUserPerformWriteAction(report), actionsToMerge);
        const lastVisibleActionCreated = lastVisibleAction?.created;
        const lastActorAccountID = lastVisibleAction?.actorAccountID;
        result = {
            lastMessageText,
            lastVisibleActionCreated,
            lastActorAccountID,
        };
    }

    return result;
}

function getReportLastVisibleActionCreated(report: OnyxEntry<Report>, oneTransactionThreadReport: OnyxEntry<Report>) {
    const lastVisibleActionCreated =
        (oneTransactionThreadReport?.lastVisibleActionCreated ?? '') > (report?.lastVisibleActionCreated ?? '')
            ? oneTransactionThreadReport?.lastVisibleActionCreated
            : report?.lastVisibleActionCreated;

    return lastVisibleActionCreated;
}

function getSourceIDFromReportAction(reportAction: OnyxEntry<ReportAction>): string {
    const message = Array.isArray(reportAction?.message) ? reportAction?.message?.at(-1) ?? null : reportAction?.message ?? null;
    const html = message?.html ?? '';
    const {sourceURL} = getAttachmentDetails(html);
    const sourceID = (sourceURL?.match(CONST.REGEX.ATTACHMENT_ID) ?? [])[1];
    return sourceID;
}

function getIntegrationIcon(connectionName?: ConnectionName) {
    if (connectionName === CONST.POLICY.CONNECTIONS.NAME.XERO) {
        return XeroSquare;
    }
    if (connectionName === CONST.POLICY.CONNECTIONS.NAME.QBO) {
        return QBOSquare;
    }
    if (connectionName === CONST.POLICY.CONNECTIONS.NAME.NETSUITE) {
        return NetSuiteSquare;
    }
    if (connectionName === CONST.POLICY.CONNECTIONS.NAME.NSQS) {
        return NSQSSquare;
    }
    if (connectionName === CONST.POLICY.CONNECTIONS.NAME.SAGE_INTACCT) {
        return IntacctSquare;
    }

    return undefined;
}

function canBeExported(report: OnyxEntry<Report>) {
    if (!report?.statusNum) {
        return false;
    }
    const isCorrectState = [CONST.REPORT.STATUS_NUM.APPROVED, CONST.REPORT.STATUS_NUM.CLOSED, CONST.REPORT.STATUS_NUM.REIMBURSED].some((status) => status === report.statusNum);
    return isExpenseReport(report) && isCorrectState;
}

function isExported(reportActions: OnyxEntry<ReportActions>) {
    if (!reportActions) {
        return false;
    }
    return Object.values(reportActions).some((action) => isExportIntegrationAction(action));
}

function getApprovalChain(policy: OnyxEntry<Policy>, expenseReport: OnyxEntry<Report>): string[] {
    const approvalChain: string[] = [];
    const fullApprovalChain: string[] = [];
    const reportTotal = expenseReport?.total ?? 0;
    const submitterEmail = getLoginsByAccountIDs([expenseReport?.ownerAccountID ?? CONST.DEFAULT_NUMBER_ID]).at(0) ?? '';

    if (isSubmitAndClose(policy)) {
        return approvalChain;
    }

    // Get category/tag approver list
    const ruleApprovers = getRuleApprovers(policy, expenseReport);

    // Push rule approvers to approvalChain list before submitsTo/forwardsTo approvers
    ruleApprovers.forEach((ruleApprover) => {
        // Don't push submiiter to approve as a rule approver
        if (fullApprovalChain.includes(ruleApprover) || ruleApprover === submitterEmail) {
            return;
        }
        fullApprovalChain.push(ruleApprover);
    });

    let nextApproverEmail = getManagerAccountEmail(policy, expenseReport);

    while (nextApproverEmail && !approvalChain.includes(nextApproverEmail)) {
        approvalChain.push(nextApproverEmail);
        nextApproverEmail = getForwardsToAccount(policy, nextApproverEmail, reportTotal);
    }

    approvalChain.forEach((approver) => {
        if (fullApprovalChain.includes(approver)) {
            return;
        }

        fullApprovalChain.push(approver);
    });
    return fullApprovalChain;
}

/**
 * Checks if the user has missing bank account for the invoice room.
 */
function hasMissingInvoiceBankAccount(iouReportID: string | undefined): boolean {
    if (!iouReportID) {
        return false;
    }

    const invoiceReport = getReport(iouReportID, allReports);

    if (!isInvoiceReport(invoiceReport)) {
        return false;
    }

    return invoiceReport?.ownerAccountID === currentUserAccountID && !getPolicy(invoiceReport?.policyID)?.invoice?.bankAccount?.transferBankAccountID && isSettled(iouReportID);
}

function hasInvoiceReports() {
    const reports = Object.values(allReports ?? {});
    return reports.some((report) => isInvoiceReport(report));
}

function shouldUnmaskChat(participantsContext: OnyxEntry<PersonalDetailsList>, report: OnyxInputOrEntry<Report>): boolean {
    if (!report?.participants) {
        return true;
    }

    if (isThread(report) && report?.chatType && report?.chatType === CONST.REPORT.CHAT_TYPE.POLICY_EXPENSE_CHAT) {
        return true;
    }

    if (isThread(report) && report?.type === CONST.REPORT.TYPE.EXPENSE) {
        return true;
    }

    if (isAdminRoom(report)) {
        return true;
    }

    const participantAccountIDs = Object.keys(report.participants);

    if (participantAccountIDs.length > 2) {
        return false;
    }

    if (participantsContext) {
        let teamInChat = false;
        let userInChat = false;

        for (const participantAccountID of participantAccountIDs) {
            const id = Number(participantAccountID);
            const contextAccountData = participantsContext[id];

            if (contextAccountData) {
                const login = contextAccountData.login ?? '';

                if (login.endsWith(CONST.EMAIL.EXPENSIFY_EMAIL_DOMAIN) || login.endsWith(CONST.EMAIL.EXPENSIFY_TEAM_EMAIL_DOMAIN)) {
                    teamInChat = true;
                } else {
                    userInChat = true;
                }
            }
        }

        // exclude teamOnly chat
        if (teamInChat && userInChat) {
            return true;
        }
    }

    return false;
}

function getReportMetadata(reportID: string | undefined) {
    return reportID ? allReportMetadataKeyValue[reportID] : undefined;
}

export {
    addDomainToShortMention,
    completeShortMention,
    areAllRequestsBeingSmartScanned,
    buildOptimisticAddCommentReportAction,
    buildOptimisticApprovedReportAction,
    buildOptimisticUnapprovedReportAction,
    buildOptimisticCancelPaymentReportAction,
    buildOptimisticChangedTaskAssigneeReportAction,
    buildOptimisticChatReport,
    buildOptimisticClosedReportAction,
    buildOptimisticCreatedReportAction,
    buildOptimisticDismissedViolationReportAction,
    buildOptimisticEditedTaskFieldReportAction,
    buildOptimisticExpenseReport,
    buildOptimisticGroupChatReport,
    buildOptimisticHoldReportAction,
    buildOptimisticHoldReportActionComment,
    buildOptimisticIOUReport,
    buildOptimisticIOUReportAction,
    buildOptimisticModifiedExpenseReportAction,
    buildOptimisticMoneyRequestEntities,
    buildOptimisticMovedReportAction,
    buildOptimisticChangePolicyReportAction,
    buildOptimisticMovedTrackedExpenseModifiedReportAction,
    buildOptimisticRenamedRoomReportAction,
    buildOptimisticRoomDescriptionUpdatedReportAction,
    buildOptimisticReportPreview,
    buildOptimisticActionableTrackExpenseWhisper,
    buildOptimisticSubmittedReportAction,
    buildOptimisticTaskCommentReportAction,
    buildOptimisticTaskReport,
    buildOptimisticTaskReportAction,
    buildOptimisticUnHoldReportAction,
    buildOptimisticAnnounceChat,
    buildOptimisticWorkspaceChats,
    buildOptimisticCardAssignedReportAction,
    buildOptimisticDetachReceipt,
    buildParticipantsFromAccountIDs,
    buildReportNameFromParticipantNames,
    buildTransactionThread,
    canAccessReport,
    isReportNotFound,
    canAddTransaction,
    canDeleteTransaction,
    canBeAutoReimbursed,
    canCreateRequest,
    canCreateTaskInReport,
    canCurrentUserOpenReport,
    canDeleteReportAction,
    canHoldUnholdReportAction,
    canEditFieldOfMoneyRequest,
    canEditMoneyRequest,
    canEditPolicyDescription,
    canEditReportAction,
    canEditReportDescription,
    canEditRoomVisibility,
    canEditWriteCapability,
    canFlagReportAction,
    isNonAdminOrOwnerOfPolicyExpenseChat,
    canLeaveRoom,
    canJoinChat,
    canLeaveChat,
    canReportBeMentionedWithinPolicy,
    canRequestMoney,
    canSeeDefaultRoom,
    canShowReportRecipientLocalTime,
    canUserPerformWriteAction,
    chatIncludesChronos,
    chatIncludesChronosWithID,
    chatIncludesConcierge,
    createDraftTransactionAndNavigateToParticipantSelector,
    doesReportBelongToWorkspace,
    findLastAccessedReport,
    findSelfDMReportID,
    formatReportLastMessageText,
    generateReportID,
    getAddWorkspaceRoomOrChatReportErrors,
    getAllAncestorReportActionIDs,
    getAllAncestorReportActions,
    getAllHeldTransactions,
    getAllPolicyReports,
    getAllWorkspaceReports,
    getAvailableReportFields,
    getBankAccountRoute,
    getChatByParticipants,
    getChatRoomSubtitle,
    getChildReportNotificationPreference,
    getCommentLength,
    getDefaultGroupAvatar,
    getDefaultWorkspaceAvatar,
    getDefaultWorkspaceAvatarTestID,
    getDeletedParentActionMessageForChatReport,
    getDisplayNameForParticipant,
    getDisplayNamesWithTooltips,
    getGroupChatName,
    getIOUReportActionDisplayMessage,
    getIOUReportActionMessage,
    getReportAutomaticallyApprovedMessage,
    getIOUUnapprovedMessage,
    getIOUApprovedMessage,
    getReportAutomaticallyForwardedMessage,
    getIOUForwardedMessage,
    getRejectedReportMessage,
    getWorkspaceNameUpdatedMessage,
    getDeletedTransactionMessage,
    getUpgradeWorkspaceMessage,
    getDowngradeWorkspaceMessage,
    getReportAutomaticallySubmittedMessage,
    getIOUSubmittedMessage,
    getIcons,
    getIconsForParticipants,
    getIndicatedMissingPaymentMethod,
    getLastVisibleMessage,
    getMoneyRequestOptions,
    getMoneyRequestSpendBreakdown,
    getNonHeldAndFullAmount,
    getOptimisticDataForParentReportAction,
    getOriginalReportID,
    getOutstandingChildRequest,
    getParentNavigationSubtitle,
    getParsedComment,
    getParticipantsAccountIDsForDisplay,
    getParticipantsList,
    getParticipants,
    getPendingChatMembers,
    getPersonalDetailsForAccountID,
    getPolicyDescriptionText,
    getPolicyExpenseChat,
    getPolicyExpenseChatName,
    getPolicyName,
    getPolicyType,
    getReimbursementDeQueuedActionMessage,
    getReimbursementQueuedActionMessage,
    getReportActionActorAccountID,
    getReportDescription,
    getReportFieldKey,
    getReportIDFromLink,
    getReportName,
    getSearchReportName,
    getReportTransactions,
    reportTransactionsSelector,
    getReportNotificationPreference,
    getReportOfflinePendingActionAndErrors,
    getReportParticipantsTitle,
    getReportPreviewMessage,
    getReportRecipientAccountIDs,
    getReportOrDraftReport,
    getRoom,
    getRootParentReport,
    getRouteFromLink,
    canDeleteCardTransactionByLiabilityType,
    getTaskAssigneeChatOnyxData,
    getTransactionDetails,
    getTransactionReportName,
    getDisplayedReportID,
    getTransactionsWithReceipts,
    getUserDetailTooltipText,
    getWhisperDisplayNames,
    getWorkspaceChats,
    getWorkspaceIcon,
    goBackToDetailsPage,
    goBackFromPrivateNotes,
    getInvoicePayerName,
    getInvoicesChatName,
    getPayeeName,
    getQuickActionDetails,
    hasActionsWithErrors,
    hasAutomatedExpensifyAccountIDs,
    hasExpensifyGuidesEmails,
    hasHeldExpenses,
    hasIOUWaitingOnCurrentUserBankAccount,
    hasMissingPaymentMethod,
    hasMissingSmartscanFields,
    hasNonReimbursableTransactions,
    hasOnlyHeldExpenses,
    hasOnlyTransactionsWithPendingRoutes,
    hasReportNameError,
    getReportActionWithSmartscanError,
    hasSmartscanError,
    hasUpdatedTotal,
    hasViolations,
    hasWarningTypeViolations,
    hasNoticeTypeViolations,
    isActionCreator,
    isAdminRoom,
    isAdminsOnlyPostingRoom,
    isAllowedToApproveExpenseReport,
    isAllowedToComment,
    isAllowedToSubmitDraftExpenseReport,
    isAnnounceRoom,
    isArchivedNonExpenseReport,
    isArchivedReport,
    isArchivedNonExpenseReportWithID,
    isArchivedReportWithID,
    isClosedReport,
    isCanceledTaskReport,
    isChatReport,
    isChatRoom,
    isTripRoom,
    isChatThread,
    isChildReport,
    isClosedExpenseReportWithNoExpenses,
    isCompletedTaskReport,
    isConciergeChatReport,
    isControlPolicyExpenseChat,
    isControlPolicyExpenseReport,
    isCurrentUserSubmitter,
    isCurrentUserTheOnlyParticipant,
    isDM,
    isDefaultRoom,
    isDeprecatedGroupDM,
    isEmptyReport,
    isRootGroupChat,
    isExpenseReport,
    isExpenseRequest,
    isExpensifyOnlyParticipantInReport,
    isGroupChat,
    isGroupChatAdmin,
    isGroupPolicy,
    isReportInGroupPolicy,
    isHoldCreator,
    isIOUOwnedByCurrentUser,
    isIOUReport,
    isIOUReportUsingReport,
    isJoinRequestInAdminRoom,
    isDomainRoom,
    isMoneyRequest,
    isMoneyRequestReport,
    isMoneyRequestReportPendingDeletion,
    isOneOnOneChat,
    isOneTransactionThread,
    isOpenExpenseReport,
    isOpenTaskReport,
    isOptimisticPersonalDetail,
    isPaidGroupPolicy,
    isPaidGroupPolicyExpenseChat,
    isPaidGroupPolicyExpenseReport,
    isPayer,
    isPolicyAdmin,
    isPolicyExpenseChat,
    isPolicyExpenseChatAdmin,
    isProcessingReport,
    isOpenReport,
    isReportIDApproved,
    isAwaitingFirstLevelApproval,
    isPublicAnnounceRoom,
    isPublicRoom,
    isReportApproved,
    isReportManuallyReimbursed,
    isReportDataReady,
    isReportFieldDisabled,
    isReportFieldOfTypeTitle,
    isReportManager,
    isReportMessageAttachment,
    isReportOwner,
    isReportParticipant,
    isSelfDM,
    isSettled,
    isSystemChat,
    isTaskReport,
    isThread,
    isTrackExpenseReport,
    isUnread,
    isUnreadWithMention,
    isUserCreatedPolicyRoom,
    isValidReport,
    isValidReportIDFromPath,
    isWaitingForAssigneeToCompleteAction,
    isInvoiceRoom,
    isInvoiceRoomWithID,
    isInvoiceReport,
    isNewDotInvoice,
    isOpenInvoiceReport,
    getDefaultNotificationPreferenceForReport,
    canWriteInReport,
    navigateToDetailsPage,
    navigateToPrivateNotes,
    navigateBackOnDeleteTransaction,
    parseReportRouteParams,
    parseReportActionHtmlToText,
    requiresAttentionFromCurrentUser,
    shouldAutoFocusOnKeyPress,
    shouldCreateNewMoneyRequestReport,
    shouldDisableDetailPage,
    shouldDisableRename,
    shouldDisableThread,
    shouldDisplayThreadReplies,
    shouldDisplayViolationsRBRInLHN,
    shouldReportBeInOptionList,
    shouldReportShowSubscript,
    shouldShowFlagComment,
    getReportActionWithMissingSmartscanFields,
    shouldShowRBRForMissingSmartscanFields,
    shouldUseFullTitleToDisplay,
    updateOptimisticParentReportAction,
    updateReportPreview,
    temporary_getMoneyRequestOptions,
    getTripIDFromTransactionParentReportID,
    buildOptimisticInvoiceReport,
    getInvoiceChatByParticipants,
    isCurrentUserInvoiceReceiver,
    isDraftReport,
    changeMoneyRequestHoldStatus,
    isAdminOwnerApproverOrReportOwner,
    createDraftWorkspaceAndNavigateToConfirmationScreen,
    isChatUsedForOnboarding,
    buildOptimisticExportIntegrationAction,
    getChatUsedForOnboarding,
    getFieldViolationTranslation,
    getFieldViolation,
    getReportViolations,
    findPolicyExpenseChatByPolicyID,
    getIntegrationIcon,
    canBeExported,
    isExported,
    hasOnlyNonReimbursableTransactions,
    getReportLastMessage,
    getReportLastVisibleActionCreated,
    getMostRecentlyVisitedReport,
    getSourceIDFromReportAction,
    getReportNameValuePairs,
    hasReportViolations,
    isPayAtEndExpenseReport,
    getArchiveReason,
    getApprovalChain,
    isIndividualInvoiceRoom,
    isAuditor,
    hasMissingInvoiceBankAccount,
    reasonForReportToBeInOptionList,
    getReasonAndReportActionThatRequiresAttention,
    buildOptimisticChangeFieldAction,
    isPolicyRelatedReport,
    hasReportErrorsOtherThanFailedReceipt,
    getAllReportErrors,
    getAllReportActionsErrorsAndReportActionThatRequiresAttention,
    hasInvoiceReports,
    shouldUnmaskChat,
    getReportMetadata,
    buildOptimisticSelfDMReport,
    isHiddenForCurrentUser,
    prepareOnboardingOnyxData,
    buildOptimisticResolvedDuplicatesReportAction,
    getReportSubtitlePrefix,
    buildOptimisticChangePolicyReportAction,
    getPolicyChangeMessage,
    getExpenseReportStateAndStatus,
};

export type {
    Ancestor,
    DisplayNameWithTooltips,
    OptimisticAddCommentReportAction,
    OptimisticChatReport,
    OptimisticClosedReportAction,
    OptimisticCreatedReportAction,
    OptimisticIOUReportAction,
    OptimisticTaskReportAction,
    OptionData,
    TransactionDetails,
    PartialReportAction,
    ParsingDetails,
    MissingPaymentMethod,
    OptimisticNewReport,
};<|MERGE_RESOLUTION|>--- conflicted
+++ resolved
@@ -5727,31 +5727,6 @@
 
 /**
  * Builds an optimistic CHANGEPOLICY report action with a randomly generated reportActionID.
-<<<<<<< HEAD
- * This action is used when we change a report's workspace.
- */
-function buildOptimisticChangePolicyReportAction(
-    fromPolicyID: string | undefined,
-    toPolicyID: string,
-    newParentReportID: string,
-    oldParentReportID: string,
-    policyName: string,
-    oldPolicyName: string,
-    automaticAction = true,
-) {
-    const originalMessage = {
-        fromPolicyID,
-        toPolicyID,
-        automaticAction,
-    };
-
-    const movedActionMessage = [
-        {
-            html: `moved the report to the <a href='${CONST.NEW_EXPENSIFY_URL}r/${newParentReportID}' target='_blank' rel='noreferrer noopener'>${policyName}</a> (previously <a href='${CONST.NEW_EXPENSIFY_URL}r/${oldParentReportID}' target='_blank' rel='noreferrer noopener'>${oldPolicyName})</a>`,
-            text: `moved the report to the ${policyName} (previously ${oldPolicyName})`,
-            type: CONST.REPORT.MESSAGE.TYPE.COMMENT,
-        },
-=======
  * This action is used when we change the workspace of a report.
  */
 function buildOptimisticChangePolicyReportAction(fromPolicyID: string | undefined, toPolicyID: string): ReportAction {
@@ -5776,24 +5751,15 @@
                   },
               ]
             : []),
->>>>>>> ee2f738a
     ];
 
     return {
         actionName: CONST.REPORT.ACTIONS.TYPE.CHANGE_POLICY,
         actorAccountID: currentUserAccountID,
-<<<<<<< HEAD
-        automatic: false,
-        avatar: getCurrentUserAvatar(),
-        isAttachmentOnly: false,
-        originalMessage,
-        message: movedActionMessage,
-=======
         avatar: getCurrentUserAvatar(),
         created: DateUtils.getDBTime(),
         originalMessage,
         message: changePolicyReportActionMessage,
->>>>>>> ee2f738a
         person: [
             {
                 style: 'strong',
@@ -5803,10 +5769,6 @@
         ],
         reportActionID: rand64(),
         shouldShow: true,
-<<<<<<< HEAD
-        created: DateUtils.getDBTime(),
-=======
->>>>>>> ee2f738a
         pendingAction: CONST.RED_BRICK_ROAD_PENDING_ACTION.ADD,
     };
 }
@@ -9733,7 +9695,6 @@
     prepareOnboardingOnyxData,
     buildOptimisticResolvedDuplicatesReportAction,
     getReportSubtitlePrefix,
-    buildOptimisticChangePolicyReportAction,
     getPolicyChangeMessage,
     getExpenseReportStateAndStatus,
 };
