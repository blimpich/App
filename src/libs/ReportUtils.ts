import {format} from 'date-fns';
import ExpensiMark from 'expensify-common/lib/ExpensiMark';
import Str from 'expensify-common/lib/str';
import {isEmpty} from 'lodash';
import lodashEscape from 'lodash/escape';
import lodashFindLastIndex from 'lodash/findLastIndex';
import lodashIntersection from 'lodash/intersection';
import lodashIsEqual from 'lodash/isEqual';
import type {OnyxCollection, OnyxEntry, OnyxUpdate} from 'react-native-onyx';
import Onyx from 'react-native-onyx';
import type {ValueOf} from 'type-fest';
import type {FileObject} from '@components/AttachmentModal';
import * as Expensicons from '@components/Icon/Expensicons';
import * as defaultGroupAvatars from '@components/Icon/GroupDefaultAvatars';
import * as defaultWorkspaceAvatars from '@components/Icon/WorkspaceDefaultAvatars';
import type {MoneyRequestAmountInputProps} from '@components/MoneyRequestAmountInput';
import type {IOUAction, IOUType} from '@src/CONST';
import CONST from '@src/CONST';
import type {ParentNavigationSummaryParams, TranslationPaths} from '@src/languages/types';
import ONYXKEYS from '@src/ONYXKEYS';
import type {Route} from '@src/ROUTES';
import ROUTES from '@src/ROUTES';
import type {
    Beta,
    PersonalDetails,
    PersonalDetailsList,
    Policy,
    PolicyReportField,
    Report,
    ReportAction,
    ReportMetadata,
    Session,
    Task,
    TaxRate,
    Transaction,
    TransactionViolation,
    UserWallet,
} from '@src/types/onyx';
import type {Participant} from '@src/types/onyx/IOU';
import type {Errors, Icon, PendingAction} from '@src/types/onyx/OnyxCommon';
import type {
    ChangeLog,
    IOUMessage,
    OriginalMessageActionName,
    OriginalMessageCreated,
    OriginalMessageReimbursementDequeued,
    OriginalMessageRenamed,
    OriginalMessageRoomChangeLog,
    PaymentMethodType,
    ReimbursementDeQueuedMessage,
} from '@src/types/onyx/OriginalMessage';
import type {Status} from '@src/types/onyx/PersonalDetails';
import type {NotificationPreference, Participants, PendingChatMember, Participant as ReportParticipant} from '@src/types/onyx/Report';
import type {Message, ReportActionBase, ReportActions} from '@src/types/onyx/ReportAction';
import type {Comment, Receipt, TransactionChanges, WaypointCollection} from '@src/types/onyx/Transaction';
import type {EmptyObject} from '@src/types/utils/EmptyObject';
import {isEmptyObject} from '@src/types/utils/EmptyObject';
import type IconAsset from '@src/types/utils/IconAsset';
import * as IOU from './actions/IOU';
import * as PolicyActions from './actions/Policy';
import * as store from './actions/ReimbursementAccount/store';
import * as CurrencyUtils from './CurrencyUtils';
import DateUtils from './DateUtils';
import {hasValidDraftComment} from './DraftCommentUtils';
import originalGetReportPolicyID from './getReportPolicyID';
import isReportMessageAttachment from './isReportMessageAttachment';
import localeCompare from './LocaleCompare';
import * as LocalePhoneNumber from './LocalePhoneNumber';
import * as Localize from './Localize';
import {isEmailPublicDomain} from './LoginUtils';
import ModifiedExpenseMessage from './ModifiedExpenseMessage';
import linkingConfig from './Navigation/linkingConfig';
import Navigation from './Navigation/Navigation';
import * as NumberUtils from './NumberUtils';
import Permissions from './Permissions';
import * as PersonalDetailsUtils from './PersonalDetailsUtils';
import * as PhoneNumber from './PhoneNumber';
import * as PolicyUtils from './PolicyUtils';
import type {LastVisibleMessage} from './ReportActionsUtils';
import * as ReportActionsUtils from './ReportActionsUtils';
import * as TransactionUtils from './TransactionUtils';
import * as Url from './Url';
import * as UserUtils from './UserUtils';

type AvatarRange = 1 | 2 | 3 | 4 | 5 | 6 | 7 | 8 | 9 | 10 | 11 | 12 | 13 | 14 | 15 | 16 | 17 | 18;

type WelcomeMessage = {showReportName: boolean; phrase1?: string; phrase2?: string};

type ExpenseOriginalMessage = {
    oldComment?: string;
    newComment?: string;
    comment?: string;
    merchant?: string;
    oldCreated?: string;
    created?: string;
    oldMerchant?: string;
    oldAmount?: number;
    amount?: number;
    oldCurrency?: string;
    currency?: string;
    category?: string;
    oldCategory?: string;
    tag?: string;
    oldTag?: string;
    billable?: string;
    oldBillable?: string;
    oldTaxAmount?: number;
    taxAmount?: number;
    taxRate?: string;
    oldTaxRate?: string;
};

type SpendBreakdown = {
    nonReimbursableSpend: number;
    reimbursableSpend: number;
    totalDisplaySpend: number;
};

type ParticipantDetails = [number, string, UserUtils.AvatarSource, UserUtils.AvatarSource];

type OptimisticInviteReportAction = ReportActionBase & OriginalMessageRoomChangeLog;

type OptimisticAddCommentReportAction = Pick<
    ReportAction,
    | 'reportActionID'
    | 'actionName'
    | 'actorAccountID'
    | 'person'
    | 'automatic'
    | 'avatar'
    | 'created'
    | 'message'
    | 'isFirstItem'
    | 'isAttachment'
    | 'attachmentInfo'
    | 'pendingAction'
    | 'shouldShow'
    | 'originalMessage'
    | 'childReportID'
    | 'parentReportID'
    | 'childType'
    | 'childReportName'
    | 'childManagerAccountID'
    | 'childStatusNum'
    | 'childStateNum'
    | 'errors'
    | 'childVisibleActionCount'
    | 'childCommenterCount'
    | 'childLastVisibleActionCreated'
    | 'childOldestFourAccountIDs'
    | 'whisperedToAccountIDs'
> & {isOptimisticAction: boolean};

type OptimisticReportAction = {
    commentText: string;
    reportAction: OptimisticAddCommentReportAction;
};

type UpdateOptimisticParentReportAction = {
    childVisibleActionCount: number;
    childCommenterCount: number;
    childLastVisibleActionCreated: string;
    childOldestFourAccountIDs: string | undefined;
};

type OptimisticExpenseReport = Pick<
    Report,
    | 'reportID'
    | 'chatReportID'
    | 'policyID'
    | 'type'
    | 'ownerAccountID'
    | 'managerID'
    | 'currency'
    | 'reportName'
    | 'stateNum'
    | 'statusNum'
    | 'total'
    | 'nonReimbursableTotal'
    | 'notificationPreference'
    | 'parentReportID'
    | 'lastVisibleActionCreated'
>;

type OptimisticIOUReportAction = Pick<
    ReportAction,
    | 'actionName'
    | 'actorAccountID'
    | 'automatic'
    | 'avatar'
    | 'isAttachment'
    | 'originalMessage'
    | 'message'
    | 'person'
    | 'reportActionID'
    | 'shouldShow'
    | 'created'
    | 'pendingAction'
    | 'receipt'
    | 'whisperedToAccountIDs'
    | 'childReportID'
    | 'childVisibleActionCount'
    | 'childCommenterCount'
>;

type PartialReportAction = OnyxEntry<ReportAction> | Partial<ReportAction> | OptimisticIOUReportAction | OptimisticApprovedReportAction | OptimisticSubmittedReportAction | undefined;

type ReportRouteParams = {
    reportID: string;
    isSubReportPageRoute: boolean;
};

type ReportOfflinePendingActionAndErrors = {
    reportPendingAction: PendingAction | undefined;
    reportErrors: Errors | null | undefined;
};

type OptimisticApprovedReportAction = Pick<
    ReportAction,
    'actionName' | 'actorAccountID' | 'automatic' | 'avatar' | 'isAttachment' | 'originalMessage' | 'message' | 'person' | 'reportActionID' | 'shouldShow' | 'created' | 'pendingAction'
>;

type OptimisticSubmittedReportAction = Pick<
    ReportAction,
    | 'actionName'
    | 'actorAccountID'
    | 'adminAccountID'
    | 'automatic'
    | 'avatar'
    | 'isAttachment'
    | 'originalMessage'
    | 'message'
    | 'person'
    | 'reportActionID'
    | 'shouldShow'
    | 'created'
    | 'pendingAction'
>;

type OptimisticHoldReportAction = Pick<
    ReportAction,
    'actionName' | 'actorAccountID' | 'automatic' | 'avatar' | 'isAttachment' | 'originalMessage' | 'message' | 'person' | 'reportActionID' | 'shouldShow' | 'created' | 'pendingAction'
>;

type OptimisticCancelPaymentReportAction = Pick<
    ReportAction,
    'actionName' | 'actorAccountID' | 'message' | 'originalMessage' | 'person' | 'reportActionID' | 'shouldShow' | 'created' | 'pendingAction'
>;

type OptimisticEditedTaskReportAction = Pick<
    ReportAction,
    'reportActionID' | 'actionName' | 'pendingAction' | 'actorAccountID' | 'automatic' | 'avatar' | 'created' | 'shouldShow' | 'message' | 'person'
>;

type OptimisticClosedReportAction = Pick<
    ReportAction,
    'actionName' | 'actorAccountID' | 'automatic' | 'avatar' | 'created' | 'message' | 'originalMessage' | 'pendingAction' | 'person' | 'reportActionID' | 'shouldShow'
>;

type OptimisticCreatedReportAction = OriginalMessageCreated &
    Pick<ReportActionBase, 'actorAccountID' | 'automatic' | 'avatar' | 'created' | 'message' | 'person' | 'reportActionID' | 'shouldShow' | 'pendingAction'>;

type OptimisticRenamedReportAction = OriginalMessageRenamed &
    Pick<ReportActionBase, 'actorAccountID' | 'automatic' | 'avatar' | 'created' | 'message' | 'person' | 'reportActionID' | 'shouldShow' | 'pendingAction'>;

type OptimisticChatReport = Pick<
    Report,
    | 'type'
    | 'chatType'
    | 'chatReportID'
    | 'iouReportID'
    | 'isOwnPolicyExpenseChat'
    | 'isPinned'
    | 'lastActorAccountID'
    | 'lastMessageTranslationKey'
    | 'lastMessageHtml'
    | 'lastMessageText'
    | 'lastReadTime'
    | 'lastVisibleActionCreated'
    | 'notificationPreference'
    | 'oldPolicyName'
    | 'ownerAccountID'
    | 'pendingFields'
    | 'parentReportActionID'
    | 'parentReportID'
    | 'participants'
    | 'participantAccountIDs'
    | 'visibleChatMemberAccountIDs'
    | 'policyID'
    | 'reportID'
    | 'reportName'
    | 'stateNum'
    | 'statusNum'
    | 'visibility'
    | 'description'
    | 'writeCapability'
    | 'avatarUrl'
    | 'invoiceReceiver'
    | 'isHidden'
> & {
    isOptimisticReport: true;
};

type OptimisticTaskReportAction = Pick<
    ReportAction,
    | 'reportActionID'
    | 'actionName'
    | 'actorAccountID'
    | 'automatic'
    | 'avatar'
    | 'created'
    | 'isAttachment'
    | 'message'
    | 'originalMessage'
    | 'person'
    | 'pendingAction'
    | 'shouldShow'
    | 'isFirstItem'
    | 'previousMessage'
    | 'errors'
    | 'linkMetadata'
>;

type OptimisticWorkspaceChats = {
    announceChatReportID: string;
    announceChatData: OptimisticChatReport;
    announceReportActionData: Record<string, OptimisticCreatedReportAction>;
    announceCreatedReportActionID: string;
    adminsChatReportID: string;
    adminsChatData: OptimisticChatReport;
    adminsReportActionData: Record<string, OptimisticCreatedReportAction>;
    adminsCreatedReportActionID: string;
    expenseChatReportID: string;
    expenseChatData: OptimisticChatReport;
    expenseReportActionData: Record<string, OptimisticCreatedReportAction>;
    expenseCreatedReportActionID: string;
};

type OptimisticModifiedExpenseReportAction = Pick<
    ReportAction,
    'actionName' | 'actorAccountID' | 'automatic' | 'avatar' | 'created' | 'isAttachment' | 'message' | 'originalMessage' | 'person' | 'pendingAction' | 'reportActionID' | 'shouldShow'
> & {reportID?: string};

type OptimisticTaskReport = Pick<
    Report,
    | 'reportID'
    | 'reportName'
    | 'description'
    | 'ownerAccountID'
    | 'participantAccountIDs'
    | 'visibleChatMemberAccountIDs'
    | 'managerID'
    | 'type'
    | 'parentReportID'
    | 'policyID'
    | 'stateNum'
    | 'statusNum'
    | 'notificationPreference'
    | 'parentReportActionID'
    | 'lastVisibleActionCreated'
>;

type TransactionDetails = {
    created: string;
    amount: number;
    taxAmount?: number;
    taxCode?: string;
    currency: string;
    merchant: string;
    waypoints?: WaypointCollection | string;
    comment: string;
    category: string;
    billable: boolean;
    tag: string;
    mccGroup?: ValueOf<typeof CONST.MCC_GROUPS>;
    cardID: number;
    originalAmount: number;
    originalCurrency: string;
};

type OptimisticIOUReport = Pick<
    Report,
    | 'cachedTotal'
    | 'type'
    | 'chatReportID'
    | 'currency'
    | 'managerID'
    | 'policyID'
    | 'ownerAccountID'
    | 'participantAccountIDs'
    | 'visibleChatMemberAccountIDs'
    | 'reportID'
    | 'stateNum'
    | 'statusNum'
    | 'total'
    | 'reportName'
    | 'notificationPreference'
    | 'parentReportID'
    | 'lastVisibleActionCreated'
>;
type DisplayNameWithTooltips = Array<Pick<PersonalDetails, 'accountID' | 'pronouns' | 'displayName' | 'login' | 'avatar'>>;

type CustomIcon = {
    src: IconAsset;
    color?: string;
};

type OptionData = {
    text?: string;
    alternateText?: string;
    allReportErrors?: Errors;
    brickRoadIndicator?: ValueOf<typeof CONST.BRICK_ROAD_INDICATOR_STATUS> | '' | null;
    tooltipText?: string | null;
    alternateTextMaxLines?: number;
    boldStyle?: boolean;
    customIcon?: CustomIcon;
    subtitle?: string;
    login?: string;
    accountID?: number;
    pronouns?: string;
    status?: Status | null;
    phoneNumber?: string;
    isUnread?: boolean | null;
    isUnreadWithMention?: boolean | null;
    hasDraftComment?: boolean | null;
    keyForList?: string;
    searchText?: string;
    isIOUReportOwner?: boolean | null;
    isArchivedRoom?: boolean | null;
    shouldShowSubscript?: boolean | null;
    isPolicyExpenseChat?: boolean | null;
    isMoneyRequestReport?: boolean | null;
    isInvoiceReport?: boolean;
    isExpenseRequest?: boolean | null;
    isAllowedToComment?: boolean | null;
    isThread?: boolean | null;
    isTaskReport?: boolean | null;
    parentReportAction?: OnyxEntry<ReportAction>;
    displayNamesWithTooltips?: DisplayNameWithTooltips | null;
    isDefaultRoom?: boolean;
    isExpenseReport?: boolean;
    isOptimisticPersonalDetail?: boolean;
    selected?: boolean;
    isOptimisticAccount?: boolean;
    isSelected?: boolean;
    descriptiveText?: string;
    notificationPreference?: NotificationPreference | null;
    isDisabled?: boolean | null;
    name?: string | null;
    isSelfDM?: boolean;
    reportID?: string;
    enabled?: boolean;
    data?: Partial<TaxRate>;
    transactionThreadReportID?: string | null;
    shouldShowAmountInput?: boolean;
    amountInputProps?: MoneyRequestAmountInputProps;
    tabIndex?: 0 | -1;
} & Report;

type OnyxDataTaskAssigneeChat = {
    optimisticData: OnyxUpdate[];
    successData: OnyxUpdate[];
    failureData: OnyxUpdate[];
    optimisticAssigneeAddComment?: OptimisticReportAction;
    optimisticChatCreatedReportAction?: OptimisticCreatedReportAction;
};

type Ancestor = {
    report: Report;
    reportAction: ReportAction;
    shouldDisplayNewMarker: boolean;
};

type AncestorIDs = {
    reportIDs: string[];
    reportActionsIDs: string[];
};

type MissingPaymentMethod = 'bankAccount' | 'wallet';

type OutstandingChildRequest = {
    hasOutstandingChildRequest?: boolean;
};

type ParsingDetails = {
    shouldEscapeText?: boolean;
    reportID?: string;
};

let currentUserEmail: string | undefined;
let currentUserPrivateDomain: string | undefined;
let currentUserAccountID: number | undefined;
let isAnonymousUser = false;

const defaultAvatarBuildingIconTestID = 'SvgDefaultAvatarBuilding Icon';

Onyx.connect({
    key: ONYXKEYS.SESSION,
    callback: (value) => {
        // When signed out, val is undefined
        if (!value) {
            return;
        }

        currentUserEmail = value.email;
        currentUserAccountID = value.accountID;
        isAnonymousUser = value.authTokenType === CONST.AUTH_TOKEN_TYPES.ANONYMOUS;
        currentUserPrivateDomain = isEmailPublicDomain(currentUserEmail ?? '') ? '' : Str.extractEmailDomain(currentUserEmail ?? '');
    },
});

let allPersonalDetails: OnyxCollection<PersonalDetails>;
let allPersonalDetailLogins: string[];
let currentUserPersonalDetails: OnyxEntry<PersonalDetails>;
Onyx.connect({
    key: ONYXKEYS.PERSONAL_DETAILS_LIST,
    callback: (value) => {
        currentUserPersonalDetails = value?.[currentUserAccountID ?? -1] ?? null;
        allPersonalDetails = value ?? {};
        allPersonalDetailLogins = Object.values(allPersonalDetails).map((personalDetail) => personalDetail?.login ?? '');
    },
});

let allReports: OnyxCollection<Report>;
Onyx.connect({
    key: ONYXKEYS.COLLECTION.REPORT,
    waitForCollectionCallback: true,
    callback: (value) => (allReports = value),
});

let allReportsDraft: OnyxCollection<Report>;
Onyx.connect({
    key: ONYXKEYS.COLLECTION.REPORT_DRAFT,
    waitForCollectionCallback: true,
    callback: (value) => (allReportsDraft = value),
});

let allPolicies: OnyxCollection<Policy>;
Onyx.connect({
    key: ONYXKEYS.COLLECTION.POLICY,
    waitForCollectionCallback: true,
    callback: (value) => (allPolicies = value),
});

let allBetas: OnyxEntry<Beta[]>;
Onyx.connect({
    key: ONYXKEYS.BETAS,
    callback: (value) => (allBetas = value),
});

let allTransactions: OnyxCollection<Transaction> = {};
Onyx.connect({
    key: ONYXKEYS.COLLECTION.TRANSACTION,
    waitForCollectionCallback: true,
    callback: (value) => {
        if (!value) {
            return;
        }
        allTransactions = Object.fromEntries(Object.entries(value).filter(([, transaction]) => transaction));
    },
});

let allReportActions: OnyxCollection<ReportActions>;
Onyx.connect({
    key: ONYXKEYS.COLLECTION.REPORT_ACTIONS,
    waitForCollectionCallback: true,
    callback: (actions) => {
        if (!actions) {
            return;
        }
        allReportActions = actions;
    },
});

let lastUpdatedReport: OnyxEntry<Report>;

Onyx.connect({
    key: ONYXKEYS.COLLECTION.REPORT,
    callback: (value) => {
        if (!value) {
            return;
        }

        lastUpdatedReport = value;
    },
});

function getLastUpdatedReport(): OnyxEntry<Report> {
    return lastUpdatedReport;
}

function getCurrentUserAvatarOrDefault(): UserUtils.AvatarSource {
    return currentUserPersonalDetails?.avatar ?? UserUtils.getDefaultAvatarURL(currentUserAccountID);
}

function getCurrentUserDisplayNameOrEmail(): string | undefined {
    return currentUserPersonalDetails?.displayName ?? currentUserEmail;
}

function getChatType(report: OnyxEntry<Report> | Participant | EmptyObject): ValueOf<typeof CONST.REPORT.CHAT_TYPE> | undefined {
    return report?.chatType;
}

/**
 * Get the report given a reportID
 */
function getReport(reportID: string | undefined): OnyxEntry<Report> {
    if (!allReports && !allReportsDraft) {
        return null;
    }

    const report = allReports?.[`${ONYXKEYS.COLLECTION.REPORT}${reportID}`];
    const draftReport = allReportsDraft?.[`${ONYXKEYS.COLLECTION.REPORT_DRAFT}${reportID}`];

    return report ?? draftReport ?? null;
}

/**
 * Check if a report is a draft report
 */
function isDraftReport(reportID: string | undefined): boolean {
    const draftReport = allReportsDraft?.[`${ONYXKEYS.COLLECTION.REPORT_DRAFT}${reportID}`];

    return !!draftReport;
}

/**
 * Returns the parentReport if the given report is a thread
 */
function getParentReport(report: OnyxEntry<Report> | EmptyObject): OnyxEntry<Report> | EmptyObject {
    if (!report?.parentReportID) {
        return {};
    }
    return allReports?.[`${ONYXKEYS.COLLECTION.REPORT}${report.parentReportID}`] ?? {};
}

/**
 * Returns the root parentReport if the given report is nested.
 * Uses recursion to iterate any depth of nested reports.
 */
function getRootParentReport(report: OnyxEntry<Report> | undefined | EmptyObject): OnyxEntry<Report> | EmptyObject {
    if (!report) {
        return {};
    }

    // Returns the current report as the root report, because it does not have a parentReportID
    if (!report?.parentReportID) {
        return report;
    }

    const parentReport = getReport(report?.parentReportID);

    // Runs recursion to iterate a parent report
    return getRootParentReport(!isEmptyObject(parentReport) ? parentReport : null);
}

/**
 * Returns the policy of the report
 */
function getPolicy(policyID: string | undefined): Policy | EmptyObject {
    if (!allPolicies || !policyID) {
        return {};
    }
    return allPolicies[`${ONYXKEYS.COLLECTION.POLICY}${policyID}`] ?? {};
}

/**
 * Get the policy type from a given report
 * @param policies must have Onyxkey prefix (i.e 'policy_') for keys
 */
function getPolicyType(report: OnyxEntry<Report>, policies: OnyxCollection<Policy>): string {
    return policies?.[`${ONYXKEYS.COLLECTION.POLICY}${report?.policyID}`]?.type ?? '';
}

/**
 * Get the policy name from a given report
 */
function getPolicyName(report: OnyxEntry<Report> | undefined | EmptyObject, returnEmptyIfNotFound = false, policy: OnyxEntry<Policy> | undefined = undefined): string {
    const noPolicyFound = returnEmptyIfNotFound ? '' : Localize.translateLocal('workspace.common.unavailable');
    if (isEmptyObject(report)) {
        return noPolicyFound;
    }

    if ((!allPolicies || Object.keys(allPolicies).length === 0) && !report?.policyName) {
        return Localize.translateLocal('workspace.common.unavailable');
    }
    const finalPolicy = policy ?? allPolicies?.[`${ONYXKEYS.COLLECTION.POLICY}${report?.policyID}`];

    const parentReport = getRootParentReport(report);

    // Rooms send back the policy name with the reportSummary,
    // since they can also be accessed by people who aren't in the workspace
    // eslint-disable-next-line @typescript-eslint/prefer-nullish-coalescing
    const policyName = finalPolicy?.name || report?.policyName || report?.oldPolicyName || parentReport?.oldPolicyName || noPolicyFound;

    return policyName;
}

/**
 * Returns the concatenated title for the PrimaryLogins of a report
 */
function getReportParticipantsTitle(accountIDs: number[]): string {
    // Somehow it's possible for the logins coming from report.participantAccountIDs to contain undefined values so we use .filter(Boolean) to remove them.
    return accountIDs.filter(Boolean).join(', ');
}

/**
 * Checks if a report is a chat report.
 */
function isChatReport(report: OnyxEntry<Report> | EmptyObject): boolean {
    return report?.type === CONST.REPORT.TYPE.CHAT;
}

function isInvoiceReport(report: OnyxEntry<Report> | EmptyObject): boolean {
    return report?.type === CONST.REPORT.TYPE.INVOICE;
}

/**
 * Checks if a report is an Expense report.
 */
function isExpenseReport(report: OnyxEntry<Report> | EmptyObject): boolean {
    return report?.type === CONST.REPORT.TYPE.EXPENSE;
}

/**
 * Checks if a report is an IOU report using report or reportID
 */
function isIOUReport(reportOrID: OnyxEntry<Report> | string | EmptyObject): boolean {
    const report = typeof reportOrID === 'string' ? allReports?.[`${ONYXKEYS.COLLECTION.REPORT}${reportOrID}`] ?? null : reportOrID;
    return report?.type === CONST.REPORT.TYPE.IOU;
}

/**
 * Checks if a report is an IOU report using report
 */
function isIOUReportUsingReport(report: OnyxEntry<Report> | EmptyObject): report is Report {
    return report?.type === CONST.REPORT.TYPE.IOU;
}
/**
 * Checks if a report is a task report.
 */
function isTaskReport(report: OnyxEntry<Report>): boolean {
    return report?.type === CONST.REPORT.TYPE.TASK;
}

/**
 * Checks if a task has been cancelled
 * When a task is deleted, the parentReportAction is updated to have a isDeletedParentAction deleted flag
 * This is because when you delete a task, we still allow you to chat on the report itself
 * There's another situation where you don't have access to the parentReportAction (because it was created in a chat you don't have access to)
 * In this case, we have added the key to the report itself
 */
function isCanceledTaskReport(report: OnyxEntry<Report> | EmptyObject = {}, parentReportAction: OnyxEntry<ReportAction> | EmptyObject = {}): boolean {
    if (!isEmptyObject(parentReportAction) && (ReportActionsUtils.getReportActionMessage(parentReportAction)?.isDeletedParentAction ?? false)) {
        return true;
    }

    if (!isEmptyObject(report) && report?.isDeletedParentAction) {
        return true;
    }

    return false;
}

/**
 * Checks if a report is an open task report.
 *
 * @param parentReportAction - The parent report action of the report (Used to check if the task has been canceled)
 */
function isOpenTaskReport(report: OnyxEntry<Report>, parentReportAction: OnyxEntry<ReportAction> | EmptyObject = {}): boolean {
    return (
        isTaskReport(report) && !isCanceledTaskReport(report, parentReportAction) && report?.stateNum === CONST.REPORT.STATE_NUM.OPEN && report?.statusNum === CONST.REPORT.STATUS_NUM.OPEN
    );
}

/**
 * Checks if a report is a completed task report.
 */
function isCompletedTaskReport(report: OnyxEntry<Report>): boolean {
    return isTaskReport(report) && report?.stateNum === CONST.REPORT.STATE_NUM.APPROVED && report?.statusNum === CONST.REPORT.STATUS_NUM.APPROVED;
}

/**
 * Checks if the current user is the manager of the supplied report
 */
function isReportManager(report: OnyxEntry<Report>): boolean {
    return Boolean(report && report.managerID === currentUserAccountID);
}

/**
 * Checks if the supplied report has been approved
 */
function isReportApproved(reportOrID: OnyxEntry<Report> | string | EmptyObject): boolean {
    const report = typeof reportOrID === 'string' ? allReports?.[`${ONYXKEYS.COLLECTION.REPORT}${reportOrID}`] ?? null : reportOrID;
    return report?.stateNum === CONST.REPORT.STATE_NUM.APPROVED && report?.statusNum === CONST.REPORT.STATUS_NUM.APPROVED;
}

/**
 * Checks if the supplied report is an expense report in Open state and status.
 */
function isOpenExpenseReport(report: OnyxEntry<Report> | EmptyObject): boolean {
    return isExpenseReport(report) && report?.stateNum === CONST.REPORT.STATE_NUM.OPEN && report?.statusNum === CONST.REPORT.STATUS_NUM.OPEN;
}

/**
 * Checks if the supplied report has a member with the array passed in params.
 */
function hasParticipantInArray(report: OnyxEntry<Report>, memberAccountIDs: number[]) {
    if (!report?.participants) {
        return false;
    }

    const memberAccountIDsSet = new Set(memberAccountIDs);

    for (const accountID in report.participants) {
        if (memberAccountIDsSet.has(Number(accountID))) {
            return true;
        }
    }

    return false;
}

/**
 * Whether the Money Request report is settled
 */
function isSettled(reportID: string | undefined): boolean {
    if (!allReports || !reportID) {
        return false;
    }
    const report: Report | EmptyObject = allReports[`${ONYXKEYS.COLLECTION.REPORT}${reportID}`] ?? {};
    if (isEmptyObject(report) || report.isWaitingOnBankAccount) {
        return false;
    }

    // In case the payment is scheduled and we are waiting for the payee to set up their wallet,
    // consider the report as paid as well.
    if (report.isWaitingOnBankAccount && report.statusNum === CONST.REPORT.STATUS_NUM.APPROVED) {
        return true;
    }

    return report?.statusNum === CONST.REPORT.STATUS_NUM.REIMBURSED;
}

/**
 * Whether the current user is the submitter of the report
 */
function isCurrentUserSubmitter(reportID: string): boolean {
    if (!allReports) {
        return false;
    }
    const report = allReports[`${ONYXKEYS.COLLECTION.REPORT}${reportID}`];
    return Boolean(report && report.ownerAccountID === currentUserAccountID);
}

/**
 * Whether the provided report is an Admin room
 */
function isAdminRoom(report: OnyxEntry<Report>): boolean {
    return getChatType(report) === CONST.REPORT.CHAT_TYPE.POLICY_ADMINS;
}

/**
 * Whether the provided report is an Admin-only posting room
 */
function isAdminsOnlyPostingRoom(report: OnyxEntry<Report>): boolean {
    return report?.writeCapability === CONST.REPORT.WRITE_CAPABILITIES.ADMINS;
}

/**
 * Whether the provided report is a Announce room
 */
function isAnnounceRoom(report: OnyxEntry<Report>): boolean {
    return getChatType(report) === CONST.REPORT.CHAT_TYPE.POLICY_ANNOUNCE;
}

/**
 * Whether the provided report is a default room
 */
function isDefaultRoom(report: OnyxEntry<Report>): boolean {
    return CONST.DEFAULT_POLICY_ROOM_CHAT_TYPES.some((type) => type === getChatType(report));
}

/**
 * Whether the provided report is a Domain room
 */
function isDomainRoom(report: OnyxEntry<Report>): boolean {
    return getChatType(report) === CONST.REPORT.CHAT_TYPE.DOMAIN_ALL;
}

/**
 * Whether the provided report is a user created policy room
 */
function isUserCreatedPolicyRoom(report: OnyxEntry<Report>): boolean {
    return getChatType(report) === CONST.REPORT.CHAT_TYPE.POLICY_ROOM;
}

/**
 * Whether the provided report is a Policy Expense chat.
 */
function isPolicyExpenseChat(report: OnyxEntry<Report> | Participant | EmptyObject): boolean {
    return getChatType(report) === CONST.REPORT.CHAT_TYPE.POLICY_EXPENSE_CHAT || (report?.isPolicyExpenseChat ?? false);
}

function isInvoiceRoom(report: OnyxEntry<Report>): boolean {
    return getChatType(report) === CONST.REPORT.CHAT_TYPE.INVOICE;
}

function isCurrentUserInvoiceReceiver(report: OnyxEntry<Report>): boolean {
    if (report?.invoiceReceiver?.type === CONST.REPORT.INVOICE_RECEIVER_TYPE.INDIVIDUAL) {
        return currentUserAccountID === report.invoiceReceiver.accountID;
    }

    return false;
}

/**
 * Whether the provided report belongs to a Control policy and is an expense chat
 */
function isControlPolicyExpenseChat(report: OnyxEntry<Report>): boolean {
    return isPolicyExpenseChat(report) && getPolicyType(report, allPolicies) === CONST.POLICY.TYPE.CORPORATE;
}

/**
 * Whether the provided policyType is a Free, Collect or Control policy type
 */
function isGroupPolicy(policyType: string): boolean {
    return policyType === CONST.POLICY.TYPE.CORPORATE || policyType === CONST.POLICY.TYPE.TEAM || policyType === CONST.POLICY.TYPE.FREE;
}

/**
 * Whether the provided report belongs to a Free, Collect or Control policy
 */
function isReportInGroupPolicy(report: OnyxEntry<Report>, policy?: OnyxEntry<Policy>): boolean {
    const policyType = policy?.type ?? getPolicyType(report, allPolicies);
    return isGroupPolicy(policyType);
}

/**
 * Whether the provided report belongs to a Control or Collect policy
 */
function isPaidGroupPolicy(report: OnyxEntry<Report>): boolean {
    const policyType = getPolicyType(report, allPolicies);
    return policyType === CONST.POLICY.TYPE.CORPORATE || policyType === CONST.POLICY.TYPE.TEAM;
}

/**
 * Whether the provided report belongs to a Control or Collect policy and is an expense chat
 */
function isPaidGroupPolicyExpenseChat(report: OnyxEntry<Report>): boolean {
    return isPolicyExpenseChat(report) && isPaidGroupPolicy(report);
}

/**
 * Whether the provided report belongs to a Control policy and is an expense report
 */
function isControlPolicyExpenseReport(report: OnyxEntry<Report>): boolean {
    return isExpenseReport(report) && getPolicyType(report, allPolicies) === CONST.POLICY.TYPE.CORPORATE;
}

/**
 * Whether the provided report belongs to a Control or Collect policy and is an expense report
 */
function isPaidGroupPolicyExpenseReport(report: OnyxEntry<Report>): boolean {
    return isExpenseReport(report) && isPaidGroupPolicy(report);
}

/**
 * Checks if the supplied report is an invoice report in Open state and status.
 */
function isOpenInvoiceReport(report: OnyxEntry<Report> | EmptyObject): boolean {
    return isInvoiceReport(report) && report?.statusNum === CONST.REPORT.STATUS_NUM.OPEN;
}

/**
 * Whether the provided report is a chat room
 */
function isChatRoom(report: OnyxEntry<Report>): boolean {
    return isUserCreatedPolicyRoom(report) || isDefaultRoom(report) || isInvoiceRoom(report);
}

/**
 * Whether the provided report is a public room
 */
function isPublicRoom(report: OnyxEntry<Report>): boolean {
    return report?.visibility === CONST.REPORT.VISIBILITY.PUBLIC || report?.visibility === CONST.REPORT.VISIBILITY.PUBLIC_ANNOUNCE;
}

/**
 * Whether the provided report is a public announce room
 */
function isPublicAnnounceRoom(report: OnyxEntry<Report>): boolean {
    return report?.visibility === CONST.REPORT.VISIBILITY.PUBLIC_ANNOUNCE;
}

/**
 * If the report is a policy expense, the route should be for adding bank account for that policy
 * else since the report is a personal IOU, the route should be for personal bank account.
 */
function getBankAccountRoute(report: OnyxEntry<Report>): Route {
    return isPolicyExpenseChat(report) ? ROUTES.BANK_ACCOUNT_WITH_STEP_TO_OPEN.getRoute('', report?.policyID) : ROUTES.SETTINGS_ADD_BANK_ACCOUNT;
}

/**
 * Check if personal detail of accountID is empty or optimistic data
 */
function isOptimisticPersonalDetail(accountID: number): boolean {
    return isEmptyObject(allPersonalDetails?.[accountID]) || !!allPersonalDetails?.[accountID]?.isOptimisticPersonalDetail;
}

/**
 * Checks if a report is a task report from a policy expense chat.
 */
function isWorkspaceTaskReport(report: OnyxEntry<Report>): boolean {
    if (!isTaskReport(report)) {
        return false;
    }
    const parentReport = allReports?.[`${ONYXKEYS.COLLECTION.REPORT}${report?.parentReportID}`] ?? null;
    return isPolicyExpenseChat(parentReport);
}

/**
 * Returns true if report has a parent
 */
function isThread(report: OnyxEntry<Report>): boolean {
    return Boolean(report?.parentReportID && report?.parentReportActionID);
}

/**
 * Returns true if report is of type chat and has a parent and is therefore a Thread.
 */
function isChatThread(report: OnyxEntry<Report>): boolean {
    return isThread(report) && report?.type === CONST.REPORT.TYPE.CHAT;
}

function isDM(report: OnyxEntry<Report>): boolean {
    return isChatReport(report) && !getChatType(report) && !isThread(report);
}

function isSelfDM(report: OnyxEntry<Report>): boolean {
    return getChatType(report) === CONST.REPORT.CHAT_TYPE.SELF_DM;
}

function isGroupChat(report: OnyxEntry<Report> | Partial<Report>): boolean {
    return getChatType(report) === CONST.REPORT.CHAT_TYPE.GROUP;
}

function isSystemChat(report: OnyxEntry<Report>): boolean {
    return getChatType(report) === CONST.REPORT.CHAT_TYPE.SYSTEM;
}

/**
 * Only returns true if this is our main 1:1 DM report with Concierge
 */
function isConciergeChatReport(report: OnyxEntry<Report>): boolean {
    return report?.participantAccountIDs?.length === 1 && Number(report.participantAccountIDs?.[0]) === CONST.ACCOUNT_ID.CONCIERGE && !isChatThread(report);
}

function findSelfDMReportID(): string | undefined {
    if (!allReports) {
        return;
    }

    const selfDMReport = Object.values(allReports).find((report) => isSelfDM(report) && !isThread(report));
    return selfDMReport?.reportID;
}

/**
 * Checks if the supplied report belongs to workspace based on the provided params. If the report's policyID is _FAKE_ or has no value, it means this report is a DM.
 * In this case report and workspace members must be compared to determine whether the report belongs to the workspace.
 */
function doesReportBelongToWorkspace(report: OnyxEntry<Report>, policyMemberAccountIDs: number[], policyID?: string) {
    return (
        isConciergeChatReport(report) ||
        (report?.policyID === CONST.POLICY.ID_FAKE || !report?.policyID ? hasParticipantInArray(report, policyMemberAccountIDs) : report?.policyID === policyID)
    );
}

/**
 * Given an array of reports, return them filtered by a policyID and policyMemberAccountIDs.
 */
function filterReportsByPolicyIDAndMemberAccountIDs(reports: Report[], policyMemberAccountIDs: number[] = [], policyID?: string) {
    return reports.filter((report) => !!report && doesReportBelongToWorkspace(report, policyMemberAccountIDs, policyID));
}

/**
 * Given an array of reports, return them sorted by the last read timestamp.
 */
function sortReportsByLastRead(reports: Array<OnyxEntry<Report>>, reportMetadata: OnyxCollection<ReportMetadata>): Array<OnyxEntry<Report>> {
    return reports
        .filter((report) => !!report?.reportID && !!(reportMetadata?.[`${ONYXKEYS.COLLECTION.REPORT_METADATA}${report.reportID}`]?.lastVisitTime ?? report?.lastReadTime))
        .sort((a, b) => {
            const aTime = new Date(reportMetadata?.[`${ONYXKEYS.COLLECTION.REPORT_METADATA}${a?.reportID}`]?.lastVisitTime ?? a?.lastReadTime ?? '');
            const bTime = new Date(reportMetadata?.[`${ONYXKEYS.COLLECTION.REPORT_METADATA}${b?.reportID}`]?.lastVisitTime ?? b?.lastReadTime ?? '');

            return aTime.valueOf() - bTime.valueOf();
        });
}

/**
 * Returns true if report is still being processed
 */
function isProcessingReport(report: OnyxEntry<Report> | EmptyObject): boolean {
    return report?.stateNum === CONST.REPORT.STATE_NUM.SUBMITTED && report?.statusNum === CONST.REPORT.STATUS_NUM.SUBMITTED;
}

/**
 * Check if the report is a single chat report that isn't a thread
 * and personal detail of participant is optimistic data
 */
function shouldDisableDetailPage(report: OnyxEntry<Report>): boolean {
    const participantAccountIDs = report?.participantAccountIDs ?? [];

    if (isChatRoom(report) || isPolicyExpenseChat(report) || isChatThread(report) || isTaskReport(report)) {
        return false;
    }
    if (participantAccountIDs.length === 1) {
        return isOptimisticPersonalDetail(participantAccountIDs[0]);
    }
    return false;
}

/**
 * Returns true if this report has only one participant and it's an Expensify account.
 */
function isExpensifyOnlyParticipantInReport(report: OnyxEntry<Report>): boolean {
    const reportParticipants = report?.participantAccountIDs?.filter((accountID) => accountID !== currentUserAccountID) ?? [];
    return reportParticipants.length === 1 && reportParticipants.some((accountID) => CONST.EXPENSIFY_ACCOUNT_IDS.includes(accountID));
}

/**
 * Returns whether a given report can have tasks created in it.
 * We only prevent the task option if it's a DM/group-DM and the other users are all special Expensify accounts
 *
 */
function canCreateTaskInReport(report: OnyxEntry<Report>): boolean {
    const otherReportParticipants = report?.participantAccountIDs?.filter((accountID) => accountID !== currentUserAccountID) ?? [];
    const areExpensifyAccountsOnlyOtherParticipants = otherReportParticipants?.length >= 1 && otherReportParticipants?.every((accountID) => CONST.EXPENSIFY_ACCOUNT_IDS.includes(accountID));
    if (areExpensifyAccountsOnlyOtherParticipants && isDM(report)) {
        return false;
    }

    return true;
}

/**
 * Returns true if there are any guides accounts (team.expensify.com) in a list of accountIDs
 * by cross-referencing the accountIDs with personalDetails since guides that are participants
 * of the user's chats should have their personal details in Onyx.
 */
function hasExpensifyGuidesEmails(accountIDs: number[]): boolean {
    return accountIDs.some((accountID) => Str.extractEmailDomain(allPersonalDetails?.[accountID]?.login ?? '') === CONST.EMAIL.GUIDES_DOMAIN);
}

function findLastAccessedReport(
    reports: OnyxCollection<Report>,
    ignoreDomainRooms: boolean,
    policies: OnyxCollection<Policy>,
    isFirstTimeNewExpensifyUser: boolean,
    openOnAdminRoom = false,
    reportMetadata: OnyxCollection<ReportMetadata> = {},
    policyID?: string,
    policyMemberAccountIDs: number[] = [],
): OnyxEntry<Report> {
    // If it's the user's first time using New Expensify, then they could either have:
    //   - just a Concierge report, if so we'll return that
    //   - their Concierge report, and a separate report that must have deeplinked them to the app before they created their account.
    // If it's the latter, we'll use the deeplinked report over the Concierge report,
    // since the Concierge report would be incorrectly selected over the deep-linked report in the logic below.

    let reportsValues = Object.values(reports ?? {}) as Report[];

    if (!!policyID || policyMemberAccountIDs.length > 0) {
        reportsValues = filterReportsByPolicyIDAndMemberAccountIDs(reportsValues, policyMemberAccountIDs, policyID);
    }

    let sortedReports = sortReportsByLastRead(reportsValues, reportMetadata);

    let adminReport: OnyxEntry<Report> | undefined;
    if (openOnAdminRoom) {
        adminReport = sortedReports.find((report) => {
            const chatType = getChatType(report);
            return chatType === CONST.REPORT.CHAT_TYPE.POLICY_ADMINS;
        });
    }

    if (ignoreDomainRooms) {
        // We allow public announce rooms, admins, and announce rooms through since we bypass the default rooms beta for them.
        // Check where ReportUtils.findLastAccessedReport is called in MainDrawerNavigator.js for more context.
        // Domain rooms are now the only type of default room that are on the defaultRooms beta.
        sortedReports = sortedReports.filter(
            (report) => !isDomainRoom(report) || getPolicyType(report, policies) === CONST.POLICY.TYPE.FREE || hasExpensifyGuidesEmails(report?.participantAccountIDs ?? []),
        );
    }

    if (isFirstTimeNewExpensifyUser) {
        if (sortedReports.length === 1) {
            return sortedReports[0];
        }

        return adminReport ?? sortedReports.find((report) => !isConciergeChatReport(report)) ?? null;
    }

    return adminReport ?? sortedReports.at(-1) ?? null;
}

/**
 * Whether the provided report has expenses
 */
function hasExpenses(reportID?: string): boolean {
    return !!Object.values(allTransactions ?? {}).find((transaction) => `${transaction?.reportID}` === `${reportID}`);
}

/**
 * Whether the provided report is a closed expense report with no expenses
 */
function isClosedExpenseReportWithNoExpenses(report: OnyxEntry<Report>): boolean {
    return report?.statusNum === CONST.REPORT.STATUS_NUM.CLOSED && isExpenseReport(report) && !hasExpenses(report.reportID);
}

/**
 * Whether the provided report is an archived room
 */
function isArchivedRoom(report: OnyxEntry<Report> | EmptyObject): boolean {
    return report?.statusNum === CONST.REPORT.STATUS_NUM.CLOSED && report?.stateNum === CONST.REPORT.STATE_NUM.APPROVED;
}

/**
 * Whether the provided report is the admin's room
 */
function isJoinRequestInAdminRoom(report: OnyxEntry<Report>): boolean {
    if (!report) {
        return false;
    }
    // If this policy isn't owned by Expensify,
    // Account manager/guide should not have the workspace join request pinned to their LHN,
    // since they are not a part of the company, and should not action it on their behalf.
    if (report.policyID) {
        const policy = getPolicy(report.policyID);
        if (!PolicyUtils.isExpensifyTeam(policy.owner) && PolicyUtils.isExpensifyTeam(currentUserPersonalDetails?.login)) {
            return false;
        }
    }
    return ReportActionsUtils.isActionableJoinRequestPending(report.reportID);
}

/**
 * Checks if the user can write in the provided report
 */
function canWriteInReport(report: OnyxEntry<Report>): boolean {
    if (Array.isArray(report?.permissions) && report?.permissions.length > 0) {
        return report?.permissions?.includes(CONST.REPORT.PERMISSIONS.WRITE);
    }

    return true;
}

/**
 * Checks if the current user is allowed to comment on the given report.
 */
function isAllowedToComment(report: OnyxEntry<Report>): boolean {
    if (!canWriteInReport(report)) {
        return false;
    }

    // Default to allowing all users to post
    const capability = report?.writeCapability ?? CONST.REPORT.WRITE_CAPABILITIES.ALL;

    if (capability === CONST.REPORT.WRITE_CAPABILITIES.ALL) {
        return true;
    }

    // If unauthenticated user opens public chat room using deeplink, they do not have policies available and they cannot comment
    if (!allPolicies) {
        return false;
    }

    // If we've made it here, commenting on this report is restricted.
    // If the user is an admin, allow them to post.
    const policy = allPolicies[`${ONYXKEYS.COLLECTION.POLICY}${report?.policyID}`];
    return policy?.role === CONST.POLICY.ROLE.ADMIN;
}

/**
 * Checks if the current user is the admin of the policy given the policy expense chat.
 */
function isPolicyExpenseChatAdmin(report: OnyxEntry<Report>, policies: OnyxCollection<Policy>): boolean {
    if (!isPolicyExpenseChat(report)) {
        return false;
    }

    const policyRole = policies?.[`${ONYXKEYS.COLLECTION.POLICY}${report?.policyID}`]?.role;

    return policyRole === CONST.POLICY.ROLE.ADMIN;
}

/**
 * Checks if the current user is the admin of the policy.
 */
function isPolicyAdmin(policyID: string, policies: OnyxCollection<Policy>): boolean {
    const policyRole = policies?.[`${ONYXKEYS.COLLECTION.POLICY}${policyID}`]?.role;

    return policyRole === CONST.POLICY.ROLE.ADMIN;
}

/**
 * Returns true if report has a single participant.
 */
function hasSingleParticipant(report: OnyxEntry<Report>): boolean {
    return report?.participantAccountIDs?.length === 1;
}

/**
 * Checks whether all the transactions linked to the IOU report are of the Distance Request type with pending routes
 */
function hasOnlyTransactionsWithPendingRoutes(iouReportID: string | undefined): boolean {
    const transactions = TransactionUtils.getAllReportTransactions(iouReportID);

    // Early return false in case not having any transaction
    if (!transactions || transactions.length === 0) {
        return false;
    }

    return transactions.every((transaction) => TransactionUtils.isFetchingWaypointsFromServer(transaction));
}

/**
 * If the report is a thread and has a chat type set, it is a workspace chat.
 */
function isWorkspaceThread(report: OnyxEntry<Report>): boolean {
    const chatType = getChatType(report);
    return isThread(report) && isChatReport(report) && CONST.WORKSPACE_ROOM_TYPES.some((type) => chatType === type);
}

/**
 * Returns true if reportAction is the first chat preview of a Thread
 */
function isThreadFirstChat(reportAction: OnyxEntry<ReportAction>, reportID: string): boolean {
    return reportAction?.childReportID?.toString() === reportID;
}

/**
 * Checks if a report is a child report.
 */
function isChildReport(report: OnyxEntry<Report>): boolean {
    return isThread(report) || isTaskReport(report);
}

/**
 * An Expense Request is a thread where the parent report is an Expense Report and
 * the parentReportAction is a transaction.
 */
function isExpenseRequest(report: OnyxEntry<Report>): boolean {
    if (isThread(report)) {
        const parentReportAction = ReportActionsUtils.getParentReportAction(report);
        const parentReport = allReports?.[`${ONYXKEYS.COLLECTION.REPORT}${report?.parentReportID}`] ?? null;
        return isExpenseReport(parentReport) && !isEmptyObject(parentReportAction) && ReportActionsUtils.isTransactionThread(parentReportAction);
    }
    return false;
}

/**
 * An IOU Request is a thread where the parent report is an IOU Report and
 * the parentReportAction is a transaction.
 */
function isIOURequest(report: OnyxEntry<Report>): boolean {
    if (isThread(report)) {
        const parentReportAction = ReportActionsUtils.getParentReportAction(report);
        const parentReport = allReports?.[`${ONYXKEYS.COLLECTION.REPORT}${report?.parentReportID}`] ?? null;
        return isIOUReport(parentReport) && !isEmptyObject(parentReportAction) && ReportActionsUtils.isTransactionThread(parentReportAction);
    }
    return false;
}

/**
 * A Track Expense Report is a thread where the parent the parentReportAction is a transaction, and
 * parentReportAction has type of track.
 */
function isTrackExpenseReport(report: OnyxEntry<Report>): boolean {
    if (isThread(report)) {
        const parentReportAction = ReportActionsUtils.getParentReportAction(report);
        return !isEmptyObject(parentReportAction) && ReportActionsUtils.isTrackExpenseAction(parentReportAction);
    }
    return false;
}

/**
 * Checks if a report is an IOU or expense request.
 */
function isMoneyRequest(reportOrID: OnyxEntry<Report> | string): boolean {
    const report = typeof reportOrID === 'string' ? allReports?.[`${ONYXKEYS.COLLECTION.REPORT}${reportOrID}`] ?? null : reportOrID;
    return isIOURequest(report) || isExpenseRequest(report);
}

/**
 * Checks if a report is an IOU or expense report.
 */
function isMoneyRequestReport(reportOrID: OnyxEntry<Report> | EmptyObject | string): boolean {
    const report = typeof reportOrID === 'object' ? reportOrID : allReports?.[`${ONYXKEYS.COLLECTION.REPORT}${reportOrID}`] ?? null;
    return isIOUReport(report) || isExpenseReport(report);
}

/**
 * Checks if a report has only one transaction associated with it
 */
function isOneTransactionReport(reportID: string): boolean {
    const reportActions = allReportActions?.[`${ONYXKEYS.COLLECTION.REPORT_ACTIONS}${reportID}`] ?? ([] as ReportAction[]);
    return ReportActionsUtils.getOneTransactionThreadReportID(reportID, reportActions) !== null;
}

/**
 * Checks if a report is a transaction thread associated with a report that has only one transaction
 */
function isOneTransactionThread(reportID: string, parentReportID: string): boolean {
    const parentReportActions = allReportActions?.[`${ONYXKEYS.COLLECTION.REPORT_ACTIONS}${parentReportID}`] ?? ([] as ReportAction[]);
    const transactionThreadReportID = ReportActionsUtils.getOneTransactionThreadReportID(parentReportID, parentReportActions);
    return reportID === transactionThreadReportID;
}

/**
 * Should return true only for personal 1:1 report
 *
 */
function isOneOnOneChat(report: OnyxEntry<Report>): boolean {
    const participantAccountIDs = report?.participantAccountIDs ?? [];
    return (
        !isChatRoom(report) &&
        !isExpenseRequest(report) &&
        !isMoneyRequestReport(report) &&
        !isPolicyExpenseChat(report) &&
        !isTaskReport(report) &&
        isDM(report) &&
        !isIOUReport(report) &&
        participantAccountIDs.length === 1
    );
}

/**
 * Checks if the current user is a payer of the expense
 */

function isPayer(session: OnyxEntry<Session>, iouReport: OnyxEntry<Report>) {
    const isApproved = isReportApproved(iouReport);
    const policy = allPolicies?.[`${ONYXKEYS.COLLECTION.POLICY}${iouReport?.policyID}`] ?? null;
    const policyType = policy?.type;
    const isAdmin = policyType !== CONST.POLICY.TYPE.PERSONAL && policy?.role === CONST.POLICY.ROLE.ADMIN;
    const isManager = iouReport?.managerID === session?.accountID;
    if (isPaidGroupPolicy(iouReport)) {
        if (policy?.reimbursementChoice === CONST.POLICY.REIMBURSEMENT_CHOICES.REIMBURSEMENT_YES) {
            const isReimburser = session?.email === policy?.achAccount?.reimburser;
            return (!policy?.achAccount?.reimburser || isReimburser) && (isApproved || isManager);
        }
        if (policy?.reimbursementChoice === CONST.POLICY.REIMBURSEMENT_CHOICES.REIMBURSEMENT_MANUAL) {
            return isAdmin && (isApproved || isManager);
        }
        return false;
    }
    return isAdmin || (isMoneyRequestReport(iouReport) && isManager);
}

/**
 * Get the notification preference given a report
 */
function getReportNotificationPreference(report: OnyxEntry<Report>): string | number {
    return report?.notificationPreference ?? '';
}

/**
 * Checks if the current user is the action's author
 */
function isActionCreator(reportAction: OnyxEntry<ReportAction> | Partial<ReportAction>): boolean {
    return reportAction?.actorAccountID === currentUserAccountID;
}

/**
 * Returns the notification preference of the action's child report if it exists.
 * Otherwise, calculates it based on the action's authorship.
 */
function getChildReportNotificationPreference(reportAction: OnyxEntry<ReportAction> | Partial<ReportAction>): NotificationPreference {
    const childReportNotificationPreference = reportAction?.childReportNotificationPreference ?? '';
    if (childReportNotificationPreference) {
        return childReportNotificationPreference;
    }

    return isActionCreator(reportAction) ? CONST.REPORT.NOTIFICATION_PREFERENCE.ALWAYS : CONST.REPORT.NOTIFICATION_PREFERENCE.HIDDEN;
}

/**
 * Checks whether the supplied report supports adding more transactions to it.
 * Return true if:
 * - report is a non-settled IOU
 * - report is a draft
 * - report is a processing expense report and its policy has Instant reporting frequency
 */
function canAddOrDeleteTransactions(moneyRequestReport: OnyxEntry<Report>): boolean {
    if (!isMoneyRequestReport(moneyRequestReport)) {
        return false;
    }

    if (isReportApproved(moneyRequestReport) || isSettled(moneyRequestReport?.reportID)) {
        return false;
    }

    if (isReportInGroupPolicy(moneyRequestReport) && isProcessingReport(moneyRequestReport) && !PolicyUtils.isInstantSubmitEnabled(getPolicy(moneyRequestReport?.policyID))) {
        return false;
    }

    return true;
}

/**
 * Can only delete if the author is this user and the action is an ADD_COMMENT action or an IOU action in an unsettled report, or if the user is a
 * policy admin
 */
function canDeleteReportAction(reportAction: OnyxEntry<ReportAction>, reportID: string): boolean {
    const report = getReport(reportID);

    const isActionOwner = reportAction?.actorAccountID === currentUserAccountID;
    const policy = allPolicies?.[`${ONYXKEYS.COLLECTION.POLICY}${report?.policyID}`] ?? null;

    if (reportAction?.actionName === CONST.REPORT.ACTIONS.TYPE.IOU) {
        // For now, users cannot delete split actions
        const isSplitAction = reportAction?.originalMessage?.type === CONST.IOU.REPORT_ACTION_TYPE.SPLIT;

        if (isSplitAction) {
            return false;
        }

        const linkedReport = isThreadFirstChat(reportAction, reportID) ? getReport(report?.parentReportID) : report;
        if (isActionOwner) {
            if (!isEmptyObject(linkedReport) && isMoneyRequestReport(linkedReport)) {
                return canAddOrDeleteTransactions(linkedReport);
            }
            return true;
        }
    }

    if (
        reportAction?.actionName !== CONST.REPORT.ACTIONS.TYPE.ADD_COMMENT ||
        reportAction?.pendingAction === CONST.RED_BRICK_ROAD_PENDING_ACTION.DELETE ||
        ReportActionsUtils.isCreatedTaskReportAction(reportAction) ||
        reportAction?.actorAccountID === CONST.ACCOUNT_ID.CONCIERGE
    ) {
        return false;
    }

    const isAdmin = policy?.role === CONST.POLICY.ROLE.ADMIN && !isEmptyObject(report) && !isDM(report);

    return isActionOwner || isAdmin;
}

/**
 * Get welcome message based on room type
 */
function getRoomWelcomeMessage(report: OnyxEntry<Report>, isUserPolicyAdmin: boolean): WelcomeMessage {
    const welcomeMessage: WelcomeMessage = {showReportName: true};
    const workspaceName = getPolicyName(report);

    if (isArchivedRoom(report)) {
        welcomeMessage.phrase1 = Localize.translateLocal('reportActionsView.beginningOfArchivedRoomPartOne');
        welcomeMessage.phrase2 = Localize.translateLocal('reportActionsView.beginningOfArchivedRoomPartTwo');
    } else if (isDomainRoom(report)) {
        welcomeMessage.phrase1 = Localize.translateLocal('reportActionsView.beginningOfChatHistoryDomainRoomPartOne', {domainRoom: report?.reportName ?? ''});
        welcomeMessage.phrase2 = Localize.translateLocal('reportActionsView.beginningOfChatHistoryDomainRoomPartTwo');
    } else if (isAdminRoom(report)) {
        welcomeMessage.phrase1 = Localize.translateLocal('reportActionsView.beginningOfChatHistoryAdminRoomPartOne', {workspaceName});
        welcomeMessage.phrase2 = Localize.translateLocal('reportActionsView.beginningOfChatHistoryAdminRoomPartTwo');
    } else if (isAdminsOnlyPostingRoom(report) && !isUserPolicyAdmin) {
        welcomeMessage.phrase1 = Localize.translateLocal('reportActionsView.beginningOfChatHistoryAdminOnlyPostingRoom');
        welcomeMessage.showReportName = false;
    } else if (isAnnounceRoom(report)) {
        welcomeMessage.phrase1 = Localize.translateLocal('reportActionsView.beginningOfChatHistoryAnnounceRoomPartOne', {workspaceName});
        welcomeMessage.phrase2 = Localize.translateLocal('reportActionsView.beginningOfChatHistoryAnnounceRoomPartTwo', {workspaceName});
    } else if (isInvoiceRoom(report)) {
        welcomeMessage.showReportName = false;
        welcomeMessage.phrase1 = Localize.translateLocal('reportActionsView.beginningOfChatHistoryInvoiceRoom');
    } else {
        // Message for user created rooms or other room types.
        welcomeMessage.phrase1 = Localize.translateLocal('reportActionsView.beginningOfChatHistoryUserRoomPartOne');
        welcomeMessage.phrase2 = Localize.translateLocal('reportActionsView.beginningOfChatHistoryUserRoomPartTwo');
    }

    return welcomeMessage;
}

/**
 * Returns true if Concierge is one of the chat participants (1:1 as well as group chats)
 */
function chatIncludesConcierge(report: Partial<OnyxEntry<Report>>): boolean {
    return Boolean(report?.participantAccountIDs?.length && report?.participantAccountIDs?.includes(CONST.ACCOUNT_ID.CONCIERGE));
}

/**
 * Returns true if there is any automated expensify account `in accountIDs
 */
function hasAutomatedExpensifyAccountIDs(accountIDs: number[]): boolean {
    return accountIDs.some((accountID) => CONST.EXPENSIFY_ACCOUNT_IDS.includes(accountID));
}

function getReportRecipientAccountIDs(report: OnyxEntry<Report>, currentLoginAccountID: number): number[] {
    let finalReport: OnyxEntry<Report> = report;
    // In 1:1 chat threads, the participants will be the same as parent report. If a report is specifically a 1:1 chat thread then we will
    // get parent report and use its participants array.
    if (isThread(report) && !(isTaskReport(report) || isMoneyRequestReport(report))) {
        const parentReport = allReports?.[`${ONYXKEYS.COLLECTION.REPORT}${report?.parentReportID}`] ?? null;
        if (hasSingleParticipant(parentReport)) {
            finalReport = parentReport;
        }
    }

    let finalParticipantAccountIDs: number[] | undefined = [];
    if (isMoneyRequestReport(report)) {
        // For money requests i.e the IOU (1:1 person) and Expense (1:* person) reports, use the full `initialParticipantAccountIDs` array
        // and add the `ownerAccountId`. Money request reports don't add `ownerAccountId` in `participantAccountIDs` array
        const defaultParticipantAccountIDs = finalReport?.participantAccountIDs ?? [];
        const setOfParticipantAccountIDs = new Set<number>(report?.ownerAccountID ? [...defaultParticipantAccountIDs, report.ownerAccountID] : defaultParticipantAccountIDs);
        finalParticipantAccountIDs = [...setOfParticipantAccountIDs];
    } else if (isTaskReport(report)) {
        // Task reports `managerID` will change when assignee is changed, in that case the old `managerID` is still present in `participantAccountIDs`
        // array along with the new one. We only need the `managerID` as a participant here.
        finalParticipantAccountIDs = report?.managerID ? [report?.managerID] : [];
    } else {
        finalParticipantAccountIDs = finalReport?.participantAccountIDs;
    }

    const reportParticipants = finalParticipantAccountIDs?.filter((accountID) => accountID !== currentLoginAccountID) ?? [];
    const participantsWithoutExpensifyAccountIDs = reportParticipants.filter((participant) => !CONST.EXPENSIFY_ACCOUNT_IDS.includes(participant ?? 0));
    return participantsWithoutExpensifyAccountIDs;
}

/**
 * Whether the time row should be shown for a report.
 */
function canShowReportRecipientLocalTime(personalDetails: OnyxCollection<PersonalDetails>, report: OnyxEntry<Report>, accountID: number): boolean {
    const reportRecipientAccountIDs = getReportRecipientAccountIDs(report, accountID);
    const hasMultipleParticipants = reportRecipientAccountIDs.length > 1;
    const reportRecipient = personalDetails?.[reportRecipientAccountIDs[0]];
    const reportRecipientTimezone = reportRecipient?.timezone ?? CONST.DEFAULT_TIME_ZONE;
    const isReportParticipantValidated = reportRecipient?.validated ?? false;
    return Boolean(
        !hasMultipleParticipants &&
            !isChatRoom(report) &&
            !isPolicyExpenseChat(getRootParentReport(report)) &&
            reportRecipient &&
            reportRecipientTimezone?.selected &&
            isReportParticipantValidated,
    );
}

/**
 * Shorten last message text to fixed length and trim spaces.
 */
function formatReportLastMessageText(lastMessageText: string, isModifiedExpenseMessage = false): string {
    if (isModifiedExpenseMessage) {
        return String(lastMessageText).trim().replace(CONST.REGEX.LINE_BREAK, '').trim();
    }
    return String(lastMessageText).trim().replace(CONST.REGEX.LINE_BREAK, ' ').substring(0, CONST.REPORT.LAST_MESSAGE_TEXT_MAX_LENGTH).trim();
}

/**
 * Helper method to return the default avatar associated with the given login
 */
function getDefaultWorkspaceAvatar(workspaceName?: string): IconAsset {
    if (!workspaceName) {
        return defaultWorkspaceAvatars.WorkspaceBuilding;
    }

    // Remove all chars not A-Z or 0-9 including underscore
    const alphaNumeric = workspaceName
        .normalize('NFD')
        .replace(/[^0-9a-z]/gi, '')
        .toUpperCase();

    const workspace = `Workspace${alphaNumeric[0]}` as keyof typeof defaultWorkspaceAvatars;
    const defaultWorkspaceAvatar = defaultWorkspaceAvatars[workspace];

    return !alphaNumeric ? defaultWorkspaceAvatars.WorkspaceBuilding : defaultWorkspaceAvatar;
}

/**
 * Helper method to return the default avatar testID associated with the given login
 */
function getDefaultWorkspaceAvatarTestID(workspaceName: string): string {
    if (!workspaceName) {
        return defaultAvatarBuildingIconTestID;
    }

    // Remove all chars not A-Z or 0-9 including underscore
    const alphaNumeric = workspaceName
        .normalize('NFD')
        .replace(/[^0-9a-z]/gi, '')
        .toLowerCase();

    return !alphaNumeric ? defaultAvatarBuildingIconTestID : `SvgDefaultAvatar_${alphaNumeric[0]} Icon`;
}

function getWorkspaceAvatar(report: OnyxEntry<Report>): UserUtils.AvatarSource {
    const workspaceName = getPolicyName(report, false, allPolicies?.[`${ONYXKEYS.COLLECTION.POLICY}${report?.policyID}`]);
    const avatar = allPolicies?.[`${ONYXKEYS.COLLECTION.POLICY}${report?.policyID}`]?.avatarURL ?? '';
    return !isEmpty(avatar) ? avatar : getDefaultWorkspaceAvatar(workspaceName);
}

/**
 * Helper method to return the default avatar associated with the given reportID
 */
function getDefaultGroupAvatar(reportID?: string): IconAsset {
    if (!reportID) {
        return defaultGroupAvatars.Avatar1;
    }
    const reportIDHashBucket: AvatarRange = ((Number(reportID) % CONST.DEFAULT_GROUP_AVATAR_COUNT) + 1) as AvatarRange;
    return defaultGroupAvatars[`Avatar${reportIDHashBucket}`];
}

/**
 * Returns the appropriate icons for the given chat report using the stored personalDetails.
 * The Avatar sources can be URLs or Icon components according to the chat type.
 */
function getIconsForParticipants(participants: number[], personalDetails: OnyxCollection<PersonalDetails>): Icon[] {
    const participantDetails: ParticipantDetails[] = [];
    const participantsList = participants || [];

    for (const accountID of participantsList) {
        const avatarSource = UserUtils.getAvatar(personalDetails?.[accountID]?.avatar ?? '', accountID);
        const displayNameLogin = personalDetails?.[accountID]?.displayName ? personalDetails?.[accountID]?.displayName : personalDetails?.[accountID]?.login;
        participantDetails.push([accountID, displayNameLogin ?? '', avatarSource, personalDetails?.[accountID]?.fallbackIcon ?? '']);
    }

    const sortedParticipantDetails = participantDetails.sort((first, second) => {
        // First sort by displayName/login
        const displayNameLoginOrder = localeCompare(first[1], second[1]);
        if (displayNameLoginOrder !== 0) {
            return displayNameLoginOrder;
        }

        // Then fallback on accountID as the final sorting criteria.
        // This will ensure that the order of avatars with same login/displayName
        // stay consistent across all users and devices
        return first[0] - second[0];
    });

    // Now that things are sorted, gather only the avatars (second element in the array) and return those
    const avatars: Icon[] = [];

    for (const sortedParticipantDetail of sortedParticipantDetails) {
        const userIcon = {
            id: sortedParticipantDetail[0],
            source: sortedParticipantDetail[2],
            type: CONST.ICON_TYPE_AVATAR,
            name: sortedParticipantDetail[1],
            fallbackIcon: sortedParticipantDetail[3],
        };
        avatars.push(userIcon);
    }

    return avatars;
}

/**
 * Given a report, return the associated workspace icon.
 */
function getWorkspaceIcon(report: OnyxEntry<Report>, policy: OnyxEntry<Policy> = null): Icon {
    const workspaceName = getPolicyName(report, false, policy);
    const policyExpenseChatAvatarSource = allPolicies?.[`${ONYXKEYS.COLLECTION.POLICY}${report?.policyID}`]?.avatarURL
        ? allPolicies?.[`${ONYXKEYS.COLLECTION.POLICY}${report?.policyID}`]?.avatarURL
        : getDefaultWorkspaceAvatar(workspaceName);

    const workspaceIcon: Icon = {
        source: policyExpenseChatAvatarSource ?? '',
        type: CONST.ICON_TYPE_WORKSPACE,
        name: workspaceName,
        id: report?.policyID,
    };
    return workspaceIcon;
}

/**
 * Gets the personal details for a login by looking in the ONYXKEYS.PERSONAL_DETAILS_LIST Onyx key (stored in the local variable, allPersonalDetails). If it doesn't exist in Onyx,
 * then a default object is constructed.
 */
function getPersonalDetailsForAccountID(accountID: number): Partial<PersonalDetails> {
    if (!accountID) {
        return {};
    }
    return (
        allPersonalDetails?.[accountID] ?? {
            avatar: UserUtils.getDefaultAvatar(accountID),
            isOptimisticPersonalDetail: true,
        }
    );
}

/**
 * Get the displayName for a single report participant.
 */
function getDisplayNameForParticipant(accountID?: number, shouldUseShortForm = false, shouldFallbackToHidden = true, shouldAddCurrentUserPostfix = false): string {
    if (!accountID) {
        return '';
    }

    const personalDetails = getPersonalDetailsForAccountID(accountID);
    // eslint-disable-next-line @typescript-eslint/prefer-nullish-coalescing
    const formattedLogin = LocalePhoneNumber.formatPhoneNumber(personalDetails.login || '');
    // This is to check if account is an invite/optimistically created one
    // and prevent from falling back to 'Hidden', so a correct value is shown
    // when searching for a new user
    if (personalDetails.isOptimisticPersonalDetail === true) {
        return formattedLogin;
    }

    // For selfDM, we display the user's displayName followed by '(you)' as a postfix
    const shouldAddPostfix = shouldAddCurrentUserPostfix && accountID === currentUserAccountID;

    const longName = PersonalDetailsUtils.getDisplayNameOrDefault(personalDetails, formattedLogin, shouldFallbackToHidden, shouldAddPostfix);

    // If the user's personal details (first name) should be hidden, make sure we return "hidden" instead of the short name
    if (shouldFallbackToHidden && longName === Localize.translateLocal('common.hidden')) {
        return longName;
    }

    const shortName = personalDetails.firstName ? personalDetails.firstName : longName;
    return shouldUseShortForm ? shortName : longName;
}

function getParticipantAccountIDs(reportID: string) {
    const report = getReport(reportID);
    if (!report || !report.participants) {
        return [];
    }

    const accountIDStrings = Object.keys(report.participants);
    return accountIDStrings.map((accountID) => Number(accountID));
}

function buildParticipantsFromAccountIDs(accountIDs: number[]): Participants {
    const finalParticipants: Participants = {};
    return accountIDs.reduce((participants, accountID) => {
        // eslint-disable-next-line no-param-reassign
        participants[accountID] = {hidden: false};
        return participants;
    }, finalParticipants);
}

/**
 * Returns the report name if the report is a group chat
 */
function getGroupChatName(participantAccountIDs?: number[], shouldApplyLimit = false, reportID = ''): string | undefined {
    // If we have a reportID always try to get the name from the report.
    if (reportID) {
        const reportKey = `${ONYXKEYS.COLLECTION.REPORT}${reportID}`;
        const reportName = allReports?.[reportKey]?.reportName;
        if (reportName) {
            return reportName;
        }
    }

    // Get participantAccountIDs from participants object
    let participants = participantAccountIDs ?? getParticipantAccountIDs(reportID);
    if (shouldApplyLimit) {
        participants = participants.slice(0, 5);
    }
    const isMultipleParticipantReport = participants.length > 1;

    if (isMultipleParticipantReport) {
        return participants
            .map((participant) => getDisplayNameForParticipant(participant, isMultipleParticipantReport))
            .sort((first, second) => localeCompare(first ?? '', second ?? ''))
            .filter(Boolean)
            .join(', ');
    }

    return Localize.translateLocal('groupChat.defaultReportName', {displayName: getDisplayNameForParticipant(participants[0], false)});
}

function getVisibleChatMemberAccountIDs(reportID: string): number[] {
    const report = getReport(reportID);
    if (!report || !report.participants) {
        return [];
    }
    const visibleParticipantAccountIDs = Object.entries(report.participants).reduce<number[]>((accountIDs, [accountID, participant]) => {
        if (participant && !participant.hidden) {
            accountIDs.push(Number(accountID));
        }
        return accountIDs;
    }, []);
    return visibleParticipantAccountIDs;
}

function getParticipants(reportID: string) {
    const report = getReport(reportID);
    if (!report) {
        return {};
    }

    return report.participants;
}

/**
 * Returns the appropriate icons for the given chat report using the stored personalDetails.
 * The Avatar sources can be URLs or Icon components according to the chat type.
 */
function getIcons(
    report: OnyxEntry<Report>,
    personalDetails: OnyxCollection<PersonalDetails>,
    defaultIcon: UserUtils.AvatarSource | null = null,
    defaultName = '',
    defaultAccountID = -1,
    policy: OnyxEntry<Policy> = null,
): Icon[] {
    if (isEmptyObject(report)) {
        const fallbackIcon: Icon = {
            source: defaultIcon ?? Expensicons.FallbackAvatar,
            type: CONST.ICON_TYPE_AVATAR,
            name: defaultName,
            id: defaultAccountID,
        };
        return [fallbackIcon];
    }
    if (isExpenseRequest(report)) {
        const parentReportAction = ReportActionsUtils.getParentReportAction(report);
        const workspaceIcon = getWorkspaceIcon(report, policy);
        const memberIcon = {
            source: UserUtils.getAvatar(personalDetails?.[parentReportAction.actorAccountID ?? -1]?.avatar ?? '', parentReportAction.actorAccountID ?? -1),
            id: parentReportAction.actorAccountID,
            type: CONST.ICON_TYPE_AVATAR,
            name: personalDetails?.[parentReportAction.actorAccountID ?? -1]?.displayName ?? '',
            fallbackIcon: personalDetails?.[parentReportAction.actorAccountID ?? -1]?.fallbackIcon,
        };

        return [memberIcon, workspaceIcon];
    }
    if (isChatThread(report)) {
        const parentReportAction = ReportActionsUtils.getParentReportAction(report);

        const actorAccountID = parentReportAction.actorAccountID;
        const actorDisplayName = PersonalDetailsUtils.getDisplayNameOrDefault(allPersonalDetails?.[actorAccountID ?? -1], '', false);
        const actorIcon = {
            id: actorAccountID,
            source: UserUtils.getAvatar(personalDetails?.[actorAccountID ?? -1]?.avatar ?? '', actorAccountID ?? -1),
            name: actorDisplayName,
            type: CONST.ICON_TYPE_AVATAR,
            fallbackIcon: personalDetails?.[parentReportAction.actorAccountID ?? -1]?.fallbackIcon,
        };

        if (isWorkspaceThread(report)) {
            const workspaceIcon = getWorkspaceIcon(report, policy);
            return [actorIcon, workspaceIcon];
        }
        return [actorIcon];
    }
    if (isTaskReport(report)) {
        const ownerIcon = {
            id: report?.ownerAccountID,
            source: UserUtils.getAvatar(personalDetails?.[report?.ownerAccountID ?? -1]?.avatar ?? '', report?.ownerAccountID ?? -1),
            type: CONST.ICON_TYPE_AVATAR,
            name: personalDetails?.[report?.ownerAccountID ?? -1]?.displayName ?? '',
            fallbackIcon: personalDetails?.[report?.ownerAccountID ?? -1]?.fallbackIcon,
        };

        if (isWorkspaceTaskReport(report)) {
            const workspaceIcon = getWorkspaceIcon(report, policy);
            return [ownerIcon, workspaceIcon];
        }

        return [ownerIcon];
    }
    if (isDomainRoom(report)) {
        // Get domain name after the #. Domain Rooms use our default workspace avatar pattern.
        const domainName = report?.reportName?.substring(1);
        const policyExpenseChatAvatarSource = getDefaultWorkspaceAvatar(domainName);
        const domainIcon: Icon = {
            source: policyExpenseChatAvatarSource,
            type: CONST.ICON_TYPE_WORKSPACE,
            name: domainName ?? '',
            id: report?.policyID,
        };
        return [domainIcon];
    }
    if (isAdminRoom(report) || isAnnounceRoom(report) || isChatRoom(report) || isArchivedRoom(report)) {
        const icons = [getWorkspaceIcon(report, policy)];

        if (isInvoiceRoom(report)) {
            if (report?.invoiceReceiver?.type === CONST.REPORT.INVOICE_RECEIVER_TYPE.INDIVIDUAL) {
                icons.push(...getIconsForParticipants([report?.invoiceReceiver.accountID], personalDetails));
            } else {
                const receiverPolicy = getPolicy(report?.invoiceReceiver?.policyID);
                if (!isEmptyObject(receiverPolicy)) {
                    icons.push(getWorkspaceIcon(report, receiverPolicy));
                }
            }
        }

        return icons;
    }
    if (isPolicyExpenseChat(report) || isExpenseReport(report)) {
        const workspaceIcon = getWorkspaceIcon(report, policy);
        const memberIcon = {
            source: UserUtils.getAvatar(personalDetails?.[report?.ownerAccountID ?? -1]?.avatar ?? '', report?.ownerAccountID ?? -1),
            id: report?.ownerAccountID,
            type: CONST.ICON_TYPE_AVATAR,
            name: personalDetails?.[report?.ownerAccountID ?? -1]?.displayName ?? '',
            fallbackIcon: personalDetails?.[report?.ownerAccountID ?? -1]?.fallbackIcon,
        };
        return isExpenseReport(report) ? [memberIcon, workspaceIcon] : [workspaceIcon, memberIcon];
    }
    if (isIOUReport(report)) {
        const managerIcon = {
            source: UserUtils.getAvatar(personalDetails?.[report?.managerID ?? -1]?.avatar ?? '', report?.managerID ?? -1),
            id: report?.managerID,
            type: CONST.ICON_TYPE_AVATAR,
            name: personalDetails?.[report?.managerID ?? -1]?.displayName ?? '',
            fallbackIcon: personalDetails?.[report?.managerID ?? -1]?.fallbackIcon,
        };
        const ownerIcon = {
            id: report?.ownerAccountID,
            source: UserUtils.getAvatar(personalDetails?.[report?.ownerAccountID ?? -1]?.avatar ?? '', report?.ownerAccountID ?? -1),
            type: CONST.ICON_TYPE_AVATAR,
            name: personalDetails?.[report?.ownerAccountID ?? -1]?.displayName ?? '',
            fallbackIcon: personalDetails?.[report?.ownerAccountID ?? -1]?.fallbackIcon,
        };
        const isManager = currentUserAccountID === report?.managerID;

        // For one transaction IOUs, display a simplified report icon
        if (isOneTransactionReport(report?.reportID ?? '0')) {
            return [ownerIcon];
        }

        return isManager ? [managerIcon, ownerIcon] : [ownerIcon, managerIcon];
    }

    if (isSelfDM(report)) {
        return getIconsForParticipants([currentUserAccountID ?? 0], personalDetails);
    }

    if (isGroupChat(report)) {
        const groupChatIcon = {
            // eslint-disable-next-line @typescript-eslint/prefer-nullish-coalescing
            source: report.avatarUrl || getDefaultGroupAvatar(report.reportID),
            id: -1,
            type: CONST.ICON_TYPE_AVATAR,
            name: getGroupChatName(undefined, true, report.reportID ?? ''),
        };
        return [groupChatIcon];
    }

    if (isInvoiceReport(report)) {
        const invoiceRoomReport = getReport(report.chatReportID);
        const icons = [getWorkspaceIcon(invoiceRoomReport, policy)];

        if (invoiceRoomReport?.invoiceReceiver?.type === CONST.REPORT.INVOICE_RECEIVER_TYPE.INDIVIDUAL) {
            icons.push(...getIconsForParticipants([invoiceRoomReport?.invoiceReceiver.accountID], personalDetails));

            return icons;
        }

        const receiverPolicy = getPolicy(invoiceRoomReport?.invoiceReceiver?.policyID);

        if (!isEmptyObject(receiverPolicy)) {
            icons.push(getWorkspaceIcon(invoiceRoomReport, receiverPolicy));
        }

        return icons;
    }

    return getIconsForParticipants(report?.participantAccountIDs ?? [], personalDetails);
}

function getDisplayNamesWithTooltips(
    personalDetailsList: PersonalDetails[] | PersonalDetailsList | OptionData[],
    isMultipleParticipantReport: boolean,
    shouldFallbackToHidden = true,
    shouldAddCurrentUserPostfix = false,
): DisplayNameWithTooltips {
    const personalDetailsListArray = Array.isArray(personalDetailsList) ? personalDetailsList : Object.values(personalDetailsList);

    return personalDetailsListArray
        .map((user) => {
            const accountID = Number(user?.accountID);
            // eslint-disable-next-line @typescript-eslint/prefer-nullish-coalescing
            const displayName = getDisplayNameForParticipant(accountID, isMultipleParticipantReport, shouldFallbackToHidden, shouldAddCurrentUserPostfix) || user?.login || '';
            const avatar = UserUtils.getDefaultAvatar(accountID);

            let pronouns = user?.pronouns ?? undefined;
            if (pronouns?.startsWith(CONST.PRONOUNS.PREFIX)) {
                const pronounTranslationKey = pronouns.replace(CONST.PRONOUNS.PREFIX, '');
                pronouns = Localize.translateLocal(`pronouns.${pronounTranslationKey}` as TranslationPaths);
            }

            return {
                displayName,
                avatar,
                login: user?.login ?? '',
                accountID,
                pronouns,
            };
        })
        .sort((first, second) => {
            // First sort by displayName/login
            const displayNameLoginOrder = localeCompare(first.displayName, second.displayName);
            if (displayNameLoginOrder !== 0) {
                return displayNameLoginOrder;
            }

            // Then fallback on accountID as the final sorting criteria.
            return first.accountID - second.accountID;
        });
}

/**
 * Returns the the display names of the given user accountIDs
 */
function getUserDetailTooltipText(accountID: number, fallbackUserDisplayName = ''): string {
    const displayNameForParticipant = getDisplayNameForParticipant(accountID);
    return displayNameForParticipant || fallbackUserDisplayName;
}

/**
 * For a deleted parent report action within a chat report,
 * let us return the appropriate display message
 *
 * @param reportAction - The deleted report action of a chat report for which we need to return message.
 */
function getDeletedParentActionMessageForChatReport(reportAction: OnyxEntry<ReportAction>): string {
    // By default, let us display [Deleted message]
    let deletedMessageText = Localize.translateLocal('parentReportAction.deletedMessage');
    if (ReportActionsUtils.isCreatedTaskReportAction(reportAction)) {
        // For canceled task report, let us display [Deleted task]
        deletedMessageText = Localize.translateLocal('parentReportAction.deletedTask');
    }
    return deletedMessageText;
}

/**
 * Returns the preview message for `REIMBURSEMENT_QUEUED` action
 */
function getReimbursementQueuedActionMessage(reportAction: OnyxEntry<ReportAction>, report: OnyxEntry<Report>, shouldUseShortDisplayName = true): string {
    const submitterDisplayName = getDisplayNameForParticipant(report?.ownerAccountID, shouldUseShortDisplayName) ?? '';
    const originalMessage = reportAction?.originalMessage as IOUMessage | undefined;
    let messageKey: TranslationPaths;
    if (originalMessage?.paymentType === CONST.IOU.PAYMENT_TYPE.EXPENSIFY) {
        messageKey = 'iou.waitingOnEnabledWallet';
    } else {
        messageKey = 'iou.waitingOnBankAccount';
    }

    return Localize.translateLocal(messageKey, {submitterDisplayName});
}

/**
 * Returns the preview message for `REIMBURSEMENT_DEQUEUED` action
 */
function getReimbursementDeQueuedActionMessage(
    reportAction: OnyxEntry<ReportActionBase & OriginalMessageReimbursementDequeued>,
    report: OnyxEntry<Report> | EmptyObject,
    isLHNPreview = false,
): string {
    const originalMessage = reportAction?.originalMessage as ReimbursementDeQueuedMessage | undefined;
    const amount = originalMessage?.amount;
    const currency = originalMessage?.currency;
    const formattedAmount = CurrencyUtils.convertToDisplayString(amount, currency);
    if (originalMessage?.cancellationReason === CONST.REPORT.CANCEL_PAYMENT_REASONS.ADMIN) {
        const payerOrApproverName = report?.managerID === currentUserAccountID || !isLHNPreview ? '' : getDisplayNameForParticipant(report?.managerID, true);
        return Localize.translateLocal('iou.adminCanceledRequest', {manager: payerOrApproverName, amount: formattedAmount});
    }
    const submitterDisplayName = getDisplayNameForParticipant(report?.ownerAccountID, true) ?? '';
    return Localize.translateLocal('iou.canceledRequest', {submitterDisplayName, amount: formattedAmount});
}

/**
 * Builds an optimistic REIMBURSEMENT_DEQUEUED report action with a randomly generated reportActionID.
 *
 */
function buildOptimisticCancelPaymentReportAction(expenseReportID: string, amount: number, currency: string): OptimisticCancelPaymentReportAction {
    return {
        actionName: CONST.REPORT.ACTIONS.TYPE.REIMBURSEMENT_DEQUEUED,
        actorAccountID: currentUserAccountID,
        message: [
            {
                cancellationReason: CONST.REPORT.CANCEL_PAYMENT_REASONS.ADMIN,
                expenseReportID,
                type: CONST.REPORT.MESSAGE.TYPE.COMMENT,
                text: '',
                amount,
                currency,
            },
        ],
        originalMessage: {
            cancellationReason: CONST.REPORT.CANCEL_PAYMENT_REASONS.ADMIN,
            expenseReportID,
            amount,
            currency,
        },
        person: [
            {
                style: 'strong',
                text: getCurrentUserDisplayNameOrEmail(),
                type: 'TEXT',
            },
        ],
        reportActionID: NumberUtils.rand64(),
        shouldShow: true,
        created: DateUtils.getDBTime(),
        pendingAction: CONST.RED_BRICK_ROAD_PENDING_ACTION.ADD,
    };
}

/**
 * Returns the last visible message for a given report after considering the given optimistic actions
 *
 * @param reportID - the report for which last visible message has to be fetched
 * @param [actionsToMerge] - the optimistic merge actions that needs to be considered while fetching last visible message

 */
function getLastVisibleMessage(reportID: string | undefined, actionsToMerge: ReportActions = {}): LastVisibleMessage {
    const report = getReport(reportID);
    const lastVisibleAction = ReportActionsUtils.getLastVisibleAction(reportID ?? '', actionsToMerge);

    // For Chat Report with deleted parent actions, let us fetch the correct message
    if (ReportActionsUtils.isDeletedParentAction(lastVisibleAction) && !isEmptyObject(report) && isChatReport(report)) {
        const lastMessageText = getDeletedParentActionMessageForChatReport(lastVisibleAction);
        return {
            lastMessageText,
        };
    }

    // Fetch the last visible message for report represented by reportID and based on actions to merge.
    return ReportActionsUtils.getLastVisibleMessage(reportID ?? '', actionsToMerge);
}

/**
 * Checks if a report is an open task report assigned to current user.
 *
 * @param [parentReportAction] - The parent report action of the report (Used to check if the task has been canceled)
 */
function isWaitingForAssigneeToCompleteTask(report: OnyxEntry<Report>, parentReportAction: OnyxEntry<ReportAction> | EmptyObject = {}): boolean {
    return isTaskReport(report) && isReportManager(report) && isOpenTaskReport(report, parentReportAction);
}

function isUnreadWithMention(reportOrOption: OnyxEntry<Report> | OptionData): boolean {
    if (!reportOrOption) {
        return false;
    }
    // lastMentionedTime and lastReadTime are both datetime strings and can be compared directly
    const lastMentionedTime = reportOrOption.lastMentionedTime ?? '';
    const lastReadTime = reportOrOption.lastReadTime ?? '';
    return Boolean('isUnreadWithMention' in reportOrOption && reportOrOption.isUnreadWithMention) || lastReadTime < lastMentionedTime;
}

/**
 * Determines if the option requires action from the current user. This can happen when it:
 *  - is unread and the user was mentioned in one of the unread comments
 *  - is for an outstanding task waiting on the user
 *  - has an outstanding child expense that is waiting for an action from the current user (e.g. pay, approve, add bank account)
 *
 * @param option (report or optionItem)
 * @param parentReportAction (the report action the current report is a thread of)
 */
function requiresAttentionFromCurrentUser(optionOrReport: OnyxEntry<Report> | OptionData, parentReportAction: EmptyObject | OnyxEntry<ReportAction> = {}) {
    if (!optionOrReport) {
        return false;
    }

    if (isJoinRequestInAdminRoom(optionOrReport)) {
        return true;
    }

    if (isArchivedRoom(optionOrReport) || isArchivedRoom(getReport(optionOrReport.parentReportID))) {
        return false;
    }

    if (isUnreadWithMention(optionOrReport)) {
        return true;
    }

    if (isWaitingForAssigneeToCompleteTask(optionOrReport, parentReportAction)) {
        return true;
    }

    // Has a child report that is awaiting action (e.g. approve, pay, add bank account) from current user
    if (optionOrReport.hasOutstandingChildRequest) {
        return true;
    }

    return false;
}

/**
 * Returns number of transactions that are nonReimbursable
 *
 */
function hasNonReimbursableTransactions(iouReportID: string | undefined): boolean {
    const transactions = TransactionUtils.getAllReportTransactions(iouReportID);
    return transactions.filter((transaction) => transaction.reimbursable === false).length > 0;
}

function getMoneyRequestSpendBreakdown(report: OnyxEntry<Report>, allReportsDict: OnyxCollection<Report> = null): SpendBreakdown {
    const allAvailableReports = allReportsDict ?? allReports;
    let moneyRequestReport;
    if (isMoneyRequestReport(report) || isInvoiceReport(report)) {
        moneyRequestReport = report;
    }
    if (allAvailableReports && report?.iouReportID) {
        moneyRequestReport = allAvailableReports[`${ONYXKEYS.COLLECTION.REPORT}${report.iouReportID}`];
    }
    if (moneyRequestReport) {
        let nonReimbursableSpend = moneyRequestReport.nonReimbursableTotal ?? 0;
        let totalSpend = moneyRequestReport.total ?? 0;

        if (nonReimbursableSpend + totalSpend !== 0) {
            // There is a possibility that if the Expense report has a negative total.
            // This is because there are instances where you can get a credit back on your card,
            // or you enter a negative expense to “offset” future expenses
            nonReimbursableSpend = isExpenseReport(moneyRequestReport) ? nonReimbursableSpend * -1 : Math.abs(nonReimbursableSpend);
            totalSpend = isExpenseReport(moneyRequestReport) ? totalSpend * -1 : Math.abs(totalSpend);

            const totalDisplaySpend = totalSpend;
            const reimbursableSpend = totalDisplaySpend - nonReimbursableSpend;

            return {
                nonReimbursableSpend,
                reimbursableSpend,
                totalDisplaySpend,
            };
        }
    }
    return {
        nonReimbursableSpend: 0,
        reimbursableSpend: 0,
        totalDisplaySpend: 0,
    };
}

/**
 * Get the title for a policy expense chat which depends on the role of the policy member seeing this report
 */
function getPolicyExpenseChatName(report: OnyxEntry<Report>, policy: OnyxEntry<Policy> | undefined = undefined): string | undefined {
    const ownerAccountID = report?.ownerAccountID;
    const personalDetails = allPersonalDetails?.[ownerAccountID ?? -1];
    const login = personalDetails ? personalDetails.login : null;
    // eslint-disable-next-line @typescript-eslint/prefer-nullish-coalescing
    const reportOwnerDisplayName = getDisplayNameForParticipant(ownerAccountID) || login || report?.reportName;

    // If the policy expense chat is owned by this user, use the name of the policy as the report name.
    if (report?.isOwnPolicyExpenseChat) {
        return getPolicyName(report, false, policy);
    }

    let policyExpenseChatRole = 'user';
    const policyItem = allPolicies?.[`${ONYXKEYS.COLLECTION.POLICY}${report?.policyID}`];
    if (policyItem) {
        policyExpenseChatRole = policyItem.role || 'user';
    }

    // If this user is not admin and this policy expense chat has been archived because of account merging, this must be an old workspace chat
    // of the account which was merged into the current user's account. Use the name of the policy as the name of the report.
    if (isArchivedRoom(report)) {
        const lastAction = ReportActionsUtils.getLastVisibleAction(report?.reportID ?? '');
        const archiveReason = lastAction?.actionName === CONST.REPORT.ACTIONS.TYPE.CLOSED ? lastAction?.originalMessage?.reason : CONST.REPORT.ARCHIVE_REASON.DEFAULT;
        if (archiveReason === CONST.REPORT.ARCHIVE_REASON.ACCOUNT_MERGED && policyExpenseChatRole !== CONST.POLICY.ROLE.ADMIN) {
            return getPolicyName(report, false, policy);
        }
    }

    // If user can see this report and they are not its owner, they must be an admin and the report name should be the name of the policy member
    return reportOwnerDisplayName;
}

/**
 * Given a report field, check if the field is for the report title.
 */
function isReportFieldOfTypeTitle(reportField: OnyxEntry<PolicyReportField>): boolean {
    return reportField?.type === 'formula' && reportField?.fieldID === CONST.REPORT_FIELD_TITLE_FIELD_ID;
}

/**
 * Check if report fields are available to use in a report
 */
function reportFieldsEnabled(report: Report) {
    return Permissions.canUseReportFields(allBetas ?? []) && isPaidGroupPolicyExpenseReport(report);
}

/**
 * Given a report field, check if the field can be edited or not.
 * For title fields, its considered disabled if `deletable` prop is `true` (https://github.com/Expensify/App/issues/35043#issuecomment-1911275433)
 * For non title fields, its considered disabled if:
 * 1. The user is not admin of the report
 * 2. Report is settled or it is closed
 */
function isReportFieldDisabled(report: OnyxEntry<Report>, reportField: OnyxEntry<PolicyReportField>, policy: OnyxEntry<Policy>): boolean {
    const isReportSettled = isSettled(report?.reportID);
    const isReportClosed = report?.statusNum === CONST.REPORT.STATUS_NUM.CLOSED;
    const isTitleField = isReportFieldOfTypeTitle(reportField);
    const isAdmin = isPolicyAdmin(report?.policyID ?? '', {[`${ONYXKEYS.COLLECTION.POLICY}${policy?.id ?? ''}`]: policy});
    return isTitleField ? !reportField?.deletable : !isAdmin && (isReportSettled || isReportClosed);
}

/**
 * Given a set of report fields, return the field of type formula
 */
function getFormulaTypeReportField(reportFields: Record<string, PolicyReportField>) {
    return Object.values(reportFields).find((field) => field?.type === 'formula');
}

/**
 * Given a set of report fields, return the field that refers to title
 */
function getTitleReportField(reportFields: Record<string, PolicyReportField>) {
    return Object.values(reportFields).find((field) => isReportFieldOfTypeTitle(field));
}

/**
 * Get the key for a report field
 */
function getReportFieldKey(reportFieldId: string) {
    // We don't need to add `expensify_` prefix to the title field key, because backend stored title under a unique key `text_title`,
    // and all the other report field keys are stored under `expensify_FIELD_ID`.
    if (reportFieldId === CONST.REPORT_FIELD_TITLE_FIELD_ID) {
        return reportFieldId;
    }

    return `expensify_${reportFieldId}`;
}

/**
 * Get the report fields attached to the policy given policyID
 */
function getReportFieldsByPolicyID(policyID: string): Record<string, PolicyReportField> {
    const policyReportFields = Object.entries(allPolicies ?? {}).find(([key]) => key.replace(ONYXKEYS.COLLECTION.POLICY, '') === policyID);
    const fieldList = policyReportFields?.[1]?.fieldList;

    if (!policyReportFields || !fieldList) {
        return {};
    }

    return fieldList;
}

/**
 * Get the report fields that we should display a MoneyReportView gets opened
 */

function getAvailableReportFields(report: Report, policyReportFields: PolicyReportField[]): PolicyReportField[] {
    // Get the report fields that are attached to a report. These will persist even if a field is deleted from the policy.
    const reportFields = Object.values(report.fieldList ?? {});
    const reportIsSettled = isSettled(report.reportID);

    // If the report is settled, we don't want to show any new field that gets added to the policy.
    if (reportIsSettled) {
        return reportFields;
    }

    // If the report is unsettled, we want to merge the new fields that get added to the policy with the fields that
    // are attached to the report.
    const mergedFieldIds = Array.from(new Set([...policyReportFields.map(({fieldID}) => fieldID), ...reportFields.map(({fieldID}) => fieldID)]));

    const fields = mergedFieldIds.map((id) => {
        const field = report?.fieldList?.[getReportFieldKey(id)];

        if (field) {
            return field;
        }

        const policyReportField = policyReportFields.find(({fieldID}) => fieldID === id);

        if (policyReportField) {
            return policyReportField;
        }

        return null;
    });

    return fields.filter(Boolean) as PolicyReportField[];
}

/**
 * Get the title for an IOU or expense chat which will be showing the payer and the amount
 */
function getMoneyRequestReportName(report: OnyxEntry<Report>, policy: OnyxEntry<Policy> | undefined = undefined): string {
    const isReportSettled = isSettled(report?.reportID ?? '');
    const reportFields = isReportSettled ? report?.fieldList : getReportFieldsByPolicyID(report?.policyID ?? '');
    const titleReportField = getFormulaTypeReportField(reportFields ?? {});

    if (titleReportField && report?.reportName && reportFieldsEnabled(report)) {
        return report.reportName;
    }

    const moneyRequestTotal = getMoneyRequestSpendBreakdown(report).totalDisplaySpend;
    const formattedAmount = CurrencyUtils.convertToDisplayString(moneyRequestTotal, report?.currency);
    let payerOrApproverName = isExpenseReport(report) ? getPolicyName(report, false, policy) : getDisplayNameForParticipant(report?.managerID) ?? '';
    const payerPaidAmountMessage = Localize.translateLocal('iou.payerPaidAmount', {
        payer: payerOrApproverName,
        amount: formattedAmount,
    });

    if (isReportApproved(report)) {
        return Localize.translateLocal('iou.managerApprovedAmount', {
            manager: payerOrApproverName,
            amount: formattedAmount,
        });
    }

    if (report?.isWaitingOnBankAccount) {
        return `${payerPaidAmountMessage} ${CONST.DOT_SEPARATOR} ${Localize.translateLocal('iou.pending')}`;
    }

    if (!isSettled(report?.reportID) && hasNonReimbursableTransactions(report?.reportID)) {
        payerOrApproverName = getDisplayNameForParticipant(report?.ownerAccountID) ?? '';
        return Localize.translateLocal('iou.payerSpentAmount', {payer: payerOrApproverName, amount: formattedAmount});
    }

    if (isProcessingReport(report) || isOpenExpenseReport(report) || isOpenInvoiceReport(report) || moneyRequestTotal === 0) {
        return Localize.translateLocal('iou.payerOwesAmount', {payer: payerOrApproverName, amount: formattedAmount});
    }

    return payerPaidAmountMessage;
}

/**
 * Gets transaction created, amount, currency, comment, and waypoints (for distance expense)
 * into a flat object. Used for displaying transactions and sending them in API commands
 */

function getTransactionDetails(transaction: OnyxEntry<Transaction>, createdDateFormat: string = CONST.DATE.FNS_FORMAT_STRING): TransactionDetails | undefined {
    if (!transaction) {
        return;
    }
    const report = getReport(transaction?.reportID);
    return {
        created: TransactionUtils.getCreated(transaction, createdDateFormat),
        amount: TransactionUtils.getAmount(transaction, !isEmptyObject(report) && isExpenseReport(report)),
        taxAmount: TransactionUtils.getTaxAmount(transaction, !isEmptyObject(report) && isExpenseReport(report)),
        taxCode: TransactionUtils.getTaxCode(transaction),
        currency: TransactionUtils.getCurrency(transaction),
        comment: TransactionUtils.getDescription(transaction),
        merchant: TransactionUtils.getMerchant(transaction),
        waypoints: TransactionUtils.getWaypoints(transaction),
        category: TransactionUtils.getCategory(transaction),
        billable: TransactionUtils.getBillable(transaction),
        tag: TransactionUtils.getTag(transaction),
        mccGroup: TransactionUtils.getMCCGroup(transaction),
        cardID: TransactionUtils.getCardID(transaction),
        originalAmount: TransactionUtils.getOriginalAmount(transaction),
        originalCurrency: TransactionUtils.getOriginalCurrency(transaction),
    };
}

function getTransactionCommentObject(transaction: OnyxEntry<Transaction>): Comment {
    return {
        ...transaction?.comment,
        waypoints: TransactionUtils.getWaypoints(transaction),
    };
}

/**
 * Can only edit if:
 *
 * - in case of IOU report
 *    - the current user is the requestor and is not settled yet
 * - in case of expense report
 *    - the current user is the requestor and is not settled yet
 *    - the current user is the manager of the report
 *    - or the current user is an admin on the policy the expense report is tied to
 *
 *    This is used in conjunction with canEditRestrictedField to control editing of specific fields like amount, currency, created, receipt, and distance.
 *    On its own, it only controls allowing/disallowing navigating to the editing pages or showing/hiding the 'Edit' icon on report actions
 */
function canEditMoneyRequest(reportAction: OnyxEntry<ReportAction>): boolean {
    const isDeleted = ReportActionsUtils.isDeletedAction(reportAction);

    if (isDeleted) {
        return false;
    }

    // If the report action is not IOU type, return true early
    if (reportAction?.actionName !== CONST.REPORT.ACTIONS.TYPE.IOU) {
        return true;
    }

    const allowedReportActionType: Array<ValueOf<typeof CONST.IOU.REPORT_ACTION_TYPE>> = [CONST.IOU.REPORT_ACTION_TYPE.TRACK, CONST.IOU.REPORT_ACTION_TYPE.CREATE];

    if (!allowedReportActionType.includes(reportAction.originalMessage.type)) {
        return false;
    }

    const moneyRequestReportID = reportAction?.originalMessage?.IOUReportID ?? 0;

    if (!moneyRequestReportID) {
        return reportAction.originalMessage.type === CONST.IOU.REPORT_ACTION_TYPE.TRACK;
    }

    const moneyRequestReport = getReport(String(moneyRequestReportID));
    const isRequestor = currentUserAccountID === reportAction?.actorAccountID;

    if (isIOUReport(moneyRequestReport)) {
        return isProcessingReport(moneyRequestReport) && isRequestor;
    }

    const policy = getPolicy(moneyRequestReport?.policyID ?? '');
    const isAdmin = policy.role === CONST.POLICY.ROLE.ADMIN;
    const isManager = currentUserAccountID === moneyRequestReport?.managerID;

    if (isInvoiceReport(moneyRequestReport) && isManager) {
        return false;
    }

    // Admin & managers can always edit coding fields such as tag, category, billable, etc. As long as the report has a state higher than OPEN.
    if ((isAdmin || isManager) && !isOpenExpenseReport(moneyRequestReport)) {
        return true;
    }

    return !isReportApproved(moneyRequestReport) && !isSettled(moneyRequestReport?.reportID) && isRequestor;
}

/**
 * Checks if the current user can edit the provided property of an expense
 *
 */
function canEditFieldOfMoneyRequest(reportAction: OnyxEntry<ReportAction>, fieldToEdit: ValueOf<typeof CONST.EDIT_REQUEST_FIELD>): boolean {
    // A list of fields that cannot be edited by anyone, once an expense has been settled
    const restrictedFields: string[] = [
        CONST.EDIT_REQUEST_FIELD.AMOUNT,
        CONST.EDIT_REQUEST_FIELD.CURRENCY,
        CONST.EDIT_REQUEST_FIELD.MERCHANT,
        CONST.EDIT_REQUEST_FIELD.DATE,
        CONST.EDIT_REQUEST_FIELD.RECEIPT,
        CONST.EDIT_REQUEST_FIELD.DISTANCE,
    ];

    if (!canEditMoneyRequest(reportAction)) {
        return false;
    }

    // If we're editing fields such as category, tag, description, etc. the check above should be enough for handling the permission
    if (!restrictedFields.includes(fieldToEdit)) {
        return true;
    }

    const iouMessage = reportAction?.originalMessage as IOUMessage;
    const moneyRequestReport = allReports?.[`${ONYXKEYS.COLLECTION.REPORT}${iouMessage?.IOUReportID}`] ?? ({} as Report);
    const transaction = allTransactions?.[`${ONYXKEYS.COLLECTION.TRANSACTION}${iouMessage?.IOUTransactionID}`] ?? ({} as Transaction);

    if (isSettled(String(moneyRequestReport.reportID)) || isReportApproved(String(moneyRequestReport.reportID))) {
        return false;
    }

    if (
        (fieldToEdit === CONST.EDIT_REQUEST_FIELD.AMOUNT || fieldToEdit === CONST.EDIT_REQUEST_FIELD.CURRENCY || fieldToEdit === CONST.EDIT_REQUEST_FIELD.DATE) &&
        TransactionUtils.isCardTransaction(transaction)
    ) {
        return false;
    }

    if ((fieldToEdit === CONST.EDIT_REQUEST_FIELD.AMOUNT || fieldToEdit === CONST.EDIT_REQUEST_FIELD.CURRENCY) && TransactionUtils.isDistanceRequest(transaction)) {
        const policy = getPolicy(moneyRequestReport?.reportID ?? '');
        const isAdmin = isExpenseReport(moneyRequestReport) && policy.role === CONST.POLICY.ROLE.ADMIN;
        const isManager = isExpenseReport(moneyRequestReport) && currentUserAccountID === moneyRequestReport?.managerID;

        return isAdmin || isManager;
    }

    if (fieldToEdit === CONST.EDIT_REQUEST_FIELD.RECEIPT) {
        const isRequestor = currentUserAccountID === reportAction?.actorAccountID;
        return !isInvoiceReport(moneyRequestReport) && !TransactionUtils.isReceiptBeingScanned(transaction) && !TransactionUtils.isDistanceRequest(transaction) && isRequestor;
    }

    return true;
}

/**
 * Can only edit if:
 *
 * - It was written by the current user
 * - It's an ADD_COMMENT that is not an attachment
 * - It's an expense where conditions for editability are defined in canEditMoneyRequest method
 * - It's not pending deletion
 */
function canEditReportAction(reportAction: OnyxEntry<ReportAction>): boolean {
    const isCommentOrIOU = reportAction?.actionName === CONST.REPORT.ACTIONS.TYPE.ADD_COMMENT || reportAction?.actionName === CONST.REPORT.ACTIONS.TYPE.IOU;

    return Boolean(
        reportAction?.actorAccountID === currentUserAccountID &&
            isCommentOrIOU &&
            canEditMoneyRequest(reportAction) && // Returns true for non-IOU actions
            !ReportActionsUtils.isReportActionAttachment(reportAction) &&
            !ReportActionsUtils.isDeletedAction(reportAction) &&
            !ReportActionsUtils.isCreatedTaskReportAction(reportAction) &&
            reportAction?.pendingAction !== CONST.RED_BRICK_ROAD_PENDING_ACTION.DELETE,
    );
}

/**
 * Gets all transactions on an IOU report with a receipt
 */
function getTransactionsWithReceipts(iouReportID: string | undefined): Transaction[] {
    const transactions = TransactionUtils.getAllReportTransactions(iouReportID);
    return transactions.filter((transaction) => TransactionUtils.hasReceipt(transaction));
}

/**
 * For report previews, we display a "Receipt scan in progress" indicator
 * instead of the report total only when we have no report total ready to show. This is the case when
 * all requests are receipts that are being SmartScanned. As soon as we have a non-receipt request,
 * or as soon as one receipt request is done scanning, we have at least one
 * "ready" expense, and we remove this indicator to show the partial report total.
 */
function areAllRequestsBeingSmartScanned(iouReportID: string, reportPreviewAction: OnyxEntry<ReportAction>): boolean {
    const transactionsWithReceipts = getTransactionsWithReceipts(iouReportID);
    // If we have more requests than requests with receipts, we have some manual requests
    if (ReportActionsUtils.getNumberOfMoneyRequests(reportPreviewAction) > transactionsWithReceipts.length) {
        return false;
    }
    return transactionsWithReceipts.every((transaction) => TransactionUtils.isReceiptBeingScanned(transaction));
}

/**
 * Check if any of the transactions in the report has required missing fields
 *
 */
function hasMissingSmartscanFields(iouReportID: string): boolean {
    return TransactionUtils.getAllReportTransactions(iouReportID).some((transaction) => TransactionUtils.hasMissingSmartscanFields(transaction));
}

/**
 * Get the transactions related to a report preview with receipts
 * Get the details linked to the IOU reportAction
 *
 * NOTE: This method is only meant to be used inside this action file. Do not export and use it elsewhere. Use withOnyx or Onyx.connect() instead.
 */
function getLinkedTransaction(reportAction: OnyxEntry<ReportAction | OptimisticIOUReportAction>): Transaction | EmptyObject {
    let transactionID = '';

    if (reportAction?.actionName === CONST.REPORT.ACTIONS.TYPE.IOU) {
        transactionID = (reportAction?.originalMessage as IOUMessage)?.IOUTransactionID ?? '';
    }

    return allTransactions?.[`${ONYXKEYS.COLLECTION.TRANSACTION}${transactionID}`] ?? {};
}

/**
 * Given a parent IOU report action get report name for the LHN.
 */
function getTransactionReportName(reportAction: OnyxEntry<ReportAction | OptimisticIOUReportAction>): string {
    if (ReportActionsUtils.isReversedTransaction(reportAction)) {
        return Localize.translateLocal('parentReportAction.reversedTransaction');
    }

    if (ReportActionsUtils.isDeletedAction(reportAction)) {
        return Localize.translateLocal('parentReportAction.deletedExpense');
    }

    const transaction = getLinkedTransaction(reportAction);

    if (isEmptyObject(transaction)) {
        // Transaction data might be empty on app's first load, if so we fallback to Expense/Track Expense
        return ReportActionsUtils.isTrackExpenseAction(reportAction) ? Localize.translateLocal('iou.trackExpense') : Localize.translateLocal('iou.expense');
    }

    if (TransactionUtils.hasReceipt(transaction) && TransactionUtils.isReceiptBeingScanned(transaction)) {
        return Localize.translateLocal('iou.receiptScanning');
    }

    if (TransactionUtils.hasMissingSmartscanFields(transaction)) {
        return Localize.translateLocal('iou.receiptMissingDetails');
    }

    if (TransactionUtils.isFetchingWaypointsFromServer(transaction)) {
        return Localize.translateLocal('iou.fieldPending');
    }

    const transactionDetails = getTransactionDetails(transaction);

    const formattedAmount = CurrencyUtils.convertToDisplayString(transactionDetails?.amount ?? 0, transactionDetails?.currency) ?? '';
    const comment = (!TransactionUtils.isMerchantMissing(transaction) ? transactionDetails?.merchant : transactionDetails?.comment) ?? '';
    if (ReportActionsUtils.isTrackExpenseAction(reportAction)) {
        return Localize.translateLocal('iou.threadTrackReportName', {formattedAmount, comment});
    }
    if (ReportActionsUtils.isSentMoneyReportAction(reportAction)) {
        return Localize.translateLocal('iou.threadPaySomeoneReportName', {formattedAmount, comment});
    }
    return Localize.translateLocal('iou.threadExpenseReportName', {formattedAmount, comment});
}

/**
 * Get expense message for an IOU report
 *
 * @param [iouReportAction] This is always an IOU action. When necessary, report preview actions will be unwrapped and the child iou report action is passed here (the original report preview
 *     action will be passed as `originalReportAction` in this case).
 * @param [originalReportAction] This can be either a report preview action or the IOU action. This will be the original report preview action in cases where `iouReportAction` was unwrapped
 *     from a report preview action. Otherwise, it will be the same as `iouReportAction`.
 */
function getReportPreviewMessage(
    report: OnyxEntry<Report> | EmptyObject,
    iouReportAction: OnyxEntry<ReportAction> | EmptyObject = {},
    shouldConsiderScanningReceiptOrPendingRoute = false,
    isPreviewMessageForParentChatReport = false,
    policy: OnyxEntry<Policy> = null,
    isForListPreview = false,
    originalReportAction: OnyxEntry<ReportAction> | EmptyObject = iouReportAction,
): string {
    const reportActionMessage = ReportActionsUtils.getReportActionMessage(iouReportAction)?.html ?? '';

    if (isEmptyObject(report) || !report?.reportID) {
        // The iouReport is not found locally after SignIn because the OpenApp API won't return iouReports if they're settled
        // As a temporary solution until we know how to solve this the best, we just use the message that returned from BE
        return reportActionMessage;
    }

    if (!isEmptyObject(iouReportAction) && !isIOUReport(report) && iouReportAction && ReportActionsUtils.isSplitBillAction(iouReportAction)) {
        // This covers group chats where the last action is a split expense action
        const linkedTransaction = getLinkedTransaction(iouReportAction);
        if (isEmptyObject(linkedTransaction)) {
            return reportActionMessage;
        }

        if (!isEmptyObject(linkedTransaction)) {
            if (TransactionUtils.isReceiptBeingScanned(linkedTransaction)) {
                return Localize.translateLocal('iou.receiptScanning');
            }

            if (TransactionUtils.hasMissingSmartscanFields(linkedTransaction)) {
                return Localize.translateLocal('iou.receiptMissingDetails');
            }

            const transactionDetails = getTransactionDetails(linkedTransaction);
            const formattedAmount = CurrencyUtils.convertToDisplayString(transactionDetails?.amount ?? 0, transactionDetails?.currency ?? '');
            return Localize.translateLocal('iou.didSplitAmount', {formattedAmount, comment: transactionDetails?.comment ?? ''});
        }
    }

    if (!isEmptyObject(iouReportAction) && !isIOUReport(report) && iouReportAction && ReportActionsUtils.isTrackExpenseAction(iouReportAction)) {
        // This covers group chats where the last action is a track expense action
        const linkedTransaction = getLinkedTransaction(iouReportAction);
        if (isEmptyObject(linkedTransaction)) {
            return reportActionMessage;
        }

        if (!isEmptyObject(linkedTransaction)) {
            if (TransactionUtils.isReceiptBeingScanned(linkedTransaction)) {
                return Localize.translateLocal('iou.receiptScanning');
            }

            if (TransactionUtils.hasMissingSmartscanFields(linkedTransaction)) {
                return Localize.translateLocal('iou.receiptMissingDetails');
            }

            const transactionDetails = getTransactionDetails(linkedTransaction);
            const formattedAmount = CurrencyUtils.convertToDisplayString(transactionDetails?.amount ?? 0, transactionDetails?.currency ?? '');
            return Localize.translateLocal('iou.trackedAmount', {formattedAmount, comment: transactionDetails?.comment ?? ''});
        }
    }

    const containsNonReimbursable = hasNonReimbursableTransactions(report.reportID);
    const totalAmount = getMoneyRequestSpendBreakdown(report).totalDisplaySpend;

    const policyName = getPolicyName(report, false, policy);
    const payerName = isExpenseReport(report) ? policyName : getDisplayNameForParticipant(report.managerID, !isPreviewMessageForParentChatReport);

    const formattedAmount = CurrencyUtils.convertToDisplayString(totalAmount, report.currency);

    if (isReportApproved(report) && isPaidGroupPolicy(report)) {
        return Localize.translateLocal('iou.managerApprovedAmount', {
            manager: payerName ?? '',
            amount: formattedAmount,
        });
    }

    let linkedTransaction;
    if (!isEmptyObject(iouReportAction) && shouldConsiderScanningReceiptOrPendingRoute && iouReportAction && ReportActionsUtils.isMoneyRequestAction(iouReportAction)) {
        linkedTransaction = getLinkedTransaction(iouReportAction);
    }

    if (!isEmptyObject(linkedTransaction) && TransactionUtils.hasReceipt(linkedTransaction) && TransactionUtils.isReceiptBeingScanned(linkedTransaction)) {
        return Localize.translateLocal('iou.receiptScanning');
    }

    if (!isEmptyObject(linkedTransaction) && TransactionUtils.isFetchingWaypointsFromServer(linkedTransaction) && !TransactionUtils.getAmount(linkedTransaction)) {
        return Localize.translateLocal('iou.fieldPending');
    }

    const originalMessage = iouReportAction?.originalMessage as IOUMessage | undefined;

    // Show Paid preview message if it's settled or if the amount is paid & stuck at receivers end for only chat reports.
    if (isSettled(report.reportID) || (report.isWaitingOnBankAccount && isPreviewMessageForParentChatReport)) {
        // A settled report preview message can come in three formats "paid ... elsewhere" or "paid ... with Expensify"
        let translatePhraseKey: TranslationPaths = 'iou.paidElsewhereWithAmount';
        if (isPreviewMessageForParentChatReport) {
            translatePhraseKey = 'iou.payerPaidAmount';
        } else if (
            [CONST.IOU.PAYMENT_TYPE.VBBA, CONST.IOU.PAYMENT_TYPE.EXPENSIFY].some((paymentType) => paymentType === originalMessage?.paymentType) ||
            !!reportActionMessage.match(/ (with Expensify|using Expensify)$/) ||
            report.isWaitingOnBankAccount
        ) {
            translatePhraseKey = 'iou.paidWithExpensifyWithAmount';
        }

        let actualPayerName = report.managerID === currentUserAccountID ? '' : getDisplayNameForParticipant(report.managerID, true);
        actualPayerName = actualPayerName && isForListPreview && !isPreviewMessageForParentChatReport ? `${actualPayerName}:` : actualPayerName;
        const payerDisplayName = isPreviewMessageForParentChatReport ? payerName : actualPayerName;

        return Localize.translateLocal(translatePhraseKey, {amount: formattedAmount, payer: payerDisplayName ?? ''});
    }

    if (report.isWaitingOnBankAccount) {
        const submitterDisplayName = getDisplayNameForParticipant(report.ownerAccountID ?? -1, true) ?? '';
        return Localize.translateLocal('iou.waitingOnBankAccount', {submitterDisplayName});
    }

    const lastActorID = iouReportAction?.actorAccountID;
    let amount = originalMessage?.amount;
    let currency = originalMessage?.currency ? originalMessage?.currency : report.currency;

    if (!isEmptyObject(linkedTransaction)) {
        amount = TransactionUtils.getAmount(linkedTransaction, isExpenseReport(report));
        currency = TransactionUtils.getCurrency(linkedTransaction);
    }

    if (isEmptyObject(linkedTransaction) && !isEmptyObject(iouReportAction)) {
        linkedTransaction = getLinkedTransaction(iouReportAction);
    }

    let comment = !isEmptyObject(linkedTransaction) ? TransactionUtils.getDescription(linkedTransaction) : undefined;
    if (!isEmptyObject(originalReportAction) && ReportActionsUtils.isReportPreviewAction(originalReportAction) && ReportActionsUtils.getNumberOfMoneyRequests(originalReportAction) !== 1) {
        comment = undefined;
    }

    // if we have the amount in the originalMessage and lastActorID, we can use that to display the preview message for the latest expense
    if (amount !== undefined && lastActorID && !isPreviewMessageForParentChatReport) {
        const amountToDisplay = CurrencyUtils.convertToDisplayString(Math.abs(amount), currency);

        // We only want to show the actor name in the preview if it's not the current user who took the action
        const requestorName = lastActorID && lastActorID !== currentUserAccountID ? getDisplayNameForParticipant(lastActorID, !isPreviewMessageForParentChatReport) : '';
        return `${requestorName ? `${requestorName}: ` : ''}${Localize.translateLocal('iou.submittedAmount', {formattedAmount: amountToDisplay, comment})}`;
    }

    if (containsNonReimbursable) {
        return Localize.translateLocal('iou.payerSpentAmount', {payer: getDisplayNameForParticipant(report.ownerAccountID) ?? '', amount: formattedAmount});
    }

    return Localize.translateLocal('iou.payerOwesAmount', {payer: payerName ?? '', amount: formattedAmount, comment});
}

/**
 * Given the updates user made to the expense, compose the originalMessage
 * object of the modified expense action.
 *
 * At the moment, we only allow changing one transaction field at a time.
 */
function getModifiedExpenseOriginalMessage(
    oldTransaction: OnyxEntry<Transaction>,
    transactionChanges: TransactionChanges,
    isFromExpenseReport: boolean,
    policy: OnyxEntry<Policy>,
): ExpenseOriginalMessage {
    const originalMessage: ExpenseOriginalMessage = {};
    // Remark: Comment field is the only one which has new/old prefixes for the keys (newComment/ oldComment),
    // all others have old/- pattern such as oldCreated/created
    if ('comment' in transactionChanges) {
        originalMessage.oldComment = TransactionUtils.getDescription(oldTransaction);
        originalMessage.newComment = transactionChanges?.comment;
    }
    if ('created' in transactionChanges) {
        originalMessage.oldCreated = TransactionUtils.getCreated(oldTransaction);
        originalMessage.created = transactionChanges?.created;
    }
    if ('merchant' in transactionChanges) {
        originalMessage.oldMerchant = TransactionUtils.getMerchant(oldTransaction);
        originalMessage.merchant = transactionChanges?.merchant;
    }

    // The amount is always a combination of the currency and the number value so when one changes we need to store both
    // to match how we handle the modified expense action in oldDot
    if ('amount' in transactionChanges || 'currency' in transactionChanges) {
        originalMessage.oldAmount = TransactionUtils.getAmount(oldTransaction, isFromExpenseReport);
        originalMessage.amount = transactionChanges?.amount ?? transactionChanges.oldAmount;
        originalMessage.oldCurrency = TransactionUtils.getCurrency(oldTransaction);
        originalMessage.currency = transactionChanges?.currency ?? transactionChanges.oldCurrency;
    }

    if ('category' in transactionChanges) {
        originalMessage.oldCategory = TransactionUtils.getCategory(oldTransaction);
        originalMessage.category = transactionChanges?.category;
    }

    if ('tag' in transactionChanges) {
        originalMessage.oldTag = TransactionUtils.getTag(oldTransaction);
        originalMessage.tag = transactionChanges?.tag;
    }

    if ('taxAmount' in transactionChanges) {
        originalMessage.oldTaxAmount = TransactionUtils.getTaxAmount(oldTransaction, isFromExpenseReport);
        originalMessage.taxAmount = transactionChanges?.taxAmount;
        originalMessage.currency = TransactionUtils.getCurrency(oldTransaction);
    }

    if ('taxCode' in transactionChanges) {
        originalMessage.oldTaxRate = policy?.taxRates?.taxes[TransactionUtils.getTaxCode(oldTransaction)]?.value;
        originalMessage.taxRate = transactionChanges?.taxCode && policy?.taxRates?.taxes[transactionChanges?.taxCode].value;
    }

    if ('billable' in transactionChanges) {
        const oldBillable = TransactionUtils.getBillable(oldTransaction);
        originalMessage.oldBillable = oldBillable ? Localize.translateLocal('common.billable').toLowerCase() : Localize.translateLocal('common.nonBillable').toLowerCase();
        originalMessage.billable = transactionChanges?.billable ? Localize.translateLocal('common.billable').toLowerCase() : Localize.translateLocal('common.nonBillable').toLowerCase();
    }

    return originalMessage;
}

/**
 * Check if original message is an object and can be used as a ChangeLog type
 * @param originalMessage
 */
function isChangeLogObject(originalMessage?: ChangeLog): ChangeLog | undefined {
    if (originalMessage && typeof originalMessage === 'object') {
        return originalMessage;
    }
    return undefined;
}

/**
 * Build invited usernames for admin chat threads
 * @param parentReportAction
 * @param parentReportActionMessage
 */
function getAdminRoomInvitedParticipants(parentReportAction: ReportAction | Record<string, never>, parentReportActionMessage: string) {
    if (!parentReportAction?.originalMessage) {
        return parentReportActionMessage || Localize.translateLocal('parentReportAction.deletedMessage');
    }
    const originalMessage = isChangeLogObject(parentReportAction.originalMessage);
    const participantAccountIDs = originalMessage?.targetAccountIDs ?? [];

    const participants = participantAccountIDs.map((id) => {
        const name = getDisplayNameForParticipant(id);
        if (name && name?.length > 0) {
            return name;
        }
        return Localize.translateLocal('common.hidden');
    });
    const users = participants.length > 1 ? participants.join(` ${Localize.translateLocal('common.and')} `) : participants[0];
    if (!users) {
        return parentReportActionMessage;
    }
    const actionType = parentReportAction.actionName;
    const isInviteAction = actionType === CONST.REPORT.ACTIONS.TYPE.ROOM_CHANGE_LOG.INVITE_TO_ROOM || actionType === CONST.REPORT.ACTIONS.TYPE.POLICY_CHANGE_LOG.INVITE_TO_ROOM;

    const verbKey = isInviteAction ? 'workspace.invite.invited' : 'workspace.invite.removed';
    const prepositionKey = isInviteAction ? 'workspace.invite.to' : 'workspace.invite.from';

    const verb = Localize.translateLocal(verbKey);
    const preposition = Localize.translateLocal(prepositionKey);

    const roomName = originalMessage?.roomName ?? '';

    return roomName ? `${verb} ${users} ${preposition} ${roomName}` : `${verb} ${users}`;
}

/**
 * Get the invoice payer name based on its type:
 * - Individual - a receiver display name.
 * - Policy - a receiver policy name.
 */
function getInvoicePayerName(report: OnyxEntry<Report>): string {
    const invoiceReceiver = report?.invoiceReceiver;
    const isIndividual = invoiceReceiver?.type === CONST.REPORT.INVOICE_RECEIVER_TYPE.INDIVIDUAL;

    if (isIndividual) {
        return PersonalDetailsUtils.getDisplayNameOrDefault(allPersonalDetails?.[invoiceReceiver.accountID]);
    }

    return getPolicyName(report, false, allPolicies?.[`${ONYXKEYS.COLLECTION.POLICY}${invoiceReceiver?.policyID}`]);
}

/**
 * Get the report action message for a report action.
 */
function getReportActionMessage(reportAction: ReportAction | EmptyObject, parentReportID?: string) {
    if (isEmptyObject(reportAction)) {
        return '';
    }
    if (ReportActionsUtils.isApprovedOrSubmittedReportAction(reportAction)) {
        return ReportActionsUtils.getReportActionMessageText(reportAction);
    }
    if (ReportActionsUtils.isReimbursementQueuedAction(reportAction)) {
        return getReimbursementQueuedActionMessage(reportAction, getReport(parentReportID), false);
    }
    return Str.removeSMSDomain(reportAction?.message?.[0]?.text ?? '');
}

/**
 * Get the title for an invoice room.
 */
function getInvoicesChatName(report: OnyxEntry<Report>): string {
    const invoiceReceiver = report?.invoiceReceiver;
    const isIndividual = invoiceReceiver?.type === CONST.REPORT.INVOICE_RECEIVER_TYPE.INDIVIDUAL;
    const invoiceReceiverAccountID = isIndividual ? invoiceReceiver.accountID : -1;
    const invoiceReceiverPolicyID = isIndividual ? '' : invoiceReceiver?.policyID ?? '';
    const isCurrentUserReceiver =
        (isIndividual && invoiceReceiverAccountID === currentUserAccountID) || (!isIndividual && PolicyUtils.isPolicyEmployee(invoiceReceiverPolicyID, allPolicies));

    if (isCurrentUserReceiver) {
        return getPolicyName(report);
    }

    if (isIndividual) {
        return PersonalDetailsUtils.getDisplayNameOrDefault(allPersonalDetails?.[invoiceReceiverAccountID]);
    }

    // TODO: Check this flow in a scope of the Invoice V0.3
    return getPolicyName(report, false, allPolicies?.[`${ONYXKEYS.COLLECTION.POLICY}${invoiceReceiverPolicyID}`]);
}

/**
 * Get the title for a report.
 */
function getReportName(report: OnyxEntry<Report>, policy: OnyxEntry<Policy> = null): string {
    let formattedName: string | undefined;
    const parentReportAction = ReportActionsUtils.getParentReportAction(report);
    if (isChatThread(report)) {
        if (!isEmptyObject(parentReportAction) && ReportActionsUtils.isTransactionThread(parentReportAction)) {
            formattedName = getTransactionReportName(parentReportAction);
            if (isArchivedRoom(report)) {
                formattedName += ` (${Localize.translateLocal('common.archived')})`;
            }
            return formattedName;
        }

        if (ReportActionsUtils.getReportActionMessage(parentReportAction)?.isDeletedParentAction) {
            return Localize.translateLocal('parentReportAction.deletedMessage');
        }

        const isAttachment = ReportActionsUtils.isReportActionAttachment(!isEmptyObject(parentReportAction) ? parentReportAction : null);
<<<<<<< HEAD
        const parentReportActionMessage = (
            ReportActionsUtils.isApprovedOrSubmittedReportAction(parentReportAction)
                ? ReportActionsUtils.getReportActionMessageText(parentReportAction)
                : ReportActionsUtils.getReportActionText(parentReportAction)
        ).replace(/(\r\n|\n|\r)/gm, ' ');
=======
        const parentReportActionMessage = getReportActionMessage(parentReportAction, report?.parentReportID).replace(/(\r\n|\n|\r)/gm, ' ');
>>>>>>> 55c56bff
        if (isAttachment && parentReportActionMessage) {
            return `[${Localize.translateLocal('common.attachment')}]`;
        }
        if (
            ReportActionsUtils.getReportActionMessage(parentReportAction)?.moderationDecision?.decision === CONST.MODERATION.MODERATOR_DECISION_PENDING_HIDE ||
            ReportActionsUtils.getReportActionMessage(parentReportAction)?.moderationDecision?.decision === CONST.MODERATION.MODERATOR_DECISION_HIDDEN ||
            ReportActionsUtils.getReportActionMessage(parentReportAction)?.moderationDecision?.decision === CONST.MODERATION.MODERATOR_DECISION_PENDING_REMOVE
        ) {
            return Localize.translateLocal('parentReportAction.hiddenMessage');
        }
        if (isAdminRoom(report) || isUserCreatedPolicyRoom(report)) {
            return getAdminRoomInvitedParticipants(parentReportAction, parentReportActionMessage);
        }
        if (parentReportActionMessage && isArchivedRoom(report)) {
            return `${parentReportActionMessage} (${Localize.translateLocal('common.archived')})`;
        }
        if (ReportActionsUtils.isModifiedExpenseAction(parentReportAction)) {
            return ModifiedExpenseMessage.getForReportAction(report?.reportID, parentReportAction);
        }
        return parentReportActionMessage;
    }

    if (isClosedExpenseReportWithNoExpenses(report)) {
        return Localize.translateLocal('parentReportAction.deletedReport');
    }

    if (isTaskReport(report) && isCanceledTaskReport(report, parentReportAction)) {
        return Localize.translateLocal('parentReportAction.deletedTask');
    }

    if (isGroupChat(report)) {
        return getGroupChatName(undefined, true, report?.reportID) ?? '';
    }

    if (isChatRoom(report) || isTaskReport(report)) {
        formattedName = report?.reportName;
    }

    if (isPolicyExpenseChat(report)) {
        formattedName = getPolicyExpenseChatName(report, policy);
    }

    if (isMoneyRequestReport(report) || isInvoiceReport(report)) {
        formattedName = getMoneyRequestReportName(report, policy);
    }

    if (isArchivedRoom(report)) {
        formattedName += ` (${Localize.translateLocal('common.archived')})`;
    }

    if (isSelfDM(report)) {
        formattedName = getDisplayNameForParticipant(currentUserAccountID, undefined, undefined, true);
    }

    if (isInvoiceRoom(report)) {
        formattedName = getInvoicesChatName(report);
    }

    if (formattedName) {
        return formattedName;
    }

    // Not a room or PolicyExpenseChat, generate title from first 5 other participants
    const participantAccountIDs = report?.participantAccountIDs?.slice(0, 6) ?? [];
    const participantsWithoutCurrentUser = participantAccountIDs.filter((accountID) => accountID !== currentUserAccountID);
    const isMultipleParticipantReport = participantsWithoutCurrentUser.length > 1;
    if (participantsWithoutCurrentUser.length > 5) {
        participantsWithoutCurrentUser.pop();
    }
    return participantsWithoutCurrentUser.map((accountID) => getDisplayNameForParticipant(accountID, isMultipleParticipantReport)).join(', ');
}

/**
 * Get the payee name given a report.
 */
function getPayeeName(report: OnyxEntry<Report>): string | undefined {
    if (isEmptyObject(report)) {
        return undefined;
    }

    const participantAccountIDs = report?.participantAccountIDs ?? [];
    const participantsWithoutCurrentUser = participantAccountIDs.filter((accountID) => accountID !== currentUserAccountID);
    if (participantsWithoutCurrentUser.length === 0) {
        return undefined;
    }
    return getDisplayNameForParticipant(participantsWithoutCurrentUser[0], true);
}

/**
 * Get either the policyName or domainName the chat is tied to
 */
function getChatRoomSubtitle(report: OnyxEntry<Report>): string | undefined {
    if (isChatThread(report)) {
        return '';
    }
    if (isSelfDM(report)) {
        return Localize.translateLocal('reportActionsView.yourSpace');
    }
    if (isInvoiceRoom(report)) {
        return Localize.translateLocal('workspace.common.invoices');
    }
    if (!isDefaultRoom(report) && !isUserCreatedPolicyRoom(report) && !isPolicyExpenseChat(report)) {
        return '';
    }
    if (getChatType(report) === CONST.REPORT.CHAT_TYPE.DOMAIN_ALL) {
        // The domainAll rooms are just #domainName, so we ignore the prefix '#' to get the domainName
        return report?.reportName?.substring(1) ?? '';
    }
    if ((isPolicyExpenseChat(report) && !!report?.isOwnPolicyExpenseChat) || isExpenseReport(report)) {
        return Localize.translateLocal('workspace.common.workspace');
    }
    if (isArchivedRoom(report)) {
        return report?.oldPolicyName ?? '';
    }
    return getPolicyName(report);
}

/**
 * Get pending members for reports
 */
function getPendingChatMembers(accountIDs: number[], previousPendingChatMembers: PendingChatMember[], pendingAction: PendingAction): PendingChatMember[] {
    const pendingChatMembers = accountIDs.map((accountID) => ({accountID: accountID.toString(), pendingAction}));
    return [...previousPendingChatMembers, ...pendingChatMembers];
}

/**
 * Gets the parent navigation subtitle for the report
 */
function getParentNavigationSubtitle(report: OnyxEntry<Report>): ParentNavigationSummaryParams {
    const parentReport = getParentReport(report);
    if (isEmptyObject(parentReport)) {
        return {};
    }

    if (isInvoiceReport(report) || isInvoiceRoom(parentReport)) {
        return {reportName: `${getPolicyName(parentReport)} & ${getInvoicePayerName(parentReport)}`};
    }

    return {
        reportName: getReportName(parentReport),
        workspaceName: getPolicyName(parentReport, true),
    };
}

/**
 * Navigate to the details page of a given report
 */
function navigateToDetailsPage(report: OnyxEntry<Report>) {
    const participantAccountIDs = report?.participantAccountIDs ?? [];

    if (isSelfDM(report)) {
        Navigation.navigate(ROUTES.PROFILE.getRoute(currentUserAccountID ?? 0));
        return;
    }

    if (isOneOnOneChat(report)) {
        Navigation.navigate(ROUTES.PROFILE.getRoute(participantAccountIDs[0]));
        return;
    }
    if (report?.reportID) {
        Navigation.navigate(ROUTES.REPORT_WITH_ID_DETAILS.getRoute(report?.reportID));
    }
}

/**
 * Go back to the details page of a given report
 */
function goBackToDetailsPage(report: OnyxEntry<Report>) {
    if (isOneOnOneChat(report)) {
        Navigation.goBack(ROUTES.PROFILE.getRoute(report?.participantAccountIDs?.[0] ?? ''));
        return;
    }
    Navigation.goBack(ROUTES.REPORT_SETTINGS.getRoute(report?.reportID ?? ''));
}

/**
 * Generate a random reportID up to 53 bits aka 9,007,199,254,740,991 (Number.MAX_SAFE_INTEGER).
 * There were approximately 98,000,000 reports with sequential IDs generated before we started using this approach, those make up roughly one billionth of the space for these numbers,
 * so we live with the 1 in a billion chance of a collision with an older ID until we can switch to 64-bit IDs.
 *
 * In a test of 500M reports (28 years of reports at our current max rate) we got 20-40 collisions meaning that
 * this is more than random enough for our needs.
 */
function generateReportID(): string {
    return (Math.floor(Math.random() * 2 ** 21) * 2 ** 32 + Math.floor(Math.random() * 2 ** 32)).toString();
}

function hasReportNameError(report: OnyxEntry<Report>): boolean {
    return !isEmptyObject(report?.errorFields?.reportName);
}

/**
 * Adds a domain to a short mention, converting it into a full mention with email or SMS domain.
 * @param mention The user mention to be converted.
 * @returns The converted mention as a full mention string or undefined if conversion is not applicable.
 */
function addDomainToShortMention(mention: string): string | undefined {
    if (!Str.isValidEmail(mention) && currentUserPrivateDomain) {
        const mentionWithEmailDomain = `${mention}@${currentUserPrivateDomain}`;
        if (allPersonalDetailLogins.includes(mentionWithEmailDomain)) {
            return mentionWithEmailDomain;
        }
    }
    if (Str.isValidE164Phone(mention)) {
        const mentionWithSmsDomain = PhoneNumber.addSMSDomainIfPhoneNumber(mention);
        if (allPersonalDetailLogins.includes(mentionWithSmsDomain)) {
            return mentionWithSmsDomain;
        }
    }
    return undefined;
}

/**
 * For comments shorter than or equal to 10k chars, convert the comment from MD into HTML because that's how it is stored in the database
 * For longer comments, skip parsing, but still escape the text, and display plaintext for performance reasons. It takes over 40s to parse a 100k long string!!
 */
function getParsedComment(text: string, parsingDetails?: ParsingDetails): string {
    let isGroupPolicyReport = false;
    if (parsingDetails?.reportID) {
        const currentReport = getReport(parsingDetails?.reportID);
        isGroupPolicyReport = isReportInGroupPolicy(currentReport);
    }

    const parser = new ExpensiMark();
    const textWithMention = text.replace(CONST.REGEX.SHORT_MENTION, (match) => {
        const mention = match.substring(1);
        const mentionWithDomain = addDomainToShortMention(mention);
        return mentionWithDomain ? `@${mentionWithDomain}` : match;
    });

    return text.length <= CONST.MAX_MARKUP_LENGTH
        ? parser.replace(textWithMention, {shouldEscapeText: parsingDetails?.shouldEscapeText, disabledRules: isGroupPolicyReport ? [] : ['reportMentions']})
        : lodashEscape(text);
}

function getReportDescriptionText(report: Report): string {
    if (!report.description) {
        return '';
    }

    const parser = new ExpensiMark();
    return parser.htmlToText(report.description);
}

function getPolicyDescriptionText(policy: OnyxEntry<Policy>): string {
    if (!policy?.description) {
        return '';
    }

    const parser = new ExpensiMark();
    return parser.htmlToText(policy.description);
}

/** Builds an optimistic reportAction for the invite message */
function buildOptimisticInviteReportAction(invitedUserDisplayName: string, invitedUserID: number): OptimisticInviteReportAction {
    const text = `${Localize.translateLocal('workspace.invite.invited')} ${invitedUserDisplayName}`;
    const commentText = getParsedComment(text);
    const parser = new ExpensiMark();
    const currentUser = allPersonalDetails?.[currentUserAccountID ?? -1];

    return {
        reportActionID: NumberUtils.rand64(),
        actionName: CONST.REPORT.ACTIONS.TYPE.ROOM_CHANGE_LOG.INVITE_TO_ROOM,
        actorAccountID: currentUserAccountID,
        person: [
            {
                style: 'strong',
                text: currentUser?.displayName ?? currentUserEmail,
                type: 'TEXT',
            },
        ],
        automatic: false,
        avatar: currentUser?.avatar ?? UserUtils.getDefaultAvatarURL(currentUserAccountID),
        created: DateUtils.getDBTime(),
        message: [
            {
                type: CONST.REPORT.MESSAGE.TYPE.COMMENT,
                html: commentText,
                text: parser.htmlToText(commentText),
            },
        ],
        originalMessage: {
            targetAccountIDs: [invitedUserID],
        },
        isFirstItem: false,
        pendingAction: CONST.RED_BRICK_ROAD_PENDING_ACTION.ADD,
        shouldShow: true,
        isOptimisticAction: true,
    };
}

function buildOptimisticAddCommentReportAction(
    text?: string,
    file?: FileObject,
    actorAccountID?: number,
    createdOffset = 0,
    shouldEscapeText?: boolean,
    reportID?: string,
): OptimisticReportAction {
    const parser = new ExpensiMark();
    const commentText = getParsedComment(text ?? '', {shouldEscapeText, reportID});
    const isAttachmentOnly = file && !text;
    const isTextOnly = text && !file;

    let htmlForNewComment;
    let textForNewComment;
    if (isAttachmentOnly) {
        htmlForNewComment = CONST.ATTACHMENT_UPLOADING_MESSAGE_HTML;
        textForNewComment = CONST.ATTACHMENT_UPLOADING_MESSAGE_HTML;
    } else if (isTextOnly) {
        htmlForNewComment = commentText;
        textForNewComment = parser.htmlToText(htmlForNewComment);
    } else {
        htmlForNewComment = `${commentText}\n${CONST.ATTACHMENT_UPLOADING_MESSAGE_HTML}`;
        textForNewComment = `${parser.htmlToText(commentText)}\n${CONST.ATTACHMENT_UPLOADING_MESSAGE_HTML}`;
    }

    const isAttachment = !text && file !== undefined;
    const attachmentInfo = file ?? {};
    const accountID = actorAccountID ?? currentUserAccountID;

    // Remove HTML from text when applying optimistic offline comment
    return {
        commentText,
        reportAction: {
            reportActionID: NumberUtils.rand64(),
            actionName: CONST.REPORT.ACTIONS.TYPE.ADD_COMMENT,
            actorAccountID: accountID,
            person: [
                {
                    style: 'strong',
                    text: allPersonalDetails?.[accountID ?? -1]?.displayName ?? currentUserEmail,
                    type: 'TEXT',
                },
            ],
            automatic: false,
            avatar: allPersonalDetails?.[accountID ?? -1]?.avatar ?? UserUtils.getDefaultAvatarURL(accountID),
            created: DateUtils.getDBTimeWithSkew(Date.now() + createdOffset),
            message: [
                {
                    translationKey: isAttachmentOnly ? CONST.TRANSLATION_KEYS.ATTACHMENT : '',
                    type: CONST.REPORT.MESSAGE.TYPE.COMMENT,
                    html: htmlForNewComment,
                    text: textForNewComment,
                },
            ],
            isFirstItem: false,
            isAttachment,
            attachmentInfo,
            pendingAction: CONST.RED_BRICK_ROAD_PENDING_ACTION.ADD,
            shouldShow: true,
            isOptimisticAction: true,
        },
    };
}

/**
 * update optimistic parent reportAction when a comment is added or remove in the child report
 * @param parentReportAction - Parent report action of the child report
 * @param lastVisibleActionCreated - Last visible action created of the child report
 * @param type - The type of action in the child report
 */

function updateOptimisticParentReportAction(parentReportAction: OnyxEntry<ReportAction>, lastVisibleActionCreated: string, type: string): UpdateOptimisticParentReportAction {
    let childVisibleActionCount = parentReportAction?.childVisibleActionCount ?? 0;
    let childCommenterCount = parentReportAction?.childCommenterCount ?? 0;
    let childOldestFourAccountIDs = parentReportAction?.childOldestFourAccountIDs;

    if (type === CONST.RED_BRICK_ROAD_PENDING_ACTION.ADD) {
        childVisibleActionCount += 1;
        const oldestFourAccountIDs = childOldestFourAccountIDs ? childOldestFourAccountIDs.split(',') : [];
        if (oldestFourAccountIDs.length < 4) {
            const index = oldestFourAccountIDs.findIndex((accountID) => accountID === currentUserAccountID?.toString());
            if (index === -1) {
                childCommenterCount += 1;
                oldestFourAccountIDs.push(currentUserAccountID?.toString() ?? '');
            }
        }
        childOldestFourAccountIDs = oldestFourAccountIDs.join(',');
    } else if (type === CONST.RED_BRICK_ROAD_PENDING_ACTION.DELETE) {
        if (childVisibleActionCount > 0) {
            childVisibleActionCount -= 1;
        }

        if (childVisibleActionCount === 0) {
            childCommenterCount = 0;
            childOldestFourAccountIDs = '';
        }
    }

    return {
        childVisibleActionCount,
        childCommenterCount,
        childLastVisibleActionCreated: lastVisibleActionCreated,
        childOldestFourAccountIDs,
    };
}

/**
 * Builds an optimistic reportAction for the parent report when a task is created
 * @param taskReportID - Report ID of the task
 * @param taskTitle - Title of the task
 * @param taskAssigneeAccountID - AccountID of the person assigned to the task
 * @param text - Text of the comment
 * @param parentReportID - Report ID of the parent report
 * @param createdOffset - The offset for task's created time that created via a loop
 */
<<<<<<< HEAD
function buildOptimisticTaskCommentReportAction(taskReportID: string, taskTitle: string, taskAssigneeAccountID: number, text: string, parentReportID: string): OptimisticReportAction {
    const reportAction = buildOptimisticAddCommentReportAction(text);
    if (ReportActionsUtils.getReportActionMessage(reportAction.reportAction)) {
        ReportActionsUtils.getReportActionMessage(reportAction.reportAction).taskReportID = taskReportID;
=======
function buildOptimisticTaskCommentReportAction(
    taskReportID: string,
    taskTitle: string,
    taskAssigneeAccountID: number,
    text: string,
    parentReportID: string,
    actorAccountID?: number,
    createdOffset = 0,
): OptimisticReportAction {
    const reportAction = buildOptimisticAddCommentReportAction(text, undefined, undefined, createdOffset, undefined, taskReportID);
    if (reportAction.reportAction.message?.[0]) {
        reportAction.reportAction.message[0].taskReportID = taskReportID;
>>>>>>> 55c56bff
    }

    // These parameters are not saved on the reportAction, but are used to display the task in the UI
    // Added when we fetch the reportActions on a report
    reportAction.reportAction.originalMessage = {
        html: ReportActionsUtils.getReportActionMessage(reportAction.reportAction)?.html,
        taskReportID: ReportActionsUtils.getReportActionMessage(reportAction.reportAction)?.taskReportID,
    };
    reportAction.reportAction.childReportID = taskReportID;
    reportAction.reportAction.parentReportID = parentReportID;
    reportAction.reportAction.childType = CONST.REPORT.TYPE.TASK;
    reportAction.reportAction.childReportName = taskTitle;
    reportAction.reportAction.childManagerAccountID = taskAssigneeAccountID;
    reportAction.reportAction.childStatusNum = CONST.REPORT.STATUS_NUM.OPEN;
    reportAction.reportAction.childStateNum = CONST.REPORT.STATE_NUM.OPEN;

    if (actorAccountID) {
        reportAction.reportAction.actorAccountID = actorAccountID;
    }

    return reportAction;
}

/**
 * Builds an optimistic IOU report with a randomly generated reportID
 *
 * @param payeeAccountID - AccountID of the person generating the IOU.
 * @param payerAccountID - AccountID of the other person participating in the IOU.
 * @param total - IOU amount in the smallest unit of the currency.
 * @param chatReportID - Report ID of the chat where the IOU is.
 * @param currency - IOU currency.
 * @param isSendingMoney - If we pay someone the IOU should be created as settled
 */

function buildOptimisticIOUReport(payeeAccountID: number, payerAccountID: number, total: number, chatReportID: string, currency: string, isSendingMoney = false): OptimisticIOUReport {
    const formattedTotal = CurrencyUtils.convertToDisplayString(total, currency);
    const personalDetails = getPersonalDetailsForAccountID(payerAccountID);
    const payerEmail = 'login' in personalDetails ? personalDetails.login : '';

    // When creating a report the participantsAccountIDs and visibleChatMemberAccountIDs are the same
    const participantsAccountIDs = [payeeAccountID, payerAccountID];

    return {
        type: CONST.REPORT.TYPE.IOU,
        cachedTotal: formattedTotal,
        chatReportID,
        currency,
        managerID: payerAccountID,
        ownerAccountID: payeeAccountID,
        participantAccountIDs: participantsAccountIDs,
        visibleChatMemberAccountIDs: participantsAccountIDs,
        reportID: generateReportID(),
        stateNum: isSendingMoney ? CONST.REPORT.STATE_NUM.APPROVED : CONST.REPORT.STATE_NUM.SUBMITTED,
        statusNum: isSendingMoney ? CONST.REPORT.STATUS_NUM.REIMBURSED : CONST.REPORT.STATE_NUM.SUBMITTED,
        total,

        // We don't translate reportName because the server response is always in English
        reportName: `${payerEmail} owes ${formattedTotal}`,
        notificationPreference: CONST.REPORT.NOTIFICATION_PREFERENCE.HIDDEN,
        parentReportID: chatReportID,
        lastVisibleActionCreated: DateUtils.getDBTime(),
    };
}

function getHumanReadableStatus(statusNum: number): string {
    const status = Object.keys(CONST.REPORT.STATUS_NUM).find((key) => CONST.REPORT.STATUS_NUM[key as keyof typeof CONST.REPORT.STATUS_NUM] === statusNum);
    return status ? `${status.charAt(0)}${status.slice(1).toLowerCase()}` : '';
}

/**
 * Populates the report field formula with the values from the report and policy.
 * Currently, this only supports optimistic expense reports.
 * Each formula field is either replaced with a value, or removed.
 * If after all replacements the formula is empty, the original formula is returned.
 * See {@link https://help.expensify.com/articles/expensify-classic/insights-and-custom-reporting/Custom-Templates}
 */
function populateOptimisticReportFormula(formula: string, report: OptimisticExpenseReport, policy: Policy | EmptyObject): string {
    const createdDate = report.lastVisibleActionCreated ? new Date(report.lastVisibleActionCreated) : undefined;
    const result = formula
        // We don't translate because the server response is always in English
        .replaceAll('{report:type}', 'Expense Report')
        .replaceAll('{report:startdate}', createdDate ? format(createdDate, CONST.DATE.FNS_FORMAT_STRING) : '')
        .replaceAll('{report:total}', report.total !== undefined ? CurrencyUtils.convertToDisplayString(Math.abs(report.total), report.currency).toString() : '')
        .replaceAll('{report:currency}', report.currency ?? '')
        .replaceAll('{report:policyname}', policy.name ?? '')
        .replaceAll('{report:created}', createdDate ? format(createdDate, CONST.DATE.FNS_DATE_TIME_FORMAT_STRING) : '')
        .replaceAll('{report:created:yyyy-MM-dd}', createdDate ? format(createdDate, CONST.DATE.FNS_FORMAT_STRING) : '')
        .replaceAll('{report:status}', report.statusNum !== undefined ? getHumanReadableStatus(report.statusNum) : '')
        .replaceAll('{user:email}', currentUserEmail ?? '')
        .replaceAll('{user:email|frontPart}', currentUserEmail ? currentUserEmail.split('@')[0] : '')
        .replaceAll(/\{report:(.+)}/g, '');

    return result.trim().length ? result : formula;
}

/** Builds an optimistic invoice report with a randomly generated reportID */
function buildOptimisticInvoiceReport(chatReportID: string, policyID: string, receiverAccountID: number, receiverName: string, total: number, currency: string): OptimisticExpenseReport {
    const formattedTotal = CurrencyUtils.convertToDisplayString(total, currency);

    return {
        reportID: generateReportID(),
        chatReportID,
        policyID,
        type: CONST.REPORT.TYPE.INVOICE,
        ownerAccountID: currentUserAccountID,
        managerID: receiverAccountID,
        currency,
        // We don’t translate reportName because the server response is always in English
        reportName: `${receiverName} owes ${formattedTotal}`,
        stateNum: CONST.REPORT.STATE_NUM.SUBMITTED,
        statusNum: CONST.REPORT.STATUS_NUM.OPEN,
        total,
        notificationPreference: CONST.REPORT.NOTIFICATION_PREFERENCE.HIDDEN,
        parentReportID: chatReportID,
        lastVisibleActionCreated: DateUtils.getDBTime(),
    };
}

/**
 * Builds an optimistic Expense report with a randomly generated reportID
 *
 * @param chatReportID - Report ID of the PolicyExpenseChat where the Expense Report is
 * @param policyID - The policy ID of the PolicyExpenseChat
 * @param payeeAccountID - AccountID of the employee (payee)
 * @param total - Amount in cents
 * @param currency
 * @param reimbursable – Whether the expense is reimbursable
 */
function buildOptimisticExpenseReport(chatReportID: string, policyID: string, payeeAccountID: number, total: number, currency: string, reimbursable = true): OptimisticExpenseReport {
    // The amount for Expense reports are stored as negative value in the database
    const storedTotal = total * -1;
    const policyName = getPolicyName(allReports?.[`${ONYXKEYS.COLLECTION.REPORT}${chatReportID}`]);
    const formattedTotal = CurrencyUtils.convertToDisplayString(storedTotal, currency);
    const policy = getPolicy(policyID);

    const isInstantSubmitEnabled = PolicyUtils.isInstantSubmitEnabled(policy);

    const stateNum = isInstantSubmitEnabled ? CONST.REPORT.STATE_NUM.SUBMITTED : CONST.REPORT.STATE_NUM.OPEN;
    const statusNum = isInstantSubmitEnabled ? CONST.REPORT.STATUS_NUM.SUBMITTED : CONST.REPORT.STATUS_NUM.OPEN;

    const expenseReport: OptimisticExpenseReport = {
        reportID: generateReportID(),
        chatReportID,
        policyID,
        type: CONST.REPORT.TYPE.EXPENSE,
        ownerAccountID: payeeAccountID,
        currency,
        // We don't translate reportName because the server response is always in English
        reportName: `${policyName} owes ${formattedTotal}`,
        stateNum,
        statusNum,
        total: storedTotal,
        nonReimbursableTotal: reimbursable ? 0 : storedTotal,
        notificationPreference: CONST.REPORT.NOTIFICATION_PREFERENCE.HIDDEN,
        parentReportID: chatReportID,
        lastVisibleActionCreated: DateUtils.getDBTime(),
    };

    // Get the approver/manager for this report to properly display the optimistic data
    const submitToAccountID = PolicyUtils.getSubmitToAccountID(policy, payeeAccountID);
    if (submitToAccountID) {
        expenseReport.managerID = submitToAccountID;
    }

    const titleReportField = getTitleReportField(getReportFieldsByPolicyID(policyID) ?? {});
    if (!!titleReportField && reportFieldsEnabled(expenseReport)) {
        expenseReport.reportName = populateOptimisticReportFormula(titleReportField.defaultValue, expenseReport, policy);
    }

    return expenseReport;
}

function getIOUSubmittedMessage(report: OnyxEntry<Report>) {
    const policy = getPolicy(report?.policyID);

    if (report?.ownerAccountID !== currentUserAccountID && policy.role === CONST.POLICY.ROLE.ADMIN) {
        const ownerPersonalDetail = getPersonalDetailsForAccountID(report?.ownerAccountID ?? 0);
        const ownerDisplayName = `${ownerPersonalDetail.displayName ?? ''}${ownerPersonalDetail.displayName !== ownerPersonalDetail.login ? ` (${ownerPersonalDetail.login})` : ''}`;

        return [
            {
                style: 'normal',
                text: 'You (on behalf of ',
                type: CONST.REPORT.MESSAGE.TYPE.TEXT,
            },
            {
                style: 'strong',
                text: ownerDisplayName,
                type: CONST.REPORT.MESSAGE.TYPE.TEXT,
            },
            {
                style: 'normal',
                text: ' via admin-submit)',
                type: CONST.REPORT.MESSAGE.TYPE.TEXT,
            },
            {
                style: 'normal',
                text: ' submitted this report',
                type: CONST.REPORT.MESSAGE.TYPE.TEXT,
            },
            {
                style: 'normal',
                text: ' to ',
                type: CONST.REPORT.MESSAGE.TYPE.TEXT,
            },
            {
                style: 'strong',
                text: 'you',
                type: CONST.REPORT.MESSAGE.TYPE.TEXT,
            },
        ];
    }

    const submittedToPersonalDetail = getPersonalDetailsForAccountID(policy?.submitsTo ?? 0);
    let submittedToDisplayName = `${submittedToPersonalDetail.displayName ?? ''}${
        submittedToPersonalDetail.displayName !== submittedToPersonalDetail.login ? ` (${submittedToPersonalDetail.login})` : ''
    }`;
    if (submittedToPersonalDetail?.accountID === currentUserAccountID) {
        submittedToDisplayName = 'yourself';
    }

    return [
        {
            type: CONST.REPORT.MESSAGE.TYPE.TEXT,
            style: 'strong',
            text: 'You',
        },
        {
            type: CONST.REPORT.MESSAGE.TYPE.TEXT,
            style: 'normal',
            text: ' submitted this report',
        },
        {
            type: CONST.REPORT.MESSAGE.TYPE.TEXT,
            style: 'normal',
            text: ' to ',
        },
        {
            type: CONST.REPORT.MESSAGE.TYPE.TEXT,
            style: 'strong',
            text: submittedToDisplayName,
        },
    ];
}

/**
 * @param iouReportID - the report ID of the IOU report the action belongs to
 * @param type - IOUReportAction type. Can be oneOf(create, decline, cancel, pay, split)
 * @param total - IOU total in cents
 * @param comment - IOU comment
 * @param currency - IOU currency
 * @param paymentType - IOU paymentMethodType. Can be oneOf(Elsewhere, Expensify)
 * @param isSettlingUp - Whether we are settling up an IOU
 */
function getIOUReportActionMessage(iouReportID: string, type: string, total: number, comment: string, currency: string, paymentType = '', isSettlingUp = false): Message[] {
    const report = getReport(iouReportID);

    if (type === CONST.REPORT.ACTIONS.TYPE.SUBMITTED) {
        return getIOUSubmittedMessage(!isEmptyObject(report) ? report : null);
    }

    const amount =
        type === CONST.IOU.REPORT_ACTION_TYPE.PAY
            ? CurrencyUtils.convertToDisplayString(getMoneyRequestSpendBreakdown(!isEmptyObject(report) ? report : null).totalDisplaySpend, currency)
            : CurrencyUtils.convertToDisplayString(total, currency);

    let paymentMethodMessage;
    switch (paymentType) {
        case CONST.IOU.PAYMENT_TYPE.VBBA:
        case CONST.IOU.PAYMENT_TYPE.EXPENSIFY:
            paymentMethodMessage = ' with Expensify';
            break;
        default:
            paymentMethodMessage = ` elsewhere`;
            break;
    }

    let iouMessage;
    switch (type) {
        case CONST.REPORT.ACTIONS.TYPE.APPROVED:
            iouMessage = `approved ${amount}`;
            break;
        case CONST.IOU.REPORT_ACTION_TYPE.CREATE:
            iouMessage = `submitted ${amount}${comment && ` for ${comment}`}`;
            break;
        case CONST.IOU.REPORT_ACTION_TYPE.TRACK:
            iouMessage = `tracking ${amount}${comment && ` for ${comment}`}`;
            break;
        case CONST.IOU.REPORT_ACTION_TYPE.SPLIT:
            iouMessage = `split ${amount}${comment && ` for ${comment}`}`;
            break;
        case CONST.IOU.REPORT_ACTION_TYPE.DELETE:
            iouMessage = `deleted the ${amount} expense${comment && ` for ${comment}`}`;
            break;
        case CONST.IOU.REPORT_ACTION_TYPE.PAY:
            iouMessage = isSettlingUp ? `paid ${amount}${paymentMethodMessage}` : `sent ${amount}${comment && ` for ${comment}`}${paymentMethodMessage}`;
            break;
        default:
            break;
    }

    return [
        {
            html: lodashEscape(iouMessage),
            text: iouMessage ?? '',
            isEdited: false,
            type: CONST.REPORT.MESSAGE.TYPE.COMMENT,
        },
    ];
}

/**
 * Builds an optimistic IOU reportAction object
 *
 * @param type - IOUReportAction type. Can be oneOf(create, delete, pay, split).
 * @param amount - IOU amount in cents.
 * @param currency
 * @param comment - User comment for the IOU.
 * @param participants - An array with participants details.
 * @param [transactionID] - Not required if the IOUReportAction type is 'pay'
 * @param [paymentType] - Only required if the IOUReportAction type is 'pay'. Can be oneOf(elsewhere, Expensify).
 * @param [iouReportID] - Only required if the IOUReportActions type is oneOf(decline, cancel, pay). Generates a randomID as default.
 * @param [isSettlingUp] - Whether we are settling up an IOU.
 * @param [isSendMoneyFlow] - Whether this is pay someone flow
 * @param [receipt]
 * @param [isOwnPolicyExpenseChat] - Whether this is an expense report create from the current user's policy expense chat
 */
function buildOptimisticIOUReportAction(
    type: ValueOf<typeof CONST.IOU.REPORT_ACTION_TYPE>,
    amount: number,
    currency: string,
    comment: string,
    participants: Participant[],
    transactionID: string,
    paymentType?: PaymentMethodType,
    iouReportID = '',
    isSettlingUp = false,
    isSendMoneyFlow = false,
    receipt: Receipt = {},
    isOwnPolicyExpenseChat = false,
    created = DateUtils.getDBTime(),
    linkedExpenseReportAction: ReportAction | EmptyObject = {},
): OptimisticIOUReportAction {
    const IOUReportID = iouReportID || generateReportID();

    const originalMessage: IOUMessage = {
        amount,
        comment,
        currency,
        IOUTransactionID: transactionID,
        IOUReportID,
        type,
    };

    if (type === CONST.IOU.REPORT_ACTION_TYPE.PAY) {
        // In pay someone flow, we store amount, comment, currency in IOUDetails when type = pay
        if (isSendMoneyFlow) {
            const keys = ['amount', 'comment', 'currency'] as const;
            keys.forEach((key) => {
                delete originalMessage[key];
            });
            originalMessage.IOUDetails = {amount, comment, currency};
            originalMessage.paymentType = paymentType;
        } else {
            // In case of pay someone action, we dont store the comment
            // and there is no single transctionID to link the action to.
            delete originalMessage.IOUTransactionID;
            delete originalMessage.comment;
            originalMessage.paymentType = paymentType;
        }
    }

    // IOUs of type split only exist in group DMs and those don't have an iouReport so we need to delete the IOUReportID key
    if (type === CONST.IOU.REPORT_ACTION_TYPE.SPLIT) {
        delete originalMessage.IOUReportID;
        // Split expense made from a policy expense chat only have the payee's accountID as the participant because the payer could be any policy admin
        if (isOwnPolicyExpenseChat) {
            originalMessage.participantAccountIDs = currentUserAccountID ? [currentUserAccountID] : [];
        } else {
            originalMessage.participantAccountIDs = currentUserAccountID
                ? [currentUserAccountID, ...participants.map((participant) => participant.accountID ?? -1)]
                : participants.map((participant) => participant.accountID ?? -1);
        }
    }

    return {
        ...linkedExpenseReportAction,
        actionName: CONST.REPORT.ACTIONS.TYPE.IOU,
        actorAccountID: currentUserAccountID,
        automatic: false,
        avatar: getCurrentUserAvatarOrDefault(),
        isAttachment: false,
        originalMessage,
        message: getIOUReportActionMessage(iouReportID, type, amount, comment, currency, paymentType, isSettlingUp),
        person: [
            {
                style: 'strong',
                text: getCurrentUserDisplayNameOrEmail(),
                type: 'TEXT',
            },
        ],
        reportActionID: NumberUtils.rand64(),
        shouldShow: true,
        created,
        pendingAction: CONST.RED_BRICK_ROAD_PENDING_ACTION.ADD,
        whisperedToAccountIDs: [CONST.IOU.RECEIPT_STATE.SCANREADY, CONST.IOU.RECEIPT_STATE.SCANNING].some((value) => value === receipt?.state) ? [currentUserAccountID ?? -1] : [],
    };
}

/**
 * Builds an optimistic APPROVED report action with a randomly generated reportActionID.
 */
function buildOptimisticApprovedReportAction(amount: number, currency: string, expenseReportID: string): OptimisticApprovedReportAction {
    const originalMessage = {
        amount,
        currency,
        expenseReportID,
    };

    return {
        actionName: CONST.REPORT.ACTIONS.TYPE.APPROVED,
        actorAccountID: currentUserAccountID,
        automatic: false,
        avatar: getCurrentUserAvatarOrDefault(),
        isAttachment: false,
        originalMessage,
        message: getIOUReportActionMessage(expenseReportID, CONST.REPORT.ACTIONS.TYPE.APPROVED, Math.abs(amount), '', currency),
        person: [
            {
                style: 'strong',
                text: getCurrentUserDisplayNameOrEmail(),
                type: 'TEXT',
            },
        ],
        reportActionID: NumberUtils.rand64(),
        shouldShow: true,
        created: DateUtils.getDBTime(),
        pendingAction: CONST.RED_BRICK_ROAD_PENDING_ACTION.ADD,
    };
}

/**
 * Builds an optimistic MOVED report action with a randomly generated reportActionID.
 * This action is used when we move reports across workspaces.
 */
function buildOptimisticMovedReportAction(fromPolicyID: string, toPolicyID: string, newParentReportID: string, movedReportID: string, policyName: string): ReportAction {
    const originalMessage = {
        fromPolicyID,
        toPolicyID,
        newParentReportID,
        movedReportID,
    };

    const movedActionMessage = [
        {
            html: `moved the report to the <a href='${CONST.NEW_EXPENSIFY_URL}r/${newParentReportID}' target='_blank' rel='noreferrer noopener'>${policyName}</a> workspace`,
            text: `moved the report to the ${policyName} workspace`,
            type: CONST.REPORT.MESSAGE.TYPE.COMMENT,
        },
    ];

    return {
        actionName: CONST.REPORT.ACTIONS.TYPE.MOVED,
        actorAccountID: currentUserAccountID,
        automatic: false,
        avatar: getCurrentUserAvatarOrDefault(),
        isAttachment: false,
        originalMessage,
        message: movedActionMessage,
        person: [
            {
                style: 'strong',
                text: getCurrentUserDisplayNameOrEmail(),
                type: 'TEXT',
            },
        ],
        reportActionID: NumberUtils.rand64(),
        shouldShow: true,
        created: DateUtils.getDBTime(),
        pendingAction: CONST.RED_BRICK_ROAD_PENDING_ACTION.ADD,
    };
}

/**
 * Builds an optimistic SUBMITTED report action with a randomly generated reportActionID.
 *
 */
function buildOptimisticSubmittedReportAction(amount: number, currency: string, expenseReportID: string, adminAccountID: number | undefined): OptimisticSubmittedReportAction {
    const originalMessage = {
        amount,
        currency,
        expenseReportID,
    };

    return {
        actionName: CONST.REPORT.ACTIONS.TYPE.SUBMITTED,
        actorAccountID: currentUserAccountID,
        adminAccountID,
        automatic: false,
        avatar: getCurrentUserAvatarOrDefault(),
        isAttachment: false,
        originalMessage,
        message: getIOUReportActionMessage(expenseReportID, CONST.REPORT.ACTIONS.TYPE.SUBMITTED, Math.abs(amount), '', currency),
        person: [
            {
                style: 'strong',
                text: getCurrentUserDisplayNameOrEmail(),
                type: 'TEXT',
            },
        ],
        reportActionID: NumberUtils.rand64(),
        shouldShow: true,
        created: DateUtils.getDBTime(),
        pendingAction: CONST.RED_BRICK_ROAD_PENDING_ACTION.ADD,
    };
}

/**
 * Builds an optimistic report preview action with a randomly generated reportActionID.
 *
 * @param chatReport
 * @param iouReport
 * @param [comment] - User comment for the IOU.
 * @param [transaction] - optimistic first transaction of preview
 */
function buildOptimisticReportPreview(chatReport: OnyxEntry<Report>, iouReport: Report, comment = '', transaction: OnyxEntry<Transaction> = null, childReportID?: string): ReportAction {
    const hasReceipt = TransactionUtils.hasReceipt(transaction);
    const isReceiptBeingScanned = hasReceipt && TransactionUtils.isReceiptBeingScanned(transaction);
    const message = getReportPreviewMessage(iouReport);
    const created = DateUtils.getDBTime();
    return {
        reportActionID: NumberUtils.rand64(),
        reportID: chatReport?.reportID,
        actionName: CONST.REPORT.ACTIONS.TYPE.REPORT_PREVIEW,
        pendingAction: CONST.RED_BRICK_ROAD_PENDING_ACTION.ADD,
        originalMessage: {
            linkedReportID: iouReport?.reportID,
        },
        message: [
            {
                html: message,
                text: message,
                isEdited: false,
                type: CONST.REPORT.MESSAGE.TYPE.COMMENT,
            },
        ],
        created,
        accountID: iouReport?.managerID ?? 0,
        // The preview is initially whispered if created with a receipt, so the actor is the current user as well
        actorAccountID: hasReceipt ? currentUserAccountID : iouReport?.managerID ?? 0,
        childReportID: childReportID ?? iouReport?.reportID,
        childMoneyRequestCount: 1,
        childLastMoneyRequestComment: comment,
        childRecentReceiptTransactionIDs: hasReceipt && !isEmptyObject(transaction) ? {[transaction?.transactionID ?? '']: created} : undefined,
        whisperedToAccountIDs: isReceiptBeingScanned ? [currentUserAccountID ?? -1] : [],
    };
}

/**
 * Builds an optimistic modified expense action with a randomly generated reportActionID.
 */
function buildOptimisticModifiedExpenseReportAction(
    transactionThread: OnyxEntry<Report>,
    oldTransaction: OnyxEntry<Transaction>,
    transactionChanges: TransactionChanges,
    isFromExpenseReport: boolean,
    policy: OnyxEntry<Policy>,
): OptimisticModifiedExpenseReportAction {
    const originalMessage = getModifiedExpenseOriginalMessage(oldTransaction, transactionChanges, isFromExpenseReport, policy);
    return {
        actionName: CONST.REPORT.ACTIONS.TYPE.MODIFIED_EXPENSE,
        actorAccountID: currentUserAccountID,
        automatic: false,
        avatar: getCurrentUserAvatarOrDefault(),
        created: DateUtils.getDBTime(),
        isAttachment: false,
        message: [
            {
                // Currently we are composing the message from the originalMessage and message is only used in OldDot and not in the App
                text: 'You',
                style: 'strong',
                type: CONST.REPORT.MESSAGE.TYPE.TEXT,
            },
        ],
        originalMessage,
        person: [
            {
                style: 'strong',
                text: currentUserPersonalDetails?.displayName ?? String(currentUserAccountID),
                type: 'TEXT',
            },
        ],
        pendingAction: CONST.RED_BRICK_ROAD_PENDING_ACTION.ADD,
        reportActionID: NumberUtils.rand64(),
        reportID: transactionThread?.reportID,
        shouldShow: true,
    };
}

/**
 * Builds an optimistic modified expense action for a tracked expense move with a randomly generated reportActionID.
 * @param transactionThreadID - The reportID of the transaction thread
 * @param movedToReportID - The reportID of the report the transaction is moved to
 */
function buildOptimisticMovedTrackedExpenseModifiedReportAction(transactionThreadID: string, movedToReportID: string): OptimisticModifiedExpenseReportAction {
    return {
        actionName: CONST.REPORT.ACTIONS.TYPE.MODIFIED_EXPENSE,
        actorAccountID: currentUserAccountID,
        automatic: false,
        avatar: getCurrentUserAvatarOrDefault(),
        created: DateUtils.getDBTime(),
        isAttachment: false,
        message: [
            {
                // Currently we are composing the message from the originalMessage and message is only used in OldDot and not in the App
                text: 'You',
                style: 'strong',
                type: CONST.REPORT.MESSAGE.TYPE.TEXT,
            },
        ],
        originalMessage: {
            movedToReportID,
        },
        person: [
            {
                style: 'strong',
                text: currentUserPersonalDetails?.displayName ?? String(currentUserAccountID),
                type: 'TEXT',
            },
        ],
        pendingAction: CONST.RED_BRICK_ROAD_PENDING_ACTION.ADD,
        reportActionID: NumberUtils.rand64(),
        reportID: transactionThreadID,
        shouldShow: true,
    };
}

/**
 * Updates a report preview action that exists for an IOU report.
 *
 * @param [comment] - User comment for the IOU.
 * @param [transaction] - optimistic newest transaction of a report preview
 *
 */
function updateReportPreview(iouReport: OnyxEntry<Report>, reportPreviewAction: ReportAction, isPayRequest = false, comment = '', transaction: OnyxEntry<Transaction> = null): ReportAction {
    const hasReceipt = TransactionUtils.hasReceipt(transaction);
    const recentReceiptTransactions = reportPreviewAction?.childRecentReceiptTransactionIDs ?? {};
    const transactionsToKeep = TransactionUtils.getRecentTransactions(recentReceiptTransactions);
    const previousTransactionsArray = Object.entries(recentReceiptTransactions ?? {}).map(([key, value]) => (transactionsToKeep.includes(key) ? {[key]: value} : null));
    const previousTransactions: Record<string, string> = {};

    for (const obj of previousTransactionsArray) {
        for (const key in obj) {
            if (obj) {
                previousTransactions[key] = obj[key];
            }
        }
    }

    const message = getReportPreviewMessage(iouReport, reportPreviewAction);
    return {
        ...reportPreviewAction,
        message: [
            {
                html: message,
                text: message,
                isEdited: false,
                type: CONST.REPORT.MESSAGE.TYPE.COMMENT,
            },
        ],
        childLastMoneyRequestComment: comment || reportPreviewAction?.childLastMoneyRequestComment,
        childMoneyRequestCount: (reportPreviewAction?.childMoneyRequestCount ?? 0) + (isPayRequest ? 0 : 1),
        childRecentReceiptTransactionIDs: hasReceipt
            ? {
                  ...(transaction && {[transaction.transactionID]: transaction?.created}),
                  ...previousTransactions,
              }
            : recentReceiptTransactions,
        // As soon as we add a transaction without a receipt to the report, it will have ready expenses,
        // so we remove the whisper
        whisperedToAccountIDs: hasReceipt ? reportPreviewAction?.whisperedToAccountIDs : [],
    };
}

function buildOptimisticTaskReportAction(
    taskReportID: string,
    actionName: OriginalMessageActionName,
    message = '',
    actorAccountID = currentUserAccountID,
    createdOffset = 0,
): OptimisticTaskReportAction {
    const originalMessage = {
        taskReportID,
        type: actionName,
        text: message,
    };
    return {
        actionName,
        actorAccountID,
        automatic: false,
        avatar: getCurrentUserAvatarOrDefault(),
        isAttachment: false,
        originalMessage,
        message: [
            {
                text: message,
                taskReportID,
                type: CONST.REPORT.MESSAGE.TYPE.TEXT,
            },
        ],
        person: [
            {
                style: 'strong',
                text: currentUserPersonalDetails?.displayName ?? String(currentUserAccountID),
                type: 'TEXT',
            },
        ],
        reportActionID: NumberUtils.rand64(),
        shouldShow: true,
        created: DateUtils.getDBTimeWithSkew(Date.now() + createdOffset),
        isFirstItem: false,
        pendingAction: CONST.RED_BRICK_ROAD_PENDING_ACTION.ADD,
    };
}

/**
 * Builds an optimistic chat report with a randomly generated reportID and as much information as we currently have
 */
function buildOptimisticChatReport(
    participantList: number[],
    reportName: string = CONST.REPORT.DEFAULT_REPORT_NAME,
    chatType: ValueOf<typeof CONST.REPORT.CHAT_TYPE> | undefined = undefined,
    policyID: string = CONST.POLICY.OWNER_EMAIL_FAKE,
    ownerAccountID: number = CONST.REPORT.OWNER_ACCOUNT_ID_FAKE,
    isOwnPolicyExpenseChat = false,
    oldPolicyName = '',
    visibility: ValueOf<typeof CONST.REPORT.VISIBILITY> | undefined = undefined,
    writeCapability: ValueOf<typeof CONST.REPORT.WRITE_CAPABILITIES> | undefined = undefined,
    notificationPreference: NotificationPreference = CONST.REPORT.NOTIFICATION_PREFERENCE.ALWAYS,
    parentReportActionID = '',
    parentReportID = '',
    description = '',
    avatarUrl = '',
    optimisticReportID = '',
): OptimisticChatReport {
    const participants = participantList.reduce((reportParticipants: Participants, accountID: number) => {
        const participant: ReportParticipant = {
            hidden: false,
            role: accountID === currentUserAccountID ? CONST.REPORT.ROLE.ADMIN : CONST.REPORT.ROLE.MEMBER,
        };
        // eslint-disable-next-line no-param-reassign
        reportParticipants[accountID] = participant;
        return reportParticipants;
    }, {} as Participants);
    const currentTime = DateUtils.getDBTime();
    const isNewlyCreatedWorkspaceChat = chatType === CONST.REPORT.CHAT_TYPE.POLICY_EXPENSE_CHAT && isOwnPolicyExpenseChat;
    const optimisticChatReport: OptimisticChatReport = {
        isOptimisticReport: true,
        type: CONST.REPORT.TYPE.CHAT,
        chatType,
        isOwnPolicyExpenseChat,
        isPinned: reportName === CONST.REPORT.WORKSPACE_CHAT_ROOMS.ADMINS || isNewlyCreatedWorkspaceChat,
        lastActorAccountID: 0,
        lastMessageTranslationKey: '',
        lastMessageHtml: '',
        lastMessageText: undefined,
        lastReadTime: currentTime,
        lastVisibleActionCreated: currentTime,
        notificationPreference,
        oldPolicyName,
        ownerAccountID: ownerAccountID || CONST.REPORT.OWNER_ACCOUNT_ID_FAKE,
        parentReportActionID,
        parentReportID,
        // When creating a report the participantsAccountIDs and visibleChatMemberAccountIDs are the same
        participantAccountIDs: participantList,
        visibleChatMemberAccountIDs: participantList,
        // For group chats we need to have participants object as we are migrating away from `participantAccountIDs` and `visibleChatMemberAccountIDs`. See https://github.com/Expensify/App/issues/34692
        participants,
        policyID,
        reportID: optimisticReportID || generateReportID(),
        reportName,
        stateNum: 0,
        statusNum: 0,
        visibility,
        description,
        writeCapability,
        avatarUrl,
    };

    if (chatType === CONST.REPORT.CHAT_TYPE.INVOICE) {
        // TODO: update to support workspace as an invoice receiver when workspace-to-workspace invoice room implemented
        optimisticChatReport.invoiceReceiver = {
            type: 'individual',
            accountID: participantList[0],
        };
    }

    return optimisticChatReport;
}

function buildOptimisticGroupChatReport(participantAccountIDs: number[], reportName: string, avatarUri: string, optimisticReportID?: string) {
    return buildOptimisticChatReport(
        participantAccountIDs,
        reportName,
        CONST.REPORT.CHAT_TYPE.GROUP,
        undefined,
        undefined,
        undefined,
        undefined,
        undefined,
        undefined,
        CONST.REPORT.NOTIFICATION_PREFERENCE.HIDDEN,
        undefined,
        undefined,
        undefined,
        avatarUri,
        optimisticReportID,
    );
}

/**
 * Returns the necessary reportAction onyx data to indicate that the chat has been created optimistically
 * @param [created] - Action created time
 */
function buildOptimisticCreatedReportAction(emailCreatingAction: string, created = DateUtils.getDBTime()): OptimisticCreatedReportAction {
    return {
        reportActionID: NumberUtils.rand64(),
        actionName: CONST.REPORT.ACTIONS.TYPE.CREATED,
        pendingAction: CONST.RED_BRICK_ROAD_PENDING_ACTION.ADD,
        actorAccountID: currentUserAccountID,
        message: [
            {
                type: CONST.REPORT.MESSAGE.TYPE.TEXT,
                style: 'strong',
                text: emailCreatingAction,
            },
            {
                type: CONST.REPORT.MESSAGE.TYPE.TEXT,
                style: 'normal',
                text: ' created this report',
            },
        ],
        person: [
            {
                type: CONST.REPORT.MESSAGE.TYPE.TEXT,
                style: 'strong',
                text: getCurrentUserDisplayNameOrEmail(),
            },
        ],
        automatic: false,
        avatar: getCurrentUserAvatarOrDefault(),
        created,
        shouldShow: true,
    };
}

/**
 * Returns the necessary reportAction onyx data to indicate that the room has been renamed
 */
function buildOptimisticRenamedRoomReportAction(newName: string, oldName: string): OptimisticRenamedReportAction {
    const now = DateUtils.getDBTime();
    return {
        reportActionID: NumberUtils.rand64(),
        actionName: CONST.REPORT.ACTIONS.TYPE.RENAMED,
        pendingAction: CONST.RED_BRICK_ROAD_PENDING_ACTION.ADD,
        actorAccountID: currentUserAccountID,
        message: [
            {
                type: CONST.REPORT.MESSAGE.TYPE.TEXT,
                style: 'strong',
                text: 'You',
            },
            {
                type: CONST.REPORT.MESSAGE.TYPE.TEXT,
                style: 'normal',
                text: ` renamed this report. New title is '${newName}' (previously '${oldName}').`,
            },
        ],
        person: [
            {
                type: CONST.REPORT.MESSAGE.TYPE.TEXT,
                style: 'strong',
                text: getCurrentUserDisplayNameOrEmail(),
            },
        ],
        originalMessage: {
            oldName,
            newName,
            html: `Room renamed to ${newName}`,
            lastModified: now,
        },
        automatic: false,
        avatar: getCurrentUserAvatarOrDefault(),
        created: now,
        shouldShow: true,
    };
}

/**
 * Returns the necessary reportAction onyx data to indicate that the transaction has been put on hold optimistically
 * @param [created] - Action created time
 */
function buildOptimisticHoldReportAction(created = DateUtils.getDBTime()): OptimisticHoldReportAction {
    return {
        reportActionID: NumberUtils.rand64(),
        actionName: CONST.REPORT.ACTIONS.TYPE.HOLD,
        pendingAction: CONST.RED_BRICK_ROAD_PENDING_ACTION.ADD,
        actorAccountID: currentUserAccountID,
        message: [
            {
                type: CONST.REPORT.MESSAGE.TYPE.TEXT,
                style: 'normal',
                text: Localize.translateLocal('iou.heldExpense'),
            },
        ],
        person: [
            {
                type: CONST.REPORT.MESSAGE.TYPE.TEXT,
                style: 'strong',
                text: getCurrentUserDisplayNameOrEmail(),
            },
        ],
        automatic: false,
        avatar: getCurrentUserAvatarOrDefault(),
        created,
        shouldShow: true,
    };
}

/**
 * Returns the necessary reportAction onyx data to indicate that the transaction has been put on hold optimistically
 * @param [created] - Action created time
 */
function buildOptimisticHoldReportActionComment(comment: string, created = DateUtils.getDBTime()): OptimisticHoldReportAction {
    return {
        reportActionID: NumberUtils.rand64(),
        actionName: CONST.REPORT.ACTIONS.TYPE.ADD_COMMENT,
        pendingAction: CONST.RED_BRICK_ROAD_PENDING_ACTION.ADD,
        actorAccountID: currentUserAccountID,
        message: [
            {
                type: CONST.REPORT.MESSAGE.TYPE.TEXT,
                style: 'normal',
                text: comment,
            },
        ],
        person: [
            {
                type: CONST.REPORT.MESSAGE.TYPE.TEXT,
                style: 'strong',
                text: getCurrentUserDisplayNameOrEmail(),
            },
        ],
        automatic: false,
        avatar: getCurrentUserAvatarOrDefault(),
        created,
        shouldShow: true,
    };
}

/**
 * Returns the necessary reportAction onyx data to indicate that the transaction has been removed from hold optimistically
 * @param [created] - Action created time
 */
function buildOptimisticUnHoldReportAction(created = DateUtils.getDBTime()): OptimisticHoldReportAction {
    return {
        reportActionID: NumberUtils.rand64(),
        actionName: CONST.REPORT.ACTIONS.TYPE.UNHOLD,
        pendingAction: CONST.RED_BRICK_ROAD_PENDING_ACTION.ADD,
        actorAccountID: currentUserAccountID,
        message: [
            {
                type: CONST.REPORT.MESSAGE.TYPE.TEXT,
                style: 'normal',
                text: Localize.translateLocal('iou.unheldExpense'),
            },
        ],
        person: [
            {
                type: CONST.REPORT.MESSAGE.TYPE.TEXT,
                style: 'normal',
                text: getCurrentUserDisplayNameOrEmail(),
            },
        ],
        automatic: false,
        avatar: getCurrentUserAvatarOrDefault(),
        created,
        shouldShow: true,
    };
}

function buildOptimisticEditedTaskFieldReportAction({title, description}: Task): OptimisticEditedTaskReportAction {
    // We do not modify title & description in one request, so we need to create a different optimistic action for each field modification
    let field = '';
    let value = '';
    if (title !== undefined) {
        field = 'task title';
        value = title;
    } else if (description !== undefined) {
        field = 'description';
        value = description;
    }

    let changelog = 'edited this task';
    if (field && value) {
        changelog = `updated the ${field} to ${value}`;
    } else if (field) {
        changelog = `removed the ${field}`;
    }

    return {
        reportActionID: NumberUtils.rand64(),
        actionName: CONST.REPORT.ACTIONS.TYPE.TASK_EDITED,
        pendingAction: CONST.RED_BRICK_ROAD_PENDING_ACTION.ADD,
        actorAccountID: currentUserAccountID,
        message: [
            {
                type: CONST.REPORT.MESSAGE.TYPE.COMMENT,
                text: changelog,
                html: changelog,
            },
        ],
        person: [
            {
                type: CONST.REPORT.MESSAGE.TYPE.TEXT,
                style: 'strong',
                text: getCurrentUserDisplayNameOrEmail(),
            },
        ],
        automatic: false,
        avatar: getCurrentUserAvatarOrDefault(),
        created: DateUtils.getDBTime(),
        shouldShow: false,
    };
}

function buildOptimisticChangedTaskAssigneeReportAction(assigneeAccountID: number): OptimisticEditedTaskReportAction {
    return {
        reportActionID: NumberUtils.rand64(),
        actionName: CONST.REPORT.ACTIONS.TYPE.TASK_EDITED,
        pendingAction: CONST.RED_BRICK_ROAD_PENDING_ACTION.ADD,
        actorAccountID: currentUserAccountID,
        message: [
            {
                type: CONST.REPORT.MESSAGE.TYPE.COMMENT,
                text: `assigned to ${getDisplayNameForParticipant(assigneeAccountID)}`,
                html: `assigned to <mention-user accountID=${assigneeAccountID}></mention-user>`,
            },
        ],
        person: [
            {
                type: CONST.REPORT.MESSAGE.TYPE.TEXT,
                style: 'strong',
                text: getCurrentUserDisplayNameOrEmail(),
            },
        ],
        automatic: false,
        avatar: getCurrentUserAvatarOrDefault(),
        created: DateUtils.getDBTime(),
        shouldShow: false,
    };
}

/**
 * Returns the necessary reportAction onyx data to indicate that a chat has been archived
 *
 * @param reason - A reason why the chat has been archived
 */
function buildOptimisticClosedReportAction(emailClosingReport: string, policyName: string, reason: string = CONST.REPORT.ARCHIVE_REASON.DEFAULT): OptimisticClosedReportAction {
    return {
        actionName: CONST.REPORT.ACTIONS.TYPE.CLOSED,
        actorAccountID: currentUserAccountID,
        automatic: false,
        avatar: getCurrentUserAvatarOrDefault(),
        created: DateUtils.getDBTime(),
        message: [
            {
                type: CONST.REPORT.MESSAGE.TYPE.TEXT,
                style: 'strong',
                text: emailClosingReport,
            },
            {
                type: CONST.REPORT.MESSAGE.TYPE.TEXT,
                style: 'normal',
                text: ' closed this report',
            },
        ],
        originalMessage: {
            policyName,
            reason,
        },
        pendingAction: CONST.RED_BRICK_ROAD_PENDING_ACTION.ADD,
        person: [
            {
                type: CONST.REPORT.MESSAGE.TYPE.TEXT,
                style: 'strong',
                text: getCurrentUserDisplayNameOrEmail(),
            },
        ],
        reportActionID: NumberUtils.rand64(),
        shouldShow: true,
    };
}

function buildOptimisticWorkspaceChats(policyID: string, policyName: string, expenseReportId?: string): OptimisticWorkspaceChats {
    const announceChatData = buildOptimisticChatReport(
        currentUserAccountID ? [currentUserAccountID] : [],
        CONST.REPORT.WORKSPACE_CHAT_ROOMS.ANNOUNCE,
        CONST.REPORT.CHAT_TYPE.POLICY_ANNOUNCE,
        policyID,
        CONST.POLICY.OWNER_ACCOUNT_ID_FAKE,
        false,
        policyName,
        undefined,
        undefined,

        // #announce contains all policy members so notifying always should be opt-in only.
        CONST.REPORT.NOTIFICATION_PREFERENCE.DAILY,
    );
    const announceChatReportID = announceChatData.reportID;
    const announceCreatedAction = buildOptimisticCreatedReportAction(CONST.POLICY.OWNER_EMAIL_FAKE);
    const announceReportActionData = {
        [announceCreatedAction.reportActionID]: announceCreatedAction,
    };
    const pendingChatMembers = getPendingChatMembers(currentUserAccountID ? [currentUserAccountID] : [], [], CONST.RED_BRICK_ROAD_PENDING_ACTION.ADD);
    const adminsChatData = {
        ...buildOptimisticChatReport(
            [currentUserAccountID ?? -1],
            CONST.REPORT.WORKSPACE_CHAT_ROOMS.ADMINS,
            CONST.REPORT.CHAT_TYPE.POLICY_ADMINS,
            policyID,
            CONST.POLICY.OWNER_ACCOUNT_ID_FAKE,
            false,
            policyName,
        ),
        pendingChatMembers,
    };
    const adminsChatReportID = adminsChatData.reportID;
    const adminsCreatedAction = buildOptimisticCreatedReportAction(CONST.POLICY.OWNER_EMAIL_FAKE);
    const adminsReportActionData = {
        [adminsCreatedAction.reportActionID]: adminsCreatedAction,
    };

    const expenseChatData = buildOptimisticChatReport(
        [currentUserAccountID ?? -1],
        '',
        CONST.REPORT.CHAT_TYPE.POLICY_EXPENSE_CHAT,
        policyID,
        currentUserAccountID,
        true,
        policyName,
        undefined,
        undefined,
        undefined,
        undefined,
        undefined,
        undefined,
        undefined,
        expenseReportId,
    );
    const expenseChatReportID = expenseChatData.reportID;
    const expenseReportCreatedAction = buildOptimisticCreatedReportAction(currentUserEmail ?? '');
    const expenseReportActionData = {
        [expenseReportCreatedAction.reportActionID]: expenseReportCreatedAction,
    };

    return {
        announceChatReportID,
        announceChatData,
        announceReportActionData,
        announceCreatedReportActionID: announceCreatedAction.reportActionID,
        adminsChatReportID,
        adminsChatData,
        adminsReportActionData,
        adminsCreatedReportActionID: adminsCreatedAction.reportActionID,
        expenseChatReportID,
        expenseChatData,
        expenseReportActionData,
        expenseCreatedReportActionID: expenseReportCreatedAction.reportActionID,
    };
}

/**
 * Builds an optimistic Task Report with a randomly generated reportID
 *
 * @param ownerAccountID - Account ID of the person generating the Task.
 * @param assigneeAccountID - AccountID of the other person participating in the Task.
 * @param parentReportID - Report ID of the chat where the Task is.
 * @param title - Task title.
 * @param description - Task description.
 * @param policyID - PolicyID of the parent report
 */

function buildOptimisticTaskReport(
    ownerAccountID: number,
    assigneeAccountID = 0,
    parentReportID?: string,
    title?: string,
    description?: string,
    policyID: string = CONST.POLICY.OWNER_EMAIL_FAKE,
    notificationPreference: NotificationPreference = CONST.REPORT.NOTIFICATION_PREFERENCE.ALWAYS,
): OptimisticTaskReport {
    // When creating a report the participantsAccountIDs and visibleChatMemberAccountIDs are the same
    const participantsAccountIDs = assigneeAccountID && assigneeAccountID !== ownerAccountID ? [assigneeAccountID] : [];

    return {
        reportID: generateReportID(),
        reportName: title,
        description,
        ownerAccountID,
        participantAccountIDs: participantsAccountIDs,
        visibleChatMemberAccountIDs: participantsAccountIDs,
        managerID: assigneeAccountID,
        type: CONST.REPORT.TYPE.TASK,
        parentReportID,
        policyID,
        stateNum: CONST.REPORT.STATE_NUM.OPEN,
        statusNum: CONST.REPORT.STATUS_NUM.OPEN,
        notificationPreference,
        lastVisibleActionCreated: DateUtils.getDBTime(),
    };
}

/**
 * A helper method to create transaction thread
 *
 * @param reportAction - the parent IOU report action from which to create the thread
 * @param moneyRequestReport - the report which the report action belongs to
 */
function buildTransactionThread(
    reportAction: OnyxEntry<ReportAction | OptimisticIOUReportAction>,
    moneyRequestReport: OnyxEntry<Report>,
    existingTransactionThreadReportID?: string,
): OptimisticChatReport {
    const participantAccountIDs = [...new Set([currentUserAccountID, Number(reportAction?.actorAccountID)])].filter(Boolean) as number[];
    const existingTransactionThreadReport = getReport(existingTransactionThreadReportID);

    if (existingTransactionThreadReportID && existingTransactionThreadReport) {
        return {
            ...existingTransactionThreadReport,
            isOptimisticReport: true,
            parentReportActionID: reportAction?.reportActionID,
            parentReportID: moneyRequestReport?.reportID,
            reportName: getTransactionReportName(reportAction),
            policyID: moneyRequestReport?.policyID,
        };
    }

    return buildOptimisticChatReport(
        participantAccountIDs,
        getTransactionReportName(reportAction),
        undefined,
        moneyRequestReport?.policyID,
        CONST.POLICY.OWNER_ACCOUNT_ID_FAKE,
        false,
        '',
        undefined,
        undefined,
        CONST.REPORT.NOTIFICATION_PREFERENCE.HIDDEN,
        reportAction?.reportActionID,
        moneyRequestReport?.reportID,
        '',
        '',
    );
}

/**
 * Build optimistic expense entities:
 *
 * 1. CREATED action for the chatReport
 * 2. CREATED action for the iouReport
 * 3. IOU action for the iouReport linked to the transaction thread via `childReportID`
 * 4. Transaction Thread linked to the IOU action via `parentReportActionID`
 * 5. CREATED action for the Transaction Thread
 */
function buildOptimisticMoneyRequestEntities(
    iouReport: Report,
    type: ValueOf<typeof CONST.IOU.REPORT_ACTION_TYPE>,
    amount: number,
    currency: string,
    comment: string,
    payeeEmail: string,
    participants: Participant[],
    transactionID: string,
    paymentType?: PaymentMethodType,
    isSettlingUp = false,
    isSendMoneyFlow = false,
    receipt: Receipt = {},
    isOwnPolicyExpenseChat = false,
    isPersonalTrackingExpense?: boolean,
    existingTransactionThreadReportID?: string,
    linkedTrackedExpenseReportAction?: ReportAction,
): [OptimisticCreatedReportAction, OptimisticCreatedReportAction, OptimisticIOUReportAction, OptimisticChatReport, OptimisticCreatedReportAction | EmptyObject] {
    const createdActionForChat = buildOptimisticCreatedReportAction(payeeEmail);

    // The `CREATED` action must be optimistically generated before the IOU action so that it won't appear after the IOU action in the chat.
    const iouActionCreationTime = DateUtils.getDBTime();
    const createdActionForIOUReport = buildOptimisticCreatedReportAction(payeeEmail, DateUtils.subtractMillisecondsFromDateTime(iouActionCreationTime, 1));

    const iouAction = buildOptimisticIOUReportAction(
        type,
        amount,
        currency,
        comment,
        participants,
        transactionID,
        paymentType,
        isPersonalTrackingExpense ? '0' : iouReport.reportID,
        isSettlingUp,
        isSendMoneyFlow,
        receipt,
        isOwnPolicyExpenseChat,
        iouActionCreationTime,
        linkedTrackedExpenseReportAction,
    );

    // Create optimistic transactionThread and the `CREATED` action for it, if existingTransactionThreadReportID is undefined
    const transactionThread = buildTransactionThread(iouAction, iouReport, existingTransactionThreadReportID);
    const createdActionForTransactionThread = existingTransactionThreadReportID ? {} : buildOptimisticCreatedReportAction(payeeEmail);

    // The IOU action and the transactionThread are co-dependent as parent-child, so we need to link them together
    iouAction.childReportID = existingTransactionThreadReportID ?? transactionThread.reportID;

    return [createdActionForChat, createdActionForIOUReport, iouAction, transactionThread, createdActionForTransactionThread];
}

function isUnread(report: OnyxEntry<Report>): boolean {
    if (!report) {
        return false;
    }

    // lastVisibleActionCreated and lastReadTime are both datetime strings and can be compared directly
    const lastVisibleActionCreated = report.lastVisibleActionCreated ?? '';
    const lastReadTime = report.lastReadTime ?? '';
    const lastMentionedTime = report.lastMentionedTime ?? '';

    // If the user was mentioned and the comment got deleted the lastMentionedTime will be more recent than the lastVisibleActionCreated
    return lastReadTime < lastVisibleActionCreated || lastReadTime < lastMentionedTime;
}

function isIOUOwnedByCurrentUser(report: OnyxEntry<Report>, allReportsDict: OnyxCollection<Report> = null): boolean {
    const allAvailableReports = allReportsDict ?? allReports;
    if (!report || !allAvailableReports) {
        return false;
    }

    let reportToLook = report;
    if (report.iouReportID) {
        const iouReport = allAvailableReports[`${ONYXKEYS.COLLECTION.REPORT}${report.iouReportID}`];
        if (iouReport) {
            reportToLook = iouReport;
        }
    }

    return reportToLook.ownerAccountID === currentUserAccountID;
}

/**
 * Assuming the passed in report is a default room, lets us know whether we can see it or not, based on permissions and
 * the various subsets of users we've allowed to use default rooms.
 */
function canSeeDefaultRoom(report: OnyxEntry<Report>, policies: OnyxCollection<Policy>, betas: OnyxEntry<Beta[]>): boolean {
    // Include archived rooms
    if (isArchivedRoom(report)) {
        return true;
    }

    // Include default rooms for free plan policies (domain rooms aren't included in here because they do not belong to a policy)
    if (getPolicyType(report, policies) === CONST.POLICY.TYPE.FREE) {
        return true;
    }

    // If the room has an assigned guide, it can be seen.
    if (hasExpensifyGuidesEmails(report?.participantAccountIDs ?? [])) {
        return true;
    }

    // Include any admins and announce rooms, since only non partner-managed domain rooms are on the beta now.
    if (isAdminRoom(report) || isAnnounceRoom(report)) {
        return true;
    }

    // For all other cases, just check that the user belongs to the default rooms beta
    return Permissions.canUseDefaultRooms(betas ?? []);
}

function canAccessReport(report: OnyxEntry<Report>, policies: OnyxCollection<Policy>, betas: OnyxEntry<Beta[]>): boolean {
    // We hide default rooms (it's basically just domain rooms now) from people who aren't on the defaultRooms beta.
    if (isDefaultRoom(report) && !canSeeDefaultRoom(report, policies, betas)) {
        return false;
    }

    if (report?.errorFields?.notFound) {
        return false;
    }

    return true;
}

/**
 * Check if the report is the parent report of the currently viewed report or at least one child report has report action
 */
function shouldHideReport(report: OnyxEntry<Report>, currentReportId: string): boolean {
    const currentReport = getReport(currentReportId);
    const parentReport = getParentReport(!isEmptyObject(currentReport) ? currentReport : null);
    const reportActions = allReportActions?.[`${ONYXKEYS.COLLECTION.REPORT_ACTIONS}${report?.reportID}`] ?? {};
    const isChildReportHasComment = Object.values(reportActions ?? {})?.some((reportAction) => (reportAction?.childVisibleActionCount ?? 0) > 0);
    return parentReport?.reportID !== report?.reportID && !isChildReportHasComment;
}

/**
 * Checks to see if a report's parentAction is an expense that contains a violation
 */
function doesTransactionThreadHaveViolations(report: OnyxEntry<Report>, transactionViolations: OnyxCollection<TransactionViolation[]>, parentReportAction: OnyxEntry<ReportAction>): boolean {
    if (parentReportAction?.actionName !== CONST.REPORT.ACTIONS.TYPE.IOU) {
        return false;
    }
    const {IOUTransactionID, IOUReportID} = parentReportAction.originalMessage ?? {};
    if (!IOUTransactionID || !IOUReportID) {
        return false;
    }
    if (!isCurrentUserSubmitter(IOUReportID)) {
        return false;
    }
    if (report?.stateNum !== CONST.REPORT.STATE_NUM.OPEN && report?.stateNum !== CONST.REPORT.STATE_NUM.SUBMITTED) {
        return false;
    }
    return TransactionUtils.hasViolation(IOUTransactionID, transactionViolations);
}

/**
 * Checks if we should display violation - we display violations when the expense has violation and it is not settled
 */
function shouldDisplayTransactionThreadViolations(
    report: OnyxEntry<Report>,
    transactionViolations: OnyxCollection<TransactionViolation[]>,
    parentReportAction: OnyxEntry<ReportAction>,
): boolean {
    const {IOUReportID} = (parentReportAction?.originalMessage as IOUMessage) ?? {};
    if (isSettled(IOUReportID)) {
        return false;
    }
    return doesTransactionThreadHaveViolations(report, transactionViolations, parentReportAction);
}

/**
 * Checks to see if a report contains a violation
 */
function hasViolations(reportID: string, transactionViolations: OnyxCollection<TransactionViolation[]>): boolean {
    const transactions = TransactionUtils.getAllReportTransactions(reportID);
    return transactions.some((transaction) => TransactionUtils.hasViolation(transaction.transactionID, transactionViolations));
}

/**
 * Takes several pieces of data from Onyx and evaluates if a report should be shown in the option list (either when searching
 * for reports or the reports shown in the LHN).
 *
 * This logic is very specific and the order of the logic is very important. It should fail quickly in most cases and also
 * filter out the majority of reports before filtering out very specific minority of reports.
 */
function shouldReportBeInOptionList({
    report,
    currentReportId,
    isInGSDMode,
    betas,
    policies,
    excludeEmptyChats,
    doesReportHaveViolations,
    includeSelfDM = false,
}: {
    report: OnyxEntry<Report>;
    currentReportId: string;
    isInGSDMode: boolean;
    betas: OnyxEntry<Beta[]>;
    policies: OnyxCollection<Policy>;
    excludeEmptyChats: boolean;
    doesReportHaveViolations: boolean;
    includeSelfDM?: boolean;
}) {
    const isInDefaultMode = !isInGSDMode;
    // Exclude reports that have no data because there wouldn't be anything to show in the option item.
    // This can happen if data is currently loading from the server or a report is in various stages of being created.
    // This can also happen for anyone accessing a public room or archived room for which they don't have access to the underlying policy.
    // Optionally exclude reports that do not belong to currently active workspace

    if (
        !report?.reportID ||
        !report?.type ||
        report?.reportName === undefined ||
        // eslint-disable-next-line @typescript-eslint/prefer-nullish-coalescing
        report?.isHidden ||
        // eslint-disable-next-line @typescript-eslint/prefer-nullish-coalescing
        report?.participantAccountIDs?.includes(CONST.ACCOUNT_ID.NOTIFICATIONS) ||
        (report?.participantAccountIDs?.length === 0 &&
            !isChatThread(report) &&
            !isPublicRoom(report) &&
            !isUserCreatedPolicyRoom(report) &&
            !isArchivedRoom(report) &&
            !isMoneyRequestReport(report) &&
            !isTaskReport(report) &&
            !isSelfDM(report) &&
            !isGroupChat(report) &&
            !isInvoiceRoom(report))
    ) {
        return false;
    }
    if (!canAccessReport(report, policies, betas)) {
        return false;
    }

    // If this is a transaction thread associated with a report that only has one transaction, omit it
    if (isOneTransactionThread(report.reportID, report.parentReportID ?? '0')) {
        return false;
    }

    // Include the currently viewed report. If we excluded the currently viewed report, then there
    // would be no way to highlight it in the options list and it would be confusing to users because they lose
    // a sense of context.
    if (report.reportID === currentReportId) {
        return true;
    }

    // Retrieve the draft comment for the report and convert it to a boolean
    const hasDraftComment = hasValidDraftComment(report.reportID);

    // Include reports that are relevant to the user in any view mode. Criteria include having a draft or having a GBR showing.
    // eslint-disable-next-line @typescript-eslint/prefer-nullish-coalescing
    if (hasDraftComment || requiresAttentionFromCurrentUser(report)) {
        return true;
    }
    const lastVisibleMessage = ReportActionsUtils.getLastVisibleMessage(report.reportID);
    const isEmptyChat = !report.lastMessageText && !report.lastMessageTranslationKey && !lastVisibleMessage.lastMessageText && !lastVisibleMessage.lastMessageTranslationKey;
    const canHideReport = shouldHideReport(report, currentReportId);

    // Include reports if they are pinned
    if (report.isPinned) {
        return true;
    }

    const reportIsSettled = report.statusNum === CONST.REPORT.STATUS_NUM.REIMBURSED;

    // Always show IOU reports with violations unless they are reimbursed
    if (isExpenseRequest(report) && doesReportHaveViolations && !reportIsSettled) {
        return true;
    }

    // Hide only chat threads that haven't been commented on (other threads are actionable)
    if (isChatThread(report) && canHideReport && isEmptyChat) {
        return false;
    }

    // Include reports that have errors from trying to add a workspace
    // If we excluded it, then the red-brock-road pattern wouldn't work for the user to resolve the error
    if (report.errorFields?.addWorkspaceRoom) {
        return true;
    }

    // All unread chats (even archived ones) in GSD mode will be shown. This is because GSD mode is specifically for focusing the user on the most relevant chats, primarily, the unread ones
    if (isInGSDMode) {
        return isUnread(report) && report.notificationPreference !== CONST.REPORT.NOTIFICATION_PREFERENCE.MUTE;
    }

    // Archived reports should always be shown when in default (most recent) mode. This is because you should still be able to access and search for the chats to find them.
    if (isInDefaultMode && isArchivedRoom(report)) {
        return true;
    }

    // Hide chats between two users that haven't been commented on from the LNH
    if (excludeEmptyChats && isEmptyChat && isChatReport(report) && !isChatRoom(report) && !isPolicyExpenseChat(report) && canHideReport) {
        return false;
    }

    if (isSelfDM(report)) {
        return includeSelfDM;
    }

    return true;
}

/**
 * Attempts to find a report in onyx with the provided list of participants. Does not include threads, task, expense, room, and policy expense chat.
 */
function getChatByParticipants(newParticipantList: number[], reports: OnyxCollection<Report> = allReports): OnyxEntry<Report> {
    const sortedNewParticipantList = newParticipantList.sort();
    return (
        Object.values(reports ?? {}).find((report) => {
            // If the report has been deleted, or there are no participants (like an empty #admins room) then skip it
            if (
                !report ||
                report.participantAccountIDs?.length === 0 ||
                isChatThread(report) ||
                isTaskReport(report) ||
                isMoneyRequestReport(report) ||
                isChatRoom(report) ||
                isPolicyExpenseChat(report) ||
                isGroupChat(report)
            ) {
                return false;
            }

            // Only return the chat if it has all the participants
            return lodashIsEqual(sortedNewParticipantList, report.participantAccountIDs?.sort());
        }) ?? null
    );
}

/**
 * Attempts to find an invoice chat report in onyx with the provided policyID and receiverID.
 */
function getInvoiceChatByParticipants(policyID: string, receiverID: string | number, reports: OnyxCollection<Report> = allReports): OnyxEntry<Report> {
    return (
        Object.values(reports ?? {}).find((report) => {
            if (!report || !isInvoiceRoom(report)) {
                return false;
            }

            const isSameReceiver =
                report.invoiceReceiver &&
                (('accountID' in report.invoiceReceiver && report.invoiceReceiver.accountID === receiverID) ||
                    ('policyID' in report.invoiceReceiver && report.invoiceReceiver.policyID === receiverID));

            return report.policyID === policyID && isSameReceiver;
        }) ?? null
    );
}

/**
 * Attempts to find a report in onyx with the provided list of participants in given policy
 */
function getChatByParticipantsAndPolicy(newParticipantList: number[], policyID: string): OnyxEntry<Report> {
    newParticipantList.sort();
    return (
        Object.values(allReports ?? {}).find((report) => {
            // If the report has been deleted, or there are no participants (like an empty #admins room) then skip it
            if (!report?.participantAccountIDs) {
                return false;
            }
            const sortedParticipantsAccountIDs = report.participantAccountIDs?.sort();
            // Only return the room if it has all the participants and is not a policy room
            return report.policyID === policyID && newParticipantList.every((newParticipant) => sortedParticipantsAccountIDs.includes(newParticipant));
        }) ?? null
    );
}

function getAllPolicyReports(policyID: string): Array<OnyxEntry<Report>> {
    return Object.values(allReports ?? {}).filter((report) => report?.policyID === policyID);
}

/**
 * Returns true if Chronos is one of the chat participants (1:1)
 */
function chatIncludesChronos(report: OnyxEntry<Report> | EmptyObject): boolean {
    return Boolean(report?.participantAccountIDs?.includes(CONST.ACCOUNT_ID.CHRONOS));
}

/**
 * Can only flag if:
 *
 * - It was written by someone else and isn't a whisper
 * - It's a welcome message whisper
 * - It's an ADD_COMMENT that is not an attachment
 */
function canFlagReportAction(reportAction: OnyxEntry<ReportAction>, reportID: string | undefined): boolean {
    let report = getReport(reportID);

    // If the childReportID exists in reportAction and is equal to the reportID,
    // the report action being evaluated is the parent report action in a thread, and we should get the parent report to evaluate instead.
    if (reportAction?.childReportID?.toString() === reportID?.toString()) {
        report = getReport(report?.parentReportID);
    }
    const isCurrentUserAction = reportAction?.actorAccountID === currentUserAccountID;
    const isOriginalMessageHaveHtml =
        reportAction?.actionName === CONST.REPORT.ACTIONS.TYPE.ADD_COMMENT ||
        reportAction?.actionName === CONST.REPORT.ACTIONS.TYPE.RENAMED ||
        reportAction?.actionName === CONST.REPORT.ACTIONS.TYPE.CHRONOS_OOO_LIST;
    if (ReportActionsUtils.isWhisperAction(reportAction)) {
        // Allow flagging welcome message whispers as they can be set by any room creator
        if (report?.description && !isCurrentUserAction && isOriginalMessageHaveHtml && ReportActionsUtils.getReportActionHtml(reportAction) === report.description) {
            return true;
        }

        // Disallow flagging the rest of whisper as they are sent by us
        return false;
    }

    return Boolean(
        !isCurrentUserAction &&
            reportAction?.actionName === CONST.REPORT.ACTIONS.TYPE.ADD_COMMENT &&
            !ReportActionsUtils.isDeletedAction(reportAction) &&
            !ReportActionsUtils.isCreatedTaskReportAction(reportAction) &&
            !isEmptyObject(report) &&
            report &&
            isAllowedToComment(report),
    );
}

/**
 * Whether flag comment page should show
 */
function shouldShowFlagComment(reportAction: OnyxEntry<ReportAction>, report: OnyxEntry<Report>): boolean {
    return (
        canFlagReportAction(reportAction, report?.reportID) &&
        !isArchivedRoom(report) &&
        !chatIncludesChronos(report) &&
        !isConciergeChatReport(report) &&
        reportAction?.actorAccountID !== CONST.ACCOUNT_ID.CONCIERGE
    );
}

/**
 * @param sortedAndFilteredReportActions - reportActions for the report, sorted newest to oldest, and filtered for only those that should be visible
 */
function getNewMarkerReportActionID(report: OnyxEntry<Report>, sortedAndFilteredReportActions: ReportAction[]): string {
    if (!isUnread(report)) {
        return '';
    }

    const newMarkerIndex = lodashFindLastIndex(sortedAndFilteredReportActions, (reportAction) => (reportAction.created ?? '') > (report?.lastReadTime ?? ''));

    return 'reportActionID' in sortedAndFilteredReportActions[newMarkerIndex] ? sortedAndFilteredReportActions[newMarkerIndex].reportActionID : '';
}

/**
 * Performs the markdown conversion, and replaces code points > 127 with C escape sequences
 * Used for compatibility with the backend auth validator for AddComment, and to account for MD in comments
 * @returns The comment's total length as seen from the backend
 */
function getCommentLength(textComment: string, parsingDetails?: ParsingDetails): number {
    return getParsedComment(textComment, parsingDetails)
        .replace(/[^ -~]/g, '\\u????')
        .trim().length;
}

function getRouteFromLink(url: string | null): string {
    if (!url) {
        return '';
    }

    // Get the reportID from URL
    let route = url;
    const localWebAndroidRegEx = /^(https:\/\/([0-9]{1,3})\.([0-9]{1,3})\.([0-9]{1,3})\.([0-9]{1,3}))/;
    linkingConfig.prefixes.forEach((prefix) => {
        if (route.startsWith(prefix)) {
            route = route.replace(prefix, '');
        } else if (localWebAndroidRegEx.test(route)) {
            route = route.replace(localWebAndroidRegEx, '');
        } else {
            return;
        }

        // Remove the port if it's a localhost URL
        if (/^:\d+/.test(route)) {
            route = route.replace(/:\d+/, '');
        }

        // Remove the leading slash if exists
        if (route.startsWith('/')) {
            route = route.replace('/', '');
        }
    });
    return route;
}

function parseReportRouteParams(route: string): ReportRouteParams {
    let parsingRoute = route;
    if (parsingRoute.at(0) === '/') {
        // remove the first slash
        parsingRoute = parsingRoute.slice(1);
    }

    if (!parsingRoute.startsWith(Url.addTrailingForwardSlash(ROUTES.REPORT))) {
        return {reportID: '', isSubReportPageRoute: false};
    }

    const pathSegments = parsingRoute.split('/');

    const reportIDSegment = pathSegments[1];

    // Check for "undefined" or any other unwanted string values
    if (!reportIDSegment || reportIDSegment === 'undefined') {
        return {reportID: '', isSubReportPageRoute: false};
    }

    return {
        reportID: reportIDSegment,
        isSubReportPageRoute: pathSegments.length > 2,
    };
}

function getReportIDFromLink(url: string | null): string {
    const route = getRouteFromLink(url);
    const {reportID, isSubReportPageRoute} = parseReportRouteParams(route);
    if (isSubReportPageRoute) {
        // We allow the Sub-Report deep link routes (settings, details, etc.) to be handled by their respective component pages
        return '';
    }
    return reportID;
}

/**
 * Get the report policyID given a reportID
 */
function getReportPolicyID(reportID?: string): string | undefined {
    return originalGetReportPolicyID(reportID);
}

/**
 * Check if the chat report is linked to an iou that is waiting for the current user to add a credit bank account.
 */
function hasIOUWaitingOnCurrentUserBankAccount(chatReport: OnyxEntry<Report>): boolean {
    if (chatReport?.iouReportID) {
        const iouReport = allReports?.[`${ONYXKEYS.COLLECTION.REPORT}${chatReport?.iouReportID}`];
        if (iouReport?.isWaitingOnBankAccount && iouReport?.ownerAccountID === currentUserAccountID) {
            return true;
        }
    }

    return false;
}

/**
 * Users can submit an expense:
 * - in policy expense chats only if they are in a role of a member in the chat (in other words, if it's their policy expense chat)
 * - in an open or submitted expense report tied to a policy expense chat the user owns
 *     - employee can submit expenses in a submitted expense report only if the policy has Instant Submit settings turned on
 * - in an IOU report, which is not settled yet
 * - in a 1:1 DM chat
 */
function canRequestMoney(report: OnyxEntry<Report>, policy: OnyxEntry<Policy>, otherParticipants: number[]): boolean {
    // User cannot submit expenses in a chat thread, task report or in a chat room
    if (isChatThread(report) || isTaskReport(report) || isChatRoom(report) || isSelfDM(report) || isGroupChat(report)) {
        return false;
    }

    // Users can only submit expenses in DMs if they are a 1:1 DM
    if (isDM(report)) {
        return otherParticipants.length === 1;
    }

    // Prevent requesting money if pending IOU report waiting for their bank account already exists
    if (hasIOUWaitingOnCurrentUserBankAccount(report)) {
        return false;
    }

    let isOwnPolicyExpenseChat = report?.isOwnPolicyExpenseChat ?? false;
    if (isExpenseReport(report) && getParentReport(report)) {
        isOwnPolicyExpenseChat = Boolean(getParentReport(report)?.isOwnPolicyExpenseChat);
    }

    // In case there are no other participants than the current user and it's not user's own policy expense chat, they can't submit expenses from such report
    if (otherParticipants.length === 0 && !isOwnPolicyExpenseChat) {
        return false;
    }

    // User can submit expenses in any IOU report, unless paid, but the user can only submit expenses in an expense report
    // which is tied to their workspace chat.
    if (isMoneyRequestReport(report)) {
        const canAddTransactions = canAddOrDeleteTransactions(report);
        return isReportInGroupPolicy(report) ? isOwnPolicyExpenseChat && canAddTransactions : canAddTransactions;
    }

    // In the case of policy expense chat, users can only submit expenses from their own policy expense chat
    return !isPolicyExpenseChat(report) || isOwnPolicyExpenseChat;
}

function isGroupChatAdmin(report: OnyxEntry<Report>, accountID: number) {
    if (!report?.participants) {
        return false;
    }

    const reportParticipants = report.participants ?? {};
    const participant = reportParticipants[accountID];
    return participant?.role === CONST.REPORT.ROLE.ADMIN;
}

/**
 * Helper method to define what expense options we want to show for particular method.
 * There are 4 expense options: Submit, Split, Pay and Track expense:
 * - Submit option should show for:
 *     - DMs
 *     - own policy expense chats
 *     - open and processing expense reports tied to own policy expense chat
 *     - unsettled IOU reports
 * - Pay option should show for:
 *     - DMs
 * - Split options should show for:
 *     - DMs
 *     - chat/policy rooms with more than 1 participant
 *     - groups chats with 2 and more participants
 *     - corporate workspace chats
 * - Track expense option should show for:
 *    - Self DMs
 *    - own policy expense chats
 *    - open and processing expense reports tied to own policy expense chat
 *
 * None of the options should show in chat threads or if there is some special Expensify account
 * as a participant of the report.
 */
function getMoneyRequestOptions(report: OnyxEntry<Report>, policy: OnyxEntry<Policy>, reportParticipants: number[], canUseTrackExpense = true, filterDeprecatedTypes = false): IOUType[] {
    // In any thread or task report, we do not allow any new expenses yet
    if (isChatThread(report) || isTaskReport(report) || (!canUseTrackExpense && isSelfDM(report)) || isInvoiceRoom(report) || isInvoiceReport(report)) {
        return [];
    }

    // We don't allow IOU actions if an Expensify account is a participant of the report, unless the policy that the report is on is owned by an Expensify account
    const doParticipantsIncludeExpensifyAccounts = lodashIntersection(reportParticipants, CONST.EXPENSIFY_ACCOUNT_IDS).length > 0;
    const isPolicyOwnedByExpensifyAccounts = report?.policyID ? CONST.EXPENSIFY_ACCOUNT_IDS.includes(getPolicy(report?.policyID ?? '')?.ownerAccountID ?? 0) : false;
    if (doParticipantsIncludeExpensifyAccounts && !isPolicyOwnedByExpensifyAccounts) {
        return [];
    }

    const otherParticipants = reportParticipants.filter((accountID) => currentUserPersonalDetails?.accountID !== accountID);
    const hasSingleOtherParticipantInReport = otherParticipants.length === 1;
    let options: IOUType[] = [];

    if (isSelfDM(report)) {
        options = [CONST.IOU.TYPE.TRACK];
    }

    // User created policy rooms and default rooms like #admins or #announce will always have the Split Expense option
    // unless there are no other participants at all (e.g. #admins room for a policy with only 1 admin)
    // DM chats will have the Split Expense option.
    // Your own workspace chats will have the split expense option.
    if (
        (isChatRoom(report) && otherParticipants.length > 0) ||
        (isDM(report) && otherParticipants.length > 0) ||
        (isGroupChat(report) && otherParticipants.length > 0) ||
        (isPolicyExpenseChat(report) && report?.isOwnPolicyExpenseChat)
    ) {
        options = [CONST.IOU.TYPE.SPLIT];
    }

    if (canRequestMoney(report, policy, otherParticipants)) {
        options = [...options, CONST.IOU.TYPE.SUBMIT];
        if (!filterDeprecatedTypes) {
            options = [...options, CONST.IOU.TYPE.REQUEST];
        }

        // If the user can request money from the workspace report, they can also track expenses
        if (canUseTrackExpense && (isPolicyExpenseChat(report) || isExpenseReport(report))) {
            options = [...options, CONST.IOU.TYPE.TRACK];
        }
    }

    // Pay someone option should be visible only in 1:1 DMs
    if (isDM(report) && hasSingleOtherParticipantInReport) {
        options = [...options, CONST.IOU.TYPE.PAY];
        if (!filterDeprecatedTypes) {
            options = [...options, CONST.IOU.TYPE.SEND];
        }
    }

    return options;
}

/**
 * This is a temporary function to help with the smooth transition with the oldDot.
 * This function will be removed once the transition occurs in oldDot to new links.
 */
// eslint-disable-next-line @typescript-eslint/naming-convention
function temporary_getMoneyRequestOptions(
    report: OnyxEntry<Report>,
    policy: OnyxEntry<Policy>,
    reportParticipants: number[],
    canUseTrackExpense = true,
): Array<Exclude<IOUType, typeof CONST.IOU.TYPE.REQUEST | typeof CONST.IOU.TYPE.SEND>> {
    return getMoneyRequestOptions(report, policy, reportParticipants, canUseTrackExpense, true) as Array<Exclude<IOUType, typeof CONST.IOU.TYPE.REQUEST | typeof CONST.IOU.TYPE.SEND>>;
}

/**
 * Allows a user to leave a policy room according to the following conditions of the visibility or chatType rNVP:
 * `public` - Anyone can leave (because anybody can join)
 * `public_announce` - Only non-policy members can leave (it's auto-shared with policy members)
 * `policy_admins` - Nobody can leave (it's auto-shared with all policy admins)
 * `policy_announce` - Nobody can leave (it's auto-shared with all policy members)
 * `policyExpenseChat` - Nobody can leave (it's auto-shared with all policy members)
 * `policy` - Anyone can leave (though only policy members can join)
 * `domain` - Nobody can leave (it's auto-shared with domain members)
 * `dm` - Nobody can leave (it's auto-shared with users)
 * `private` - Anybody can leave (though you can only be invited to join)
 * `invoice` - Invoice sender, invoice receiver and auto-invited admins cannot leave
 */
function canLeaveRoom(report: OnyxEntry<Report>, isPolicyEmployee: boolean): boolean {
    if (isInvoiceRoom(report)) {
        const invoiceReport = getReport(report?.iouReportID ?? '');

        if (invoiceReport?.ownerAccountID === currentUserAccountID) {
            return false;
        }

        if (invoiceReport?.managerID === currentUserAccountID) {
            return false;
        }

        const isSenderPolicyAdmin = getPolicy(report?.policyID)?.role === CONST.POLICY.ROLE.ADMIN;

        if (isSenderPolicyAdmin) {
            return false;
        }

        const isReceiverPolicyAdmin =
            report?.invoiceReceiver?.type === CONST.REPORT.INVOICE_RECEIVER_TYPE.BUSINESS ? getPolicy(report?.invoiceReceiver?.policyID)?.role === CONST.POLICY.ROLE.ADMIN : false;

        if (isReceiverPolicyAdmin) {
            return false;
        }

        return true;
    }

    if (!report?.visibility) {
        if (
            report?.chatType === CONST.REPORT.CHAT_TYPE.POLICY_ADMINS ||
            report?.chatType === CONST.REPORT.CHAT_TYPE.POLICY_ANNOUNCE ||
            report?.chatType === CONST.REPORT.CHAT_TYPE.POLICY_EXPENSE_CHAT ||
            report?.chatType === CONST.REPORT.CHAT_TYPE.DOMAIN_ALL ||
            report?.chatType === CONST.REPORT.CHAT_TYPE.SELF_DM ||
            !report?.chatType
        ) {
            // DM chats don't have a chatType
            return false;
        }
    } else if (isPublicAnnounceRoom(report) && isPolicyEmployee) {
        return false;
    }
    return true;
}

function isCurrentUserTheOnlyParticipant(participantAccountIDs?: number[]): boolean {
    return Boolean(participantAccountIDs?.length === 1 && participantAccountIDs?.[0] === currentUserAccountID);
}

/**
 * Returns display names for those that can see the whisper.
 * However, it returns "you" if the current user is the only one who can see it besides the person that sent it.
 */
function getWhisperDisplayNames(participantAccountIDs?: number[]): string | undefined {
    const isWhisperOnlyVisibleToCurrentUser = isCurrentUserTheOnlyParticipant(participantAccountIDs);

    // When the current user is the only participant, the display name needs to be "you" because that's the only person reading it
    if (isWhisperOnlyVisibleToCurrentUser) {
        return Localize.translateLocal('common.youAfterPreposition');
    }

    return participantAccountIDs?.map((accountID) => getDisplayNameForParticipant(accountID, !isWhisperOnlyVisibleToCurrentUser)).join(', ');
}

/**
 * Show subscript on workspace chats / threads and expense requests
 */
function shouldReportShowSubscript(report: OnyxEntry<Report>): boolean {
    if (isArchivedRoom(report) && !isWorkspaceThread(report)) {
        return false;
    }

    if (isPolicyExpenseChat(report) && !isChatThread(report) && !isTaskReport(report) && !report?.isOwnPolicyExpenseChat) {
        return true;
    }

    if (isPolicyExpenseChat(report) && !isThread(report) && !isTaskReport(report)) {
        return true;
    }

    if (isExpenseRequest(report)) {
        return true;
    }

    if (isExpenseReport(report) && isOneTransactionReport(report?.reportID ?? '')) {
        return true;
    }

    if (isWorkspaceTaskReport(report)) {
        return true;
    }

    if (isWorkspaceThread(report)) {
        return true;
    }

    if (isInvoiceRoom(report)) {
        return true;
    }

    return false;
}

/**
 * Return true if reports data exists
 */
function isReportDataReady(): boolean {
    return !isEmptyObject(allReports) && Object.keys(allReports ?? {}).some((key) => allReports?.[key]?.reportID);
}

/**
 * Return true if reportID from path is valid
 */
function isValidReportIDFromPath(reportIDFromPath: string): boolean {
    return !['', 'null', '0'].includes(reportIDFromPath);
}

/**
 * Return the errors we have when creating a chat or a workspace room
 */
function getAddWorkspaceRoomOrChatReportErrors(report: OnyxEntry<Report>): Errors | null | undefined {
    // We are either adding a workspace room, or we're creating a chat, it isn't possible for both of these to have errors for the same report at the same time, so
    // simply looking up the first truthy value will get the relevant property if it's set.
    return report?.errorFields?.addWorkspaceRoom ?? report?.errorFields?.createChat;
}

/**
 * Return true if the expense report is marked for deletion.
 */
function isMoneyRequestReportPendingDeletion(report: OnyxEntry<Report> | EmptyObject): boolean {
    if (!isMoneyRequestReport(report)) {
        return false;
    }

    const parentReportAction = ReportActionsUtils.getReportAction(report?.parentReportID ?? '', report?.parentReportActionID ?? '');
    return parentReportAction?.pendingAction === CONST.RED_BRICK_ROAD_PENDING_ACTION.DELETE;
}

function canUserPerformWriteAction(report: OnyxEntry<Report>) {
    const reportErrors = getAddWorkspaceRoomOrChatReportErrors(report);

    // If the expense report is marked for deletion, let us prevent any further write action.
    if (isMoneyRequestReportPendingDeletion(report)) {
        return false;
    }

    return !isArchivedRoom(report) && isEmptyObject(reportErrors) && report && isAllowedToComment(report) && !isAnonymousUser && canWriteInReport(report);
}

/**
 * Returns ID of the original report from which the given reportAction is first created.
 */
function getOriginalReportID(reportID: string, reportAction: OnyxEntry<ReportAction>): string | undefined {
    const reportActions = allReportActions?.[`${ONYXKEYS.COLLECTION.REPORT_ACTIONS}${reportID}`];
    const currentReportAction = reportActions?.[reportAction?.reportActionID ?? ''] ?? null;
    const transactionThreadReportID = ReportActionsUtils.getOneTransactionThreadReportID(reportID, reportActions ?? ([] as ReportAction[]));
    if (transactionThreadReportID !== null) {
        return Object.keys(currentReportAction ?? {}).length === 0 ? transactionThreadReportID : reportID;
    }
    return isThreadFirstChat(reportAction, reportID) && Object.keys(currentReportAction ?? {}).length === 0
        ? allReports?.[`${ONYXKEYS.COLLECTION.REPORT}${reportID}`]?.parentReportID
        : reportID;
}

/**
 * Return the pendingAction and the errors resulting from either
 *
 * - creating a workspace room
 * - starting a chat
 * - paying the expense
 *
 * while being offline
 */
function getReportOfflinePendingActionAndErrors(report: OnyxEntry<Report>): ReportOfflinePendingActionAndErrors {
    // It shouldn't be possible for all of these actions to be pending (or to have errors) for the same report at the same time, so just take the first that exists
    const reportPendingAction = report?.pendingFields?.addWorkspaceRoom ?? report?.pendingFields?.createChat ?? report?.pendingFields?.reimbursed;

    const reportErrors = getAddWorkspaceRoomOrChatReportErrors(report);
    return {reportPendingAction, reportErrors};
}

/**
 * Check if the report can create the expense with type is iouType
 */
function canCreateRequest(report: OnyxEntry<Report>, policy: OnyxEntry<Policy>, iouType: (typeof CONST.IOU.TYPE)[keyof typeof CONST.IOU.TYPE]): boolean {
    const participantAccountIDs = report?.participantAccountIDs ?? [];
    if (!canUserPerformWriteAction(report)) {
        return false;
    }
    return getMoneyRequestOptions(report, policy, participantAccountIDs).includes(iouType);
}

function getWorkspaceChats(policyID: string, accountIDs: number[]): Array<OnyxEntry<Report>> {
    return Object.values(allReports ?? {}).filter((report) => isPolicyExpenseChat(report) && (report?.policyID ?? '') === policyID && accountIDs.includes(report?.ownerAccountID ?? -1));
}

/**
 * Gets all reports that relate to the policy
 *
 * @param policyID - the workspace ID to get all associated reports
 */
function getAllWorkspaceReports(policyID: string): Array<OnyxEntry<Report>> {
    return Object.values(allReports ?? {}).filter((report) => (report?.policyID ?? '') === policyID);
}

/**
 * @param policy - the workspace the report is on, null if the user isn't a member of the workspace
 */
function shouldDisableRename(report: OnyxEntry<Report>, policy: OnyxEntry<Policy>): boolean {
    if (isDefaultRoom(report) || isArchivedRoom(report) || isThread(report) || isMoneyRequestReport(report) || isPolicyExpenseChat(report)) {
        return true;
    }

    if (isGroupChat(report)) {
        return false;
    }

    // if the linked workspace is null, that means the person isn't a member of the workspace the report is in
    // which means this has to be a public room we want to disable renaming for
    if (!policy) {
        return true;
    }

    // If there is a linked workspace, that means the user is a member of the workspace the report is in and is allowed to rename.
    return false;
}

/**
 * @param policy - the workspace the report is on, null if the user isn't a member of the workspace
 */
function canEditWriteCapability(report: OnyxEntry<Report>, policy: OnyxEntry<Policy>): boolean {
    return PolicyUtils.isPolicyAdmin(policy) && !isAdminRoom(report) && !isArchivedRoom(report) && !isThread(report);
}

/**
 * @param policy - the workspace the report is on, null if the user isn't a member of the workspace
 */
function canEditRoomVisibility(report: OnyxEntry<Report>, policy: OnyxEntry<Policy>): boolean {
    return PolicyUtils.isPolicyAdmin(policy) && !isArchivedRoom(report);
}

/**
 * Returns the onyx data needed for the task assignee chat
 */
function getTaskAssigneeChatOnyxData(
    accountID: number,
    assigneeAccountID: number,
    taskReportID: string,
    assigneeChatReportID: string,
    parentReportID: string,
    title: string,
    assigneeChatReport: OnyxEntry<Report>,
): OnyxDataTaskAssigneeChat {
    // Set if we need to add a comment to the assignee chat notifying them that they have been assigned a task
    let optimisticAssigneeAddComment: OptimisticReportAction | undefined;
    // Set if this is a new chat that needs to be created for the assignee
    let optimisticChatCreatedReportAction: OptimisticCreatedReportAction | undefined;
    const currentTime = DateUtils.getDBTime();
    const optimisticData: OnyxUpdate[] = [];
    const successData: OnyxUpdate[] = [];
    const failureData: OnyxUpdate[] = [];

    // You're able to assign a task to someone you haven't chatted with before - so we need to optimistically create the chat and the chat reportActions
    // Only add the assignee chat report to onyx if we haven't already set it optimistically
    if (assigneeChatReport?.isOptimisticReport && assigneeChatReport.pendingFields?.createChat !== CONST.RED_BRICK_ROAD_PENDING_ACTION.ADD) {
        optimisticChatCreatedReportAction = buildOptimisticCreatedReportAction(assigneeChatReportID);
        optimisticData.push(
            {
                onyxMethod: Onyx.METHOD.MERGE,
                key: `${ONYXKEYS.COLLECTION.REPORT}${assigneeChatReportID}`,
                value: {
                    pendingFields: {
                        createChat: CONST.RED_BRICK_ROAD_PENDING_ACTION.ADD,
                    },
                    isHidden: false,
                },
            },
            {
                onyxMethod: Onyx.METHOD.MERGE,
                key: `${ONYXKEYS.COLLECTION.REPORT_ACTIONS}${assigneeChatReportID}`,
                value: {[optimisticChatCreatedReportAction.reportActionID]: optimisticChatCreatedReportAction as Partial<ReportAction>},
            },
        );

        successData.push({
            onyxMethod: Onyx.METHOD.MERGE,
            key: `${ONYXKEYS.COLLECTION.REPORT}${assigneeChatReportID}`,
            value: {
                pendingFields: {
                    createChat: null,
                },
                isOptimisticReport: false,
            },
        });

        failureData.push(
            {
                onyxMethod: Onyx.METHOD.SET,
                key: `${ONYXKEYS.COLLECTION.REPORT}${assigneeChatReportID}`,
                value: null,
            },
            {
                onyxMethod: Onyx.METHOD.MERGE,
                key: `${ONYXKEYS.COLLECTION.REPORT_ACTIONS}${assigneeChatReportID}`,
                value: {[optimisticChatCreatedReportAction.reportActionID]: {pendingAction: null}},
            },
            // If we failed, we want to remove the optimistic personal details as it was likely due to an invalid login
            {
                onyxMethod: Onyx.METHOD.MERGE,
                key: ONYXKEYS.PERSONAL_DETAILS_LIST,
                value: {
                    [assigneeAccountID]: null,
                },
            },
        );
    }

    // If you're choosing to share the task in the same DM as the assignee then we don't need to create another reportAction indicating that you've been assigned
    if (assigneeChatReportID !== parentReportID) {
        // eslint-disable-next-line @typescript-eslint/prefer-nullish-coalescing
        const displayname = allPersonalDetails?.[assigneeAccountID]?.displayName || allPersonalDetails?.[assigneeAccountID]?.login || '';
        optimisticAssigneeAddComment = buildOptimisticTaskCommentReportAction(taskReportID, title, assigneeAccountID, `assigned to ${displayname}`, parentReportID);
        const lastAssigneeCommentText = formatReportLastMessageText(ReportActionsUtils.getReportActionText(optimisticAssigneeAddComment.reportAction as ReportAction));
        const optimisticAssigneeReport = {
            lastVisibleActionCreated: currentTime,
            lastMessageText: lastAssigneeCommentText,
            lastActorAccountID: accountID,
            lastReadTime: currentTime,
        };

        optimisticData.push(
            {
                onyxMethod: Onyx.METHOD.MERGE,
                key: `${ONYXKEYS.COLLECTION.REPORT_ACTIONS}${assigneeChatReportID}`,
                value: {[optimisticAssigneeAddComment.reportAction.reportActionID ?? '']: optimisticAssigneeAddComment.reportAction as ReportAction},
            },
            {
                onyxMethod: Onyx.METHOD.MERGE,
                key: `${ONYXKEYS.COLLECTION.REPORT}${assigneeChatReportID}`,
                value: optimisticAssigneeReport,
            },
        );
        successData.push({
            onyxMethod: Onyx.METHOD.MERGE,
            key: `${ONYXKEYS.COLLECTION.REPORT_ACTIONS}${assigneeChatReportID}`,
            value: {[optimisticAssigneeAddComment.reportAction.reportActionID ?? '']: {isOptimisticAction: null}},
        });
        failureData.push({
            onyxMethod: Onyx.METHOD.MERGE,
            key: `${ONYXKEYS.COLLECTION.REPORT_ACTIONS}${assigneeChatReportID}`,
            value: {[optimisticAssigneeAddComment.reportAction.reportActionID ?? '']: {pendingAction: null}},
        });
    }

    return {
        optimisticData,
        successData,
        failureData,
        optimisticAssigneeAddComment,
        optimisticChatCreatedReportAction,
    };
}

/**
 * Return iou report action display message
 */
function getIOUReportActionDisplayMessage(reportAction: OnyxEntry<ReportAction>, transaction?: OnyxEntry<Transaction>): string {
    if (reportAction?.actionName !== CONST.REPORT.ACTIONS.TYPE.IOU) {
        return '';
    }
    const originalMessage = reportAction.originalMessage;
    const {IOUReportID} = originalMessage;
    const iouReport = getReport(IOUReportID);
    let translationKey: TranslationPaths;
    if (originalMessage.type === CONST.IOU.REPORT_ACTION_TYPE.PAY) {
        // The `REPORT_ACTION_TYPE.PAY` action type is used for both fulfilling existing requests and sending money. To
        // differentiate between these two scenarios, we check if the `originalMessage` contains the `IOUDetails`
        // property. If it does, it indicates that this is a 'Pay someone' action.
        const {amount, currency} = originalMessage.IOUDetails ?? originalMessage;
        const formattedAmount = CurrencyUtils.convertToDisplayString(Math.abs(amount), currency) ?? '';

        switch (originalMessage.paymentType) {
            case CONST.IOU.PAYMENT_TYPE.ELSEWHERE:
                translationKey = 'iou.paidElsewhereWithAmount';
                break;
            case CONST.IOU.PAYMENT_TYPE.EXPENSIFY:
            case CONST.IOU.PAYMENT_TYPE.VBBA:
                translationKey = 'iou.paidWithExpensifyWithAmount';
                break;
            default:
                translationKey = 'iou.payerPaidAmount';
                break;
        }
        return Localize.translateLocal(translationKey, {amount: formattedAmount, payer: ''});
    }

    const transactionDetails = getTransactionDetails(!isEmptyObject(transaction) ? transaction : null);
    const formattedAmount = CurrencyUtils.convertToDisplayString(transactionDetails?.amount ?? 0, transactionDetails?.currency);
    const isRequestSettled = isSettled(originalMessage.IOUReportID);
    const isApproved = isReportApproved(iouReport);
    if (isRequestSettled) {
        return Localize.translateLocal('iou.payerSettled', {
            amount: formattedAmount,
        });
    }
    if (isApproved) {
        return Localize.translateLocal('iou.approvedAmount', {
            amount: formattedAmount,
        });
    }
    if (ReportActionsUtils.isSplitBillAction(reportAction)) {
        translationKey = 'iou.didSplitAmount';
    } else if (ReportActionsUtils.isTrackExpenseAction(reportAction)) {
        translationKey = 'iou.trackedAmount';
    } else {
        translationKey = 'iou.submittedAmount';
    }
    return Localize.translateLocal(translationKey, {
        formattedAmount,
        comment: transactionDetails?.comment ?? '',
    });
}

/**
 * Checks if a report is a group chat.
 *
 * A report is a group chat if it meets the following conditions:
 * - Not a chat thread.
 * - Not a task report.
 * - Not an expense / IOU report.
 * - Not an archived room.
 * - Not a public / admin / announce chat room (chat type doesn't match any of the specified types).
 * - More than 2 participants.
 *
 */
function isDeprecatedGroupDM(report: OnyxEntry<Report>): boolean {
    return Boolean(
        report &&
            !isChatThread(report) &&
            !isTaskReport(report) &&
            !isInvoiceReport(report) &&
            !isMoneyRequestReport(report) &&
            !isArchivedRoom(report) &&
            !Object.values(CONST.REPORT.CHAT_TYPE).some((chatType) => chatType === getChatType(report)) &&
            (report.participantAccountIDs?.length ?? 0) > 1,
    );
}

/**
 * Assume any report without a reportID is unusable.
 */
function isValidReport(report?: OnyxEntry<Report>): boolean {
    return Boolean(report?.reportID);
}

/**
 * Check to see if we are a participant of this report.
 */
function isReportParticipant(accountID: number, report: OnyxEntry<Report>): boolean {
    if (!accountID) {
        return false;
    }

    // If we have a DM AND the accountID we are checking is the current user THEN we won't find them as a participant and must assume they are a participant
    if (isDM(report) && accountID === currentUserAccountID) {
        return true;
    }

    const possibleAccountIDs = report?.participantAccountIDs ?? [];
    if (report?.ownerAccountID) {
        possibleAccountIDs.push(report?.ownerAccountID);
    }
    if (report?.managerID) {
        possibleAccountIDs.push(report?.managerID);
    }
    return possibleAccountIDs.includes(accountID);
}

/**
 * Check to see if the current user has access to view the report.
 */
function canCurrentUserOpenReport(report: OnyxEntry<Report>): boolean {
    return (isReportParticipant(currentUserAccountID ?? 0, report) || isPublicRoom(report)) && canAccessReport(report, allPolicies, allBetas);
}

function shouldUseFullTitleToDisplay(report: OnyxEntry<Report>): boolean {
    return (
        isMoneyRequestReport(report) || isPolicyExpenseChat(report) || isChatRoom(report) || isChatThread(report) || isTaskReport(report) || isGroupChat(report) || isInvoiceReport(report)
    );
}

function getRoom(type: ValueOf<typeof CONST.REPORT.CHAT_TYPE>, policyID: string): OnyxEntry<Report> | undefined {
    const room = Object.values(allReports ?? {}).find((report) => report?.policyID === policyID && report?.chatType === type && !isThread(report));
    return room;
}

/**
 *  We only want policy members who are members of the report to be able to modify the report description, but not in thread chat.
 */
function canEditReportDescription(report: OnyxEntry<Report>, policy: OnyxEntry<Policy> | undefined): boolean {
    return (
        !isMoneyRequestReport(report) &&
        !isArchivedRoom(report) &&
        isChatRoom(report) &&
        !isChatThread(report) &&
        !isEmpty(policy) &&
        hasParticipantInArray(report, [currentUserAccountID ?? 0])
    );
}

function canEditPolicyDescription(policy: OnyxEntry<Policy>): boolean {
    return PolicyUtils.isPolicyAdmin(policy);
}

/**
 * Checks if report action has error when smart scanning
 */
function hasSmartscanError(reportActions: ReportAction[]) {
    return reportActions.some((action) => {
        if (!ReportActionsUtils.isSplitBillAction(action) && !ReportActionsUtils.isReportPreviewAction(action)) {
            return false;
        }
        const IOUReportID = ReportActionsUtils.getIOUReportIDFromReportActionPreview(action);
        const isReportPreviewError = ReportActionsUtils.isReportPreviewAction(action) && hasMissingSmartscanFields(IOUReportID) && !isSettled(IOUReportID);
        const transactionID = (action.originalMessage as IOUMessage).IOUTransactionID ?? '0';
        const transaction = allTransactions?.[`${ONYXKEYS.COLLECTION.TRANSACTION}${transactionID}`] ?? {};
        const isSplitBillError = ReportActionsUtils.isSplitBillAction(action) && TransactionUtils.hasMissingSmartscanFields(transaction as Transaction);

        return isReportPreviewError || isSplitBillError;
    });
}

function shouldAutoFocusOnKeyPress(event: KeyboardEvent): boolean {
    if (event.key.length > 1) {
        return false;
    }

    // If a key is pressed in combination with Meta, Control or Alt do not focus
    if (event.ctrlKey || event.metaKey) {
        return false;
    }

    if (event.code === 'Space') {
        return false;
    }

    return true;
}

/**
 * Navigates to the appropriate screen based on the presence of a private note for the current user.
 */
function navigateToPrivateNotes(report: OnyxEntry<Report>, session: OnyxEntry<Session>) {
    if (isEmpty(report) || isEmpty(session) || !session.accountID) {
        return;
    }
    const currentUserPrivateNote = report.privateNotes?.[session.accountID]?.note ?? '';
    if (isEmpty(currentUserPrivateNote)) {
        Navigation.navigate(ROUTES.PRIVATE_NOTES_EDIT.getRoute(report.reportID, session.accountID));
        return;
    }
    Navigation.navigate(ROUTES.PRIVATE_NOTES_LIST.getRoute(report.reportID));
}

/**
 * Check if Report has any held expenses
 */
function isHoldCreator(transaction: OnyxEntry<Transaction>, reportID: string): boolean {
    const holdReportAction = ReportActionsUtils.getReportAction(reportID, `${transaction?.comment?.hold ?? ''}`);
    return isActionCreator(holdReportAction);
}

/**
 * Get all held transactions of a iouReport
 */
function getAllHeldTransactions(iouReportID: string): Transaction[] {
    const transactions = TransactionUtils.getAllReportTransactions(iouReportID);
    return transactions.filter((transaction) => TransactionUtils.isOnHold(transaction));
}

/**
 * Check if Report has any held expenses
 */
function hasHeldExpenses(iouReportID?: string): boolean {
    const transactions = TransactionUtils.getAllReportTransactions(iouReportID);
    return transactions.some((transaction) => TransactionUtils.isOnHold(transaction));
}

/**
 * Check if all expenses in the Report are on hold
 */
function hasOnlyHeldExpenses(iouReportID: string): boolean {
    const transactions = TransactionUtils.getAllReportTransactions(iouReportID);
    return !transactions.some((transaction) => !TransactionUtils.isOnHold(transaction));
}

/**
 * Checks if thread replies should be displayed
 */
function shouldDisplayThreadReplies(reportAction: OnyxEntry<ReportAction>, reportID: string): boolean {
    const hasReplies = (reportAction?.childVisibleActionCount ?? 0) > 0;
    return hasReplies && !!reportAction?.childCommenterCount && !isThreadFirstChat(reportAction, reportID);
}

/**
 * Check if money report has any transactions updated optimistically
 */
function hasUpdatedTotal(report: OnyxEntry<Report>, policy: OnyxEntry<Policy>): boolean {
    if (!report) {
        return true;
    }

    const transactions = TransactionUtils.getAllReportTransactions(report.reportID);
    const hasPendingTransaction = transactions.some((transaction) => !!transaction.pendingAction);
    const hasTransactionWithDifferentCurrency = transactions.some((transaction) => transaction.currency !== report.currency);
    const hasDifferentWorkspaceCurrency = report.pendingFields?.createChat && isExpenseReport(report) && report.currency !== policy?.outputCurrency;

    return !(hasPendingTransaction && (hasTransactionWithDifferentCurrency || hasDifferentWorkspaceCurrency)) && !(hasHeldExpenses(report.reportID) && report?.unheldTotal === undefined);
}

/**
 * Return held and full amount formatted with used currency
 */
function getNonHeldAndFullAmount(iouReport: OnyxEntry<Report>, policy: OnyxEntry<Policy>): string[] {
    const transactions = TransactionUtils.getAllReportTransactions(iouReport?.reportID ?? '');
    const hasPendingTransaction = transactions.some((transaction) => !!transaction.pendingAction);

    if (hasUpdatedTotal(iouReport, policy) && hasPendingTransaction) {
        const unheldTotal = transactions.reduce((currentVal, transaction) => currentVal - (!TransactionUtils.isOnHold(transaction) ? transaction.amount : 0), 0);

        return [CurrencyUtils.convertToDisplayString(unheldTotal, iouReport?.currency ?? ''), CurrencyUtils.convertToDisplayString((iouReport?.total ?? 0) * -1, iouReport?.currency ?? '')];
    }

    return [
        CurrencyUtils.convertToDisplayString((iouReport?.unheldTotal ?? 0) * -1, iouReport?.currency ?? ''),
        CurrencyUtils.convertToDisplayString((iouReport?.total ?? 0) * -1, iouReport?.currency ?? ''),
    ];
}

/**
 * Disable reply in thread action if:
 *
 * - The action is listed in the thread-disabled list
 * - The action is a split expense action
 * - The action is deleted and is not threaded
 * - The report is archived and the action is not threaded
 * - The action is a whisper action and it's neither a report preview nor IOU action
 * - The action is the thread's first chat
 */
function shouldDisableThread(reportAction: OnyxEntry<ReportAction>, reportID: string): boolean {
    const isSplitBillAction = ReportActionsUtils.isSplitBillAction(reportAction);
    const isDeletedAction = ReportActionsUtils.isDeletedAction(reportAction);
    const isReportPreviewAction = ReportActionsUtils.isReportPreviewAction(reportAction);
    const isIOUAction = ReportActionsUtils.isMoneyRequestAction(reportAction);
    const isWhisperAction = ReportActionsUtils.isWhisperAction(reportAction) || ReportActionsUtils.isActionableTrackExpense(reportAction);
    const isArchivedReport = isArchivedRoom(getReport(reportID));
    const isActionDisabled = CONST.REPORT.ACTIONS.THREAD_DISABLED.some((action: string) => action === reportAction?.actionName);

    return (
        isActionDisabled ||
        isSplitBillAction ||
        (isDeletedAction && !reportAction?.childVisibleActionCount) ||
        (isArchivedReport && !reportAction?.childVisibleActionCount) ||
        (isWhisperAction && !isReportPreviewAction && !isIOUAction) ||
        isThreadFirstChat(reportAction, reportID)
    );
}

function getAllAncestorReportActions(report: Report | null | undefined): Ancestor[] {
    if (!report) {
        return [];
    }
    const allAncestors: Ancestor[] = [];
    let parentReportID = report.parentReportID;
    let parentReportActionID = report.parentReportActionID;

    // Store the child of parent report
    let currentReport = report;

    while (parentReportID) {
        const parentReport = getReport(parentReportID);
        const parentReportAction = ReportActionsUtils.getReportAction(parentReportID, parentReportActionID ?? '0');

        if (!parentReportAction || ReportActionsUtils.isTransactionThread(parentReportAction)) {
            break;
        }

        const isParentReportActionUnread = ReportActionsUtils.isCurrentActionUnread(parentReport ?? {}, parentReportAction);
        allAncestors.push({
            report: currentReport,
            reportAction: parentReportAction,
            shouldDisplayNewMarker: isParentReportActionUnread,
        });

        if (!parentReport) {
            break;
        }

        parentReportID = parentReport?.parentReportID;
        parentReportActionID = parentReport?.parentReportActionID;
        if (!isEmptyObject(parentReport)) {
            currentReport = parentReport;
        }
    }

    return allAncestors.reverse();
}

function getAllAncestorReportActionIDs(report: Report | null | undefined, includeTransactionThread = false): AncestorIDs {
    if (!report) {
        return {
            reportIDs: [],
            reportActionsIDs: [],
        };
    }

    const allAncestorIDs: AncestorIDs = {
        reportIDs: [],
        reportActionsIDs: [],
    };
    let parentReportID = report.parentReportID;
    let parentReportActionID = report.parentReportActionID;

    while (parentReportID) {
        const parentReport = getReport(parentReportID);
        const parentReportAction = ReportActionsUtils.getReportAction(parentReportID, parentReportActionID ?? '0');

        if (!parentReportAction || (!includeTransactionThread && ReportActionsUtils.isTransactionThread(parentReportAction))) {
            break;
        }

        allAncestorIDs.reportIDs.push(parentReportID ?? '');
        allAncestorIDs.reportActionsIDs.push(parentReportActionID ?? '');

        if (!parentReport) {
            break;
        }

        parentReportID = parentReport?.parentReportID;
        parentReportActionID = parentReport?.parentReportActionID;
    }

    return allAncestorIDs;
}

/**
 * Get optimistic data of parent report action
 * @param reportID The reportID of the report that is updated
 * @param lastVisibleActionCreated Last visible action created of the child report
 * @param type The type of action in the child report
 */
function getOptimisticDataForParentReportAction(reportID: string, lastVisibleActionCreated: string, type: string): Array<OnyxUpdate | EmptyObject> {
    const report = getReport(reportID);

    if (!report || isEmptyObject(report)) {
        return [];
    }

    const ancestors = getAllAncestorReportActionIDs(report, true);
    const totalAncestor = ancestors.reportIDs.length;

    return Array.from(Array(totalAncestor), (_, index) => {
        const ancestorReport = getReport(ancestors.reportIDs[index]);

        if (!ancestorReport || isEmptyObject(ancestorReport)) {
            return {} as EmptyObject;
        }

        const ancestorReportAction = ReportActionsUtils.getReportAction(ancestorReport.reportID, ancestors.reportActionsIDs[index]);

        if (!ancestorReportAction || isEmptyObject(ancestorReportAction)) {
            return {} as EmptyObject;
        }

        return {
            onyxMethod: Onyx.METHOD.MERGE,
            key: `${ONYXKEYS.COLLECTION.REPORT_ACTIONS}${ancestorReport.reportID}`,
            value: {
                [ancestorReportAction?.reportActionID ?? '']: updateOptimisticParentReportAction(ancestorReportAction, lastVisibleActionCreated, type),
            },
        };
    });
}

function canBeAutoReimbursed(report: OnyxEntry<Report>, policy: OnyxEntry<Policy> | EmptyObject): boolean {
    if (isEmptyObject(policy)) {
        return false;
    }
    type CurrencyType = (typeof CONST.DIRECT_REIMBURSEMENT_CURRENCIES)[number];
    const reimbursableTotal = getMoneyRequestSpendBreakdown(report).totalDisplaySpend;
    const autoReimbursementLimit = policy.autoReimbursementLimit ?? 0;
    const isAutoReimbursable =
        isReportInGroupPolicy(report) &&
        policy.reimbursementChoice === CONST.POLICY.REIMBURSEMENT_CHOICES.REIMBURSEMENT_YES &&
        autoReimbursementLimit >= reimbursableTotal &&
        reimbursableTotal > 0 &&
        CONST.DIRECT_REIMBURSEMENT_CURRENCIES.includes(report?.currency as CurrencyType);
    return isAutoReimbursable;
}

/** Check if the current user is an owner of the report */
function isReportOwner(report: OnyxEntry<Report>): boolean {
    return report?.ownerAccountID === currentUserPersonalDetails?.accountID;
}

function isAllowedToApproveExpenseReport(report: OnyxEntry<Report>, approverAccountID?: number): boolean {
    const policy = getPolicy(report?.policyID);
    const {preventSelfApproval} = policy;

    const isOwner = (approverAccountID ?? currentUserAccountID) === report?.ownerAccountID;

    return !(preventSelfApproval && isOwner);
}

function isAllowedToSubmitDraftExpenseReport(report: OnyxEntry<Report>): boolean {
    const policy = getPolicy(report?.policyID);
    const submitToAccountID = PolicyUtils.getSubmitToAccountID(policy, report?.ownerAccountID ?? -1);

    return isAllowedToApproveExpenseReport(report, submitToAccountID);
}

/**
 * What missing payment method does this report action indicate, if any?
 */
function getIndicatedMissingPaymentMethod(userWallet: OnyxEntry<UserWallet>, reportId: string, reportAction: ReportAction): MissingPaymentMethod | undefined {
    const isSubmitterOfUnsettledReport = isCurrentUserSubmitter(reportId) && !isSettled(reportId);
    if (!isSubmitterOfUnsettledReport || reportAction.actionName !== CONST.REPORT.ACTIONS.TYPE.REIMBURSEMENT_QUEUED) {
        return undefined;
    }
    const paymentType = reportAction.originalMessage?.paymentType;
    if (paymentType === CONST.IOU.PAYMENT_TYPE.EXPENSIFY) {
        return isEmpty(userWallet) || userWallet.tierName === CONST.WALLET.TIER_NAME.SILVER ? 'wallet' : undefined;
    }

    return !store.hasCreditBankAccount() ? 'bankAccount' : undefined;
}

/**
 * Checks if report chat contains missing payment method
 */
function hasMissingPaymentMethod(userWallet: OnyxEntry<UserWallet>, iouReportID: string): boolean {
    const reportActions = allReportActions?.[`${ONYXKEYS.COLLECTION.REPORT_ACTIONS}${iouReportID}`] ?? {};
    return Object.values(reportActions).some((action) => getIndicatedMissingPaymentMethod(userWallet, iouReportID, action) !== undefined);
}

/**
 * Used from expense actions to decide if we need to build an optimistic expense report.
   Create a new report if:
   - we don't have an iouReport set in the chatReport
   - we have one, but it's waiting on the payee adding a bank account
   - we have one but we can't add more transactions to it due to: report is approved or settled, or report is processing and policy isn't on Instant submit reporting frequency
 */
function shouldCreateNewMoneyRequestReport(existingIOUReport: OnyxEntry<Report> | undefined | null, chatReport: OnyxEntry<Report> | null): boolean {
    return !existingIOUReport || hasIOUWaitingOnCurrentUserBankAccount(chatReport) || !canAddOrDeleteTransactions(existingIOUReport);
}

/**
 * Checks if report contains actions with errors
 */
function hasActionsWithErrors(reportID: string): boolean {
    const reportActions = allReportActions?.[`${ONYXKEYS.COLLECTION.REPORT_ACTIONS}${reportID}`] ?? {};
    return Object.values(reportActions).some((action) => !isEmptyObject(action.errors));
}

function canLeavePolicyExpenseChat(report: OnyxEntry<Report>, policy: OnyxEntry<Policy>): boolean {
    return isPolicyExpenseChat(report) && !(PolicyUtils.isPolicyAdmin(policy) || PolicyUtils.isPolicyOwner(policy, currentUserAccountID ?? -1) || isReportOwner(report));
}

function getReportActionActorAccountID(reportAction: OnyxEntry<ReportAction>, iouReport: OnyxEntry<Report> | undefined): number | undefined {
    switch (reportAction?.actionName) {
        case CONST.REPORT.ACTIONS.TYPE.REPORT_PREVIEW:
            return iouReport ? iouReport.managerID : reportAction?.actorAccountID;

        case CONST.REPORT.ACTIONS.TYPE.SUBMITTED:
            return reportAction?.adminAccountID ?? reportAction?.actorAccountID;

        default:
            return reportAction?.actorAccountID;
    }
}

function createDraftTransactionAndNavigateToParticipantSelector(transactionID: string, reportID: string, actionName: IOUAction, reportActionID: string): void {
    const transaction = allTransactions?.[`${ONYXKEYS.COLLECTION.TRANSACTION}${transactionID}`] ?? ({} as Transaction);
    const reportActions = allReportActions?.[`${ONYXKEYS.COLLECTION.REPORT_ACTIONS}${reportID}`] ?? ([] as ReportAction[]);

    if (!transaction || !reportActions) {
        return;
    }

    const linkedTrackedExpenseReportAction = Object.values(reportActions).find((action) => (action.originalMessage as IOUMessage)?.IOUTransactionID === transactionID);

    const {created, amount, currency, merchant, mccGroup} = getTransactionDetails(transaction) ?? {};
    const comment = getTransactionCommentObject(transaction);

    IOU.createDraftTransaction({
        ...transaction,
        actionableWhisperReportActionID: reportActionID,
        linkedTrackedExpenseReportAction,
        linkedTrackedExpenseReportID: reportID,
        created,
        amount,
        currency,
        comment,
        merchant,
        mccGroup,
    } as Transaction);

    const filteredPolicies = Object.values(allPolicies ?? {}).filter(
        (policy) => policy && policy.type !== CONST.POLICY.TYPE.PERSONAL && policy.pendingAction !== CONST.RED_BRICK_ROAD_PENDING_ACTION.DELETE,
    );

    if (actionName === CONST.IOU.ACTION.SUBMIT || (allPolicies && filteredPolicies.length > 0)) {
        Navigation.navigate(ROUTES.MONEY_REQUEST_STEP_PARTICIPANTS.getRoute(CONST.IOU.TYPE.SUBMIT, transactionID, reportID, undefined, actionName));
        return;
    }

    const {expenseChatReportID, policyID, policyName} = PolicyActions.createDraftWorkspace();
    const isCategorizing = actionName === CONST.IOU.ACTION.CATEGORIZE;

    IOU.setMoneyRequestParticipants(transactionID, [
        {
            selected: true,
            accountID: 0,
            isPolicyExpenseChat: true,
            reportID: expenseChatReportID,
            policyID,
            searchText: policyName,
        },
    ]);
    const iouConfirmationPageRoute = ROUTES.MONEY_REQUEST_STEP_CONFIRMATION.getRoute(actionName, CONST.IOU.TYPE.SUBMIT, transactionID, expenseChatReportID);
    if (isCategorizing) {
        Navigation.navigate(ROUTES.MONEY_REQUEST_STEP_CATEGORY.getRoute(actionName, CONST.IOU.TYPE.SUBMIT, transactionID, expenseChatReportID, iouConfirmationPageRoute));
    } else {
        Navigation.navigate(iouConfirmationPageRoute);
    }
}

/**
 * @returns the object to update `report.hasOutstandingChildRequest`
 */
function getOutstandingChildRequest(iouReport: OnyxEntry<Report> | EmptyObject): OutstandingChildRequest {
    if (!iouReport || isEmptyObject(iouReport)) {
        return {};
    }

    if (!isExpenseReport(iouReport)) {
        const {reimbursableSpend} = getMoneyRequestSpendBreakdown(iouReport);
        return {
            hasOutstandingChildRequest: iouReport.managerID === currentUserAccountID && reimbursableSpend !== 0,
        };
    }

    const policy = getPolicy(iouReport.policyID);
    const shouldBeManuallySubmitted = PolicyUtils.isPaidGroupPolicy(policy) && !policy?.harvesting?.enabled;
    const isOwnFreePolicy = PolicyUtils.isFreeGroupPolicy(policy) && PolicyUtils.isPolicyAdmin(policy);
    if (shouldBeManuallySubmitted || isOwnFreePolicy) {
        return {
            hasOutstandingChildRequest: true,
        };
    }

    // We don't need to update hasOutstandingChildRequest in this case
    return {};
}

function canReportBeMentionedWithinPolicy(report: OnyxEntry<Report>, policyID: string): boolean {
    if (report?.policyID !== policyID) {
        return false;
    }

    return isChatRoom(report) && !isThread(report);
}

function shouldShowMerchantColumn(transactions: Transaction[]) {
    return transactions.some((transaction) => isExpenseReport(allReports?.[transaction.reportID] ?? {}));
}

export {
    addDomainToShortMention,
    areAllRequestsBeingSmartScanned,
    buildOptimisticAddCommentReportAction,
    buildOptimisticApprovedReportAction,
    buildOptimisticCancelPaymentReportAction,
    buildOptimisticChangedTaskAssigneeReportAction,
    buildOptimisticChatReport,
    buildOptimisticClosedReportAction,
    buildOptimisticCreatedReportAction,
    buildOptimisticEditedTaskFieldReportAction,
    buildOptimisticExpenseReport,
    buildOptimisticGroupChatReport,
    buildOptimisticHoldReportAction,
    buildOptimisticHoldReportActionComment,
    buildOptimisticIOUReport,
    buildOptimisticIOUReportAction,
    buildOptimisticModifiedExpenseReportAction,
    buildOptimisticMoneyRequestEntities,
    buildOptimisticMovedReportAction,
    buildOptimisticMovedTrackedExpenseModifiedReportAction,
    buildOptimisticRenamedRoomReportAction,
    buildOptimisticReportPreview,
    buildOptimisticSubmittedReportAction,
    buildOptimisticTaskCommentReportAction,
    buildOptimisticTaskReport,
    buildOptimisticTaskReportAction,
    buildOptimisticUnHoldReportAction,
    buildOptimisticWorkspaceChats,
    buildParticipantsFromAccountIDs,
    buildTransactionThread,
    canAccessReport,
    canAddOrDeleteTransactions,
    canBeAutoReimbursed,
    canCreateRequest,
    canCreateTaskInReport,
    canCurrentUserOpenReport,
    canDeleteReportAction,
    canEditFieldOfMoneyRequest,
    canEditMoneyRequest,
    canEditPolicyDescription,
    canEditReportAction,
    canEditReportDescription,
    canEditRoomVisibility,
    canEditWriteCapability,
    canFlagReportAction,
    canLeavePolicyExpenseChat,
    canLeaveRoom,
    canReportBeMentionedWithinPolicy,
    canRequestMoney,
    canSeeDefaultRoom,
    canShowReportRecipientLocalTime,
    canUserPerformWriteAction,
    chatIncludesChronos,
    chatIncludesConcierge,
    createDraftTransactionAndNavigateToParticipantSelector,
    doesReportBelongToWorkspace,
    doesTransactionThreadHaveViolations,
    findLastAccessedReport,
    findSelfDMReportID,
    formatReportLastMessageText,
    generateReportID,
    getAddWorkspaceRoomOrChatReportErrors,
    getAllAncestorReportActionIDs,
    getAllAncestorReportActions,
    getAllHeldTransactions,
    getAllPolicyReports,
    getAllWorkspaceReports,
    getAvailableReportFields,
    getBankAccountRoute,
    getChatByParticipants,
    getChatByParticipantsAndPolicy,
    getChatRoomSubtitle,
    getChildReportNotificationPreference,
    getCommentLength,
    getDefaultGroupAvatar,
    getDefaultWorkspaceAvatar,
    getDefaultWorkspaceAvatarTestID,
    getDeletedParentActionMessageForChatReport,
    getDisplayNameForParticipant,
    getDisplayNamesWithTooltips,
    getGroupChatName,
    getIOUReportActionDisplayMessage,
    getIOUReportActionMessage,
    getIcons,
    getIconsForParticipants,
    getIndicatedMissingPaymentMethod,
    getLastUpdatedReport,
    getLastVisibleMessage,
    getMoneyRequestOptions,
    getMoneyRequestSpendBreakdown,
    getNewMarkerReportActionID,
    getNonHeldAndFullAmount,
    getOptimisticDataForParentReportAction,
    getOriginalReportID,
    getOutstandingChildRequest,
    getParentNavigationSubtitle,
    getParsedComment,
    getParticipantAccountIDs,
    getParticipants,
    getPendingChatMembers,
    getPersonalDetailsForAccountID,
    getPolicyDescriptionText,
    getPolicyName,
    getPolicyType,
    getReimbursementDeQueuedActionMessage,
    getReimbursementQueuedActionMessage,
    getReport,
    getReportActionActorAccountID,
    getReportDescriptionText,
    getReportFieldKey,
    getReportIDFromLink,
    getReportName,
    getReportNotificationPreference,
    getReportOfflinePendingActionAndErrors,
    getReportParticipantsTitle,
    getReportPolicyID,
    getReportPreviewMessage,
    getReportRecipientAccountIDs,
    getRoom,
    getRoomWelcomeMessage,
    getRootParentReport,
    getRouteFromLink,
    getTaskAssigneeChatOnyxData,
    getTransactionDetails,
    getTransactionReportName,
    getTransactionsWithReceipts,
    getUserDetailTooltipText,
    getVisibleChatMemberAccountIDs,
    getWhisperDisplayNames,
    getWorkspaceAvatar,
    getWorkspaceChats,
    getWorkspaceIcon,
    goBackToDetailsPage,
    getInvoicePayerName,
    getInvoicesChatName,
    getPayeeName,
    hasActionsWithErrors,
    hasAutomatedExpensifyAccountIDs,
    hasExpensifyGuidesEmails,
    hasHeldExpenses,
    hasIOUWaitingOnCurrentUserBankAccount,
    hasMissingPaymentMethod,
    hasMissingSmartscanFields,
    hasNonReimbursableTransactions,
    hasOnlyHeldExpenses,
    hasOnlyTransactionsWithPendingRoutes,
    hasReportNameError,
    hasSingleParticipant,
    hasSmartscanError,
    hasUpdatedTotal,
    hasViolations,
    isActionCreator,
    isAdminRoom,
    isAdminsOnlyPostingRoom,
    isAllowedToApproveExpenseReport,
    isAllowedToComment,
    isAllowedToSubmitDraftExpenseReport,
    isAnnounceRoom,
    isArchivedRoom,
    isCanceledTaskReport,
    isChatReport,
    isChatRoom,
    isChatThread,
    isChildReport,
    isClosedExpenseReportWithNoExpenses,
    isCompletedTaskReport,
    isConciergeChatReport,
    isControlPolicyExpenseChat,
    isControlPolicyExpenseReport,
    isCurrentUserSubmitter,
    isCurrentUserTheOnlyParticipant,
    isDM,
    isDefaultRoom,
    isDeprecatedGroupDM,
    isExpenseReport,
    isExpenseRequest,
    isExpensifyOnlyParticipantInReport,
    isGroupChat,
    isGroupChatAdmin,
    isGroupPolicy,
    isReportInGroupPolicy,
    isHoldCreator,
    isIOUOwnedByCurrentUser,
    isIOUReport,
    isIOUReportUsingReport,
    isJoinRequestInAdminRoom,
    isMoneyRequest,
    isMoneyRequestReport,
    isMoneyRequestReportPendingDeletion,
    isOneOnOneChat,
    isOneTransactionThread,
    isOpenExpenseReport,
    isOpenTaskReport,
    isOptimisticPersonalDetail,
    isPaidGroupPolicy,
    isPaidGroupPolicyExpenseChat,
    isPaidGroupPolicyExpenseReport,
    isPayer,
    isPolicyAdmin,
    isPolicyExpenseChat,
    isPolicyExpenseChatAdmin,
    isProcessingReport,
    isPublicAnnounceRoom,
    isPublicRoom,
    isReportApproved,
    isReportDataReady,
    isReportFieldDisabled,
    isReportFieldOfTypeTitle,
    isReportManager,
    isReportMessageAttachment,
    isReportOwner,
    isReportParticipant,
    isSelfDM,
    isSettled,
    isSystemChat,
    isTaskReport,
    isThread,
    isThreadFirstChat,
    isTrackExpenseReport,
    isUnread,
    isUnreadWithMention,
    isUserCreatedPolicyRoom,
    isValidReport,
    isValidReportIDFromPath,
    isWaitingForAssigneeToCompleteTask,
    isInvoiceRoom,
    isInvoiceReport,
    isOpenInvoiceReport,
    canWriteInReport,
    navigateToDetailsPage,
    navigateToPrivateNotes,
    parseReportRouteParams,
    reportFieldsEnabled,
    requiresAttentionFromCurrentUser,
    shouldAutoFocusOnKeyPress,
    shouldCreateNewMoneyRequestReport,
    shouldDisableDetailPage,
    shouldDisableRename,
    shouldDisableThread,
    shouldDisplayThreadReplies,
    shouldDisplayTransactionThreadViolations,
    shouldReportBeInOptionList,
    shouldReportShowSubscript,
    shouldShowFlagComment,
    shouldUseFullTitleToDisplay,
    sortReportsByLastRead,
    updateOptimisticParentReportAction,
    updateReportPreview,
    temporary_getMoneyRequestOptions,
    buildOptimisticInvoiceReport,
    buildOptimisticInviteReportAction,
    getInvoiceChatByParticipants,
    shouldShowMerchantColumn,
    isCurrentUserInvoiceReceiver,
    isDraftReport,
};

export type {
    Ancestor,
    DisplayNameWithTooltips,
    ExpenseOriginalMessage,
    OptimisticAddCommentReportAction,
    OptimisticChatReport,
    OptimisticClosedReportAction,
    OptimisticCreatedReportAction,
    OptimisticIOUReportAction,
    OptimisticTaskReportAction,
    OptionData,
    TransactionDetails,
<<<<<<< HEAD
    PartialReportAction,
=======
    OptimisticInviteReportAction,
    ParsingDetails,
>>>>>>> 55c56bff
};<|MERGE_RESOLUTION|>--- conflicted
+++ resolved
@@ -3128,15 +3128,7 @@
         }
 
         const isAttachment = ReportActionsUtils.isReportActionAttachment(!isEmptyObject(parentReportAction) ? parentReportAction : null);
-<<<<<<< HEAD
-        const parentReportActionMessage = (
-            ReportActionsUtils.isApprovedOrSubmittedReportAction(parentReportAction)
-                ? ReportActionsUtils.getReportActionMessageText(parentReportAction)
-                : ReportActionsUtils.getReportActionText(parentReportAction)
-        ).replace(/(\r\n|\n|\r)/gm, ' ');
-=======
         const parentReportActionMessage = getReportActionMessage(parentReportAction, report?.parentReportID).replace(/(\r\n|\n|\r)/gm, ' ');
->>>>>>> 55c56bff
         if (isAttachment && parentReportActionMessage) {
             return `[${Localize.translateLocal('common.attachment')}]`;
         }
@@ -3544,12 +3536,6 @@
  * @param parentReportID - Report ID of the parent report
  * @param createdOffset - The offset for task's created time that created via a loop
  */
-<<<<<<< HEAD
-function buildOptimisticTaskCommentReportAction(taskReportID: string, taskTitle: string, taskAssigneeAccountID: number, text: string, parentReportID: string): OptimisticReportAction {
-    const reportAction = buildOptimisticAddCommentReportAction(text);
-    if (ReportActionsUtils.getReportActionMessage(reportAction.reportAction)) {
-        ReportActionsUtils.getReportActionMessage(reportAction.reportAction).taskReportID = taskReportID;
-=======
 function buildOptimisticTaskCommentReportAction(
     taskReportID: string,
     taskTitle: string,
@@ -3562,7 +3548,6 @@
     const reportAction = buildOptimisticAddCommentReportAction(text, undefined, undefined, createdOffset, undefined, taskReportID);
     if (reportAction.reportAction.message?.[0]) {
         reportAction.reportAction.message[0].taskReportID = taskReportID;
->>>>>>> 55c56bff
     }
 
     // These parameters are not saved on the reportAction, but are used to display the task in the UI
@@ -6793,10 +6778,7 @@
     OptimisticTaskReportAction,
     OptionData,
     TransactionDetails,
-<<<<<<< HEAD
     PartialReportAction,
-=======
     OptimisticInviteReportAction,
     ParsingDetails,
->>>>>>> 55c56bff
 };