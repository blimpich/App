--- conflicted
+++ resolved
@@ -4070,13 +4070,8 @@
     const isOnHold = isOnHoldTransactionUtils(transaction);
     const policy = allPolicies?.[`${ONYXKEYS.COLLECTION.POLICY}${moneyRequestReport.policyID}`] ?? null;
 
-<<<<<<< HEAD
     if (isOnHold && reportAction.childReportID) {
-        unholdRequest(transactionID, reportAction.childReportID, searchHash);
-=======
-    if (isOnHold) {
         unholdRequest(transactionID, reportAction.childReportID);
->>>>>>> 733010ea
     } else {
         const activeRoute = encodeURIComponent(Navigation.getActiveRoute());
         Navigation.navigate(ROUTES.MONEY_REQUEST_HOLD_REASON.getRoute(policy?.type ?? CONST.POLICY.TYPE.PERSONAL, transactionID, reportAction.childReportID, activeRoute));
