--- conflicted
+++ resolved
@@ -5655,33 +5655,23 @@
 }
 
 function getReportAutomaticallySubmittedMessage(
-<<<<<<< HEAD
-    reportAction: ReportAction<typeof CONST.REPORT.ACTIONS.TYPE.SUBMITTED> | ReportAction<typeof CONST.REPORT.ACTIONS.TYPE.SUBMITTED_AND_CLOSED>,
-    report?: Report,
-=======
     reportAction:
         | ReportAction<typeof CONST.REPORT.ACTIONS.TYPE.SUBMITTED>
         | ReportAction<typeof CONST.REPORT.ACTIONS.TYPE.SUBMITTED_AND_CLOSED>
         | ReportAction<typeof CONST.REPORT.ACTIONS.TYPE.CLOSED>,
->>>>>>> 700d44ad
+    report?: Report,
 ) {
     return translateLocal('iou.automaticallySubmittedAmount', {formattedAmount: getFormattedAmount(reportAction, report)});
 }
 
 function getIOUSubmittedMessage(
-<<<<<<< HEAD
-    reportAction: ReportAction<typeof CONST.REPORT.ACTIONS.TYPE.SUBMITTED> | ReportAction<typeof CONST.REPORT.ACTIONS.TYPE.SUBMITTED_AND_CLOSED>,
-    report?: Report,
-) {
-    return translateLocal('iou.submittedAmount', {formattedAmount: getFormattedAmount(reportAction, report)});
-=======
     reportAction:
         | ReportAction<typeof CONST.REPORT.ACTIONS.TYPE.SUBMITTED>
         | ReportAction<typeof CONST.REPORT.ACTIONS.TYPE.SUBMITTED_AND_CLOSED>
         | ReportAction<typeof CONST.REPORT.ACTIONS.TYPE.CLOSED>,
+    report?: Report,
 ) {
-    return translateLocal('iou.submittedWithDisplayName', {displayName: getActorDisplayName(reportAction)});
->>>>>>> 700d44ad
+    return translateLocal('iou.submittedAmount', {formattedAmount: getFormattedAmount(reportAction, report)});
 }
 
 function getReportAutomaticallyApprovedMessage(reportAction: ReportAction<typeof CONST.REPORT.ACTIONS.TYPE.APPROVED>, report?: Report) {
