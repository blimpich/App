--- conflicted
+++ resolved
@@ -12,15 +12,10 @@
     return NetworkStore.hasReadRequiredDataFromStorage().then((): Promise<Response | void> => {
         // If we're using the Supportal token and this is not a Supportal request
         // let's just return a promise that will resolve itself.
-<<<<<<< HEAD
         if (NetworkStore.isSupportAuthToken() && !NetworkStore.isSupportRequest(request.command)) {
-            return new Promise<void>((resolve) => resolve());
-=======
-        if (NetworkStore.getSupportAuthToken() && !NetworkStore.isSupportRequest(request.command)) {
             return new Promise<void>((resolve) => {
                 resolve();
             });
->>>>>>> 59f8f3d4
         }
 
         return HttpUtils.xhr(request.command, finalParameters, request.type, request.shouldUseSecure);
