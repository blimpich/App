import type {MarkdownRange} from '@expensify/react-native-live-markdown';
import type {OnyxCollection} from 'react-native-onyx';
import type {SharedValue} from 'react-native-reanimated/lib/typescript/commonTypes';
import type {SubstitutionMap} from '@components/Search/SearchRouter/getQueryWithSubstitutions';
import type {SearchAutocompleteQueryRange, SearchAutocompleteResult} from '@components/Search/types';
import CONST from '@src/CONST';
import type {PolicyCategories, PolicyTagLists, RecentlyUsedCategories, RecentlyUsedTags} from '@src/types/onyx';
import {getTagNamesFromTagsLists} from './PolicyUtils';
import {parse} from './SearchParser/autocompleteParser';
import {getUserFriendlyValue} from './SearchQueryUtils';

/**
 * Parses given query using the autocomplete parser.
 * This is a smaller and simpler version of search parser used for autocomplete displaying logic.
 */
function parseForAutocomplete(text: string) {
    try {
        const parsedAutocomplete = parse(text) as SearchAutocompleteResult;
        return parsedAutocomplete;
    } catch (e) {
        console.error(`Error when parsing autocomplete query"`, e);
    }
}

/**
 * Returns data for computing the `Tag` filter autocomplete list.
 */
function getAutocompleteTags(allPoliciesTagsLists: OnyxCollection<PolicyTagLists>) {
    const uniqueTagNames = new Set<string>();
    const tagListsUnpacked = Object.values(allPoliciesTagsLists ?? {}).filter((item) => !!item);
    tagListsUnpacked
        .map(getTagNamesFromTagsLists)
        .flat()
        .forEach((tag) => uniqueTagNames.add(tag));
    return Array.from(uniqueTagNames);
}

/**
 * Returns data for computing the recent tags autocomplete list.
 */
function getAutocompleteRecentTags(allRecentTags: OnyxCollection<RecentlyUsedTags>) {
    const uniqueTagNames = new Set<string>();
    Object.values(allRecentTags ?? {})
        .map((recentTag) => Object.values(recentTag ?? {}))
        .flat(2)
        .forEach((tag) => uniqueTagNames.add(tag));
    return Array.from(uniqueTagNames);
}

/**
 * Returns data for computing the `Category` filter autocomplete list.
 */
function getAutocompleteCategories(allPolicyCategories: OnyxCollection<PolicyCategories>) {
    const uniqueCategoryNames = new Set<string>();
    Object.values(allPolicyCategories ?? {}).map((policyCategories) => Object.values(policyCategories ?? {}).forEach((category) => uniqueCategoryNames.add(category.name)));
    return Array.from(uniqueCategoryNames);
}

/**
 * Returns data for computing the recent categories autocomplete list.
 */
function getAutocompleteRecentCategories(allRecentCategories: OnyxCollection<RecentlyUsedCategories>) {
    const uniqueCategoryNames = new Set<string>();
    Object.values(allRecentCategories ?? {}).map((policyCategories) => Object.values(policyCategories ?? {}).forEach((category) => uniqueCategoryNames.add(category)));
    return Array.from(uniqueCategoryNames);
}

/**
 * Returns data for computing the `Tax` filter autocomplete list
 *
 * Please note: taxes are stored in a quite convoluted and non-obvious way, and there can be multiple taxes with the same id
 * because tax ids are generated based on a tax name, so they look like this: `id_My_Tax` and are not numeric.
 * That is why this function may seem a bit complex.
 */
function getAutocompleteTaxList(taxRates: Record<string, string[]>) {
    return Object.keys(taxRates).map((taxName) => ({
        taxRateName: taxName,
        taxRateIds: taxRates[taxName].map((id) => taxRates[id] ?? id).flat(),
    }));
}

/**
 * Given a query string, this function parses it with the autocomplete parser
 * and returns only the part of the string before autocomplete.
 *
 * Ex: "test from:john@doe" -> "test from:"
 */
function getQueryWithoutAutocompletedPart(searchQuery: string) {
    const parsedQuery = parseForAutocomplete(searchQuery);
    if (!parsedQuery?.autocomplete) {
        return searchQuery;
    }

    const sliceEnd = parsedQuery.autocomplete.start;
    return searchQuery.slice(0, sliceEnd);
}

/**
 * Returns updated search query string with special case of comma after autocomplete handled.
 * If prev query value had autocomplete, and the last thing user typed is a comma
 * then we allow to continue autocompleting the next value by omitting the whitespace
 */
function getAutocompleteQueryWithComma(prevQuery: string, newQuery: string) {
    const prevParsedQuery = parseForAutocomplete(prevQuery);

    if (prevParsedQuery?.autocomplete && newQuery.endsWith(',')) {
        return `${newQuery.slice(0, newQuery.length - 1).trim()},`;
    }

    return newQuery;
}

const userFriendlyExpenseTypeList = Object.values(CONST.SEARCH.TRANSACTION_TYPE).map((value) => getUserFriendlyValue(value));
const userFriendlyGroupByList = Object.values(CONST.SEARCH.GROUP_BY).map((value) => getUserFriendlyValue(value));

/**
 * @private
 */
function filterOutRangesWithCorrectValue(
    range: SearchAutocompleteQueryRange,
    substitutionMap: SubstitutionMap,
    userLogins: SharedValue<string[]>,
    currencyList: SharedValue<string[]>,
    categoryList: SharedValue<string[]>,
    tagList: SharedValue<string[]>,
) {
    'worklet';

    const typeList = Object.values(CONST.SEARCH.DATA_TYPES) as string[];
    const expenseTypeList = userFriendlyExpenseTypeList;
    const withdrawalTypeList = Object.values(CONST.SEARCH.WITHDRAWAL_TYPE) as string[];
    const statusList = Object.values({
        ...CONST.SEARCH.STATUS.EXPENSE,
        ...CONST.SEARCH.STATUS.INVOICE,
        ...CONST.SEARCH.STATUS.CHAT,
        ...CONST.SEARCH.STATUS.TRIP,
        ...CONST.SEARCH.STATUS.TASK,
<<<<<<< HEAD
    }).map((value) => getUserFriendlyValue(value));
    const groupByList = Object.values(CONST.SEARCH.GROUP_BY).map((value) => getUserFriendlyValue(value));
=======
    }) as string[];
    const groupByList = userFriendlyGroupByList;
>>>>>>> ea61b9fd
    const booleanList = Object.values(CONST.SEARCH.BOOLEAN) as string[];
    const actionList = Object.values(CONST.SEARCH.ACTION_FILTERS) as string[];
    const datePresetList = Object.values(CONST.SEARCH.DATE_PRESETS) as string[];

    switch (range.key) {
        case CONST.SEARCH.SYNTAX_FILTER_KEYS.IN:
        case CONST.SEARCH.SYNTAX_FILTER_KEYS.TAX_RATE:
        case CONST.SEARCH.SYNTAX_FILTER_KEYS.FEED:
        case CONST.SEARCH.SYNTAX_FILTER_KEYS.CARD_ID:
        case CONST.SEARCH.SYNTAX_FILTER_KEYS.POLICY_ID:
            return substitutionMap[`${range.key}:${range.value}`] !== undefined;

        case CONST.SEARCH.SYNTAX_FILTER_KEYS.TO:
        case CONST.SEARCH.SYNTAX_FILTER_KEYS.FROM:
        case CONST.SEARCH.SYNTAX_FILTER_KEYS.ASSIGNEE:
        case CONST.SEARCH.SYNTAX_FILTER_KEYS.PAYER:
        case CONST.SEARCH.SYNTAX_FILTER_KEYS.EXPORTER:
            return substitutionMap[`${range.key}:${range.value}`] !== undefined || userLogins.get().includes(range.value);

        case CONST.SEARCH.SYNTAX_FILTER_KEYS.CURRENCY:
        case CONST.SEARCH.SYNTAX_FILTER_KEYS.GROUP_CURRENCY:
            return currencyList.get().includes(range.value);
        case CONST.SEARCH.SYNTAX_ROOT_KEYS.TYPE:
            return typeList.includes(range.value);
        case CONST.SEARCH.SYNTAX_FILTER_KEYS.EXPENSE_TYPE:
            return expenseTypeList.includes(range.value);
        case CONST.SEARCH.SYNTAX_FILTER_KEYS.WITHDRAWAL_TYPE:
            return withdrawalTypeList.includes(range.value);
        case CONST.SEARCH.SYNTAX_ROOT_KEYS.STATUS:
            return statusList.includes(range.value);
        case CONST.SEARCH.SYNTAX_FILTER_KEYS.ACTION:
            return actionList.includes(range.value);
        case CONST.SEARCH.SYNTAX_FILTER_KEYS.CATEGORY:
            return categoryList.get().includes(range.value);
        case CONST.SEARCH.SYNTAX_FILTER_KEYS.TAG:
            return tagList.get().includes(range.value);
        case CONST.SEARCH.SYNTAX_ROOT_KEYS.GROUP_BY:
            return groupByList.includes(range.value);
        case CONST.SEARCH.SYNTAX_FILTER_KEYS.BILLABLE:
        case CONST.SEARCH.SYNTAX_FILTER_KEYS.REIMBURSABLE:
            return booleanList.includes(range.value);
        case CONST.SEARCH.SYNTAX_FILTER_KEYS.DATE:
        case CONST.SEARCH.SYNTAX_FILTER_KEYS.SUBMITTED:
        case CONST.SEARCH.SYNTAX_FILTER_KEYS.APPROVED:
        case CONST.SEARCH.SYNTAX_FILTER_KEYS.PAID:
        case CONST.SEARCH.SYNTAX_FILTER_KEYS.EXPORTED:
        case CONST.SEARCH.SYNTAX_FILTER_KEYS.WITHDRAWN:
        case CONST.SEARCH.SYNTAX_FILTER_KEYS.POSTED:
            return datePresetList.includes(range.value);
        default:
            return false;
    }
}

/**
 * Parses input string using the autocomplete parser and returns array of markdown ranges that can be used by RNMarkdownTextInput.
 * It is a simpler version of search parser that can be run on UI thread.
 */
function parseForLiveMarkdown(
    input: string,
    currentUserName: string,
    map: SubstitutionMap,
    userLogins: SharedValue<string[]>,
    currencyList: SharedValue<string[]>,
    categoryList: SharedValue<string[]>,
    tagList: SharedValue<string[]>,
): MarkdownRange[] {
    'worklet';

    const parsedAutocomplete = parse(input) as SearchAutocompleteResult;
    const ranges = parsedAutocomplete.ranges;
    return ranges
        .filter((range) => filterOutRangesWithCorrectValue(range, map, userLogins, currencyList, categoryList, tagList))
        .map((range) => {
            const isCurrentUserMention = userLogins.get().includes(range.value) || range.value === currentUserName;
            const type = isCurrentUserMention ? 'mention-here' : 'mention-user';

            return {start: range.start, type, length: range.length};
        });
}

export {
    getAutocompleteCategories,
    getAutocompleteQueryWithComma,
    getAutocompleteRecentCategories,
    getAutocompleteRecentTags,
    getAutocompleteTags,
    getAutocompleteTaxList,
    getQueryWithoutAutocompletedPart,
    parseForAutocomplete,
    parseForLiveMarkdown,
};<|MERGE_RESOLUTION|>--- conflicted
+++ resolved
@@ -135,13 +135,8 @@
         ...CONST.SEARCH.STATUS.CHAT,
         ...CONST.SEARCH.STATUS.TRIP,
         ...CONST.SEARCH.STATUS.TASK,
-<<<<<<< HEAD
-    }).map((value) => getUserFriendlyValue(value));
-    const groupByList = Object.values(CONST.SEARCH.GROUP_BY).map((value) => getUserFriendlyValue(value));
-=======
     }) as string[];
     const groupByList = userFriendlyGroupByList;
->>>>>>> ea61b9fd
     const booleanList = Object.values(CONST.SEARCH.BOOLEAN) as string[];
     const actionList = Object.values(CONST.SEARCH.ACTION_FILTERS) as string[];
     const datePresetList = Object.values(CONST.SEARCH.DATE_PRESETS) as string[];
