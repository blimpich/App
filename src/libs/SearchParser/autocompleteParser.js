// @generated by Peggy 4.0.3.
//
// https://peggyjs.org/


function peg$subclass(child, parent) {
  function C() { this.constructor = child; }
  C.prototype = parent.prototype;
  child.prototype = new C();
}

function peg$SyntaxError(message, expected, found, location) {
  var self = Error.call(this, message);
  // istanbul ignore next Check is a necessary evil to support older environments
  if (Object.setPrototypeOf) {
    Object.setPrototypeOf(self, peg$SyntaxError.prototype);
  }
  self.expected = expected;
  self.found = found;
  self.location = location;
  self.name = "SyntaxError";
  return self;
}

peg$subclass(peg$SyntaxError, Error);

function peg$padEnd(str, targetLength, padString) {
  padString = padString || " ";
  if (str.length > targetLength) { return str; }
  targetLength -= str.length;
  padString += padString.repeat(targetLength);
  return str + padString.slice(0, targetLength);
}

peg$SyntaxError.prototype.format = function(sources) {
  var str = "Error: " + this.message;
  if (this.location) {
    var src = null;
    var k;
    for (k = 0; k < sources.length; k++) {
      if (sources[k].source === this.location.source) {
        src = sources[k].text.split(/\r\n|\n|\r/g);
        break;
      }
    }
    var s = this.location.start;
    var offset_s = (this.location.source && (typeof this.location.source.offset === "function"))
      ? this.location.source.offset(s)
      : s;
    var loc = this.location.source + ":" + offset_s.line + ":" + offset_s.column;
    if (src) {
      var e = this.location.end;
      var filler = peg$padEnd("", offset_s.line.toString().length, ' ');
      var line = src[s.line - 1];
      var last = s.line === e.line ? e.column : line.length + 1;
      var hatLen = (last - s.column) || 1;
      str += "\n --> " + loc + "\n"
          + filler + " |\n"
          + offset_s.line + " | " + line + "\n"
          + filler + " | " + peg$padEnd("", s.column - 1, ' ')
          + peg$padEnd("", hatLen, "^");
    } else {
      str += "\n at " + loc;
    }
  }
  return str;
};

peg$SyntaxError.buildMessage = function(expected, found) {
  var DESCRIBE_EXPECTATION_FNS = {
    literal: function(expectation) {
      return "\"" + literalEscape(expectation.text) + "\"";
    },

    class: function(expectation) {
      var escapedParts = expectation.parts.map(function(part) {
        return Array.isArray(part)
          ? classEscape(part[0]) + "-" + classEscape(part[1])
          : classEscape(part);
      });

      return "[" + (expectation.inverted ? "^" : "") + escapedParts.join("") + "]";
    },

    any: function() {
      return "any character";
    },

    end: function() {
      return "end of input";
    },

    other: function(expectation) {
      return expectation.description;
    }
  };

  function hex(ch) {
    return ch.charCodeAt(0).toString(16).toUpperCase();
  }

  function literalEscape(s) {
    return s
      .replace(/\\/g, "\\\\")
      .replace(/"/g,  "\\\"")
      .replace(/\0/g, "\\0")
      .replace(/\t/g, "\\t")
      .replace(/\n/g, "\\n")
      .replace(/\r/g, "\\r")
      .replace(/[\x00-\x0F]/g,          function(ch) { return "\\x0" + hex(ch); })
      .replace(/[\x10-\x1F\x7F-\x9F]/g, function(ch) { return "\\x"  + hex(ch); });
  }

  function classEscape(s) {
    return s
      .replace(/\\/g, "\\\\")
      .replace(/\]/g, "\\]")
      .replace(/\^/g, "\\^")
      .replace(/-/g,  "\\-")
      .replace(/\0/g, "\\0")
      .replace(/\t/g, "\\t")
      .replace(/\n/g, "\\n")
      .replace(/\r/g, "\\r")
      .replace(/[\x00-\x0F]/g,          function(ch) { return "\\x0" + hex(ch); })
      .replace(/[\x10-\x1F\x7F-\x9F]/g, function(ch) { return "\\x"  + hex(ch); });
  }

  function describeExpectation(expectation) {
    return DESCRIBE_EXPECTATION_FNS[expectation.type](expectation);
  }

  function describeExpected(expected) {
    var descriptions = expected.map(describeExpectation);
    var i, j;

    descriptions.sort();

    if (descriptions.length > 0) {
      for (i = 1, j = 1; i < descriptions.length; i++) {
        if (descriptions[i - 1] !== descriptions[i]) {
          descriptions[j] = descriptions[i];
          j++;
        }
      }
      descriptions.length = j;
    }

    switch (descriptions.length) {
      case 1:
        return descriptions[0];

      case 2:
        return descriptions[0] + " or " + descriptions[1];

      default:
        return descriptions.slice(0, -1).join(", ")
          + ", or "
          + descriptions[descriptions.length - 1];
    }
  }

  function describeFound(found) {
    return found ? "\"" + literalEscape(found) + "\"" : "end of input";
  }

  return "Expected " + describeExpected(expected) + " but " + describeFound(found) + " found.";
};

function peg$parse(input, options) {
  options = options !== undefined ? options : {};

  var peg$FAILED = {};
  var peg$source = options.grammarSource;

  var peg$startRuleFunctions = { query: peg$parsequery };
  var peg$startRuleFunction = peg$parsequery;

  var peg$c0 = ",";
  var peg$c1 = "in";
  var peg$c2 = "currency";
  var peg$c3 = "tag";
  var peg$c4 = "category";
  var peg$c5 = "to";
  var peg$c6 = "taxRate";
  var peg$c7 = "from";
  var peg$c8 = "expenseType";
  var peg$c9 = "type";
  var peg$c10 = "status";
  var peg$c11 = "!=";
  var peg$c12 = ">=";
  var peg$c13 = ">";
  var peg$c14 = "<=";
  var peg$c15 = "<";
  var peg$c16 = "\"";

  var peg$r0 = /^[:=]/;
  var peg$r1 = /^[^ ,"\t\n\r]/;
  var peg$r2 = /^[^"\r\n]/;
  var peg$r3 = /^[^ ,\t\n\r]/;
  var peg$r4 = /^[ \t\r\n]/;

  var peg$e0 = peg$literalExpectation(",", false);
  var peg$e1 = peg$otherExpectation("key");
  var peg$e2 = peg$literalExpectation("in", false);
  var peg$e3 = peg$literalExpectation("currency", false);
  var peg$e4 = peg$literalExpectation("tag", false);
  var peg$e5 = peg$literalExpectation("category", false);
  var peg$e6 = peg$literalExpectation("to", false);
  var peg$e7 = peg$literalExpectation("taxRate", false);
  var peg$e8 = peg$literalExpectation("from", false);
  var peg$e9 = peg$literalExpectation("expenseType", false);
  var peg$e10 = peg$literalExpectation("type", false);
  var peg$e11 = peg$literalExpectation("status", false);
  var peg$e12 = peg$otherExpectation("operator");
  var peg$e13 = peg$classExpectation([":", "="], false, false);
  var peg$e14 = peg$literalExpectation("!=", false);
  var peg$e15 = peg$literalExpectation(">=", false);
  var peg$e16 = peg$literalExpectation(">", false);
  var peg$e17 = peg$literalExpectation("<=", false);
  var peg$e18 = peg$literalExpectation("<", false);
  var peg$e19 = peg$otherExpectation("quote");
  var peg$e20 = peg$classExpectation([" ", ",", "\"", "\t", "\n", "\r"], true, false);
  var peg$e21 = peg$literalExpectation("\"", false);
  var peg$e22 = peg$classExpectation(["\"", "\r", "\n"], true, false);
  var peg$e23 = peg$classExpectation([" ", ",", "\t", "\n", "\r"], true, false);
  var peg$e24 = peg$otherExpectation("word");
  var peg$e25 = peg$otherExpectation("whitespace");
  var peg$e26 = peg$classExpectation([" ", "\t", "\r", "\n"], false, false);

  var peg$f0 = function(ranges) { return { autocomplete, ranges }; };
  var peg$f1 = function(filters) { return filters.filter(Boolean).flat(); };
  var peg$f2 = function(key, op, value) {
      if (!value) {
        autocomplete = {
          key,
          value: '',
          start: location().end.offset,
          length: 0,
        };
        return;
      }

      autocomplete = {
        key,
        ...value[value.length - 1],
      };
<<<<<<< HEAD
      return value.filter((filter) => filter.length > 0).map(({ start, value, length }) => ({
        key,
        value,
        start,
        length,
      }));
=======

      return value
        .filter((filter) => filter.length > 0)
        .map((filter) => ({
          key,
          ...filter,
        }));
>>>>>>> 0b38886a
    };
  var peg$f3 = function() { autocomplete = null; };
  var peg$f4 = function(parts, empty) {
      const ends = location();
      const value = parts.flat();
      if (empty) {
        value.push("");
      }
      let count = ends.start.offset;
      const result = [];
      value.forEach((filter) => {
        let word = filter;
        if (word.startsWith('"') && word.endsWith('"') && word.length >= 2) {
          word = word.slice(1, -1);
        }
        result.push({
          value: word,
          start: count,
          length: filter.length,
        });
        count += filter.length + 1;
      });
      return result;
    };
  var peg$f5 = function() { return "eq"; };
  var peg$f6 = function() { return "neq"; };
  var peg$f7 = function() { return "gte"; };
  var peg$f8 = function() { return "gt"; };
  var peg$f9 = function() { return "lte"; };
  var peg$f10 = function() { return "lt"; };
  var peg$f11 = function(start, inner, end) {
      return [...start, '"', ...inner, '"', ...end].join("");
    };
  var peg$f12 = function(chars) { return chars.join("").trim(); };
  var peg$f13 = function() { return "and"; };
  var peg$currPos = options.peg$currPos | 0;
  var peg$savedPos = peg$currPos;
  var peg$posDetailsCache = [{ line: 1, column: 1 }];
  var peg$maxFailPos = peg$currPos;
  var peg$maxFailExpected = options.peg$maxFailExpected || [];
  var peg$silentFails = options.peg$silentFails | 0;

  var peg$result;

  if (options.startRule) {
    if (!(options.startRule in peg$startRuleFunctions)) {
      throw new Error("Can't start parsing from rule \"" + options.startRule + "\".");
    }

    peg$startRuleFunction = peg$startRuleFunctions[options.startRule];
  }

  function text() {
    return input.substring(peg$savedPos, peg$currPos);
  }

  function offset() {
    return peg$savedPos;
  }

  function range() {
    return {
      source: peg$source,
      start: peg$savedPos,
      end: peg$currPos
    };
  }

  function location() {
    return peg$computeLocation(peg$savedPos, peg$currPos);
  }

  function expected(description, location) {
    location = location !== undefined
      ? location
      : peg$computeLocation(peg$savedPos, peg$currPos);

    throw peg$buildStructuredError(
      [peg$otherExpectation(description)],
      input.substring(peg$savedPos, peg$currPos),
      location
    );
  }

  function error(message, location) {
    location = location !== undefined
      ? location
      : peg$computeLocation(peg$savedPos, peg$currPos);

    throw peg$buildSimpleError(message, location);
  }

  function peg$literalExpectation(text, ignoreCase) {
    return { type: "literal", text: text, ignoreCase: ignoreCase };
  }

  function peg$classExpectation(parts, inverted, ignoreCase) {
    return { type: "class", parts: parts, inverted: inverted, ignoreCase: ignoreCase };
  }

  function peg$anyExpectation() {
    return { type: "any" };
  }

  function peg$endExpectation() {
    return { type: "end" };
  }

  function peg$otherExpectation(description) {
    return { type: "other", description: description };
  }

  function peg$computePosDetails(pos) {
    var details = peg$posDetailsCache[pos];
    var p;

    if (details) {
      return details;
    } else {
      if (pos >= peg$posDetailsCache.length) {
        p = peg$posDetailsCache.length - 1;
      } else {
        p = pos;
        while (!peg$posDetailsCache[--p]) {}
      }

      details = peg$posDetailsCache[p];
      details = {
        line: details.line,
        column: details.column
      };

      while (p < pos) {
        if (input.charCodeAt(p) === 10) {
          details.line++;
          details.column = 1;
        } else {
          details.column++;
        }

        p++;
      }

      peg$posDetailsCache[pos] = details;

      return details;
    }
  }

  function peg$computeLocation(startPos, endPos, offset) {
    var startPosDetails = peg$computePosDetails(startPos);
    var endPosDetails = peg$computePosDetails(endPos);

    var res = {
      source: peg$source,
      start: {
        offset: startPos,
        line: startPosDetails.line,
        column: startPosDetails.column
      },
      end: {
        offset: endPos,
        line: endPosDetails.line,
        column: endPosDetails.column
      }
    };
    if (offset && peg$source && (typeof peg$source.offset === "function")) {
      res.start = peg$source.offset(res.start);
      res.end = peg$source.offset(res.end);
    }
    return res;
  }

  function peg$fail(expected) {
    if (peg$currPos < peg$maxFailPos) { return; }

    if (peg$currPos > peg$maxFailPos) {
      peg$maxFailPos = peg$currPos;
      peg$maxFailExpected = [];
    }

    peg$maxFailExpected.push(expected);
  }

  function peg$buildSimpleError(message, location) {
    return new peg$SyntaxError(message, null, null, location);
  }

  function peg$buildStructuredError(expected, found, location) {
    return new peg$SyntaxError(
      peg$SyntaxError.buildMessage(expected, found),
      expected,
      found,
      location
    );
  }

  function peg$parsequery() {
    var s0, s1, s2, s3;

    s0 = peg$currPos;
    s1 = peg$parse_();
    s2 = peg$parsefilterList();
    s3 = peg$parse_();
    peg$savedPos = s0;
    s0 = peg$f0(s2);

    return s0;
  }

  function peg$parsefilterList() {
    var s0, s1, s2, s3;

    s0 = peg$currPos;
    s1 = [];
    s2 = peg$parsefilter();
    while (s2 !== peg$FAILED) {
      s1.push(s2);
      s2 = peg$currPos;
      s3 = peg$parselogicalAnd();
      s3 = peg$parsefilter();
      if (s3 === peg$FAILED) {
        peg$currPos = s2;
        s2 = peg$FAILED;
      } else {
        s2 = s3;
      }
    }
    peg$savedPos = s0;
    s1 = peg$f1(s1);
    s0 = s1;

    return s0;
  }

  function peg$parsefilter() {
    var s0, s1;

    s0 = peg$currPos;
    s1 = peg$parsedefaultFilter();
    if (s1 === peg$FAILED) {
      s1 = peg$parsefreeTextFilter();
    }
    if (s1 !== peg$FAILED) {
      s0 = s1;
    } else {
      peg$currPos = s0;
      s0 = peg$FAILED;
    }

    return s0;
  }

  function peg$parsedefaultFilter() {
    var s0, s1, s2, s3, s4, s5, s6;

    s0 = peg$currPos;
    s1 = peg$parse_();
    s2 = peg$parseautocompleteKey();
    if (s2 !== peg$FAILED) {
      s3 = peg$parse_();
      s4 = peg$parseoperator();
      if (s4 !== peg$FAILED) {
        s5 = peg$parse_();
        s6 = peg$parseidentifier();
        if (s6 === peg$FAILED) {
          s6 = null;
        }
        peg$savedPos = s0;
        s0 = peg$f2(s2, s4, s6);
      } else {
        peg$currPos = s0;
        s0 = peg$FAILED;
      }
    } else {
      peg$currPos = s0;
      s0 = peg$FAILED;
    }

    return s0;
  }

  function peg$parsefreeTextFilter() {
    var s0, s1, s2, s3;

    s0 = peg$currPos;
    s1 = peg$parse_();
    s2 = peg$parseidentifier();
    if (s2 === peg$FAILED) {
      if (input.charCodeAt(peg$currPos) === 44) {
        s2 = peg$c0;
        peg$currPos++;
      } else {
        s2 = peg$FAILED;
        if (peg$silentFails === 0) { peg$fail(peg$e0); }
      }
    }
    if (s2 !== peg$FAILED) {
      s3 = peg$parse_();
      peg$savedPos = s0;
      s0 = peg$f3();
    } else {
      peg$currPos = s0;
      s0 = peg$FAILED;
    }

    return s0;
  }

  function peg$parseautocompleteKey() {
    var s0, s1;

    peg$silentFails++;
    s0 = peg$currPos;
    if (input.substr(peg$currPos, 2) === peg$c1) {
      s1 = peg$c1;
      peg$currPos += 2;
    } else {
      s1 = peg$FAILED;
      if (peg$silentFails === 0) { peg$fail(peg$e2); }
    }
    if (s1 === peg$FAILED) {
      if (input.substr(peg$currPos, 8) === peg$c2) {
        s1 = peg$c2;
        peg$currPos += 8;
      } else {
        s1 = peg$FAILED;
        if (peg$silentFails === 0) { peg$fail(peg$e3); }
      }
      if (s1 === peg$FAILED) {
        if (input.substr(peg$currPos, 3) === peg$c3) {
          s1 = peg$c3;
          peg$currPos += 3;
        } else {
          s1 = peg$FAILED;
          if (peg$silentFails === 0) { peg$fail(peg$e4); }
        }
        if (s1 === peg$FAILED) {
          if (input.substr(peg$currPos, 8) === peg$c4) {
            s1 = peg$c4;
            peg$currPos += 8;
          } else {
            s1 = peg$FAILED;
            if (peg$silentFails === 0) { peg$fail(peg$e5); }
          }
          if (s1 === peg$FAILED) {
            if (input.substr(peg$currPos, 2) === peg$c5) {
              s1 = peg$c5;
              peg$currPos += 2;
            } else {
              s1 = peg$FAILED;
              if (peg$silentFails === 0) { peg$fail(peg$e6); }
            }
            if (s1 === peg$FAILED) {
              if (input.substr(peg$currPos, 7) === peg$c6) {
                s1 = peg$c6;
                peg$currPos += 7;
              } else {
                s1 = peg$FAILED;
                if (peg$silentFails === 0) { peg$fail(peg$e7); }
              }
              if (s1 === peg$FAILED) {
                if (input.substr(peg$currPos, 4) === peg$c7) {
                  s1 = peg$c7;
                  peg$currPos += 4;
                } else {
                  s1 = peg$FAILED;
                  if (peg$silentFails === 0) { peg$fail(peg$e8); }
                }
                if (s1 === peg$FAILED) {
                  if (input.substr(peg$currPos, 11) === peg$c8) {
                    s1 = peg$c8;
                    peg$currPos += 11;
                  } else {
                    s1 = peg$FAILED;
                    if (peg$silentFails === 0) { peg$fail(peg$e9); }
                  }
                  if (s1 === peg$FAILED) {
                    if (input.substr(peg$currPos, 4) === peg$c9) {
                      s1 = peg$c9;
                      peg$currPos += 4;
                    } else {
                      s1 = peg$FAILED;
                      if (peg$silentFails === 0) { peg$fail(peg$e10); }
                    }
                    if (s1 === peg$FAILED) {
                      if (input.substr(peg$currPos, 6) === peg$c10) {
                        s1 = peg$c10;
                        peg$currPos += 6;
                      } else {
                        s1 = peg$FAILED;
                        if (peg$silentFails === 0) { peg$fail(peg$e11); }
                      }
                    }
                  }
                }
              }
            }
          }
        }
      }
    }
    if (s1 !== peg$FAILED) {
      s0 = s1;
    } else {
      peg$currPos = s0;
      s0 = peg$FAILED;
    }
    peg$silentFails--;
    if (s0 === peg$FAILED) {
      s1 = peg$FAILED;
      if (peg$silentFails === 0) { peg$fail(peg$e1); }
    }

    return s0;
  }

  function peg$parseidentifier() {
    var s0, s1, s2, s3, s4;

    s0 = peg$currPos;
    s1 = peg$currPos;
    s2 = [];
    s3 = peg$parsequotedString();
    if (s3 === peg$FAILED) {
      s3 = peg$parsealphanumeric();
    }
    while (s3 !== peg$FAILED) {
      s2.push(s3);
      s3 = peg$currPos;
      if (input.charCodeAt(peg$currPos) === 44) {
        s4 = peg$c0;
        peg$currPos++;
      } else {
        s4 = peg$FAILED;
        if (peg$silentFails === 0) { peg$fail(peg$e0); }
      }
      if (s4 !== peg$FAILED) {
        s4 = peg$parsequotedString();
        if (s4 === peg$FAILED) {
          s4 = peg$parsealphanumeric();
        }
        if (s4 === peg$FAILED) {
          peg$currPos = s3;
          s3 = peg$FAILED;
        } else {
          s3 = s4;
        }
      } else {
        s3 = s4;
      }
    }
    if (s2.length < 1) {
      peg$currPos = s1;
      s1 = peg$FAILED;
    } else {
      s1 = s2;
    }
    if (s1 !== peg$FAILED) {
      if (input.charCodeAt(peg$currPos) === 44) {
        s2 = peg$c0;
        peg$currPos++;
      } else {
        s2 = peg$FAILED;
        if (peg$silentFails === 0) { peg$fail(peg$e0); }
      }
      if (s2 === peg$FAILED) {
        s2 = null;
      }
      peg$savedPos = s0;
      s0 = peg$f4(s1, s2);
    } else {
      peg$currPos = s0;
      s0 = peg$FAILED;
    }

    return s0;
  }

  function peg$parseoperator() {
    var s0, s1;

    peg$silentFails++;
    s0 = peg$currPos;
    s1 = input.charAt(peg$currPos);
    if (peg$r0.test(s1)) {
      peg$currPos++;
    } else {
      s1 = peg$FAILED;
      if (peg$silentFails === 0) { peg$fail(peg$e13); }
    }
    if (s1 !== peg$FAILED) {
      peg$savedPos = s0;
      s1 = peg$f5();
    }
    s0 = s1;
    if (s0 === peg$FAILED) {
      s0 = peg$currPos;
      if (input.substr(peg$currPos, 2) === peg$c11) {
        s1 = peg$c11;
        peg$currPos += 2;
      } else {
        s1 = peg$FAILED;
        if (peg$silentFails === 0) { peg$fail(peg$e14); }
      }
      if (s1 !== peg$FAILED) {
        peg$savedPos = s0;
        s1 = peg$f6();
      }
      s0 = s1;
      if (s0 === peg$FAILED) {
        s0 = peg$currPos;
        if (input.substr(peg$currPos, 2) === peg$c12) {
          s1 = peg$c12;
          peg$currPos += 2;
        } else {
          s1 = peg$FAILED;
          if (peg$silentFails === 0) { peg$fail(peg$e15); }
        }
        if (s1 !== peg$FAILED) {
          peg$savedPos = s0;
          s1 = peg$f7();
        }
        s0 = s1;
        if (s0 === peg$FAILED) {
          s0 = peg$currPos;
          if (input.charCodeAt(peg$currPos) === 62) {
            s1 = peg$c13;
            peg$currPos++;
          } else {
            s1 = peg$FAILED;
            if (peg$silentFails === 0) { peg$fail(peg$e16); }
          }
          if (s1 !== peg$FAILED) {
            peg$savedPos = s0;
            s1 = peg$f8();
          }
          s0 = s1;
          if (s0 === peg$FAILED) {
            s0 = peg$currPos;
            if (input.substr(peg$currPos, 2) === peg$c14) {
              s1 = peg$c14;
              peg$currPos += 2;
            } else {
              s1 = peg$FAILED;
              if (peg$silentFails === 0) { peg$fail(peg$e17); }
            }
            if (s1 !== peg$FAILED) {
              peg$savedPos = s0;
              s1 = peg$f9();
            }
            s0 = s1;
            if (s0 === peg$FAILED) {
              s0 = peg$currPos;
              if (input.charCodeAt(peg$currPos) === 60) {
                s1 = peg$c15;
                peg$currPos++;
              } else {
                s1 = peg$FAILED;
                if (peg$silentFails === 0) { peg$fail(peg$e18); }
              }
              if (s1 !== peg$FAILED) {
                peg$savedPos = s0;
                s1 = peg$f10();
              }
              s0 = s1;
            }
          }
        }
      }
    }
    peg$silentFails--;
    if (s0 === peg$FAILED) {
      s1 = peg$FAILED;
      if (peg$silentFails === 0) { peg$fail(peg$e12); }
    }

    return s0;
  }

  function peg$parsequotedString() {
    var s0, s1, s2, s3, s4, s5, s6;

    peg$silentFails++;
    s0 = peg$currPos;
    s1 = [];
    s2 = input.charAt(peg$currPos);
    if (peg$r1.test(s2)) {
      peg$currPos++;
    } else {
      s2 = peg$FAILED;
      if (peg$silentFails === 0) { peg$fail(peg$e20); }
    }
    while (s2 !== peg$FAILED) {
      s1.push(s2);
      s2 = input.charAt(peg$currPos);
      if (peg$r1.test(s2)) {
        peg$currPos++;
      } else {
        s2 = peg$FAILED;
        if (peg$silentFails === 0) { peg$fail(peg$e20); }
      }
    }
    if (input.charCodeAt(peg$currPos) === 34) {
      s2 = peg$c16;
      peg$currPos++;
    } else {
      s2 = peg$FAILED;
      if (peg$silentFails === 0) { peg$fail(peg$e21); }
    }
    if (s2 !== peg$FAILED) {
      s3 = [];
      s4 = input.charAt(peg$currPos);
      if (peg$r2.test(s4)) {
        peg$currPos++;
      } else {
        s4 = peg$FAILED;
        if (peg$silentFails === 0) { peg$fail(peg$e22); }
      }
      while (s4 !== peg$FAILED) {
        s3.push(s4);
        s4 = input.charAt(peg$currPos);
        if (peg$r2.test(s4)) {
          peg$currPos++;
        } else {
          s4 = peg$FAILED;
          if (peg$silentFails === 0) { peg$fail(peg$e22); }
        }
      }
      if (input.charCodeAt(peg$currPos) === 34) {
        s4 = peg$c16;
        peg$currPos++;
      } else {
        s4 = peg$FAILED;
        if (peg$silentFails === 0) { peg$fail(peg$e21); }
      }
      if (s4 !== peg$FAILED) {
        s5 = [];
        s6 = input.charAt(peg$currPos);
        if (peg$r3.test(s6)) {
          peg$currPos++;
        } else {
          s6 = peg$FAILED;
          if (peg$silentFails === 0) { peg$fail(peg$e23); }
        }
        while (s6 !== peg$FAILED) {
          s5.push(s6);
          s6 = input.charAt(peg$currPos);
          if (peg$r3.test(s6)) {
            peg$currPos++;
          } else {
            s6 = peg$FAILED;
            if (peg$silentFails === 0) { peg$fail(peg$e23); }
          }
        }
        peg$savedPos = s0;
        s0 = peg$f11(s1, s3, s5);
      } else {
        peg$currPos = s0;
        s0 = peg$FAILED;
      }
    } else {
      peg$currPos = s0;
      s0 = peg$FAILED;
    }
    peg$silentFails--;
    if (s0 === peg$FAILED) {
      s1 = peg$FAILED;
      if (peg$silentFails === 0) { peg$fail(peg$e19); }
    }

    return s0;
  }

  function peg$parsealphanumeric() {
    var s0, s1, s2;

    peg$silentFails++;
    s0 = peg$currPos;
    s1 = [];
    s2 = input.charAt(peg$currPos);
    if (peg$r3.test(s2)) {
      peg$currPos++;
    } else {
      s2 = peg$FAILED;
      if (peg$silentFails === 0) { peg$fail(peg$e23); }
    }
    if (s2 !== peg$FAILED) {
      while (s2 !== peg$FAILED) {
        s1.push(s2);
        s2 = input.charAt(peg$currPos);
        if (peg$r3.test(s2)) {
          peg$currPos++;
        } else {
          s2 = peg$FAILED;
          if (peg$silentFails === 0) { peg$fail(peg$e23); }
        }
      }
    } else {
      s1 = peg$FAILED;
    }
    if (s1 !== peg$FAILED) {
      peg$savedPos = s0;
      s1 = peg$f12(s1);
    }
    s0 = s1;
    peg$silentFails--;
    if (s0 === peg$FAILED) {
      s1 = peg$FAILED;
      if (peg$silentFails === 0) { peg$fail(peg$e24); }
    }

    return s0;
  }

  function peg$parselogicalAnd() {
    var s0, s1;

    s0 = peg$currPos;
    s1 = peg$parse_();
    peg$savedPos = s0;
    s1 = peg$f13();
    s0 = s1;

    return s0;
  }

  function peg$parse_() {
    var s0, s1;

    peg$silentFails++;
    s0 = [];
    s1 = input.charAt(peg$currPos);
    if (peg$r4.test(s1)) {
      peg$currPos++;
    } else {
      s1 = peg$FAILED;
      if (peg$silentFails === 0) { peg$fail(peg$e26); }
    }
    while (s1 !== peg$FAILED) {
      s0.push(s1);
      s1 = input.charAt(peg$currPos);
      if (peg$r4.test(s1)) {
        peg$currPos++;
      } else {
        s1 = peg$FAILED;
        if (peg$silentFails === 0) { peg$fail(peg$e26); }
      }
    }
    peg$silentFails--;
    s1 = peg$FAILED;
    if (peg$silentFails === 0) { peg$fail(peg$e25); }

    return s0;
  }

 let autocomplete = null; 
  peg$result = peg$startRuleFunction();

  if (options.peg$library) {
    return /** @type {any} */ ({
      peg$result,
      peg$currPos,
      peg$FAILED,
      peg$maxFailExpected,
      peg$maxFailPos
    });
  }
  if (peg$result !== peg$FAILED && peg$currPos === input.length) {
    return peg$result;
  } else {
    if (peg$result !== peg$FAILED && peg$currPos < input.length) {
      peg$fail(peg$endExpectation());
    }

    throw peg$buildStructuredError(
      peg$maxFailExpected,
      peg$maxFailPos < input.length ? input.charAt(peg$maxFailPos) : null,
      peg$maxFailPos < input.length
        ? peg$computeLocation(peg$maxFailPos, peg$maxFailPos + 1)
        : peg$computeLocation(peg$maxFailPos, peg$maxFailPos)
    );
  }
}

const peg$allowedStartRules = [
  "query"
];

export {
  peg$allowedStartRules as StartRules,
  peg$SyntaxError as SyntaxError,
  peg$parse as parse
};<|MERGE_RESOLUTION|>--- conflicted
+++ resolved
@@ -244,14 +244,6 @@
         key,
         ...value[value.length - 1],
       };
-<<<<<<< HEAD
-      return value.filter((filter) => filter.length > 0).map(({ start, value, length }) => ({
-        key,
-        value,
-        start,
-        length,
-      }));
-=======
 
       return value
         .filter((filter) => filter.length > 0)
@@ -259,7 +251,6 @@
           key,
           ...filter,
         }));
->>>>>>> 0b38886a
     };
   var peg$f3 = function() { autocomplete = null; };
   var peg$f4 = function(parts, empty) {
