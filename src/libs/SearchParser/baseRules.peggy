--- conflicted
+++ resolved
@@ -46,11 +46,8 @@
 paid = "paid"i { return "paid"; }
 exported = "exported"i { return "exported"; }
 posted = "posted"i { return "posted"; }
-<<<<<<< HEAD
 groupBy = "groupBy"i / "group-by"i { return "groupBy"; }
-=======
 feed = "feed"i { return "feed"; }
->>>>>>> 1e2e5c79
 
 operator "operator"
   = (":" / "=") { return "eq"; }
