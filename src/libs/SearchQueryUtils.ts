--- conflicted
+++ resolved
@@ -93,19 +93,6 @@
 }
 
 /**
-<<<<<<< HEAD
- * Lookup a value in the displayTextToValueMap and return the backend value.
- *
- * @example
- * getFilterValueFromText("per-diem") // returns "perDiem"
- */
-function getFilterValueFromText(searchText: string): string {
-    return displayTextToValueMap.get(searchText) ?? searchText;
-}
-
-/**
-=======
->>>>>>> c88901d0
  * Converts a filter value from backend value to user friendly display text.
  *
  * @example
@@ -226,21 +213,13 @@
         if (!Array.isArray(node.right)) {
             filterArray.push({
                 operator: node.operator,
-<<<<<<< HEAD
-                value: getFilterValueFromText(String(node.right)) as string | number,
-=======
                 value: node.right as string | number,
->>>>>>> c88901d0
             });
         } else {
             node.right.forEach((element) => {
                 filterArray.push({
                     operator: node.operator,
-<<<<<<< HEAD
-                    value: getFilterValueFromText(String(element)),
-=======
                     value: element,
->>>>>>> c88901d0
                 });
             });
         }
