--- conflicted
+++ resolved
@@ -615,10 +615,6 @@
     const [typeKey, typeValue] = Object.entries(CONST.SEARCH.DATA_TYPES).find(([, value]) => value === queryJSON.type) ?? [];
     filtersForm[FILTER_KEYS.TYPE] = typeValue ? queryJSON.type : CONST.SEARCH.DATA_TYPES.EXPENSE;
 
-<<<<<<< HEAD
-    if (typeKey === statusKey) {
-        filtersForm[FILTER_KEYS.STATUS] = Array.isArray(queryJSON.status) ? queryJSON.status.join(',') : queryJSON.status;
-=======
     if (typeKey) {
         if (Array.isArray(queryJSON.status)) {
             const validStatuses = queryJSON.status.filter((status) => Object.values(CONST.SEARCH.STATUS[typeKey as keyof typeof CONST.SEARCH.DATA_TYPES]).includes(status));
@@ -631,9 +627,6 @@
         } else {
             filtersForm[FILTER_KEYS.STATUS] = queryJSON.status;
         }
-    } else {
-        filtersForm[FILTER_KEYS.STATUS] = CONST.SEARCH.STATUS.EXPENSE.ALL;
->>>>>>> 014edee4
     }
 
     if (queryJSON.policyID) {
