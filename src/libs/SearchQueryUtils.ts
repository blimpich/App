import cloneDeep from 'lodash/cloneDeep';
import type {OnyxCollection} from 'react-native-onyx';
import type {ValueOf} from 'type-fest';
import type {ASTNode, QueryFilter, QueryFilters, SearchQueryJSON, SearchQueryString, SearchStatus} from '@components/Search/types';
import CONST from '@src/CONST';
import ONYXKEYS from '@src/ONYXKEYS';
import type {SearchAdvancedFiltersForm} from '@src/types/form';
import FILTER_KEYS from '@src/types/form/SearchAdvancedFiltersForm';
import type * as OnyxTypes from '@src/types/onyx';
import type {SearchDataTypes} from '@src/types/onyx/SearchResults';
import * as CurrencyUtils from './CurrencyUtils';
import localeCompare from './LocaleCompare';
import {validateAmount} from './MoneyRequestUtils';
import * as PersonalDetailsUtils from './PersonalDetailsUtils';
import {getTagNamesFromTagsLists} from './PolicyUtils';
import * as ReportUtils from './ReportUtils';
import * as searchParser from './SearchParser/searchParser';
import * as UserUtils from './UserUtils';
import * as ValidationUtils from './ValidationUtils';

type FilterKeys = keyof typeof CONST.SEARCH.SYNTAX_FILTER_KEYS;

// This map contains chars that match each operator
const operatorToCharMap = {
    [CONST.SEARCH.SYNTAX_OPERATORS.EQUAL_TO]: ':' as const,
    [CONST.SEARCH.SYNTAX_OPERATORS.LOWER_THAN]: '<' as const,
    [CONST.SEARCH.SYNTAX_OPERATORS.LOWER_THAN_OR_EQUAL_TO]: '<=' as const,
    [CONST.SEARCH.SYNTAX_OPERATORS.GREATER_THAN]: '>' as const,
    [CONST.SEARCH.SYNTAX_OPERATORS.GREATER_THAN_OR_EQUAL_TO]: '>=' as const,
    [CONST.SEARCH.SYNTAX_OPERATORS.NOT_EQUAL_TO]: '!=' as const,
    [CONST.SEARCH.SYNTAX_OPERATORS.AND]: ',' as const,
    [CONST.SEARCH.SYNTAX_OPERATORS.OR]: ' ' as const,
};

/**
 * @private
 * Returns string value wrapped in quotes "", if the value contains special characters.
 */
function sanitizeSearchValue(str: string) {
    const regexp = /[^A-Za-z0-9_@./#&+\-\\';,"]/g;
    if (regexp.test(str)) {
        return `"${str}"`;
    }
    return str;
}

/**
 * @private
 * Returns date filter value for QueryString.
 */
function buildDateFilterQuery(filterValues: Partial<SearchAdvancedFiltersForm>) {
    const dateBefore = filterValues[FILTER_KEYS.DATE_BEFORE];
    const dateAfter = filterValues[FILTER_KEYS.DATE_AFTER];

    let dateFilter = '';
    if (dateBefore) {
        dateFilter += `${CONST.SEARCH.SYNTAX_FILTER_KEYS.DATE}<${dateBefore}`;
    }
    if (dateBefore && dateAfter) {
        dateFilter += ' ';
    }
    if (dateAfter) {
        dateFilter += `${CONST.SEARCH.SYNTAX_FILTER_KEYS.DATE}>${dateAfter}`;
    }

    return dateFilter;
}

/**
 * @private
 * Returns amount filter value for QueryString.
 */
function buildAmountFilterQuery(filterValues: Partial<SearchAdvancedFiltersForm>) {
    const lessThan = filterValues[FILTER_KEYS.LESS_THAN];
    const greaterThan = filterValues[FILTER_KEYS.GREATER_THAN];

    let amountFilter = '';
    if (greaterThan) {
        amountFilter += `${CONST.SEARCH.SYNTAX_FILTER_KEYS.AMOUNT}>${greaterThan}`;
    }
    if (lessThan && greaterThan) {
        amountFilter += ' ';
    }
    if (lessThan) {
        amountFilter += `${CONST.SEARCH.SYNTAX_FILTER_KEYS.AMOUNT}<${lessThan}`;
    }

    return amountFilter;
}

/**
 * @private
 * Returns string of correctly formatted filter values from QueryFilters object.
 */
function buildFilterValuesString(filterName: string, queryFilters: QueryFilter[]) {
    const delimiter = filterName === CONST.SEARCH.SYNTAX_FILTER_KEYS.KEYWORD ? ' ' : ',';
    let filterValueString = '';
    queryFilters.forEach((queryFilter, index) => {
        // If the previous queryFilter has the same operator (this rule applies only to eq and neq operators) then append the current value
        if (
            index !== 0 &&
            ((queryFilter.operator === 'eq' && queryFilters?.at(index - 1)?.operator === 'eq') || (queryFilter.operator === 'neq' && queryFilters.at(index - 1)?.operator === 'neq'))
        ) {
            filterValueString += `${delimiter}${sanitizeSearchValue(queryFilter.value.toString())}`;
        } else if (filterName === CONST.SEARCH.SYNTAX_FILTER_KEYS.KEYWORD) {
            filterValueString += `${delimiter}${sanitizeSearchValue(queryFilter.value.toString())}`;
        } else {
            filterValueString += ` ${filterName}${operatorToCharMap[queryFilter.operator]}${sanitizeSearchValue(queryFilter.value.toString())}`;
        }
    });

    return filterValueString;
}

/**
 * @private
 * Traverses the AST and returns filters as a QueryFilters object.
 */
function getFilters(queryJSON: SearchQueryJSON) {
    const filters = [] as QueryFilters;
    const filterKeys = Object.values(CONST.SEARCH.SYNTAX_FILTER_KEYS);

    function traverse(node: ASTNode) {
        if (!node.operator) {
            return;
        }

        if (typeof node?.left === 'object' && node.left) {
            traverse(node.left);
        }

        if (typeof node?.right === 'object' && node.right && !Array.isArray(node.right)) {
            traverse(node.right);
        }

        const nodeKey = node.left as ValueOf<typeof CONST.SEARCH.SYNTAX_FILTER_KEYS>;
        if (!filterKeys.includes(nodeKey)) {
            return;
        }

        const filterArray = [];
        if (!Array.isArray(node.right)) {
            filterArray.push({
                operator: node.operator,
                value: node.right as string | number,
            });
        } else {
            node.right.forEach((element) => {
                filterArray.push({
                    operator: node.operator,
                    value: element as string | number,
                });
            });
        }
        filters.push({key: nodeKey, filters: filterArray});
    }

    if (queryJSON.filters) {
        traverse(queryJSON.filters);
    }

    return filters;
}

/**
 * @private
 * Given a filter name and its value, this function returns the corresponding ID found in Onyx data.
 */
function findIDFromDisplayValue(filterName: ValueOf<typeof CONST.SEARCH.SYNTAX_FILTER_KEYS>, filter: string | string[], cardList: OnyxTypes.CardList, taxRates: Record<string, string[]>) {
    if (filterName === CONST.SEARCH.SYNTAX_FILTER_KEYS.FROM || filterName === CONST.SEARCH.SYNTAX_FILTER_KEYS.TO) {
        if (typeof filter === 'string') {
            const email = filter;
            return PersonalDetailsUtils.getPersonalDetailByEmail(email)?.accountID.toString() ?? filter;
        }
        const emails = filter;
        return emails.map((email) => PersonalDetailsUtils.getPersonalDetailByEmail(email)?.accountID.toString() ?? email);
    }
    if (filterName === CONST.SEARCH.SYNTAX_FILTER_KEYS.TAX_RATE) {
        const names = Array.isArray(filter) ? filter : ([filter] as string[]);
        return names.map((name) => taxRates[name] ?? name).flat();
    }
    if (filterName === CONST.SEARCH.SYNTAX_FILTER_KEYS.CARD_ID) {
        if (typeof filter === 'string') {
            const bank = filter;
            const ids =
                Object.values(cardList)
                    .filter((card) => card.bank === bank)
                    .map((card) => card.cardID.toString()) ?? filter;
            return ids.length > 0 ? ids : bank;
        }
        const banks = filter;
        return banks
            .map(
                (bank) =>
                    Object.values(cardList)
                        .filter((card) => card.bank === bank)
                        .map((card) => card.cardID.toString()) ?? bank,
            )
            .flat();
    }
    if (filterName === CONST.SEARCH.SYNTAX_FILTER_KEYS.AMOUNT) {
        if (typeof filter === 'string') {
            const backendAmount = CurrencyUtils.convertToBackendAmount(Number(filter));
            return Number.isNaN(backendAmount) ? filter : backendAmount.toString();
        }
        return filter.map((amount) => {
            const backendAmount = CurrencyUtils.convertToBackendAmount(Number(amount));
            return Number.isNaN(backendAmount) ? amount : backendAmount.toString();
        });
    }
    return filter;
}

/**
 * @private
 * Computes and returns a numerical hash for a given queryJSON.
 * Sorts the query keys and values to ensure that hashes stay consistent.
 */
function getQueryHashes(query: SearchQueryJSON): {primaryHash: number; recentSearchHash: number} {
    let orderedQuery = '';
    orderedQuery += `${CONST.SEARCH.SYNTAX_ROOT_KEYS.TYPE}:${query.type}`;
    orderedQuery += ` ${CONST.SEARCH.SYNTAX_ROOT_KEYS.STATUS}:${query.status}`;

    query.flatFilters.forEach((filter) => {
        filter.filters.sort((a, b) => localeCompare(a.value.toString(), b.value.toString()));
    });

    query.flatFilters
        .map((filter) => buildFilterValuesString(filter.key, filter.filters))
        .sort()
<<<<<<< HEAD
        .forEach((key) => {
            const filterValues = query.flatFilters?.[key as AdvancedFiltersKeys];
            const sortedFilterValues = filterValues?.sort((queryFilter1, queryFilter2) => {
                if (queryFilter1.value > queryFilter2.value) {
                    return 1;
                }
                return -1;
            });
            orderedQuery += `${buildFilterValuesString(key, sortedFilterValues ?? [])}`;
        });
    const recentSearchHash = UserUtils.hashText(orderedQuery, 2 ** 32);

    orderedQuery += ` ${CONST.SEARCH.SYNTAX_ROOT_KEYS.SORT_BY}:${query.sortBy}`;
    orderedQuery += ` ${CONST.SEARCH.SYNTAX_ROOT_KEYS.SORT_ORDER}:${query.sortOrder}`;
    if (query.policyID) {
        orderedQuery += ` ${CONST.SEARCH.SYNTAX_ROOT_KEYS.POLICY_ID}:${query.policyID} `;
    }
    const primaryHash = UserUtils.hashText(orderedQuery, 2 ** 32);
=======
        .forEach((filterString) => (orderedQuery += ` ${filterString}`));
>>>>>>> 5103b4bd

    return {primaryHash, recentSearchHash};
}

/**
 * Parses a given search query string into a structured `SearchQueryJSON` format.
 * This format of query is most commonly shared between components and also sent to backend to retrieve search results.
 *
 * In a way this is the reverse of buildSearchQueryString()
 */
function buildSearchQueryJSON(query: SearchQueryString) {
    try {
        const result = searchParser.parse(query) as SearchQueryJSON;
        const flatFilters = getFilters(result);

        // Add the full input and hash to the results
        result.inputQuery = query;
        result.flatFilters = flatFilters;
        const {primaryHash, recentSearchHash} = getQueryHashes(result);
        result.hash = primaryHash;
        result.recentSearchHash = recentSearchHash;

        return result;
    } catch (e) {
        console.error(`Error when parsing SearchQuery: "${query}"`, e);
    }
}

/**
 * Formats a given `SearchQueryJSON` object into the string version of query.
 * This format of query is the most basic string format and is used as the query param `q` in search URLs.
 *
 * In a way this is the reverse of buildSearchQueryJSON()
 */
function buildSearchQueryString(queryJSON?: SearchQueryJSON) {
    const queryParts: string[] = [];
    const defaultQueryJSON = buildSearchQueryJSON('');

    for (const [, key] of Object.entries(CONST.SEARCH.SYNTAX_ROOT_KEYS)) {
        const existingFieldValue = queryJSON?.[key];
        const queryFieldValue = existingFieldValue ?? defaultQueryJSON?.[key];

        if (queryFieldValue) {
            queryParts.push(`${key}:${queryFieldValue}`);
        }
    }

    if (!queryJSON) {
        return queryParts.join(' ');
    }

    const filters = queryJSON.flatFilters;

    for (const filter of filters) {
        const filterValueString = buildFilterValuesString(filter.key, filter.filters);
        queryParts.push(filterValueString);
    }

    return queryParts.join(' ');
}

/**
 * Formats a given object with search filter values into the string version of the query.
 * Main usage is to consume data format that comes from AdvancedFilters Onyx Form Data, and generate query string.
 *
 * Reverse operation of buildFilterFormValuesFromQuery()
 */
function buildQueryStringFromFilterFormValues(filterValues: Partial<SearchAdvancedFiltersForm>) {
    // We separate type and status filters from other filters to maintain hashes consistency for saved searches
    const {type, status, policyID, ...otherFilters} = filterValues;
    const filtersString: string[] = [];

    filtersString.push(`${CONST.SEARCH.SYNTAX_ROOT_KEYS.SORT_BY}:${CONST.SEARCH.TABLE_COLUMNS.DATE}`);
    filtersString.push(`${CONST.SEARCH.SYNTAX_ROOT_KEYS.SORT_ORDER}:${CONST.SEARCH.SORT_ORDER.DESC}`);

    if (type) {
        const sanitizedType = sanitizeSearchValue(type);
        filtersString.push(`${CONST.SEARCH.SYNTAX_ROOT_KEYS.TYPE}:${sanitizedType}`);
    }

    if (status) {
        const sanitizedStatus = sanitizeSearchValue(status);
        filtersString.push(`${CONST.SEARCH.SYNTAX_ROOT_KEYS.STATUS}:${sanitizedStatus}`);
    }

    if (policyID) {
        const sanitizedPolicyID = sanitizeSearchValue(policyID);
        filtersString.push(`${CONST.SEARCH.SYNTAX_ROOT_KEYS.POLICY_ID}:${sanitizedPolicyID}`);
    }

    const mappedFilters = Object.entries(otherFilters)
        .map(([filterKey, filterValue]) => {
            if ((filterKey === FILTER_KEYS.MERCHANT || filterKey === FILTER_KEYS.DESCRIPTION || filterKey === FILTER_KEYS.REPORT_ID) && filterValue) {
                const keyInCorrectForm = (Object.keys(CONST.SEARCH.SYNTAX_FILTER_KEYS) as FilterKeys[]).find((key) => CONST.SEARCH.SYNTAX_FILTER_KEYS[key] === filterKey);
                if (keyInCorrectForm) {
                    return `${CONST.SEARCH.SYNTAX_FILTER_KEYS[keyInCorrectForm]}:${sanitizeSearchValue(filterValue as string)}`;
                }
            }

            if (filterKey === FILTER_KEYS.KEYWORD && filterValue) {
                const value = (filterValue as string).split(' ').map(sanitizeSearchValue).join(' ');
                return `${value}`;
            }

            if (
                (filterKey === FILTER_KEYS.CATEGORY ||
                    filterKey === FILTER_KEYS.CARD_ID ||
                    filterKey === FILTER_KEYS.TAX_RATE ||
                    filterKey === FILTER_KEYS.EXPENSE_TYPE ||
                    filterKey === FILTER_KEYS.TAG ||
                    filterKey === FILTER_KEYS.CURRENCY ||
                    filterKey === FILTER_KEYS.FROM ||
                    filterKey === FILTER_KEYS.TO ||
                    filterKey === FILTER_KEYS.IN) &&
                Array.isArray(filterValue) &&
                filterValue.length > 0
            ) {
                const filterValueArray = [...new Set<string>(filterValue)];
                const keyInCorrectForm = (Object.keys(CONST.SEARCH.SYNTAX_FILTER_KEYS) as FilterKeys[]).find((key) => CONST.SEARCH.SYNTAX_FILTER_KEYS[key] === filterKey);
                if (keyInCorrectForm) {
                    return `${CONST.SEARCH.SYNTAX_FILTER_KEYS[keyInCorrectForm]}:${filterValueArray.map(sanitizeSearchValue).join(',')}`;
                }
            }

            return undefined;
        })
        .filter((filter): filter is string => !!filter);

    filtersString.push(...mappedFilters);

    const dateFilter = buildDateFilterQuery(filterValues);
    filtersString.push(dateFilter);

    const amountFilter = buildAmountFilterQuery(filterValues);
    filtersString.push(amountFilter);

    return filtersString.join(' ').trim();
}

/**
 * Generates object with search filter values, in a format that can be consumed by SearchAdvancedFiltersForm.
 * Main usage of this is to generate the initial values for AdvancedFilters from existing query.
 *
 * Reverse operation of buildQueryStringFromFilterFormValues()
 */
function buildFilterFormValuesFromQuery(
    queryJSON: SearchQueryJSON,
    policyCategories: OnyxCollection<OnyxTypes.PolicyCategories>,
    policyTags: OnyxCollection<OnyxTypes.PolicyTagLists>,
    currencyList: OnyxTypes.CurrencyList,
    personalDetails: OnyxTypes.PersonalDetailsList,
    cardList: OnyxTypes.CardList,
    reports: OnyxCollection<OnyxTypes.Report>,
    taxRates: Record<string, string[]>,
) {
    const filters = queryJSON.flatFilters;
    const filtersForm = {} as Partial<SearchAdvancedFiltersForm>;
    const policyID = queryJSON.policyID;
    for (const queryFilter of filters) {
        const filterKey = queryFilter.key;
        const filterList = queryFilter.filters;
        const filterValues = filterList.map((item) => item.value.toString());
        if (filterKey === CONST.SEARCH.SYNTAX_FILTER_KEYS.REPORT_ID || filterKey === CONST.SEARCH.SYNTAX_FILTER_KEYS.MERCHANT || filterKey === CONST.SEARCH.SYNTAX_FILTER_KEYS.DESCRIPTION) {
            filtersForm[filterKey] = filterValues.at(0);
        }
        if (filterKey === CONST.SEARCH.SYNTAX_FILTER_KEYS.EXPENSE_TYPE) {
            const validExpenseTypes = new Set(Object.values(CONST.SEARCH.TRANSACTION_TYPE));
            filtersForm[filterKey] = filterValues.filter((expenseType) => validExpenseTypes.has(expenseType as ValueOf<typeof CONST.SEARCH.TRANSACTION_TYPE>));
        }
        if (filterKey === CONST.SEARCH.SYNTAX_FILTER_KEYS.CARD_ID) {
            filtersForm[filterKey] = filterValues.filter((card) => cardList[card]);
        }
        if (filterKey === CONST.SEARCH.SYNTAX_FILTER_KEYS.TAX_RATE) {
            const allTaxRates = new Set(Object.values(taxRates).flat());
            filtersForm[filterKey] = filterValues.filter((tax) => allTaxRates.has(tax));
        }
        if (filterKey === CONST.SEARCH.SYNTAX_FILTER_KEYS.IN) {
            filtersForm[filterKey] = filterValues.filter((id) => reports?.[`${ONYXKEYS.COLLECTION.REPORT}${id}`]);
        }
        if (filterKey === CONST.SEARCH.SYNTAX_FILTER_KEYS.FROM || filterKey === CONST.SEARCH.SYNTAX_FILTER_KEYS.TO) {
            filtersForm[filterKey] = filterValues.filter((id) => personalDetails[id]);
        }
        if (filterKey === CONST.SEARCH.SYNTAX_FILTER_KEYS.CURRENCY) {
            const validCurrency = new Set(Object.keys(currencyList));
            filtersForm[filterKey] = filterValues.filter((currency) => validCurrency.has(currency));
        }
        if (filterKey === CONST.SEARCH.SYNTAX_FILTER_KEYS.TAG) {
            const tags = policyID
                ? getTagNamesFromTagsLists(policyTags?.[`${ONYXKEYS.COLLECTION.POLICY_TAGS}${policyID}`] ?? {})
                : Object.values(policyTags ?? {})
                      .filter((item) => !!item)
                      .map((tagList) => getTagNamesFromTagsLists(tagList ?? {}))
                      .flat();
            const uniqueTags = new Set(tags);
            uniqueTags.add(CONST.SEARCH.EMPTY_VALUE);
            filtersForm[filterKey] = filterValues.filter((name) => uniqueTags.has(name));
        }
        if (filterKey === CONST.SEARCH.SYNTAX_FILTER_KEYS.CATEGORY) {
            const categories = policyID
                ? Object.values(policyCategories?.[`${ONYXKEYS.COLLECTION.POLICY_CATEGORIES}${policyID}`] ?? {}).map((category) => category.name)
                : Object.values(policyCategories ?? {})
                      .map((item) => Object.values(item ?? {}).map((category) => category.name))
                      .flat();
            const uniqueCategories = new Set(categories);
            uniqueCategories.add(CONST.SEARCH.EMPTY_VALUE);
            filtersForm[filterKey] = filterValues.filter((name) => uniqueCategories.has(name));
        }
        if (filterKey === CONST.SEARCH.SYNTAX_FILTER_KEYS.KEYWORD) {
            filtersForm[filterKey] = filterValues
                ?.map((filter) => {
                    if (filter.includes(' ')) {
                        return `"${filter}"`;
                    }
                    return filter;
                })
                .join(' ');
        }
        if (filterKey === CONST.SEARCH.SYNTAX_FILTER_KEYS.DATE) {
            filtersForm[FILTER_KEYS.DATE_BEFORE] =
                filterList.find((filter) => filter.operator === 'lt' && ValidationUtils.isValidDate(filter.value.toString()))?.value.toString() ?? filtersForm[FILTER_KEYS.DATE_BEFORE];
            filtersForm[FILTER_KEYS.DATE_AFTER] =
                filterList.find((filter) => filter.operator === 'gt' && ValidationUtils.isValidDate(filter.value.toString()))?.value.toString() ?? filtersForm[FILTER_KEYS.DATE_AFTER];
        }
        if (filterKey === CONST.SEARCH.SYNTAX_FILTER_KEYS.AMOUNT) {
            // backend amount is an integer and is 2 digits longer than frontend amount
            filtersForm[FILTER_KEYS.LESS_THAN] =
                filterList.find((filter) => filter.operator === 'lt' && validateAmount(filter.value.toString(), 0, CONST.IOU.AMOUNT_MAX_LENGTH + 2))?.value.toString() ??
                filtersForm[FILTER_KEYS.LESS_THAN];
            filtersForm[FILTER_KEYS.GREATER_THAN] =
                filterList.find((filter) => filter.operator === 'gt' && validateAmount(filter.value.toString(), 0, CONST.IOU.AMOUNT_MAX_LENGTH + 2))?.value.toString() ??
                filtersForm[FILTER_KEYS.GREATER_THAN];
        }
    }

    const [typeKey = '', typeValue] = Object.entries(CONST.SEARCH.DATA_TYPES).find(([, value]) => value === queryJSON.type) ?? [];
    filtersForm[FILTER_KEYS.TYPE] = typeValue ? queryJSON.type : CONST.SEARCH.DATA_TYPES.EXPENSE;
    const [statusKey] = Object.entries(CONST.SEARCH.STATUS).find(([, value]) => Object.values(value).includes(queryJSON.status)) ?? [];
    filtersForm[FILTER_KEYS.STATUS] = typeKey === statusKey ? queryJSON.status : CONST.SEARCH.STATUS.EXPENSE.ALL;

    if (queryJSON.policyID) {
        filtersForm[FILTER_KEYS.POLICY_ID] = queryJSON.policyID;
    }

    return filtersForm;
}

/**
 * Given a SearchQueryJSON this function will try to find the value of policyID filter saved in query
 * and return just the first policyID value from the filter.
 *
 * Note: `policyID` property can store multiple policy ids (just like many other search filters) as a comma separated value;
 * however there are several places in the app (related to WorkspaceSwitcher) that will accept only a single policyID.
 */
function getPolicyIDFromSearchQuery(queryJSON: SearchQueryJSON) {
    const policyIDFilter = queryJSON.policyID;

    if (!policyIDFilter) {
        return;
    }

    // policyID is a comma-separated value
    const [policyID] = policyIDFilter.split(',');

    return policyID;
}

/**
 * @private
 * Returns the human-readable "pretty" value for a filter.
 */
function getDisplayValue(filterName: string, filter: string, personalDetails: OnyxTypes.PersonalDetailsList, cardList: OnyxTypes.CardList, reports: OnyxCollection<OnyxTypes.Report>) {
    if (filterName === CONST.SEARCH.SYNTAX_FILTER_KEYS.FROM || filterName === CONST.SEARCH.SYNTAX_FILTER_KEYS.TO) {
        // login can be an empty string
        // eslint-disable-next-line @typescript-eslint/prefer-nullish-coalescing
        return personalDetails?.[filter]?.login || filter;
    }
    if (filterName === CONST.SEARCH.SYNTAX_FILTER_KEYS.CARD_ID) {
        return cardList[filter]?.bank || filter;
    }
    if (filterName === CONST.SEARCH.SYNTAX_FILTER_KEYS.IN) {
        return ReportUtils.getReportName(reports?.[`${ONYXKEYS.COLLECTION.REPORT}${filter}`]) || filter;
    }
    if (filterName === CONST.SEARCH.SYNTAX_FILTER_KEYS.AMOUNT) {
        const frontendAmount = CurrencyUtils.convertToFrontendAmountAsInteger(Number(filter));
        return Number.isNaN(frontendAmount) ? filter : frontendAmount.toString();
    }
    return filter;
}

/**
 * Formats a given `SearchQueryJSON` object into the human-readable string version of query.
 * This format of query is the one which we want to display to users.
 * We try to replace every numeric id value with a display version of this value,
 * So: user IDs get turned into emails, report ids into report names etc.
 */
function buildUserReadableQueryString(
    queryJSON: SearchQueryJSON,
    PersonalDetails: OnyxTypes.PersonalDetailsList,
    cardList: OnyxTypes.CardList,
    reports: OnyxCollection<OnyxTypes.Report>,
    TaxRates: Record<string, string[]>,
) {
    const {type, status} = queryJSON;
    const filters = queryJSON.flatFilters ?? {};

    let title = `type:${type} status:${status}`;

    for (const filterObject of filters) {
        const key = filterObject.key;
        const queryFilter = filterObject.filters;

        let displayQueryFilters: QueryFilter[] = [];
        if (key === CONST.SEARCH.SYNTAX_FILTER_KEYS.TAX_RATE) {
            const taxRateIDs = queryFilter.map((filter) => filter.value.toString());
            const taxRateNames = taxRateIDs
                .map((id) => {
                    const taxRate = Object.entries(TaxRates)
                        .filter(([, IDs]) => IDs.includes(id))
                        .map(([name]) => name);
                    return taxRate?.length > 0 ? taxRate : id;
                })
                .flat();

            displayQueryFilters = taxRateNames.map((taxRate) => ({
                operator: queryFilter.at(0)?.operator ?? CONST.SEARCH.SYNTAX_OPERATORS.AND,
                value: taxRate,
            }));
        } else {
            displayQueryFilters = queryFilter.map((filter) => ({
                operator: filter.operator,
                value: getDisplayValue(key, filter.value.toString(), PersonalDetails, cardList, reports),
            }));
        }
        title += buildFilterValuesString(key, displayQueryFilters);
    }

    return title;
}

/**
 * Returns properly built QueryString for a canned query, with the optional policyID.
 */
function buildCannedSearchQuery({
    type = CONST.SEARCH.DATA_TYPES.EXPENSE,
    status = CONST.SEARCH.STATUS.EXPENSE.ALL,
    policyID,
}: {
    type?: SearchDataTypes;
    status?: SearchStatus;
    policyID?: string;
} = {}): SearchQueryString {
    const queryString = policyID ? `type:${type} status:${status} policyID:${policyID}` : `type:${type} status:${status}`;

    // Parse the query to fill all default query fields with values
    const normalizedQueryJSON = buildSearchQueryJSON(queryString);
    return buildSearchQueryString(normalizedQueryJSON);
}

/**
 * Returns whether a given search query is a Canned query.
 *
 * Canned queries are simple predefined queries, that are defined only using type and status and no additional filters.
 * In addition, they can contain an optional policyID.
 * For example: "type:trip status:all" is a canned query.
 */
function isCannedSearchQuery(queryJSON: SearchQueryJSON) {
    return !queryJSON.filters;
}

/**
 *  Given a search query, this function will standardize the query by replacing display values with their corresponding IDs.
 */
function standardizeQueryJSON(queryJSON: SearchQueryJSON, cardList: OnyxTypes.CardList, taxRates: Record<string, string[]>) {
    const standardQuery = cloneDeep(queryJSON);
    const filters = standardQuery.filters;
    const traverse = (node: ASTNode) => {
        if (!node.operator) {
            return;
        }
        if (typeof node.left === 'object' && node.left) {
            traverse(node.left);
        }
        if (typeof node.right === 'object' && node.right && !Array.isArray(node.right)) {
            traverse(node.right);
        }

        if (typeof node.left !== 'object') {
            // eslint-disable-next-line no-param-reassign
            node.right = findIDFromDisplayValue(node.left, node.right as string | string[], cardList, taxRates);
        }
    };

    if (filters) {
        traverse(filters);
    }

    standardQuery.flatFilters = getFilters(standardQuery);
    return standardQuery;
}

export {
    buildSearchQueryJSON,
    buildSearchQueryString,
    buildUserReadableQueryString,
    buildQueryStringFromFilterFormValues,
    buildFilterFormValuesFromQuery,
    getPolicyIDFromSearchQuery,
    buildCannedSearchQuery,
    isCannedSearchQuery,
    standardizeQueryJSON,
};<|MERGE_RESOLUTION|>--- conflicted
+++ resolved
@@ -220,6 +220,8 @@
     let orderedQuery = '';
     orderedQuery += `${CONST.SEARCH.SYNTAX_ROOT_KEYS.TYPE}:${query.type}`;
     orderedQuery += ` ${CONST.SEARCH.SYNTAX_ROOT_KEYS.STATUS}:${query.status}`;
+    orderedQuery += ` ${CONST.SEARCH.SYNTAX_ROOT_KEYS.SORT_BY}:${query.sortBy}`;
+    orderedQuery += ` ${CONST.SEARCH.SYNTAX_ROOT_KEYS.SORT_ORDER}:${query.sortOrder}`;
 
     query.flatFilters.forEach((filter) => {
         filter.filters.sort((a, b) => localeCompare(a.value.toString(), b.value.toString()));
@@ -228,17 +230,8 @@
     query.flatFilters
         .map((filter) => buildFilterValuesString(filter.key, filter.filters))
         .sort()
-<<<<<<< HEAD
-        .forEach((key) => {
-            const filterValues = query.flatFilters?.[key as AdvancedFiltersKeys];
-            const sortedFilterValues = filterValues?.sort((queryFilter1, queryFilter2) => {
-                if (queryFilter1.value > queryFilter2.value) {
-                    return 1;
-                }
-                return -1;
-            });
-            orderedQuery += `${buildFilterValuesString(key, sortedFilterValues ?? [])}`;
-        });
+        .forEach((filterString) => (orderedQuery += ` ${filterString}`));
+
     const recentSearchHash = UserUtils.hashText(orderedQuery, 2 ** 32);
 
     orderedQuery += ` ${CONST.SEARCH.SYNTAX_ROOT_KEYS.SORT_BY}:${query.sortBy}`;
@@ -247,9 +240,6 @@
         orderedQuery += ` ${CONST.SEARCH.SYNTAX_ROOT_KEYS.POLICY_ID}:${query.policyID} `;
     }
     const primaryHash = UserUtils.hashText(orderedQuery, 2 ** 32);
-=======
-        .forEach((filterString) => (orderedQuery += ` ${filterString}`));
->>>>>>> 5103b4bd
 
     return {primaryHash, recentSearchHash};
 }
