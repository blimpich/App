--- conflicted
+++ resolved
@@ -1026,46 +1026,6 @@
     return queryJSON;
 }
 
-<<<<<<< HEAD
-function getTodoSearchQuery(action: TodoSearchType, userAccountID: number | undefined) {
-    switch (action) {
-        case CONST.SEARCH.SEARCH_KEYS.SUBMIT:
-            return buildQueryStringFromFilterFormValues({
-                type: CONST.SEARCH.DATA_TYPES.EXPENSE,
-                groupBy: CONST.SEARCH.GROUP_BY.REPORTS,
-                action: CONST.SEARCH.ACTION_FILTERS.SUBMIT,
-                from: [`${userAccountID}`],
-            });
-        case CONST.SEARCH.SEARCH_KEYS.APPROVE:
-            return buildQueryStringFromFilterFormValues({
-                type: CONST.SEARCH.DATA_TYPES.EXPENSE,
-                groupBy: CONST.SEARCH.GROUP_BY.REPORTS,
-                action: CONST.SEARCH.ACTION_FILTERS.APPROVE,
-                to: [`${userAccountID}`],
-            });
-        case CONST.SEARCH.SEARCH_KEYS.PAY:
-            return buildQueryStringFromFilterFormValues({
-                type: CONST.SEARCH.DATA_TYPES.EXPENSE,
-                groupBy: CONST.SEARCH.GROUP_BY.REPORTS,
-                action: CONST.SEARCH.ACTION_FILTERS.PAY,
-                reimbursable: CONST.SEARCH.BOOLEAN.YES,
-                payer: userAccountID?.toString(),
-            });
-        case CONST.SEARCH.SEARCH_KEYS.EXPORT:
-            return buildQueryStringFromFilterFormValues({
-                groupBy: CONST.SEARCH.GROUP_BY.REPORTS,
-                action: CONST.SEARCH.ACTION_FILTERS.EXPORT,
-                exporter: [`${userAccountID}`],
-                exportedOn: CONST.SEARCH.DATE_PRESETS.NEVER,
-            });
-
-        default:
-            return '';
-    }
-}
-
-=======
->>>>>>> 38bfabd0
 /**
  * Extracts the query text without the filter parts.
  * This is used to determine if a user's core search terms have changed,
