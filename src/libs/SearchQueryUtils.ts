import cloneDeep from 'lodash/cloneDeep';
import type {OnyxCollection} from 'react-native-onyx';
import type {ValueOf} from 'type-fest';
import type {ASTNode, QueryFilter, QueryFilters, SearchDateFilterKeys, SearchFilterKey, SearchQueryJSON, SearchQueryString, SearchStatus, UserFriendlyKey} from '@components/Search/types';
import CONST from '@src/CONST';
import ONYXKEYS from '@src/ONYXKEYS';
import type {SearchAdvancedFiltersForm} from '@src/types/form';
import FILTER_KEYS, {DATE_FILTER_KEYS} from '@src/types/form/SearchAdvancedFiltersForm';
import type * as OnyxTypes from '@src/types/onyx';
import type {SearchDataTypes} from '@src/types/onyx/SearchResults';
import type {CardFeedNamesWithType} from './CardFeedUtils';
import {getWorkspaceCardFeedKey} from './CardFeedUtils';
import {getCardDescription} from './CardUtils';
import {convertToBackendAmount, convertToFrontendAmountAsInteger} from './CurrencyUtils';
import localeCompare from './LocaleCompare';
import Log from './Log';
import {validateAmount} from './MoneyRequestUtils';
import {getPersonalDetailByEmail} from './PersonalDetailsUtils';
import {getCleanedTagName, getTagNamesFromTagsLists} from './PolicyUtils';
import {getReportName} from './ReportUtils';
import {parse as parseSearchQuery} from './SearchParser/searchParser';
import {hashText} from './UserUtils';
import {isValidDate} from './ValidationUtils';

type FilterKeys = keyof typeof CONST.SEARCH.SYNTAX_FILTER_KEYS;

// This map contains chars that match each operator
const operatorToCharMap = {
    [CONST.SEARCH.SYNTAX_OPERATORS.EQUAL_TO]: ':' as const,
    [CONST.SEARCH.SYNTAX_OPERATORS.LOWER_THAN]: '<' as const,
    [CONST.SEARCH.SYNTAX_OPERATORS.LOWER_THAN_OR_EQUAL_TO]: '<=' as const,
    [CONST.SEARCH.SYNTAX_OPERATORS.GREATER_THAN]: '>' as const,
    [CONST.SEARCH.SYNTAX_OPERATORS.GREATER_THAN_OR_EQUAL_TO]: '>=' as const,
    [CONST.SEARCH.SYNTAX_OPERATORS.NOT_EQUAL_TO]: '!=' as const,
    [CONST.SEARCH.SYNTAX_OPERATORS.AND]: ',' as const,
    [CONST.SEARCH.SYNTAX_OPERATORS.OR]: ' ' as const,
};

/**
 * A mapping object that maps filter names from the internal codebase format to user-friendly names.
 */
const UserFriendlyKeyMap: Record<SearchFilterKey | typeof CONST.SEARCH.SYNTAX_ROOT_KEYS.SORT_BY | typeof CONST.SEARCH.SYNTAX_ROOT_KEYS.SORT_ORDER, UserFriendlyKey> = {
    type: 'type',
    status: 'status',
    sortBy: 'sort-by',
    sortOrder: 'sort-order',
    policyID: 'workspace',
    date: 'date',
    amount: 'amount',
    expenseType: 'expense-type',
    currency: 'currency',
    merchant: 'merchant',
    description: 'description',
    from: 'from',
    to: 'to',
    category: 'category',
    tag: 'tag',
    taxRate: 'tax-rate',
    cardID: 'card',
    feed: 'feed',
    reportID: 'reportid',
    keyword: 'keyword',
    in: 'in',
    submitted: 'submitted',
    approved: 'approved',
    paid: 'paid',
    exported: 'exported',
    posted: 'posted',
    groupBy: 'group-by',
};

/**
 * @private
 * Returns string value wrapped in quotes "", if the value contains space or &nbsp; (no-breaking space).
 */
function sanitizeSearchValue(str: string) {
    if (str.includes(' ') || str.includes(`\xA0`)) {
        return `"${str}"`;
    }
    return str;
}

/**
 * @private
 * Returns date filter value for QueryString.
 */
function buildDateFilterQuery(filterValues: Partial<SearchAdvancedFiltersForm>, filterKey: SearchDateFilterKeys) {
    const dateBefore = filterValues[`${filterKey}${CONST.SEARCH.DATE_MODIFIERS.BEFORE}`];
    const dateAfter = filterValues[`${filterKey}${CONST.SEARCH.DATE_MODIFIERS.AFTER}`];

    let dateFilter = '';
    if (dateBefore) {
        dateFilter += `${filterKey}<${dateBefore}`;
    }
    if (dateBefore && dateAfter) {
        dateFilter += ' ';
    }
    if (dateAfter) {
        dateFilter += `${filterKey}>${dateAfter}`;
    }

    return dateFilter;
}

/**
 * @private
 * Returns amount filter value for QueryString.
 */
function buildAmountFilterQuery(filterValues: Partial<SearchAdvancedFiltersForm>) {
    const lessThan = filterValues[FILTER_KEYS.LESS_THAN];
    const greaterThan = filterValues[FILTER_KEYS.GREATER_THAN];

    let amountFilter = '';
    if (greaterThan) {
        amountFilter += `${CONST.SEARCH.SYNTAX_FILTER_KEYS.AMOUNT}>${greaterThan}`;
    }
    if (lessThan && greaterThan) {
        amountFilter += ' ';
    }
    if (lessThan) {
        amountFilter += `${CONST.SEARCH.SYNTAX_FILTER_KEYS.AMOUNT}<${lessThan}`;
    }

    return amountFilter;
}

/**
 * @private
 * Returns string of correctly formatted filter values from QueryFilters object.
 */
function buildFilterValuesString(filterName: string, queryFilters: QueryFilter[]) {
    const delimiter = filterName === CONST.SEARCH.SYNTAX_FILTER_KEYS.KEYWORD ? ' ' : ',';
    let filterValueString = '';
    queryFilters.forEach((queryFilter, index) => {
        // If the previous queryFilter has the same operator (this rule applies only to eq and neq operators) then append the current value
        if (
            index !== 0 &&
            ((queryFilter.operator === 'eq' && queryFilters?.at(index - 1)?.operator === 'eq') || (queryFilter.operator === 'neq' && queryFilters.at(index - 1)?.operator === 'neq'))
        ) {
            filterValueString += `${delimiter}${sanitizeSearchValue(queryFilter.value.toString())}`;
        } else if (filterName === CONST.SEARCH.SYNTAX_FILTER_KEYS.KEYWORD) {
            filterValueString += `${delimiter}${sanitizeSearchValue(queryFilter.value.toString())}`;
        } else {
            filterValueString += ` ${filterName}${operatorToCharMap[queryFilter.operator]}${sanitizeSearchValue(queryFilter.value.toString())}`;
        }
    });

    return filterValueString;
}

/**
 * @private
 * Traverses the AST and returns filters as a QueryFilters object.
 */
function getFilters(queryJSON: SearchQueryJSON) {
    const filters = [] as QueryFilters;
    const filterKeys = Object.values(CONST.SEARCH.SYNTAX_FILTER_KEYS);

    function traverse(node: ASTNode) {
        if (!node.operator) {
            return;
        }

        if (typeof node.left === 'object' && node.left) {
            traverse(node.left);
        }

        if (typeof node.right === 'object' && node.right && !Array.isArray(node.right)) {
            traverse(node.right);
        }

        const nodeKey = node.left as ValueOf<typeof CONST.SEARCH.SYNTAX_FILTER_KEYS>;
        if (!filterKeys.includes(nodeKey)) {
            return;
        }

        const filterArray = [];
        if (!Array.isArray(node.right)) {
            filterArray.push({
                operator: node.operator,
                value: node.right as string | number,
            });
        } else {
            node.right.forEach((element) => {
                filterArray.push({
                    operator: node.operator,
                    value: element,
                });
            });
        }
        filters.push({key: nodeKey, filters: filterArray});
    }

    if (queryJSON.filters) {
        traverse(queryJSON.filters);
    }

    return filters;
}

/**
 * @private
 * Returns an updated filter value for some query filters.
 * - for `AMOUNT` it formats value to "backend" amount
 * - for personal filters it tries to substitute any user emails with accountIDs
 */
function getUpdatedFilterValue(filterName: ValueOf<typeof CONST.SEARCH.SYNTAX_FILTER_KEYS>, filterValue: string | string[]) {
    if (filterName === CONST.SEARCH.SYNTAX_FILTER_KEYS.FROM || filterName === CONST.SEARCH.SYNTAX_FILTER_KEYS.TO) {
        if (typeof filterValue === 'string') {
            return getPersonalDetailByEmail(filterValue)?.accountID.toString() ?? filterValue;
        }

        return filterValue.map((email) => getPersonalDetailByEmail(email)?.accountID.toString() ?? email);
    }

    if (filterName === CONST.SEARCH.SYNTAX_FILTER_KEYS.AMOUNT) {
        if (typeof filterValue === 'string') {
            const backendAmount = convertToBackendAmount(Number(filterValue));
            return Number.isNaN(backendAmount) ? filterValue : backendAmount.toString();
        }
        return filterValue.map((amount) => {
            const backendAmount = convertToBackendAmount(Number(amount));
            return Number.isNaN(backendAmount) ? amount : backendAmount.toString();
        });
    }

    return filterValue;
}

/**
 * @private
 * Computes and returns a numerical hash for a given queryJSON.
 * Sorts the query keys and values to ensure that hashes stay consistent.
 */
function getQueryHashes(query: SearchQueryJSON): {primaryHash: number; recentSearchHash: number} {
    let orderedQuery = '';
    orderedQuery += `${CONST.SEARCH.SYNTAX_ROOT_KEYS.TYPE}:${query.type}`;
    orderedQuery += ` ${CONST.SEARCH.SYNTAX_ROOT_KEYS.STATUS}:${Array.isArray(query.status) ? query.status.join(',') : query.status}`;

    query.flatFilters
        .map((filter) => {
            const filters = cloneDeep(filter.filters);
            filters.sort((a, b) => localeCompare(a.value.toString(), b.value.toString()));
            return buildFilterValuesString(filter.key, filters);
        })
        .sort()
        .forEach((filterString) => (orderedQuery += ` ${filterString}`));

    const recentSearchHash = hashText(orderedQuery, 2 ** 32);

    orderedQuery += ` ${CONST.SEARCH.SYNTAX_ROOT_KEYS.SORT_BY}:${query.sortBy}`;
    orderedQuery += ` ${CONST.SEARCH.SYNTAX_ROOT_KEYS.SORT_ORDER}:${query.sortOrder}`;
    if (query.policyID) {
        orderedQuery += ` ${CONST.SEARCH.SYNTAX_FILTER_KEYS.POLICY_ID}:${query.policyID} `;
    }
    const primaryHash = hashText(orderedQuery, 2 ** 32);

    return {primaryHash, recentSearchHash};
}

/**
 * Parses a given search query string into a structured `SearchQueryJSON` format.
 * This format of query is most commonly shared between components and also sent to backend to retrieve search results.
 *
 * In a way this is the reverse of buildSearchQueryString()
 */
function buildSearchQueryJSON(query: SearchQueryString) {
    try {
        const result = parseSearchQuery(query) as SearchQueryJSON;
        const flatFilters = getFilters(result);

        // Add the full input and hash to the results
        result.inputQuery = query;
        result.flatFilters = flatFilters;
        const {primaryHash, recentSearchHash} = getQueryHashes(result);
        result.hash = primaryHash;
        result.recentSearchHash = recentSearchHash;

        return result;
    } catch (e) {
        console.error(`Error when parsing SearchQuery: "${query}"`, e);
    }
}

/**
 * Formats a given `SearchQueryJSON` object into the string version of query.
 * This format of query is the most basic string format and is used as the query param `q` in search URLs.
 *
 * In a way this is the reverse of buildSearchQueryJSON()
 */
function buildSearchQueryString(queryJSON?: SearchQueryJSON) {
    const queryParts: string[] = [];
    const defaultQueryJSON = buildSearchQueryJSON('');

    for (const [, key] of Object.entries(CONST.SEARCH.SYNTAX_ROOT_KEYS)) {
        const existingFieldValue = queryJSON?.[key];
        const queryFieldValue = existingFieldValue ?? defaultQueryJSON?.[key];

        if (queryFieldValue) {
            if (Array.isArray(queryFieldValue)) {
                queryParts.push(`${key}:${queryFieldValue.join(',')}`);
            } else {
                queryParts.push(`${key}:${queryFieldValue}`);
            }
        }
    }

    if (queryJSON?.policyID) {
        queryParts.push(`${CONST.SEARCH.SYNTAX_FILTER_KEYS.POLICY_ID}:${queryJSON.policyID}`);
    }

    if (!queryJSON) {
        return queryParts.join(' ');
    }

    const filters = queryJSON.flatFilters;

    for (const filter of filters) {
        const filterValueString = buildFilterValuesString(filter.key, filter.filters);
        queryParts.push(filterValueString.trim());
    }

    return queryParts.join(' ');
}

/**
 * Formats a given object with search filter values into the string version of the query.
 * Main usage is to consume data format that comes from AdvancedFilters Onyx Form Data, and generate query string.
 *
 * Reverse operation of buildFilterFormValuesFromQuery()
 */
function buildQueryStringFromFilterFormValues(filterValues: Partial<SearchAdvancedFiltersForm>) {
    // We separate type and status filters from other filters to maintain hashes consistency for saved searches
    const {type, status, policyID, ...otherFilters} = filterValues;
    const filtersString: string[] = [];

    filtersString.push(`${CONST.SEARCH.SYNTAX_ROOT_KEYS.SORT_BY}:${CONST.SEARCH.TABLE_COLUMNS.DATE}`);
    filtersString.push(`${CONST.SEARCH.SYNTAX_ROOT_KEYS.SORT_ORDER}:${CONST.SEARCH.SORT_ORDER.DESC}`);

    if (type) {
        const sanitizedType = sanitizeSearchValue(type);
        filtersString.push(`${CONST.SEARCH.SYNTAX_ROOT_KEYS.TYPE}:${sanitizedType}`);
    }

    if (status) {
        const sanitizedStatus = sanitizeSearchValue(status);
        filtersString.push(`${CONST.SEARCH.SYNTAX_ROOT_KEYS.STATUS}:${sanitizedStatus}`);
    }

    if (policyID) {
        const sanitizedPolicyID = sanitizeSearchValue(policyID);
        filtersString.push(`${CONST.SEARCH.SYNTAX_FILTER_KEYS.POLICY_ID}:${sanitizedPolicyID}`);
    }

    const mappedFilters = Object.entries(otherFilters)
        .map(([filterKey, filterValue]) => {
            if ((filterKey === FILTER_KEYS.MERCHANT || filterKey === FILTER_KEYS.DESCRIPTION || filterKey === FILTER_KEYS.REPORT_ID) && filterValue) {
                const keyInCorrectForm = (Object.keys(CONST.SEARCH.SYNTAX_FILTER_KEYS) as FilterKeys[]).find((key) => CONST.SEARCH.SYNTAX_FILTER_KEYS[key] === filterKey);
                if (keyInCorrectForm) {
                    return `${CONST.SEARCH.SYNTAX_FILTER_KEYS[keyInCorrectForm]}:${sanitizeSearchValue(filterValue as string)}`;
                }
            }

            if (filterKey === FILTER_KEYS.KEYWORD && filterValue) {
                const value = (filterValue as string).split(' ').map(sanitizeSearchValue).join(' ');
                return `${value}`;
            }

            if (
                (filterKey === FILTER_KEYS.CATEGORY ||
                    filterKey === FILTER_KEYS.CARD_ID ||
                    filterKey === FILTER_KEYS.TAX_RATE ||
                    filterKey === FILTER_KEYS.EXPENSE_TYPE ||
                    filterKey === FILTER_KEYS.TAG ||
                    filterKey === FILTER_KEYS.CURRENCY ||
                    filterKey === FILTER_KEYS.FROM ||
                    filterKey === FILTER_KEYS.TO ||
                    filterKey === FILTER_KEYS.FEED ||
                    filterKey === FILTER_KEYS.IN) &&
                Array.isArray(filterValue) &&
                filterValue.length > 0
            ) {
                const filterValueArray = [...new Set<string>(filterValue)];
                const keyInCorrectForm = (Object.keys(CONST.SEARCH.SYNTAX_FILTER_KEYS) as FilterKeys[]).find((key) => CONST.SEARCH.SYNTAX_FILTER_KEYS[key] === filterKey);
                if (keyInCorrectForm) {
                    return `${CONST.SEARCH.SYNTAX_FILTER_KEYS[keyInCorrectForm]}:${filterValueArray.map(sanitizeSearchValue).join(',')}`;
                }
            }

            return undefined;
        })
        .filter((filter): filter is string => !!filter);

    filtersString.push(...mappedFilters);

    DATE_FILTER_KEYS.forEach((dateKey) => {
        const dateFilter = buildDateFilterQuery(filterValues, dateKey);
        filtersString.push(dateFilter);
    });

    const amountFilter = buildAmountFilterQuery(filterValues);
    filtersString.push(amountFilter);

    return filtersString.filter(Boolean).join(' ').trim();
}

/**
 * Generates object with search filter values, in a format that can be consumed by SearchAdvancedFiltersForm.
 * Main usage of this is to generate the initial values for AdvancedFilters from existing query.
 *
 * Reverse operation of buildQueryStringFromFilterFormValues()
 */
function buildFilterFormValuesFromQuery(
    queryJSON: SearchQueryJSON,
    policyCategories: OnyxCollection<OnyxTypes.PolicyCategories>,
    policyTags: OnyxCollection<OnyxTypes.PolicyTagLists>,
    currencyList: OnyxTypes.CurrencyList,
    personalDetails: OnyxTypes.PersonalDetailsList | undefined,
    cardList: OnyxTypes.CardList,
    reports: OnyxCollection<OnyxTypes.Report>,
    taxRates: Record<string, string[]>,
) {
    const filters = queryJSON.flatFilters;
    const filtersForm = {} as Partial<SearchAdvancedFiltersForm>;
    const policyID = queryJSON.policyID;
    for (const queryFilter of filters) {
        const filterKey = queryFilter.key;
        const filterList = queryFilter.filters;
        const filterValues = filterList.map((item) => item.value.toString());
        if (filterKey === CONST.SEARCH.SYNTAX_FILTER_KEYS.REPORT_ID || filterKey === CONST.SEARCH.SYNTAX_FILTER_KEYS.MERCHANT || filterKey === CONST.SEARCH.SYNTAX_FILTER_KEYS.DESCRIPTION) {
            filtersForm[filterKey] = filterValues.at(0);
        }
        if (filterKey === CONST.SEARCH.SYNTAX_FILTER_KEYS.EXPENSE_TYPE) {
            const validExpenseTypes = new Set(Object.values(CONST.SEARCH.TRANSACTION_TYPE));
            filtersForm[filterKey] = filterValues.filter((expenseType) => validExpenseTypes.has(expenseType as ValueOf<typeof CONST.SEARCH.TRANSACTION_TYPE>));
        }
        if (filterKey === CONST.SEARCH.SYNTAX_FILTER_KEYS.CARD_ID) {
            filtersForm[filterKey] = filterValues.filter((card) => cardList[card]);
        }
        if (filterKey === CONST.SEARCH.SYNTAX_FILTER_KEYS.FEED) {
            filtersForm[filterKey] = filterValues.filter((feed) => feed);
        }
        if (filterKey === CONST.SEARCH.SYNTAX_FILTER_KEYS.TAX_RATE) {
            const allTaxRates = new Set(Object.values(taxRates).flat());
            filtersForm[filterKey] = filterValues.filter((tax) => allTaxRates.has(tax));
        }
        if (filterKey === CONST.SEARCH.SYNTAX_FILTER_KEYS.IN) {
            filtersForm[filterKey] = filterValues.filter((id) => reports?.[`${ONYXKEYS.COLLECTION.REPORT}${id}`]?.reportID);
        }
        if (filterKey === CONST.SEARCH.SYNTAX_FILTER_KEYS.FROM || filterKey === CONST.SEARCH.SYNTAX_FILTER_KEYS.TO) {
            filtersForm[filterKey] = filterValues.filter((id) => personalDetails && personalDetails[id]);
        }
        if (filterKey === CONST.SEARCH.SYNTAX_FILTER_KEYS.CURRENCY) {
            const validCurrency = new Set(Object.keys(currencyList));
            filtersForm[filterKey] = filterValues.filter((currency) => validCurrency.has(currency));
        }
        if (filterKey === CONST.SEARCH.SYNTAX_FILTER_KEYS.TAG) {
            const tags = policyID
                ? getTagNamesFromTagsLists(policyTags?.[`${ONYXKEYS.COLLECTION.POLICY_TAGS}${policyID}`] ?? {})
                : Object.values(policyTags ?? {})
                      .filter((item) => !!item)
                      .map((tagList) => getTagNamesFromTagsLists(tagList ?? {}))
                      .flat();
            const uniqueTags = new Set(tags);
            uniqueTags.add(CONST.SEARCH.EMPTY_VALUE);
            filtersForm[filterKey] = filterValues.filter((name) => uniqueTags.has(name));
        }
        if (filterKey === CONST.SEARCH.SYNTAX_FILTER_KEYS.CATEGORY) {
            const categories = policyID
                ? Object.values(policyCategories?.[`${ONYXKEYS.COLLECTION.POLICY_CATEGORIES}${policyID}`] ?? {}).map((category) => category.name)
                : Object.values(policyCategories ?? {})
                      .map((item) => Object.values(item ?? {}).map((category) => category.name))
                      .flat();
            const uniqueCategories = new Set(categories);
            uniqueCategories.add(CONST.SEARCH.EMPTY_VALUE);
            filtersForm[filterKey] = filterValues.filter((name) => uniqueCategories.has(name));
        }
        if (filterKey === CONST.SEARCH.SYNTAX_FILTER_KEYS.KEYWORD) {
            filtersForm[filterKey] = filterValues
                ?.map((filter) => {
                    if (filter.includes(' ')) {
                        return `"${filter}"`;
                    }
                    return filter;
                })
                .join(' ');
        }
        if (DATE_FILTER_KEYS.includes(filterKey as SearchDateFilterKeys)) {
            const beforeKey = `${filterKey}${CONST.SEARCH.DATE_MODIFIERS.BEFORE}` as `${SearchDateFilterKeys}${typeof CONST.SEARCH.DATE_MODIFIERS.BEFORE}`;
            const afterKey = `${filterKey}${CONST.SEARCH.DATE_MODIFIERS.AFTER}` as `${SearchDateFilterKeys}${typeof CONST.SEARCH.DATE_MODIFIERS.AFTER}`;
            filtersForm[beforeKey] = filterList.find((filter) => filter.operator === 'lt' && isValidDate(filter.value.toString()))?.value.toString() ?? filtersForm[beforeKey];
            filtersForm[afterKey] = filterList.find((filter) => filter.operator === 'gt' && isValidDate(filter.value.toString()))?.value.toString() ?? filtersForm[afterKey];
        }
        if (filterKey === CONST.SEARCH.SYNTAX_FILTER_KEYS.AMOUNT) {
            // backend amount is an integer and is 2 digits longer than frontend amount
            filtersForm[FILTER_KEYS.LESS_THAN] =
                filterList.find((filter) => filter.operator === 'lt' && validateAmount(filter.value.toString(), 0, CONST.IOU.AMOUNT_MAX_LENGTH + 2))?.value.toString() ??
                filtersForm[FILTER_KEYS.LESS_THAN];
            filtersForm[FILTER_KEYS.GREATER_THAN] =
                filterList.find((filter) => filter.operator === 'gt' && validateAmount(filter.value.toString(), 0, CONST.IOU.AMOUNT_MAX_LENGTH + 2))?.value.toString() ??
                filtersForm[FILTER_KEYS.GREATER_THAN];
        }
    }

    const [typeKey = '', typeValue] = Object.entries(CONST.SEARCH.DATA_TYPES).find(([, value]) => value === queryJSON.type) ?? [];
    filtersForm[FILTER_KEYS.TYPE] = typeValue ? queryJSON.type : CONST.SEARCH.DATA_TYPES.EXPENSE;
    const [statusKey] =
        Object.entries(CONST.SEARCH.STATUS).find(([, value]) =>
            Array.isArray(queryJSON.status) ? queryJSON.status.some((status) => Object.values(value).includes(status)) : Object.values(value).includes(queryJSON.status),
        ) ?? [];

    if (typeKey === statusKey) {
        filtersForm[FILTER_KEYS.STATUS] = Array.isArray(queryJSON.status) ? queryJSON.status.join(',') : queryJSON.status;
    } else {
        filtersForm[FILTER_KEYS.STATUS] = CONST.SEARCH.STATUS.EXPENSE.ALL;
    }

    if (queryJSON.policyID) {
        filtersForm[FILTER_KEYS.POLICY_ID] = queryJSON.policyID;
    }

    return filtersForm;
}

/**
 * Given a SearchQueryJSON this function will try to find the value of policyID filter saved in query
 * and return just the first policyID value from the filter.
 *
 * Note: `policyID` property can store multiple policy ids (just like many other search filters) as a comma separated value;
 * however there are several places in the app (related to WorkspaceSwitcher) that will accept only a single policyID.
 */
function getPolicyIDFromSearchQuery(queryJSON: SearchQueryJSON) {
    const policyIDFilter = queryJSON.policyID;

    if (!policyIDFilter) {
        return;
    }

    // policyID is a comma-separated value
    const [policyID] = policyIDFilter.split(',');

    return policyID;
}

/**
 * Returns the human-readable "pretty" string for a specified filter value.
 */
function getFilterDisplayValue(
    filterName: string,
    filterValue: string,
    personalDetails: OnyxTypes.PersonalDetailsList | undefined,
    reports: OnyxCollection<OnyxTypes.Report>,
    cardList: OnyxTypes.CardList,
    cardFeedNamesWithType: CardFeedNamesWithType,
) {
    if (filterName === CONST.SEARCH.SYNTAX_FILTER_KEYS.FROM || filterName === CONST.SEARCH.SYNTAX_FILTER_KEYS.TO) {
        // login can be an empty string
        // eslint-disable-next-line @typescript-eslint/prefer-nullish-coalescing
        return personalDetails?.[filterValue]?.displayName || filterValue;
    }
    if (filterName === CONST.SEARCH.SYNTAX_FILTER_KEYS.CARD_ID) {
        const cardID = parseInt(filterValue, 10);
        if (Number.isNaN(cardID)) {
            return filterValue;
        }
        return getCardDescription(cardID, cardList) || filterValue;
    }
    if (filterName === CONST.SEARCH.SYNTAX_FILTER_KEYS.IN) {
        return getReportName(reports?.[`${ONYXKEYS.COLLECTION.REPORT}${filterValue}`]) || filterValue;
    }
    if (filterName === CONST.SEARCH.SYNTAX_FILTER_KEYS.AMOUNT) {
        const frontendAmount = convertToFrontendAmountAsInteger(Number(filterValue));
        return Number.isNaN(frontendAmount) ? filterValue : frontendAmount.toString();
    }
    if (filterName === CONST.SEARCH.SYNTAX_FILTER_KEYS.TAG) {
        return getCleanedTagName(filterValue);
    }
    if (filterName === CONST.SEARCH.SYNTAX_FILTER_KEYS.FEED) {
        const workspaceFeedKey = getWorkspaceCardFeedKey(filterValue);

        const workspaceValue = cardFeedNamesWithType[workspaceFeedKey];
        const domainValue = cardFeedNamesWithType[filterValue];

        if (workspaceValue && workspaceValue.type === 'workspace') {
            return workspaceValue.name;
        }

        if (domainValue && domainValue.type === 'domain') {
            return domainValue.name;
        }
    }
    return filterValue;
}

/**
 * A copy of `buildUserReadableQueryString` handling the policy ID, used if you have access to the leftHandBar beta.
 * When this beta is no longer needed, this method will be renamed to `buildUserReadableQueryString` and will replace the old method.
 * Formats a given `SearchQueryJSON` object into the human-readable string version of query.
 * This format of query is the one which we want to display to users.
 * We try to replace every numeric id value with a display version of this value,
 * So: user IDs get turned into emails, report ids into report names etc.
 */
function buildUserReadableQueryStringWithPolicyID(
    queryJSON: SearchQueryJSON,
    PersonalDetails: OnyxTypes.PersonalDetailsList | undefined,
    reports: OnyxCollection<OnyxTypes.Report>,
    taxRates: Record<string, string[]>,
    cardList: OnyxTypes.CardList,
    cardFeedNamesWithType: CardFeedNamesWithType,
    policies: OnyxCollection<OnyxTypes.Policy>,
) {
    const {type, status, groupBy, policyID} = queryJSON;
    const filters = queryJSON.flatFilters;

    let title = `type:${type} status:${Array.isArray(status) ? status.join(',') : status}`;

    if (groupBy) {
        title += ` group-by:${groupBy}`;
    }

    if (policyID) {
        const workspace = policies?.[`${ONYXKEYS.COLLECTION.POLICY}${policyID}`]?.name ?? policyID;
        title += ` workspace:${sanitizeSearchValue(workspace)}`;
    }

    for (const filterObject of filters) {
        const key = filterObject.key;
        const queryFilter = filterObject.filters;

        let displayQueryFilters: QueryFilter[] = [];
        if (key === CONST.SEARCH.SYNTAX_FILTER_KEYS.TAX_RATE) {
            const taxRateIDs = queryFilter.map((filter) => filter.value.toString());
            const taxRateNames = taxRateIDs
                .map((id) => {
                    const taxRate = Object.entries(taxRates)
                        .filter(([, IDs]) => IDs.includes(id))
                        .map(([name]) => name);
                    return taxRate.length > 0 ? taxRate : id;
                })
                .flat();

            const uniqueTaxRateNames = [...new Set(taxRateNames)];

            displayQueryFilters = uniqueTaxRateNames.map((taxRate) => ({
                operator: queryFilter.at(0)?.operator ?? CONST.SEARCH.SYNTAX_OPERATORS.AND,
                value: taxRate,
            }));
        } else {
            displayQueryFilters = queryFilter.map((filter) => ({
                operator: filter.operator,
                value: getFilterDisplayValue(key, filter.value.toString(), PersonalDetails, reports, cardList, cardFeedNamesWithType),
            }));
        }
        title += buildFilterValuesString(getUserFriendlyKey(key), displayQueryFilters);
    }

    return title;
}

/**
 * Formats a given `SearchQueryJSON` object into the human-readable string version of query.
 * This format of query is the one which we want to display to users.
 * We try to replace every numeric id value with a display version of this value,
 * So: user IDs get turned into emails, report ids into report names etc.
 */
function buildUserReadableQueryString(
    queryJSON: SearchQueryJSON,
    PersonalDetails: OnyxTypes.PersonalDetailsList | undefined,
    reports: OnyxCollection<OnyxTypes.Report>,
    taxRates: Record<string, string[]>,
    cardList: OnyxTypes.CardList,
    cardFeedNamesWithType: CardFeedNamesWithType,
) {
    const {type, status, groupBy} = queryJSON;
    const filters = queryJSON.flatFilters;

    let title = `type:${type} status:${Array.isArray(status) ? status.join(',') : status}`;

    if (groupBy) {
        title += ` group-by:${groupBy}`;
    }

    for (const filterObject of filters) {
        const key = filterObject.key;
        const queryFilter = filterObject.filters;

        let displayQueryFilters: QueryFilter[] = [];
        if (key === CONST.SEARCH.SYNTAX_FILTER_KEYS.TAX_RATE) {
            const taxRateIDs = queryFilter.map((filter) => filter.value.toString());
            const taxRateNames = taxRateIDs
                .map((id) => {
                    const taxRate = Object.entries(taxRates)
                        .filter(([, IDs]) => IDs.includes(id))
                        .map(([name]) => name);
                    return taxRate.length > 0 ? taxRate : id;
                })
                .flat();

            const uniqueTaxRateNames = [...new Set(taxRateNames)];

            displayQueryFilters = uniqueTaxRateNames.map((taxRate) => ({
                operator: queryFilter.at(0)?.operator ?? CONST.SEARCH.SYNTAX_OPERATORS.AND,
                value: taxRate,
            }));
        } else {
            displayQueryFilters = queryFilter.map((filter) => ({
                operator: filter.operator,
                value: getFilterDisplayValue(key, filter.value.toString(), PersonalDetails, reports, cardList, cardFeedNamesWithType),
            }));
        }
        title += buildFilterValuesString(getUserFriendlyKey(key), displayQueryFilters);
    }

    return title;
}

/**
 * Returns properly built QueryString for a canned query, with the optional policyID.
 */
function buildCannedSearchQuery({
    type = CONST.SEARCH.DATA_TYPES.EXPENSE,
    status = CONST.SEARCH.STATUS.EXPENSE.ALL,
    policyID,
    cardID,
    groupBy,
}: {
    type?: SearchDataTypes;
    status?: SearchStatus;
    policyID?: string;
    cardID?: string;
    groupBy?: string;
} = {}): SearchQueryString {
    let queryString = `type:${type} status:${Array.isArray(status) ? status.join(',') : status}`;

    if (groupBy) {
        queryString += ` group-by:${groupBy}`;
    }

    if (policyID) {
        queryString += ` policyID:${policyID}`;
    }

    if (cardID) {
        queryString += ` expense-type:card card:${cardID}`;
    }

    // Parse the query to fill all default query fields with values
    const normalizedQueryJSON = buildSearchQueryJSON(queryString);
    return buildSearchQueryString(normalizedQueryJSON);
}

/**
 * A copy of `isCannedSearchQuery` handling the policy ID, used if you have access to the leftHandBar beta.
 * When this beta is no longer needed, this method will be renamed to `isCannedSearchQuery` and will replace the old method.
 *
 * Returns whether a given search query is a Canned query.
 *
 * Canned queries are simple predefined queries, that are defined only using type and status and no additional filters.
 * In addition, they can contain an optional policyID.
 * For example: "type:trip status:all" is a canned query.
 */
function isCannedSearchQueryWithPolicyIDCheck(queryJSON: SearchQueryJSON) {
    return !queryJSON.filters && !queryJSON.policyID;
}

/**
 * Returns whether a given search query is a Canned query.
 *
 * Canned queries are simple predefined queries, that are defined only using type and status and no additional filters.
 * In addition, they can contain an optional policyID.
 * For example: "type:trip status:all" is a canned query.
 */
function isCannedSearchQuery(queryJSON: SearchQueryJSON) {
    return !queryJSON.filters;
}

/**
 * A copy of `isDefaultExpensesQuery` handling the policy ID, used if you have access to the leftHandBar beta.
 * When this beta is no longer needed, this method will be renamed to `isDefaultExpensesQuery` and will replace the old method.
 *
 */
function isDefaultExpensesQueryWithPolicyIDCheck(queryJSON: SearchQueryJSON) {
    return queryJSON.type === CONST.SEARCH.DATA_TYPES.EXPENSE && queryJSON.status === CONST.SEARCH.STATUS.EXPENSE.ALL && !queryJSON.filters && !queryJSON.groupBy && !queryJSON.policyID;
}

function isDefaultExpensesQuery(queryJSON: SearchQueryJSON) {
    return queryJSON.type === CONST.SEARCH.DATA_TYPES.EXPENSE && queryJSON.status === CONST.SEARCH.STATUS.EXPENSE.ALL && !queryJSON.filters && !queryJSON.groupBy;
}

/**
 *  Given a search query, this function will standardize the query by replacing display values with their corresponding IDs.
 */
function traverseAndUpdatedQuery(queryJSON: SearchQueryJSON, computeNodeValue: (left: ValueOf<typeof CONST.SEARCH.SYNTAX_FILTER_KEYS>, right: string | string[]) => string | string[]) {
    const standardQuery = cloneDeep(queryJSON);
    const filters = standardQuery.filters;
    const traverse = (node: ASTNode) => {
        if (!node.operator) {
            return;
        }
        if (typeof node.left === 'object') {
            traverse(node.left);
        }
        if (typeof node.right === 'object' && !Array.isArray(node.right)) {
            traverse(node.right);
        }

        if (typeof node.left !== 'object' && (Array.isArray(node.right) || typeof node.right === 'string')) {
            // eslint-disable-next-line no-param-reassign
            node.right = computeNodeValue(node.left, node.right);
        }
    };

    if (filters) {
        traverse(filters);
    }

    standardQuery.flatFilters = getFilters(standardQuery);
    return standardQuery;
}

/**
 * Returns new string query, after parsing it and traversing to update some filter values.
 * If there are any personal emails, it will try to substitute them with accountIDs
 */
function getQueryWithUpdatedValues(query: string, policyID?: string) {
    const queryJSON = buildSearchQueryJSON(query);

    if (!queryJSON) {
        Log.alert(`${CONST.ERROR.ENSURE_BUGBOT} user query failed to parse`, {}, false);
        return;
    }

    if (policyID) {
        queryJSON.policyID = policyID;
    }

    const standardizedQuery = traverseAndUpdatedQuery(queryJSON, getUpdatedFilterValue);
    return buildSearchQueryString(standardizedQuery);
}

/**
 * Converts a filter key from old naming (camelCase) to user friendly naming (kebab-case).
 *
 * There are two types of keys used in the context of Search.
 * The `camelCase` naming (ex: `sortBy`, `taxRate`) is more friendly to developers, but not nice to show to people. This was the default key naming in the past.
 * The "user friendly" naming (ex: `sort-by`, `tax-rate`) was introduced at a later point, to offer better experience for the users.
 * Currently search parsers support both versions as an input, but output the `camelCase` form. Whenever we display some query to the user however, we always do it in the newer pretty format.
 *
 * @example
 * getUserFriendlyKey("taxRate") // returns "tax-rate"
 */
function getUserFriendlyKey(keyName: SearchFilterKey | typeof CONST.SEARCH.SYNTAX_ROOT_KEYS.SORT_BY | typeof CONST.SEARCH.SYNTAX_ROOT_KEYS.SORT_ORDER): UserFriendlyKey {
    return UserFriendlyKeyMap[keyName];
}

function shouldHighlight(referenceText: string, searchText: string) {
    if (!referenceText || !searchText) {
        return false;
    }

    const escapedText = searchText
        .toLowerCase()
        .trim()
        .replace(/[.*+?^${}()|[\]\\]/g, '\\$&');
    const pattern = new RegExp(`(^|\\s)${escapedText}(?=\\s|$)`, 'i');

    return pattern.test(referenceText.toLowerCase());
}

export {
    buildSearchQueryJSON,
    buildSearchQueryString,
    buildUserReadableQueryString,
    buildUserReadableQueryStringWithPolicyID,
    getFilterDisplayValue,
    buildQueryStringFromFilterFormValues,
    buildFilterFormValuesFromQuery,
    getPolicyIDFromSearchQuery,
    buildCannedSearchQuery,
    isCannedSearchQuery,
    isCannedSearchQueryWithPolicyIDCheck,
    sanitizeSearchValue,
    getQueryWithUpdatedValues,
    getUserFriendlyKey,
    isDefaultExpensesQuery,
<<<<<<< HEAD
    shouldHighlight,
=======
    isDefaultExpensesQueryWithPolicyIDCheck,
>>>>>>> 912b4368
};<|MERGE_RESOLUTION|>--- conflicted
+++ resolved
@@ -883,9 +883,6 @@
     getQueryWithUpdatedValues,
     getUserFriendlyKey,
     isDefaultExpensesQuery,
-<<<<<<< HEAD
     shouldHighlight,
-=======
     isDefaultExpensesQueryWithPolicyIDCheck,
->>>>>>> 912b4368
 };