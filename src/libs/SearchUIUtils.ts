--- conflicted
+++ resolved
@@ -869,7 +869,6 @@
             const transactions = reportIDToTransactions[reportKey]?.transactions ?? [];
             const isIOUReport = reportItem.type === CONST.REPORT.TYPE.IOU;
 
-<<<<<<< HEAD
             let shouldShow = true;
             if (queryJSON && !reportItem.isActionLoading) {
                 if (queryJSON.type === CONST.SEARCH.DATA_TYPES.EXPENSE) {
@@ -886,20 +885,9 @@
                     }
                 }
             }
-=======
-            const reportPendingAction = reportItem?.pendingAction ?? reportItem?.pendingFields?.preview;
-            reportIDToTransactions[reportKey] = {
-                ...reportItem,
-                action: getAction(data, allViolations, key),
-                keyForList: reportItem.reportID,
-                from: data.personalDetailsList?.[reportItem.accountID ?? CONST.DEFAULT_NUMBER_ID],
-                to: reportItem.managerID ? data.personalDetailsList?.[reportItem.managerID] : emptyPersonalDetails,
-                transactions,
-                ...(reportPendingAction ? {pendingAction: reportPendingAction} : {}),
-            };
->>>>>>> 06862785
 
             if (shouldShow) {
+                const reportPendingAction = reportItem?.pendingAction ?? reportItem?.pendingFields?.preview;
                 reportIDToTransactions[reportKey] = {
                     ...reportItem,
                     action: getAction(data, allViolations, key),
@@ -907,6 +895,7 @@
                     from: data.personalDetailsList?.[reportItem.accountID ?? CONST.DEFAULT_NUMBER_ID],
                     to: reportItem.managerID ? data.personalDetailsList?.[reportItem.managerID] : emptyPersonalDetails,
                     transactions,
+                    ...(reportPendingAction ? {pendingAction: reportPendingAction} : {}),
                 };
 
                 if (isIOUReport) {
