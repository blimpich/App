--- conflicted
+++ resolved
@@ -118,15 +118,9 @@
 ): Pick<TransactionListItemType, 'formattedFrom' | 'formattedTo' | 'formattedTotal' | 'formattedMerchant' | 'date'> {
     const isExpenseReport = transactionItem.reportType === CONST.REPORT.TYPE.EXPENSE;
 
-<<<<<<< HEAD
-    const formattedFrom = from?.displayName ?? from?.login ?? '';
-    const formattedTo = to?.displayName ?? to?.login ?? '';
-    const formattedTotal = getTransactionAmount(transactionItem, isExpenseReport, undefined, true);
-=======
     const formattedFrom = formatPhoneNumber(getDisplayNameOrDefault(from));
     const formattedTo = formatPhoneNumber(getDisplayNameOrDefault(to));
-    const formattedTotal = getTransactionAmount(transactionItem, isExpenseReport);
->>>>>>> 9a7d420c
+    const formattedTotal = getTransactionAmount(transactionItem, isExpenseReport, undefined, true);
     const date = transactionItem?.modifiedCreated ? transactionItem.modifiedCreated : transactionItem?.created;
     const merchant = getTransactionMerchant(transactionItem);
     const formattedMerchant = merchant === CONST.TRANSACTION.PARTIAL_TRANSACTION_MERCHANT ? '' : merchant;
