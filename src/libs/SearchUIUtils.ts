--- conflicted
+++ resolved
@@ -112,7 +112,6 @@
     [CONST.SEARCH.TABLE_COLUMNS.IN]: 'parentReportID' as const,
 };
 
-<<<<<<< HEAD
 const expenseStatusActionMapping = {
     [CONST.SEARCH.STATUS.EXPENSE.DRAFTS]: (expenseReport: SearchReport) =>
         expenseReport?.stateNum === CONST.REPORT.STATE_NUM.OPEN && expenseReport.statusNum === CONST.REPORT.STATUS_NUM.OPEN,
@@ -127,7 +126,7 @@
     [CONST.SEARCH.STATUS.EXPENSE.UNREPORTED]: (expenseReport: SearchReport) => !expenseReport,
     [CONST.SEARCH.STATUS.EXPENSE.ALL]: () => true,
 };
-=======
+
 const expenseStatusOptions: Array<MultiSelectItem<SingularSearchStatus>> = [
     {translation: 'common.unreported', value: CONST.SEARCH.STATUS.EXPENSE.UNREPORTED},
     {translation: 'common.drafts', value: CONST.SEARCH.STATUS.EXPENSE.DRAFTS},
@@ -167,7 +166,6 @@
     {translation: 'common.outstanding', value: CONST.SEARCH.STATUS.TASK.OUTSTANDING},
     {translation: 'search.filters.completed', value: CONST.SEARCH.STATUS.TASK.COMPLETED},
 ];
->>>>>>> 28466785
 
 let currentAccountID: number | undefined;
 Onyx.connect({
@@ -941,13 +939,9 @@
     // Get violations - optimize by using a Map for faster lookups
     const allViolations = getViolations(data);
 
-<<<<<<< HEAD
-    const reportIDToTransactions: Record<string, ReportListItemType> = {};
     const queryJSON = getCurrentSearchQueryJSON();
-=======
     const reportIDToTransactions: Record<string, TransactionReportGroupListItemType> = {};
 
->>>>>>> 28466785
     for (const key in data) {
         if (isReportEntry(key) && (data[key].type === CONST.REPORT.TYPE.IOU || data[key].type === CONST.REPORT.TYPE.EXPENSE || data[key].type === CONST.REPORT.TYPE.INVOICE)) {
             const reportItem = {...data[key]};
@@ -955,7 +949,6 @@
             const transactions = reportIDToTransactions[reportKey]?.transactions ?? [];
             const isIOUReport = reportItem.type === CONST.REPORT.TYPE.IOU;
 
-<<<<<<< HEAD
             let shouldShow = true;
             if (queryJSON && !reportItem.isActionLoading) {
                 if (queryJSON.type === CONST.SEARCH.DATA_TYPES.EXPENSE) {
@@ -972,24 +965,12 @@
                     }
                 }
             }
-=======
-            const reportPendingAction = reportItem?.pendingAction ?? reportItem?.pendingFields?.preview;
-            reportIDToTransactions[reportKey] = {
-                ...reportItem,
-                groupedBy: CONST.SEARCH.GROUP_BY.REPORTS,
-                action: getAction(data, allViolations, key),
-                keyForList: reportItem.reportID,
-                from: data.personalDetailsList?.[reportItem.accountID ?? CONST.DEFAULT_NUMBER_ID],
-                to: reportItem.managerID ? data.personalDetailsList?.[reportItem.managerID] : emptyPersonalDetails,
-                transactions,
-                ...(reportPendingAction ? {pendingAction: reportPendingAction} : {}),
-            };
->>>>>>> 28466785
 
             if (shouldShow) {
                 const reportPendingAction = reportItem?.pendingAction ?? reportItem?.pendingFields?.preview;
                 reportIDToTransactions[reportKey] = {
                     ...reportItem,
+                    groupedBy: CONST.SEARCH.GROUP_BY.REPORTS,
                     action: getAction(data, allViolations, key),
                     keyForList: reportItem.reportID,
                     from: data.personalDetailsList?.[reportItem.accountID ?? CONST.DEFAULT_NUMBER_ID],
