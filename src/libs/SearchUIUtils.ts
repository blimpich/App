import type {TextStyle, ViewStyle} from 'react-native';
import Onyx from 'react-native-onyx';
import type {OnyxCollection} from 'react-native-onyx';
import type {ValueOf} from 'type-fest';
import type {LocaleContextProps} from '@components/LocaleContextProvider';
import DotLottieAnimations from '@components/LottieAnimations';
import type DotLottieAnimation from '@components/LottieAnimations/types';
import type {MenuItemWithLink} from '@components/MenuItemList';
import type {MultiSelectItem} from '@components/Search/FilterDropdowns/MultiSelectPopup';
import type {SingleSelectItem} from '@components/Search/FilterDropdowns/SingleSelectPopup';
import type {SearchColumnType, SearchDateFilterKeys, SearchDatePreset, SearchGroupBy, SearchQueryJSON, SearchStatus, SingularSearchStatus, SortOrder} from '@components/Search/types';
import ChatListItem from '@components/SelectionList/ChatListItem';
import TaskListItem from '@components/SelectionList/Search/TaskListItem';
import TransactionGroupListItem from '@components/SelectionList/Search/TransactionGroupListItem';
import TransactionListItem from '@components/SelectionList/Search/TransactionListItem';
import type {
    ListItem,
    ReportActionListItemType,
    SearchListItem,
    TaskListItemType,
    TransactionCardGroupListItemType,
    TransactionGroupListItemType,
    TransactionListItemType,
    TransactionMemberGroupListItemType,
    TransactionReportGroupListItemType,
} from '@components/SelectionList/types';
import * as Expensicons from '@src/components/Icon/Expensicons';
import CONST from '@src/CONST';
import type {TranslationPaths} from '@src/languages/types';
import ONYXKEYS from '@src/ONYXKEYS';
import ROUTES from '@src/ROUTES';
import type * as OnyxTypes from '@src/types/onyx';
import type {SaveSearchItem} from '@src/types/onyx/SaveSearch';
import type SearchResults from '@src/types/onyx/SearchResults';
import type {
    ListItemDataType,
    ListItemType,
    SearchDataTypes,
    SearchPersonalDetails,
    SearchPolicy,
    SearchReport,
    SearchTask,
    SearchTransaction,
    SearchTransactionAction,
} from '@src/types/onyx/SearchResults';
import type IconAsset from '@src/types/utils/IconAsset';
import {canApproveIOU, canIOUBePaid, canSubmitReport} from './actions/IOU';
import {createNewReport} from './actions/Report';
import type {CardFeedForDisplay} from './CardFeedUtils';
import {getCardFeedsForDisplay} from './CardFeedUtils';
import {convertToDisplayString} from './CurrencyUtils';
import DateUtils from './DateUtils';
import interceptAnonymousUser from './interceptAnonymousUser';
import {translateLocal} from './Localize';
import Navigation from './Navigation/Navigation';
import Parser from './Parser';
import {getDisplayNameOrDefault} from './PersonalDetailsUtils';
import {arePaymentsEnabled, canSendInvoice, getActivePolicy, getGroupPaidPoliciesWithExpenseChatEnabled, getPolicy, isPaidGroupPolicy, isPolicyPayer} from './PolicyUtils';
import {getOriginalMessage, isCreatedAction, isDeletedAction, isMoneyRequestAction, isResolvedActionableWhisper, isWhisperActionTargetedToOthers} from './ReportActionsUtils';
import {canReview} from './ReportPreviewActionUtils';
import {isExportAction} from './ReportPrimaryActionUtils';
import {
    getIcons,
    getPersonalDetailsForAccountID,
    getReportName,
    getReportOrDraftReport,
    getSearchReportName,
    hasAnyViolations,
    hasInvoiceReports,
    hasOnlyHeldExpenses,
    isAllowedToApproveExpenseReport as isAllowedToApproveExpenseReportUtils,
    isArchivedReport,
    isClosedReport,
    isInvoiceReport,
    isMoneyRequestReport,
    isOpenExpenseReport,
    isSettled,
} from './ReportUtils';
import {buildCannedSearchQuery, buildQueryStringFromFilterFormValues, buildSearchQueryJSON, getTodoSearchQuery} from './SearchQueryUtils';
import StringUtils from './StringUtils';
import {shouldRestrictUserBillableActions} from './SubscriptionUtils';
import {
    getTaxAmount,
    getAmount as getTransactionAmount,
    getCreated as getTransactionCreatedDate,
    getMerchant as getTransactionMerchant,
    isPendingCardOrScanningTransaction,
    isUnreportedAndHasInvalidDistanceRateTransaction,
    isViolationDismissed,
} from './TransactionUtils';
import shouldShowTransactionYear from './TransactionUtils/shouldShowTransactionYear';

const transactionColumnNamesToSortingProperty = {
    [CONST.SEARCH.TABLE_COLUMNS.TO]: 'formattedTo' as const,
    [CONST.SEARCH.TABLE_COLUMNS.FROM]: 'formattedFrom' as const,
    [CONST.SEARCH.TABLE_COLUMNS.DATE]: 'date' as const,
    [CONST.SEARCH.TABLE_COLUMNS.TAG]: 'tag' as const,
    [CONST.SEARCH.TABLE_COLUMNS.MERCHANT]: 'formattedMerchant' as const,
    [CONST.SEARCH.TABLE_COLUMNS.TOTAL_AMOUNT]: 'formattedTotal' as const,
    [CONST.SEARCH.TABLE_COLUMNS.CATEGORY]: 'category' as const,
    [CONST.SEARCH.TABLE_COLUMNS.TYPE]: 'transactionType' as const,
    [CONST.SEARCH.TABLE_COLUMNS.ACTION]: 'action' as const,
    [CONST.SEARCH.TABLE_COLUMNS.DESCRIPTION]: 'comment' as const,
    [CONST.SEARCH.TABLE_COLUMNS.TAX_AMOUNT]: null,
    [CONST.SEARCH.TABLE_COLUMNS.RECEIPT]: null,
    [CONST.SEARCH.TABLE_COLUMNS.IN]: 'parentReportID' as const,
};

const taskColumnNamesToSortingProperty = {
    [CONST.SEARCH.TABLE_COLUMNS.DATE]: 'created' as const,
    [CONST.SEARCH.TABLE_COLUMNS.DESCRIPTION]: 'description' as const,
    [CONST.SEARCH.TABLE_COLUMNS.TITLE]: 'reportName' as const,
    [CONST.SEARCH.TABLE_COLUMNS.FROM]: 'formattedCreatedBy' as const,
    [CONST.SEARCH.TABLE_COLUMNS.ASSIGNEE]: 'formattedAssignee' as const,
    [CONST.SEARCH.TABLE_COLUMNS.IN]: 'parentReportID' as const,
};

function getExpenseStatusOptions(): Array<MultiSelectItem<SingularSearchStatus>> {
    return [
        {text: translateLocal('common.unreported'), value: CONST.SEARCH.STATUS.EXPENSE.UNREPORTED},
        {text: translateLocal('common.drafts'), value: CONST.SEARCH.STATUS.EXPENSE.DRAFTS},
        {text: translateLocal('common.outstanding'), value: CONST.SEARCH.STATUS.EXPENSE.OUTSTANDING},
        {text: translateLocal('iou.approved'), value: CONST.SEARCH.STATUS.EXPENSE.APPROVED},
        {text: translateLocal('iou.settledExpensify'), value: CONST.SEARCH.STATUS.EXPENSE.PAID},
        {text: translateLocal('iou.done'), value: CONST.SEARCH.STATUS.EXPENSE.DONE},
    ];
}

function getExpenseReportedStatusOptions(): Array<MultiSelectItem<SingularSearchStatus>> {
    return [
        {text: translateLocal('common.drafts'), value: CONST.SEARCH.STATUS.EXPENSE.DRAFTS},
        {text: translateLocal('common.outstanding'), value: CONST.SEARCH.STATUS.EXPENSE.OUTSTANDING},
        {text: translateLocal('iou.approved'), value: CONST.SEARCH.STATUS.EXPENSE.APPROVED},
        {text: translateLocal('iou.settledExpensify'), value: CONST.SEARCH.STATUS.EXPENSE.PAID},
        {text: translateLocal('iou.done'), value: CONST.SEARCH.STATUS.EXPENSE.DONE},
    ];
}

function getChatStatusOptions(): Array<MultiSelectItem<SingularSearchStatus>> {
    return [
        {text: translateLocal('common.unread'), value: CONST.SEARCH.STATUS.CHAT.UNREAD},
        {text: translateLocal('common.sent'), value: CONST.SEARCH.STATUS.CHAT.SENT},
        {text: translateLocal('common.attachments'), value: CONST.SEARCH.STATUS.CHAT.ATTACHMENTS},
        {text: translateLocal('common.links'), value: CONST.SEARCH.STATUS.CHAT.LINKS},
        {text: translateLocal('search.filters.pinned'), value: CONST.SEARCH.STATUS.CHAT.PINNED},
    ];
}

function getInvoiceStatusOptions(): Array<MultiSelectItem<SingularSearchStatus>> {
    return [
        {text: translateLocal('common.outstanding'), value: CONST.SEARCH.STATUS.INVOICE.OUTSTANDING},
        {text: translateLocal('iou.settledExpensify'), value: CONST.SEARCH.STATUS.INVOICE.PAID},
    ];
}

function getTripStatusOptions(): Array<MultiSelectItem<SingularSearchStatus>> {
    return [
        {text: translateLocal('search.filters.current'), value: CONST.SEARCH.STATUS.TRIP.CURRENT},
        {text: translateLocal('search.filters.past'), value: CONST.SEARCH.STATUS.TRIP.PAST},
    ];
}

function getTaskStatusOptions(): Array<MultiSelectItem<SingularSearchStatus>> {
    return [
        {text: translateLocal('common.outstanding'), value: CONST.SEARCH.STATUS.TASK.OUTSTANDING},
        {text: translateLocal('search.filters.completed'), value: CONST.SEARCH.STATUS.TASK.COMPLETED},
    ];
}

let currentAccountID: number | undefined;
Onyx.connect({
    key: ONYXKEYS.SESSION,
    callback: (session) => {
        currentAccountID = session?.accountID;
    },
});

const emptyPersonalDetails = {
    accountID: CONST.REPORT.OWNER_ACCOUNT_ID_FAKE,
    avatar: '',
    displayName: undefined,
    login: undefined,
};

type ReportKey = `${typeof ONYXKEYS.COLLECTION.REPORT}${string}`;

type TransactionKey = `${typeof ONYXKEYS.COLLECTION.TRANSACTION}${string}`;

type ReportActionKey = `${typeof ONYXKEYS.COLLECTION.REPORT_ACTIONS}${string}`;

type PolicyKey = `${typeof ONYXKEYS.COLLECTION.POLICY}${string}`;

type ViolationKey = `${typeof ONYXKEYS.COLLECTION.TRANSACTION_VIOLATIONS}${string}`;

type SearchKey = ValueOf<typeof CONST.SEARCH.SEARCH_KEYS>;

type SavedSearchMenuItem = MenuItemWithLink & {
    key: string;
    hash: string;
    query: string;
    styles?: Array<ViewStyle | TextStyle>;
};

type SearchTypeMenuSection = {
    translationPath: TranslationPaths;
    menuItems: SearchTypeMenuItem[];
};

type SearchTypeMenuItem = {
    key: SearchKey;
    translationPath: TranslationPaths;
    type: SearchDataTypes;
    icon: IconAsset;
    hash: number;
    searchQuery: string;
    emptyState?: {
        headerMedia: DotLottieAnimation;
        title: TranslationPaths;
        subtitle: TranslationPaths;
        buttons?: Array<{
            buttonText: TranslationPaths;
            buttonAction: () => void;
            success?: boolean;
            icon?: IconAsset;
            isDisabled?: boolean;
        }>;
    };
};

type SearchDateModifier = ValueOf<typeof CONST.SEARCH.DATE_MODIFIERS>;

type SearchDateModifierLower = Lowercase<SearchDateModifier>;

type ArchivedReportsIDSet = ReadonlySet<string>;

/**
 * Returns a list of all possible searches in the LHN, along with their query & hash.
 * *NOTE* When rendering the LHN, you should use the "createTypeMenuSections" method, which
 * contains the conditionals for rendering each of these.
 *
 * If you are updating this function, do not add more params unless absolutely necessary for the searches. The amount of data needed to
 * get the list of searches should be as minimal as possible.
 *
 * These searches should be as static as possible, and should not contain conditionals, or any other logic
 */
function getSuggestedSearches(defaultFeedID: string | undefined, accountID: number = CONST.DEFAULT_NUMBER_ID): Record<ValueOf<typeof CONST.SEARCH.SEARCH_KEYS>, SearchTypeMenuItem> {
    return {
        [CONST.SEARCH.SEARCH_KEYS.EXPENSES]: {
            key: CONST.SEARCH.SEARCH_KEYS.EXPENSES,
            translationPath: 'common.expenses',
            type: CONST.SEARCH.DATA_TYPES.EXPENSE,
            icon: Expensicons.Receipt,
            searchQuery: buildCannedSearchQuery(),
            get hash() {
                return buildSearchQueryJSON(this.searchQuery)?.hash ?? CONST.DEFAULT_NUMBER_ID;
            },
        },
        [CONST.SEARCH.SEARCH_KEYS.REPORTS]: {
            key: CONST.SEARCH.SEARCH_KEYS.REPORTS,
            translationPath: 'common.reports',
            type: CONST.SEARCH.DATA_TYPES.EXPENSE,
            icon: Expensicons.Document,
            searchQuery: buildCannedSearchQuery({groupBy: CONST.SEARCH.GROUP_BY.REPORTS}),
            get hash() {
                return buildSearchQueryJSON(this.searchQuery)?.hash ?? CONST.DEFAULT_NUMBER_ID;
            },
        },
        [CONST.SEARCH.SEARCH_KEYS.CHATS]: {
            key: CONST.SEARCH.SEARCH_KEYS.CHATS,
            translationPath: 'common.chats',
            type: CONST.SEARCH.DATA_TYPES.CHAT,
            icon: Expensicons.ChatBubbles,
            searchQuery: buildCannedSearchQuery({type: CONST.SEARCH.DATA_TYPES.CHAT}),
            get hash() {
                return buildSearchQueryJSON(this.searchQuery)?.hash ?? CONST.DEFAULT_NUMBER_ID;
            },
        },
        [CONST.SEARCH.SEARCH_KEYS.SUBMIT]: {
            key: CONST.SEARCH.SEARCH_KEYS.SUBMIT,
            translationPath: 'common.submit',
            type: CONST.SEARCH.DATA_TYPES.EXPENSE,
            icon: Expensicons.Pencil,
            searchQuery: getTodoSearchQuery(CONST.SEARCH.SEARCH_KEYS.SUBMIT, accountID),
            get hash() {
                return buildSearchQueryJSON(this.searchQuery)?.hash ?? CONST.DEFAULT_NUMBER_ID;
            },
        },
        [CONST.SEARCH.SEARCH_KEYS.APPROVE]: {
            key: CONST.SEARCH.SEARCH_KEYS.APPROVE,
            translationPath: 'search.bulkActions.approve',
            type: CONST.SEARCH.DATA_TYPES.EXPENSE,
            icon: Expensicons.ThumbsUp,
            searchQuery: getTodoSearchQuery(CONST.SEARCH.SEARCH_KEYS.APPROVE, accountID),
            get hash() {
                return buildSearchQueryJSON(this.searchQuery)?.hash ?? CONST.DEFAULT_NUMBER_ID;
            },
        },
        [CONST.SEARCH.SEARCH_KEYS.PAY]: {
            key: CONST.SEARCH.SEARCH_KEYS.PAY,
            translationPath: 'search.bulkActions.pay',
            type: CONST.SEARCH.DATA_TYPES.EXPENSE,
            icon: Expensicons.MoneyBag,
            searchQuery: getTodoSearchQuery(CONST.SEARCH.SEARCH_KEYS.PAY, accountID),
            get hash() {
                return buildSearchQueryJSON(this.searchQuery)?.hash ?? CONST.DEFAULT_NUMBER_ID;
            },
        },
        [CONST.SEARCH.SEARCH_KEYS.EXPORT]: {
            key: CONST.SEARCH.SEARCH_KEYS.EXPORT,
            translationPath: 'common.export',
            type: CONST.SEARCH.DATA_TYPES.EXPENSE,
            icon: Expensicons.CheckCircle,
            searchQuery: getTodoSearchQuery(CONST.SEARCH.SEARCH_KEYS.EXPORT, accountID),
            get hash() {
                return buildSearchQueryJSON(this.searchQuery)?.hash ?? CONST.DEFAULT_NUMBER_ID;
            },
        },
        [CONST.SEARCH.SEARCH_KEYS.STATEMENTS]: {
            key: CONST.SEARCH.SEARCH_KEYS.STATEMENTS,
            translationPath: 'search.statements',
            type: CONST.SEARCH.DATA_TYPES.EXPENSE,
            icon: Expensicons.CreditCard,
            searchQuery: buildQueryStringFromFilterFormValues({
                type: CONST.SEARCH.DATA_TYPES.EXPENSE,
                feed: defaultFeedID ? [defaultFeedID] : [''],
                postedOn: CONST.SEARCH.DATE_PRESETS.LAST_STATEMENT,
            }),
            get hash() {
                return buildSearchQueryJSON(this.searchQuery)?.hash ?? CONST.DEFAULT_NUMBER_ID;
            },
        },
        [CONST.SEARCH.SEARCH_KEYS.UNAPPROVED_CASH]: {
            key: CONST.SEARCH.SEARCH_KEYS.UNAPPROVED_CASH,
            translationPath: 'search.unapprovedCash',
            type: CONST.SEARCH.DATA_TYPES.EXPENSE,
            icon: Expensicons.MoneyHourglass,
            searchQuery: buildQueryStringFromFilterFormValues({
                type: CONST.SEARCH.DATA_TYPES.EXPENSE,
                status: [CONST.SEARCH.STATUS.EXPENSE.DRAFTS, CONST.SEARCH.STATUS.EXPENSE.OUTSTANDING],
                reimbursable: CONST.SEARCH.BOOLEAN.YES,
            }),
            get hash() {
                return buildSearchQueryJSON(this.searchQuery)?.hash ?? CONST.DEFAULT_NUMBER_ID;
            },
        },
        [CONST.SEARCH.SEARCH_KEYS.UNAPPROVED_CARD]: {
            key: CONST.SEARCH.SEARCH_KEYS.UNAPPROVED_CARD,
            translationPath: 'search.unapprovedCard',
            type: CONST.SEARCH.DATA_TYPES.EXPENSE,
            icon: Expensicons.CreditCardHourglass,
            searchQuery: buildQueryStringFromFilterFormValues({
                type: CONST.SEARCH.DATA_TYPES.EXPENSE,
                feed: defaultFeedID ? [defaultFeedID] : [''],
                status: [CONST.SEARCH.STATUS.EXPENSE.DRAFTS, CONST.SEARCH.STATUS.EXPENSE.OUTSTANDING],
            }),
            get hash() {
                return buildSearchQueryJSON(this.searchQuery)?.hash ?? CONST.DEFAULT_NUMBER_ID;
            },
        },
    };
}

function getSuggestedSearchesVisibility(
    currentUserEmail: string | undefined,
    cardFeedsByPolicy: Record<string, CardFeedForDisplay[]>,
    policies: OnyxCollection<OnyxTypes.Policy>,
): Record<ValueOf<typeof CONST.SEARCH.SEARCH_KEYS>, boolean> {
    let shouldShowSubmitSuggestion = false;
    let shouldShowPaySuggestion = false;
    let shouldShowApproveSuggestion = false;
    let shouldShowExportSuggestion = false;
    let shouldShowStatementsSuggestion = false;
    let shouldShowUnapprovedCashSuggestion = false;
    let shouldShowUnapprovedCardSuggestion = false;
    let shouldShowReconciliationSuggestion = false;

    Object.values(policies ?? {}).some((policy) => {
        if (!policy) {
            return false;
        }

        const isPaidPolicy = isPaidGroupPolicy(policy);
        const isPayer = isPolicyPayer(policy, currentUserEmail);
        const isAdmin = policy.role === CONST.POLICY.ROLE.ADMIN;
        const isExporter = policy.exporter === currentUserEmail;
        const isApprover = policy.approver === currentUserEmail;
        const isApprovalEnabled = policy.approvalMode ? policy.approvalMode !== CONST.POLICY.APPROVAL_MODE.OPTIONAL : false;
        const isPaymentEnabled = arePaymentsEnabled(policy);
        const isSubmittedTo = Object.values(policy.employeeList ?? {}).some((employee) => {
            return employee.submitsTo === currentUserEmail || employee.forwardsTo === currentUserEmail;
        });

        const isEligibleForSubmitSuggestion = isPaidPolicy;
        const isEligibleForPaySuggestion = isPaidPolicy && isPayer;
        const isEligibleForApproveSuggestion = isPaidPolicy && isApprovalEnabled && (isApprover || isSubmittedTo);
        const isEligibleForExportSuggestion = isExporter;
        const isEligibleForStatementsSuggestion = isPaidPolicy && !!policy.areCompanyCardsEnabled && cardFeedsByPolicy[policy.id]?.length > 0;
        const isEligibleForUnapprovedCashSuggestion = isPaidPolicy && isAdmin && isApprovalEnabled && isPaymentEnabled;
        const isEligibleForUnapprovedCardSuggestion = isPaidPolicy && isAdmin && isApprovalEnabled && cardFeedsByPolicy[policy.id]?.length > 0;
        const isEligibleForReconciliationSuggestion = isPaidPolicy && false; // s77rt TODO

        shouldShowSubmitSuggestion ||= isEligibleForSubmitSuggestion;
        shouldShowPaySuggestion ||= isEligibleForPaySuggestion;
        shouldShowApproveSuggestion ||= isEligibleForApproveSuggestion;
        shouldShowExportSuggestion ||= isEligibleForExportSuggestion;
        shouldShowStatementsSuggestion ||= isEligibleForStatementsSuggestion;
        shouldShowUnapprovedCashSuggestion ||= isEligibleForUnapprovedCashSuggestion;
        shouldShowUnapprovedCardSuggestion ||= isEligibleForUnapprovedCardSuggestion;
        shouldShowReconciliationSuggestion ||= isEligibleForReconciliationSuggestion;

        // We don't need to check the rest of the policies if we already determined that all suggestions should be displayed
        return (
            shouldShowSubmitSuggestion &&
            shouldShowPaySuggestion &&
            shouldShowApproveSuggestion &&
            shouldShowExportSuggestion &&
            shouldShowStatementsSuggestion &&
            shouldShowUnapprovedCashSuggestion &&
            shouldShowUnapprovedCardSuggestion &&
            shouldShowReconciliationSuggestion
        );
    });

    return {
        [CONST.SEARCH.SEARCH_KEYS.EXPENSES]: true,
        [CONST.SEARCH.SEARCH_KEYS.REPORTS]: true,
        [CONST.SEARCH.SEARCH_KEYS.CHATS]: true,
        [CONST.SEARCH.SEARCH_KEYS.SUBMIT]: shouldShowSubmitSuggestion,
        [CONST.SEARCH.SEARCH_KEYS.PAY]: shouldShowPaySuggestion,
        [CONST.SEARCH.SEARCH_KEYS.APPROVE]: shouldShowApproveSuggestion,
        [CONST.SEARCH.SEARCH_KEYS.EXPORT]: shouldShowExportSuggestion,
        [CONST.SEARCH.SEARCH_KEYS.STATEMENTS]: shouldShowStatementsSuggestion,
        [CONST.SEARCH.SEARCH_KEYS.UNAPPROVED_CASH]: shouldShowUnapprovedCashSuggestion,
        [CONST.SEARCH.SEARCH_KEYS.UNAPPROVED_CARD]: shouldShowUnapprovedCardSuggestion,
    };
}

/**
 * @private
 *
 * Returns a list of properties that are common to every Search ListItem
 */
function getTransactionItemCommonFormattedProperties(
    transactionItem: SearchTransaction,
    from: SearchPersonalDetails,
    to: SearchPersonalDetails,
    policy: SearchPolicy,
    formatPhoneNumber: LocaleContextProps['formatPhoneNumber'],
): Pick<TransactionListItemType, 'formattedFrom' | 'formattedTo' | 'formattedTotal' | 'formattedMerchant' | 'date'> {
    const isExpenseReport = transactionItem.reportType === CONST.REPORT.TYPE.EXPENSE;

    const fromName = getDisplayNameOrDefault(from);
    const formattedFrom = formatPhoneNumber(fromName);

    // Sometimes the search data personal detail for the 'to' account might not hold neither the display name nor the login
    // so for those cases we fallback to the display name of the personal detail data from onyx.
    let toName = getDisplayNameOrDefault(to, '', false);
    if (!toName && to?.accountID) {
        toName = getDisplayNameOrDefault(getPersonalDetailsForAccountID(to?.accountID));
    }

    const formattedTo = formatPhoneNumber(toName);
    const formattedTotal = getTransactionAmount(transactionItem, isExpenseReport);
    const date = transactionItem?.modifiedCreated ? transactionItem.modifiedCreated : transactionItem?.created;
    const merchant = getTransactionMerchant(transactionItem, policy as OnyxTypes.Policy);
    const formattedMerchant = merchant === CONST.TRANSACTION.PARTIAL_TRANSACTION_MERCHANT ? '' : merchant;

    return {
        formattedFrom,
        formattedTo,
        date,
        formattedTotal,
        formattedMerchant,
    };
}

/**
 * @private
 */
function isReportEntry(key: string): key is ReportKey {
    return key.startsWith(ONYXKEYS.COLLECTION.REPORT);
}

/**
 * @private
 */
function isTransactionEntry(key: string): key is TransactionKey {
    return key.startsWith(ONYXKEYS.COLLECTION.TRANSACTION);
}

/**
 * @private
 */
function isPolicyEntry(key: string): key is PolicyKey {
    return key.startsWith(ONYXKEYS.COLLECTION.POLICY);
}

function isViolationEntry(key: string): key is ViolationKey {
    return key.startsWith(ONYXKEYS.COLLECTION.TRANSACTION_VIOLATIONS);
}

/**
 * @private
 */
function isReportActionEntry(key: string): key is ReportActionKey {
    return key.startsWith(ONYXKEYS.COLLECTION.REPORT_ACTIONS);
}

/**
 * Determines whether to display the merchant field based on the transactions in the search results.
 */
function getShouldShowMerchant(data: OnyxTypes.SearchResults['data']): boolean {
    return Object.keys(data).some((key) => {
        if (isTransactionEntry(key)) {
            const item = data[key];
            const merchant = item.modifiedMerchant ? item.modifiedMerchant : (item.merchant ?? '');
            return merchant !== '' && merchant !== CONST.TRANSACTION.PARTIAL_TRANSACTION_MERCHANT;
        }
        return false;
    });
}

/**
 * Type guard that checks if something is a TransactionGroupListItemType
 */
function isTransactionGroupListItemType(item: ListItem): item is TransactionGroupListItemType {
    return 'transactions' in item;
}

/**
 * Type guard that checks if something is a TransactionReportGroupListItemType
 */
function isTransactionReportGroupListItemType(item: ListItem): item is TransactionReportGroupListItemType {
    return isTransactionGroupListItemType(item) && 'groupedBy' in item && item.groupedBy === CONST.SEARCH.GROUP_BY.REPORTS;
}

/**
 * Type guard that checks if something is a TransactionMemberGroupListItemType
 */
function isTransactionMemberGroupListItemType(item: ListItem): item is TransactionMemberGroupListItemType {
    return isTransactionGroupListItemType(item) && 'groupedBy' in item && item.groupedBy === CONST.SEARCH.GROUP_BY.MEMBERS;
}

/**
 * Type guard that checks if something is a TransactionCardGroupListItemType
 */
function isTransactionCardGroupListItemType(item: ListItem): item is TransactionCardGroupListItemType {
    return isTransactionGroupListItemType(item) && 'groupedBy' in item && item.groupedBy === CONST.SEARCH.GROUP_BY.CARDS;
}

/**
 * Type guard that checks if something is a TransactionListItemType
 */
function isTransactionListItemType(item: SearchListItem): item is TransactionListItemType {
    const transactionListItem = item as TransactionListItemType;
    return transactionListItem.transactionID !== undefined;
}

/**
 * Type guard that check if something is a TaskListItemType
 */
function isTaskListItemType(item: SearchListItem): item is TaskListItemType {
    return 'type' in item && item.type === CONST.REPORT.TYPE.TASK;
}

/**
 * Type guard that checks if something is a ReportActionListItemType
 */
function isReportActionListItemType(item: SearchListItem): item is ReportActionListItemType {
    const reportActionListItem = item as ReportActionListItemType;
    return reportActionListItem.reportActionID !== undefined;
}

function isAmountTooLong(amount: number, maxLength = 8): boolean {
    return Math.abs(amount).toString().length >= maxLength;
}

function isTransactionAmountTooLong(transactionItem: TransactionListItemType | SearchTransaction | OnyxTypes.Transaction) {
    // eslint-disable-next-line @typescript-eslint/prefer-nullish-coalescing
    const amount = Math.abs(transactionItem.modifiedAmount || transactionItem.amount);
    return isAmountTooLong(amount);
}

function isTransactionTaxAmountTooLong(transactionItem: TransactionListItemType | SearchTransaction | OnyxTypes.Transaction) {
    const reportType = (transactionItem as TransactionListItemType)?.reportType;
    const isFromExpenseReport = reportType === CONST.REPORT.TYPE.EXPENSE;
    const taxAmount = getTaxAmount(transactionItem, isFromExpenseReport);
    return isAmountTooLong(taxAmount);
}

function getWideAmountIndicators(data: TransactionListItemType[] | TransactionGroupListItemType[] | TaskListItemType[] | OnyxTypes.SearchResults['data']): {
    shouldShowAmountInWideColumn: boolean;
    shouldShowTaxAmountInWideColumn: boolean;
} {
    let isAmountWide = false;
    let isTaxAmountWide = false;

    const processTransaction = (transaction: TransactionListItemType | SearchTransaction) => {
        isAmountWide ||= isTransactionAmountTooLong(transaction);
        isTaxAmountWide ||= isTransactionTaxAmountTooLong(transaction);
    };

    if (Array.isArray(data)) {
        data.some((item) => {
            if (isTransactionGroupListItemType(item)) {
                const transactions = item.transactions ?? [];
                for (const transaction of transactions) {
                    processTransaction(transaction);
                    if (isAmountWide && isTaxAmountWide) {
                        break;
                    }
                }
            } else if (isTransactionListItemType(item)) {
                processTransaction(item);
            }
            return isAmountWide && isTaxAmountWide;
        });
    } else {
        Object.keys(data).some((key) => {
            if (isTransactionEntry(key)) {
                const item = data[key];
                processTransaction(item);
            }
            return isAmountWide && isTaxAmountWide;
        });
    }

    return {
        shouldShowAmountInWideColumn: isAmountWide,
        shouldShowTaxAmountInWideColumn: isTaxAmountWide,
    };
}

/**
 * Checks if the date of transactions or reports indicate the need to display the year because they are from a past year.
 */
function shouldShowYear(data: TransactionListItemType[] | TransactionGroupListItemType[] | TaskListItemType[] | OnyxTypes.SearchResults['data']) {
    const currentYear = new Date().getFullYear();

    if (Array.isArray(data)) {
        return data.some((item: TransactionListItemType | TransactionGroupListItemType | TaskListItemType) => {
            if (isTaskListItemType(item)) {
                const taskYear = new Date(item.created).getFullYear();
                return taskYear !== currentYear;
            }

            if (isTransactionGroupListItemType(item)) {
                // If the item is a TransactionGroupListItemType, iterate over its transactions and check them
                return item.transactions.some((transaction) => {
                    const transactionYear = new Date(getTransactionCreatedDate(transaction)).getFullYear();
                    return transactionYear !== currentYear;
                });
            }

            const createdYear = new Date(item?.modifiedCreated ? item.modifiedCreated : item?.created || '').getFullYear();
            return createdYear !== currentYear;
        });
    }

    for (const key in data) {
        if (isTransactionEntry(key)) {
            const item = data[key];
            if (shouldShowTransactionYear(item)) {
                return true;
            }
        } else if (isReportActionEntry(key)) {
            const item = data[key];
            for (const action of Object.values(item)) {
                const date = action.created;

                if (DateUtils.doesDateBelongToAPastYear(date)) {
                    return true;
                }
            }
        } else if (isReportEntry(key)) {
            const item = data[key];
            const date = item.created;

            if (date && DateUtils.doesDateBelongToAPastYear(date)) {
                return true;
            }
        }
    }
    return false;
}

/**
 * @private
 * Extracts all transaction violations from the search data.
 */
function getViolations(data: OnyxTypes.SearchResults['data']): OnyxCollection<OnyxTypes.TransactionViolation[]> {
    return Object.fromEntries(Object.entries(data).filter(([key]) => isViolationEntry(key))) as OnyxCollection<OnyxTypes.TransactionViolation[]>;
}

/**
 * @private
 * Generates a display name for IOU reports considering the personal details of the payer and the transaction details.
 */
function getIOUReportName(data: OnyxTypes.SearchResults['data'], reportItem: SearchReport) {
    const payerPersonalDetails = reportItem.managerID ? data.personalDetailsList?.[reportItem.managerID] : emptyPersonalDetails;
    // For cases where the data personal detail for manager ID do not exist in search data.personalDetailsList
    // we fallback to the display name of the personal detail data from onyx.
    const payerName = payerPersonalDetails?.displayName ?? payerPersonalDetails?.login ?? getDisplayNameOrDefault(getPersonalDetailsForAccountID(reportItem.managerID));
    const formattedAmount = convertToDisplayString(reportItem.total ?? 0, reportItem.currency ?? CONST.CURRENCY.USD);
    if (reportItem.action === CONST.SEARCH.ACTION_TYPES.PAID) {
        return translateLocal('iou.payerPaidAmount', {
            payer: payerName,
            amount: formattedAmount,
        });
    }

    return translateLocal('iou.payerOwesAmount', {
        payer: payerName,
        amount: formattedAmount,
    });
}

function getTransactionViolations(allViolations: OnyxCollection<OnyxTypes.TransactionViolation[]>, transaction: SearchTransaction): OnyxTypes.TransactionViolation[] {
    const transactionViolations = allViolations?.[`${ONYXKEYS.COLLECTION.TRANSACTION_VIOLATIONS}${transaction.transactionID}`];
    if (!transactionViolations) {
        return [];
    }
    return transactionViolations.filter((violation) => !isViolationDismissed(transaction, violation));
}

/**
 * @private
 * Organizes data into List Sections for display, for the TransactionListItemType of Search Results.
 *
 * Do not use directly, use only via `getSections()` facade.
 */
function getTransactionsSections(
    data: OnyxTypes.SearchResults['data'],
    metadata: OnyxTypes.SearchResults['search'],
    currentSearch: SearchKey,
    formatPhoneNumber: LocaleContextProps['formatPhoneNumber'],
): TransactionListItemType[] {
    const shouldShowMerchant = getShouldShowMerchant(data);
    const doesDataContainAPastYearTransaction = shouldShowYear(data);
    const {shouldShowAmountInWideColumn, shouldShowTaxAmountInWideColumn} = getWideAmountIndicators(data);

    const shouldShowCategory = metadata?.columnsToShow?.shouldShowCategoryColumn;
    const shouldShowTag = metadata?.columnsToShow?.shouldShowTagColumn;
    const shouldShowTax = metadata?.columnsToShow?.shouldShowTaxColumn;

    // Pre-filter transaction keys to avoid repeated checks
    const transactionKeys = Object.keys(data).filter(isTransactionEntry);
    // Get violations - optimize by using a Map for faster lookups
    const allViolations = getViolations(data);

    // Use Map for faster lookups of personal details
    const personalDetailsMap = new Map(Object.entries(data.personalDetailsList || {}));

    const transactionsSections: TransactionListItemType[] = [];

    for (const key of transactionKeys) {
        const transactionItem = data[key];
        const report = data[`${ONYXKEYS.COLLECTION.REPORT}${transactionItem.reportID}`];
        const policy = data[`${ONYXKEYS.COLLECTION.POLICY}${report?.policyID}`];
        const shouldShowBlankTo = !report || isOpenExpenseReport(report);

        const transactionViolations = getTransactionViolations(allViolations, transactionItem);
        // Use Map.get() for faster lookups with default values
        const from = personalDetailsMap.get(transactionItem.accountID.toString()) ?? emptyPersonalDetails;
        const to = transactionItem.managerID && !shouldShowBlankTo ? (personalDetailsMap.get(transactionItem.managerID.toString()) ?? emptyPersonalDetails) : emptyPersonalDetails;

<<<<<<< HEAD
        const {formattedFrom, formattedTo, formattedTotal, formattedMerchant, date} = getTransactionItemCommonFormattedProperties(transactionItem, from, to, policy, formatPhoneNumber);
=======
        const {formattedFrom, formattedTo, formattedTotal, formattedMerchant, date} = getTransactionItemCommonFormattedProperties(transactionItem, from, to, policy);
>>>>>>> d6065878

        const transactionSection: TransactionListItemType = {
            action: getAction(data, allViolations, key, currentSearch),
            report,
            from,
            to,
            formattedFrom,
            formattedTo: shouldShowBlankTo ? '' : formattedTo,
            formattedTotal,
            formattedMerchant,
            date,
            shouldShowMerchant,
            shouldShowCategory,
            shouldShowTag,
            shouldShowTax,
            keyForList: transactionItem.transactionID,
            shouldShowYear: doesDataContainAPastYearTransaction,
            isAmountColumnWide: shouldShowAmountInWideColumn,
            isTaxAmountColumnWide: shouldShowTaxAmountInWideColumn,
            violations: transactionViolations,

            // Manually copying all the properties from transactionItem
            transactionID: transactionItem.transactionID,
            created: transactionItem.created,
            modifiedCreated: transactionItem.modifiedCreated,
            amount: transactionItem.amount,
            canDelete: transactionItem.canDelete,
            canHold: transactionItem.canHold,
            canUnhold: transactionItem.canUnhold,
            modifiedAmount: transactionItem.modifiedAmount,
            currency: transactionItem.currency,
            modifiedCurrency: transactionItem.modifiedCurrency,
            merchant: transactionItem.merchant,
            modifiedMerchant: transactionItem.modifiedMerchant,
            comment: transactionItem.comment,
            category: transactionItem.category,
            transactionType: transactionItem.transactionType,
            reportType: transactionItem.reportType,
            policyID: transactionItem.policyID,
            parentTransactionID: transactionItem.parentTransactionID,
            hasEReceipt: transactionItem.hasEReceipt,
            accountID: transactionItem.accountID,
            managerID: transactionItem.managerID,
            reportID: transactionItem.reportID,
            ...(transactionItem.pendingAction ? {pendingAction: transactionItem.pendingAction} : {}),
            transactionThreadReportID: transactionItem.transactionThreadReportID,
            isFromOneTransactionReport: transactionItem.isFromOneTransactionReport,
            tag: transactionItem.tag,
            receipt: transactionItem.receipt,
            taxAmount: transactionItem.taxAmount,
            description: transactionItem.description,
            mccGroup: transactionItem.mccGroup,
            modifiedMCCGroup: transactionItem.modifiedMCCGroup,
            moneyRequestReportActionID: transactionItem.moneyRequestReportActionID,
            pendingAction: transactionItem.pendingAction,
            errors: transactionItem.errors,
            isActionLoading: transactionItem.isActionLoading,
            hasViolation: transactionItem.hasViolation,
        };

        transactionsSections.push(transactionSection);
    }
    return transactionsSections;
}

/**
 * @private
 * Retrieves all transactions associated with a specific report ID from the search data.

 */
function getTransactionsForReport(data: OnyxTypes.SearchResults['data'], reportID: string): SearchTransaction[] {
    return Object.entries(data)
        .filter(([key, value]) => isTransactionEntry(key) && (value as SearchTransaction)?.reportID === reportID)
        .map(([, value]) => value as SearchTransaction);
}

/**
 * @private
 * Retrieves a report from the search data based on the provided key.
 */
function getReportFromKey(data: OnyxTypes.SearchResults['data'], key: string): OnyxTypes.Report | undefined {
    if (isTransactionEntry(key)) {
        const transaction = data[key];
        return data[`${ONYXKEYS.COLLECTION.REPORT}${transaction?.reportID}`] as OnyxTypes.Report;
    }
    if (isReportEntry(key)) {
        return data[key] as OnyxTypes.Report;
    }
    return undefined;
}

/**
 * @private
 * Retrieves the chat report associated with a given report.
 */
function getChatReport(data: OnyxTypes.SearchResults['data'], report: OnyxTypes.Report) {
    return data[`${ONYXKEYS.COLLECTION.REPORT}${report?.chatReportID}`] ?? {};
}

/**
 * @private
 * Retrieves the policy associated with a given report.
 */
function getPolicyFromKey(data: OnyxTypes.SearchResults['data'], report: OnyxTypes.Report) {
    return data[`${ONYXKEYS.COLLECTION.POLICY}${report?.policyID}`] ?? {};
}

/**
 * @private
 * Retrieves the report name-value pairs associated with a given report.
 */
function getReportNameValuePairsFromKey(data: OnyxTypes.SearchResults['data'], report: OnyxTypes.Report) {
    return data[`${ONYXKEYS.COLLECTION.REPORT_NAME_VALUE_PAIRS}${report?.reportID}`] ?? undefined;
}

/**
 * @private
 * Determines the permission flags for a user reviewing a report.
 */
function getReviewerPermissionFlags(
    report: OnyxTypes.Report,
    policy: OnyxTypes.Policy,
): {
    isSubmitter: boolean;
    isAdmin: boolean;
    isApprover: boolean;
} {
    return {
        isSubmitter: report.ownerAccountID === currentAccountID,
        isAdmin: policy.role === CONST.POLICY.ROLE.ADMIN,
        isApprover: report.managerID === currentAccountID,
    };
}

/**
 * Returns the action that can be taken on a given transaction or report
 *
 * Do not use directly, use only via `getSections()` facade.
 */
function getAction(
    data: OnyxTypes.SearchResults['data'],
    allViolations: OnyxCollection<OnyxTypes.TransactionViolation[]>,
    key: string,
    currentSearch: SearchKey,
    reportActions: OnyxTypes.ReportAction[] = [],
): SearchTransactionAction {
    const isTransaction = isTransactionEntry(key);
    const report = getReportFromKey(data, key);

    if (currentSearch === CONST.SEARCH.SEARCH_KEYS.EXPORT) {
        return CONST.SEARCH.ACTION_TYPES.EXPORT_TO_ACCOUNTING;
    }

    if (!isTransaction && !isReportEntry(key)) {
        return CONST.SEARCH.ACTION_TYPES.VIEW;
    }

    const transaction = isTransaction ? data[key] : undefined;
    if (isUnreportedAndHasInvalidDistanceRateTransaction(transaction)) {
        return CONST.SEARCH.ACTION_TYPES.REVIEW;
    }
    // Tracked and unreported expenses don't have a report, so we return early.
    if (!report) {
        return CONST.SEARCH.ACTION_TYPES.VIEW;
    }

    const policy = getPolicyFromKey(data, report) as OnyxTypes.Policy;
    const isExportAvailable = isExportAction(report, policy, reportActions) && !isTransaction;

    if (isSettled(report) && !isExportAvailable) {
        return CONST.SEARCH.ACTION_TYPES.PAID;
    }

    // We need to check both options for a falsy value since the transaction might not have an error but the report associated with it might. We return early if there are any errors for performance reasons, so we don't need to compute any other possible actions.
    // eslint-disable-next-line @typescript-eslint/prefer-nullish-coalescing
    if (transaction?.errors || report?.errors) {
        return CONST.SEARCH.ACTION_TYPES.REVIEW;
    }

    // We don't need to run the logic if this is not a transaction or iou/expense report, so let's shortcut the logic for performance reasons
    if (!isMoneyRequestReport(report) && !isInvoiceReport(report)) {
        return CONST.SEARCH.ACTION_TYPES.VIEW;
    }

    let allReportTransactions: SearchTransaction[];
    if (isReportEntry(key)) {
        allReportTransactions = getTransactionsForReport(data, report.reportID);
    } else {
        allReportTransactions = transaction ? [transaction] : [];
    }

    const {isSubmitter, isAdmin, isApprover} = getReviewerPermissionFlags(report, policy);

    const reportNVP = getReportNameValuePairsFromKey(data, report);
    const isIOUReportArchived = isArchivedReport(reportNVP);

    const chatReportRNVP = data[`${ONYXKEYS.COLLECTION.REPORT_NAME_VALUE_PAIRS}${report.chatReportID}`] ?? undefined;
    const isChatReportArchived = isArchivedReport(chatReportRNVP);

    // Only check for violations if we need to (when user has permission to review)
    if ((isSubmitter || isApprover || isAdmin) && hasAnyViolations(report.reportID, allViolations, allReportTransactions)) {
        if (isSubmitter && !isApprover && !isAdmin && !canReview(report, allViolations, isIOUReportArchived || isChatReportArchived, policy, allReportTransactions)) {
            return CONST.SEARCH.ACTION_TYPES.VIEW;
        }
        return CONST.SEARCH.ACTION_TYPES.REVIEW;
    }
    // Submit/Approve/Pay can only be taken on transactions if the transaction is the only one on the report, otherwise `View` is the only option.
    // If this condition is not met, return early for performance reasons
    if (isTransaction && !transaction?.isFromOneTransactionReport) {
        return CONST.SEARCH.ACTION_TYPES.VIEW;
    }

    const invoiceReceiverPolicy: SearchPolicy | undefined =
        isInvoiceReport(report) && report?.invoiceReceiver?.type === CONST.REPORT.INVOICE_RECEIVER_TYPE.BUSINESS
            ? data[`${ONYXKEYS.COLLECTION.POLICY}${report?.invoiceReceiver?.policyID}`]
            : undefined;

    const chatReport = getChatReport(data, report);
    const canBePaid = canIOUBePaid(report, chatReport, policy, allReportTransactions, false, chatReportRNVP, invoiceReceiverPolicy);

    if (canBePaid && !hasOnlyHeldExpenses(report.reportID, allReportTransactions)) {
        return CONST.SEARCH.ACTION_TYPES.PAY;
    }

    if (isExportAvailable) {
        return CONST.SEARCH.ACTION_TYPES.EXPORT_TO_ACCOUNTING;
    }

    if (isClosedReport(report)) {
        return CONST.SEARCH.ACTION_TYPES.DONE;
    }

    const hasOnlyPendingCardOrScanningTransactions = allReportTransactions.length > 0 && allReportTransactions.every(isPendingCardOrScanningTransaction);

    const isAllowedToApproveExpenseReport = isAllowedToApproveExpenseReportUtils(report, undefined, policy);
    if (
        canApproveIOU(report, policy, allReportTransactions) &&
        isAllowedToApproveExpenseReport &&
        !hasOnlyPendingCardOrScanningTransactions &&
        !hasOnlyHeldExpenses(report.reportID, allReportTransactions)
    ) {
        return CONST.SEARCH.ACTION_TYPES.APPROVE;
    }

    // We check for isAllowedToApproveExpenseReport because if the policy has preventSelfApprovals enabled, we disable the Submit action and in that case we want to show the View action instead
    if (canSubmitReport(report, policy, allReportTransactions, allViolations, isIOUReportArchived || isChatReportArchived) && isAllowedToApproveExpenseReport) {
        return CONST.SEARCH.ACTION_TYPES.SUBMIT;
    }

    if (reportNVP?.exportFailedTime) {
        return CONST.SEARCH.ACTION_TYPES.REVIEW;
    }

    return CONST.SEARCH.ACTION_TYPES.VIEW;
}

/**
 * @private
 * Organizes data into List Sections for display, for the TaskListItemType of Search Results.
 *
 * Do not use directly, use only via `getSections()` facade.
 */
function getTaskSections(
    data: OnyxTypes.SearchResults['data'],
    formatPhoneNumber: LocaleContextProps['formatPhoneNumber'],
    archivedReportsIDList?: ArchivedReportsIDSet,
): TaskListItemType[] {
    return (
        Object.keys(data)
            .filter(isReportEntry)
            // Ensure that the reports that were passed are tasks, and not some other
            // type of report that was sent as the parent
            .filter((key) => isTaskListItemType(data[key] as SearchListItem))
            .map((key) => {
                const taskItem = data[key] as SearchTask;
                const personalDetails = data.personalDetailsList;

                const assignee = personalDetails?.[taskItem.managerID] ?? emptyPersonalDetails;
                const createdBy = personalDetails?.[taskItem.accountID] ?? emptyPersonalDetails;
                const formattedAssignee = formatPhoneNumber(getDisplayNameOrDefault(assignee));
                const formattedCreatedBy = formatPhoneNumber(getDisplayNameOrDefault(createdBy));

                const report = getReportOrDraftReport(taskItem.reportID) ?? taskItem;
                const parentReport = getReportOrDraftReport(taskItem.parentReportID);

                const doesDataContainAPastYearTransaction = shouldShowYear(data);
                const reportName = StringUtils.lineBreaksToSpaces(Parser.htmlToText(taskItem.reportName));
                const description = StringUtils.lineBreaksToSpaces(Parser.htmlToText(taskItem.description));

                const result: TaskListItemType = {
                    ...taskItem,
                    reportName,
                    description,
                    assignee,
                    formattedAssignee,
                    createdBy,
                    formattedCreatedBy,
                    keyForList: taskItem.reportID,
                    shouldShowYear: doesDataContainAPastYearTransaction,
                };

                if (parentReport && personalDetails) {
                    // This will be fixed as part of https://github.com/Expensify/Expensify/issues/507850
                    // eslint-disable-next-line deprecation/deprecation
                    const policy = getPolicy(parentReport.policyID);
                    const parentReportName = getReportName(parentReport, policy, undefined, undefined);
                    const isParentReportArchived = archivedReportsIDList?.has(parentReport?.reportID);
                    const icons = getIcons(parentReport, personalDetails, null, '', -1, policy, undefined, isParentReportArchived);
                    const parentReportIcon = icons?.at(0);

                    result.parentReportName = parentReportName;
                    result.parentReportIcon = parentReportIcon;
                }

                if (report) {
                    result.report = report;
                }

                return result;
            })
    );
}

/**
 * @private
 * Organizes data into List Sections for display, for the ReportActionListItemType of Search Results.
 *
 * Do not use directly, use only via `getSections()` facade.
 */
function getReportActionsSections(data: OnyxTypes.SearchResults['data']): ReportActionListItemType[] {
    const reportActionItems: ReportActionListItemType[] = [];

    const transactions = Object.keys(data)
        .filter(isTransactionEntry)
        .map((key) => data[key]);

    const reports = Object.keys(data)
        .filter(isReportEntry)
        .map((key) => data[key]);

    const policies = Object.keys(data)
        .filter(isPolicyEntry)
        .map((key) => data[key]);

    for (const key in data) {
        if (isReportActionEntry(key)) {
            const reportActions = data[key];
            for (const reportAction of Object.values(reportActions)) {
                const from = data.personalDetailsList?.[reportAction.accountID];
                const report = data[`${ONYXKEYS.COLLECTION.REPORT}${reportAction.reportID}`] ?? {};
                const policy = data[`${ONYXKEYS.COLLECTION.POLICY}${report.policyID}`] ?? {};
                const originalMessage = isMoneyRequestAction(reportAction) ? getOriginalMessage<typeof CONST.REPORT.ACTIONS.TYPE.IOU>(reportAction) : undefined;
                const isSendingMoney = isMoneyRequestAction(reportAction) && originalMessage?.type === CONST.IOU.REPORT_ACTION_TYPE.PAY && originalMessage?.IOUDetails;

                const invoiceReceiverPolicy: SearchPolicy | undefined =
                    report?.invoiceReceiver?.type === CONST.REPORT.INVOICE_RECEIVER_TYPE.BUSINESS ? data[`${ONYXKEYS.COLLECTION.POLICY}${report.invoiceReceiver.policyID}`] : undefined;
                if (
                    isDeletedAction(reportAction) ||
                    isResolvedActionableWhisper(reportAction) ||
                    reportAction.actionName === CONST.REPORT.ACTIONS.TYPE.CLOSED ||
                    isCreatedAction(reportAction) ||
                    isWhisperActionTargetedToOthers(reportAction) ||
                    (isMoneyRequestAction(reportAction) && !!report?.isWaitingOnBankAccount && originalMessage?.type === CONST.IOU.REPORT_ACTION_TYPE.PAY && !isSendingMoney)
                ) {
                    continue;
                }

                reportActionItems.push({
                    ...reportAction,
                    from,
                    reportName: getSearchReportName({report, policy, personalDetails: data.personalDetailsList, transactions, invoiceReceiverPolicy, reports, policies}),
                    formattedFrom: from?.displayName ?? from?.login ?? '',
                    date: reportAction.created,
                    keyForList: reportAction.reportActionID,
                });
            }
        }
    }
    return reportActionItems;
}

/**
 * @private
 * Organizes data into List Sections grouped by report for display, for the TransactionGroupListItemType of Search Results.
 *
 * Do not use directly, use only via `getSections()` facade.
 */
function getReportSections(
    data: OnyxTypes.SearchResults['data'],
    metadata: OnyxTypes.SearchResults['search'],
    currentSearch: SearchKey,
    formatPhoneNumber: LocaleContextProps['formatPhoneNumber'],
    reportActions: Record<string, OnyxTypes.ReportAction[]> = {},
): TransactionGroupListItemType[] {
    const shouldShowMerchant = getShouldShowMerchant(data);

    const doesDataContainAPastYearTransaction = shouldShowYear(data);
    const {shouldShowAmountInWideColumn, shouldShowTaxAmountInWideColumn} = getWideAmountIndicators(data);

    // Get violations - optimize by using a Map for faster lookups
    const allViolations = getViolations(data);

    const reportIDToTransactions: Record<string, TransactionReportGroupListItemType> = {};

    for (const key in data) {
        if (isReportEntry(key) && (data[key].type === CONST.REPORT.TYPE.IOU || data[key].type === CONST.REPORT.TYPE.EXPENSE || data[key].type === CONST.REPORT.TYPE.INVOICE)) {
            const reportItem = {...data[key]};
            const reportKey = `${ONYXKEYS.COLLECTION.REPORT}${reportItem.reportID}`;
            const transactions = reportIDToTransactions[reportKey]?.transactions ?? [];
            const isIOUReport = reportItem.type === CONST.REPORT.TYPE.IOU;
            const actions = reportActions[`${ONYXKEYS.COLLECTION.REPORT_ACTIONS}${reportItem.reportID}`];

            const reportPendingAction = reportItem?.pendingAction ?? reportItem?.pendingFields?.preview;
            const shouldShowBlankTo = !reportItem || isOpenExpenseReport(reportItem);
            reportIDToTransactions[reportKey] = {
                ...reportItem,
                action: getAction(data, allViolations, key, currentSearch, actions),
                groupedBy: CONST.SEARCH.GROUP_BY.REPORTS,
                keyForList: reportItem.reportID,
                from: transactions.length > 0 ? data.personalDetailsList[data?.[reportKey as ReportKey]?.accountID ?? CONST.DEFAULT_NUMBER_ID] : emptyPersonalDetails,
                to: !shouldShowBlankTo && reportItem.managerID ? data.personalDetailsList?.[reportItem.managerID] : emptyPersonalDetails,
                transactions,
                ...(reportPendingAction ? {pendingAction: reportPendingAction} : {}),
            };

            if (isIOUReport) {
                reportIDToTransactions[reportKey].reportName = getIOUReportName(data, reportIDToTransactions[reportKey]);
            }
        } else if (isTransactionEntry(key)) {
            const transactionItem = {...data[key]};
            const reportKey = `${ONYXKEYS.COLLECTION.REPORT}${transactionItem.reportID}`;
            const report = data[`${ONYXKEYS.COLLECTION.REPORT}${transactionItem.reportID}`];
            const policy = data[`${ONYXKEYS.COLLECTION.POLICY}${report?.policyID}`];
            const shouldShowBlankTo = !report || isOpenExpenseReport(report);
            const transactionViolations = getTransactionViolations(allViolations, transactionItem);
            const actions = Object.values(reportActions[`${ONYXKEYS.COLLECTION.REPORT_ACTIONS}${transactionItem.reportID}`] ?? {});

            const from = data.personalDetailsList?.[transactionItem.accountID];
            const to = transactionItem.managerID && !shouldShowBlankTo ? (data.personalDetailsList?.[transactionItem.managerID] ?? emptyPersonalDetails) : emptyPersonalDetails;

            const {formattedFrom, formattedTo, formattedTotal, formattedMerchant, date} = getTransactionItemCommonFormattedProperties(transactionItem, from, to, policy, formatPhoneNumber);

            const transaction = {
                ...transactionItem,
                action: getAction(data, allViolations, key, currentSearch, actions),
                report,
                from,
                to,
                formattedFrom,
                formattedTo: shouldShowBlankTo ? '' : formattedTo,
                formattedTotal,
                formattedMerchant,
                date,
                shouldShowMerchant,
                shouldShowCategory: metadata?.columnsToShow?.shouldShowCategoryColumn,
                shouldShowTag: metadata?.columnsToShow?.shouldShowTagColumn,
                shouldShowTax: metadata?.columnsToShow?.shouldShowTaxColumn,
                keyForList: transactionItem.transactionID,
                shouldShowYear: doesDataContainAPastYearTransaction,
                violations: transactionViolations,
                isAmountColumnWide: shouldShowAmountInWideColumn,
                isTaxAmountColumnWide: shouldShowTaxAmountInWideColumn,
            };
            if (reportIDToTransactions[reportKey]?.transactions) {
                reportIDToTransactions[reportKey].transactions.push(transaction);
                reportIDToTransactions[reportKey].from = data.personalDetailsList[data?.[reportKey as ReportKey]?.accountID ?? CONST.DEFAULT_NUMBER_ID];
            } else if (reportIDToTransactions[reportKey]) {
                reportIDToTransactions[reportKey].transactions = [transaction];
                reportIDToTransactions[reportKey].from = data.personalDetailsList[data?.[reportKey as ReportKey]?.accountID ?? CONST.DEFAULT_NUMBER_ID];
            }
        }
    }

    return Object.values(reportIDToTransactions);
}

/**
 * @private
 * Organizes data into List Sections grouped by member for display, for the TransactionGroupListItemType of Search Results.
 *
 * Do not use directly, use only via `getSections()` facade.
 */
function getMemberSections(data: OnyxTypes.SearchResults['data'], metadata: OnyxTypes.SearchResults['search']): TransactionMemberGroupListItemType[] {
    return data && metadata ? [] : []; // s77rt TODO
}

/**
 * @private
 * Organizes data into List Sections grouped by card for display, for the TransactionGroupListItemType of Search Results.
 *
 * Do not use directly, use only via `getSections()` facade.
 */
function getCardSections(data: OnyxTypes.SearchResults['data'], metadata: OnyxTypes.SearchResults['search']): TransactionCardGroupListItemType[] {
    return data && metadata ? [] : []; // s77rt TODO
}

/**
 * Returns the appropriate list item component based on the type and status of the search data.
 */
function getListItem(type: SearchDataTypes, status: SearchStatus, groupBy?: SearchGroupBy): ListItemType<typeof type, typeof status> {
    if (type === CONST.SEARCH.DATA_TYPES.CHAT) {
        return ChatListItem;
    }
    if (type === CONST.SEARCH.DATA_TYPES.TASK) {
        return TaskListItem;
    }
    if (groupBy) {
        return TransactionGroupListItem;
    }
    return TransactionListItem;
}

/**
 * Organizes data into appropriate list sections for display based on the type of search results.
 */
function getSections(
    type: SearchDataTypes,
    data: OnyxTypes.SearchResults['data'],
    metadata: OnyxTypes.SearchResults['search'],
    formatPhoneNumber: LocaleContextProps['formatPhoneNumber'],
    groupBy?: SearchGroupBy,
    reportActions: Record<string, OnyxTypes.ReportAction[]> = {},
    currentSearch: SearchKey = CONST.SEARCH.SEARCH_KEYS.EXPENSES,
    archivedReportsIDList?: ArchivedReportsIDSet,
) {
    if (type === CONST.SEARCH.DATA_TYPES.CHAT) {
        return getReportActionsSections(data);
    }
    if (type === CONST.SEARCH.DATA_TYPES.TASK) {
        return getTaskSections(data, formatPhoneNumber, archivedReportsIDList);
    }

    if (groupBy) {
        // Disabling the default-case lint rule here is actually safer as this forces us to make the switch cases exhaustive
        // eslint-disable-next-line default-case
        switch (groupBy) {
            case CONST.SEARCH.GROUP_BY.REPORTS:
                return getReportSections(data, metadata, currentSearch, formatPhoneNumber, reportActions);
            case CONST.SEARCH.GROUP_BY.MEMBERS:
                return getMemberSections(data, metadata);
            case CONST.SEARCH.GROUP_BY.CARDS:
                return getCardSections(data, metadata);
        }
    }

    return getTransactionsSections(data, metadata, currentSearch, formatPhoneNumber);
}

/**
 * Sorts sections of data based on a specified column and sort order for displaying sorted results.
 */
function getSortedSections(
    type: SearchDataTypes,
    status: SearchStatus,
    data: ListItemDataType<typeof type, typeof status>,
    localeCompare: LocaleContextProps['localeCompare'],
    sortBy?: SearchColumnType,
    sortOrder?: SortOrder,
    groupBy?: SearchGroupBy,
) {
    if (type === CONST.SEARCH.DATA_TYPES.CHAT) {
        return getSortedReportActionData(data as ReportActionListItemType[], localeCompare);
    }
    if (type === CONST.SEARCH.DATA_TYPES.TASK) {
        return getSortedTaskData(data as TaskListItemType[], localeCompare, sortBy, sortOrder);
    }

    if (groupBy) {
        // Disabling the default-case lint rule here is actually safer as this forces us to make the switch cases exhaustive
        // eslint-disable-next-line default-case
        switch (groupBy) {
            case CONST.SEARCH.GROUP_BY.REPORTS:
                return getSortedReportData(data as TransactionReportGroupListItemType[], localeCompare);
            case CONST.SEARCH.GROUP_BY.MEMBERS:
                return getSortedMemberData(data as TransactionMemberGroupListItemType[]);
            case CONST.SEARCH.GROUP_BY.CARDS:
                return getSortedCardData(data as TransactionCardGroupListItemType[]);
        }
    }

    return getSortedTransactionData(data as TransactionListItemType[], localeCompare, sortBy, sortOrder);
}

/**
 * Compares two values based on a specified sorting order and column.
 * Handles both string and numeric comparisons, with special handling for absolute values when sorting by total amount.
 */
function compareValues(a: unknown, b: unknown, sortOrder: SortOrder, sortBy: string, localeCompare: LocaleContextProps['localeCompare']): number {
    const isAsc = sortOrder === CONST.SEARCH.SORT_ORDER.ASC;

    if (a === undefined || b === undefined) {
        return 0;
    }

    if (typeof a === 'string' && typeof b === 'string') {
        return isAsc ? localeCompare(a, b) : localeCompare(b, a);
    }

    if (typeof a === 'number' && typeof b === 'number') {
        const aValue = sortBy === CONST.SEARCH.TABLE_COLUMNS.TOTAL_AMOUNT ? Math.abs(a) : a;
        const bValue = sortBy === CONST.SEARCH.TABLE_COLUMNS.TOTAL_AMOUNT ? Math.abs(b) : b;
        return isAsc ? aValue - bValue : bValue - aValue;
    }

    return 0;
}

/**
 * @private
 * Sorts transaction sections based on a specified column and sort order.
 */
function getSortedTransactionData(data: TransactionListItemType[], localeCompare: LocaleContextProps['localeCompare'], sortBy?: SearchColumnType, sortOrder?: SortOrder) {
    if (!sortBy || !sortOrder) {
        return data;
    }

    const sortingProperty = transactionColumnNamesToSortingProperty[sortBy as keyof typeof transactionColumnNamesToSortingProperty];

    if (!sortingProperty) {
        return data;
    }

    return data.sort((a, b) => {
        const aValue = sortingProperty === 'comment' ? a.comment?.comment : a[sortingProperty as keyof TransactionListItemType];
        const bValue = sortingProperty === 'comment' ? b.comment?.comment : b[sortingProperty as keyof TransactionListItemType];

        return compareValues(aValue, bValue, sortOrder, sortingProperty, localeCompare);
    });
}

function getSortedTaskData(data: TaskListItemType[], localeCompare: LocaleContextProps['localeCompare'], sortBy?: SearchColumnType, sortOrder?: SortOrder) {
    if (!sortBy || !sortOrder) {
        return data;
    }

    const sortingProperty = taskColumnNamesToSortingProperty[sortBy as keyof typeof taskColumnNamesToSortingProperty];

    if (!sortingProperty) {
        return data;
    }

    return data.sort((a, b) => {
        const aValue = a[sortingProperty as keyof TaskListItemType];
        const bValue = b[sortingProperty as keyof TaskListItemType];

        return compareValues(aValue, bValue, sortOrder, sortingProperty, localeCompare);
    });
}

/**
 * @private
 * Sorts report sections based on a specified column and sort order.
 */
function getSortedReportData(data: TransactionReportGroupListItemType[], localeCompare: LocaleContextProps['localeCompare']) {
    for (const report of data) {
        report.transactions = getSortedTransactionData(report.transactions, localeCompare, CONST.SEARCH.TABLE_COLUMNS.DATE, CONST.SEARCH.SORT_ORDER.DESC);
    }
    return data.sort((a, b) => {
        const aNewestTransaction = a.transactions?.at(0)?.modifiedCreated ? a.transactions?.at(0)?.modifiedCreated : a.transactions?.at(0)?.created;
        const bNewestTransaction = b.transactions?.at(0)?.modifiedCreated ? b.transactions?.at(0)?.modifiedCreated : b.transactions?.at(0)?.created;

        if (!aNewestTransaction || !bNewestTransaction) {
            return 0;
        }

        return localeCompare(bNewestTransaction.toLowerCase(), aNewestTransaction.toLowerCase());
    });
}

/**
 * @private
 * Sorts report sections based on a specified column and sort order.
 */
function getSortedMemberData(data: TransactionMemberGroupListItemType[]) {
    return data ? [] : []; // s77rt TODO
}

/**
 * @private
 * Sorts report sections based on a specified column and sort order.
 */
function getSortedCardData(data: TransactionCardGroupListItemType[]) {
    return data ? [] : []; // s77rt TODO
}

/**
 * @private
 * Sorts report actions sections based on a specified column and sort order.
 */
function getSortedReportActionData(data: ReportActionListItemType[], localeCompare: LocaleContextProps['localeCompare']) {
    return data.sort((a, b) => {
        const aValue = a?.created;
        const bValue = b?.created;

        if (aValue === undefined || bValue === undefined) {
            return 0;
        }

        return localeCompare(bValue.toLowerCase(), aValue.toLowerCase());
    });
}

/**
 * Checks if the search results contain any data, useful for determining if the search results are empty.
 */
function isSearchResultsEmpty(searchResults: SearchResults) {
    return !Object.keys(searchResults?.data).some((key) => key.startsWith(ONYXKEYS.COLLECTION.TRANSACTION));
}

/**
 * Returns the corresponding translation key for expense type
 */
function getExpenseTypeTranslationKey(expenseType: ValueOf<typeof CONST.SEARCH.TRANSACTION_TYPE>): TranslationPaths {
    // eslint-disable-next-line default-case
    switch (expenseType) {
        case CONST.SEARCH.TRANSACTION_TYPE.DISTANCE:
            return 'common.distance';
        case CONST.SEARCH.TRANSACTION_TYPE.CARD:
            return 'common.card';
        case CONST.SEARCH.TRANSACTION_TYPE.CASH:
            return 'iou.cash';
        case CONST.SEARCH.TRANSACTION_TYPE.PER_DIEM:
            return 'common.perDiem';
    }
}

/**
 * Constructs and configures the overflow menu for search items, handling interactions such as renaming or deleting items.
 */
function getOverflowMenu(itemName: string, hash: number, inputQuery: string, showDeleteModal: (hash: number) => void, isMobileMenu?: boolean, closeMenu?: () => void) {
    return [
        {
            text: translateLocal('common.rename'),
            onSelected: () => {
                if (isMobileMenu && closeMenu) {
                    closeMenu();
                }
                Navigation.navigate(ROUTES.SEARCH_SAVED_SEARCH_RENAME.getRoute({name: encodeURIComponent(itemName), jsonQuery: inputQuery}));
            },
            icon: Expensicons.Pencil,
            shouldShowRightIcon: false,
            shouldShowRightComponent: false,
            shouldCallAfterModalHide: true,
        },
        {
            text: translateLocal('common.delete'),
            onSelected: () => {
                if (isMobileMenu && closeMenu) {
                    closeMenu();
                }
                showDeleteModal(hash);
            },
            icon: Expensicons.Trashcan,
            shouldShowRightIcon: false,
            shouldShowRightComponent: false,
            shouldCallAfterModalHide: true,
            shouldCloseAllModals: true,
        },
    ];
}

/**
 * Checks if the passed username is a correct standard username, and not a placeholder
 */
function isCorrectSearchUserName(displayName?: string) {
    return displayName && displayName.toUpperCase() !== CONST.REPORT.OWNER_EMAIL_FAKE;
}

function createTypeMenuSections(
    currentUserEmail: string | undefined,
    currentUserAccountID: number | undefined,
    cardFeedsByPolicy: Record<string, CardFeedForDisplay[]>,
    defaultCardFeed: CardFeedForDisplay | undefined,
    policies: OnyxCollection<OnyxTypes.Policy>,
): SearchTypeMenuSection[] {
    const typeMenuSections: SearchTypeMenuSection[] = [];

    const suggestedSearches = getSuggestedSearches(defaultCardFeed?.id, currentUserAccountID);
    const suggestedSearchesVisibility = getSuggestedSearchesVisibility(currentUserEmail, cardFeedsByPolicy, policies);

    // Explore section
    {
        const exploreSection: SearchTypeMenuSection = {
            translationPath: 'common.explore',
            menuItems: [],
        };

        if (suggestedSearchesVisibility[CONST.SEARCH.SEARCH_KEYS.EXPENSES]) {
            exploreSection.menuItems.push(suggestedSearches[CONST.SEARCH.SEARCH_KEYS.EXPENSES]);
        }
        if (suggestedSearchesVisibility[CONST.SEARCH.SEARCH_KEYS.REPORTS]) {
            exploreSection.menuItems.push(suggestedSearches[CONST.SEARCH.SEARCH_KEYS.REPORTS]);
        }
        if (suggestedSearchesVisibility[CONST.SEARCH.SEARCH_KEYS.CHATS]) {
            exploreSection.menuItems.push(suggestedSearches[CONST.SEARCH.SEARCH_KEYS.CHATS]);
        }

        if (exploreSection.menuItems.length > 0) {
            typeMenuSections.push(exploreSection);
        }
    }

    // Todo section
    {
        const todoSection: SearchTypeMenuSection = {
            translationPath: 'common.todo',
            menuItems: [],
        };

        if (suggestedSearchesVisibility[CONST.SEARCH.SEARCH_KEYS.SUBMIT]) {
            const groupPoliciesWithChatEnabled = getGroupPaidPoliciesWithExpenseChatEnabled(policies);
            todoSection.menuItems.push({
                ...suggestedSearches[CONST.SEARCH.SEARCH_KEYS.SUBMIT],
                emptyState: {
                    headerMedia: DotLottieAnimations.Fireworks,
                    title: 'search.searchResults.emptySubmitResults.title',
                    subtitle: 'search.searchResults.emptySubmitResults.subtitle',
                    buttons:
                        groupPoliciesWithChatEnabled.length > 0
                            ? [
                                  {
                                      success: true,
                                      buttonText: 'report.newReport.createReport',
                                      buttonAction: () => {
                                          interceptAnonymousUser(() => {
                                              const activePolicy = getActivePolicy();
                                              const personalDetails = getPersonalDetailsForAccountID(currentUserAccountID) as OnyxTypes.PersonalDetails;

                                              let workspaceIDForReportCreation: string | undefined;

                                              // If the user's default workspace is a paid group workspace with chat enabled, we create a report with it by default
                                              if (activePolicy && activePolicy.isPolicyExpenseChatEnabled && isPaidGroupPolicy(activePolicy)) {
                                                  workspaceIDForReportCreation = activePolicy.id;
                                              } else if (groupPoliciesWithChatEnabled.length === 1) {
                                                  workspaceIDForReportCreation = groupPoliciesWithChatEnabled.at(0)?.id;
                                              }

                                              if (workspaceIDForReportCreation && !shouldRestrictUserBillableActions(workspaceIDForReportCreation) && personalDetails) {
                                                  const createdReportID = createNewReport(personalDetails, workspaceIDForReportCreation);
                                                  Navigation.setNavigationActionToMicrotaskQueue(() => {
                                                      Navigation.navigate(ROUTES.SEARCH_MONEY_REQUEST_REPORT.getRoute({reportID: createdReportID, backTo: Navigation.getActiveRoute()}));
                                                  });
                                                  return;
                                              }

                                              // If the user's default workspace is personal and the user has more than one group workspace, which is paid and has chat enabled, or a chosen workspace is past the grace period, we need to redirect them to the workspace selection screen
                                              Navigation.navigate(ROUTES.NEW_REPORT_WORKSPACE_SELECTION);
                                          });
                                      },
                                  },
                              ]
                            : [],
                },
            });
        }
        if (suggestedSearchesVisibility[CONST.SEARCH.SEARCH_KEYS.APPROVE]) {
            todoSection.menuItems.push({
                ...suggestedSearches[CONST.SEARCH.SEARCH_KEYS.APPROVE],
                emptyState: {
                    headerMedia: DotLottieAnimations.Fireworks,
                    title: 'search.searchResults.emptyApproveResults.title',
                    subtitle: 'search.searchResults.emptyApproveResults.subtitle',
                },
            });
        }
        if (suggestedSearchesVisibility[CONST.SEARCH.SEARCH_KEYS.PAY]) {
            todoSection.menuItems.push({
                ...suggestedSearches[CONST.SEARCH.SEARCH_KEYS.PAY],
                emptyState: {
                    headerMedia: DotLottieAnimations.Fireworks,
                    title: 'search.searchResults.emptyPayResults.title',
                    subtitle: 'search.searchResults.emptyPayResults.subtitle',
                },
            });
        }
        if (suggestedSearchesVisibility[CONST.SEARCH.SEARCH_KEYS.EXPORT]) {
            todoSection.menuItems.push({
                ...suggestedSearches[CONST.SEARCH.SEARCH_KEYS.EXPORT],
                emptyState: {
                    headerMedia: DotLottieAnimations.Fireworks,
                    title: 'search.searchResults.emptyExportResults.title',
                    subtitle: 'search.searchResults.emptyExportResults.subtitle',
                },
            });
        }

        if (todoSection.menuItems.length > 0) {
            typeMenuSections.push(todoSection);
        }
    }

    // Accounting section
    {
        const accountingSection: SearchTypeMenuSection = {
            translationPath: 'workspace.common.accounting',
            menuItems: [],
        };

        if (suggestedSearchesVisibility[CONST.SEARCH.SEARCH_KEYS.STATEMENTS]) {
            accountingSection.menuItems.push({
                ...suggestedSearches[CONST.SEARCH.SEARCH_KEYS.STATEMENTS],
                emptyState: {
                    headerMedia: DotLottieAnimations.GenericEmptyState,
                    title: 'search.searchResults.emptyStatementsResults.title',
                    subtitle: 'search.searchResults.emptyStatementsResults.subtitle',
                },
            });
        }
        if (suggestedSearchesVisibility[CONST.SEARCH.SEARCH_KEYS.UNAPPROVED_CASH]) {
            accountingSection.menuItems.push({
                ...suggestedSearches[CONST.SEARCH.SEARCH_KEYS.UNAPPROVED_CASH],
                emptyState: {
                    headerMedia: DotLottieAnimations.Fireworks,
                    title: 'search.searchResults.emptyUnapprovedResults.title',
                    subtitle: 'search.searchResults.emptyUnapprovedResults.subtitle',
                },
            });
        }
        if (suggestedSearchesVisibility[CONST.SEARCH.SEARCH_KEYS.UNAPPROVED_CARD]) {
            accountingSection.menuItems.push({
                ...suggestedSearches[CONST.SEARCH.SEARCH_KEYS.UNAPPROVED_CARD],
                emptyState: {
                    headerMedia: DotLottieAnimations.Fireworks,
                    title: 'search.searchResults.emptyUnapprovedResults.title',
                    subtitle: 'search.searchResults.emptyUnapprovedResults.subtitle',
                },
            });
        }

        if (accountingSection.menuItems.length > 0) {
            typeMenuSections.push(accountingSection);
        }
    }

    return typeMenuSections;
}

function createBaseSavedSearchMenuItem(item: SaveSearchItem, key: string, index: number, title: string, isFocused: boolean): SavedSearchMenuItem {
    return {
        key,
        title,
        hash: key,
        query: item.query,
        shouldShowRightComponent: true,
        focused: isFocused,
        pendingAction: item.pendingAction,
        disabled: item.pendingAction === CONST.RED_BRICK_ROAD_PENDING_ACTION.DELETE,
        shouldIconUseAutoWidthStyle: true,
    };
}

/**
 * Whether to show the empty state or not
 */
function shouldShowEmptyState(isDataLoaded: boolean, dataLength: number, type: SearchDataTypes) {
    return !isDataLoaded || dataLength === 0 || !Object.values(CONST.SEARCH.DATA_TYPES).includes(type);
}

function isSearchDataLoaded(searchResults: SearchResults | undefined, queryJSON: SearchQueryJSON | undefined) {
    const {status} = queryJSON ?? {};

    const isDataLoaded =
        searchResults?.data !== undefined &&
        searchResults?.search?.type === queryJSON?.type &&
        (Array.isArray(status) ? searchResults?.search?.status === status.join(',') : searchResults?.search?.status === status);

    return isDataLoaded;
}

function getStatusOptions(type: SearchDataTypes, groupBy: SearchGroupBy | undefined) {
    switch (type) {
        case CONST.SEARCH.DATA_TYPES.CHAT:
            return getChatStatusOptions();
        case CONST.SEARCH.DATA_TYPES.INVOICE:
            return getInvoiceStatusOptions();
        case CONST.SEARCH.DATA_TYPES.TRIP:
            return getTripStatusOptions();
        case CONST.SEARCH.DATA_TYPES.TASK:
            return getTaskStatusOptions();
        case CONST.SEARCH.DATA_TYPES.EXPENSE:
        default:
            return groupBy === CONST.SEARCH.GROUP_BY.REPORTS || groupBy === CONST.SEARCH.GROUP_BY.MEMBERS ? getExpenseReportedStatusOptions() : getExpenseStatusOptions();
    }
}

function getTypeOptions(policies: OnyxCollection<OnyxTypes.Policy>, currentUserLogin?: string) {
    const typeOptions: Array<SingleSelectItem<SearchDataTypes>> = [
        {text: translateLocal('common.expense'), value: CONST.SEARCH.DATA_TYPES.EXPENSE},
        {text: translateLocal('common.chat'), value: CONST.SEARCH.DATA_TYPES.CHAT},
        {text: translateLocal('common.invoice'), value: CONST.SEARCH.DATA_TYPES.INVOICE},
        {text: translateLocal('common.trip'), value: CONST.SEARCH.DATA_TYPES.TRIP},
        {text: translateLocal('common.task'), value: CONST.SEARCH.DATA_TYPES.TASK},
    ];
    const shouldHideInvoiceOption = !canSendInvoice(policies, currentUserLogin) && !hasInvoiceReports();

    // Remove the invoice option if the user is not allowed to send invoices
    return shouldHideInvoiceOption ? typeOptions.filter((typeOption) => typeOption.value !== CONST.SEARCH.DATA_TYPES.INVOICE) : typeOptions;
}

function getGroupByOptions() {
    return Object.values(CONST.SEARCH.GROUP_BY).map<SingleSelectItem<SearchGroupBy>>((value) => ({text: translateLocal(`search.filters.groupBy.${value}`), value}));
}

function getFeedOptions(allCardFeeds: OnyxCollection<OnyxTypes.CardFeeds>, allCards: OnyxTypes.CardList) {
    return Object.values(getCardFeedsForDisplay(allCardFeeds, allCards)).map<SingleSelectItem<string>>((cardFeed) => ({
        text: cardFeed.name,
        value: cardFeed.id,
    }));
}

function getDatePresets(filterKey: SearchDateFilterKeys, hasFeed: boolean): SearchDatePreset[] | undefined {
    switch (filterKey) {
        case CONST.SEARCH.SYNTAX_FILTER_KEYS.POSTED:
            return [...(hasFeed ? [CONST.SEARCH.DATE_PRESETS.LAST_STATEMENT] : []), CONST.SEARCH.DATE_PRESETS.LAST_MONTH];
        case CONST.SEARCH.SYNTAX_FILTER_KEYS.EXPORTED:
            return [CONST.SEARCH.DATE_PRESETS.NEVER];
        case CONST.SEARCH.SYNTAX_FILTER_KEYS.WITHDRAWN:
            return [CONST.SEARCH.DATE_PRESETS.LAST_MONTH];
        default:
            return undefined;
    }
}

export {
    getSuggestedSearches,
    getListItem,
    getSections,
    getShouldShowMerchant,
    getSortedSections,
    isTransactionGroupListItemType,
    isTransactionReportGroupListItemType,
    isTransactionMemberGroupListItemType,
    isTransactionCardGroupListItemType,
    isSearchResultsEmpty,
    isTransactionListItemType,
    isReportActionListItemType,
    shouldShowYear,
    getExpenseTypeTranslationKey,
    getOverflowMenu,
    isCorrectSearchUserName,
    isReportActionEntry,
    isTaskListItemType,
    getAction,
    createTypeMenuSections,
    createBaseSavedSearchMenuItem,
    shouldShowEmptyState,
    compareValues,
    isSearchDataLoaded,
    getStatusOptions,
    getTypeOptions,
    getGroupByOptions,
    getFeedOptions,
    getWideAmountIndicators,
    isTransactionAmountTooLong,
    isTransactionTaxAmountTooLong,
    getDatePresets,
};
export type {SavedSearchMenuItem, SearchTypeMenuSection, SearchTypeMenuItem, SearchDateModifier, SearchDateModifierLower, SearchKey, ArchivedReportsIDSet};<|MERGE_RESOLUTION|>--- conflicted
+++ resolved
@@ -764,11 +764,7 @@
         const from = personalDetailsMap.get(transactionItem.accountID.toString()) ?? emptyPersonalDetails;
         const to = transactionItem.managerID && !shouldShowBlankTo ? (personalDetailsMap.get(transactionItem.managerID.toString()) ?? emptyPersonalDetails) : emptyPersonalDetails;
 
-<<<<<<< HEAD
         const {formattedFrom, formattedTo, formattedTotal, formattedMerchant, date} = getTransactionItemCommonFormattedProperties(transactionItem, from, to, policy, formatPhoneNumber);
-=======
-        const {formattedFrom, formattedTo, formattedTotal, formattedMerchant, date} = getTransactionItemCommonFormattedProperties(transactionItem, from, to, policy);
->>>>>>> d6065878
 
         const transactionSection: TransactionListItemType = {
             action: getAction(data, allViolations, key, currentSearch),
