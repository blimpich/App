--- conflicted
+++ resolved
@@ -91,18 +91,7 @@
     isOpenReport,
     isSettled,
 } from './ReportUtils';
-<<<<<<< HEAD
-import {
-    buildCannedSearchQuery,
-    buildQueryStringFromFilterFormValues,
-    buildSearchQueryJSON,
-    getCurrentSearchQueryJSON,
-    getTodoSearchQuery,
-    getUnapprovedCashSearchQuery,
-} from './SearchQueryUtils';
-=======
 import {buildCannedSearchQuery, buildQueryStringFromFilterFormValues, buildSearchQueryJSON, getCurrentSearchQueryJSON} from './SearchQueryUtils';
->>>>>>> 374af8c0
 import StringUtils from './StringUtils';
 import {shouldRestrictUserBillableActions} from './SubscriptionUtils';
 import {
@@ -452,7 +441,11 @@
             translationPath: 'search.unapprovedCash',
             type: CONST.SEARCH.DATA_TYPES.EXPENSE,
             icon: Expensicons.MoneyHourglass,
-            searchQuery: getUnapprovedCashSearchQuery(),
+            searchQuery: buildQueryStringFromFilterFormValues({
+                type: CONST.SEARCH.DATA_TYPES.EXPENSE,
+                status: [CONST.SEARCH.STATUS.EXPENSE.DRAFTS, CONST.SEARCH.STATUS.EXPENSE.OUTSTANDING],
+                reimbursable: CONST.SEARCH.BOOLEAN.YES,
+            }),
             get searchQueryJSON() {
                 return buildSearchQueryJSON(this.searchQuery);
             },
