--- conflicted
+++ resolved
@@ -402,6 +402,90 @@
     };
 }
 
+function getSuggestedSearchesVisibility(
+    currentUserEmail: string | undefined,
+    cardFeedsByPolicy: Record<string, CardFeedForDisplay[]>,
+    policies: OnyxCollection<OnyxTypes.Policy>,
+): Record<ValueOf<typeof CONST.SEARCH.SEARCH_KEYS>, boolean> {
+    let shouldShowSubmitSuggestion = false;
+    let shouldShowPaySuggestion = false;
+    let shouldShowApproveSuggestion = false;
+    let shouldShowExportSuggestion = false;
+    let shouldShowStatementsSuggestion = false;
+    let showShowUnapprovedCashSuggestion = false;
+    let showShowUnapprovedCompanyCardsSuggestion = false;
+    let shouldShowReconciliationSuggestion = false;
+
+    Object.values(policies ?? {}).some((policy) => {
+        if (!policy) {
+            return false;
+        }
+
+        const isPaidPolicy = isPaidGroupPolicy(policy);
+        const isAdmin = policy.role === CONST.POLICY.ROLE.ADMIN;
+        const isReimburser = policy.reimburser === currentUserEmail;
+        const isExporter = policy.exporter === currentUserEmail;
+        const isApprover = policy.approver === currentUserEmail;
+        const isApprovalEnabled = policy.approvalMode ? policy.approvalMode !== CONST.POLICY.APPROVAL_MODE.OPTIONAL : false;
+        const isPaymentEnabled = arePaymentsEnabled(policy);
+        const isSubmittedTo = Object.values(policy.employeeList ?? {}).some((employee) => {
+            return employee.submitsTo === currentUserEmail || employee.forwardsTo === currentUserEmail;
+        });
+
+        const isEligibleForSubmitSuggestion = isPaidPolicy;
+        const isEligibleForPaySuggestion =
+            isPaidPolicy &&
+            // eslint-disable-next-line no-nested-ternary
+            (policy.reimbursementChoice === CONST.POLICY.REIMBURSEMENT_CHOICES.REIMBURSEMENT_YES
+                ? policy.reimburser
+                    ? isReimburser
+                    : isAdmin
+                : policy.reimbursementChoice === CONST.POLICY.REIMBURSEMENT_CHOICES.REIMBURSEMENT_MANUAL
+                  ? isAdmin
+                  : false);
+        const isEligibleForApproveSuggestion = isPaidPolicy && isApprovalEnabled && (isApprover || isSubmittedTo);
+        const isEligibleForExportSuggestion = isExporter;
+        const isEligibleForStatementsSuggestion = isPaidPolicy && !!policy.areCompanyCardsEnabled && cardFeedsByPolicy[policy.id]?.length > 0;
+        const isEligibleForUnapprovedCashSuggestion = isPaidPolicy && isAdmin && isApprovalEnabled && isPaymentEnabled;
+        const isEligibleForUnapprovedCompanyCardsSuggestion = isPaidPolicy && isAdmin && isApprovalEnabled && cardFeedsByPolicy[policy.id]?.length > 0;
+        const isEligibleForReconciliationSuggestion = isPaidPolicy && false; // s77rt TODO
+
+        shouldShowSubmitSuggestion ||= isEligibleForSubmitSuggestion;
+        shouldShowPaySuggestion ||= isEligibleForPaySuggestion;
+        shouldShowApproveSuggestion ||= isEligibleForApproveSuggestion;
+        shouldShowExportSuggestion ||= isEligibleForExportSuggestion;
+        shouldShowStatementsSuggestion ||= isEligibleForStatementsSuggestion;
+        showShowUnapprovedCashSuggestion ||= isEligibleForUnapprovedCashSuggestion;
+        showShowUnapprovedCompanyCardsSuggestion ||= isEligibleForUnapprovedCompanyCardsSuggestion;
+        shouldShowReconciliationSuggestion ||= isEligibleForReconciliationSuggestion;
+
+        // We don't need to check the rest of the policies if we already determined that all suggestions should be displayed
+        return (
+            shouldShowSubmitSuggestion &&
+            shouldShowPaySuggestion &&
+            shouldShowApproveSuggestion &&
+            shouldShowExportSuggestion &&
+            shouldShowStatementsSuggestion &&
+            showShowUnapprovedCashSuggestion &&
+            showShowUnapprovedCompanyCardsSuggestion &&
+            shouldShowReconciliationSuggestion
+        );
+    });
+
+    return {
+        [CONST.SEARCH.SEARCH_LIST.EXPENSES]: true,
+        [CONST.SEARCH.SEARCH_LIST.REPORTS]: true,
+        [CONST.SEARCH.SEARCH_LIST.CHATS]: true,
+        [CONST.SEARCH.SEARCH_LIST.SUBMIT]: shouldShowSubmitSuggestion,
+        [CONST.SEARCH.SEARCH_LIST.PAY]: shouldShowPaySuggestion,
+        [CONST.SEARCH.SEARCH_LIST.APPROVE]: shouldShowApproveSuggestion,
+        [CONST.SEARCH.SEARCH_LIST.EXPORT]: shouldShowExportSuggestion,
+        [CONST.SEARCH.SEARCH_LIST.STATEMENTS]: shouldShowStatementsSuggestion,
+        [CONST.SEARCH.SEARCH_LIST.UNAPPROVED_CASH]: showShowUnapprovedCashSuggestion,
+        [CONST.SEARCH.SEARCH_LIST.UNAPPROVED_COMPANY_CARDS]: showShowUnapprovedCompanyCardsSuggestion,
+    };
+}
+
 /**
  * @private
  *
@@ -1486,164 +1570,45 @@
     currentUserAccountID: number | undefined,
     cardFeedsByPolicy: Record<string, CardFeedForDisplay[]>,
     defaultCardFeed: CardFeedForDisplay | undefined,
-    policies: OnyxCollection<OnyxTypes.Policy> = {},
+    policies: OnyxCollection<OnyxTypes.Policy>,
 ): SearchTypeMenuSection[] {
-<<<<<<< HEAD
-    const cardFeedsForDisplayPerPolicy = getCardFeedsForDisplayPerPolicy(feeds);
-
-    let defaultFeed: string | undefined;
-
-    let shouldShowSubmitSuggestion = false;
-    let shouldShowPaySuggestion = false;
-    let shouldShowApproveSuggestion = false;
-    let shouldShowExportSuggestion = false;
-
-    let shouldShowStatementsSuggestion = false;
-    let showShowUnapprovedCashSuggestion = false;
-    let showShowUnapprovedCompanyCardsSuggestion = false;
-    let shouldShowReconciliationSuggestion = false;
-
-    // The active (default) policy is prioritized to correctly set the default feed
-    [getActivePolicy(), ...Object.values(policies)].some((policy) => {
-        if (!policy) {
-            return false;
-        }
-
-        const isPaidPolicy = isPaidGroupPolicy(policy);
-        const isAdmin = policy.role === CONST.POLICY.ROLE.ADMIN;
-        const isReimburser = policy.reimburser === currentUserLogin;
-        const isExporter = policy.exporter === currentUserLogin;
-        const isApprover = policy.approver === currentUserLogin;
-        const isApprovalEnabled = policy.approvalMode ? policy.approvalMode !== CONST.POLICY.APPROVAL_MODE.OPTIONAL : false;
-        const isPaymentEnabled = arePaymentsEnabled(policy);
-        const isSubmittedTo = Object.values(policy.employeeList ?? {}).some((employee) => {
-            return employee.submitsTo === currentUserLogin || employee.forwardsTo === currentUserLogin;
-        });
-
-        const isEligibleForSubmitSuggestion = isPaidPolicy;
-        const isEligibleForPaySuggestion =
-            isPaidPolicy &&
-            // eslint-disable-next-line no-nested-ternary
-            (policy.reimbursementChoice === CONST.POLICY.REIMBURSEMENT_CHOICES.REIMBURSEMENT_YES
-                ? policy.reimburser
-                    ? isReimburser
-                    : isAdmin
-                : policy.reimbursementChoice === CONST.POLICY.REIMBURSEMENT_CHOICES.REIMBURSEMENT_MANUAL
-                  ? isAdmin
-                  : false);
-        const isEligibleForApproveSuggestion = isPaidPolicy && isApprovalEnabled && (isApprover || isSubmittedTo);
-        const isEligibleForExportSuggestion = isExporter;
-
-        const isEligibleForStatementsSuggestion = isPaidPolicy && !!policy.areCompanyCardsEnabled && cardFeedsForDisplayPerPolicy[policy.id]?.length > 0;
-        const isEligibleForUnapprovedCashSuggestion = isPaidPolicy && isAdmin && isApprovalEnabled && isPaymentEnabled;
-        const isEligibleForUnapprovedCompanyCardsSuggestion = isPaidPolicy && isAdmin && isApprovalEnabled && cardFeedsForDisplayPerPolicy[policy.id]?.length > 0;
-        const isEligibleForReconciliationSuggestion = isPaidPolicy && false; // s77rt TODO
-
-        // The default feed must be based on an eligible policy
-        if ((isEligibleForStatementsSuggestion || isEligibleForUnapprovedCompanyCardsSuggestion) && !defaultFeed) {
-            defaultFeed = cardFeedsForDisplayPerPolicy[policy.id]?.sort((a, b) => a.name.localeCompare(b.name)).at(0)?.id;
-        }
-
-        shouldShowSubmitSuggestion ||= isEligibleForSubmitSuggestion;
-        shouldShowPaySuggestion ||= isEligibleForPaySuggestion;
-        shouldShowApproveSuggestion ||= isEligibleForApproveSuggestion;
-        shouldShowExportSuggestion ||= isEligibleForExportSuggestion;
-
-        shouldShowStatementsSuggestion ||= isEligibleForStatementsSuggestion;
-        showShowUnapprovedCashSuggestion ||= isEligibleForUnapprovedCashSuggestion;
-        showShowUnapprovedCompanyCardsSuggestion ||= isEligibleForUnapprovedCompanyCardsSuggestion;
-        shouldShowReconciliationSuggestion ||= isEligibleForReconciliationSuggestion;
-
-        // We don't need to check the rest of the policies if we already determined that all suggestions should be displayed
-        return (
-            shouldShowSubmitSuggestion &&
-            shouldShowPaySuggestion &&
-            shouldShowApproveSuggestion &&
-            shouldShowExportSuggestion &&
-            shouldShowStatementsSuggestion &&
-            showShowUnapprovedCashSuggestion &&
-            showShowUnapprovedCompanyCardsSuggestion &&
-            shouldShowReconciliationSuggestion
-        );
-    });
-=======
+    const typeMenuSections: SearchTypeMenuSection[] = [];
+
     const suggestedSearches = getSuggestedSearches(defaultCardFeed?.id, currentUserAccountID);
->>>>>>> 619a0b62
-
-    // Start building the sections by requiring the following sections to always be present
-    const typeMenuSections: SearchTypeMenuSection[] = [
-        {
+    const suggestedSearchesVisibility = getSuggestedSearchesVisibility(currentUserEmail, cardFeedsByPolicy, policies);
+
+    // Explore section
+    {
+        const exploreSection: SearchTypeMenuSection = {
             translationPath: 'common.explore',
-            menuItems: [suggestedSearches[CONST.SEARCH.SEARCH_LIST.EXPENSES], suggestedSearches[CONST.SEARCH.SEARCH_LIST.REPORTS], suggestedSearches[CONST.SEARCH.SEARCH_LIST.CHATS]],
-        },
-    ];
-
-<<<<<<< HEAD
-    const todoSection: SearchTypeMenuSection = {
-        translationPath: 'common.todo',
-        menuItems: [],
-    };
-=======
-    // Begin adding conditional sections, based on the policies the user has access to
-    const showSubmitSuggestion = Object.values(policies).filter((p) => isPaidGroupPolicy(p)).length > 0;
-
-    const showPaySuggestion = Object.values(policies).some((policy): policy is OnyxTypes.Policy => {
-        if (!policy || !isPaidGroupPolicy(policy)) {
-            return false;
-        }
-
-        const reimburser = policy.reimburser;
-        const isReimburser = reimburser === currentUserEmail;
-        const isAdmin = policy.role === CONST.POLICY.ROLE.ADMIN;
-
-        if (policy.reimbursementChoice === CONST.POLICY.REIMBURSEMENT_CHOICES.REIMBURSEMENT_YES) {
-            return reimburser ? isReimburser : isAdmin;
-        }
-
-        if (policy.reimbursementChoice === CONST.POLICY.REIMBURSEMENT_CHOICES.REIMBURSEMENT_MANUAL) {
-            return isAdmin;
-        }
-
-        return false;
-    });
-
-    const showApproveSuggestion = Object.values(policies).some((policy): policy is OnyxTypes.Policy => {
-        if (!policy || !currentUserEmail || !isPaidGroupPolicy(policy)) {
-            return false;
-        }
-
-        if (policy.approvalMode === CONST.POLICY.APPROVAL_MODE.OPTIONAL) {
-            return false;
-        }
-
-        const isPolicyApprover = policy.approver === currentUserEmail;
-        const isSubmittedTo = Object.values(policy.employeeList ?? {}).some((employee) => {
-            return employee.submitsTo === currentUserEmail || employee.forwardsTo === currentUserEmail;
-        });
-
-        return isPolicyApprover || isSubmittedTo;
-    });
-
-    const showExportSuggestion = Object.values(policies).some((policy): policy is OnyxTypes.Policy => {
-        if (!policy || !currentUserEmail) {
-            return false;
-        }
-
-        return policy.exporter === currentUserEmail;
-    });
-    // We suggest specific filters for users based on their access in specific policies. Show the todo section
-    // only if any of these items are available
-    const showTodoSection = showSubmitSuggestion || showApproveSuggestion || showPaySuggestion || showExportSuggestion;
-
-    if (showTodoSection && currentUserAccountID) {
-        const section: SearchTypeMenuSection = {
+            menuItems: [],
+        };
+
+        if (suggestedSearchesVisibility[CONST.SEARCH.SEARCH_KEYS.EXPENSES]) {
+            exploreSection.menuItems.push(suggestedSearches[CONST.SEARCH.SEARCH_LIST.EXPENSES]);
+        }
+        if (suggestedSearchesVisibility[CONST.SEARCH.SEARCH_KEYS.REPORTS]) {
+            exploreSection.menuItems.push(suggestedSearches[CONST.SEARCH.SEARCH_LIST.REPORTS]);
+        }
+        if (suggestedSearchesVisibility[CONST.SEARCH.SEARCH_KEYS.CHATS]) {
+            exploreSection.menuItems.push(suggestedSearches[CONST.SEARCH.SEARCH_LIST.CHATS]);
+        }
+
+        if (exploreSection.menuItems.length > 0) {
+            typeMenuSections.push(exploreSection);
+        }
+    }
+
+    // Todo section
+    {
+        const todoSection: SearchTypeMenuSection = {
             translationPath: 'common.todo',
             menuItems: [],
         };
 
-        if (showSubmitSuggestion) {
+        if (suggestedSearchesVisibility[CONST.SEARCH.SEARCH_KEYS.SUBMIT]) {
             const groupPoliciesWithChatEnabled = getGroupPaidPoliciesWithExpenseChatEnabled(policies);
-            section.menuItems.push({
+            todoSection.menuItems.push({
                 ...suggestedSearches[CONST.SEARCH.SEARCH_LIST.SUBMIT],
                 emptyState: {
                     headerMedia: DotLottieAnimations.Fireworks,
@@ -1687,9 +1652,8 @@
                 },
             });
         }
-
-        if (showApproveSuggestion) {
-            section.menuItems.push({
+        if (suggestedSearchesVisibility[CONST.SEARCH.SEARCH_KEYS.APPROVE]) {
+            todoSection.menuItems.push({
                 ...suggestedSearches[CONST.SEARCH.SEARCH_LIST.APPROVE],
                 emptyState: {
                     headerMedia: DotLottieAnimations.Fireworks,
@@ -1698,9 +1662,8 @@
                 },
             });
         }
-
-        if (showPaySuggestion) {
-            section.menuItems.push({
+        if (suggestedSearchesVisibility[CONST.SEARCH.SEARCH_KEYS.PAY]) {
+            todoSection.menuItems.push({
                 ...suggestedSearches[CONST.SEARCH.SEARCH_LIST.PAY],
                 emptyState: {
                     headerMedia: DotLottieAnimations.Fireworks,
@@ -1709,9 +1672,8 @@
                 },
             });
         }
-
-        if (showExportSuggestion) {
-            section.menuItems.push({
+        if (suggestedSearchesVisibility[CONST.SEARCH.SEARCH_KEYS.EXPORT]) {
+            todoSection.menuItems.push({
                 ...suggestedSearches[CONST.SEARCH.SEARCH_LIST.EXPORT],
                 emptyState: {
                     headerMedia: DotLottieAnimations.Fireworks,
@@ -1721,232 +1683,71 @@
             });
         }
 
-        typeMenuSections.push(section);
-    }
->>>>>>> 619a0b62
-
-    const accountingSection: SearchTypeMenuSection = {
-        translationPath: 'workspace.common.accounting',
-        menuItems: [],
-    };
-
-<<<<<<< HEAD
-    if (shouldShowSubmitSuggestion) {
-        const groupPoliciesWithChatEnabled = getGroupPaidPoliciesWithExpenseChatEnabled(policies);
-        todoSection.menuItems.push({
-            key: CONST.SEARCH.SUGGESTED_SEARCH_KEYS.SUBMIT,
-            translationPath: 'common.submit',
-            type: CONST.SEARCH.DATA_TYPES.EXPENSE,
-            icon: Expensicons.Pencil,
-            emptyState: {
-                headerMedia: DotLottieAnimations.Fireworks,
-                title: 'search.searchResults.emptySubmitResults.title',
-                subtitle: 'search.searchResults.emptySubmitResults.subtitle',
-                buttons:
-                    groupPoliciesWithChatEnabled.length > 0
-                        ? [
-                              {
-                                  success: true,
-                                  buttonText: 'report.newReport.createReport',
-                                  buttonAction: () => {
-                                      interceptAnonymousUser(() => {
-                                          const activePolicy = getActivePolicy();
-                                          const personalDetails = getPersonalDetailsForAccountID(currentUserAccountID) as OnyxTypes.PersonalDetails;
-
-                                          let workspaceIDForReportCreation: string | undefined;
-
-                                          // If the user's default workspace is a paid group workspace with chat enabled, we create a report with it by default
-                                          if (activePolicy && activePolicy.isPolicyExpenseChatEnabled && isPaidGroupPolicy(activePolicy)) {
-                                              workspaceIDForReportCreation = activePolicy.id;
-                                          } else if (groupPoliciesWithChatEnabled.length === 1) {
-                                              workspaceIDForReportCreation = groupPoliciesWithChatEnabled.at(0)?.id;
-                                          }
-
-                                          if (workspaceIDForReportCreation && !shouldRestrictUserBillableActions(workspaceIDForReportCreation) && personalDetails) {
-                                              const createdReportID = createNewReport(personalDetails, workspaceIDForReportCreation);
-                                              Navigation.setNavigationActionToMicrotaskQueue(() => {
-                                                  Navigation.navigate(ROUTES.SEARCH_MONEY_REQUEST_REPORT.getRoute({reportID: createdReportID, backTo: Navigation.getActiveRoute()}));
-                                              });
-                                              return;
-                                          }
-
-                                          // If the user's default workspace is personal and the user has more than one group workspace, which is paid and has chat enabled, or a chosen workspace is past the grace period, we need to redirect them to the workspace selection screen
-                                          Navigation.navigate(ROUTES.NEW_REPORT_WORKSPACE_SELECTION);
-                                      });
-                                  },
-                              },
-                          ]
-                        : [],
-            },
-            getSearchQuery: () => {
-                const queryString = buildQueryStringFromFilterFormValues({
-                    type: CONST.SEARCH.DATA_TYPES.EXPENSE,
-                    groupBy: CONST.SEARCH.GROUP_BY.REPORTS,
-                    status: CONST.SEARCH.STATUS.EXPENSE.DRAFTS,
-                    from: [`${currentUserAccountID}`],
-                });
-                return queryString;
-            },
-        });
-    }
-
-    if (shouldShowApproveSuggestion) {
-        todoSection.menuItems.push({
-            key: CONST.SEARCH.SUGGESTED_SEARCH_KEYS.APPROVE,
-            translationPath: 'search.bulkActions.approve',
-            type: CONST.SEARCH.DATA_TYPES.EXPENSE,
-            icon: Expensicons.ThumbsUp,
-            emptyState: {
-                headerMedia: DotLottieAnimations.Fireworks,
-                title: 'search.searchResults.emptyApproveResults.title',
-                subtitle: 'search.searchResults.emptyApproveResults.subtitle',
-            },
-            getSearchQuery: () => {
-                const queryString = buildQueryStringFromFilterFormValues({
-                    type: CONST.SEARCH.DATA_TYPES.EXPENSE,
-                    groupBy: CONST.SEARCH.GROUP_BY.REPORTS,
-                    action: CONST.SEARCH.ACTION_FILTERS.APPROVE,
-                    to: [`${currentUserAccountID}`],
-                });
-                return queryString;
-            },
-        });
-    }
-
-    if (shouldShowPaySuggestion) {
-        todoSection.menuItems.push({
-            key: CONST.SEARCH.SUGGESTED_SEARCH_KEYS.PAY,
-            translationPath: 'search.bulkActions.pay',
-            type: CONST.SEARCH.DATA_TYPES.EXPENSE,
-            icon: Expensicons.MoneyBag,
-            emptyState: {
-                headerMedia: DotLottieAnimations.Fireworks,
-                title: 'search.searchResults.emptyPayResults.title',
-                subtitle: 'search.searchResults.emptyPayResults.subtitle',
-            },
-            getSearchQuery: () => {
-                const queryString = buildQueryStringFromFilterFormValues({
-                    type: CONST.SEARCH.DATA_TYPES.EXPENSE,
-                    groupBy: CONST.SEARCH.GROUP_BY.REPORTS,
-                    action: CONST.SEARCH.ACTION_FILTERS.PAY,
-                    reimbursable: CONST.SEARCH.BOOLEAN.YES,
-                    payer: currentUserAccountID?.toString(),
-                });
-                return queryString;
-            },
-        });
-    }
-=======
-    let shouldShowStatementsSuggestion = false;
-    let showShowUnapprovedCashSuggestion = false;
-    let showShowUnapprovedCompanyCardsSuggestion = false;
-    let shouldShowReconciliationSuggestion = false;
-
-    Object.values(policies).some((policy) => {
-        if (!policy || !isPaidGroupPolicy(policy)) {
-            return false;
-        }
-
-        const isAdmin = policy.role === CONST.POLICY.ROLE.ADMIN;
-        const isApprovalEnabled = policy.approvalMode ? policy.approvalMode !== CONST.POLICY.APPROVAL_MODE.OPTIONAL : false;
-        const isPaymentEnabled = arePaymentsEnabled(policy);
-
-        const isEligibleForStatementsSuggestion = !!policy.areCompanyCardsEnabled && cardFeedsByPolicy[policy.id]?.length > 0;
-        const isEligibleForUnapprovedCashSuggestion = isAdmin && isApprovalEnabled && isPaymentEnabled;
-        const isEligibleForUnapprovedCompanyCardsSuggestion = isAdmin && isApprovalEnabled && cardFeedsByPolicy[policy.id]?.length > 0;
-        const isEligibleForReconciliationSuggestion = false; // s77rt TODO
-
-        shouldShowStatementsSuggestion ||= isEligibleForStatementsSuggestion;
-        showShowUnapprovedCashSuggestion ||= isEligibleForUnapprovedCashSuggestion;
-        showShowUnapprovedCompanyCardsSuggestion ||= isEligibleForUnapprovedCompanyCardsSuggestion;
-        shouldShowReconciliationSuggestion ||= isEligibleForReconciliationSuggestion;
->>>>>>> 619a0b62
-
-    if (shouldShowExportSuggestion) {
-        todoSection.menuItems.push({
-            key: CONST.SEARCH.SUGGESTED_SEARCH_KEYS.EXPORT,
-            translationPath: 'common.export',
-            type: CONST.SEARCH.DATA_TYPES.EXPENSE,
-            icon: Expensicons.CheckCircle,
-            emptyState: {
-                headerMedia: DotLottieAnimations.Fireworks,
-                title: 'search.searchResults.emptyExportResults.title',
-                subtitle: 'search.searchResults.emptyExportResults.subtitle',
-            },
-            getSearchQuery: () => {
-                const queryString = buildQueryStringFromFilterFormValues({
-                    type: CONST.SEARCH.DATA_TYPES.EXPENSE,
-                    groupBy: CONST.SEARCH.GROUP_BY.REPORTS,
-                    action: CONST.SEARCH.ACTION_FILTERS.EXPORT,
-                    exporter: [`${currentUserAccountID}`],
-                    exportedOn: CONST.SEARCH.DATE_PRESETS.NEVER,
-                });
-                return queryString;
-            },
-        });
-    }
-
-    if (shouldShowStatementsSuggestion) {
-        accountingSection.menuItems.push({
-            ...suggestedSearches[CONST.SEARCH.SEARCH_LIST.STATEMENTS],
-            emptyState: {
-                headerMedia: DotLottieAnimations.GenericEmptyState,
-                title: 'search.searchResults.emptyStatementsResults.title',
-                subtitle: 'search.searchResults.emptyStatementsResults.subtitle',
-            },
-        });
-    }
-
-    if (showShowUnapprovedCashSuggestion && showShowUnapprovedCompanyCardsSuggestion) {
-        accountingSection.menuItems.push(
-            {
-                ...suggestedSearches[CONST.SEARCH.SEARCH_LIST.UNAPPROVED_CASH],
+        if (todoSection.menuItems.length > 0) {
+            typeMenuSections.push(todoSection);
+        }
+    }
+
+    // Accounting section
+    {
+        const accountingSection: SearchTypeMenuSection = {
+            translationPath: 'workspace.common.accounting',
+            menuItems: [],
+        };
+
+        if (suggestedSearchesVisibility[CONST.SEARCH.SEARCH_KEYS.STATEMENTS]) {
+            accountingSection.menuItems.push({
+                ...suggestedSearches[CONST.SEARCH.SEARCH_LIST.STATEMENTS],
+                emptyState: {
+                    headerMedia: DotLottieAnimations.GenericEmptyState,
+                    title: 'search.searchResults.emptyStatementsResults.title',
+                    subtitle: 'search.searchResults.emptyStatementsResults.subtitle',
+                },
+            });
+        }
+        if (suggestedSearchesVisibility[CONST.SEARCH.SEARCH_KEYS.UNAPPROVED_CASH] && suggestedSearchesVisibility[CONST.SEARCH.SEARCH_KEYS.UNAPPROVED_COMPANY_CARDS]) {
+            accountingSection.menuItems.push(
+                {
+                    ...suggestedSearches[CONST.SEARCH.SEARCH_LIST.UNAPPROVED_CASH],
+                    emptyState: {
+                        headerMedia: DotLottieAnimations.Fireworks,
+                        title: 'search.searchResults.emptyUnapprovedResults.title',
+                        subtitle: 'search.searchResults.emptyUnapprovedResults.subtitle',
+                    },
+                },
+                {
+                    ...suggestedSearches[CONST.SEARCH.SEARCH_LIST.UNAPPROVED_COMPANY_CARDS],
+                    emptyState: {
+                        headerMedia: DotLottieAnimations.Fireworks,
+                        title: 'search.searchResults.emptyUnapprovedResults.title',
+                        subtitle: 'search.searchResults.emptyUnapprovedResults.subtitle',
+                    },
+                },
+            );
+        } else if (suggestedSearchesVisibility[CONST.SEARCH.SEARCH_KEYS.UNAPPROVED_CASH]) {
+            accountingSection.menuItems.push({
+                ...suggestedSearches[CONST.SEARCH.SEARCH_LIST.UNAPPROVED_CASH_ONLY],
                 emptyState: {
                     headerMedia: DotLottieAnimations.Fireworks,
                     title: 'search.searchResults.emptyUnapprovedResults.title',
                     subtitle: 'search.searchResults.emptyUnapprovedResults.subtitle',
                 },
-            },
-            {
-                ...suggestedSearches[CONST.SEARCH.SEARCH_LIST.UNAPPROVED_COMPANY_CARDS],
+            });
+        } else if (suggestedSearchesVisibility[CONST.SEARCH.SEARCH_KEYS.UNAPPROVED_COMPANY_CARDS]) {
+            accountingSection.menuItems.push({
+                ...suggestedSearches[CONST.SEARCH.SEARCH_LIST.UNAPPROVED_COMPANY_CARDS_ONLY],
                 emptyState: {
                     headerMedia: DotLottieAnimations.Fireworks,
                     title: 'search.searchResults.emptyUnapprovedResults.title',
                     subtitle: 'search.searchResults.emptyUnapprovedResults.subtitle',
                 },
-            },
-        );
-    } else if (showShowUnapprovedCashSuggestion) {
-        accountingSection.menuItems.push({
-            ...suggestedSearches[CONST.SEARCH.SEARCH_LIST.UNAPPROVED_CASH_ONLY],
-            emptyState: {
-                headerMedia: DotLottieAnimations.Fireworks,
-                title: 'search.searchResults.emptyUnapprovedResults.title',
-                subtitle: 'search.searchResults.emptyUnapprovedResults.subtitle',
-            },
-        });
-    } else if (showShowUnapprovedCompanyCardsSuggestion) {
-        accountingSection.menuItems.push({
-            ...suggestedSearches[CONST.SEARCH.SEARCH_LIST.UNAPPROVED_COMPANY_CARDS_ONLY],
-            emptyState: {
-                headerMedia: DotLottieAnimations.Fireworks,
-                title: 'search.searchResults.emptyUnapprovedResults.title',
-                subtitle: 'search.searchResults.emptyUnapprovedResults.subtitle',
-            },
-        });
-    }
-
-    if (shouldShowReconciliationSuggestion) {
-        // s77rt TODO
-    }
-
-    if (todoSection.menuItems.length > 0) {
-        typeMenuSections.push(todoSection);
-    }
-
-    // s77rt remove DEV lock
-    if (accountingSection.menuItems.length > 0 && isDevelopment()) {
-        typeMenuSections.push(accountingSection);
+            });
+        }
+
+        // s77rt remove DEV lock
+        if (accountingSection.menuItems.length > 0 && isDevelopment()) {
+            typeMenuSections.push(accountingSection);
+        }
     }
 
     return typeMenuSections;
