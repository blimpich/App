--- conflicted
+++ resolved
@@ -318,31 +318,22 @@
     const shouldShowMerchant = getShouldShowMerchant(data);
     const doesDataContainAPastYearTransaction = shouldShowYear(data);
 
-<<<<<<< HEAD
     const reports = Object.keys(data)
         .filter(isReportEntry)
         .map((dataKey) => data[dataKey]);
 
-    return Object.keys(data)
-        .filter(isTransactionEntry)
-=======
     const keys = Object.keys(data) as TransactionKey[];
 
     return keys
         .filter((key) => isTransactionEntry(key) && data[key]?.reportID !== CONST.REPORT.SPLIT_REPORT_ID)
->>>>>>> 3fa3aba7
         .map((key) => {
             const transactionItem = data[key];
             const report = data[`${ONYXKEYS.COLLECTION.REPORT}${transactionItem.reportID}`];
             const shouldShowBlankTo = isOpenExpenseReport(report);
             const policy = data[`${ONYXKEYS.COLLECTION.POLICY}${report?.policyID}`];
             const from = data.personalDetailsList?.[transactionItem.accountID];
-<<<<<<< HEAD
-            const to = transactionItem.managerID && !shouldShowBlankTo ? data.personalDetailsList?.[transactionItem.managerID] : emptyPersonalDetails;
+            const to = transactionItem.managerID && !shouldShowBlankTo ? data.personalDetailsList?.[transactionItem.managerID] ?? emptyPersonalDetails : emptyPersonalDetails;
             const isPolicyExpenseChat = !!reports.find((rp) => rp.policyID === transactionItem.policyID && rp.isPolicyExpenseChat);
-=======
-            const to = transactionItem.managerID && !shouldShowBlankTo ? data.personalDetailsList?.[transactionItem.managerID] ?? emptyPersonalDetails : emptyPersonalDetails;
->>>>>>> 3fa3aba7
 
             const {formattedFrom, formattedTo, formattedTotal, formattedMerchant, date} = getTransactionItemCommonFormattedProperties(transactionItem, from, to, policy);
 
@@ -626,12 +617,8 @@
             const shouldShowBlankTo = isOpenExpenseReport(report);
 
             const from = data.personalDetailsList?.[transactionItem.accountID];
-<<<<<<< HEAD
-            const to = transactionItem.managerID && !shouldShowBlankTo ? data.personalDetailsList?.[transactionItem.managerID] : emptyPersonalDetails;
+            const to = transactionItem.managerID && !shouldShowBlankTo ? data.personalDetailsList?.[transactionItem.managerID] ?? emptyPersonalDetails : emptyPersonalDetails;
             const isPolicyExpenseChat = !!reports.find((rp) => rp.policyID === transactionItem.policyID && rp.isPolicyExpenseChat);
-=======
-            const to = transactionItem.managerID && !shouldShowBlankTo ? data.personalDetailsList?.[transactionItem.managerID] ?? emptyPersonalDetails : emptyPersonalDetails;
->>>>>>> 3fa3aba7
 
             const {formattedFrom, formattedTo, formattedTotal, formattedMerchant, date} = getTransactionItemCommonFormattedProperties(transactionItem, from, to, policy);
 
