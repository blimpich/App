--- conflicted
+++ resolved
@@ -1177,13 +1177,8 @@
     }
 
     // We check for isAllowedToApproveExpenseReport because if the policy has preventSelfApprovals enabled, we disable the Submit action and in that case we want to show the View action instead
-<<<<<<< HEAD
     if (canSubmitReportInSearch(report, policy, allReportTransactions, allViolations, reportActions, isIOUReportArchived || isChatReportArchived) && isAllowedToApproveExpenseReport) {
-        return CONST.SEARCH.ACTION_TYPES.SUBMIT;
-=======
-    if (canSubmitReport(report, policy, allReportTransactions, allViolations, isIOUReportArchived || isChatReportArchived) && isAllowedToApproveExpenseReport) {
         allActions.push(CONST.SEARCH.ACTION_TYPES.SUBMIT);
->>>>>>> c443fc54
     }
 
     if (reportNVP?.exportFailedTime) {
