import type {TextStyle, ViewStyle} from 'react-native';
import Onyx from 'react-native-onyx';
import type {OnyxCollection} from 'react-native-onyx';
import type {ValueOf} from 'type-fest';
import DotLottieAnimations from '@components/LottieAnimations';
import type DotLottieAnimation from '@components/LottieAnimations/types';
import type {MenuItemWithLink} from '@components/MenuItemList';
import type {MultiSelectItem} from '@components/Search/FilterDropdowns/MultiSelectPopup';
import type {SingleSelectItem} from '@components/Search/FilterDropdowns/SingleSelectPopup';
import type {SearchColumnType, SearchGroupBy, SearchQueryJSON, SearchQueryString, SearchStatus, SingularSearchStatus, SortOrder} from '@components/Search/types';
import ChatListItem from '@components/SelectionList/ChatListItem';
import TaskListItem from '@components/SelectionList/Search/TaskListItem';
import TransactionGroupListItem from '@components/SelectionList/Search/TransactionGroupListItem';
import TransactionListItem from '@components/SelectionList/Search/TransactionListItem';
import type {
    ListItem,
    ReportActionListItemType,
    SearchListItem,
    TaskListItemType,
    TransactionGroupListItemType,
    TransactionListItemType,
    TransactionMemberGroupListItemType,
    TransactionReportGroupListItemType,
} from '@components/SelectionList/types';
import * as Expensicons from '@src/components/Icon/Expensicons';
import CONST from '@src/CONST';
import type {TranslationPaths} from '@src/languages/types';
import ONYXKEYS from '@src/ONYXKEYS';
import ROUTES from '@src/ROUTES';
import type * as OnyxTypes from '@src/types/onyx';
import type {SaveSearchItem} from '@src/types/onyx/SaveSearch';
import type SearchResults from '@src/types/onyx/SearchResults';
import type {
    ListItemDataType,
    ListItemType,
    SearchDataTypes,
    SearchPersonalDetails,
    SearchPolicy,
    SearchReport,
    SearchTask,
    SearchTransaction,
    SearchTransactionAction,
} from '@src/types/onyx/SearchResults';
import type IconAsset from '@src/types/utils/IconAsset';
import {canApproveIOU, canIOUBePaid, canSubmitReport} from './actions/IOU';
import {createNewReport} from './actions/Report';
import {convertToDisplayString} from './CurrencyUtils';
import DateUtils from './DateUtils';
import {isDevelopment} from './Environment/Environment';
import interceptAnonymousUser from './interceptAnonymousUser';
import {formatPhoneNumber} from './LocalePhoneNumber';
import {translateLocal} from './Localize';
import Navigation from './Navigation/Navigation';
import Parser from './Parser';
import {getDisplayNameOrDefault} from './PersonalDetailsUtils';
import {arePaymentsEnabled, canSendInvoice, getActivePolicy, getGroupPaidPoliciesWithExpenseChatEnabled, getPolicy, isPaidGroupPolicy} from './PolicyUtils';
import {getOriginalMessage, isCreatedAction, isDeletedAction, isMoneyRequestAction, isResolvedActionableWhisper, isWhisperActionTargetedToOthers} from './ReportActionsUtils';
import {canReview} from './ReportPreviewActionUtils';
import {
    getIcons,
    getPersonalDetailsForAccountID,
    getReportName,
    getReportOrDraftReport,
    getSearchReportName,
    hasInvoiceReports,
    hasOnlyHeldExpenses,
    hasViolations,
    isAllowedToApproveExpenseReport as isAllowedToApproveExpenseReportUtils,
    isArchivedReport,
    isClosedReport,
    isInvoiceReport,
    isMoneyRequestReport,
    isOpenExpenseReport,
    isSettled,
} from './ReportUtils';
import {buildCannedSearchQuery, buildQueryStringFromFilterFormValues} from './SearchQueryUtils';
import StringUtils from './StringUtils';
import {shouldRestrictUserBillableActions} from './SubscriptionUtils';
import {
    getTaxAmount,
    getAmount as getTransactionAmount,
    getCreated as getTransactionCreatedDate,
    getMerchant as getTransactionMerchant,
    isPendingCardOrScanningTransaction,
    isViolationDismissed,
} from './TransactionUtils';
import shouldShowTransactionYear from './TransactionUtils/shouldShowTransactionYear';

const transactionColumnNamesToSortingProperty = {
    [CONST.SEARCH.TABLE_COLUMNS.TO]: 'formattedTo' as const,
    [CONST.SEARCH.TABLE_COLUMNS.FROM]: 'formattedFrom' as const,
    [CONST.SEARCH.TABLE_COLUMNS.DATE]: 'date' as const,
    [CONST.SEARCH.TABLE_COLUMNS.TAG]: 'tag' as const,
    [CONST.SEARCH.TABLE_COLUMNS.MERCHANT]: 'formattedMerchant' as const,
    [CONST.SEARCH.TABLE_COLUMNS.TOTAL_AMOUNT]: 'formattedTotal' as const,
    [CONST.SEARCH.TABLE_COLUMNS.CATEGORY]: 'category' as const,
    [CONST.SEARCH.TABLE_COLUMNS.TYPE]: 'transactionType' as const,
    [CONST.SEARCH.TABLE_COLUMNS.ACTION]: 'action' as const,
    [CONST.SEARCH.TABLE_COLUMNS.DESCRIPTION]: 'comment' as const,
    [CONST.SEARCH.TABLE_COLUMNS.TAX_AMOUNT]: null,
    [CONST.SEARCH.TABLE_COLUMNS.RECEIPT]: null,
    [CONST.SEARCH.TABLE_COLUMNS.IN]: 'parentReportID' as const,
};

const taskColumnNamesToSortingProperty = {
    [CONST.SEARCH.TABLE_COLUMNS.DATE]: 'created' as const,
    [CONST.SEARCH.TABLE_COLUMNS.DESCRIPTION]: 'description' as const,
    [CONST.SEARCH.TABLE_COLUMNS.TITLE]: 'reportName' as const,
    [CONST.SEARCH.TABLE_COLUMNS.FROM]: 'formattedCreatedBy' as const,
    [CONST.SEARCH.TABLE_COLUMNS.ASSIGNEE]: 'formattedAssignee' as const,
    [CONST.SEARCH.TABLE_COLUMNS.IN]: 'parentReportID' as const,
};

const expenseStatusOptions: Array<MultiSelectItem<SingularSearchStatus>> = [
    {translation: 'common.unreported', value: CONST.SEARCH.STATUS.EXPENSE.UNREPORTED},
    {translation: 'common.drafts', value: CONST.SEARCH.STATUS.EXPENSE.DRAFTS},
    {translation: 'common.outstanding', value: CONST.SEARCH.STATUS.EXPENSE.OUTSTANDING},
    {translation: 'iou.approved', value: CONST.SEARCH.STATUS.EXPENSE.APPROVED},
    {translation: 'iou.settledExpensify', value: CONST.SEARCH.STATUS.EXPENSE.PAID},
    {translation: 'iou.done', value: CONST.SEARCH.STATUS.EXPENSE.DONE},
];

const expenseReportedStatusOptions: Array<MultiSelectItem<SingularSearchStatus>> = [
    {translation: 'common.drafts', value: CONST.SEARCH.STATUS.EXPENSE.DRAFTS},
    {translation: 'common.outstanding', value: CONST.SEARCH.STATUS.EXPENSE.OUTSTANDING},
    {translation: 'iou.approved', value: CONST.SEARCH.STATUS.EXPENSE.APPROVED},
    {translation: 'iou.settledExpensify', value: CONST.SEARCH.STATUS.EXPENSE.PAID},
    {translation: 'iou.done', value: CONST.SEARCH.STATUS.EXPENSE.DONE},
];

const chatStatusOptions: Array<MultiSelectItem<SingularSearchStatus>> = [
    {translation: 'common.unread', value: CONST.SEARCH.STATUS.CHAT.UNREAD},
    {translation: 'common.sent', value: CONST.SEARCH.STATUS.CHAT.SENT},
    {translation: 'common.attachments', value: CONST.SEARCH.STATUS.CHAT.ATTACHMENTS},
    {translation: 'common.links', value: CONST.SEARCH.STATUS.CHAT.LINKS},
    {translation: 'search.filters.pinned', value: CONST.SEARCH.STATUS.CHAT.PINNED},
];

const invoiceStatusOptions: Array<MultiSelectItem<SingularSearchStatus>> = [
    {translation: 'common.outstanding', value: CONST.SEARCH.STATUS.INVOICE.OUTSTANDING},
    {translation: 'iou.settledExpensify', value: CONST.SEARCH.STATUS.INVOICE.PAID},
];

const tripStatusOptions: Array<MultiSelectItem<SingularSearchStatus>> = [
    {translation: 'search.filters.current', value: CONST.SEARCH.STATUS.TRIP.CURRENT},
    {translation: 'search.filters.past', value: CONST.SEARCH.STATUS.TRIP.PAST},
];

const taskStatusOptions: Array<MultiSelectItem<SingularSearchStatus>> = [
    {translation: 'common.outstanding', value: CONST.SEARCH.STATUS.TASK.OUTSTANDING},
    {translation: 'search.filters.completed', value: CONST.SEARCH.STATUS.TASK.COMPLETED},
];

let currentAccountID: number | undefined;
Onyx.connect({
    key: ONYXKEYS.SESSION,
    callback: (session) => {
        currentAccountID = session?.accountID;
    },
});

const emptyPersonalDetails = {
    accountID: CONST.REPORT.OWNER_ACCOUNT_ID_FAKE,
    avatar: '',
    displayName: undefined,
    login: undefined,
};

type ReportKey = `${typeof ONYXKEYS.COLLECTION.REPORT}${string}`;

type TransactionKey = `${typeof ONYXKEYS.COLLECTION.TRANSACTION}${string}`;

type ReportActionKey = `${typeof ONYXKEYS.COLLECTION.REPORT_ACTIONS}${string}`;

type PolicyKey = `${typeof ONYXKEYS.COLLECTION.POLICY}${string}`;
type ViolationKey = `${typeof ONYXKEYS.COLLECTION.TRANSACTION_VIOLATIONS}${string}`;

type SavedSearchMenuItem = MenuItemWithLink & {
    key: string;
    hash: string;
    query: string;
    styles?: Array<ViewStyle | TextStyle>;
};

type SearchTypeMenuSection = {
    translationPath: TranslationPaths;
    menuItems: SearchTypeMenuItem[];
};

type SearchTypeMenuItem = {
    translationPath: TranslationPaths;
    type: SearchDataTypes;
    icon: IconAsset;
    emptyState?: {
        headerMedia: DotLottieAnimation;
        title: TranslationPaths;
        subtitle: TranslationPaths;
        buttons?: Array<{
            buttonText: TranslationPaths;
            buttonAction: () => void;
            success?: boolean;
            icon?: IconAsset;
            isDisabled?: boolean;
        }>;
    };
    getSearchQuery: (policyID?: string) => SearchQueryString;
};

type SearchDateModifier = ValueOf<typeof CONST.SEARCH.DATE_MODIFIERS>;

type SearchDateModifierLower = Lowercase<SearchDateModifier>;

/**
 * @private
 *
 * Returns a list of properties that are common to every Search ListItem
 */
function getTransactionItemCommonFormattedProperties(
    transactionItem: SearchTransaction,
    from: SearchPersonalDetails,
    to: SearchPersonalDetails,
    policy: SearchPolicy,
): Pick<TransactionListItemType, 'formattedFrom' | 'formattedTo' | 'formattedTotal' | 'formattedMerchant' | 'date'> {
    const isExpenseReport = transactionItem.reportType === CONST.REPORT.TYPE.EXPENSE;

    const fromName = getDisplayNameOrDefault(from);
    const formattedFrom = formatPhoneNumber(fromName);

    // Sometimes the search data personal detail for the 'to' account might not hold neither the display name nor the login
    // so for those cases we fallback to the display name of the personal detail data from onyx.
    let toName = getDisplayNameOrDefault(to, '', false);
    if (!toName && to?.accountID) {
        toName = getDisplayNameOrDefault(getPersonalDetailsForAccountID(to?.accountID));
    }

    const formattedTo = formatPhoneNumber(toName);
    const formattedTotal = getTransactionAmount(transactionItem, isExpenseReport);
    const date = transactionItem?.modifiedCreated ? transactionItem.modifiedCreated : transactionItem?.created;
    const merchant = getTransactionMerchant(transactionItem, policy as OnyxTypes.Policy);
    const formattedMerchant = merchant === CONST.TRANSACTION.PARTIAL_TRANSACTION_MERCHANT ? '' : merchant;

    return {
        formattedFrom,
        formattedTo,
        date,
        formattedTotal,
        formattedMerchant,
    };
}

/**
 * @private
 */
function isReportEntry(key: string): key is ReportKey {
    return key.startsWith(ONYXKEYS.COLLECTION.REPORT);
}

/**
 * @private
 */
function isTransactionEntry(key: string): key is TransactionKey {
    return key.startsWith(ONYXKEYS.COLLECTION.TRANSACTION);
}

/**
 * @private
 */
function isPolicyEntry(key: string): key is PolicyKey {
    return key.startsWith(ONYXKEYS.COLLECTION.POLICY);
}

function isViolationEntry(key: string): key is ViolationKey {
    return key.startsWith(ONYXKEYS.COLLECTION.TRANSACTION_VIOLATIONS);
}

/**
 * @private
 */
function isReportActionEntry(key: string): key is ReportActionKey {
    return key.startsWith(ONYXKEYS.COLLECTION.REPORT_ACTIONS);
}

/**
 * Determines whether to display the merchant field based on the transactions in the search results.
 */
function getShouldShowMerchant(data: OnyxTypes.SearchResults['data']): boolean {
    return Object.keys(data).some((key) => {
        if (isTransactionEntry(key)) {
            const item = data[key];
            const merchant = item.modifiedMerchant ? item.modifiedMerchant : (item.merchant ?? '');
            return merchant !== '' && merchant !== CONST.TRANSACTION.PARTIAL_TRANSACTION_MERCHANT;
        }
        return false;
    });
}

/**
 * Type guard that checks if something is a TransactionGroupListItemType
 */
function isTransactionGroupListItemType(item: ListItem): item is TransactionGroupListItemType {
    return 'transactions' in item;
}

/**
 * Type guard that checks if something is a TransactionReportGroupListItemType
 */
function isTransactionReportGroupListItemType(item: ListItem): item is TransactionReportGroupListItemType {
    return isTransactionGroupListItemType(item) && 'reportID' in item;
}

/**
 * Type guard that checks if something is a TransactionMemberGroupListItemType
 */
function isTransactionMemberGroupListItemType(item: ListItem): item is TransactionMemberGroupListItemType {
    return isTransactionGroupListItemType(item) && 'accountID' in item;
}

/**
 * Type guard that checks if something is a TransactionListItemType
 */
function isTransactionListItemType(item: SearchListItem): item is TransactionListItemType {
    const transactionListItem = item as TransactionListItemType;
    return transactionListItem.transactionID !== undefined;
}

/**
 * Type guard that check if something is a TaskListItemType
 */
function isTaskListItemType(item: SearchListItem): item is TaskListItemType {
    return 'type' in item && item.type === CONST.REPORT.TYPE.TASK;
}

/**
 * Type guard that checks if something is a ReportActionListItemType
 */
function isReportActionListItemType(item: SearchListItem): item is ReportActionListItemType {
    const reportActionListItem = item as ReportActionListItemType;
    return reportActionListItem.reportActionID !== undefined;
}

function isAmountTooLong(amount: number, maxLength = 8): boolean {
    return Math.abs(amount).toString().length >= maxLength;
}

function isTransactionAmountTooLong(transactionItem: TransactionListItemType | SearchTransaction | OnyxTypes.Transaction) {
    // eslint-disable-next-line @typescript-eslint/prefer-nullish-coalescing
    const amount = Math.abs(transactionItem.modifiedAmount || transactionItem.amount);
    return isAmountTooLong(amount);
}

function isTransactionTaxAmountTooLong(transactionItem: TransactionListItemType | SearchTransaction | OnyxTypes.Transaction) {
    const reportType = (transactionItem as TransactionListItemType)?.reportType;
    const isFromExpenseReport = reportType === CONST.REPORT.TYPE.EXPENSE;
    const taxAmount = getTaxAmount(transactionItem, isFromExpenseReport);
    return isAmountTooLong(taxAmount);
}

function getWideAmountIndicators(data: TransactionListItemType[] | TransactionGroupListItemType[] | TaskListItemType[] | OnyxTypes.SearchResults['data']): {
    shouldShowAmountInWideColumn: boolean;
    shouldShowTaxAmountInWideColumn: boolean;
} {
    let isAmountWide = false;
    let isTaxAmountWide = false;

    const processTransaction = (transaction: TransactionListItemType | SearchTransaction) => {
        isAmountWide ||= isTransactionAmountTooLong(transaction);
        isTaxAmountWide ||= isTransactionTaxAmountTooLong(transaction);
    };

    if (Array.isArray(data)) {
        data.some((item) => {
            if (isTransactionGroupListItemType(item)) {
                const transactions = item.transactions ?? [];
                for (const transaction of transactions) {
                    processTransaction(transaction);
                    if (isAmountWide && isTaxAmountWide) {
                        break;
                    }
                }
            } else if (isTransactionListItemType(item)) {
                processTransaction(item);
            }
            return isAmountWide && isTaxAmountWide;
        });
    } else {
        Object.keys(data).some((key) => {
            if (isTransactionEntry(key)) {
                const item = data[key];
                processTransaction(item);
            }
            return isAmountWide && isTaxAmountWide;
        });
    }

    return {
        shouldShowAmountInWideColumn: isAmountWide,
        shouldShowTaxAmountInWideColumn: isTaxAmountWide,
    };
}

/**
 * Checks if the date of transactions or reports indicate the need to display the year because they are from a past year.
 */
function shouldShowYear(data: TransactionListItemType[] | TransactionGroupListItemType[] | TaskListItemType[] | OnyxTypes.SearchResults['data']) {
    const currentYear = new Date().getFullYear();

    if (Array.isArray(data)) {
        return data.some((item: TransactionListItemType | TransactionGroupListItemType | TaskListItemType) => {
            if (isTaskListItemType(item)) {
                const taskYear = new Date(item.created).getFullYear();
                return taskYear !== currentYear;
            }

            if (isTransactionGroupListItemType(item)) {
                // If the item is a TransactionGroupListItemType, iterate over its transactions and check them
                return item.transactions.some((transaction) => {
                    const transactionYear = new Date(getTransactionCreatedDate(transaction)).getFullYear();
                    return transactionYear !== currentYear;
                });
            }

            const createdYear = new Date(item?.modifiedCreated ? item.modifiedCreated : item?.created || '').getFullYear();
            return createdYear !== currentYear;
        });
    }

    for (const key in data) {
        if (isTransactionEntry(key)) {
            const item = data[key];
            if (shouldShowTransactionYear(item)) {
                return true;
            }
        } else if (isReportActionEntry(key)) {
            const item = data[key];
            for (const action of Object.values(item)) {
                const date = action.created;

                if (DateUtils.doesDateBelongToAPastYear(date)) {
                    return true;
                }
            }
        } else if (isReportEntry(key)) {
            const item = data[key];
            const date = item.created;

            if (date && DateUtils.doesDateBelongToAPastYear(date)) {
                return true;
            }
        }
    }
    return false;
}

/**
 * @private
 * Extracts all transaction violations from the search data.
 */
function getViolations(data: OnyxTypes.SearchResults['data']): OnyxCollection<OnyxTypes.TransactionViolation[]> {
    return Object.fromEntries(Object.entries(data).filter(([key]) => isViolationEntry(key))) as OnyxCollection<OnyxTypes.TransactionViolation[]>;
}

/**
 * @private
 * Generates a display name for IOU reports considering the personal details of the payer and the transaction details.
 */
function getIOUReportName(data: OnyxTypes.SearchResults['data'], reportItem: SearchReport) {
    const payerPersonalDetails = reportItem.managerID ? data.personalDetailsList?.[reportItem.managerID] : emptyPersonalDetails;
    // For cases where the data personal detail for manager ID do not exist in search data.personalDetailsList
    // we fallback to the display name of the personal detail data from onyx.
    const payerName = payerPersonalDetails?.displayName ?? payerPersonalDetails?.login ?? getDisplayNameOrDefault(getPersonalDetailsForAccountID(reportItem.managerID));
    const formattedAmount = convertToDisplayString(reportItem.total ?? 0, reportItem.currency ?? CONST.CURRENCY.USD);
    if (reportItem.action === CONST.SEARCH.ACTION_TYPES.PAID) {
        return translateLocal('iou.payerPaidAmount', {
            payer: payerName,
            amount: formattedAmount,
        });
    }

    return translateLocal('iou.payerOwesAmount', {
        payer: payerName,
        amount: formattedAmount,
    });
}

function getTransactionViolations(allViolations: OnyxCollection<OnyxTypes.TransactionViolation[]>, transaction: SearchTransaction): OnyxTypes.TransactionViolation[] {
    const transactionViolations = allViolations?.[`${ONYXKEYS.COLLECTION.TRANSACTION_VIOLATIONS}${transaction.transactionID}`];
    if (!transactionViolations) {
        return [];
    }
    return transactionViolations.filter((violation) => !isViolationDismissed(transaction, violation));
}

/**
 * @private
 * Organizes data into List Sections for display, for the TransactionListItemType of Search Results.
 *
 * Do not use directly, use only via `getSections()` facade.
 */
function getTransactionsSections(data: OnyxTypes.SearchResults['data'], metadata: OnyxTypes.SearchResults['search']): TransactionListItemType[] {
    const shouldShowMerchant = getShouldShowMerchant(data);
    const doesDataContainAPastYearTransaction = shouldShowYear(data);
    const {shouldShowAmountInWideColumn, shouldShowTaxAmountInWideColumn} = getWideAmountIndicators(data);

    const shouldShowCategory = metadata?.columnsToShow?.shouldShowCategoryColumn;
    const shouldShowTag = metadata?.columnsToShow?.shouldShowTagColumn;
    const shouldShowTax = metadata?.columnsToShow?.shouldShowTaxColumn;

    // Pre-filter transaction keys to avoid repeated checks
    const transactionKeys = Object.keys(data).filter(isTransactionEntry);
    // Get violations - optimize by using a Map for faster lookups
    const allViolations = getViolations(data);

    // Use Map for faster lookups of personal details
    const personalDetailsMap = new Map(Object.entries(data.personalDetailsList || {}));

    const transactionsSections: TransactionListItemType[] = [];

    for (const key of transactionKeys) {
        const transactionItem = data[key];
        const report = data[`${ONYXKEYS.COLLECTION.REPORT}${transactionItem.reportID}`];
        const policy = data[`${ONYXKEYS.COLLECTION.POLICY}${report?.policyID}`];
        const shouldShowBlankTo = !report || isOpenExpenseReport(report);

        const transactionViolations = getTransactionViolations(allViolations, transactionItem);
        // Use Map.get() for faster lookups with default values
        const from = personalDetailsMap.get(transactionItem.accountID.toString()) ?? emptyPersonalDetails;
        const to = transactionItem.managerID && !shouldShowBlankTo ? (personalDetailsMap.get(transactionItem.managerID.toString()) ?? emptyPersonalDetails) : emptyPersonalDetails;
        // const isPolicyExpenseChat = !!reports.find((rp) => rp.policyID === transactionItem.policyID && rp.isPolicyExpenseChat);

        // console.log({reports})
        // console.log({isPolicyExpenseChat});
        const {formattedFrom, formattedTo, formattedTotal, formattedMerchant, date} = getTransactionItemCommonFormattedProperties(transactionItem, from, to, policy);

        const transactionSection: TransactionListItemType = {
            action: getAction(data, allViolations, key),
            from,
            to,
            formattedFrom,
            formattedTo: shouldShowBlankTo ? '' : formattedTo,
            formattedTotal,
            formattedMerchant,
            date,
            shouldShowMerchant,
            shouldShowCategory,
            shouldShowTag,
            shouldShowTax,
            keyForList: transactionItem.transactionID,
            shouldShowYear: doesDataContainAPastYearTransaction,
            isAmountColumnWide: shouldShowAmountInWideColumn,
            isTaxAmountColumnWide: shouldShowTaxAmountInWideColumn,
            violations: transactionViolations,
            // isPolicyExpenseChat,

            // Manually copying all the properties from transactionItem
            transactionID: transactionItem.transactionID,
            created: transactionItem.created,
            modifiedCreated: transactionItem.modifiedCreated,
            amount: transactionItem.amount,
            canDelete: transactionItem.canDelete,
            canHold: transactionItem.canHold,
            canUnhold: transactionItem.canUnhold,
            modifiedAmount: transactionItem.modifiedAmount,
            currency: transactionItem.currency,
            modifiedCurrency: transactionItem.modifiedCurrency,
            merchant: transactionItem.merchant,
            modifiedMerchant: transactionItem.modifiedMerchant,
            comment: transactionItem.comment,
            category: transactionItem.category,
            transactionType: transactionItem.transactionType,
            reportType: transactionItem.reportType,
            policyID: transactionItem.policyID,
            parentTransactionID: transactionItem.parentTransactionID,
            hasEReceipt: transactionItem.hasEReceipt,
            accountID: transactionItem.accountID,
            managerID: transactionItem.managerID,
            reportID: transactionItem.reportID,
            ...(transactionItem.pendingAction ? {pendingAction: transactionItem.pendingAction} : {}),
            transactionThreadReportID: transactionItem.transactionThreadReportID,
            isFromOneTransactionReport: transactionItem.isFromOneTransactionReport,
            tag: transactionItem.tag,
            receipt: transactionItem.receipt,
            taxAmount: transactionItem.taxAmount,
            description: transactionItem.description,
            mccGroup: transactionItem.mccGroup,
            modifiedMCCGroup: transactionItem.modifiedMCCGroup,
            moneyRequestReportActionID: transactionItem.moneyRequestReportActionID,
            pendingAction: transactionItem.pendingAction,
            errors: transactionItem.errors,
            isActionLoading: transactionItem.isActionLoading,
            hasViolation: transactionItem.hasViolation,
        };

        transactionsSections.push(transactionSection);
    }
    return transactionsSections;
}

/**
 * @private
 * Retrieves all transactions associated with a specific report ID from the search data.

 */
function getTransactionsForReport(data: OnyxTypes.SearchResults['data'], reportID: string): SearchTransaction[] {
    return Object.entries(data)
        .filter(([key, value]) => isTransactionEntry(key) && (value as SearchTransaction)?.reportID === reportID)
        .map(([, value]) => value as SearchTransaction);
}

/**
 * @private
 * Retrieves a report from the search data based on the provided key.
 */
function getReportFromKey(data: OnyxTypes.SearchResults['data'], key: string): OnyxTypes.Report | undefined {
    if (isTransactionEntry(key)) {
        const transaction = data[key];
        return data[`${ONYXKEYS.COLLECTION.REPORT}${transaction?.reportID}`] as OnyxTypes.Report;
    }
    if (isReportEntry(key)) {
        return data[key] as OnyxTypes.Report;
    }
    return undefined;
}

/**
 * @private
 * Retrieves the chat report associated with a given report.
 */
function getChatReport(data: OnyxTypes.SearchResults['data'], report: OnyxTypes.Report) {
    return data[`${ONYXKEYS.COLLECTION.REPORT}${report?.chatReportID}`] ?? {};
}

/**
 * @private
 * Retrieves the policy associated with a given report.
 */
function getPolicyFromKey(data: OnyxTypes.SearchResults['data'], report: OnyxTypes.Report) {
    return data[`${ONYXKEYS.COLLECTION.POLICY}${report?.policyID}`] ?? {};
}

/**
 * @private
 * Retrieves the report name-value pairs associated with a given report.
 */
function getReportNameValuePairsFromKey(data: OnyxTypes.SearchResults['data'], report: OnyxTypes.Report) {
    return data[`${ONYXKEYS.COLLECTION.REPORT_NAME_VALUE_PAIRS}${report?.reportID}`] ?? undefined;
}

/**
 * @private
 * Determines the permission flags for a user reviewing a report.
 */
function getReviewerPermissionFlags(
    report: OnyxTypes.Report,
    policy: OnyxTypes.Policy,
): {
    isSubmitter: boolean;
    isAdmin: boolean;
    isApprover: boolean;
} {
    return {
        isSubmitter: report.ownerAccountID === currentAccountID,
        isAdmin: policy.role === CONST.POLICY.ROLE.ADMIN,
        isApprover: report.managerID === currentAccountID,
    };
}

/**
 * Returns the action that can be taken on a given transaction or report
 *
 * Do not use directly, use only via `getSections()` facade.
 */
function getAction(data: OnyxTypes.SearchResults['data'], allViolations: OnyxCollection<OnyxTypes.TransactionViolation[]>, key: string): SearchTransactionAction {
    const isTransaction = isTransactionEntry(key);
    const report = getReportFromKey(data, key);

    if (!isTransaction && !isReportEntry(key)) {
        return CONST.SEARCH.ACTION_TYPES.VIEW;
    }
    // Tracked and unreported expenses don't have a report, so we return early.
    if (!report) {
        return CONST.SEARCH.ACTION_TYPES.VIEW;
    }

    if (isSettled(report)) {
        return CONST.SEARCH.ACTION_TYPES.PAID;
    }

    const transaction = isTransaction ? data[key] : undefined;
    // We need to check both options for a falsy value since the transaction might not have an error but the report associated with it might. We return early if there are any errors for performance reasons, so we don't need to compute any other possible actions.
    // eslint-disable-next-line @typescript-eslint/prefer-nullish-coalescing
    if (transaction?.errors || report?.errors) {
        return CONST.SEARCH.ACTION_TYPES.REVIEW;
    }

    // We don't need to run the logic if this is not a transaction or iou/expense report, so let's shortcut the logic for performance reasons
    if (!isMoneyRequestReport(report) && !isInvoiceReport(report)) {
        return CONST.SEARCH.ACTION_TYPES.VIEW;
    }

    let allReportTransactions: SearchTransaction[];
    if (isReportEntry(key)) {
        allReportTransactions = getTransactionsForReport(data, report.reportID);
    } else {
        allReportTransactions = transaction ? [transaction] : [];
    }

    const policy = getPolicyFromKey(data, report) as OnyxTypes.Policy;
    const {isSubmitter, isAdmin, isApprover} = getReviewerPermissionFlags(report, policy);

    // Only check for violations if we need to (when user has permission to review)
    if ((isSubmitter || isApprover || isAdmin) && hasViolations(report.reportID, allViolations, undefined, allReportTransactions)) {
        if (isSubmitter && !isApprover && !isAdmin && !canReview(report, allViolations, policy, allReportTransactions)) {
            return CONST.SEARCH.ACTION_TYPES.VIEW;
        }
        return CONST.SEARCH.ACTION_TYPES.REVIEW;
    }
    // Submit/Approve/Pay can only be taken on transactions if the transaction is the only one on the report, otherwise `View` is the only option.
    // If this condition is not met, return early for performance reasons
    if (isTransaction && !transaction?.isFromOneTransactionReport) {
        return CONST.SEARCH.ACTION_TYPES.VIEW;
    }

    const invoiceReceiverPolicy: SearchPolicy | undefined =
        isInvoiceReport(report) && report?.invoiceReceiver?.type === CONST.REPORT.INVOICE_RECEIVER_TYPE.BUSINESS
            ? data[`${ONYXKEYS.COLLECTION.POLICY}${report?.invoiceReceiver?.policyID}`]
            : undefined;

    const chatReport = getChatReport(data, report);
    const chatReportRNVP = data[`${ONYXKEYS.COLLECTION.REPORT_NAME_VALUE_PAIRS}${report.chatReportID}`] ?? undefined;
    const canBePaid = canIOUBePaid(report, chatReport, policy, allReportTransactions, false, chatReportRNVP, invoiceReceiverPolicy);

    if (canBePaid && !hasOnlyHeldExpenses(report.reportID, allReportTransactions)) {
        return CONST.SEARCH.ACTION_TYPES.PAY;
    }

    if (isClosedReport(report)) {
        return CONST.SEARCH.ACTION_TYPES.DONE;
    }

    const hasOnlyPendingCardOrScanningTransactions = allReportTransactions.length > 0 && allReportTransactions.every(isPendingCardOrScanningTransaction);

    const isAllowedToApproveExpenseReport = isAllowedToApproveExpenseReportUtils(report, undefined, policy);
    if (
        canApproveIOU(report, policy, allReportTransactions) &&
        isAllowedToApproveExpenseReport &&
        !hasOnlyPendingCardOrScanningTransactions &&
        !hasOnlyHeldExpenses(report.reportID, allReportTransactions)
    ) {
        return CONST.SEARCH.ACTION_TYPES.APPROVE;
    }

    const reportNVP = getReportNameValuePairsFromKey(data, report);
    const isArchived = isArchivedReport(reportNVP);

    // We check for isAllowedToApproveExpenseReport because if the policy has preventSelfApprovals enabled, we disable the Submit action and in that case we want to show the View action instead
    if (canSubmitReport(report, policy, allReportTransactions, allViolations, isArchived) && isAllowedToApproveExpenseReport) {
        return CONST.SEARCH.ACTION_TYPES.SUBMIT;
    }

    if (reportNVP?.exportFailedTime) {
        return CONST.SEARCH.ACTION_TYPES.REVIEW;
    }

    return CONST.SEARCH.ACTION_TYPES.VIEW;
}

/**
 * @private
 * Organizes data into List Sections for display, for the TaskListItemType of Search Results.
 *
 * Do not use directly, use only via `getSections()` facade.
 */
function getTaskSections(data: OnyxTypes.SearchResults['data']): TaskListItemType[] {
    return (
        Object.keys(data)
            .filter(isReportEntry)
            // Ensure that the reports that were passed are tasks, and not some other
            // type of report that was sent as the parent
            .filter((key) => isTaskListItemType(data[key] as SearchListItem))
            .map((key) => {
                const taskItem = data[key] as SearchTask;
                const personalDetails = data.personalDetailsList;

                const assignee = personalDetails?.[taskItem.managerID] ?? emptyPersonalDetails;
                const createdBy = personalDetails?.[taskItem.accountID] ?? emptyPersonalDetails;
                const formattedAssignee = formatPhoneNumber(getDisplayNameOrDefault(assignee));
                const formattedCreatedBy = formatPhoneNumber(getDisplayNameOrDefault(createdBy));

                const report = getReportOrDraftReport(taskItem.reportID) ?? taskItem;
                const parentReport = getReportOrDraftReport(taskItem.parentReportID);

                const doesDataContainAPastYearTransaction = shouldShowYear(data);
                const reportName = StringUtils.lineBreaksToSpaces(Parser.htmlToText(taskItem.reportName));
                const description = StringUtils.lineBreaksToSpaces(Parser.htmlToText(taskItem.description));

                const result: TaskListItemType = {
                    ...taskItem,
                    reportName,
                    description,
                    assignee,
                    formattedAssignee,
                    createdBy,
                    formattedCreatedBy,
                    keyForList: taskItem.reportID,
                    shouldShowYear: doesDataContainAPastYearTransaction,
                };

                if (parentReport && personalDetails) {
                    // This will be fixed as part of https://github.com/Expensify/Expensify/issues/507850
                    // eslint-disable-next-line deprecation/deprecation
                    const policy = getPolicy(parentReport.policyID);
                    const parentReportName = getReportName(parentReport, policy, undefined, undefined);
                    const icons = getIcons(parentReport, personalDetails, null, '', -1, policy);
                    const parentReportIcon = icons?.at(0);

                    result.parentReportName = parentReportName;
                    result.parentReportIcon = parentReportIcon;
                }

                if (report) {
                    result.report = report;
                }

                return result;
            })
    );
}

/**
 * @private
 * Organizes data into List Sections for display, for the ReportActionListItemType of Search Results.
 *
 * Do not use directly, use only via `getSections()` facade.
 */
function getReportActionsSections(data: OnyxTypes.SearchResults['data']): ReportActionListItemType[] {
    const reportActionItems: ReportActionListItemType[] = [];

    const transactions = Object.keys(data)
        .filter(isTransactionEntry)
        .map((key) => data[key]);

    const reports = Object.keys(data)
        .filter(isReportEntry)
        .map((key) => data[key]);

    const policies = Object.keys(data)
        .filter(isPolicyEntry)
        .map((key) => data[key]);

    for (const key in data) {
        if (isReportActionEntry(key)) {
            const reportActions = data[key];
            for (const reportAction of Object.values(reportActions)) {
                const from = data.personalDetailsList?.[reportAction.accountID];
                const report = data[`${ONYXKEYS.COLLECTION.REPORT}${reportAction.reportID}`] ?? {};
                const policy = data[`${ONYXKEYS.COLLECTION.POLICY}${report.policyID}`] ?? {};
                const originalMessage = isMoneyRequestAction(reportAction) ? getOriginalMessage<typeof CONST.REPORT.ACTIONS.TYPE.IOU>(reportAction) : undefined;
                const isSendingMoney = isMoneyRequestAction(reportAction) && originalMessage?.type === CONST.IOU.REPORT_ACTION_TYPE.PAY && originalMessage?.IOUDetails;

                const invoiceReceiverPolicy: SearchPolicy | undefined =
                    report?.invoiceReceiver?.type === CONST.REPORT.INVOICE_RECEIVER_TYPE.BUSINESS ? data[`${ONYXKEYS.COLLECTION.POLICY}${report.invoiceReceiver.policyID}`] : undefined;
                if (
                    isDeletedAction(reportAction) ||
                    isResolvedActionableWhisper(reportAction) ||
                    reportAction.actionName === CONST.REPORT.ACTIONS.TYPE.CLOSED ||
                    isCreatedAction(reportAction) ||
                    isWhisperActionTargetedToOthers(reportAction) ||
                    (isMoneyRequestAction(reportAction) && !!report?.isWaitingOnBankAccount && originalMessage?.type === CONST.IOU.REPORT_ACTION_TYPE.PAY && !isSendingMoney)
                ) {
                    // eslint-disable-next-line no-continue
                    continue;
                }

                reportActionItems.push({
                    ...reportAction,
                    from,
                    reportName: getSearchReportName({report, policy, personalDetails: data.personalDetailsList, transactions, invoiceReceiverPolicy, reports, policies}),
                    formattedFrom: from?.displayName ?? from?.login ?? '',
                    date: reportAction.created,
                    keyForList: reportAction.reportActionID,
                });
            }
        }
    }
    return reportActionItems;
}

/**
 * @private
 * Organizes data into List Sections grouped by report for display, for the TransactionGroupListItemType of Search Results.
 *
 * Do not use directly, use only via `getSections()` facade.
 */
function getReportSections(data: OnyxTypes.SearchResults['data'], metadata: OnyxTypes.SearchResults['search']): TransactionReportGroupListItemType[] {
    const shouldShowMerchant = getShouldShowMerchant(data);

    const doesDataContainAPastYearTransaction = shouldShowYear(data);
    const {shouldShowAmountInWideColumn, shouldShowTaxAmountInWideColumn} = getWideAmountIndicators(data);

    // Get violations - optimize by using a Map for faster lookups
    const allViolations = getViolations(data);

<<<<<<< HEAD
    const reportIDToTransactions: Record<string, TransactionReportGroupListItemType> = {};
=======
    const reportIDToTransactions: Record<string, ReportListItemType> = {};

>>>>>>> 21262905
    for (const key in data) {
        if (isReportEntry(key) && (data[key].type === CONST.REPORT.TYPE.IOU || data[key].type === CONST.REPORT.TYPE.EXPENSE || data[key].type === CONST.REPORT.TYPE.INVOICE)) {
            const reportItem = {...data[key]};
            const reportKey = `${ONYXKEYS.COLLECTION.REPORT}${reportItem.reportID}`;
            const transactions = reportIDToTransactions[reportKey]?.transactions ?? [];
            const isIOUReport = reportItem.type === CONST.REPORT.TYPE.IOU;

            const reportPendingAction = reportItem?.pendingAction ?? reportItem?.pendingFields?.preview;
            reportIDToTransactions[reportKey] = {
                ...reportItem,
                action: getAction(data, allViolations, key),
                keyForList: reportItem.reportID,
                from: data.personalDetailsList?.[reportItem.accountID ?? CONST.DEFAULT_NUMBER_ID],
                to: reportItem.managerID ? data.personalDetailsList?.[reportItem.managerID] : emptyPersonalDetails,
                transactions,
                ...(reportPendingAction ? {pendingAction: reportPendingAction} : {}),
            };

            if (isIOUReport) {
                reportIDToTransactions[reportKey].reportName = getIOUReportName(data, reportIDToTransactions[reportKey]);
            }
        } else if (isTransactionEntry(key)) {
            const transactionItem = {...data[key]};
            const reportKey = `${ONYXKEYS.COLLECTION.REPORT}${transactionItem.reportID}`;
            const report = data[`${ONYXKEYS.COLLECTION.REPORT}${transactionItem.reportID}`];
            const policy = data[`${ONYXKEYS.COLLECTION.POLICY}${report?.policyID}`];
            const shouldShowBlankTo = !report || isOpenExpenseReport(report);
            const transactionViolations = getTransactionViolations(allViolations, transactionItem);

            const from = data.personalDetailsList?.[transactionItem.accountID];
            const to = transactionItem.managerID && !shouldShowBlankTo ? (data.personalDetailsList?.[transactionItem.managerID] ?? emptyPersonalDetails) : emptyPersonalDetails;
            // const isPolicyExpenseChat = !!reports.find((rp) => rp.policyID === transactionItem.policyID && rp.isPolicyExpenseChat);

            const {formattedFrom, formattedTo, formattedTotal, formattedMerchant, date} = getTransactionItemCommonFormattedProperties(transactionItem, from, to, policy);

            const transaction = {
                ...transactionItem,
                action: getAction(data, allViolations, key),
                from,
                to,
                formattedFrom,
                formattedTo: shouldShowBlankTo ? '' : formattedTo,
                formattedTotal,
                formattedMerchant,
                date,
                shouldShowMerchant,
                shouldShowCategory: metadata?.columnsToShow?.shouldShowCategoryColumn,
                shouldShowTag: metadata?.columnsToShow?.shouldShowTagColumn,
                shouldShowTax: metadata?.columnsToShow?.shouldShowTaxColumn,
                keyForList: transactionItem.transactionID,
                shouldShowYear: doesDataContainAPastYearTransaction,
                violations: transactionViolations,
                isAmountColumnWide: shouldShowAmountInWideColumn,
                isTaxAmountColumnWide: shouldShowTaxAmountInWideColumn,
                // isPolicyExpenseChat,
            };
            if (reportIDToTransactions[reportKey]?.transactions) {
                reportIDToTransactions[reportKey].transactions.push(transaction);
            } else if (reportIDToTransactions[reportKey]) {
                reportIDToTransactions[reportKey].transactions = [transaction];
            }
        }
    }

    return Object.values(reportIDToTransactions);
}

/**
 * @private
 * Organizes data into List Sections grouped by member for display, for the TransactionGroupListItemType of Search Results.
 *
 * Do not use directly, use only via `getSections()` facade.
 */
function getMemberSections(data: OnyxTypes.SearchResults['data'], metadata: OnyxTypes.SearchResults['search']): TransactionMemberGroupListItemType[] {
    return data && metadata ? [] : []; // s77rt TODO
}

/**
 * Returns the appropriate list item component based on the type and status of the search data.
 */
function getListItem(type: SearchDataTypes, status: SearchStatus, groupBy?: SearchGroupBy): ListItemType<typeof type, typeof status> {
    if (type === CONST.SEARCH.DATA_TYPES.CHAT) {
        return ChatListItem;
    }
    if (type === CONST.SEARCH.DATA_TYPES.TASK) {
        return TaskListItem;
    }
    if (groupBy) {
        return TransactionGroupListItem;
    }
    return TransactionListItem;
}

/**
 * Organizes data into appropriate list sections for display based on the type of search results.
 */
function getSections(type: SearchDataTypes, status: SearchStatus, data: OnyxTypes.SearchResults['data'], metadata: OnyxTypes.SearchResults['search'], groupBy?: SearchGroupBy) {
    if (type === CONST.SEARCH.DATA_TYPES.CHAT) {
        return getReportActionsSections(data);
    }
    if (type === CONST.SEARCH.DATA_TYPES.TASK) {
        return getTaskSections(data);
    }
    if (groupBy === CONST.SEARCH.GROUP_BY.REPORTS) {
        return getReportSections(data, metadata);
    }
    if (groupBy === CONST.SEARCH.GROUP_BY.MEMBERS) {
        return getMemberSections(data, metadata);
    }

    return getTransactionsSections(data, metadata);
}

/**
 * Sorts sections of data based on a specified column and sort order for displaying sorted results.
 */
function getSortedSections(
    type: SearchDataTypes,
    status: SearchStatus,
    data: ListItemDataType<typeof type, typeof status>,
    sortBy?: SearchColumnType,
    sortOrder?: SortOrder,
    groupBy?: SearchGroupBy,
) {
    if (type === CONST.SEARCH.DATA_TYPES.CHAT) {
        return getSortedReportActionData(data as ReportActionListItemType[]);
    }
    if (type === CONST.SEARCH.DATA_TYPES.TASK) {
        return getSortedTaskData(data as TaskListItemType[], sortBy, sortOrder);
    }
    if (groupBy === CONST.SEARCH.GROUP_BY.REPORTS) {
        return getSortedReportData(data as TransactionReportGroupListItemType[]);
    }
    if (groupBy === CONST.SEARCH.GROUP_BY.MEMBERS) {
        return getSortedMemberData(data as TransactionMemberGroupListItemType[]);
    }
    return getSortedTransactionData(data as TransactionListItemType[], sortBy, sortOrder);
}

/**
 * Compares two values based on a specified sorting order and column.
 * Handles both string and numeric comparisons, with special handling for absolute values when sorting by total amount.
 */
function compareValues(a: unknown, b: unknown, sortOrder: SortOrder, sortBy: string): number {
    const isAsc = sortOrder === CONST.SEARCH.SORT_ORDER.ASC;

    if (a === undefined || b === undefined) {
        return 0;
    }

    if (typeof a === 'string' && typeof b === 'string') {
        return isAsc ? a.localeCompare(b) : b.localeCompare(a);
    }

    if (typeof a === 'number' && typeof b === 'number') {
        const aValue = sortBy === CONST.SEARCH.TABLE_COLUMNS.TOTAL_AMOUNT ? Math.abs(a) : a;
        const bValue = sortBy === CONST.SEARCH.TABLE_COLUMNS.TOTAL_AMOUNT ? Math.abs(b) : b;
        return isAsc ? aValue - bValue : bValue - aValue;
    }

    return 0;
}

/**
 * @private
 * Sorts transaction sections based on a specified column and sort order.
 */
function getSortedTransactionData(data: TransactionListItemType[], sortBy?: SearchColumnType, sortOrder?: SortOrder) {
    if (!sortBy || !sortOrder) {
        return data;
    }

    const sortingProperty = transactionColumnNamesToSortingProperty[sortBy as keyof typeof transactionColumnNamesToSortingProperty];

    if (!sortingProperty) {
        return data;
    }

    return data.sort((a, b) => {
        const aValue = sortingProperty === 'comment' ? a.comment?.comment : a[sortingProperty as keyof TransactionListItemType];
        const bValue = sortingProperty === 'comment' ? b.comment?.comment : b[sortingProperty as keyof TransactionListItemType];

        return compareValues(aValue, bValue, sortOrder, sortingProperty);
    });
}

function getSortedTaskData(data: TaskListItemType[], sortBy?: SearchColumnType, sortOrder?: SortOrder) {
    if (!sortBy || !sortOrder) {
        return data;
    }

    const sortingProperty = taskColumnNamesToSortingProperty[sortBy as keyof typeof taskColumnNamesToSortingProperty];

    if (!sortingProperty) {
        return data;
    }

    return data.sort((a, b) => {
        const aValue = a[sortingProperty as keyof TaskListItemType];
        const bValue = b[sortingProperty as keyof TaskListItemType];

        return compareValues(aValue, bValue, sortOrder, sortingProperty);
    });
}

/**
 * @private
 * Sorts report sections based on a specified column and sort order.
 */
function getSortedReportData(data: TransactionReportGroupListItemType[]) {
    for (const report of data) {
        report.transactions = getSortedTransactionData(report.transactions, CONST.SEARCH.TABLE_COLUMNS.DATE, CONST.SEARCH.SORT_ORDER.DESC);
    }
    return data.sort((a, b) => {
        const aNewestTransaction = a.transactions?.at(0)?.modifiedCreated ? a.transactions?.at(0)?.modifiedCreated : a.transactions?.at(0)?.created;
        const bNewestTransaction = b.transactions?.at(0)?.modifiedCreated ? b.transactions?.at(0)?.modifiedCreated : b.transactions?.at(0)?.created;

        if (!aNewestTransaction || !bNewestTransaction) {
            return 0;
        }

        return bNewestTransaction.toLowerCase().localeCompare(aNewestTransaction);
    });
}

/**
 * @private
 * Sorts report sections based on a specified column and sort order.
 */
function getSortedMemberData(data: TransactionMemberGroupListItemType[]) {
    return data ? [] : []; // s77rt TODO
}

/**
 * @private
 * Sorts report actions sections based on a specified column and sort order.
 */
function getSortedReportActionData(data: ReportActionListItemType[]) {
    return data.sort((a, b) => {
        const aValue = a?.created;
        const bValue = b?.created;

        if (aValue === undefined || bValue === undefined) {
            return 0;
        }

        return bValue.toLowerCase().localeCompare(aValue);
    });
}

/**
 * Checks if the search results contain any data, useful for determining if the search results are empty.
 */
function isSearchResultsEmpty(searchResults: SearchResults) {
    return !Object.keys(searchResults?.data).some((key) => key.startsWith(ONYXKEYS.COLLECTION.TRANSACTION));
}

/**
 * Returns the corresponding translation key for expense type
 */
function getExpenseTypeTranslationKey(expenseType: ValueOf<typeof CONST.SEARCH.TRANSACTION_TYPE>): TranslationPaths {
    // eslint-disable-next-line default-case
    switch (expenseType) {
        case CONST.SEARCH.TRANSACTION_TYPE.DISTANCE:
            return 'common.distance';
        case CONST.SEARCH.TRANSACTION_TYPE.CARD:
            return 'common.card';
        case CONST.SEARCH.TRANSACTION_TYPE.CASH:
            return 'iou.cash';
        case CONST.SEARCH.TRANSACTION_TYPE.PER_DIEM:
            return 'common.perDiem';
    }
}

/**
 * Constructs and configures the overflow menu for search items, handling interactions such as renaming or deleting items.
 */
function getOverflowMenu(itemName: string, hash: number, inputQuery: string, showDeleteModal: (hash: number) => void, isMobileMenu?: boolean, closeMenu?: () => void) {
    return [
        {
            text: translateLocal('common.rename'),
            onSelected: () => {
                if (isMobileMenu && closeMenu) {
                    closeMenu();
                }
                Navigation.navigate(ROUTES.SEARCH_SAVED_SEARCH_RENAME.getRoute({name: encodeURIComponent(itemName), jsonQuery: inputQuery}));
            },
            icon: Expensicons.Pencil,
            shouldShowRightIcon: false,
            shouldShowRightComponent: false,
            shouldCallAfterModalHide: true,
        },
        {
            text: translateLocal('common.delete'),
            onSelected: () => {
                if (isMobileMenu && closeMenu) {
                    closeMenu();
                }
                showDeleteModal(hash);
            },
            icon: Expensicons.Trashcan,
            shouldShowRightIcon: false,
            shouldShowRightComponent: false,
            shouldCallAfterModalHide: true,
            shouldCloseAllModals: true,
        },
    ];
}

/**
 * Checks if the passed username is a correct standard username, and not a placeholder
 */
function isCorrectSearchUserName(displayName?: string) {
    return displayName && displayName.toUpperCase() !== CONST.REPORT.OWNER_EMAIL_FAKE;
}

function createTypeMenuSections(session: OnyxTypes.Session | undefined, hasCardFeed: boolean, policies: OnyxCollection<OnyxTypes.Policy> = {}): SearchTypeMenuSection[] {
    const email = session?.email;

    // Start building the sections by requiring the following sections to always be present
    const typeMenuSections: SearchTypeMenuSection[] = [
        {
            translationPath: 'common.explore',
            menuItems: [
                {
                    translationPath: 'common.expenses',
                    type: CONST.SEARCH.DATA_TYPES.EXPENSE,
                    icon: Expensicons.Receipt,
                    getSearchQuery: (policyID?: string) => {
                        const queryString = buildCannedSearchQuery({policyID});
                        return queryString;
                    },
                },
                {
                    translationPath: 'common.reports',
                    type: CONST.SEARCH.DATA_TYPES.EXPENSE,
                    icon: Expensicons.Document,
                    getSearchQuery: (policyID?: string) => {
                        const queryString = buildCannedSearchQuery({groupBy: CONST.SEARCH.GROUP_BY.REPORTS, policyID});
                        return queryString;
                    },
                },
                {
                    translationPath: 'common.chats',
                    type: CONST.SEARCH.DATA_TYPES.CHAT,
                    icon: Expensicons.ChatBubbles,
                    getSearchQuery: (policyID?: string) => {
                        const queryString = buildCannedSearchQuery({type: CONST.SEARCH.DATA_TYPES.CHAT, status: CONST.SEARCH.STATUS.CHAT.ALL, policyID});
                        return queryString;
                    },
                },
            ],
        },
    ];

    // Begin adding conditional sections, based on the policies the user has access to
    const showSubmitSuggestion = Object.values(policies).filter((p) => isPaidGroupPolicy(p)).length > 0;

    const showApproveSuggestion =
        Object.values(policies).filter<OnyxTypes.Policy>((policy): policy is OnyxTypes.Policy => {
            if (!policy || !email || !isPaidGroupPolicy(policy)) {
                return false;
            }

            const isPolicyApprover = policy.approver === email;
            const isSubmittedTo = Object.values(policy.employeeList ?? {}).some((employee) => {
                return employee.submitsTo === email || employee.forwardsTo === email;
            });

            return isPolicyApprover || isSubmittedTo;
        }).length > 0;

    const showPaySuggestion =
        Object.values(policies).filter<OnyxTypes.Policy>((policy): policy is OnyxTypes.Policy => {
            if (!policy || !isPaidGroupPolicy(policy)) {
                return false;
            }

            const reimburser = policy.reimburser;
            const isReimburser = reimburser === email;
            const isAdmin = policy.role === CONST.POLICY.ROLE.ADMIN;

            if (policy.reimbursementChoice === CONST.POLICY.REIMBURSEMENT_CHOICES.REIMBURSEMENT_YES) {
                return reimburser ? isReimburser : isAdmin;
            }

            if (policy.reimbursementChoice === CONST.POLICY.REIMBURSEMENT_CHOICES.REIMBURSEMENT_MANUAL) {
                return isAdmin;
            }

            return false;
        }).length > 0;

    // TODO: This option will be enabled soon (removing the && false). We are waiting on changes to support this
    // feature fully, but lets keep the code here for simplicity
    // https://github.com/Expensify/Expensify/issues/505933
    const showExportSuggestion =
        Object.values(policies).filter<OnyxTypes.Policy>((policy): policy is OnyxTypes.Policy => {
            if (!policy || !email) {
                return false;
            }

            const isIntacctExporter = policy.connections?.intacct?.config?.export?.exporter === email;
            const isNetSuiteExporter = policy.connections?.netsuite?.options?.config?.exporter === email;
            const isQuickbooksDesktopExporter = policy.connections?.quickbooksDesktop?.config?.export?.exporter === email;
            const isQuickbooksOnlineExporter = policy.connections?.quickbooksOnline?.config?.export?.exporter === email;
            const isXeroExporter = policy.connections?.xero?.config?.export?.exporter === email;

            return isIntacctExporter || isNetSuiteExporter || isQuickbooksDesktopExporter || isQuickbooksOnlineExporter || isXeroExporter;
        }).length > 0 && false;

    // We suggest specific filters for users based on their access in specific policies. Show the todo section
    // only if any of these items are available
    const showTodoSection = showSubmitSuggestion || showApproveSuggestion || showPaySuggestion || showExportSuggestion;

    if (showTodoSection && session) {
        const section: SearchTypeMenuSection = {
            translationPath: 'common.todo',
            menuItems: [],
        };

        if (showSubmitSuggestion) {
            section.menuItems.push({
                translationPath: 'common.submit',
                type: CONST.SEARCH.DATA_TYPES.EXPENSE,
                icon: Expensicons.Pencil,
                emptyState: {
                    headerMedia: DotLottieAnimations.Fireworks,
                    title: 'search.searchResults.emptySubmitResults.title',
                    subtitle: 'search.searchResults.emptySubmitResults.subtitle',
                    buttons: [
                        {
                            success: true,
                            buttonText: 'report.newReport.createReport',
                            buttonAction: () => {
                                interceptAnonymousUser(() => {
                                    const activePolicy = getActivePolicy();
                                    const groupPoliciesWithChatEnabled = getGroupPaidPoliciesWithExpenseChatEnabled();
                                    const personalDetails = getPersonalDetailsForAccountID(session.accountID) as OnyxTypes.PersonalDetails;

                                    let workspaceIDForReportCreation: string | undefined;

                                    // If the user's default workspace is a paid group workspace with chat enabled, we create a report with it by default
                                    if (activePolicy && activePolicy.isPolicyExpenseChatEnabled && isPaidGroupPolicy(activePolicy)) {
                                        workspaceIDForReportCreation = activePolicy.id;
                                    } else if (groupPoliciesWithChatEnabled.length === 1) {
                                        workspaceIDForReportCreation = groupPoliciesWithChatEnabled.at(0)?.id;
                                    }

                                    if (workspaceIDForReportCreation && !shouldRestrictUserBillableActions(workspaceIDForReportCreation) && personalDetails) {
                                        const createdReportID = createNewReport(personalDetails, workspaceIDForReportCreation);
                                        Navigation.setNavigationActionToMicrotaskQueue(() => {
                                            Navigation.navigate(ROUTES.SEARCH_MONEY_REQUEST_REPORT.getRoute({reportID: createdReportID, backTo: Navigation.getActiveRoute()}));
                                        });
                                        return;
                                    }

                                    // If the user's default workspace is personal and the user has more than one group workspace, which is paid and has chat enabled, or a chosen workspace is past the grace period, we need to redirect them to the workspace selection screen
                                    Navigation.navigate(ROUTES.NEW_REPORT_WORKSPACE_SELECTION);
                                });
                            },
                        },
                    ],
                },
                getSearchQuery: () => {
                    const queryString = buildQueryStringFromFilterFormValues({
                        type: CONST.SEARCH.DATA_TYPES.EXPENSE,
                        groupBy: CONST.SEARCH.GROUP_BY.REPORTS,
                        status: CONST.SEARCH.STATUS.EXPENSE.DRAFTS,
                        from: [`${session.accountID}`],
                    });
                    return queryString;
                },
            });
        }

        if (showApproveSuggestion) {
            section.menuItems.push({
                translationPath: 'search.bulkActions.approve',
                type: CONST.SEARCH.DATA_TYPES.EXPENSE,
                icon: Expensicons.ThumbsUp,
                emptyState: {
                    headerMedia: DotLottieAnimations.Fireworks,
                    title: 'search.searchResults.emptyApproveResults.title',
                    subtitle: 'search.searchResults.emptyApproveResults.subtitle',
                },
                getSearchQuery: () => {
                    const queryString = buildQueryStringFromFilterFormValues({
                        type: CONST.SEARCH.DATA_TYPES.EXPENSE,
                        groupBy: CONST.SEARCH.GROUP_BY.REPORTS,
                        status: CONST.SEARCH.STATUS.EXPENSE.OUTSTANDING,
                        to: [`${session.accountID}`],
                    });
                    return queryString;
                },
            });
        }

        if (showPaySuggestion) {
            section.menuItems.push({
                translationPath: 'search.bulkActions.pay',
                type: CONST.SEARCH.DATA_TYPES.EXPENSE,
                icon: Expensicons.MoneyBag,
                emptyState: {
                    headerMedia: DotLottieAnimations.Fireworks,
                    title: 'search.searchResults.emptyPayResults.title',
                    subtitle: 'search.searchResults.emptyPayResults.subtitle',
                },
                getSearchQuery: () => {
                    const queryString = buildQueryStringFromFilterFormValues({
                        type: CONST.SEARCH.DATA_TYPES.EXPENSE,
                        groupBy: CONST.SEARCH.GROUP_BY.REPORTS,
                        status: [CONST.SEARCH.STATUS.EXPENSE.APPROVED, CONST.SEARCH.STATUS.EXPENSE.DONE],
                        payer: session.accountID?.toString(),
                    });
                    return queryString;
                },
            });
        }

        if (showExportSuggestion) {
            section.menuItems.push({
                translationPath: 'common.export',
                type: CONST.SEARCH.DATA_TYPES.EXPENSE,
                icon: Expensicons.CheckCircle,
                emptyState: {
                    headerMedia: DotLottieAnimations.Fireworks,
                    title: 'search.searchResults.emptyExportResults.title',
                    subtitle: 'search.searchResults.emptyExportResults.subtitle',
                },
                getSearchQuery: () => {
                    const queryString = buildQueryStringFromFilterFormValues({
                        groupBy: CONST.SEARCH.GROUP_BY.REPORTS,
                        exporter: [`${session.accountID}`],
                        status: [CONST.SEARCH.STATUS.EXPENSE.APPROVED, CONST.SEARCH.STATUS.EXPENSE.PAID, CONST.SEARCH.STATUS.EXPENSE.DONE],
                        exportedOn: CONST.SEARCH.DATE_PRESETS.NEVER,
                    });
                    return queryString;
                },
            });
        }

        typeMenuSections.push(section);
    }

    const accountingSection: SearchTypeMenuSection = {
        translationPath: 'workspace.common.accounting',
        menuItems: [],
    };

    let shouldShowStatementsSuggestion = false;
    let showShowUnapprovedCashSuggestion = false;
    let showShowUnapprovedCompanyCardsSuggestion = false;
    let shouldShowReconciliationSuggestion = false;

    Object.values(policies).some((policy) => {
        if (!policy || !isPaidGroupPolicy(policy)) {
            return false;
        }

        const isAdmin = policy.role === CONST.POLICY.ROLE.ADMIN;
        const isApprovalEnabled = policy.approvalMode ? policy.approvalMode !== CONST.POLICY.APPROVAL_MODE.OPTIONAL : false;
        const isPaymentEnabled = arePaymentsEnabled(policy);

        shouldShowStatementsSuggestion ||= false; // s77rt TODO
        showShowUnapprovedCashSuggestion ||= isAdmin && isApprovalEnabled && isPaymentEnabled;
        showShowUnapprovedCompanyCardsSuggestion ||= isAdmin && isApprovalEnabled && hasCardFeed;
        shouldShowReconciliationSuggestion ||= false; // s77rt TODO

        // We don't need to check the rest of the policies if we already determined that all suggestion items should be displayed
        return shouldShowStatementsSuggestion && showShowUnapprovedCashSuggestion && showShowUnapprovedCompanyCardsSuggestion && shouldShowReconciliationSuggestion;
    });

    if (shouldShowStatementsSuggestion) {
        // s77rt TODO
    }

    if (showShowUnapprovedCashSuggestion && showShowUnapprovedCompanyCardsSuggestion) {
        accountingSection.menuItems.push(
            {
                translationPath: 'search.unapprovedCash',
                type: CONST.SEARCH.DATA_TYPES.EXPENSE,
                icon: Expensicons.MoneyHourglass,
                emptyState: {
                    headerMedia: DotLottieAnimations.Fireworks,
                    title: 'search.searchResults.emptyUnapprovedResults.title',
                    subtitle: 'search.searchResults.emptyUnapprovedResults.subtitle',
                },
                getSearchQuery: () => {
                    const queryString = buildQueryStringFromFilterFormValues({
                        type: CONST.SEARCH.DATA_TYPES.EXPENSE,
                        groupBy: CONST.SEARCH.GROUP_BY.REPORTS,
                        status: [CONST.SEARCH.STATUS.EXPENSE.DRAFTS, CONST.SEARCH.STATUS.EXPENSE.OUTSTANDING],
                        reimbursable: CONST.SEARCH.BOOLEAN.YES,
                    });
                    return queryString;
                },
            },
            {
                translationPath: 'search.unapprovedCompanyCards',
                type: CONST.SEARCH.DATA_TYPES.EXPENSE,
                icon: Expensicons.CreditCardHourglass,
                emptyState: {
                    headerMedia: DotLottieAnimations.Fireworks,
                    title: 'search.searchResults.emptyUnapprovedResults.title',
                    subtitle: 'search.searchResults.emptyUnapprovedResults.subtitle',
                },
                getSearchQuery: () => {
                    const queryString = buildQueryStringFromFilterFormValues({
                        type: CONST.SEARCH.DATA_TYPES.EXPENSE,
                        groupBy: CONST.SEARCH.GROUP_BY.MEMBERS,
                        feed: [CONST.COMPANY_CARDS.BANKS.BANK_OF_AMERICA],
                        status: [CONST.SEARCH.STATUS.EXPENSE.DRAFTS, CONST.SEARCH.STATUS.EXPENSE.OUTSTANDING],
                    });
                    return queryString;
                },
            },
        );
    } else if (showShowUnapprovedCashSuggestion) {
        accountingSection.menuItems.push({
            translationPath: 'search.unapproved',
            type: CONST.SEARCH.DATA_TYPES.EXPENSE,
            icon: Expensicons.Hourglass,
            emptyState: {
                headerMedia: DotLottieAnimations.Fireworks,
                title: 'search.searchResults.emptyUnapprovedResults.title',
                subtitle: 'search.searchResults.emptyUnapprovedResults.subtitle',
            },
            getSearchQuery: () => {
                const queryString = buildQueryStringFromFilterFormValues({
                    type: CONST.SEARCH.DATA_TYPES.EXPENSE,
                    groupBy: CONST.SEARCH.GROUP_BY.REPORTS,
                    status: [CONST.SEARCH.STATUS.EXPENSE.DRAFTS, CONST.SEARCH.STATUS.EXPENSE.OUTSTANDING],
                    reimbursable: CONST.SEARCH.BOOLEAN.YES,
                });
                return queryString;
            },
        });
    } else if (showShowUnapprovedCompanyCardsSuggestion) {
        accountingSection.menuItems.push({
            translationPath: 'search.unapproved',
            type: CONST.SEARCH.DATA_TYPES.EXPENSE,
            icon: Expensicons.Hourglass,
            emptyState: {
                headerMedia: DotLottieAnimations.Fireworks,
                title: 'search.searchResults.emptyUnapprovedResults.title',
                subtitle: 'search.searchResults.emptyUnapprovedResults.subtitle',
            },
            getSearchQuery: () => {
                const queryString = buildQueryStringFromFilterFormValues({
                    type: CONST.SEARCH.DATA_TYPES.EXPENSE,
                    groupBy: CONST.SEARCH.GROUP_BY.MEMBERS,
                    feed: [CONST.COMPANY_CARDS.BANKS.BANK_OF_AMERICA],
                    status: [CONST.SEARCH.STATUS.EXPENSE.DRAFTS, CONST.SEARCH.STATUS.EXPENSE.OUTSTANDING],
                });
                return queryString;
            },
        });
    }

    if (shouldShowReconciliationSuggestion) {
        // s77rt TODO
    }

    // s77rt remove DEV lock
    if (accountingSection.menuItems.length > 0 && isDevelopment()) {
        typeMenuSections.push(accountingSection);
    }

    return typeMenuSections;
}

function createBaseSavedSearchMenuItem(item: SaveSearchItem, key: string, index: number, title: string, isFocused: boolean): SavedSearchMenuItem {
    return {
        key,
        title,
        hash: key,
        query: item.query,
        shouldShowRightComponent: true,
        focused: isFocused,
        pendingAction: item.pendingAction,
        disabled: item.pendingAction === CONST.RED_BRICK_ROAD_PENDING_ACTION.DELETE,
        shouldIconUseAutoWidthStyle: true,
    };
}

/**
 * Whether to show the empty state or not
 */
function shouldShowEmptyState(isDataLoaded: boolean, dataLength: number, type: SearchDataTypes) {
    return !isDataLoaded || dataLength === 0 || !Object.values(CONST.SEARCH.DATA_TYPES).includes(type);
}

function isSearchDataLoaded(currentSearchResults: SearchResults | undefined, lastNonEmptySearchResults: SearchResults | undefined, queryJSON: SearchQueryJSON | undefined) {
    const searchResults = currentSearchResults?.data ? currentSearchResults : lastNonEmptySearchResults;
    const {status} = queryJSON ?? {};

    const isDataLoaded =
        searchResults?.data !== undefined &&
        searchResults?.search?.type === queryJSON?.type &&
        (Array.isArray(status) ? searchResults?.search?.status === status.join(',') : searchResults?.search?.status === status);

    return isDataLoaded;
}

function getStatusOptions(type: SearchDataTypes, groupBy: SearchGroupBy | undefined) {
    switch (type) {
        case CONST.SEARCH.DATA_TYPES.CHAT:
            return chatStatusOptions;
        case CONST.SEARCH.DATA_TYPES.INVOICE:
            return invoiceStatusOptions;
        case CONST.SEARCH.DATA_TYPES.TRIP:
            return tripStatusOptions;
        case CONST.SEARCH.DATA_TYPES.TASK:
            return taskStatusOptions;
        case CONST.SEARCH.DATA_TYPES.EXPENSE:
        default:
            return groupBy === CONST.SEARCH.GROUP_BY.REPORTS || groupBy === CONST.SEARCH.GROUP_BY.MEMBERS ? expenseReportedStatusOptions : expenseStatusOptions;
    }
}

function getTypeOptions(policies: OnyxCollection<OnyxTypes.Policy>, currentUserLogin?: string) {
    const typeOptions: Array<SingleSelectItem<SearchDataTypes>> = [
        {translation: 'common.expense', value: CONST.SEARCH.DATA_TYPES.EXPENSE},
        {translation: 'common.chat', value: CONST.SEARCH.DATA_TYPES.CHAT},
        {translation: 'common.invoice', value: CONST.SEARCH.DATA_TYPES.INVOICE},
        {translation: 'common.trip', value: CONST.SEARCH.DATA_TYPES.TRIP},
        {translation: 'common.task', value: CONST.SEARCH.DATA_TYPES.TASK},
    ];
    const shouldHideInvoiceOption = !canSendInvoice(policies, currentUserLogin) && !hasInvoiceReports();

    // Remove the invoice option if the user is not allowed to send invoices
    return shouldHideInvoiceOption ? typeOptions.filter((typeOption) => typeOption.value !== CONST.SEARCH.DATA_TYPES.INVOICE) : typeOptions;
}

function getGroupByOptions() {
    return Object.values(CONST.SEARCH.GROUP_BY).map<SingleSelectItem<SearchGroupBy>>((value) => ({translation: `search.filters.groupBy.${value}`, value}));
}

export {
    getListItem,
    getSections,
    getShouldShowMerchant,
    getSortedSections,
    isTransactionGroupListItemType,
    isTransactionReportGroupListItemType,
    isTransactionMemberGroupListItemType,
    isSearchResultsEmpty,
    isTransactionListItemType,
    isReportActionListItemType,
    shouldShowYear,
    getExpenseTypeTranslationKey,
    getOverflowMenu,
    isCorrectSearchUserName,
    isReportActionEntry,
    isTaskListItemType,
    getAction,
    createTypeMenuSections,
    createBaseSavedSearchMenuItem,
    shouldShowEmptyState,
    compareValues,
    isSearchDataLoaded,
    getStatusOptions,
    getTypeOptions,
    getGroupByOptions,
    getWideAmountIndicators,
    isTransactionAmountTooLong,
    isTransactionTaxAmountTooLong,
};
export type {SavedSearchMenuItem, SearchTypeMenuSection, SearchTypeMenuItem, SearchDateModifier, SearchDateModifierLower};<|MERGE_RESOLUTION|>--- conflicted
+++ resolved
@@ -900,12 +900,8 @@
     // Get violations - optimize by using a Map for faster lookups
     const allViolations = getViolations(data);
 
-<<<<<<< HEAD
     const reportIDToTransactions: Record<string, TransactionReportGroupListItemType> = {};
-=======
-    const reportIDToTransactions: Record<string, ReportListItemType> = {};
-
->>>>>>> 21262905
+
     for (const key in data) {
         if (isReportEntry(key) && (data[key].type === CONST.REPORT.TYPE.IOU || data[key].type === CONST.REPORT.TYPE.EXPENSE || data[key].type === CONST.REPORT.TYPE.INVOICE)) {
             const reportItem = {...data[key]};
