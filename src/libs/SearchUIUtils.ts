--- conflicted
+++ resolved
@@ -819,14 +819,9 @@
     const doesDataContainAPastYearTransaction = shouldShowYear(data);
     const {shouldShowAmountInWideColumn, shouldShowTaxAmountInWideColumn} = getWideAmountIndicators(data);
 
-<<<<<<< HEAD
     const shouldShowTo = metadata?.columnsToShow?.shouldShowToColumn;
     const shouldShowFrom = metadata?.columnsToShow?.shouldShowFromColumn;
     const shouldShowDescription = metadata?.columnsToShow?.shouldShowDescriptionColumn;
-=======
-    const shouldShowFrom = metadata?.columnsToShow?.shouldShowFromColumn;
-    const shouldShowTo = metadata?.columnsToShow?.shouldShowToColumn;
->>>>>>> eb438cf0
     const shouldShowCategory = metadata?.columnsToShow?.shouldShowCategoryColumn;
     const shouldShowTag = metadata?.columnsToShow?.shouldShowTagColumn;
     const shouldShowTax = metadata?.columnsToShow?.shouldShowTaxColumn;
@@ -864,14 +859,9 @@
             formattedTotal,
             formattedMerchant,
             date,
-<<<<<<< HEAD
             shouldShowTo,
             shouldShowFrom,
             shouldShowDescription,
-=======
-            shouldShowFrom,
-            shouldShowTo,
->>>>>>> eb438cf0
             shouldShowMerchant,
             shouldShowCategory,
             shouldShowTag,
@@ -1318,14 +1308,9 @@
                 formattedMerchant,
                 date,
                 shouldShowMerchant,
-<<<<<<< HEAD
                 shouldShowDescription: metadata?.columnsToShow.shouldShowDescriptionColumn,
                 shouldShowFrom: metadata?.columnsToShow.shouldShowFromColumn,
                 shouldShowTo: metadata?.columnsToShow.shouldShowToColumn,
-=======
-                shouldShowFrom: metadata?.columnsToShow?.shouldShowFromColumn,
-                shouldShowTo: metadata?.columnsToShow?.shouldShowToColumn,
->>>>>>> eb438cf0
                 shouldShowCategory: metadata?.columnsToShow?.shouldShowCategoryColumn,
                 shouldShowTag: metadata?.columnsToShow?.shouldShowTagColumn,
                 shouldShowTax: metadata?.columnsToShow?.shouldShowTaxColumn,
@@ -1989,6 +1974,7 @@
             [CONST.SEARCH.TABLE_COLUMNS.TOTAL_AMOUNT]: false,
             [CONST.SEARCH.TABLE_COLUMNS.COMMENTS]: false,
             [CONST.SEARCH.TABLE_COLUMNS.TYPE]: false,
+            [CONST.SEARCH.TABLE_COLUMNS.CARD]: false,
         };
     }
 
