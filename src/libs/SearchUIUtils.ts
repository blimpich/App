--- conflicted
+++ resolved
@@ -2058,18 +2058,14 @@
 function getHasOptions(type: SearchDataTypes) {
     switch (type) {
         case CONST.SEARCH.DATA_TYPES.EXPENSE:
-<<<<<<< HEAD
-            return [{text: translateLocal('common.receipt'), value: CONST.SEARCH.HAS_VALUES.RECEIPT}];
-        case CONST.SEARCH.DATA_TYPES.CHAT:
-            return [{text: translateLocal('common.link'), value: CONST.SEARCH.HAS_VALUES.LINK}, {text: translateLocal('common.attachment'), value: CONST.SEARCH.HAS_VALUES.ATTACHMENT}];
-=======
             return [
                 {text: translateLocal('common.receipt'), value: CONST.SEARCH.HAS_VALUES.RECEIPT},
                 {text: translateLocal('common.attachment'), value: CONST.SEARCH.HAS_VALUES.ATTACHMENT},
                 {text: translateLocal('common.tag'), value: CONST.SEARCH.HAS_VALUES.TAG},
                 {text: translateLocal('common.category'), value: CONST.SEARCH.HAS_VALUES.CATEGORY},
             ];
->>>>>>> 9869d62e
+        case CONST.SEARCH.DATA_TYPES.CHAT:
+            return [{text: translateLocal('common.link'), value: CONST.SEARCH.HAS_VALUES.LINK}, {text: translateLocal('common.attachment'), value: CONST.SEARCH.HAS_VALUES.ATTACHMENT}];
         default:
             return [];
     }
