--- conflicted
+++ resolved
@@ -936,12 +936,9 @@
                 keyForList: transactionItem.transactionID,
                 shouldShowYear: doesDataContainAPastYearTransaction,
                 violations: transactionViolations,
-<<<<<<< HEAD
-                isPolicyExpenseChat,
-=======
                 isAmountColumnWide: shouldShowAmountInWideColumn,
                 isTaxAmountColumnWide: shouldShowTaxAmountInWideColumn,
->>>>>>> de3f8aff
+                isPolicyExpenseChat,
             };
             if (reportIDToTransactions[reportKey]?.transactions) {
                 reportIDToTransactions[reportKey].transactions.push(transaction);
