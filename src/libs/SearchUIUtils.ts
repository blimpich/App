import type {TextStyle, ViewStyle} from 'react-native';
import Onyx from 'react-native-onyx';
import type {OnyxCollection} from 'react-native-onyx';
import type {ValueOf} from 'type-fest';
import DotLottieAnimations from '@components/LottieAnimations';
import type DotLottieAnimation from '@components/LottieAnimations/types';
import type {MenuItemWithLink} from '@components/MenuItemList';
import type {SearchColumnType, SearchQueryJSON, SearchQueryString, SearchStatus, SortOrder} from '@components/Search/types';
import ChatListItem from '@components/SelectionList/ChatListItem';
import ReportListItem from '@components/SelectionList/Search/ReportListItem';
import TaskListItem from '@components/SelectionList/Search/TaskListItem';
import TransactionListItem from '@components/SelectionList/Search/TransactionListItem';
import type {ListItem, ReportActionListItemType, ReportListItemType, SearchListItem, TaskListItemType, TransactionListItemType} from '@components/SelectionList/types';
import * as Expensicons from '@src/components/Icon/Expensicons';
import CONST from '@src/CONST';
import type {TranslationPaths} from '@src/languages/types';
import ONYXKEYS from '@src/ONYXKEYS';
import ROUTES from '@src/ROUTES';
import type * as OnyxTypes from '@src/types/onyx';
import type {SaveSearchItem} from '@src/types/onyx/SaveSearch';
import type SearchResults from '@src/types/onyx/SearchResults';
import type {
    ListItemDataType,
    ListItemType,
    SearchDataTypes,
    SearchPersonalDetails,
    SearchPolicy,
    SearchReport,
    SearchTask,
    SearchTransaction,
    SearchTransactionAction,
} from '@src/types/onyx/SearchResults';
import type IconAsset from '@src/types/utils/IconAsset';
import {canApproveIOU, canIOUBePaid, canSubmitReport} from './actions/IOU';
import {createNewReport} from './actions/Report';
import {convertToDisplayString} from './CurrencyUtils';
import DateUtils from './DateUtils';
import interceptAnonymousUser from './interceptAnonymousUser';
import {formatPhoneNumber} from './LocalePhoneNumber';
import {translateLocal} from './Localize';
import Navigation from './Navigation/Navigation';
import Parser from './Parser';
import {getDisplayNameOrDefault} from './PersonalDetailsUtils';
import {getActivePolicy, getGroupPaidPoliciesWithExpenseChatEnabled, getPolicy, isPaidGroupPolicy} from './PolicyUtils';
import {getOriginalMessage, isCreatedAction, isDeletedAction, isMoneyRequestAction, isResolvedActionableWhisper, isWhisperActionTargetedToOthers} from './ReportActionsUtils';
import {
    getIcons,
    getPersonalDetailsForAccountID,
    getReportName,
    getReportOrDraftReport,
    getSearchReportName,
    hasOnlyHeldExpenses,
    hasViolations,
    isAllowedToApproveExpenseReport as isAllowedToApproveExpenseReportUtils,
    isArchivedReport,
    isClosedReport,
    isInvoiceReport,
    isMoneyRequestReport,
    isOpenExpenseReport,
    isSettled,
} from './ReportUtils';
import {buildCannedSearchQuery, buildQueryStringFromFilterFormValues} from './SearchQueryUtils';
import StringUtils from './StringUtils';
import {shouldRestrictUserBillableActions} from './SubscriptionUtils';
import {getAmount as getTransactionAmount, getCreated as getTransactionCreatedDate, getMerchant as getTransactionMerchant, isPendingCardOrScanningTransaction} from './TransactionUtils';
import shouldShowTransactionYear from './TransactionUtils/shouldShowTransactionYear';

const transactionColumnNamesToSortingProperty = {
    [CONST.SEARCH.TABLE_COLUMNS.TO]: 'formattedTo' as const,
    [CONST.SEARCH.TABLE_COLUMNS.FROM]: 'formattedFrom' as const,
    [CONST.SEARCH.TABLE_COLUMNS.DATE]: 'date' as const,
    [CONST.SEARCH.TABLE_COLUMNS.TAG]: 'tag' as const,
    [CONST.SEARCH.TABLE_COLUMNS.MERCHANT]: 'formattedMerchant' as const,
    [CONST.SEARCH.TABLE_COLUMNS.TOTAL_AMOUNT]: 'formattedTotal' as const,
    [CONST.SEARCH.TABLE_COLUMNS.CATEGORY]: 'category' as const,
    [CONST.SEARCH.TABLE_COLUMNS.TYPE]: 'transactionType' as const,
    [CONST.SEARCH.TABLE_COLUMNS.ACTION]: 'action' as const,
    [CONST.SEARCH.TABLE_COLUMNS.DESCRIPTION]: 'comment' as const,
    [CONST.SEARCH.TABLE_COLUMNS.TAX_AMOUNT]: null,
    [CONST.SEARCH.TABLE_COLUMNS.RECEIPT]: null,
    [CONST.SEARCH.TABLE_COLUMNS.IN]: 'parentReportID' as const,
};

const taskColumnNamesToSortingProperty = {
    [CONST.SEARCH.TABLE_COLUMNS.DATE]: 'created' as const,
    [CONST.SEARCH.TABLE_COLUMNS.DESCRIPTION]: 'description' as const,
    [CONST.SEARCH.TABLE_COLUMNS.TITLE]: 'reportName' as const,
    [CONST.SEARCH.TABLE_COLUMNS.FROM]: 'formattedCreatedBy' as const,
    [CONST.SEARCH.TABLE_COLUMNS.ASSIGNEE]: 'formattedAssignee' as const,
    [CONST.SEARCH.TABLE_COLUMNS.IN]: 'parentReportID' as const,
};

let currentAccountID: number | undefined;
Onyx.connect({
    key: ONYXKEYS.SESSION,
    callback: (session) => {
        currentAccountID = session?.accountID;
    },
});

const emptyPersonalDetails = {
    accountID: CONST.REPORT.OWNER_ACCOUNT_ID_FAKE,
    avatar: '',
    displayName: undefined,
    login: undefined,
};

type ReportKey = `${typeof ONYXKEYS.COLLECTION.REPORT}${string}`;

type TransactionKey = `${typeof ONYXKEYS.COLLECTION.TRANSACTION}${string}`;

type ReportActionKey = `${typeof ONYXKEYS.COLLECTION.REPORT_ACTIONS}${string}`;

type PolicyKey = `${typeof ONYXKEYS.COLLECTION.POLICY}${string}`;
type ViolationKey = `${typeof ONYXKEYS.COLLECTION.TRANSACTION_VIOLATIONS}${string}`;

type SavedSearchMenuItem = MenuItemWithLink & {
    key: string;
    hash: string;
    query: string;
    styles?: Array<ViewStyle | TextStyle>;
};

type SearchTypeMenuSection = {
    translationPath: TranslationPaths;
    menuItems: SearchTypeMenuItem[];
};

type SearchTypeMenuItem = {
    translationPath: TranslationPaths;
    type: SearchDataTypes;
    icon: IconAsset;
    emptyState?: {
        headerMedia: DotLottieAnimation;
        title: TranslationPaths;
        subtitle: TranslationPaths;
        buttons?: Array<{
            buttonText: TranslationPaths;
            buttonAction: () => void;
            success?: boolean;
            icon?: IconAsset;
            isDisabled?: boolean;
        }>;
    };
    getSearchQuery: (policyID?: string) => SearchQueryString;
};

type SearchDateModifier = ValueOf<typeof CONST.SEARCH.DATE_MODIFIERS>;

type SearchDateModifierLower = Lowercase<SearchDateModifier>;

/**
 * @private
 *
 * Returns a list of properties that are common to every Search ListItem
 */
function getTransactionItemCommonFormattedProperties(
    transactionItem: SearchTransaction,
    from: SearchPersonalDetails,
    to: SearchPersonalDetails,
    policy: SearchPolicy,
): Pick<TransactionListItemType, 'formattedFrom' | 'formattedTo' | 'formattedTotal' | 'formattedMerchant' | 'date'> {
    const isExpenseReport = transactionItem.reportType === CONST.REPORT.TYPE.EXPENSE;

    const fromName = getDisplayNameOrDefault(from);
    const formattedFrom = formatPhoneNumber(fromName);

    // Sometimes the search data personal detail for the 'to' account might not hold neither the display name nor the login
    // so for those cases we fallback to the display name of the personal detail data from onyx.
    let toName = getDisplayNameOrDefault(to, '', false);
    if (!toName && to?.accountID) {
        toName = getDisplayNameOrDefault(getPersonalDetailsForAccountID(to?.accountID));
    }

    const formattedTo = formatPhoneNumber(toName);
    const formattedTotal = getTransactionAmount(transactionItem, isExpenseReport);
    const date = transactionItem?.modifiedCreated ? transactionItem.modifiedCreated : transactionItem?.created;
    const merchant = getTransactionMerchant(transactionItem, policy as OnyxTypes.Policy);
    const formattedMerchant = merchant === CONST.TRANSACTION.PARTIAL_TRANSACTION_MERCHANT ? '' : merchant;

    return {
        formattedFrom,
        formattedTo,
        date,
        formattedTotal,
        formattedMerchant,
    };
}

/**
 * @private
 */
function isReportEntry(key: string): key is ReportKey {
    return key.startsWith(ONYXKEYS.COLLECTION.REPORT);
}

/**
 * @private
 */
function isTransactionEntry(key: string): key is TransactionKey {
    return key.startsWith(ONYXKEYS.COLLECTION.TRANSACTION);
}

/**
 * @private
 */
function isPolicyEntry(key: string): key is PolicyKey {
    return key.startsWith(ONYXKEYS.COLLECTION.POLICY);
}

function isViolationEntry(key: string): key is ViolationKey {
    return key.startsWith(ONYXKEYS.COLLECTION.TRANSACTION_VIOLATIONS);
}

/**
 * @private
 */
function isReportActionEntry(key: string): key is ReportActionKey {
    return key.startsWith(ONYXKEYS.COLLECTION.REPORT_ACTIONS);
}

/**
 * Determines whether to display the merchant field based on the transactions in the search results.
 */
function getShouldShowMerchant(data: OnyxTypes.SearchResults['data']): boolean {
    return Object.keys(data).some((key) => {
        if (isTransactionEntry(key)) {
            const item = data[key];
            const merchant = item.modifiedMerchant ? item.modifiedMerchant : (item.merchant ?? '');
            return merchant !== '' && merchant !== CONST.TRANSACTION.PARTIAL_TRANSACTION_MERCHANT;
        }
        return false;
    });
}

/**
 * Type guard that checks if something is a ReportListItemType
 */
function isReportListItemType(item: ListItem): item is ReportListItemType {
    return 'transactions' in item;
}

/**
 * Type guard that checks if something is a TransactionListItemType
 */
function isTransactionListItemType(item: SearchListItem): item is TransactionListItemType {
    const transactionListItem = item as TransactionListItemType;
    return transactionListItem.transactionID !== undefined;
}

/**
 * Type guard that check if something is a TaskListItemType
 */
function isTaskListItemType(item: SearchListItem): item is TaskListItemType {
    return 'type' in item && item.type === CONST.REPORT.TYPE.TASK;
}

/**
 * Type guard that checks if something is a ReportActionListItemType
 */
function isReportActionListItemType(item: SearchListItem): item is ReportActionListItemType {
    const reportActionListItem = item as ReportActionListItemType;
    return reportActionListItem.reportActionID !== undefined;
}

/**
 * Checks if the date of transactions or reports indicate the need to display the year because they are from a past year.
 */
function shouldShowYear(data: TransactionListItemType[] | ReportListItemType[] | TaskListItemType[] | OnyxTypes.SearchResults['data']) {
    const currentYear = new Date().getFullYear();

    if (Array.isArray(data)) {
        return data.some((item: TransactionListItemType | ReportListItemType | TaskListItemType) => {
            if (isTaskListItemType(item)) {
                const taskYear = new Date(item.created).getFullYear();
                return taskYear !== currentYear;
            }

            if (isReportListItemType(item)) {
                // If the item is a ReportListItemType, iterate over its transactions and check them
                return item.transactions.some((transaction) => {
                    const transactionYear = new Date(getTransactionCreatedDate(transaction)).getFullYear();
                    return transactionYear !== currentYear;
                });
            }

            const createdYear = new Date(item?.modifiedCreated ? item.modifiedCreated : item?.created || '').getFullYear();
            return createdYear !== currentYear;
        });
    }

    for (const key in data) {
        if (isTransactionEntry(key)) {
            const item = data[key];
            if (shouldShowTransactionYear(item)) {
                return true;
            }
        } else if (isReportActionEntry(key)) {
            const item = data[key];
            for (const action of Object.values(item)) {
                const date = action.created;

                if (DateUtils.doesDateBelongToAPastYear(date)) {
                    return true;
                }
            }
        } else if (isReportEntry(key)) {
            const item = data[key];
            const date = item.created;

            if (date && DateUtils.doesDateBelongToAPastYear(date)) {
                return true;
            }
        }
    }
    return false;
}

/**
 * @private
 * Generates a display name for IOU reports considering the personal details of the payer and the transaction details.
 */
function getIOUReportName(data: OnyxTypes.SearchResults['data'], reportItem: SearchReport) {
    const payerPersonalDetails = reportItem.managerID ? data.personalDetailsList?.[reportItem.managerID] : emptyPersonalDetails;
    // For cases where the data personal detail for manager ID do not exist in search data.personalDetailsList
    // we fallback to the display name of the personal detail data from onyx.
    const payerName = payerPersonalDetails?.displayName ?? payerPersonalDetails?.login ?? getDisplayNameOrDefault(getPersonalDetailsForAccountID(reportItem.managerID));
    const formattedAmount = convertToDisplayString(reportItem.total ?? 0, reportItem.currency ?? CONST.CURRENCY.USD);
    if (reportItem.action === CONST.SEARCH.ACTION_TYPES.PAID) {
        return translateLocal('iou.payerPaidAmount', {
            payer: payerName,
            amount: formattedAmount,
        });
    }

    return translateLocal('iou.payerOwesAmount', {
        payer: payerName,
        amount: formattedAmount,
    });
}

/**
 * @private
 * Organizes data into List Sections for display, for the TransactionListItemType of Search Results.
 *
 * Do not use directly, use only via `getSections()` facade.
 */
function getTransactionsSections(data: OnyxTypes.SearchResults['data'], metadata: OnyxTypes.SearchResults['search']): TransactionListItemType[] {
    const shouldShowMerchant = getShouldShowMerchant(data);
    const doesDataContainAPastYearTransaction = shouldShowYear(data);
    const shouldShowCategory = metadata?.columnsToShow?.shouldShowCategoryColumn;
    const shouldShowTag = metadata?.columnsToShow?.shouldShowTagColumn;
    const shouldShowTax = metadata?.columnsToShow?.shouldShowTaxColumn;

    // Pre-filter transaction keys to avoid repeated checks
    const transactionKeys = Object.keys(data).filter(isTransactionEntry);

    // Use Map for faster lookups of personal details
    const personalDetailsMap = new Map(Object.entries(data.personalDetailsList || {}));

    const transactionsSections: TransactionListItemType[] = [];

    for (const key of transactionKeys) {
        const transactionItem = data[key];
        const report = data[`${ONYXKEYS.COLLECTION.REPORT}${transactionItem.reportID}`];
        const policy = data[`${ONYXKEYS.COLLECTION.POLICY}${report?.policyID}`];
        const shouldShowBlankTo = !report || isOpenExpenseReport(report);

        // Use Map.get() for faster lookups with default values
        const from = personalDetailsMap.get(transactionItem.accountID.toString()) ?? emptyPersonalDetails;
        const to = transactionItem.managerID && !shouldShowBlankTo ? (personalDetailsMap.get(transactionItem.managerID.toString()) ?? emptyPersonalDetails) : emptyPersonalDetails;

        const {formattedFrom, formattedTo, formattedTotal, formattedMerchant, date} = getTransactionItemCommonFormattedProperties(transactionItem, from, to, policy);

        const transactionSection: TransactionListItemType = {
            action: getAction(data, key),
            from,
            to,
            formattedFrom,
            formattedTo: shouldShowBlankTo ? '' : formattedTo,
            formattedTotal,
            formattedMerchant,
            date,
            shouldShowMerchant,
            shouldShowCategory,
            shouldShowTag,
            shouldShowTax,
            keyForList: transactionItem.transactionID,
            shouldShowYear: doesDataContainAPastYearTransaction,

            // Manually copying all the properties from transactionItem
            transactionID: transactionItem.transactionID,
            created: transactionItem.created,
            modifiedCreated: transactionItem.modifiedCreated,
            amount: transactionItem.amount,
            canDelete: transactionItem.canDelete,
            canHold: transactionItem.canHold,
            canUnhold: transactionItem.canUnhold,
            modifiedAmount: transactionItem.modifiedAmount,
            currency: transactionItem.currency,
            modifiedCurrency: transactionItem.modifiedCurrency,
            merchant: transactionItem.merchant,
            modifiedMerchant: transactionItem.modifiedMerchant,
            comment: transactionItem.comment,
            category: transactionItem.category,
            transactionType: transactionItem.transactionType,
            reportType: transactionItem.reportType,
            policyID: transactionItem.policyID,
            parentTransactionID: transactionItem.parentTransactionID,
            hasEReceipt: transactionItem.hasEReceipt,
            accountID: transactionItem.accountID,
            managerID: transactionItem.managerID,
            reportID: transactionItem.reportID,
            transactionThreadReportID: transactionItem.transactionThreadReportID,
            isFromOneTransactionReport: transactionItem.isFromOneTransactionReport,
            tag: transactionItem.tag,
            receipt: transactionItem.receipt,
            taxAmount: transactionItem.taxAmount,
            description: transactionItem.description,
            mccGroup: transactionItem.mccGroup,
            modifiedMCCGroup: transactionItem.modifiedMCCGroup,
            moneyRequestReportActionID: transactionItem.moneyRequestReportActionID,
            pendingAction: transactionItem.pendingAction,
            errors: transactionItem.errors,
            isActionLoading: transactionItem.isActionLoading,
            hasViolation: transactionItem.hasViolation,
        };

        transactionsSections.push(transactionSection);
    }
    return transactionsSections;
}

/**
 * @private
 * Retrieves all transactions associated with a specific report ID from the search data.

 */
function getTransactionsForReport(data: OnyxTypes.SearchResults['data'], reportID: string): SearchTransaction[] {
    return Object.entries(data)
        .filter(([key, value]) => isTransactionEntry(key) && (value as SearchTransaction)?.reportID === reportID)
        .map(([, value]) => value as SearchTransaction);
}

/**
 * @private
 * Extracts all transaction violations from the search data.
 */
function getViolations(data: OnyxTypes.SearchResults['data']): OnyxCollection<OnyxTypes.TransactionViolation[]> {
    return Object.fromEntries(Object.entries(data).filter(([key]) => isViolationEntry(key))) as OnyxCollection<OnyxTypes.TransactionViolation[]>;
}

/**
 * @private
 * Retrieves a report from the search data based on the provided key.
 */
function getReportFromKey(data: OnyxTypes.SearchResults['data'], key: string): OnyxTypes.Report | undefined {
    if (isTransactionEntry(key)) {
        const transaction = data[key];
        return data[`${ONYXKEYS.COLLECTION.REPORT}${transaction?.reportID}`] as OnyxTypes.Report;
    }
    if (isReportEntry(key)) {
        return data[key] as OnyxTypes.Report;
    }
    return undefined;
}

/**
 * @private
 * Retrieves the chat report associated with a given report.
 */
function getChatReport(data: OnyxTypes.SearchResults['data'], report: OnyxTypes.Report) {
    return data[`${ONYXKEYS.COLLECTION.REPORT}${report?.chatReportID}`] ?? {};
}

/**
 * @private
 * Retrieves the policy associated with a given report.
 */
function getPolicyFromKey(data: OnyxTypes.SearchResults['data'], report: OnyxTypes.Report) {
    return data[`${ONYXKEYS.COLLECTION.POLICY}${report?.policyID}`] ?? {};
}

/**
 * @private
 * Retrieves the report name-value pairs associated with a given report.
 */
function getReportNameValuePairsFromKey(data: OnyxTypes.SearchResults['data'], report: OnyxTypes.Report) {
    return data[`${ONYXKEYS.COLLECTION.REPORT_NAME_VALUE_PAIRS}${report?.reportID}`] ?? undefined;
}

/**
 * @private
 * Determines the permission flags for a user reviewing a report.
 */
function getReviewerPermissionFlags(
    report: OnyxTypes.Report,
    policy: OnyxTypes.Policy,
): {
    isSubmitter: boolean;
    isAdmin: boolean;
    isApprover: boolean;
} {
    return {
        isSubmitter: report.ownerAccountID === currentAccountID,
        isAdmin: policy.role === CONST.POLICY.ROLE.ADMIN,
        isApprover: report.managerID === currentAccountID,
    };
}

/**
 * Returns the action that can be taken on a given transaction or report
 *
 * Do not use directly, use only via `getSections()` facade.
 */
function getAction(data: OnyxTypes.SearchResults['data'], key: string): SearchTransactionAction {
    const isTransaction = isTransactionEntry(key);
    const report = getReportFromKey(data, key);

    if (!isTransaction && !isReportEntry(key)) {
        return CONST.SEARCH.ACTION_TYPES.VIEW;
    }
    // Tracked and unreported expenses don't have a report, so we return early.
    if (!report) {
        return CONST.SEARCH.ACTION_TYPES.VIEW;
    }

    if (isSettled(report)) {
        return CONST.SEARCH.ACTION_TYPES.PAID;
    }
    if (isClosedReport(report)) {
        return CONST.SEARCH.ACTION_TYPES.DONE;
    }

    const transaction = isTransaction ? data[key] : undefined;
    // We need to check both options for a falsy value since the transaction might not have an error but the report associated with it might. We return early if there are any errors for performance reasons, so we don't need to compute any other possible actions.
    // eslint-disable-next-line @typescript-eslint/prefer-nullish-coalescing
    if (transaction?.errors || report?.errors) {
        return CONST.SEARCH.ACTION_TYPES.REVIEW;
    }

    // We don't need to run the logic if this is not a transaction or iou/expense report, so let's shortcut the logic for performance reasons
    if (!isMoneyRequestReport(report) && !isInvoiceReport(report)) {
        return CONST.SEARCH.ACTION_TYPES.VIEW;
    }

    let allReportTransactions: SearchTransaction[];
    if (isReportEntry(key)) {
        allReportTransactions = getTransactionsForReport(data, report.reportID);
    } else {
        allReportTransactions = transaction ? [transaction] : [];
    }
    // Get violations - optimize by using a Map for faster lookups
    const allViolations = getViolations(data);
    const policy = getPolicyFromKey(data, report) as OnyxTypes.Policy;
    const {isSubmitter, isAdmin, isApprover} = getReviewerPermissionFlags(report, policy);

    // Only check for violations if we need to (when user has permission to review)
    if ((isSubmitter || isApprover || isAdmin) && hasViolations(report.reportID, allViolations, undefined, allReportTransactions)) {
        return CONST.SEARCH.ACTION_TYPES.REVIEW;
    }
    // Submit/Approve/Pay can only be taken on transactions if the transaction is the only one on the report, otherwise `View` is the only option.
    // If this condition is not met, return early for performance reasons
    if (isTransaction && !transaction?.isFromOneTransactionReport) {
        return CONST.SEARCH.ACTION_TYPES.VIEW;
    }

    const invoiceReceiverPolicy =
        isInvoiceReport(report) && report?.invoiceReceiver?.type === CONST.REPORT.INVOICE_RECEIVER_TYPE.BUSINESS
            ? data[`${ONYXKEYS.COLLECTION.POLICY}${report?.invoiceReceiver?.policyID}`]
            : undefined;

    const chatReport = getChatReport(data, report);
    const chatReportRNVP = data[`${ONYXKEYS.COLLECTION.REPORT_NAME_VALUE_PAIRS}${report.chatReportID}`] ?? undefined;
    const canBePaid = canIOUBePaid(report, chatReport, policy, allReportTransactions, false, chatReportRNVP, invoiceReceiverPolicy);

    if (canBePaid && !hasOnlyHeldExpenses(report.reportID, allReportTransactions)) {
        return CONST.SEARCH.ACTION_TYPES.PAY;
    }

    const hasOnlyPendingCardOrScanningTransactions = allReportTransactions.length > 0 && allReportTransactions.every(isPendingCardOrScanningTransaction);

    const isAllowedToApproveExpenseReport = isAllowedToApproveExpenseReportUtils(report, undefined, policy);
    if (
        canApproveIOU(report, policy, allReportTransactions) &&
        isAllowedToApproveExpenseReport &&
        !hasOnlyPendingCardOrScanningTransactions &&
        !hasOnlyHeldExpenses(report.reportID, allReportTransactions)
    ) {
        return CONST.SEARCH.ACTION_TYPES.APPROVE;
    }

    const reportNVP = getReportNameValuePairsFromKey(data, report);
    const isArchived = isArchivedReport(reportNVP);

    // We check for isAllowedToApproveExpenseReport because if the policy has preventSelfApprovals enabled, we disable the Submit action and in that case we want to show the View action instead
    if (canSubmitReport(report, policy, allReportTransactions, allViolations, isArchived) && isAllowedToApproveExpenseReport) {
        return CONST.SEARCH.ACTION_TYPES.SUBMIT;
    }

    if (reportNVP?.exportFailedTime) {
        return CONST.SEARCH.ACTION_TYPES.REVIEW;
    }

    return CONST.SEARCH.ACTION_TYPES.VIEW;
}

/**
 * @private
 * Organizes data into List Sections for display, for the TaskListItemType of Search Results.
 *
 * Do not use directly, use only via `getSections()` facade.
 */
function getTaskSections(data: OnyxTypes.SearchResults['data']): TaskListItemType[] {
    return (
        Object.keys(data)
            .filter(isReportEntry)
            // Ensure that the reports that were passed are tasks, and not some other
            // type of report that was sent as the parent
            .filter((key) => isTaskListItemType(data[key] as SearchListItem))
            .map((key) => {
                const taskItem = data[key] as SearchTask;
                const personalDetails = data.personalDetailsList;

                const assignee = personalDetails?.[taskItem.managerID] ?? emptyPersonalDetails;
                const createdBy = personalDetails?.[taskItem.accountID] ?? emptyPersonalDetails;
                const formattedAssignee = formatPhoneNumber(getDisplayNameOrDefault(assignee));
                const formattedCreatedBy = formatPhoneNumber(getDisplayNameOrDefault(createdBy));

                const report = getReportOrDraftReport(taskItem.reportID) ?? taskItem;
                const parentReport = getReportOrDraftReport(taskItem.parentReportID);

                const doesDataContainAPastYearTransaction = shouldShowYear(data);
                const reportName = StringUtils.lineBreaksToSpaces(Parser.htmlToText(taskItem.reportName));
                const description = StringUtils.lineBreaksToSpaces(Parser.htmlToText(taskItem.description));

                const result: TaskListItemType = {
                    ...taskItem,
                    reportName,
                    description,
                    assignee,
                    formattedAssignee,
                    createdBy,
                    formattedCreatedBy,
                    keyForList: taskItem.reportID,
                    shouldShowYear: doesDataContainAPastYearTransaction,
                };

                if (parentReport && personalDetails) {
                    const policy = getPolicy(parentReport.policyID);
                    const parentReportName = getReportName(parentReport, policy, undefined, undefined);
                    const icons = getIcons(parentReport, personalDetails, null, '', -1, policy);
                    const parentReportIcon = icons?.at(0);

                    result.parentReportName = parentReportName;
                    result.parentReportIcon = parentReportIcon;
                }

                if (report) {
                    result.report = report;
                }

                return result;
            })
    );
}

/**
 * @private
 * Organizes data into List Sections for display, for the ReportActionListItemType of Search Results.
 *
 * Do not use directly, use only via `getSections()` facade.
 */
function getReportActionsSections(data: OnyxTypes.SearchResults['data']): ReportActionListItemType[] {
    const reportActionItems: ReportActionListItemType[] = [];

    const transactions = Object.keys(data)
        .filter(isTransactionEntry)
        .map((key) => data[key]);

    const reports = Object.keys(data)
        .filter(isReportEntry)
        .map((key) => data[key]);

    const policies = Object.keys(data)
        .filter(isPolicyEntry)
        .map((key) => data[key]);

    for (const key in data) {
        if (isReportActionEntry(key)) {
            const reportActions = data[key];
            for (const reportAction of Object.values(reportActions)) {
                const from = data.personalDetailsList?.[reportAction.accountID];
                const report = data[`${ONYXKEYS.COLLECTION.REPORT}${reportAction.reportID}`] ?? {};
                const policy = data[`${ONYXKEYS.COLLECTION.POLICY}${report.policyID}`] ?? {};
                const originalMessage = isMoneyRequestAction(reportAction) ? getOriginalMessage<typeof CONST.REPORT.ACTIONS.TYPE.IOU>(reportAction) : undefined;
                const isSendingMoney = isMoneyRequestAction(reportAction) && originalMessage?.type === CONST.IOU.REPORT_ACTION_TYPE.PAY && originalMessage?.IOUDetails;

                const invoiceReceiverPolicy: SearchPolicy | undefined =
                    report?.invoiceReceiver?.type === CONST.REPORT.INVOICE_RECEIVER_TYPE.BUSINESS ? data[`${ONYXKEYS.COLLECTION.POLICY}${report.invoiceReceiver.policyID}`] : undefined;
                if (
                    isDeletedAction(reportAction) ||
                    isResolvedActionableWhisper(reportAction) ||
                    reportAction.actionName === CONST.REPORT.ACTIONS.TYPE.CLOSED ||
                    isCreatedAction(reportAction) ||
                    isWhisperActionTargetedToOthers(reportAction) ||
                    (isMoneyRequestAction(reportAction) && !!report?.isWaitingOnBankAccount && originalMessage?.type === CONST.IOU.REPORT_ACTION_TYPE.PAY && !isSendingMoney)
                ) {
                    // eslint-disable-next-line no-continue
                    continue;
                }

                reportActionItems.push({
                    ...reportAction,
                    from,
                    reportName: getSearchReportName({report, policy, personalDetails: data.personalDetailsList, transactions, invoiceReceiverPolicy, reports, policies}),
                    formattedFrom: from?.displayName ?? from?.login ?? '',
                    date: reportAction.created,
                    keyForList: reportAction.reportActionID,
                });
            }
        }
    }
    return reportActionItems;
}

/**
 * @private
 * Organizes data into List Sections for display, for the ReportListItemType of Search Results.
 *
 * Do not use directly, use only via `getSections()` facade.
 */
function getReportSections(data: OnyxTypes.SearchResults['data'], metadata: OnyxTypes.SearchResults['search']): ReportListItemType[] {
    const shouldShowMerchant = getShouldShowMerchant(data);

    const doesDataContainAPastYearTransaction = shouldShowYear(data);

    const reportIDToTransactions: Record<string, ReportListItemType> = {};
    for (const key in data) {
        if (isReportEntry(key) && (data[key].type === CONST.REPORT.TYPE.IOU || data[key].type === CONST.REPORT.TYPE.EXPENSE || data[key].type === CONST.REPORT.TYPE.INVOICE)) {
            const reportItem = {...data[key]};
            const reportKey = `${ONYXKEYS.COLLECTION.REPORT}${reportItem.reportID}`;
            const transactions = reportIDToTransactions[reportKey]?.transactions ?? [];
            const isIOUReport = reportItem.type === CONST.REPORT.TYPE.IOU;

            reportIDToTransactions[reportKey] = {
                ...reportItem,
                action: getAction(data, key),
                keyForList: reportItem.reportID,
                from: data.personalDetailsList?.[reportItem.accountID ?? CONST.DEFAULT_NUMBER_ID],
                to: reportItem.managerID ? data.personalDetailsList?.[reportItem.managerID] : emptyPersonalDetails,
                transactions,
            };

            if (isIOUReport) {
                reportIDToTransactions[reportKey].reportName = getIOUReportName(data, reportIDToTransactions[reportKey]);
            }
        } else if (isTransactionEntry(key)) {
            const transactionItem = {...data[key]};
            const reportKey = `${ONYXKEYS.COLLECTION.REPORT}${transactionItem.reportID}`;
            const report = data[`${ONYXKEYS.COLLECTION.REPORT}${transactionItem.reportID}`];
            const policy = data[`${ONYXKEYS.COLLECTION.POLICY}${report?.policyID}`];
            const shouldShowBlankTo = !report || isOpenExpenseReport(report);

            const from = data.personalDetailsList?.[transactionItem.accountID];
            const to = transactionItem.managerID && !shouldShowBlankTo ? (data.personalDetailsList?.[transactionItem.managerID] ?? emptyPersonalDetails) : emptyPersonalDetails;

            const {formattedFrom, formattedTo, formattedTotal, formattedMerchant, date} = getTransactionItemCommonFormattedProperties(transactionItem, from, to, policy);

            const transaction = {
                ...transactionItem,
                action: getAction(data, key),
                from,
                to,
                formattedFrom,
                formattedTo: shouldShowBlankTo ? '' : formattedTo,
                formattedTotal,
                formattedMerchant,
                date,
                shouldShowMerchant,
                shouldShowCategory: metadata?.columnsToShow?.shouldShowCategoryColumn,
                shouldShowTag: metadata?.columnsToShow?.shouldShowTagColumn,
                shouldShowTax: metadata?.columnsToShow?.shouldShowTaxColumn,
                keyForList: transactionItem.transactionID,
                shouldShowYear: doesDataContainAPastYearTransaction,
            };
            if (reportIDToTransactions[reportKey]?.transactions) {
                reportIDToTransactions[reportKey].transactions.push(transaction);
            } else if (reportIDToTransactions[reportKey]) {
                reportIDToTransactions[reportKey].transactions = [transaction];
            }
        }
    }

    return Object.values(reportIDToTransactions);
}

/**
 * Returns the appropriate list item component based on the type and status of the search data.
 */
function getListItem(type: SearchDataTypes, status: SearchStatus, shouldGroupByReports = false): ListItemType<typeof type, typeof status> {
    if (type === CONST.SEARCH.DATA_TYPES.CHAT) {
        return ChatListItem;
    }
    if (type === CONST.SEARCH.DATA_TYPES.TASK) {
        return TaskListItem;
    }
    if (!shouldGroupByReports) {
        return TransactionListItem;
    }
    return ReportListItem;
}

/**
 * Organizes data into appropriate list sections for display based on the type of search results.
 */
function getSections(type: SearchDataTypes, status: SearchStatus, data: OnyxTypes.SearchResults['data'], metadata: OnyxTypes.SearchResults['search'], shouldGroupByReports = false) {
    if (type === CONST.SEARCH.DATA_TYPES.CHAT) {
        return getReportActionsSections(data);
    }
    if (type === CONST.SEARCH.DATA_TYPES.TASK) {
        return getTaskSections(data);
    }
    if (!shouldGroupByReports) {
        return getTransactionsSections(data, metadata);
    }

    return getReportSections(data, metadata);
}

/**
 * Sorts sections of data based on a specified column and sort order for displaying sorted results.
 */
function getSortedSections(
    type: SearchDataTypes,
    status: SearchStatus,
    data: ListItemDataType<typeof type, typeof status>,
    sortBy?: SearchColumnType,
    sortOrder?: SortOrder,
    shouldGroupByReports = false,
) {
    if (type === CONST.SEARCH.DATA_TYPES.CHAT) {
        return getSortedReportActionData(data as ReportActionListItemType[]);
    }
    if (type === CONST.SEARCH.DATA_TYPES.TASK) {
        return getSortedTaskData(data as TaskListItemType[], sortBy, sortOrder);
    }
    if (!shouldGroupByReports) {
        return getSortedTransactionData(data as TransactionListItemType[], sortBy, sortOrder);
    }
    return getSortedReportData(data as ReportListItemType[]);
}

/**
 * Compares two values based on a specified sorting order and column.
 * Handles both string and numeric comparisons, with special handling for absolute values when sorting by total amount.
 */
function compareValues(a: unknown, b: unknown, sortOrder: SortOrder, sortBy: string): number {
    const isAsc = sortOrder === CONST.SEARCH.SORT_ORDER.ASC;

    if (a === undefined || b === undefined) {
        return 0;
    }

    if (typeof a === 'string' && typeof b === 'string') {
        return isAsc ? a.localeCompare(b) : b.localeCompare(a);
    }

    if (typeof a === 'number' && typeof b === 'number') {
        const aValue = sortBy === CONST.SEARCH.TABLE_COLUMNS.TOTAL_AMOUNT ? Math.abs(a) : a;
        const bValue = sortBy === CONST.SEARCH.TABLE_COLUMNS.TOTAL_AMOUNT ? Math.abs(b) : b;
        return isAsc ? aValue - bValue : bValue - aValue;
    }

    return 0;
}

/**
 * @private
 * Sorts transaction sections based on a specified column and sort order.
 */
function getSortedTransactionData(data: TransactionListItemType[], sortBy?: SearchColumnType, sortOrder?: SortOrder) {
    if (!sortBy || !sortOrder) {
        return data;
    }

    const sortingProperty = transactionColumnNamesToSortingProperty[sortBy as keyof typeof transactionColumnNamesToSortingProperty];

    if (!sortingProperty) {
        return data;
    }

    return data.sort((a, b) => {
        const aValue = sortingProperty === 'comment' ? a.comment?.comment : a[sortingProperty as keyof TransactionListItemType];
        const bValue = sortingProperty === 'comment' ? b.comment?.comment : b[sortingProperty as keyof TransactionListItemType];

        return compareValues(aValue, bValue, sortOrder, sortingProperty);
    });
}

function getSortedTaskData(data: TaskListItemType[], sortBy?: SearchColumnType, sortOrder?: SortOrder) {
    if (!sortBy || !sortOrder) {
        return data;
    }

    const sortingProperty = taskColumnNamesToSortingProperty[sortBy as keyof typeof taskColumnNamesToSortingProperty];

    if (!sortingProperty) {
        return data;
    }

    return data.sort((a, b) => {
        const aValue = a[sortingProperty as keyof TaskListItemType];
        const bValue = b[sortingProperty as keyof TaskListItemType];

        return compareValues(aValue, bValue, sortOrder, sortingProperty);
    });
}

/**
 * @private
 * Sorts report sections based on a specified column and sort order.
 */
function getSortedReportData(data: ReportListItemType[]) {
    for (const report of data) {
        report.transactions = getSortedTransactionData(report.transactions, CONST.SEARCH.TABLE_COLUMNS.DATE, CONST.SEARCH.SORT_ORDER.DESC);
    }
    return data.sort((a, b) => {
        const aNewestTransaction = a.transactions?.at(0)?.modifiedCreated ? a.transactions?.at(0)?.modifiedCreated : a.transactions?.at(0)?.created;
        const bNewestTransaction = b.transactions?.at(0)?.modifiedCreated ? b.transactions?.at(0)?.modifiedCreated : b.transactions?.at(0)?.created;

        if (!aNewestTransaction || !bNewestTransaction) {
            return 0;
        }

        return bNewestTransaction.toLowerCase().localeCompare(aNewestTransaction);
    });
}

/**
 * @private
 * Sorts report actions sections based on a specified column and sort order.
 */
function getSortedReportActionData(data: ReportActionListItemType[]) {
    return data.sort((a, b) => {
        const aValue = a?.created;
        const bValue = b?.created;

        if (aValue === undefined || bValue === undefined) {
            return 0;
        }

        return bValue.toLowerCase().localeCompare(aValue);
    });
}

/**
 * Checks if the search results contain any data, useful for determining if the search results are empty.
 */
function isSearchResultsEmpty(searchResults: SearchResults) {
    return !Object.keys(searchResults?.data).some((key) => key.startsWith(ONYXKEYS.COLLECTION.TRANSACTION));
}

/**
 * Returns the corresponding translation key for expense type
 */
function getExpenseTypeTranslationKey(expenseType: ValueOf<typeof CONST.SEARCH.TRANSACTION_TYPE>): TranslationPaths {
    // eslint-disable-next-line default-case
    switch (expenseType) {
        case CONST.SEARCH.TRANSACTION_TYPE.DISTANCE:
            return 'common.distance';
        case CONST.SEARCH.TRANSACTION_TYPE.CARD:
            return 'common.card';
        case CONST.SEARCH.TRANSACTION_TYPE.CASH:
            return 'iou.cash';
        case CONST.SEARCH.TRANSACTION_TYPE.PER_DIEM:
            return 'common.perDiem';
    }
}

/**
 * Constructs and configures the overflow menu for search items, handling interactions such as renaming or deleting items.
 */
function getOverflowMenu(itemName: string, hash: number, inputQuery: string, showDeleteModal: (hash: number) => void, isMobileMenu?: boolean, closeMenu?: () => void) {
    return [
        {
            text: translateLocal('common.rename'),
            onSelected: () => {
                if (isMobileMenu && closeMenu) {
                    closeMenu();
                }
                Navigation.navigate(ROUTES.SEARCH_SAVED_SEARCH_RENAME.getRoute({name: encodeURIComponent(itemName), jsonQuery: inputQuery}));
            },
            icon: Expensicons.Pencil,
            shouldShowRightIcon: false,
            shouldShowRightComponent: false,
            shouldCallAfterModalHide: true,
        },
        {
            text: translateLocal('common.delete'),
            onSelected: () => {
                if (isMobileMenu && closeMenu) {
                    closeMenu();
                }
                showDeleteModal(hash);
            },
            icon: Expensicons.Trashcan,
            shouldShowRightIcon: false,
            shouldShowRightComponent: false,
            shouldCallAfterModalHide: true,
            shouldCloseAllModals: true,
        },
    ];
}

/**
 * Checks if the passed username is a correct standard username, and not a placeholder
 */
function isCorrectSearchUserName(displayName?: string) {
    return displayName && displayName.toUpperCase() !== CONST.REPORT.OWNER_EMAIL_FAKE;
}

function createTypeMenuSections(session: OnyxTypes.Session | undefined, policies: OnyxCollection<OnyxTypes.Policy> = {}): SearchTypeMenuSection[] {
    const email = session?.email;

    // Start building the sections by requiring the following sections to always be present
    const typeMenuSections: SearchTypeMenuSection[] = [
        {
            translationPath: 'common.explore',
            menuItems: [
                {
                    translationPath: 'common.expenses',
                    type: CONST.SEARCH.DATA_TYPES.EXPENSE,
                    icon: Expensicons.Receipt,
                    getSearchQuery: (policyID?: string) => {
                        const queryString = buildCannedSearchQuery({policyID});
                        return queryString;
                    },
                },
                {
                    translationPath: 'common.reports',
                    type: CONST.SEARCH.DATA_TYPES.EXPENSE,
                    icon: Expensicons.Document,
                    getSearchQuery: (policyID?: string) => {
                        const queryString = buildCannedSearchQuery({groupBy: CONST.SEARCH.GROUP_BY.REPORTS, policyID});
                        return queryString;
                    },
                },
                {
                    translationPath: 'common.chats',
                    type: CONST.SEARCH.DATA_TYPES.CHAT,
                    icon: Expensicons.ChatBubbles,
                    getSearchQuery: (policyID?: string) => {
                        const queryString = buildCannedSearchQuery({type: CONST.SEARCH.DATA_TYPES.CHAT, status: CONST.SEARCH.STATUS.CHAT.ALL, policyID});
                        return queryString;
                    },
                },
            ],
        },
    ];

    // Begin adding conditional sections, based on the policies the user has access to
    const showSubmitSuggestion = Object.values(policies).filter((p) => p?.type && p.type !== CONST.POLICY.TYPE.PERSONAL).length > 0;

    const showApproveSuggestion =
        Object.values(policies).filter<OnyxTypes.Policy>((policy): policy is OnyxTypes.Policy => {
            if (!policy || !email || policy.type === CONST.POLICY.TYPE.PERSONAL) {
                return false;
            }

            const isPolicyApprover = policy.approver === email;
            const isSubmittedTo = Object.values(policy.employeeList ?? {}).some((employee) => {
                return employee.submitsTo === email || employee.forwardsTo === email;
            });

            return isPolicyApprover || isSubmittedTo;
        }).length > 0;

<<<<<<< HEAD
=======
    // TODO: This option will be enabled soon (removing the && false). We are waiting on BE changes to support this
    // feature, but lets keep the code here for simplicity
    // https://github.com/Expensify/Expensify/issues/505932
>>>>>>> 1f8e0226
    const showPaySuggestion =
        Object.values(policies).filter<OnyxTypes.Policy>((policy): policy is OnyxTypes.Policy => {
            if (!policy || policy.type === CONST.POLICY.TYPE.PERSONAL) {
                return false;
            }

            const reimburser = policy.achAccount?.reimburser;
            const isReimburser = reimburser === email;
            const isAdmin = policy.role === CONST.POLICY.ROLE.ADMIN;

            if (policy.reimbursementChoice === CONST.POLICY.REIMBURSEMENT_CHOICES.REIMBURSEMENT_YES) {
                return reimburser ? isReimburser : isAdmin;
            }

            if (policy.reimbursementChoice === CONST.POLICY.REIMBURSEMENT_CHOICES.REIMBURSEMENT_MANUAL) {
                return isAdmin;
            }

            return false;
        }).length > 0;

    // TODO: This option will be enabled soon (removing the && false). We are waiting on changes to support this
    // feature fully, but lets keep the code here for simplicity
    // https://github.com/Expensify/Expensify/issues/505933
    const showExportSuggestion =
        Object.values(policies).filter<OnyxTypes.Policy>((policy): policy is OnyxTypes.Policy => {
            if (!policy || !email) {
                return false;
            }

            const isIntacctExporter = policy.connections?.intacct?.config?.export?.exporter === email;
            const isNetSuiteExporter = policy.connections?.netsuite?.options?.config?.exporter === email;
            const isQuickbooksDesktopExporter = policy.connections?.quickbooksDesktop?.config?.export?.exporter === email;
            const isQuickbooksOnlineExporter = policy.connections?.quickbooksOnline?.config?.export?.exporter === email;
            const isXeroExporter = policy.connections?.xero?.config?.export?.exporter === email;

            return isIntacctExporter || isNetSuiteExporter || isQuickbooksDesktopExporter || isQuickbooksOnlineExporter || isXeroExporter;
        }).length > 0 && false;

    // We suggest specific filters for users based on their access in specific policies. Show the todo section
    // only if any of these items are available
    const showTodoSection = showSubmitSuggestion || showApproveSuggestion || showPaySuggestion || showExportSuggestion;

    if (showTodoSection && session) {
        const section: SearchTypeMenuSection = {
            translationPath: 'common.todo',
            menuItems: [],
        };

        if (showSubmitSuggestion) {
            section.menuItems.push({
                translationPath: 'common.submit',
                type: CONST.SEARCH.DATA_TYPES.EXPENSE,
                icon: Expensicons.Pencil,
                emptyState: {
                    headerMedia: DotLottieAnimations.Fireworks,
                    title: 'search.searchResults.emptySubmitResults.title',
                    subtitle: 'search.searchResults.emptySubmitResults.subtitle',
                    buttons: [
                        {
                            success: true,
                            buttonText: 'report.newReport.createReport',
                            buttonAction: () => {
                                interceptAnonymousUser(() => {
                                    const activePolicy = getActivePolicy();
                                    const groupPoliciesWithChatEnabled = getGroupPaidPoliciesWithExpenseChatEnabled();
                                    const personalDetails = getPersonalDetailsForAccountID(session.accountID) as OnyxTypes.PersonalDetails;

                                    let workspaceIDForReportCreation: string | undefined;

                                    // If the user's default workspace is a paid group workspace with chat enabled, we create a report with it by default
                                    if (activePolicy && activePolicy.isPolicyExpenseChatEnabled && isPaidGroupPolicy(activePolicy)) {
                                        workspaceIDForReportCreation = activePolicy.id;
                                    } else if (groupPoliciesWithChatEnabled.length === 1) {
                                        workspaceIDForReportCreation = groupPoliciesWithChatEnabled.at(0)?.id;
                                    }

                                    if (workspaceIDForReportCreation && !shouldRestrictUserBillableActions(workspaceIDForReportCreation) && personalDetails) {
                                        const createdReportID = createNewReport(personalDetails, workspaceIDForReportCreation);
                                        Navigation.setNavigationActionToMicrotaskQueue(() => {
                                            Navigation.navigate(ROUTES.SEARCH_MONEY_REQUEST_REPORT.getRoute({reportID: createdReportID, backTo: Navigation.getActiveRoute()}));
                                        });
                                        return;
                                    }

                                    // If the user's default workspace is personal and the user has more than one group workspace, which is paid and has chat enabled, or a chosen workspace is past the grace period, we need to redirect them to the workspace selection screen
                                    Navigation.navigate(ROUTES.NEW_REPORT_WORKSPACE_SELECTION);
                                });
                            },
                        },
                    ],
                },
                getSearchQuery: () => {
                    const queryString = buildQueryStringFromFilterFormValues({
                        type: CONST.SEARCH.DATA_TYPES.EXPENSE,
                        groupBy: CONST.SEARCH.GROUP_BY.REPORTS,
                        status: CONST.SEARCH.STATUS.EXPENSE.DRAFTS,
                        from: [`${session.accountID}`],
                    });
                    return queryString;
                },
            });
        }

        if (showApproveSuggestion) {
            section.menuItems.push({
                translationPath: 'search.bulkActions.approve',
                type: CONST.SEARCH.DATA_TYPES.EXPENSE,
                icon: Expensicons.ThumbsUp,
                emptyState: {
                    headerMedia: DotLottieAnimations.Fireworks,
                    title: 'search.searchResults.emptyApproveResults.title',
                    subtitle: 'search.searchResults.emptyApproveResults.subtitle',
                },
                getSearchQuery: () => {
                    const queryString = buildQueryStringFromFilterFormValues({
                        type: CONST.SEARCH.DATA_TYPES.EXPENSE,
                        groupBy: CONST.SEARCH.GROUP_BY.REPORTS,
                        status: CONST.SEARCH.STATUS.EXPENSE.OUTSTANDING,
                        to: [`${session.accountID}`],
                    });
                    return queryString;
                },
            });
        }

        if (showPaySuggestion) {
            section.menuItems.push({
                translationPath: 'search.bulkActions.pay',
                type: CONST.SEARCH.DATA_TYPES.EXPENSE,
                icon: Expensicons.MoneyBag,
                emptyState: {
                    headerMedia: DotLottieAnimations.Fireworks,
                    title: 'search.searchResults.emptyPayResults.title',
                    subtitle: 'search.searchResults.emptyPayResults.subtitle',
                },
                getSearchQuery: () => {
                    const queryString = buildQueryStringFromFilterFormValues({
                        type: CONST.SEARCH.DATA_TYPES.EXPENSE,
                        groupBy: CONST.SEARCH.GROUP_BY.REPORTS,
                        status: [CONST.SEARCH.STATUS.EXPENSE.APPROVED, CONST.SEARCH.STATUS.EXPENSE.DONE],
                        payer: session.accountID?.toString(),
                    });
                    return queryString;
                },
            });
        }

        if (showExportSuggestion) {
            section.menuItems.push({
                translationPath: 'common.export',
                type: CONST.SEARCH.DATA_TYPES.EXPENSE,
                icon: Expensicons.CheckCircle,
                emptyState: {
                    headerMedia: DotLottieAnimations.Fireworks,
                    title: 'search.searchResults.emptyExportResults.title',
                    subtitle: 'search.searchResults.emptyExportResults.subtitle',
                },
                getSearchQuery: () => {
                    const queryString = buildQueryStringFromFilterFormValues({
                        groupBy: CONST.SEARCH.GROUP_BY.REPORTS,
                        exporter: [`${session.accountID}`],
                        status: [CONST.SEARCH.STATUS.EXPENSE.APPROVED, CONST.SEARCH.STATUS.EXPENSE.PAID, CONST.SEARCH.STATUS.EXPENSE.DONE],
                        exportedOn: CONST.SEARCH.NEVER,
                    });
                    return queryString;
                },
            });
        }

        typeMenuSections.push(section);
    }

    return typeMenuSections;
}

function createBaseSavedSearchMenuItem(item: SaveSearchItem, key: string, index: number, title: string, isFocused: boolean): SavedSearchMenuItem {
    return {
        key,
        title,
        hash: key,
        query: item.query,
        shouldShowRightComponent: true,
        focused: isFocused,
        pendingAction: item.pendingAction,
        disabled: item.pendingAction === CONST.RED_BRICK_ROAD_PENDING_ACTION.DELETE,
        shouldIconUseAutoWidthStyle: true,
    };
}

/**
 * Whether to show the empty state or not
 */
function shouldShowEmptyState(isDataLoaded: boolean, dataLength: number, type: SearchDataTypes) {
    return !isDataLoaded || dataLength === 0 || !Object.values(CONST.SEARCH.DATA_TYPES).includes(type);
}

function isSearchDataLoaded(currentSearchResults: SearchResults | undefined, lastNonEmptySearchResults: SearchResults | undefined, queryJSON: SearchQueryJSON | undefined) {
    const searchResults = currentSearchResults?.data ? currentSearchResults : lastNonEmptySearchResults;
    const {status} = queryJSON ?? {};

    const isDataLoaded =
        searchResults?.data !== undefined &&
        searchResults?.search?.type === queryJSON?.type &&
        (Array.isArray(status) ? searchResults?.search?.status === status.join(',') : searchResults?.search?.status === status);

    return isDataLoaded;
}

export {
    getListItem,
    getSections,
    getShouldShowMerchant,
    getSortedSections,
    isReportListItemType,
    isSearchResultsEmpty,
    isTransactionListItemType,
    isReportActionListItemType,
    shouldShowYear,
    getExpenseTypeTranslationKey,
    getOverflowMenu,
    isCorrectSearchUserName,
    isReportActionEntry,
    isTaskListItemType,
    getAction,
    createTypeMenuSections,
    createBaseSavedSearchMenuItem,
    shouldShowEmptyState,
    compareValues,
    isSearchDataLoaded,
};
export type {SavedSearchMenuItem, SearchTypeMenuSection, SearchTypeMenuItem, SearchDateModifier, SearchDateModifierLower};<|MERGE_RESOLUTION|>--- conflicted
+++ resolved
@@ -1076,12 +1076,6 @@
             return isPolicyApprover || isSubmittedTo;
         }).length > 0;
 
-<<<<<<< HEAD
-=======
-    // TODO: This option will be enabled soon (removing the && false). We are waiting on BE changes to support this
-    // feature, but lets keep the code here for simplicity
-    // https://github.com/Expensify/Expensify/issues/505932
->>>>>>> 1f8e0226
     const showPaySuggestion =
         Object.values(policies).filter<OnyxTypes.Policy>((policy): policy is OnyxTypes.Policy => {
             if (!policy || policy.type === CONST.POLICY.TYPE.PERSONAL) {
