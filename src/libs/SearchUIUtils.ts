--- conflicted
+++ resolved
@@ -114,7 +114,6 @@
     [CONST.SEARCH.TABLE_COLUMNS.IN]: 'parentReportID' as const,
 };
 
-<<<<<<< HEAD
 const expenseStatusActionMapping = {
     [CONST.SEARCH.STATUS.EXPENSE.DRAFTS]: (expenseReport: SearchReport) =>
         expenseReport?.stateNum === CONST.REPORT.STATE_NUM.OPEN && expenseReport.statusNum === CONST.REPORT.STATUS_NUM.OPEN,
@@ -139,45 +138,6 @@
     {translation: 'iou.done', value: CONST.SEARCH.STATUS.EXPENSE.DONE},
 ];
 
-const expenseReportedStatusOptions: Array<MultiSelectItem<SingularSearchStatus>> = [
-    {translation: 'common.drafts', value: CONST.SEARCH.STATUS.EXPENSE.DRAFTS},
-    {translation: 'common.outstanding', value: CONST.SEARCH.STATUS.EXPENSE.OUTSTANDING},
-    {translation: 'iou.approved', value: CONST.SEARCH.STATUS.EXPENSE.APPROVED},
-    {translation: 'iou.settledExpensify', value: CONST.SEARCH.STATUS.EXPENSE.PAID},
-    {translation: 'iou.done', value: CONST.SEARCH.STATUS.EXPENSE.DONE},
-];
-
-const chatStatusOptions: Array<MultiSelectItem<SingularSearchStatus>> = [
-    {translation: 'common.unread', value: CONST.SEARCH.STATUS.CHAT.UNREAD},
-    {translation: 'common.sent', value: CONST.SEARCH.STATUS.CHAT.SENT},
-    {translation: 'common.attachments', value: CONST.SEARCH.STATUS.CHAT.ATTACHMENTS},
-    {translation: 'common.links', value: CONST.SEARCH.STATUS.CHAT.LINKS},
-    {translation: 'search.filters.pinned', value: CONST.SEARCH.STATUS.CHAT.PINNED},
-];
-
-const invoiceStatusOptions: Array<MultiSelectItem<SingularSearchStatus>> = [
-    {translation: 'common.outstanding', value: CONST.SEARCH.STATUS.INVOICE.OUTSTANDING},
-    {translation: 'iou.settledExpensify', value: CONST.SEARCH.STATUS.INVOICE.PAID},
-];
-
-const tripStatusOptions: Array<MultiSelectItem<SingularSearchStatus>> = [
-    {translation: 'search.filters.current', value: CONST.SEARCH.STATUS.TRIP.CURRENT},
-    {translation: 'search.filters.past', value: CONST.SEARCH.STATUS.TRIP.PAST},
-];
-
-const taskStatusOptions: Array<MultiSelectItem<SingularSearchStatus>> = [
-    {translation: 'common.outstanding', value: CONST.SEARCH.STATUS.TASK.OUTSTANDING},
-    {translation: 'search.filters.completed', value: CONST.SEARCH.STATUS.TASK.COMPLETED},
-];
-
-let currentAccountID: number | undefined;
-Onyx.connect({
-    key: ONYXKEYS.SESSION,
-    callback: (session) => {
-        currentAccountID = session?.accountID;
-    },
-});
-=======
 function getExpenseStatusOptions(): Array<MultiSelectItem<SingularSearchStatus>> {
     return [
         {text: translateLocal('common.unreported'), value: CONST.SEARCH.STATUS.EXPENSE.UNREPORTED},
@@ -229,7 +189,6 @@
         {text: translateLocal('search.filters.completed'), value: CONST.SEARCH.STATUS.TASK.COMPLETED},
     ];
 }
->>>>>>> 54e5acb7
 
 const emptyPersonalDetails = {
     accountID: CONST.REPORT.OWNER_ACCOUNT_ID_FAKE,
@@ -815,77 +774,6 @@
     for (const key of transactionKeys) {
         const transactionItem = data[key];
         const report = data[`${ONYXKEYS.COLLECTION.REPORT}${transactionItem.reportID}`];
-<<<<<<< HEAD
-=======
-        const policy = data[`${ONYXKEYS.COLLECTION.POLICY}${report?.policyID}`];
-        const shouldShowBlankTo = !report || isOpenExpenseReport(report);
-
-        const transactionViolations = getTransactionViolations(allViolations, transactionItem);
-        // Use Map.get() for faster lookups with default values
-        const from = personalDetailsMap.get(transactionItem.accountID.toString()) ?? emptyPersonalDetails;
-        const to = transactionItem.managerID && !shouldShowBlankTo ? (personalDetailsMap.get(transactionItem.managerID.toString()) ?? emptyPersonalDetails) : emptyPersonalDetails;
-
-        const {formattedFrom, formattedTo, formattedTotal, formattedMerchant, date} = getTransactionItemCommonFormattedProperties(transactionItem, from, to, policy, formatPhoneNumber);
-
-        const transactionSection: TransactionListItemType = {
-            action: getAction(data, allViolations, key, currentSearch, currentAccountID),
-            report,
-            from,
-            to,
-            formattedFrom,
-            formattedTo: shouldShowBlankTo ? '' : formattedTo,
-            formattedTotal,
-            formattedMerchant,
-            date,
-            shouldShowMerchant,
-            shouldShowCategory,
-            shouldShowTag,
-            shouldShowTax,
-            keyForList: transactionItem.transactionID,
-            shouldShowYear: doesDataContainAPastYearTransaction,
-            isAmountColumnWide: shouldShowAmountInWideColumn,
-            isTaxAmountColumnWide: shouldShowTaxAmountInWideColumn,
-            violations: transactionViolations,
-
-            // Manually copying all the properties from transactionItem
-            transactionID: transactionItem.transactionID,
-            created: transactionItem.created,
-            modifiedCreated: transactionItem.modifiedCreated,
-            amount: transactionItem.amount,
-            canDelete: transactionItem.canDelete,
-            canHold: transactionItem.canHold,
-            canUnhold: transactionItem.canUnhold,
-            modifiedAmount: transactionItem.modifiedAmount,
-            currency: transactionItem.currency,
-            modifiedCurrency: transactionItem.modifiedCurrency,
-            merchant: transactionItem.merchant,
-            modifiedMerchant: transactionItem.modifiedMerchant,
-            comment: transactionItem.comment,
-            category: transactionItem.category,
-            transactionType: transactionItem.transactionType,
-            reportType: transactionItem.reportType,
-            policyID: transactionItem.policyID,
-            parentTransactionID: transactionItem.parentTransactionID,
-            hasEReceipt: transactionItem.hasEReceipt,
-            accountID: transactionItem.accountID,
-            managerID: transactionItem.managerID,
-            reportID: transactionItem.reportID,
-            ...(transactionItem.pendingAction ? {pendingAction: transactionItem.pendingAction} : {}),
-            transactionThreadReportID: transactionItem.transactionThreadReportID,
-            isFromOneTransactionReport: transactionItem.isFromOneTransactionReport,
-            tag: transactionItem.tag,
-            receipt: transactionItem.receipt,
-            taxAmount: transactionItem.taxAmount,
-            description: transactionItem.description,
-            mccGroup: transactionItem.mccGroup,
-            modifiedMCCGroup: transactionItem.modifiedMCCGroup,
-            moneyRequestReportActionID: transactionItem.moneyRequestReportActionID,
-            pendingAction: transactionItem.pendingAction,
-            errors: transactionItem.errors,
-            isActionLoading: transactionItem.isActionLoading,
-            hasViolation: transactionItem.hasViolation,
-        };
->>>>>>> 54e5acb7
 
         let shouldShow = true;
         if (queryJSON && !transactionItem.isActionLoading) {
@@ -906,14 +794,16 @@
         if (shouldShow) {
             const policy = data[`${ONYXKEYS.COLLECTION.POLICY}${report?.policyID}`];
             const shouldShowBlankTo = !report || isOpenExpenseReport(report);
+
             const transactionViolations = getTransactionViolations(allViolations, transactionItem);
             // Use Map.get() for faster lookups with default values
             const from = personalDetailsMap.get(transactionItem.accountID.toString()) ?? emptyPersonalDetails;
             const to = transactionItem.managerID && !shouldShowBlankTo ? (personalDetailsMap.get(transactionItem.managerID.toString()) ?? emptyPersonalDetails) : emptyPersonalDetails;
-            const {formattedFrom, formattedTo, formattedTotal, formattedMerchant, date} = getTransactionItemCommonFormattedProperties(transactionItem, from, to, policy);
+
+            const {formattedFrom, formattedTo, formattedTotal, formattedMerchant, date} = getTransactionItemCommonFormattedProperties(transactionItem, from, to, policy, formatPhoneNumber);
 
             const transactionSection: TransactionListItemType = {
-                action: getAction(data, allViolations, key, currentSearch),
+                action: getAction(data, allViolations, key, currentSearch, currentAccountID),
                 report,
                 from,
                 to,
@@ -926,15 +816,12 @@
                 shouldShowCategory,
                 shouldShowTag,
                 shouldShowTax,
-                shouldShowTo,
-                shouldShowFrom,
-                shouldShowDescription,
                 keyForList: transactionItem.transactionID,
                 shouldShowYear: doesDataContainAPastYearTransaction,
                 isAmountColumnWide: shouldShowAmountInWideColumn,
                 isTaxAmountColumnWide: shouldShowTaxAmountInWideColumn,
                 violations: transactionViolations,
-                filename: transactionItem.filename,
+
                 // Manually copying all the properties from transactionItem
                 transactionID: transactionItem.transactionID,
                 created: transactionItem.created,
@@ -972,8 +859,6 @@
                 errors: transactionItem.errors,
                 isActionLoading: transactionItem.isActionLoading,
                 hasViolation: transactionItem.hasViolation,
-                cardID: transactionItem.cardID,
-                cardName: transactionItem.cardName,
             };
 
             transactionsSections.push(transactionSection);
@@ -1333,7 +1218,6 @@
             const isIOUReport = reportItem.type === CONST.REPORT.TYPE.IOU;
             const actions = reportActions[`${ONYXKEYS.COLLECTION.REPORT_ACTIONS}${reportItem.reportID}`];
 
-<<<<<<< HEAD
             let shouldShow = true;
             if (queryJSON && !reportItem.isActionLoading) {
                 if (queryJSON.type === CONST.SEARCH.DATA_TYPES.EXPENSE) {
@@ -1356,7 +1240,7 @@
                 const shouldShowBlankTo = !reportItem || isOpenExpenseReport(reportItem);
                 reportIDToTransactions[reportKey] = {
                     ...reportItem,
-                    action: getAction(data, allViolations, key, currentSearch, actions),
+                    action: getAction(data, allViolations, key, currentSearch, currentAccountID, actions),
                     groupedBy: CONST.SEARCH.GROUP_BY.REPORTS,
                     keyForList: reportItem.reportID,
                     from: transactions.length > 0 ? data.personalDetailsList[data?.[reportKey as ReportKey]?.accountID ?? CONST.DEFAULT_NUMBER_ID] : emptyPersonalDetails,
@@ -1364,20 +1248,6 @@
                     transactions,
                     ...(reportPendingAction ? {pendingAction: reportPendingAction} : {}),
                 };
-=======
-            const reportPendingAction = reportItem?.pendingAction ?? reportItem?.pendingFields?.preview;
-            const shouldShowBlankTo = !reportItem || isOpenExpenseReport(reportItem);
-            reportIDToTransactions[reportKey] = {
-                ...reportItem,
-                action: getAction(data, allViolations, key, currentSearch, currentAccountID, actions),
-                groupedBy: CONST.SEARCH.GROUP_BY.REPORTS,
-                keyForList: reportItem.reportID,
-                from: transactions.length > 0 ? data.personalDetailsList[data?.[reportKey as ReportKey]?.accountID ?? CONST.DEFAULT_NUMBER_ID] : emptyPersonalDetails,
-                to: !shouldShowBlankTo && reportItem.managerID ? data.personalDetailsList?.[reportItem.managerID] : emptyPersonalDetails,
-                transactions,
-                ...(reportPendingAction ? {pendingAction: reportPendingAction} : {}),
-            };
->>>>>>> 54e5acb7
 
                 if (isIOUReport) {
                     reportIDToTransactions[reportKey].reportName = getIOUReportName(data, reportIDToTransactions[reportKey]);
