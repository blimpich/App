--- conflicted
+++ resolved
@@ -97,13 +97,10 @@
 import StringUtils from './StringUtils';
 import {shouldRestrictUserBillableActions} from './SubscriptionUtils';
 import {
-<<<<<<< HEAD
     allHavePendingRTERViolation,
-=======
     getCategory,
     getDescription,
     getTag,
->>>>>>> 62084c04
     getTaxAmount,
     getAmount as getTransactionAmount,
     getCreated as getTransactionCreatedDate,
