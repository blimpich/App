--- conflicted
+++ resolved
@@ -77,11 +77,7 @@
     isOpenExpenseReport,
     isSettled,
 } from './ReportUtils';
-<<<<<<< HEAD
-import {buildCannedSearchQuery, buildQueryStringFromFilterFormValues, getTodoSearchQuery} from './SearchQueryUtils';
-=======
-import {buildCannedSearchQuery, buildQueryStringFromFilterFormValues, buildSearchQueryJSON} from './SearchQueryUtils';
->>>>>>> 3c4fcceb
+import {buildCannedSearchQuery, buildQueryStringFromFilterFormValues, buildSearchQueryJSON, getTodoSearchQuery} from './SearchQueryUtils';
 import StringUtils from './StringUtils';
 import {shouldRestrictUserBillableActions} from './SubscriptionUtils';
 import {
@@ -271,12 +267,7 @@
             translationPath: 'common.submit',
             type: CONST.SEARCH.DATA_TYPES.EXPENSE,
             icon: Expensicons.Pencil,
-            searchQuery: buildQueryStringFromFilterFormValues({
-                type: CONST.SEARCH.DATA_TYPES.EXPENSE,
-                groupBy: CONST.SEARCH.GROUP_BY.REPORTS,
-                status: CONST.SEARCH.STATUS.EXPENSE.DRAFTS,
-                from: [`${accountID}`],
-            }),
+            searchQuery: getTodoSearchQuery('submit', currentAccountID),
             get hash() {
                 return buildSearchQueryJSON(this.searchQuery)?.hash ?? CONST.DEFAULT_NUMBER_ID;
             },
@@ -286,12 +277,7 @@
             translationPath: 'search.bulkActions.approve',
             type: CONST.SEARCH.DATA_TYPES.EXPENSE,
             icon: Expensicons.ThumbsUp,
-            searchQuery: buildQueryStringFromFilterFormValues({
-                type: CONST.SEARCH.DATA_TYPES.EXPENSE,
-                groupBy: CONST.SEARCH.GROUP_BY.REPORTS,
-                action: CONST.SEARCH.ACTION_FILTERS.APPROVE,
-                to: [`${accountID}`],
-            }),
+            searchQuery: getTodoSearchQuery('approve', currentAccountID),
             get hash() {
                 return buildSearchQueryJSON(this.searchQuery)?.hash ?? CONST.DEFAULT_NUMBER_ID;
             },
@@ -301,13 +287,7 @@
             translationPath: 'search.bulkActions.pay',
             type: CONST.SEARCH.DATA_TYPES.EXPENSE,
             icon: Expensicons.MoneyBag,
-            searchQuery: buildQueryStringFromFilterFormValues({
-                type: CONST.SEARCH.DATA_TYPES.EXPENSE,
-                groupBy: CONST.SEARCH.GROUP_BY.REPORTS,
-                action: CONST.SEARCH.ACTION_FILTERS.PAY,
-                reimbursable: CONST.SEARCH.BOOLEAN.YES,
-                payer: `${accountID}`,
-            }),
+            searchQuery: getTodoSearchQuery('pay', currentAccountID),
             get hash() {
                 return buildSearchQueryJSON(this.searchQuery)?.hash ?? CONST.DEFAULT_NUMBER_ID;
             },
@@ -317,13 +297,7 @@
             translationPath: 'common.export',
             type: CONST.SEARCH.DATA_TYPES.EXPENSE,
             icon: Expensicons.CheckCircle,
-            searchQuery: buildQueryStringFromFilterFormValues({
-                type: CONST.SEARCH.DATA_TYPES.EXPENSE,
-                groupBy: CONST.SEARCH.GROUP_BY.REPORTS,
-                action: CONST.SEARCH.ACTION_FILTERS.EXPORT,
-                exporter: [`${accountID}`],
-                exportedOn: CONST.SEARCH.DATE_PRESETS.NEVER,
-            }),
+            searchQuery: getTodoSearchQuery('export', currentAccountID),
             get hash() {
                 return buildSearchQueryJSON(this.searchQuery)?.hash ?? CONST.DEFAULT_NUMBER_ID;
             },
@@ -1603,12 +1577,6 @@
                               ]
                             : [],
                 },
-<<<<<<< HEAD
-                getSearchQuery: () => {
-                    return getTodoSearchQuery('submit', session?.accountID);
-                },
-=======
->>>>>>> 3c4fcceb
             });
         }
 
@@ -1620,12 +1588,6 @@
                     title: 'search.searchResults.emptyApproveResults.title',
                     subtitle: 'search.searchResults.emptyApproveResults.subtitle',
                 },
-<<<<<<< HEAD
-                getSearchQuery: () => {
-                    return getTodoSearchQuery('approve', session?.accountID);
-                },
-=======
->>>>>>> 3c4fcceb
             });
         }
 
@@ -1637,12 +1599,6 @@
                     title: 'search.searchResults.emptyPayResults.title',
                     subtitle: 'search.searchResults.emptyPayResults.subtitle',
                 },
-<<<<<<< HEAD
-                getSearchQuery: () => {
-                    return getTodoSearchQuery('pay', session?.accountID);
-                },
-=======
->>>>>>> 3c4fcceb
             });
         }
 
@@ -1654,12 +1610,6 @@
                     title: 'search.searchResults.emptyExportResults.title',
                     subtitle: 'search.searchResults.emptyExportResults.subtitle',
                 },
-<<<<<<< HEAD
-                getSearchQuery: () => {
-                    return getTodoSearchQuery('export', session?.accountID);
-                },
-=======
->>>>>>> 3c4fcceb
             });
         }
 
