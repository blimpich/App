--- conflicted
+++ resolved
@@ -27,12 +27,12 @@
     ReportActionListItemType,
     SearchListItem,
     TaskListItemType,
-    TransactionBankWithdrawalGroupListItemType,
     TransactionCardGroupListItemType,
     TransactionGroupListItemType,
     TransactionListItemType,
     TransactionMemberGroupListItemType,
     TransactionReportGroupListItemType,
+    TransactionWithdrawalIDGroupListItemType,
 } from '@components/SelectionList/types';
 import * as Expensicons from '@src/components/Icon/Expensicons';
 import CONST from '@src/CONST';
@@ -624,10 +624,10 @@
 }
 
 /**
- * Type guard that checks if something is a TransactionBankWithdrawalGroupListItemType
- */
-function isTransactionBankWithdrawalGroupListItemType(item: ListItem): item is TransactionBankWithdrawalGroupListItemType {
-    return isTransactionGroupListItemType(item) && 'groupedBy' in item && item.groupedBy === CONST.SEARCH.GROUP_BY.BANK_WITHDRAWAL;
+ * Type guard that checks if something is a TransactionWithdrawalIDGroupListItemType
+ */
+function isTransactionWithdrawalIDGroupListItemType(item: ListItem): item is TransactionWithdrawalIDGroupListItemType {
+    return isTransactionGroupListItemType(item) && 'groupedBy' in item && item.groupedBy === CONST.SEARCH.GROUP_BY.WITHDRAWAL_ID;
 }
 
 /**
@@ -1387,12 +1387,12 @@
 
 /**
  * @private
- * Organizes data into List Sections grouped by card for display, for the TransactionBankWithdrawalGroupListItemType of Search Results.
+ * Organizes data into List Sections grouped by card for display, for the TransactionWithdrawalIDGroupListItemType of Search Results.
  *
  * Do not use directly, use only via `getSections()` facade.
  */
-function getBankWithdrawalSections(data: OnyxTypes.SearchResults['data'], metadata: OnyxTypes.SearchResults['search']): TransactionBankWithdrawalGroupListItemType[] {
-    return data && metadata ? [] : []; // s77rt TODO
+function getWithdrawalIDSections(data: OnyxTypes.SearchResults['data']): TransactionWithdrawalIDGroupListItemType[] {
+    return data ? [] : []; // s77rt TODO
 }
 
 /**
@@ -1437,21 +1437,13 @@
         // eslint-disable-next-line default-case
         switch (groupBy) {
             case CONST.SEARCH.GROUP_BY.REPORTS:
-<<<<<<< HEAD
-                return getReportSections(data, metadata);
-            case CONST.SEARCH.GROUP_BY.MEMBERS:
-                return getMemberSections(data, metadata);
-            case CONST.SEARCH.GROUP_BY.CARDS:
-                return getCardSections(data, metadata);
-            case CONST.SEARCH.GROUP_BY.BANK_WITHDRAWAL:
-                return getBankWithdrawalSections(data, metadata);
-=======
                 return getReportSections(data, metadata, currentSearch, currentAccountID, formatPhoneNumber, reportActions);
             case CONST.SEARCH.GROUP_BY.FROM:
                 return getMemberSections(data);
             case CONST.SEARCH.GROUP_BY.CARD:
                 return getCardSections(data);
->>>>>>> 7da0c451
+            case CONST.SEARCH.GROUP_BY.WITHDRAWAL_ID:
+                return getWithdrawalIDSections(data);
         }
     }
 
@@ -1482,21 +1474,13 @@
         // eslint-disable-next-line default-case
         switch (groupBy) {
             case CONST.SEARCH.GROUP_BY.REPORTS:
-<<<<<<< HEAD
-                return getSortedReportData(data as TransactionReportGroupListItemType[]);
-            case CONST.SEARCH.GROUP_BY.MEMBERS:
-                return getSortedMemberData(data as TransactionMemberGroupListItemType[]);
-            case CONST.SEARCH.GROUP_BY.CARDS:
-                return getSortedCardData(data as TransactionCardGroupListItemType[]);
-            case CONST.SEARCH.GROUP_BY.BANK_WITHDRAWAL:
-                return getSortedBankWithdrawalData(data as TransactionBankWithdrawalGroupListItemType[]);
-=======
                 return getSortedReportData(data as TransactionReportGroupListItemType[], localeCompare);
             case CONST.SEARCH.GROUP_BY.FROM:
                 return getSortedMemberData(data as TransactionMemberGroupListItemType[], localeCompare);
             case CONST.SEARCH.GROUP_BY.CARD:
                 return getSortedCardData(data as TransactionCardGroupListItemType[], localeCompare);
->>>>>>> 7da0c451
+            case CONST.SEARCH.GROUP_BY.WITHDRAWAL_ID:
+                return getSortedWithdrawalIDData(data as TransactionWithdrawalIDGroupListItemType[], localeCompare);
         }
     }
 
@@ -1609,7 +1593,7 @@
  * @private
  * Sorts report sections based on a specified column and sort order.
  */
-function getSortedBankWithdrawalData(data: TransactionBankWithdrawalGroupListItemType[]) {
+function getSortedWithdrawalIDData(data: TransactionWithdrawalIDGroupListItemType[], localeCompare: LocaleContextProps['localeCompare']) {
     return data ? [] : []; // s77rt TODO
 }
 
@@ -1994,7 +1978,7 @@
     isTransactionReportGroupListItemType,
     isTransactionMemberGroupListItemType,
     isTransactionCardGroupListItemType,
-    isTransactionBankWithdrawalGroupListItemType,
+    isTransactionWithdrawalIDGroupListItemType,
     isSearchResultsEmpty,
     isTransactionListItemType,
     isReportActionListItemType,
