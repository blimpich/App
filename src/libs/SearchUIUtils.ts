import type {TextStyle, ViewStyle} from 'react-native';
import Onyx from 'react-native-onyx';
import type {OnyxCollection} from 'react-native-onyx';
import type {ValueOf} from 'type-fest';
import DotLottieAnimations from '@components/LottieAnimations';
import type DotLottieAnimation from '@components/LottieAnimations/types';
import type {MenuItemWithLink} from '@components/MenuItemList';
import type {MultiSelectItem} from '@components/Search/FilterDropdowns/MultiSelectPopup';
import type {SingleSelectItem} from '@components/Search/FilterDropdowns/SingleSelectPopup';
import type {SearchColumnType, SearchGroupBy, SearchQueryJSON, SearchQueryString, SearchStatus, SingularSearchStatus, SortOrder} from '@components/Search/types';
import ChatListItem from '@components/SelectionList/ChatListItem';
import TaskListItem from '@components/SelectionList/Search/TaskListItem';
import TransactionGroupListItem from '@components/SelectionList/Search/TransactionGroupListItem';
import TransactionListItem from '@components/SelectionList/Search/TransactionListItem';
import type {
    ListItem,
    ReportActionListItemType,
    SearchListItem,
    SortableColumnName,
    TaskListItemType,
    TransactionCardGroupListItemType,
    TransactionGroupListItemType,
    TransactionListItemType,
    TransactionMemberGroupListItemType,
    TransactionReportGroupListItemType,
} from '@components/SelectionList/types';
import * as Expensicons from '@src/components/Icon/Expensicons';
import CONST from '@src/CONST';
import type {TranslationPaths} from '@src/languages/types';
import ONYXKEYS from '@src/ONYXKEYS';
import ROUTES from '@src/ROUTES';
import type * as OnyxTypes from '@src/types/onyx';
import type {SaveSearchItem} from '@src/types/onyx/SaveSearch';
import type SearchResults from '@src/types/onyx/SearchResults';
import type {
    ListItemDataType,
    ListItemType,
    SearchDataTypes,
    SearchPersonalDetails,
    SearchPolicy,
    SearchReport,
    SearchTask,
    SearchTransaction,
    SearchTransactionAction,
} from '@src/types/onyx/SearchResults';
import type IconAsset from '@src/types/utils/IconAsset';
import {canApproveIOU, canIOUBePaid, canSubmitReport} from './actions/IOU';
import {createNewReport} from './actions/Report';
import {getCardFeedsForDisplay} from './CardFeedUtils';
import {convertToDisplayString} from './CurrencyUtils';
import DateUtils from './DateUtils';
import {isDevelopment} from './Environment/Environment';
import interceptAnonymousUser from './interceptAnonymousUser';
import {formatPhoneNumber} from './LocalePhoneNumber';
import {translateLocal} from './Localize';
import Navigation from './Navigation/Navigation';
import Parser from './Parser';
import {getDisplayNameOrDefault} from './PersonalDetailsUtils';
import {arePaymentsEnabled, canSendInvoice, getActivePolicy, getGroupPaidPoliciesWithExpenseChatEnabled, getPolicy, isPaidGroupPolicy} from './PolicyUtils';
import {getOriginalMessage, isCreatedAction, isDeletedAction, isMoneyRequestAction, isResolvedActionableWhisper, isWhisperActionTargetedToOthers} from './ReportActionsUtils';
import {canReview} from './ReportPreviewActionUtils';
import {
    getIcons,
    getPersonalDetailsForAccountID,
    getReportName,
    getReportOrDraftReport,
    getSearchReportName,
    hasInvoiceReports,
    hasOnlyHeldExpenses,
    hasViolations,
    isAllowedToApproveExpenseReport as isAllowedToApproveExpenseReportUtils,
    isArchivedReport,
    isClosedReport,
    isInvoiceReport,
    isMoneyRequestReport,
    isOpenExpenseReport,
    isSettled,
} from './ReportUtils';
import {buildCannedSearchQuery, buildQueryStringFromFilterFormValues} from './SearchQueryUtils';
import StringUtils from './StringUtils';
import {shouldRestrictUserBillableActions} from './SubscriptionUtils';
import {
    getCategory,
    getDescription,
    getTag,
    getTaxAmount,
    getAmount as getTransactionAmount,
    getCreated as getTransactionCreatedDate,
    getMerchant as getTransactionMerchant,
    isPendingCardOrScanningTransaction,
<<<<<<< HEAD
    isScanning,
=======
    isUnreportedAndHasInvalidDistanceRateTransaction,
>>>>>>> 072356c3
    isViolationDismissed,
} from './TransactionUtils';
import shouldShowTransactionYear from './TransactionUtils/shouldShowTransactionYear';

const transactionColumnNamesToSortingProperty = {
    [CONST.SEARCH.TABLE_COLUMNS.TO]: 'formattedTo' as const,
    [CONST.SEARCH.TABLE_COLUMNS.FROM]: 'formattedFrom' as const,
    [CONST.SEARCH.TABLE_COLUMNS.DATE]: 'date' as const,
    [CONST.SEARCH.TABLE_COLUMNS.TAG]: 'tag' as const,
    [CONST.SEARCH.TABLE_COLUMNS.MERCHANT]: 'formattedMerchant' as const,
    [CONST.SEARCH.TABLE_COLUMNS.TOTAL_AMOUNT]: 'formattedTotal' as const,
    [CONST.SEARCH.TABLE_COLUMNS.CATEGORY]: 'category' as const,
    [CONST.SEARCH.TABLE_COLUMNS.TYPE]: 'transactionType' as const,
    [CONST.SEARCH.TABLE_COLUMNS.ACTION]: 'action' as const,
    [CONST.SEARCH.TABLE_COLUMNS.DESCRIPTION]: 'comment' as const,
    [CONST.SEARCH.TABLE_COLUMNS.TAX_AMOUNT]: null,
    [CONST.SEARCH.TABLE_COLUMNS.RECEIPT]: null,
    [CONST.SEARCH.TABLE_COLUMNS.IN]: 'parentReportID' as const,
};

const taskColumnNamesToSortingProperty = {
    [CONST.SEARCH.TABLE_COLUMNS.DATE]: 'created' as const,
    [CONST.SEARCH.TABLE_COLUMNS.DESCRIPTION]: 'description' as const,
    [CONST.SEARCH.TABLE_COLUMNS.TITLE]: 'reportName' as const,
    [CONST.SEARCH.TABLE_COLUMNS.FROM]: 'formattedCreatedBy' as const,
    [CONST.SEARCH.TABLE_COLUMNS.ASSIGNEE]: 'formattedAssignee' as const,
    [CONST.SEARCH.TABLE_COLUMNS.IN]: 'parentReportID' as const,
};

const expenseStatusOptions: Array<MultiSelectItem<SingularSearchStatus>> = [
    {translation: 'common.unreported', value: CONST.SEARCH.STATUS.EXPENSE.UNREPORTED},
    {translation: 'common.drafts', value: CONST.SEARCH.STATUS.EXPENSE.DRAFTS},
    {translation: 'common.outstanding', value: CONST.SEARCH.STATUS.EXPENSE.OUTSTANDING},
    {translation: 'iou.approved', value: CONST.SEARCH.STATUS.EXPENSE.APPROVED},
    {translation: 'iou.settledExpensify', value: CONST.SEARCH.STATUS.EXPENSE.PAID},
    {translation: 'iou.done', value: CONST.SEARCH.STATUS.EXPENSE.DONE},
];

const expenseReportedStatusOptions: Array<MultiSelectItem<SingularSearchStatus>> = [
    {translation: 'common.drafts', value: CONST.SEARCH.STATUS.EXPENSE.DRAFTS},
    {translation: 'common.outstanding', value: CONST.SEARCH.STATUS.EXPENSE.OUTSTANDING},
    {translation: 'iou.approved', value: CONST.SEARCH.STATUS.EXPENSE.APPROVED},
    {translation: 'iou.settledExpensify', value: CONST.SEARCH.STATUS.EXPENSE.PAID},
    {translation: 'iou.done', value: CONST.SEARCH.STATUS.EXPENSE.DONE},
];

const chatStatusOptions: Array<MultiSelectItem<SingularSearchStatus>> = [
    {translation: 'common.unread', value: CONST.SEARCH.STATUS.CHAT.UNREAD},
    {translation: 'common.sent', value: CONST.SEARCH.STATUS.CHAT.SENT},
    {translation: 'common.attachments', value: CONST.SEARCH.STATUS.CHAT.ATTACHMENTS},
    {translation: 'common.links', value: CONST.SEARCH.STATUS.CHAT.LINKS},
    {translation: 'search.filters.pinned', value: CONST.SEARCH.STATUS.CHAT.PINNED},
];

const invoiceStatusOptions: Array<MultiSelectItem<SingularSearchStatus>> = [
    {translation: 'common.outstanding', value: CONST.SEARCH.STATUS.INVOICE.OUTSTANDING},
    {translation: 'iou.settledExpensify', value: CONST.SEARCH.STATUS.INVOICE.PAID},
];

const tripStatusOptions: Array<MultiSelectItem<SingularSearchStatus>> = [
    {translation: 'search.filters.current', value: CONST.SEARCH.STATUS.TRIP.CURRENT},
    {translation: 'search.filters.past', value: CONST.SEARCH.STATUS.TRIP.PAST},
];

const taskStatusOptions: Array<MultiSelectItem<SingularSearchStatus>> = [
    {translation: 'common.outstanding', value: CONST.SEARCH.STATUS.TASK.OUTSTANDING},
    {translation: 'search.filters.completed', value: CONST.SEARCH.STATUS.TASK.COMPLETED},
];

let currentAccountID: number | undefined;
Onyx.connect({
    key: ONYXKEYS.SESSION,
    callback: (session) => {
        currentAccountID = session?.accountID;
    },
});

const emptyPersonalDetails = {
    accountID: CONST.REPORT.OWNER_ACCOUNT_ID_FAKE,
    avatar: '',
    displayName: undefined,
    login: undefined,
};

type ReportKey = `${typeof ONYXKEYS.COLLECTION.REPORT}${string}`;

type TransactionKey = `${typeof ONYXKEYS.COLLECTION.TRANSACTION}${string}`;

type ReportActionKey = `${typeof ONYXKEYS.COLLECTION.REPORT_ACTIONS}${string}`;

type PolicyKey = `${typeof ONYXKEYS.COLLECTION.POLICY}${string}`;
type ViolationKey = `${typeof ONYXKEYS.COLLECTION.TRANSACTION_VIOLATIONS}${string}`;

type SavedSearchMenuItem = MenuItemWithLink & {
    key: string;
    hash: string;
    query: string;
    styles?: Array<ViewStyle | TextStyle>;
};

type SearchTypeMenuSection = {
    translationPath: TranslationPaths;
    menuItems: SearchTypeMenuItem[];
};

type SearchTypeMenuItem = {
    translationPath: TranslationPaths;
    type: SearchDataTypes;
    icon: IconAsset;
    emptyState?: {
        headerMedia: DotLottieAnimation;
        title: TranslationPaths;
        subtitle: TranslationPaths;
        buttons?: Array<{
            buttonText: TranslationPaths;
            buttonAction: () => void;
            success?: boolean;
            icon?: IconAsset;
            isDisabled?: boolean;
        }>;
    };
    getSearchQuery: (policyID?: string) => SearchQueryString;
};

type SearchDateModifier = ValueOf<typeof CONST.SEARCH.DATE_MODIFIERS>;

type SearchDateModifierLower = Lowercase<SearchDateModifier>;

/**
 * @private
 *
 * Returns a list of properties that are common to every Search ListItem
 */
function getTransactionItemCommonFormattedProperties(
    transactionItem: SearchTransaction,
    from: SearchPersonalDetails,
    to: SearchPersonalDetails,
    policy: SearchPolicy,
): Pick<TransactionListItemType, 'formattedFrom' | 'formattedTo' | 'formattedTotal' | 'formattedMerchant' | 'date'> {
    const isExpenseReport = transactionItem.reportType === CONST.REPORT.TYPE.EXPENSE;

    const fromName = getDisplayNameOrDefault(from);
    const formattedFrom = formatPhoneNumber(fromName);

    // Sometimes the search data personal detail for the 'to' account might not hold neither the display name nor the login
    // so for those cases we fallback to the display name of the personal detail data from onyx.
    let toName = getDisplayNameOrDefault(to, '', false);
    if (!toName && to?.accountID) {
        toName = getDisplayNameOrDefault(getPersonalDetailsForAccountID(to?.accountID));
    }

    const formattedTo = formatPhoneNumber(toName);
    const formattedTotal = getTransactionAmount(transactionItem, isExpenseReport);
    const date = transactionItem?.modifiedCreated ? transactionItem.modifiedCreated : transactionItem?.created;
    const merchant = getTransactionMerchant(transactionItem, policy as OnyxTypes.Policy);
    const formattedMerchant = merchant === CONST.TRANSACTION.PARTIAL_TRANSACTION_MERCHANT ? '' : merchant;

    return {
        formattedFrom,
        formattedTo,
        date,
        formattedTotal,
        formattedMerchant,
    };
}

/**
 * @private
 */
function isReportEntry(key: string): key is ReportKey {
    return key.startsWith(ONYXKEYS.COLLECTION.REPORT);
}

/**
 * @private
 */
function isTransactionEntry(key: string): key is TransactionKey {
    return key.startsWith(ONYXKEYS.COLLECTION.TRANSACTION);
}

/**
 * @private
 */
function isPolicyEntry(key: string): key is PolicyKey {
    return key.startsWith(ONYXKEYS.COLLECTION.POLICY);
}

function isViolationEntry(key: string): key is ViolationKey {
    return key.startsWith(ONYXKEYS.COLLECTION.TRANSACTION_VIOLATIONS);
}

/**
 * @private
 */
function isReportActionEntry(key: string): key is ReportActionKey {
    return key.startsWith(ONYXKEYS.COLLECTION.REPORT_ACTIONS);
}

/**
 * Determines whether to display the merchant field based on the transactions in the search results.
 */
function getShouldShowMerchant(data: OnyxTypes.SearchResults['data']): boolean {
    return Object.keys(data).some((key) => {
        if (isTransactionEntry(key)) {
            const item = data[key];
            const merchant = item.modifiedMerchant ? item.modifiedMerchant : (item.merchant ?? '');
            return merchant !== '' && merchant !== CONST.TRANSACTION.PARTIAL_TRANSACTION_MERCHANT;
        }
        return false;
    });
}

/**
 * Type guard that checks if something is a TransactionGroupListItemType
 */
function isTransactionGroupListItemType(item: ListItem): item is TransactionGroupListItemType {
    return 'transactions' in item;
}

/**
 * Type guard that checks if something is a TransactionReportGroupListItemType
 */
function isTransactionReportGroupListItemType(item: ListItem): item is TransactionReportGroupListItemType {
    return isTransactionGroupListItemType(item) && 'groupedBy' in item && item.groupedBy === CONST.SEARCH.GROUP_BY.REPORTS;
}

/**
 * Type guard that checks if something is a TransactionMemberGroupListItemType
 */
function isTransactionMemberGroupListItemType(item: ListItem): item is TransactionMemberGroupListItemType {
    return isTransactionGroupListItemType(item) && 'groupedBy' in item && item.groupedBy === CONST.SEARCH.GROUP_BY.MEMBERS;
}

/**
 * Type guard that checks if something is a TransactionCardGroupListItemType
 */
function isTransactionCardGroupListItemType(item: ListItem): item is TransactionCardGroupListItemType {
    return isTransactionGroupListItemType(item) && 'groupedBy' in item && item.groupedBy === CONST.SEARCH.GROUP_BY.CARDS;
}

/**
 * Type guard that checks if something is a TransactionListItemType
 */
function isTransactionListItemType(item: SearchListItem): item is TransactionListItemType {
    const transactionListItem = item as TransactionListItemType;
    return transactionListItem.transactionID !== undefined;
}

/**
 * Type guard that check if something is a TaskListItemType
 */
function isTaskListItemType(item: SearchListItem): item is TaskListItemType {
    return 'type' in item && item.type === CONST.REPORT.TYPE.TASK;
}

/**
 * Type guard that checks if something is a ReportActionListItemType
 */
function isReportActionListItemType(item: SearchListItem): item is ReportActionListItemType {
    const reportActionListItem = item as ReportActionListItemType;
    return reportActionListItem.reportActionID !== undefined;
}

function isAmountTooLong(amount: number, maxLength = 8): boolean {
    return Math.abs(amount).toString().length >= maxLength;
}

function isTransactionAmountTooLong(transactionItem: TransactionListItemType | SearchTransaction | OnyxTypes.Transaction) {
    // eslint-disable-next-line @typescript-eslint/prefer-nullish-coalescing
    const amount = Math.abs(transactionItem.modifiedAmount || transactionItem.amount);
    return isAmountTooLong(amount);
}

function isTransactionTaxAmountTooLong(transactionItem: TransactionListItemType | SearchTransaction | OnyxTypes.Transaction) {
    const reportType = (transactionItem as TransactionListItemType)?.reportType;
    const isFromExpenseReport = reportType === CONST.REPORT.TYPE.EXPENSE;
    const taxAmount = getTaxAmount(transactionItem, isFromExpenseReport);
    return isAmountTooLong(taxAmount);
}

function getWideAmountIndicators(data: TransactionListItemType[] | TransactionGroupListItemType[] | TaskListItemType[] | OnyxTypes.SearchResults['data']): {
    shouldShowAmountInWideColumn: boolean;
    shouldShowTaxAmountInWideColumn: boolean;
} {
    let isAmountWide = false;
    let isTaxAmountWide = false;

    const processTransaction = (transaction: TransactionListItemType | SearchTransaction) => {
        isAmountWide ||= isTransactionAmountTooLong(transaction);
        isTaxAmountWide ||= isTransactionTaxAmountTooLong(transaction);
    };

    if (Array.isArray(data)) {
        data.some((item) => {
            if (isTransactionGroupListItemType(item)) {
                const transactions = item.transactions ?? [];
                for (const transaction of transactions) {
                    processTransaction(transaction);
                    if (isAmountWide && isTaxAmountWide) {
                        break;
                    }
                }
            } else if (isTransactionListItemType(item)) {
                processTransaction(item);
            }
            return isAmountWide && isTaxAmountWide;
        });
    } else {
        Object.keys(data).some((key) => {
            if (isTransactionEntry(key)) {
                const item = data[key];
                processTransaction(item);
            }
            return isAmountWide && isTaxAmountWide;
        });
    }

    return {
        shouldShowAmountInWideColumn: isAmountWide,
        shouldShowTaxAmountInWideColumn: isTaxAmountWide,
    };
}

/**
 * Checks if the date of transactions or reports indicate the need to display the year because they are from a past year.
 */
function shouldShowYear(data: TransactionListItemType[] | TransactionGroupListItemType[] | TaskListItemType[] | OnyxTypes.SearchResults['data']) {
    const currentYear = new Date().getFullYear();

    if (Array.isArray(data)) {
        return data.some((item: TransactionListItemType | TransactionGroupListItemType | TaskListItemType) => {
            if (isTaskListItemType(item)) {
                const taskYear = new Date(item.created).getFullYear();
                return taskYear !== currentYear;
            }

            if (isTransactionGroupListItemType(item)) {
                // If the item is a TransactionGroupListItemType, iterate over its transactions and check them
                return item.transactions.some((transaction) => {
                    const transactionYear = new Date(getTransactionCreatedDate(transaction)).getFullYear();
                    return transactionYear !== currentYear;
                });
            }

            const createdYear = new Date(item?.modifiedCreated ? item.modifiedCreated : item?.created || '').getFullYear();
            return createdYear !== currentYear;
        });
    }

    for (const key in data) {
        if (isTransactionEntry(key)) {
            const item = data[key];
            if (shouldShowTransactionYear(item)) {
                return true;
            }
        } else if (isReportActionEntry(key)) {
            const item = data[key];
            for (const action of Object.values(item)) {
                const date = action.created;

                if (DateUtils.doesDateBelongToAPastYear(date)) {
                    return true;
                }
            }
        } else if (isReportEntry(key)) {
            const item = data[key];
            const date = item.created;

            if (date && DateUtils.doesDateBelongToAPastYear(date)) {
                return true;
            }
        }
    }
    return false;
}

/**
 * @private
 * Extracts all transaction violations from the search data.
 */
function getViolations(data: OnyxTypes.SearchResults['data']): OnyxCollection<OnyxTypes.TransactionViolation[]> {
    return Object.fromEntries(Object.entries(data).filter(([key]) => isViolationEntry(key))) as OnyxCollection<OnyxTypes.TransactionViolation[]>;
}

/**
 * @private
 * Generates a display name for IOU reports considering the personal details of the payer and the transaction details.
 */
function getIOUReportName(data: OnyxTypes.SearchResults['data'], reportItem: SearchReport) {
    const payerPersonalDetails = reportItem.managerID ? data.personalDetailsList?.[reportItem.managerID] : emptyPersonalDetails;
    // For cases where the data personal detail for manager ID do not exist in search data.personalDetailsList
    // we fallback to the display name of the personal detail data from onyx.
    const payerName = payerPersonalDetails?.displayName ?? payerPersonalDetails?.login ?? getDisplayNameOrDefault(getPersonalDetailsForAccountID(reportItem.managerID));
    const formattedAmount = convertToDisplayString(reportItem.total ?? 0, reportItem.currency ?? CONST.CURRENCY.USD);
    if (reportItem.action === CONST.SEARCH.ACTION_TYPES.PAID) {
        return translateLocal('iou.payerPaidAmount', {
            payer: payerName,
            amount: formattedAmount,
        });
    }

    return translateLocal('iou.payerOwesAmount', {
        payer: payerName,
        amount: formattedAmount,
    });
}

function getTransactionViolations(allViolations: OnyxCollection<OnyxTypes.TransactionViolation[]>, transaction: SearchTransaction): OnyxTypes.TransactionViolation[] {
    const transactionViolations = allViolations?.[`${ONYXKEYS.COLLECTION.TRANSACTION_VIOLATIONS}${transaction.transactionID}`];
    if (!transactionViolations) {
        return [];
    }
    return transactionViolations.filter((violation) => !isViolationDismissed(transaction, violation));
}

/**
 * @private
 * Organizes data into List Sections for display, for the TransactionListItemType of Search Results.
 *
 * Do not use directly, use only via `getSections()` facade.
 */
function getTransactionsSections(data: OnyxTypes.SearchResults['data'], metadata: OnyxTypes.SearchResults['search']): TransactionListItemType[] {
    const shouldShowMerchant = getShouldShowMerchant(data);
    const doesDataContainAPastYearTransaction = shouldShowYear(data);
    const {shouldShowAmountInWideColumn, shouldShowTaxAmountInWideColumn} = getWideAmountIndicators(data);

    const shouldShowCategory = metadata?.columnsToShow?.shouldShowCategoryColumn;
    const shouldShowTag = metadata?.columnsToShow?.shouldShowTagColumn;
    const shouldShowTax = metadata?.columnsToShow?.shouldShowTaxColumn;
    const shouldShowTo = metadata?.columnsToShow?.shouldShowToColumn;
    const shouldShowFrom = metadata?.columnsToShow?.shouldShowFromColumn;
    const shouldShowDescription = metadata?.columnsToShow?.shouldShowDescriptionColumn;

    // Pre-filter transaction keys to avoid repeated checks
    const transactionKeys = Object.keys(data).filter(isTransactionEntry);
    // Get violations - optimize by using a Map for faster lookups
    const allViolations = getViolations(data);

    // Use Map for faster lookups of personal details
    const personalDetailsMap = new Map(Object.entries(data.personalDetailsList || {}));

    const transactionsSections: TransactionListItemType[] = [];

    for (const key of transactionKeys) {
        const transactionItem = data[key];
        const report = data[`${ONYXKEYS.COLLECTION.REPORT}${transactionItem.reportID}`];
        const policy = data[`${ONYXKEYS.COLLECTION.POLICY}${report?.policyID}`];
        const shouldShowBlankTo = !report || isOpenExpenseReport(report);

        const transactionViolations = getTransactionViolations(allViolations, transactionItem);
        // Use Map.get() for faster lookups with default values
        const from = personalDetailsMap.get(transactionItem.accountID.toString()) ?? emptyPersonalDetails;
        const to = transactionItem.managerID && !shouldShowBlankTo ? (personalDetailsMap.get(transactionItem.managerID.toString()) ?? emptyPersonalDetails) : emptyPersonalDetails;

        const {formattedFrom, formattedTo, formattedTotal, formattedMerchant, date} = getTransactionItemCommonFormattedProperties(transactionItem, from, to, policy);

        const transactionSection: TransactionListItemType = {
            action: getAction(data, allViolations, key),
            from,
            to,
            formattedFrom,
            formattedTo: shouldShowBlankTo ? '' : formattedTo,
            formattedTotal,
            formattedMerchant,
            date,
            shouldShowMerchant,
            shouldShowCategory,
            shouldShowTag,
            shouldShowTax,
            shouldShowTo,
            shouldShowFrom,
            shouldShowDescription,
            keyForList: transactionItem.transactionID,
            shouldShowYear: doesDataContainAPastYearTransaction,
            isAmountColumnWide: shouldShowAmountInWideColumn,
            isTaxAmountColumnWide: shouldShowTaxAmountInWideColumn,
            violations: transactionViolations,

            // Manually copying all the properties from transactionItem
            transactionID: transactionItem.transactionID,
            created: transactionItem.created,
            modifiedCreated: transactionItem.modifiedCreated,
            amount: transactionItem.amount,
            canDelete: transactionItem.canDelete,
            canHold: transactionItem.canHold,
            canUnhold: transactionItem.canUnhold,
            modifiedAmount: transactionItem.modifiedAmount,
            currency: transactionItem.currency,
            modifiedCurrency: transactionItem.modifiedCurrency,
            merchant: transactionItem.merchant,
            modifiedMerchant: transactionItem.modifiedMerchant,
            comment: transactionItem.comment,
            category: transactionItem.category,
            transactionType: transactionItem.transactionType,
            reportType: transactionItem.reportType,
            policyID: transactionItem.policyID,
            parentTransactionID: transactionItem.parentTransactionID,
            hasEReceipt: transactionItem.hasEReceipt,
            accountID: transactionItem.accountID,
            managerID: transactionItem.managerID,
            reportID: transactionItem.reportID,
            ...(transactionItem.pendingAction ? {pendingAction: transactionItem.pendingAction} : {}),
            transactionThreadReportID: transactionItem.transactionThreadReportID,
            isFromOneTransactionReport: transactionItem.isFromOneTransactionReport,
            tag: transactionItem.tag,
            receipt: transactionItem.receipt,
            taxAmount: transactionItem.taxAmount,
            description: transactionItem.description,
            mccGroup: transactionItem.mccGroup,
            modifiedMCCGroup: transactionItem.modifiedMCCGroup,
            moneyRequestReportActionID: transactionItem.moneyRequestReportActionID,
            pendingAction: transactionItem.pendingAction,
            errors: transactionItem.errors,
            isActionLoading: transactionItem.isActionLoading,
            hasViolation: transactionItem.hasViolation,
        };

        transactionsSections.push(transactionSection);
    }
    return transactionsSections;
}

/**
 * @private
 * Retrieves all transactions associated with a specific report ID from the search data.

 */
function getTransactionsForReport(data: OnyxTypes.SearchResults['data'], reportID: string): SearchTransaction[] {
    return Object.entries(data)
        .filter(([key, value]) => isTransactionEntry(key) && (value as SearchTransaction)?.reportID === reportID)
        .map(([, value]) => value as SearchTransaction);
}

/**
 * @private
 * Retrieves a report from the search data based on the provided key.
 */
function getReportFromKey(data: OnyxTypes.SearchResults['data'], key: string): OnyxTypes.Report | undefined {
    if (isTransactionEntry(key)) {
        const transaction = data[key];
        return data[`${ONYXKEYS.COLLECTION.REPORT}${transaction?.reportID}`] as OnyxTypes.Report;
    }
    if (isReportEntry(key)) {
        return data[key] as OnyxTypes.Report;
    }
    return undefined;
}

/**
 * @private
 * Retrieves the chat report associated with a given report.
 */
function getChatReport(data: OnyxTypes.SearchResults['data'], report: OnyxTypes.Report) {
    return data[`${ONYXKEYS.COLLECTION.REPORT}${report?.chatReportID}`] ?? {};
}

/**
 * @private
 * Retrieves the policy associated with a given report.
 */
function getPolicyFromKey(data: OnyxTypes.SearchResults['data'], report: OnyxTypes.Report) {
    return data[`${ONYXKEYS.COLLECTION.POLICY}${report?.policyID}`] ?? {};
}

/**
 * @private
 * Retrieves the report name-value pairs associated with a given report.
 */
function getReportNameValuePairsFromKey(data: OnyxTypes.SearchResults['data'], report: OnyxTypes.Report) {
    return data[`${ONYXKEYS.COLLECTION.REPORT_NAME_VALUE_PAIRS}${report?.reportID}`] ?? undefined;
}

/**
 * @private
 * Determines the permission flags for a user reviewing a report.
 */
function getReviewerPermissionFlags(
    report: OnyxTypes.Report,
    policy: OnyxTypes.Policy,
): {
    isSubmitter: boolean;
    isAdmin: boolean;
    isApprover: boolean;
} {
    return {
        isSubmitter: report.ownerAccountID === currentAccountID,
        isAdmin: policy.role === CONST.POLICY.ROLE.ADMIN,
        isApprover: report.managerID === currentAccountID,
    };
}

/**
 * Returns the action that can be taken on a given transaction or report
 *
 * Do not use directly, use only via `getSections()` facade.
 */
function getAction(data: OnyxTypes.SearchResults['data'], allViolations: OnyxCollection<OnyxTypes.TransactionViolation[]>, key: string): SearchTransactionAction {
    const isTransaction = isTransactionEntry(key);
    const report = getReportFromKey(data, key);

    if (!isTransaction && !isReportEntry(key)) {
        return CONST.SEARCH.ACTION_TYPES.VIEW;
    }

    const transaction = isTransaction ? data[key] : undefined;
    if (isUnreportedAndHasInvalidDistanceRateTransaction(transaction)) {
        return CONST.SEARCH.ACTION_TYPES.REVIEW;
    }
    // Tracked and unreported expenses don't have a report, so we return early.
    if (!report) {
        return CONST.SEARCH.ACTION_TYPES.VIEW;
    }

    if (isSettled(report)) {
        return CONST.SEARCH.ACTION_TYPES.PAID;
    }

    // We need to check both options for a falsy value since the transaction might not have an error but the report associated with it might. We return early if there are any errors for performance reasons, so we don't need to compute any other possible actions.
    // eslint-disable-next-line @typescript-eslint/prefer-nullish-coalescing
    if (transaction?.errors || report?.errors) {
        return CONST.SEARCH.ACTION_TYPES.REVIEW;
    }

    // We don't need to run the logic if this is not a transaction or iou/expense report, so let's shortcut the logic for performance reasons
    if (!isMoneyRequestReport(report) && !isInvoiceReport(report)) {
        return CONST.SEARCH.ACTION_TYPES.VIEW;
    }

    let allReportTransactions: SearchTransaction[];
    if (isReportEntry(key)) {
        allReportTransactions = getTransactionsForReport(data, report.reportID);
    } else {
        allReportTransactions = transaction ? [transaction] : [];
    }

    const policy = getPolicyFromKey(data, report) as OnyxTypes.Policy;
    const {isSubmitter, isAdmin, isApprover} = getReviewerPermissionFlags(report, policy);

    // Only check for violations if we need to (when user has permission to review)
    if ((isSubmitter || isApprover || isAdmin) && hasViolations(report.reportID, allViolations, undefined, allReportTransactions)) {
        if (isSubmitter && !isApprover && !isAdmin && !canReview(report, allViolations, policy, allReportTransactions)) {
            return CONST.SEARCH.ACTION_TYPES.VIEW;
        }
        return CONST.SEARCH.ACTION_TYPES.REVIEW;
    }
    // Submit/Approve/Pay can only be taken on transactions if the transaction is the only one on the report, otherwise `View` is the only option.
    // If this condition is not met, return early for performance reasons
    if (isTransaction && !transaction?.isFromOneTransactionReport) {
        return CONST.SEARCH.ACTION_TYPES.VIEW;
    }

    const invoiceReceiverPolicy: SearchPolicy | undefined =
        isInvoiceReport(report) && report?.invoiceReceiver?.type === CONST.REPORT.INVOICE_RECEIVER_TYPE.BUSINESS
            ? data[`${ONYXKEYS.COLLECTION.POLICY}${report?.invoiceReceiver?.policyID}`]
            : undefined;

    const chatReport = getChatReport(data, report);
    const chatReportRNVP = data[`${ONYXKEYS.COLLECTION.REPORT_NAME_VALUE_PAIRS}${report.chatReportID}`] ?? undefined;
    const canBePaid = canIOUBePaid(report, chatReport, policy, allReportTransactions, false, chatReportRNVP, invoiceReceiverPolicy);

    if (canBePaid && !hasOnlyHeldExpenses(report.reportID, allReportTransactions)) {
        return CONST.SEARCH.ACTION_TYPES.PAY;
    }

    if (isClosedReport(report)) {
        return CONST.SEARCH.ACTION_TYPES.DONE;
    }

    const hasOnlyPendingCardOrScanningTransactions = allReportTransactions.length > 0 && allReportTransactions.every(isPendingCardOrScanningTransaction);

    const isAllowedToApproveExpenseReport = isAllowedToApproveExpenseReportUtils(report, undefined, policy);
    if (
        canApproveIOU(report, policy, allReportTransactions) &&
        isAllowedToApproveExpenseReport &&
        !hasOnlyPendingCardOrScanningTransactions &&
        !hasOnlyHeldExpenses(report.reportID, allReportTransactions)
    ) {
        return CONST.SEARCH.ACTION_TYPES.APPROVE;
    }

    const reportNVP = getReportNameValuePairsFromKey(data, report);
    const isArchived = isArchivedReport(reportNVP);

    // We check for isAllowedToApproveExpenseReport because if the policy has preventSelfApprovals enabled, we disable the Submit action and in that case we want to show the View action instead
    if (canSubmitReport(report, policy, allReportTransactions, allViolations, isArchived) && isAllowedToApproveExpenseReport) {
        return CONST.SEARCH.ACTION_TYPES.SUBMIT;
    }

    if (reportNVP?.exportFailedTime) {
        return CONST.SEARCH.ACTION_TYPES.REVIEW;
    }

    return CONST.SEARCH.ACTION_TYPES.VIEW;
}

/**
 * @private
 * Organizes data into List Sections for display, for the TaskListItemType of Search Results.
 *
 * Do not use directly, use only via `getSections()` facade.
 */
function getTaskSections(data: OnyxTypes.SearchResults['data']): TaskListItemType[] {
    return (
        Object.keys(data)
            .filter(isReportEntry)
            // Ensure that the reports that were passed are tasks, and not some other
            // type of report that was sent as the parent
            .filter((key) => isTaskListItemType(data[key] as SearchListItem))
            .map((key) => {
                const taskItem = data[key] as SearchTask;
                const personalDetails = data.personalDetailsList;

                const assignee = personalDetails?.[taskItem.managerID] ?? emptyPersonalDetails;
                const createdBy = personalDetails?.[taskItem.accountID] ?? emptyPersonalDetails;
                const formattedAssignee = formatPhoneNumber(getDisplayNameOrDefault(assignee));
                const formattedCreatedBy = formatPhoneNumber(getDisplayNameOrDefault(createdBy));

                const report = getReportOrDraftReport(taskItem.reportID) ?? taskItem;
                const parentReport = getReportOrDraftReport(taskItem.parentReportID);

                const doesDataContainAPastYearTransaction = shouldShowYear(data);
                const reportName = StringUtils.lineBreaksToSpaces(Parser.htmlToText(taskItem.reportName));
                const description = StringUtils.lineBreaksToSpaces(Parser.htmlToText(taskItem.description));

                const result: TaskListItemType = {
                    ...taskItem,
                    reportName,
                    description,
                    assignee,
                    formattedAssignee,
                    createdBy,
                    formattedCreatedBy,
                    keyForList: taskItem.reportID,
                    shouldShowYear: doesDataContainAPastYearTransaction,
                };

                if (parentReport && personalDetails) {
                    // This will be fixed as part of https://github.com/Expensify/Expensify/issues/507850
                    // eslint-disable-next-line deprecation/deprecation
                    const policy = getPolicy(parentReport.policyID);
                    const parentReportName = getReportName(parentReport, policy, undefined, undefined);
                    const icons = getIcons(parentReport, personalDetails, null, '', -1, policy);
                    const parentReportIcon = icons?.at(0);

                    result.parentReportName = parentReportName;
                    result.parentReportIcon = parentReportIcon;
                }

                if (report) {
                    result.report = report;
                }

                return result;
            })
    );
}

/**
 * @private
 * Organizes data into List Sections for display, for the ReportActionListItemType of Search Results.
 *
 * Do not use directly, use only via `getSections()` facade.
 */
function getReportActionsSections(data: OnyxTypes.SearchResults['data']): ReportActionListItemType[] {
    const reportActionItems: ReportActionListItemType[] = [];

    const transactions = Object.keys(data)
        .filter(isTransactionEntry)
        .map((key) => data[key]);

    const reports = Object.keys(data)
        .filter(isReportEntry)
        .map((key) => data[key]);

    const policies = Object.keys(data)
        .filter(isPolicyEntry)
        .map((key) => data[key]);

    for (const key in data) {
        if (isReportActionEntry(key)) {
            const reportActions = data[key];
            for (const reportAction of Object.values(reportActions)) {
                const from = data.personalDetailsList?.[reportAction.accountID];
                const report = data[`${ONYXKEYS.COLLECTION.REPORT}${reportAction.reportID}`] ?? {};
                const policy = data[`${ONYXKEYS.COLLECTION.POLICY}${report.policyID}`] ?? {};
                const originalMessage = isMoneyRequestAction(reportAction) ? getOriginalMessage<typeof CONST.REPORT.ACTIONS.TYPE.IOU>(reportAction) : undefined;
                const isSendingMoney = isMoneyRequestAction(reportAction) && originalMessage?.type === CONST.IOU.REPORT_ACTION_TYPE.PAY && originalMessage?.IOUDetails;

                const invoiceReceiverPolicy: SearchPolicy | undefined =
                    report?.invoiceReceiver?.type === CONST.REPORT.INVOICE_RECEIVER_TYPE.BUSINESS ? data[`${ONYXKEYS.COLLECTION.POLICY}${report.invoiceReceiver.policyID}`] : undefined;
                if (
                    isDeletedAction(reportAction) ||
                    isResolvedActionableWhisper(reportAction) ||
                    reportAction.actionName === CONST.REPORT.ACTIONS.TYPE.CLOSED ||
                    isCreatedAction(reportAction) ||
                    isWhisperActionTargetedToOthers(reportAction) ||
                    (isMoneyRequestAction(reportAction) && !!report?.isWaitingOnBankAccount && originalMessage?.type === CONST.IOU.REPORT_ACTION_TYPE.PAY && !isSendingMoney)
                ) {
                    // eslint-disable-next-line no-continue
                    continue;
                }

                reportActionItems.push({
                    ...reportAction,
                    from,
                    reportName: getSearchReportName({report, policy, personalDetails: data.personalDetailsList, transactions, invoiceReceiverPolicy, reports, policies}),
                    formattedFrom: from?.displayName ?? from?.login ?? '',
                    date: reportAction.created,
                    keyForList: reportAction.reportActionID,
                });
            }
        }
    }
    return reportActionItems;
}

/**
 * @private
 * Organizes data into List Sections grouped by report for display, for the TransactionGroupListItemType of Search Results.
 *
 * Do not use directly, use only via `getSections()` facade.
 */
function getReportSections(data: OnyxTypes.SearchResults['data'], metadata: OnyxTypes.SearchResults['search']): TransactionReportGroupListItemType[] {
    const shouldShowMerchant = getShouldShowMerchant(data);

    const doesDataContainAPastYearTransaction = shouldShowYear(data);
    const {shouldShowAmountInWideColumn, shouldShowTaxAmountInWideColumn} = getWideAmountIndicators(data);

    // Get violations - optimize by using a Map for faster lookups
    const allViolations = getViolations(data);

    const reportIDToTransactions: Record<string, TransactionReportGroupListItemType> = {};

    for (const key in data) {
        if (isReportEntry(key) && (data[key].type === CONST.REPORT.TYPE.IOU || data[key].type === CONST.REPORT.TYPE.EXPENSE || data[key].type === CONST.REPORT.TYPE.INVOICE)) {
            const reportItem = {...data[key]};
            const reportKey = `${ONYXKEYS.COLLECTION.REPORT}${reportItem.reportID}`;
            const transactions = reportIDToTransactions[reportKey]?.transactions ?? [];
            const isIOUReport = reportItem.type === CONST.REPORT.TYPE.IOU;

            const reportPendingAction = reportItem?.pendingAction ?? reportItem?.pendingFields?.preview;
            const shouldShowBlankTo = !reportItem || isOpenExpenseReport(reportItem);
            reportIDToTransactions[reportKey] = {
                ...reportItem,
                groupedBy: CONST.SEARCH.GROUP_BY.REPORTS,
                action: getAction(data, allViolations, key),
                keyForList: reportItem.reportID,
                from: data.personalDetailsList?.[reportItem.accountID ?? CONST.DEFAULT_NUMBER_ID],
                to: !shouldShowBlankTo && reportItem.managerID ? data.personalDetailsList?.[reportItem.managerID] : emptyPersonalDetails,
                transactions,
                ...(reportPendingAction ? {pendingAction: reportPendingAction} : {}),
            };

            if (isIOUReport) {
                reportIDToTransactions[reportKey].reportName = getIOUReportName(data, reportIDToTransactions[reportKey]);
            }
        } else if (isTransactionEntry(key)) {
            const transactionItem = {...data[key]};
            const reportKey = `${ONYXKEYS.COLLECTION.REPORT}${transactionItem.reportID}`;
            const report = data[`${ONYXKEYS.COLLECTION.REPORT}${transactionItem.reportID}`];
            const policy = data[`${ONYXKEYS.COLLECTION.POLICY}${report?.policyID}`];
            const shouldShowBlankTo = !report || isOpenExpenseReport(report);
            const transactionViolations = getTransactionViolations(allViolations, transactionItem);

            const from = data.personalDetailsList?.[transactionItem.accountID];
            const to = transactionItem.managerID && !shouldShowBlankTo ? (data.personalDetailsList?.[transactionItem.managerID] ?? emptyPersonalDetails) : emptyPersonalDetails;

            const {formattedFrom, formattedTo, formattedTotal, formattedMerchant, date} = getTransactionItemCommonFormattedProperties(transactionItem, from, to, policy);

            const transaction = {
                ...transactionItem,
                action: getAction(data, allViolations, key),
                from,
                to,
                formattedFrom,
                formattedTo: shouldShowBlankTo ? '' : formattedTo,
                formattedTotal,
                formattedMerchant,
                date,
                shouldShowMerchant,
                shouldShowDescription: metadata?.columnsToShow.shouldShowDescriptionColumn,
                shouldShowFrom: metadata?.columnsToShow.shouldShowFromColumn,
                shouldShowTo: metadata?.columnsToShow.shouldShowToColumn,
                shouldShowCategory: metadata?.columnsToShow?.shouldShowCategoryColumn,
                shouldShowTag: metadata?.columnsToShow?.shouldShowTagColumn,
                shouldShowTax: metadata?.columnsToShow?.shouldShowTaxColumn,
                keyForList: transactionItem.transactionID,
                shouldShowYear: doesDataContainAPastYearTransaction,
                violations: transactionViolations,
                isAmountColumnWide: shouldShowAmountInWideColumn,
                isTaxAmountColumnWide: shouldShowTaxAmountInWideColumn,
            };
            if (reportIDToTransactions[reportKey]?.transactions) {
                reportIDToTransactions[reportKey].transactions.push(transaction);
            } else if (reportIDToTransactions[reportKey]) {
                reportIDToTransactions[reportKey].transactions = [transaction];
            }
        }
    }

    return Object.values(reportIDToTransactions);
}

/**
 * @private
 * Organizes data into List Sections grouped by member for display, for the TransactionGroupListItemType of Search Results.
 *
 * Do not use directly, use only via `getSections()` facade.
 */
function getMemberSections(data: OnyxTypes.SearchResults['data'], metadata: OnyxTypes.SearchResults['search']): TransactionMemberGroupListItemType[] {
    return data && metadata ? [] : []; // s77rt TODO
}

/**
 * @private
 * Organizes data into List Sections grouped by card for display, for the TransactionGroupListItemType of Search Results.
 *
 * Do not use directly, use only via `getSections()` facade.
 */
function getCardSections(data: OnyxTypes.SearchResults['data'], metadata: OnyxTypes.SearchResults['search']): TransactionCardGroupListItemType[] {
    return data && metadata ? [] : []; // s77rt TODO
}

/**
 * Returns the appropriate list item component based on the type and status of the search data.
 */
function getListItem(type: SearchDataTypes, status: SearchStatus, groupBy?: SearchGroupBy): ListItemType<typeof type, typeof status> {
    if (type === CONST.SEARCH.DATA_TYPES.CHAT) {
        return ChatListItem;
    }
    if (type === CONST.SEARCH.DATA_TYPES.TASK) {
        return TaskListItem;
    }
    if (groupBy) {
        return TransactionGroupListItem;
    }
    return TransactionListItem;
}

/**
 * Organizes data into appropriate list sections for display based on the type of search results.
 */
function getSections(type: SearchDataTypes, status: SearchStatus, data: OnyxTypes.SearchResults['data'], metadata: OnyxTypes.SearchResults['search'], groupBy?: SearchGroupBy) {
    if (type === CONST.SEARCH.DATA_TYPES.CHAT) {
        return getReportActionsSections(data);
    }
    if (type === CONST.SEARCH.DATA_TYPES.TASK) {
        return getTaskSections(data);
    }

    if (groupBy) {
        // Disabling the default-case lint rule here is actually safer as this forces us to make the switch cases exhaustive
        // eslint-disable-next-line default-case
        switch (groupBy) {
            case CONST.SEARCH.GROUP_BY.REPORTS:
                return getReportSections(data, metadata);
            case CONST.SEARCH.GROUP_BY.MEMBERS:
                return getMemberSections(data, metadata);
            case CONST.SEARCH.GROUP_BY.CARDS:
                return getCardSections(data, metadata);
        }
    }

    return getTransactionsSections(data, metadata);
}

/**
 * Sorts sections of data based on a specified column and sort order for displaying sorted results.
 */
function getSortedSections(
    type: SearchDataTypes,
    status: SearchStatus,
    data: ListItemDataType<typeof type, typeof status>,
    sortBy?: SearchColumnType,
    sortOrder?: SortOrder,
    groupBy?: SearchGroupBy,
) {
    if (type === CONST.SEARCH.DATA_TYPES.CHAT) {
        return getSortedReportActionData(data as ReportActionListItemType[]);
    }
    if (type === CONST.SEARCH.DATA_TYPES.TASK) {
        return getSortedTaskData(data as TaskListItemType[], sortBy, sortOrder);
    }

    if (groupBy) {
        // Disabling the default-case lint rule here is actually safer as this forces us to make the switch cases exhaustive
        // eslint-disable-next-line default-case
        switch (groupBy) {
            case CONST.SEARCH.GROUP_BY.REPORTS:
                return getSortedReportData(data as TransactionReportGroupListItemType[]);
            case CONST.SEARCH.GROUP_BY.MEMBERS:
                return getSortedMemberData(data as TransactionMemberGroupListItemType[]);
            case CONST.SEARCH.GROUP_BY.CARDS:
                return getSortedCardData(data as TransactionCardGroupListItemType[]);
        }
    }

    return getSortedTransactionData(data as TransactionListItemType[], sortBy, sortOrder);
}

/**
 * Determines what columns to show based on available data
 * @param isExpenseReportView: true when we are inside an expense report view, false if we're in the Reports page.
 */
function getColumnsToShow(transactions: OnyxTypes.SearchResults['data'] | OnyxTypes.Transaction[], isExpenseReportView = false) {
    const columns: Record<string, boolean> = isExpenseReportView
        ? {
              [CONST.REPORT.TRANSACTION_LIST.COLUMNS.RECEIPT]: true,
              [CONST.REPORT.TRANSACTION_LIST.COLUMNS.TYPE]: true,
              [CONST.REPORT.TRANSACTION_LIST.COLUMNS.DATE]: true,
              [CONST.REPORT.TRANSACTION_LIST.COLUMNS.MERCHANT]: false,
              [CONST.REPORT.TRANSACTION_LIST.COLUMNS.DESCRIPTION]: false,
              [CONST.REPORT.TRANSACTION_LIST.COLUMNS.CATEGORY]: false,
              [CONST.REPORT.TRANSACTION_LIST.COLUMNS.TAG]: false,
              [CONST.REPORT.TRANSACTION_LIST.COLUMNS.COMMENTS]: true,
              [CONST.REPORT.TRANSACTION_LIST.COLUMNS.TOTAL_AMOUNT]: true,
          }
        : {
              [CONST.SEARCH.TABLE_COLUMNS.RECEIPT]: true,
              [CONST.SEARCH.TABLE_COLUMNS.TYPE]: true,
              [CONST.SEARCH.TABLE_COLUMNS.DATE]: true,
              [CONST.SEARCH.TABLE_COLUMNS.MERCHANT]: false,
              [CONST.SEARCH.TABLE_COLUMNS.DESCRIPTION]: false,
              [CONST.SEARCH.TABLE_COLUMNS.FROM]: false,
              [CONST.SEARCH.TABLE_COLUMNS.TO]: false,
              [CONST.SEARCH.TABLE_COLUMNS.CATEGORY]: false,
              [CONST.SEARCH.TABLE_COLUMNS.TAG]: false,
              [CONST.SEARCH.TABLE_COLUMNS.TAX_AMOUNT]: false,
              [CONST.SEARCH.TABLE_COLUMNS.TOTAL_AMOUNT]: true,
              [CONST.SEARCH.TABLE_COLUMNS.ACTION]: true,
              [CONST.SEARCH.TABLE_COLUMNS.TITLE]: true,
              [CONST.SEARCH.TABLE_COLUMNS.ASSIGNEE]: true,
              [CONST.SEARCH.TABLE_COLUMNS.IN]: true,
              // This column is never displayed on Search
              [CONST.REPORT.TRANSACTION_LIST.COLUMNS.COMMENTS]: false,
          };

    const updateColumns = (transaction: OnyxTypes.Transaction | SearchTransaction) => {
        const merchant = transaction.modifiedMerchant ? transaction.modifiedMerchant : (transaction.merchant ?? '');
        if ((merchant !== '' && merchant !== CONST.TRANSACTION.PARTIAL_TRANSACTION_MERCHANT) || isScanning(transaction)) {
            columns[CONST.REPORT.TRANSACTION_LIST.COLUMNS.MERCHANT] = true;
        }

        if (getDescription(transaction) !== '') {
            columns[CONST.REPORT.TRANSACTION_LIST.COLUMNS.DESCRIPTION] = true;
        }

        const category = getCategory(transaction);
        const categoryEmptyValues = CONST.SEARCH.CATEGORY_EMPTY_VALUE.split(',');
        if (category !== '' && !categoryEmptyValues.includes(category)) {
            columns[CONST.REPORT.TRANSACTION_LIST.COLUMNS.CATEGORY] = true;
        }

        const tag = getTag(transaction);
        if (tag !== '' && tag !== CONST.SEARCH.TAG_EMPTY_VALUE) {
            columns[CONST.REPORT.TRANSACTION_LIST.COLUMNS.TAG] = true;
        }

        if (isExpenseReportView) {
            return;
        }

        // Handle From&To columns that are only shown in the Reports page
        // if From or To differ from current user in any transaction, show the columns
        const accountID = (transaction as SearchTransaction).accountID;
        if (accountID !== currentAccountID) {
            columns[CONST.REPORT.TRANSACTION_LIST.COLUMNS.FROM] = true;
        }

        const managerID = (transaction as SearchTransaction).managerID;
        if (managerID !== currentAccountID) {
            columns[CONST.REPORT.TRANSACTION_LIST.COLUMNS.TO] = true;
        }
    };

    if (Array.isArray(transactions)) {
        transactions.forEach(updateColumns);
    } else {
        Object.keys(transactions).forEach((key) => {
            if (!isTransactionEntry(key)) {
                return;
            }
            updateColumns(transactions[key]);
        });
    }

    const res = Object.keys(columns).filter((columnName: string) => columns[columnName]) as SortableColumnName[];
    console.log('columns to show', res);
    return res;
}

/**
 * Compares two values based on a specified sorting order and column.
 * Handles both string and numeric comparisons, with special handling for absolute values when sorting by total amount.
 */
function compareValues(a: unknown, b: unknown, sortOrder: SortOrder, sortBy: string): number {
    const isAsc = sortOrder === CONST.SEARCH.SORT_ORDER.ASC;

    if (a === undefined || b === undefined) {
        return 0;
    }

    if (typeof a === 'string' && typeof b === 'string') {
        return isAsc ? a.localeCompare(b) : b.localeCompare(a);
    }

    if (typeof a === 'number' && typeof b === 'number') {
        const aValue = sortBy === CONST.SEARCH.TABLE_COLUMNS.TOTAL_AMOUNT ? Math.abs(a) : a;
        const bValue = sortBy === CONST.SEARCH.TABLE_COLUMNS.TOTAL_AMOUNT ? Math.abs(b) : b;
        return isAsc ? aValue - bValue : bValue - aValue;
    }

    return 0;
}

/**
 * @private
 * Sorts transaction sections based on a specified column and sort order.
 */
function getSortedTransactionData(data: TransactionListItemType[], sortBy?: SearchColumnType, sortOrder?: SortOrder) {
    if (!sortBy || !sortOrder) {
        return data;
    }

    const sortingProperty = transactionColumnNamesToSortingProperty[sortBy as keyof typeof transactionColumnNamesToSortingProperty];

    if (!sortingProperty) {
        return data;
    }

    return data.sort((a, b) => {
        const aValue = sortingProperty === 'comment' ? a.comment?.comment : a[sortingProperty as keyof TransactionListItemType];
        const bValue = sortingProperty === 'comment' ? b.comment?.comment : b[sortingProperty as keyof TransactionListItemType];

        return compareValues(aValue, bValue, sortOrder, sortingProperty);
    });
}

function getSortedTaskData(data: TaskListItemType[], sortBy?: SearchColumnType, sortOrder?: SortOrder) {
    if (!sortBy || !sortOrder) {
        return data;
    }

    const sortingProperty = taskColumnNamesToSortingProperty[sortBy as keyof typeof taskColumnNamesToSortingProperty];

    if (!sortingProperty) {
        return data;
    }

    return data.sort((a, b) => {
        const aValue = a[sortingProperty as keyof TaskListItemType];
        const bValue = b[sortingProperty as keyof TaskListItemType];

        return compareValues(aValue, bValue, sortOrder, sortingProperty);
    });
}

/**
 * @private
 * Sorts report sections based on a specified column and sort order.
 */
function getSortedReportData(data: TransactionReportGroupListItemType[]) {
    for (const report of data) {
        report.transactions = getSortedTransactionData(report.transactions, CONST.SEARCH.TABLE_COLUMNS.DATE, CONST.SEARCH.SORT_ORDER.DESC);
    }
    return data.sort((a, b) => {
        const aNewestTransaction = a.transactions?.at(0)?.modifiedCreated ? a.transactions?.at(0)?.modifiedCreated : a.transactions?.at(0)?.created;
        const bNewestTransaction = b.transactions?.at(0)?.modifiedCreated ? b.transactions?.at(0)?.modifiedCreated : b.transactions?.at(0)?.created;

        if (!aNewestTransaction || !bNewestTransaction) {
            return 0;
        }

        return bNewestTransaction.toLowerCase().localeCompare(aNewestTransaction);
    });
}

/**
 * @private
 * Sorts report sections based on a specified column and sort order.
 */
function getSortedMemberData(data: TransactionMemberGroupListItemType[]) {
    return data ? [] : []; // s77rt TODO
}

/**
 * @private
 * Sorts report sections based on a specified column and sort order.
 */
function getSortedCardData(data: TransactionCardGroupListItemType[]) {
    return data ? [] : []; // s77rt TODO
}

/**
 * @private
 * Sorts report actions sections based on a specified column and sort order.
 */
function getSortedReportActionData(data: ReportActionListItemType[]) {
    return data.sort((a, b) => {
        const aValue = a?.created;
        const bValue = b?.created;

        if (aValue === undefined || bValue === undefined) {
            return 0;
        }

        return bValue.toLowerCase().localeCompare(aValue);
    });
}

/**
 * Checks if the search results contain any data, useful for determining if the search results are empty.
 */
function isSearchResultsEmpty(searchResults: SearchResults) {
    return !Object.keys(searchResults?.data).some((key) => key.startsWith(ONYXKEYS.COLLECTION.TRANSACTION));
}

/**
 * Returns the corresponding translation key for expense type
 */
function getExpenseTypeTranslationKey(expenseType: ValueOf<typeof CONST.SEARCH.TRANSACTION_TYPE>): TranslationPaths {
    // eslint-disable-next-line default-case
    switch (expenseType) {
        case CONST.SEARCH.TRANSACTION_TYPE.DISTANCE:
            return 'common.distance';
        case CONST.SEARCH.TRANSACTION_TYPE.CARD:
            return 'common.card';
        case CONST.SEARCH.TRANSACTION_TYPE.CASH:
            return 'iou.cash';
        case CONST.SEARCH.TRANSACTION_TYPE.PER_DIEM:
            return 'common.perDiem';
    }
}

/**
 * Constructs and configures the overflow menu for search items, handling interactions such as renaming or deleting items.
 */
function getOverflowMenu(itemName: string, hash: number, inputQuery: string, showDeleteModal: (hash: number) => void, isMobileMenu?: boolean, closeMenu?: () => void) {
    return [
        {
            text: translateLocal('common.rename'),
            onSelected: () => {
                if (isMobileMenu && closeMenu) {
                    closeMenu();
                }
                Navigation.navigate(ROUTES.SEARCH_SAVED_SEARCH_RENAME.getRoute({name: encodeURIComponent(itemName), jsonQuery: inputQuery}));
            },
            icon: Expensicons.Pencil,
            shouldShowRightIcon: false,
            shouldShowRightComponent: false,
            shouldCallAfterModalHide: true,
        },
        {
            text: translateLocal('common.delete'),
            onSelected: () => {
                if (isMobileMenu && closeMenu) {
                    closeMenu();
                }
                showDeleteModal(hash);
            },
            icon: Expensicons.Trashcan,
            shouldShowRightIcon: false,
            shouldShowRightComponent: false,
            shouldCallAfterModalHide: true,
            shouldCloseAllModals: true,
        },
    ];
}

/**
 * Checks if the passed username is a correct standard username, and not a placeholder
 */
function isCorrectSearchUserName(displayName?: string) {
    return displayName && displayName.toUpperCase() !== CONST.REPORT.OWNER_EMAIL_FAKE;
}

function createTypeMenuSections(session: OnyxTypes.Session | undefined, hasCardFeed: boolean, policies: OnyxCollection<OnyxTypes.Policy> = {}): SearchTypeMenuSection[] {
    const email = session?.email;

    // Start building the sections by requiring the following sections to always be present
    const typeMenuSections: SearchTypeMenuSection[] = [
        {
            translationPath: 'common.explore',
            menuItems: [
                {
                    translationPath: 'common.expenses',
                    type: CONST.SEARCH.DATA_TYPES.EXPENSE,
                    icon: Expensicons.Receipt,
                    getSearchQuery: (policyID?: string) => {
                        const queryString = buildCannedSearchQuery({policyID});
                        return queryString;
                    },
                },
                {
                    translationPath: 'common.reports',
                    type: CONST.SEARCH.DATA_TYPES.EXPENSE,
                    icon: Expensicons.Document,
                    getSearchQuery: (policyID?: string) => {
                        const queryString = buildCannedSearchQuery({groupBy: CONST.SEARCH.GROUP_BY.REPORTS, policyID});
                        return queryString;
                    },
                },
                {
                    translationPath: 'common.chats',
                    type: CONST.SEARCH.DATA_TYPES.CHAT,
                    icon: Expensicons.ChatBubbles,
                    getSearchQuery: (policyID?: string) => {
                        const queryString = buildCannedSearchQuery({type: CONST.SEARCH.DATA_TYPES.CHAT, policyID});
                        return queryString;
                    },
                },
            ],
        },
    ];

    // Begin adding conditional sections, based on the policies the user has access to
    const showSubmitSuggestion = Object.values(policies).filter((p) => isPaidGroupPolicy(p)).length > 0;

    const showPaySuggestion = Object.values(policies).some((policy): policy is OnyxTypes.Policy => {
        if (!policy || !isPaidGroupPolicy(policy)) {
            return false;
        }

        const reimburser = policy.reimburser;
        const isReimburser = reimburser === email;
        const isAdmin = policy.role === CONST.POLICY.ROLE.ADMIN;

        if (policy.reimbursementChoice === CONST.POLICY.REIMBURSEMENT_CHOICES.REIMBURSEMENT_YES) {
            return reimburser ? isReimburser : isAdmin;
        }

        if (policy.reimbursementChoice === CONST.POLICY.REIMBURSEMENT_CHOICES.REIMBURSEMENT_MANUAL) {
            return isAdmin;
        }

        return false;
    });

    const showApproveSuggestion = Object.values(policies).some((policy): policy is OnyxTypes.Policy => {
        if (!policy || !email || !isPaidGroupPolicy(policy)) {
            return false;
        }

        if (policy.approvalMode === CONST.POLICY.APPROVAL_MODE.OPTIONAL) {
            return false;
        }

        const isPolicyApprover = policy.approver === email;
        const isSubmittedTo = Object.values(policy.employeeList ?? {}).some((employee) => {
            return employee.submitsTo === email || employee.forwardsTo === email;
        });

        return isPolicyApprover || isSubmittedTo;
    });

    // TODO: This option will be enabled soon (removing the && false). We are waiting on changes to support this
    // feature fully, but lets keep the code here for simplicity
    // https://github.com/Expensify/Expensify/issues/505933
    const showExportSuggestion =
        Object.values(policies).some((policy): policy is OnyxTypes.Policy => {
            if (!policy || !email) {
                return false;
            }

            const isIntacctExporter = policy.connections?.intacct?.config?.export?.exporter === email;
            const isNetSuiteExporter = policy.connections?.netsuite?.options?.config?.exporter === email;
            const isQuickbooksDesktopExporter = policy.connections?.quickbooksDesktop?.config?.export?.exporter === email;
            const isQuickbooksOnlineExporter = policy.connections?.quickbooksOnline?.config?.export?.exporter === email;
            const isXeroExporter = policy.connections?.xero?.config?.export?.exporter === email;

            return isIntacctExporter || isNetSuiteExporter || isQuickbooksDesktopExporter || isQuickbooksOnlineExporter || isXeroExporter;
        }) && false;

    // We suggest specific filters for users based on their access in specific policies. Show the todo section
    // only if any of these items are available
    const showTodoSection = showSubmitSuggestion || showApproveSuggestion || showPaySuggestion || showExportSuggestion;

    if (showTodoSection && session) {
        const section: SearchTypeMenuSection = {
            translationPath: 'common.todo',
            menuItems: [],
        };

        if (showSubmitSuggestion) {
            const groupPoliciesWithChatEnabled = getGroupPaidPoliciesWithExpenseChatEnabled(policies);
            section.menuItems.push({
                translationPath: 'common.submit',
                type: CONST.SEARCH.DATA_TYPES.EXPENSE,
                icon: Expensicons.Pencil,
                emptyState: {
                    headerMedia: DotLottieAnimations.Fireworks,
                    title: 'search.searchResults.emptySubmitResults.title',
                    subtitle: 'search.searchResults.emptySubmitResults.subtitle',
                    buttons:
                        groupPoliciesWithChatEnabled.length > 0
                            ? [
                                  {
                                      success: true,
                                      buttonText: 'report.newReport.createReport',
                                      buttonAction: () => {
                                          interceptAnonymousUser(() => {
                                              const activePolicy = getActivePolicy();
                                              const personalDetails = getPersonalDetailsForAccountID(session.accountID) as OnyxTypes.PersonalDetails;

                                              let workspaceIDForReportCreation: string | undefined;

                                              // If the user's default workspace is a paid group workspace with chat enabled, we create a report with it by default
                                              if (activePolicy && activePolicy.isPolicyExpenseChatEnabled && isPaidGroupPolicy(activePolicy)) {
                                                  workspaceIDForReportCreation = activePolicy.id;
                                              } else if (groupPoliciesWithChatEnabled.length === 1) {
                                                  workspaceIDForReportCreation = groupPoliciesWithChatEnabled.at(0)?.id;
                                              }

                                              if (workspaceIDForReportCreation && !shouldRestrictUserBillableActions(workspaceIDForReportCreation) && personalDetails) {
                                                  const createdReportID = createNewReport(personalDetails, workspaceIDForReportCreation);
                                                  Navigation.setNavigationActionToMicrotaskQueue(() => {
                                                      Navigation.navigate(ROUTES.SEARCH_MONEY_REQUEST_REPORT.getRoute({reportID: createdReportID, backTo: Navigation.getActiveRoute()}));
                                                  });
                                                  return;
                                              }

                                              // If the user's default workspace is personal and the user has more than one group workspace, which is paid and has chat enabled, or a chosen workspace is past the grace period, we need to redirect them to the workspace selection screen
                                              Navigation.navigate(ROUTES.NEW_REPORT_WORKSPACE_SELECTION);
                                          });
                                      },
                                  },
                              ]
                            : [],
                },
                getSearchQuery: () => {
                    const queryString = buildQueryStringFromFilterFormValues({
                        type: CONST.SEARCH.DATA_TYPES.EXPENSE,
                        groupBy: CONST.SEARCH.GROUP_BY.REPORTS,
                        status: CONST.SEARCH.STATUS.EXPENSE.DRAFTS,
                        from: [`${session.accountID}`],
                    });
                    return queryString;
                },
            });
        }

        if (showApproveSuggestion) {
            section.menuItems.push({
                translationPath: 'search.bulkActions.approve',
                type: CONST.SEARCH.DATA_TYPES.EXPENSE,
                icon: Expensicons.ThumbsUp,
                emptyState: {
                    headerMedia: DotLottieAnimations.Fireworks,
                    title: 'search.searchResults.emptyApproveResults.title',
                    subtitle: 'search.searchResults.emptyApproveResults.subtitle',
                },
                getSearchQuery: () => {
                    const queryString = buildQueryStringFromFilterFormValues({
                        type: CONST.SEARCH.DATA_TYPES.EXPENSE,
                        groupBy: CONST.SEARCH.GROUP_BY.REPORTS,
                        action: CONST.SEARCH.ACTION_FILTERS.APPROVE,
                        to: [`${session.accountID}`],
                    });
                    return queryString;
                },
            });
        }

        if (showPaySuggestion) {
            section.menuItems.push({
                translationPath: 'search.bulkActions.pay',
                type: CONST.SEARCH.DATA_TYPES.EXPENSE,
                icon: Expensicons.MoneyBag,
                emptyState: {
                    headerMedia: DotLottieAnimations.Fireworks,
                    title: 'search.searchResults.emptyPayResults.title',
                    subtitle: 'search.searchResults.emptyPayResults.subtitle',
                },
                getSearchQuery: () => {
                    const queryString = buildQueryStringFromFilterFormValues({
                        type: CONST.SEARCH.DATA_TYPES.EXPENSE,
                        groupBy: CONST.SEARCH.GROUP_BY.REPORTS,
                        action: CONST.SEARCH.ACTION_FILTERS.PAY,
                        reimbursable: CONST.SEARCH.BOOLEAN.YES,
                        payer: session.accountID?.toString(),
                    });
                    return queryString;
                },
            });
        }

        if (showExportSuggestion) {
            section.menuItems.push({
                translationPath: 'common.export',
                type: CONST.SEARCH.DATA_TYPES.EXPENSE,
                icon: Expensicons.CheckCircle,
                emptyState: {
                    headerMedia: DotLottieAnimations.Fireworks,
                    title: 'search.searchResults.emptyExportResults.title',
                    subtitle: 'search.searchResults.emptyExportResults.subtitle',
                },
                getSearchQuery: () => {
                    const queryString = buildQueryStringFromFilterFormValues({
                        groupBy: CONST.SEARCH.GROUP_BY.REPORTS,
                        action: CONST.SEARCH.ACTION_FILTERS.EXPORT,
                        exporter: [`${session.accountID}`],
                        exportedOn: CONST.SEARCH.DATE_PRESETS.NEVER,
                    });
                    return queryString;
                },
            });
        }

        typeMenuSections.push(section);
    }

    const accountingSection: SearchTypeMenuSection = {
        translationPath: 'workspace.common.accounting',
        menuItems: [],
    };

    let shouldShowStatementsSuggestion = false;
    let showShowUnapprovedCashSuggestion = false;
    let showShowUnapprovedCompanyCardsSuggestion = false;
    let shouldShowReconciliationSuggestion = false;

    Object.values(policies).some((policy) => {
        if (!policy || !isPaidGroupPolicy(policy)) {
            return false;
        }

        const isAdmin = policy.role === CONST.POLICY.ROLE.ADMIN;
        const isApprovalEnabled = policy.approvalMode ? policy.approvalMode !== CONST.POLICY.APPROVAL_MODE.OPTIONAL : false;
        const isPaymentEnabled = arePaymentsEnabled(policy);

        shouldShowStatementsSuggestion ||= false; // s77rt TODO
        showShowUnapprovedCashSuggestion ||= isAdmin && isApprovalEnabled && isPaymentEnabled;
        showShowUnapprovedCompanyCardsSuggestion ||= isAdmin && isApprovalEnabled && hasCardFeed;
        shouldShowReconciliationSuggestion ||= false; // s77rt TODO

        // We don't need to check the rest of the policies if we already determined that all suggestion items should be displayed
        return shouldShowStatementsSuggestion && showShowUnapprovedCashSuggestion && showShowUnapprovedCompanyCardsSuggestion && shouldShowReconciliationSuggestion;
    });

    if (shouldShowStatementsSuggestion) {
        // s77rt TODO
    }

    if (showShowUnapprovedCashSuggestion && showShowUnapprovedCompanyCardsSuggestion) {
        accountingSection.menuItems.push(
            {
                translationPath: 'search.unapprovedCash',
                type: CONST.SEARCH.DATA_TYPES.EXPENSE,
                icon: Expensicons.MoneyHourglass,
                emptyState: {
                    headerMedia: DotLottieAnimations.Fireworks,
                    title: 'search.searchResults.emptyUnapprovedResults.title',
                    subtitle: 'search.searchResults.emptyUnapprovedResults.subtitle',
                },
                getSearchQuery: () => {
                    const queryString = buildQueryStringFromFilterFormValues({
                        type: CONST.SEARCH.DATA_TYPES.EXPENSE,
                        groupBy: CONST.SEARCH.GROUP_BY.REPORTS,
                        status: [CONST.SEARCH.STATUS.EXPENSE.DRAFTS, CONST.SEARCH.STATUS.EXPENSE.OUTSTANDING],
                        reimbursable: CONST.SEARCH.BOOLEAN.YES,
                    });
                    return queryString;
                },
            },
            {
                translationPath: 'search.unapprovedCompanyCards',
                type: CONST.SEARCH.DATA_TYPES.EXPENSE,
                icon: Expensicons.CreditCardHourglass,
                emptyState: {
                    headerMedia: DotLottieAnimations.Fireworks,
                    title: 'search.searchResults.emptyUnapprovedResults.title',
                    subtitle: 'search.searchResults.emptyUnapprovedResults.subtitle',
                },
                getSearchQuery: () => {
                    const queryString = buildQueryStringFromFilterFormValues({
                        type: CONST.SEARCH.DATA_TYPES.EXPENSE,
                        groupBy: CONST.SEARCH.GROUP_BY.MEMBERS,
                        // s77rt this should be update to use the default feed
                        feed: [CONST.COMPANY_CARDS.BANKS.BANK_OF_AMERICA],
                        status: [CONST.SEARCH.STATUS.EXPENSE.DRAFTS, CONST.SEARCH.STATUS.EXPENSE.OUTSTANDING],
                    });
                    return queryString;
                },
            },
        );
    } else if (showShowUnapprovedCashSuggestion) {
        accountingSection.menuItems.push({
            translationPath: 'search.unapproved',
            type: CONST.SEARCH.DATA_TYPES.EXPENSE,
            icon: Expensicons.Hourglass,
            emptyState: {
                headerMedia: DotLottieAnimations.Fireworks,
                title: 'search.searchResults.emptyUnapprovedResults.title',
                subtitle: 'search.searchResults.emptyUnapprovedResults.subtitle',
            },
            getSearchQuery: () => {
                const queryString = buildQueryStringFromFilterFormValues({
                    type: CONST.SEARCH.DATA_TYPES.EXPENSE,
                    groupBy: CONST.SEARCH.GROUP_BY.REPORTS,
                    status: [CONST.SEARCH.STATUS.EXPENSE.DRAFTS, CONST.SEARCH.STATUS.EXPENSE.OUTSTANDING],
                    reimbursable: CONST.SEARCH.BOOLEAN.YES,
                });
                return queryString;
            },
        });
    } else if (showShowUnapprovedCompanyCardsSuggestion) {
        accountingSection.menuItems.push({
            translationPath: 'search.unapproved',
            type: CONST.SEARCH.DATA_TYPES.EXPENSE,
            icon: Expensicons.Hourglass,
            emptyState: {
                headerMedia: DotLottieAnimations.Fireworks,
                title: 'search.searchResults.emptyUnapprovedResults.title',
                subtitle: 'search.searchResults.emptyUnapprovedResults.subtitle',
            },
            getSearchQuery: () => {
                const queryString = buildQueryStringFromFilterFormValues({
                    type: CONST.SEARCH.DATA_TYPES.EXPENSE,
                    groupBy: CONST.SEARCH.GROUP_BY.MEMBERS,
                    // s77rt this should be update to use the default feed
                    feed: [CONST.COMPANY_CARDS.BANKS.BANK_OF_AMERICA],
                    status: [CONST.SEARCH.STATUS.EXPENSE.DRAFTS, CONST.SEARCH.STATUS.EXPENSE.OUTSTANDING],
                });
                return queryString;
            },
        });
    }

    if (shouldShowReconciliationSuggestion) {
        // s77rt TODO
    }

    // s77rt remove DEV lock
    if (accountingSection.menuItems.length > 0 && isDevelopment()) {
        typeMenuSections.push(accountingSection);
    }

    return typeMenuSections;
}

function createBaseSavedSearchMenuItem(item: SaveSearchItem, key: string, index: number, title: string, isFocused: boolean): SavedSearchMenuItem {
    return {
        key,
        title,
        hash: key,
        query: item.query,
        shouldShowRightComponent: true,
        focused: isFocused,
        pendingAction: item.pendingAction,
        disabled: item.pendingAction === CONST.RED_BRICK_ROAD_PENDING_ACTION.DELETE,
        shouldIconUseAutoWidthStyle: true,
    };
}

/**
 * Whether to show the empty state or not
 */
function shouldShowEmptyState(isDataLoaded: boolean, dataLength: number, type: SearchDataTypes) {
    return !isDataLoaded || dataLength === 0 || !Object.values(CONST.SEARCH.DATA_TYPES).includes(type);
}

function isSearchDataLoaded(searchResults: SearchResults | undefined, queryJSON: SearchQueryJSON | undefined) {
    const {status} = queryJSON ?? {};

    const isDataLoaded =
        searchResults?.data !== undefined &&
        searchResults?.search?.type === queryJSON?.type &&
        (Array.isArray(status) ? searchResults?.search?.status === status.join(',') : searchResults?.search?.status === status);

    return isDataLoaded;
}

function getStatusOptions(type: SearchDataTypes, groupBy: SearchGroupBy | undefined) {
    switch (type) {
        case CONST.SEARCH.DATA_TYPES.CHAT:
            return chatStatusOptions;
        case CONST.SEARCH.DATA_TYPES.INVOICE:
            return invoiceStatusOptions;
        case CONST.SEARCH.DATA_TYPES.TRIP:
            return tripStatusOptions;
        case CONST.SEARCH.DATA_TYPES.TASK:
            return taskStatusOptions;
        case CONST.SEARCH.DATA_TYPES.EXPENSE:
        default:
            return groupBy === CONST.SEARCH.GROUP_BY.REPORTS || groupBy === CONST.SEARCH.GROUP_BY.MEMBERS ? expenseReportedStatusOptions : expenseStatusOptions;
    }
}

function getTypeOptions(policies: OnyxCollection<OnyxTypes.Policy>, currentUserLogin?: string) {
    const typeOptions: Array<SingleSelectItem<SearchDataTypes>> = [
        {text: translateLocal('common.expense'), value: CONST.SEARCH.DATA_TYPES.EXPENSE},
        {text: translateLocal('common.chat'), value: CONST.SEARCH.DATA_TYPES.CHAT},
        {text: translateLocal('common.invoice'), value: CONST.SEARCH.DATA_TYPES.INVOICE},
        {text: translateLocal('common.trip'), value: CONST.SEARCH.DATA_TYPES.TRIP},
        {text: translateLocal('common.task'), value: CONST.SEARCH.DATA_TYPES.TASK},
    ];
    const shouldHideInvoiceOption = !canSendInvoice(policies, currentUserLogin) && !hasInvoiceReports();

    // Remove the invoice option if the user is not allowed to send invoices
    return shouldHideInvoiceOption ? typeOptions.filter((typeOption) => typeOption.value !== CONST.SEARCH.DATA_TYPES.INVOICE) : typeOptions;
}

function getGroupByOptions() {
    return Object.values(CONST.SEARCH.GROUP_BY).map<SingleSelectItem<SearchGroupBy>>((value) => ({text: translateLocal(`search.filters.groupBy.${value}`), value}));
}

function getFeedOptions(allCardFeeds: OnyxCollection<OnyxTypes.CardFeeds>, allCards: OnyxTypes.CardList) {
    return Object.values(getCardFeedsForDisplay(allCardFeeds, allCards)).map<SingleSelectItem<string>>((cardFeed) => ({
        text: cardFeed.name,
        value: cardFeed.id,
    }));
}

export {
    getListItem,
    getSections,
    getShouldShowMerchant,
    getSortedSections,
    isTransactionGroupListItemType,
    isTransactionReportGroupListItemType,
    isTransactionMemberGroupListItemType,
    isTransactionCardGroupListItemType,
    isSearchResultsEmpty,
    isTransactionListItemType,
    isReportActionListItemType,
    shouldShowYear,
    getExpenseTypeTranslationKey,
    getOverflowMenu,
    isCorrectSearchUserName,
    isReportActionEntry,
    isTaskListItemType,
    getAction,
    getColumnsToShow,
    createTypeMenuSections,
    createBaseSavedSearchMenuItem,
    shouldShowEmptyState,
    compareValues,
    isSearchDataLoaded,
    getStatusOptions,
    getTypeOptions,
    getGroupByOptions,
    getFeedOptions,
    getWideAmountIndicators,
    isTransactionAmountTooLong,
    isTransactionTaxAmountTooLong,
};
export type {SavedSearchMenuItem, SearchTypeMenuSection, SearchTypeMenuItem, SearchDateModifier, SearchDateModifierLower};<|MERGE_RESOLUTION|>--- conflicted
+++ resolved
@@ -88,11 +88,8 @@
     getCreated as getTransactionCreatedDate,
     getMerchant as getTransactionMerchant,
     isPendingCardOrScanningTransaction,
-<<<<<<< HEAD
     isScanning,
-=======
     isUnreportedAndHasInvalidDistanceRateTransaction,
->>>>>>> 072356c3
     isViolationDismissed,
 } from './TransactionUtils';
 import shouldShowTransactionYear from './TransactionUtils/shouldShowTransactionYear';
@@ -1179,9 +1176,7 @@
         });
     }
 
-    const res = Object.keys(columns).filter((columnName: string) => columns[columnName]) as SortableColumnName[];
-    console.log('columns to show', res);
-    return res;
+    return Object.keys(columns).filter((columnName: string) => columns[columnName]) as SortableColumnName[];
 }
 
 /**
