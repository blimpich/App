--- conflicted
+++ resolved
@@ -265,13 +265,8 @@
         return CONST.SEARCH.ACTION_TYPES.DONE;
     }
 
-<<<<<<< HEAD
-    // We don't need to run the logic if this is not a transaction or iou/expense report, so let's shortcircuit the logic for performance reasons
-    if (!isMoneyRequestReport(report) || (isTransaction && !data[key].isFromOneTransactionReport)) {
-=======
     // We don't need to run the logic if this is not an iou/expense report, so let's shortcircuit the logic for performance reasons
-    if (!ReportUtils.isMoneyRequestReport(report)) {
->>>>>>> 39aff4d2
+    if (!isMoneyRequestReport(report)) {
         return CONST.SEARCH.ACTION_TYPES.VIEW;
     }
 
