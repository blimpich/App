--- conflicted
+++ resolved
@@ -137,15 +137,10 @@
     const isExpenseReport = transactionItem.reportType === CONST.REPORT.TYPE.EXPENSE;
 
     const formattedFrom = formatPhoneNumber(getDisplayNameOrDefault(from));
-<<<<<<< HEAD
-    const formattedTo = formatPhoneNumber(getDisplayNameOrDefault(to));
-    const formattedTotal = getTransactionAmount(transactionItem, isExpenseReport, undefined, true);
-=======
     // Sometimes the search data personal detail for the 'to' account might not hold neither the display name nor the login
     // so for those cases we fallback to the display name of the personal detail data from onyx.
     const formattedTo = formatPhoneNumber(getDisplayNameOrDefault(to, '', false) || getDisplayNameOrDefault(getPersonalDetailsForAccountID(to?.accountID)));
-    const formattedTotal = getTransactionAmount(transactionItem, isExpenseReport);
->>>>>>> fdc8093d
+    const formattedTotal = getTransactionAmount(transactionItem, isExpenseReport, undefined, true);
     const date = transactionItem?.modifiedCreated ? transactionItem.modifiedCreated : transactionItem?.created;
     const merchant = getTransactionMerchant(transactionItem);
     const formattedMerchant = merchant === CONST.TRANSACTION.PARTIAL_TRANSACTION_MERCHANT ? '' : merchant;
