import type {TextStyle, ViewStyle} from 'react-native';
import Onyx from 'react-native-onyx';
import type {OnyxCollection} from 'react-native-onyx';
import type {ValueOf} from 'type-fest';
import DotLottieAnimations from '@components/LottieAnimations';
import type DotLottieAnimation from '@components/LottieAnimations/types';
import type {MenuItemWithLink} from '@components/MenuItemList';
import type {SearchColumnType, SearchQueryJSON, SearchQueryString, SearchStatus, SortOrder} from '@components/Search/types';
import ChatListItem from '@components/SelectionList/ChatListItem';
import ReportListItem from '@components/SelectionList/Search/ReportListItem';
import TaskListItem from '@components/SelectionList/Search/TaskListItem';
import TransactionListItem from '@components/SelectionList/Search/TransactionListItem';
import type {ListItem, ReportActionListItemType, ReportListItemType, SearchListItem, TaskListItemType, TransactionListItemType} from '@components/SelectionList/types';
import * as Expensicons from '@src/components/Icon/Expensicons';
import CONST from '@src/CONST';
import type {TranslationPaths} from '@src/languages/types';
import ONYXKEYS from '@src/ONYXKEYS';
import ROUTES from '@src/ROUTES';
import type * as OnyxTypes from '@src/types/onyx';
import type {SaveSearchItem} from '@src/types/onyx/SaveSearch';
import type SearchResults from '@src/types/onyx/SearchResults';
import type {
    ListItemDataType,
    ListItemType,
    SearchDataTypes,
    SearchPersonalDetails,
    SearchPolicy,
    SearchReport,
    SearchTask,
    SearchTransaction,
    SearchTransactionAction,
} from '@src/types/onyx/SearchResults';
import type IconAsset from '@src/types/utils/IconAsset';
import {canApproveIOU, canIOUBePaid, canSubmitReport} from './actions/IOU';
import {createNewReport} from './actions/Report';
import {convertToDisplayString} from './CurrencyUtils';
import DateUtils from './DateUtils';
import interceptAnonymousUser from './interceptAnonymousUser';
import {formatPhoneNumber} from './LocalePhoneNumber';
import {translateLocal} from './Localize';
import Navigation from './Navigation/Navigation';
import Parser from './Parser';
import {getDisplayNameOrDefault} from './PersonalDetailsUtils';
import {getActivePolicy, getGroupPaidPoliciesWithExpenseChatEnabled, getPolicy, isPaidGroupPolicy} from './PolicyUtils';
import {getOriginalMessage, isCreatedAction, isDeletedAction, isMoneyRequestAction, isResolvedActionableWhisper, isWhisperActionTargetedToOthers} from './ReportActionsUtils';
import {
    getIcons,
    getPersonalDetailsForAccountID,
    getReportName,
    getReportOrDraftReport,
    getSearchReportName,
    hasOnlyHeldExpenses,
    hasViolations,
    isAllowedToApproveExpenseReport as isAllowedToApproveExpenseReportUtils,
    isArchivedReport,
    isClosedReport,
    isInvoiceReport,
    isMoneyRequestReport,
    isOpenExpenseReport,
    isSettled,
} from './ReportUtils';
<<<<<<< HEAD
import {buildCannedSearchQuery, getCurrentSearchQueryJSON} from './SearchQueryUtils';
=======
import {buildCannedSearchQuery, buildQueryStringFromFilterFormValues} from './SearchQueryUtils';
>>>>>>> d2380291
import StringUtils from './StringUtils';
import {shouldRestrictUserBillableActions} from './SubscriptionUtils';
import {getAmount as getTransactionAmount, getCreated as getTransactionCreatedDate, getMerchant as getTransactionMerchant, isPendingCardOrScanningTransaction} from './TransactionUtils';
import shouldShowTransactionYear from './TransactionUtils/shouldShowTransactionYear';

const transactionColumnNamesToSortingProperty = {
    [CONST.SEARCH.TABLE_COLUMNS.TO]: 'formattedTo' as const,
    [CONST.SEARCH.TABLE_COLUMNS.FROM]: 'formattedFrom' as const,
    [CONST.SEARCH.TABLE_COLUMNS.DATE]: 'date' as const,
    [CONST.SEARCH.TABLE_COLUMNS.TAG]: 'tag' as const,
    [CONST.SEARCH.TABLE_COLUMNS.MERCHANT]: 'formattedMerchant' as const,
    [CONST.SEARCH.TABLE_COLUMNS.TOTAL_AMOUNT]: 'formattedTotal' as const,
    [CONST.SEARCH.TABLE_COLUMNS.CATEGORY]: 'category' as const,
    [CONST.SEARCH.TABLE_COLUMNS.TYPE]: 'transactionType' as const,
    [CONST.SEARCH.TABLE_COLUMNS.ACTION]: 'action' as const,
    [CONST.SEARCH.TABLE_COLUMNS.DESCRIPTION]: 'comment' as const,
    [CONST.SEARCH.TABLE_COLUMNS.TAX_AMOUNT]: null,
    [CONST.SEARCH.TABLE_COLUMNS.RECEIPT]: null,
    [CONST.SEARCH.TABLE_COLUMNS.IN]: 'parentReportID' as const,
};

const taskColumnNamesToSortingProperty = {
    [CONST.SEARCH.TABLE_COLUMNS.DATE]: 'created' as const,
    [CONST.SEARCH.TABLE_COLUMNS.DESCRIPTION]: 'description' as const,
    [CONST.SEARCH.TABLE_COLUMNS.TITLE]: 'reportName' as const,
    [CONST.SEARCH.TABLE_COLUMNS.FROM]: 'formattedCreatedBy' as const,
    [CONST.SEARCH.TABLE_COLUMNS.ASSIGNEE]: 'formattedAssignee' as const,
    [CONST.SEARCH.TABLE_COLUMNS.IN]: 'parentReportID' as const,
};

const expenseStatusActionMapping = {
    [CONST.SEARCH.STATUS.EXPENSE.DRAFTS]: [CONST.SEARCH.ACTION_TYPES.SUBMIT],
    [CONST.SEARCH.STATUS.EXPENSE.OUTSTANDING]: [CONST.SEARCH.ACTION_TYPES.APPROVE],
    [CONST.SEARCH.STATUS.EXPENSE.APPROVED]: [CONST.SEARCH.ACTION_TYPES.PAY],
    [CONST.SEARCH.STATUS.EXPENSE.PAID]: [CONST.SEARCH.ACTION_TYPES.PAID],
    [CONST.SEARCH.STATUS.EXPENSE.DONE]: [CONST.SEARCH.ACTION_TYPES.DONE],
    [CONST.SEARCH.STATUS.EXPENSE.UNREPORTED]: [CONST.SEARCH.ACTION_TYPES.VIEW],
    [CONST.SEARCH.STATUS.EXPENSE.ALL]: [CONST.SEARCH.ACTION_TYPES.SUBMIT, CONST.SEARCH.ACTION_TYPES.APPROVE, CONST.SEARCH.ACTION_TYPES.PAID, CONST.SEARCH.ACTION_TYPES.PAY, CONST.SEARCH.ACTION_TYPES.DONE],
}

let currentAccountID: number | undefined;
Onyx.connect({
    key: ONYXKEYS.SESSION,
    callback: (session) => {
        currentAccountID = session?.accountID;
    },
});

const emptyPersonalDetails = {
    accountID: CONST.REPORT.OWNER_ACCOUNT_ID_FAKE,
    avatar: '',
    displayName: undefined,
    login: undefined,
};

type ReportKey = `${typeof ONYXKEYS.COLLECTION.REPORT}${string}`;

type TransactionKey = `${typeof ONYXKEYS.COLLECTION.TRANSACTION}${string}`;

type ReportActionKey = `${typeof ONYXKEYS.COLLECTION.REPORT_ACTIONS}${string}`;

type PolicyKey = `${typeof ONYXKEYS.COLLECTION.POLICY}${string}`;
type ViolationKey = `${typeof ONYXKEYS.COLLECTION.TRANSACTION_VIOLATIONS}${string}`;

type SavedSearchMenuItem = MenuItemWithLink & {
    key: string;
    hash: string;
    query: string;
    styles?: Array<ViewStyle | TextStyle>;
};

type SearchTypeMenuSection = {
    translationPath: TranslationPaths;
    menuItems: SearchTypeMenuItem[];
};

type SearchTypeMenuItem = {
    translationPath: TranslationPaths;
    type: SearchDataTypes;
    icon: IconAsset;
    emptyState?: {
        headerMedia: DotLottieAnimation;
        title: TranslationPaths;
        subtitle: TranslationPaths;
        buttons?: Array<{
            buttonText: TranslationPaths;
            buttonAction: () => void;
            success?: boolean;
            icon?: IconAsset;
            isDisabled?: boolean;
        }>;
    };
    getSearchQuery: (policyID?: string) => SearchQueryString;
};

type SearchDateModifier = ValueOf<typeof CONST.SEARCH.DATE_MODIFIERS>;

type SearchDateModifierLower = Lowercase<SearchDateModifier>;

/**
 * @private
 *
 * Returns a list of properties that are common to every Search ListItem
 */
function getTransactionItemCommonFormattedProperties(
    transactionItem: SearchTransaction,
    from: SearchPersonalDetails,
    to: SearchPersonalDetails,
    policy: SearchPolicy,
): Pick<TransactionListItemType, 'formattedFrom' | 'formattedTo' | 'formattedTotal' | 'formattedMerchant' | 'date'> {
    const isExpenseReport = transactionItem.reportType === CONST.REPORT.TYPE.EXPENSE;

    const fromName = getDisplayNameOrDefault(from);
    const formattedFrom = formatPhoneNumber(fromName);

    // Sometimes the search data personal detail for the 'to' account might not hold neither the display name nor the login
    // so for those cases we fallback to the display name of the personal detail data from onyx.
    let toName = getDisplayNameOrDefault(to, '', false);
    if (!toName && to?.accountID) {
        toName = getDisplayNameOrDefault(getPersonalDetailsForAccountID(to?.accountID));
    }

    const formattedTo = formatPhoneNumber(toName);
    const formattedTotal = getTransactionAmount(transactionItem, isExpenseReport);
    const date = transactionItem?.modifiedCreated ? transactionItem.modifiedCreated : transactionItem?.created;
    const merchant = getTransactionMerchant(transactionItem, policy as OnyxTypes.Policy);
    const formattedMerchant = merchant === CONST.TRANSACTION.PARTIAL_TRANSACTION_MERCHANT ? '' : merchant;

    return {
        formattedFrom,
        formattedTo,
        date,
        formattedTotal,
        formattedMerchant,
    };
}

/**
 * @private
 */
function isReportEntry(key: string): key is ReportKey {
    return key.startsWith(ONYXKEYS.COLLECTION.REPORT);
}

/**
 * @private
 */
function isTransactionEntry(key: string): key is TransactionKey {
    return key.startsWith(ONYXKEYS.COLLECTION.TRANSACTION);
}

/**
 * @private
 */
function isPolicyEntry(key: string): key is PolicyKey {
    return key.startsWith(ONYXKEYS.COLLECTION.POLICY);
}

function isViolationEntry(key: string): key is ViolationKey {
    return key.startsWith(ONYXKEYS.COLLECTION.TRANSACTION_VIOLATIONS);
}

/**
 * @private
 */
function isReportActionEntry(key: string): key is ReportActionKey {
    return key.startsWith(ONYXKEYS.COLLECTION.REPORT_ACTIONS);
}

/**
 * Determines whether to display the merchant field based on the transactions in the search results.
 */
function getShouldShowMerchant(data: OnyxTypes.SearchResults['data']): boolean {
    return Object.keys(data).some((key) => {
        if (isTransactionEntry(key)) {
            const item = data[key];
            const merchant = item.modifiedMerchant ? item.modifiedMerchant : (item.merchant ?? '');
            return merchant !== '' && merchant !== CONST.TRANSACTION.PARTIAL_TRANSACTION_MERCHANT;
        }
        return false;
    });
}

/**
 * Type guard that checks if something is a ReportListItemType
 */
function isReportListItemType(item: ListItem): item is ReportListItemType {
    return 'transactions' in item;
}

/**
 * Type guard that checks if something is a TransactionListItemType
 */
function isTransactionListItemType(item: SearchListItem): item is TransactionListItemType {
    const transactionListItem = item as TransactionListItemType;
    return transactionListItem.transactionID !== undefined;
}

/**
 * Type guard that check if something is a TaskListItemType
 */
function isTaskListItemType(item: SearchListItem): item is TaskListItemType {
    return 'type' in item && item.type === CONST.REPORT.TYPE.TASK;
}

/**
 * Type guard that checks if something is a ReportActionListItemType
 */
function isReportActionListItemType(item: SearchListItem): item is ReportActionListItemType {
    const reportActionListItem = item as ReportActionListItemType;
    return reportActionListItem.reportActionID !== undefined;
}

/**
 * Checks if the date of transactions or reports indicate the need to display the year because they are from a past year.
 */
function shouldShowYear(data: TransactionListItemType[] | ReportListItemType[] | TaskListItemType[] | OnyxTypes.SearchResults['data']) {
    const currentYear = new Date().getFullYear();

    if (Array.isArray(data)) {
        return data.some((item: TransactionListItemType | ReportListItemType | TaskListItemType) => {
            if (isTaskListItemType(item)) {
                const taskYear = new Date(item.created).getFullYear();
                return taskYear !== currentYear;
            }

            if (isReportListItemType(item)) {
                // If the item is a ReportListItemType, iterate over its transactions and check them
                return item.transactions.some((transaction) => {
                    const transactionYear = new Date(getTransactionCreatedDate(transaction)).getFullYear();
                    return transactionYear !== currentYear;
                });
            }

            const createdYear = new Date(item?.modifiedCreated ? item.modifiedCreated : item?.created || '').getFullYear();
            return createdYear !== currentYear;
        });
    }

    for (const key in data) {
        if (isTransactionEntry(key)) {
            const item = data[key];
            if (shouldShowTransactionYear(item)) {
                return true;
            }
        } else if (isReportActionEntry(key)) {
            const item = data[key];
            for (const action of Object.values(item)) {
                const date = action.created;

                if (DateUtils.doesDateBelongToAPastYear(date)) {
                    return true;
                }
            }
        } else if (isReportEntry(key)) {
            const item = data[key];
            const date = item.created;

            if (date && DateUtils.doesDateBelongToAPastYear(date)) {
                return true;
            }
        }
    }
    return false;
}

/**
 * @private
 * Generates a display name for IOU reports considering the personal details of the payer and the transaction details.
 */
function getIOUReportName(data: OnyxTypes.SearchResults['data'], reportItem: SearchReport) {
    const payerPersonalDetails = reportItem.managerID ? data.personalDetailsList?.[reportItem.managerID] : emptyPersonalDetails;
    // For cases where the data personal detail for manager ID do not exist in search data.personalDetailsList
    // we fallback to the display name of the personal detail data from onyx.
    const payerName = payerPersonalDetails?.displayName ?? payerPersonalDetails?.login ?? getDisplayNameOrDefault(getPersonalDetailsForAccountID(reportItem.managerID));
    const formattedAmount = convertToDisplayString(reportItem.total ?? 0, reportItem.currency ?? CONST.CURRENCY.USD);
    if (reportItem.action === CONST.SEARCH.ACTION_TYPES.PAID) {
        return translateLocal('iou.payerPaidAmount', {
            payer: payerName,
            amount: formattedAmount,
        });
    }

    return translateLocal('iou.payerOwesAmount', {
        payer: payerName,
        amount: formattedAmount,
    });
}

/**
 * @private
 * Organizes data into List Sections for display, for the TransactionListItemType of Search Results.
 *
 * Do not use directly, use only via `getSections()` facade.
 */
function getTransactionsSections(data: OnyxTypes.SearchResults['data'], metadata: OnyxTypes.SearchResults['search']): TransactionListItemType[] {
    const shouldShowMerchant = getShouldShowMerchant(data);
    const doesDataContainAPastYearTransaction = shouldShowYear(data);
    const shouldShowCategory = metadata?.columnsToShow?.shouldShowCategoryColumn;
    const shouldShowTag = metadata?.columnsToShow?.shouldShowTagColumn;
    const shouldShowTax = metadata?.columnsToShow?.shouldShowTaxColumn;

    // Pre-filter transaction keys to avoid repeated checks
    const transactionKeys = Object.keys(data).filter(isTransactionEntry);

    // Use Map for faster lookups of personal details
    const personalDetailsMap = new Map(Object.entries(data.personalDetailsList || {}));

    const transactionsSections: TransactionListItemType[] = [];

    for (const key of transactionKeys) {
        const transactionItem = data[key];
        const report = data[`${ONYXKEYS.COLLECTION.REPORT}${transactionItem.reportID}`];
        const policy = data[`${ONYXKEYS.COLLECTION.POLICY}${report?.policyID}`];
        const shouldShowBlankTo = isOpenExpenseReport(report);

        // Use Map.get() for faster lookups with default values
        const from = personalDetailsMap.get(transactionItem.accountID.toString()) ?? emptyPersonalDetails;
        const to = transactionItem.managerID && !shouldShowBlankTo ? (personalDetailsMap.get(transactionItem.managerID.toString()) ?? emptyPersonalDetails) : emptyPersonalDetails;

        const {formattedFrom, formattedTo, formattedTotal, formattedMerchant, date} = getTransactionItemCommonFormattedProperties(transactionItem, from, to, policy);

        const transactionSection: TransactionListItemType = {
            action: getAction(data, key),
            from,
            to,
            formattedFrom,
            formattedTo: shouldShowBlankTo ? '' : formattedTo,
            formattedTotal,
            formattedMerchant,
            date,
            shouldShowMerchant,
            shouldShowCategory,
            shouldShowTag,
            shouldShowTax,
            keyForList: transactionItem.transactionID,
            shouldShowYear: doesDataContainAPastYearTransaction,

            // Manually copying all the properties from transactionItem
            transactionID: transactionItem.transactionID,
            created: transactionItem.created,
            modifiedCreated: transactionItem.modifiedCreated,
            amount: transactionItem.amount,
            canDelete: transactionItem.canDelete,
            canHold: transactionItem.canHold,
            canUnhold: transactionItem.canUnhold,
            modifiedAmount: transactionItem.modifiedAmount,
            currency: transactionItem.currency,
            modifiedCurrency: transactionItem.modifiedCurrency,
            merchant: transactionItem.merchant,
            modifiedMerchant: transactionItem.modifiedMerchant,
            comment: transactionItem.comment,
            category: transactionItem.category,
            transactionType: transactionItem.transactionType,
            reportType: transactionItem.reportType,
            policyID: transactionItem.policyID,
            parentTransactionID: transactionItem.parentTransactionID,
            hasEReceipt: transactionItem.hasEReceipt,
            accountID: transactionItem.accountID,
            managerID: transactionItem.managerID,
            reportID: transactionItem.reportID,
            transactionThreadReportID: transactionItem.transactionThreadReportID,
            isFromOneTransactionReport: transactionItem.isFromOneTransactionReport,
            tag: transactionItem.tag,
        };

        transactionsSections.push(transactionSection);
    }
    return transactionsSections;
}

<<<<<<< HEAD
    const queryJSON = getCurrentSearchQueryJSON();
    return Object.keys(data)
        .filter(isTransactionEntry)
        .map((key) => {
            const transactionItem = data[key];
            const coreAction = getAction(data, key, true);
            if (queryJSON && !transactionItem.isActionLoading) {
                if (queryJSON.type === CONST.SEARCH.DATA_TYPES.EXPENSE) {
                    const status = queryJSON.status;
                    const actionMappings = [];
                    if (Array.isArray(status)) {
                        status.forEach((val) => {
                            const val1 = val as ValueOf<typeof CONST.SEARCH.STATUS.EXPENSE>;
                            actionMappings.push(...expenseStatusActionMapping[val1]);
                        })
                    } else {
                        const val1 = status as ValueOf<typeof CONST.SEARCH.STATUS.EXPENSE>;
                        actionMappings.push(...expenseStatusActionMapping[val1]);
                    }
                    if (!actionMappings.includes(coreAction)) {
                        return;
                    }
                }                
            }
            const report = data[`${ONYXKEYS.COLLECTION.REPORT}${transactionItem.reportID}`];
            const shouldShowBlankTo = isOpenExpenseReport(report);
            const policy = data[`${ONYXKEYS.COLLECTION.POLICY}${report?.policyID}`];
            const from = data.personalDetailsList?.[transactionItem.accountID];
            const to = transactionItem.managerID && !shouldShowBlankTo ? data.personalDetailsList?.[transactionItem.managerID] : emptyPersonalDetails;
=======
/**
 * @private
 * Retrieves all transactions associated with a specific report ID from the search data.
>>>>>>> d2380291

 */
function getTransactionsForReport(data: OnyxTypes.SearchResults['data'], reportID: string): SearchTransaction[] {
    return Object.entries(data)
        .filter(([key, value]) => isTransactionEntry(key) && (value as SearchTransaction)?.reportID === reportID)
        .map(([, value]) => value as SearchTransaction);
}

<<<<<<< HEAD
            return {
                ...transactionItem,
                action: getAction(data, key),
                from,
                to,
                formattedFrom,
                formattedTo: shouldShowBlankTo ? '' : formattedTo,
                formattedTotal,
                formattedMerchant,
                date,
                shouldShowMerchant,
                shouldShowCategory: metadata?.columnsToShow?.shouldShowCategoryColumn,
                shouldShowTag: metadata?.columnsToShow?.shouldShowTagColumn,
                shouldShowTax: metadata?.columnsToShow?.shouldShowTaxColumn,
                keyForList: transactionItem.transactionID,
                shouldShowYear: doesDataContainAPastYearTransaction,
            };
        })
        .filter((item): item is TransactionListItemType => item !== undefined)
=======
/**
 * @private
 * Extracts all transaction violations from the search data.
 */
function getViolations(data: OnyxTypes.SearchResults['data']): OnyxCollection<OnyxTypes.TransactionViolation[]> {
    return Object.fromEntries(Object.entries(data).filter(([key]) => isViolationEntry(key))) as OnyxCollection<OnyxTypes.TransactionViolation[]>;
}

/**
 * @private
 * Retrieves a report from the search data based on the provided key.
 */
function getReportFromKey(data: OnyxTypes.SearchResults['data'], key: string): OnyxTypes.Report | undefined {
    if (isTransactionEntry(key)) {
        const transaction = data[key];
        return data[`${ONYXKEYS.COLLECTION.REPORT}${transaction?.reportID}`] as OnyxTypes.Report;
    }
    if (isReportEntry(key)) {
        return data[key] as OnyxTypes.Report;
    }
    return undefined;
}

/**
 * @private
 * Retrieves the chat report associated with a given report.
 */
function getChatReport(data: OnyxTypes.SearchResults['data'], report: OnyxTypes.Report) {
    return data[`${ONYXKEYS.COLLECTION.REPORT}${report?.chatReportID}`] ?? {};
}

/**
 * @private
 * Retrieves the policy associated with a given report.
 */
function getPolicyFromKey(data: OnyxTypes.SearchResults['data'], report: OnyxTypes.Report) {
    return data[`${ONYXKEYS.COLLECTION.POLICY}${report?.policyID}`] ?? {};
}

/**
 * @private
 * Retrieves the report name-value pairs associated with a given report.
 */
function getReportNameValuePairsFromKey(data: OnyxTypes.SearchResults['data'], report: OnyxTypes.Report) {
    return data[`${ONYXKEYS.COLLECTION.REPORT_NAME_VALUE_PAIRS}${report?.reportID}`] ?? undefined;
}

/**
 * @private
 * Determines the permission flags for a user reviewing a report.
 */
function getReviewerPermissionFlags(
    report: OnyxTypes.Report,
    policy: OnyxTypes.Policy,
): {
    isSubmitter: boolean;
    isAdmin: boolean;
    isApprover: boolean;
} {
    return {
        isSubmitter: report.ownerAccountID === currentAccountID,
        isAdmin: policy.role === CONST.POLICY.ROLE.ADMIN,
        isApprover: report.managerID === currentAccountID,
    };
>>>>>>> d2380291
}

/**
 * Returns the action that can be taken on a given transaction or report
 *
 * Do not use directly, use only via `getSections()` facade.
 */
function getAction(data: OnyxTypes.SearchResults['data'], key: string, isGettingCoreAction = false): SearchTransactionAction {
    const isTransaction = isTransactionEntry(key);
    const report = getReportFromKey(data, key);

    if (!isTransaction && !isReportEntry(key)) {
        return CONST.SEARCH.ACTION_TYPES.VIEW;
    }
    // Tracked and unreported expenses don't have a report, so we return early.
    if (!report) {
        return CONST.SEARCH.ACTION_TYPES.VIEW;
    }

    if (isSettled(report)) {
        return CONST.SEARCH.ACTION_TYPES.PAID;
    }
    if (isClosedReport(report)) {
        return CONST.SEARCH.ACTION_TYPES.DONE;
    }

    const transaction = isTransaction ? data[key] : undefined;
    // We need to check both options for a falsy value since the transaction might not have an error but the report associated with it might. We return early if there are any errors for performance reasons, so we don't need to compute any other possible actions.
    // eslint-disable-next-line @typescript-eslint/prefer-nullish-coalescing
    if (transaction?.errors || report?.errors) {
        return CONST.SEARCH.ACTION_TYPES.REVIEW;
    }

    // We don't need to run the logic if this is not a transaction or iou/expense report, so let's shortcut the logic for performance reasons
    if (!isMoneyRequestReport(report)) {
        return CONST.SEARCH.ACTION_TYPES.VIEW;
    }

    let allReportTransactions: SearchTransaction[];
    if (isReportEntry(key)) {
        allReportTransactions = getTransactionsForReport(data, report.reportID);
    } else {
        allReportTransactions = transaction ? [transaction] : [];
    }
    // Get violations - optimize by using a Map for faster lookups
    const allViolations = getViolations(data);
    const policy = getPolicyFromKey(data, report) as OnyxTypes.Policy;
    const {isSubmitter, isAdmin, isApprover} = getReviewerPermissionFlags(report, policy);

<<<<<<< HEAD
    if (shouldShowReview && !isGettingCoreAction) {
=======
    // Only check for violations if we need to (when user has permission to review)
    if ((isSubmitter || isApprover || isAdmin) && hasViolations(report.reportID, allViolations, undefined, allReportTransactions)) {
>>>>>>> d2380291
        return CONST.SEARCH.ACTION_TYPES.REVIEW;
    }
    // Submit/Approve/Pay can only be taken on transactions if the transaction is the only one on the report, otherwise `View` is the only option.
    // If this condition is not met, return early for performance reasons
<<<<<<< HEAD
    if (isTransaction && !data[key].isFromOneTransactionReport && !isGettingCoreAction) {
=======
    if (isTransaction && !transaction?.isFromOneTransactionReport) {
>>>>>>> d2380291
        return CONST.SEARCH.ACTION_TYPES.VIEW;
    }

    const invoiceReceiverPolicy =
        isInvoiceReport(report) && report?.invoiceReceiver?.type === CONST.REPORT.INVOICE_RECEIVER_TYPE.BUSINESS
            ? data[`${ONYXKEYS.COLLECTION.POLICY}${report?.invoiceReceiver?.policyID}`]
            : undefined;

    const chatReport = getChatReport(data, report);
    const chatReportRNVP = data[`${ONYXKEYS.COLLECTION.REPORT_NAME_VALUE_PAIRS}${report.chatReportID}`] ?? undefined;
    const canBePaid = canIOUBePaid(report, chatReport, policy, allReportTransactions, false, chatReportRNVP, invoiceReceiverPolicy);

    if (canBePaid && !hasOnlyHeldExpenses(report.reportID, allReportTransactions)) {
        return CONST.SEARCH.ACTION_TYPES.PAY;
    }

    const hasOnlyPendingCardOrScanningTransactions = allReportTransactions.length > 0 && allReportTransactions.every(isPendingCardOrScanningTransaction);

    const isAllowedToApproveExpenseReport = isAllowedToApproveExpenseReportUtils(report, undefined, policy);
    if (canApproveIOU(report, policy, allReportTransactions) && isAllowedToApproveExpenseReport && !hasOnlyPendingCardOrScanningTransactions) {
        return CONST.SEARCH.ACTION_TYPES.APPROVE;
    }

    const reportNVP = getReportNameValuePairsFromKey(data, report);
    const isArchived = isArchivedReport(reportNVP);

    // We check for isAllowedToApproveExpenseReport because if the policy has preventSelfApprovals enabled, we disable the Submit action and in that case we want to show the View action instead
    if (canSubmitReport(report, policy, allReportTransactions, allViolations, isArchived) && isAllowedToApproveExpenseReport) {
        return CONST.SEARCH.ACTION_TYPES.SUBMIT;
    }

    if (reportNVP?.exportFailedTime) {
        return CONST.SEARCH.ACTION_TYPES.REVIEW;
    }

    return CONST.SEARCH.ACTION_TYPES.VIEW;
}

/**
 * @private
 * Organizes data into List Sections for display, for the TaskListItemType of Search Results.
 *
 * Do not use directly, use only via `getSections()` facade.
 */
function getTaskSections(data: OnyxTypes.SearchResults['data']): TaskListItemType[] {
    return (
        Object.keys(data)
            .filter(isReportEntry)
            // Ensure that the reports that were passed are tasks, and not some other
            // type of report that was sent as the parent
            .filter((key) => isTaskListItemType(data[key] as SearchListItem))
            .map((key) => {
                const taskItem = data[key] as SearchTask;
                const personalDetails = data.personalDetailsList;

                const assignee = personalDetails?.[taskItem.managerID] ?? emptyPersonalDetails;
                const createdBy = personalDetails?.[taskItem.accountID] ?? emptyPersonalDetails;
                const formattedAssignee = formatPhoneNumber(getDisplayNameOrDefault(assignee));
                const formattedCreatedBy = formatPhoneNumber(getDisplayNameOrDefault(createdBy));

                const report = getReportOrDraftReport(taskItem.reportID) ?? taskItem;
                const parentReport = getReportOrDraftReport(taskItem.parentReportID);

                const doesDataContainAPastYearTransaction = shouldShowYear(data);
                const reportName = StringUtils.lineBreaksToSpaces(Parser.htmlToText(taskItem.reportName));
                const description = StringUtils.lineBreaksToSpaces(Parser.htmlToText(taskItem.description));

                const result: TaskListItemType = {
                    ...taskItem,
                    reportName,
                    description,
                    assignee,
                    formattedAssignee,
                    createdBy,
                    formattedCreatedBy,
                    keyForList: taskItem.reportID,
                    shouldShowYear: doesDataContainAPastYearTransaction,
                };

                if (parentReport && personalDetails) {
                    const policy = getPolicy(parentReport.policyID);
                    const parentReportName = getReportName(parentReport, policy, undefined, undefined);
                    const icons = getIcons(parentReport, personalDetails, null, '', -1, policy);
                    const parentReportIcon = icons?.at(0);

                    result.parentReportName = parentReportName;
                    result.parentReportIcon = parentReportIcon;
                }

                if (report) {
                    result.report = report;
                }

                return result;
            })
    );
}

/**
 * @private
 * Organizes data into List Sections for display, for the ReportActionListItemType of Search Results.
 *
 * Do not use directly, use only via `getSections()` facade.
 */
function getReportActionsSections(data: OnyxTypes.SearchResults['data']): ReportActionListItemType[] {
    const reportActionItems: ReportActionListItemType[] = [];

    const transactions = Object.keys(data)
        .filter(isTransactionEntry)
        .map((key) => data[key]);

    const reports = Object.keys(data)
        .filter(isReportEntry)
        .map((key) => data[key]);

    const policies = Object.keys(data)
        .filter(isPolicyEntry)
        .map((key) => data[key]);

    for (const key in data) {
        if (isReportActionEntry(key)) {
            const reportActions = data[key];
            for (const reportAction of Object.values(reportActions)) {
                const from = data.personalDetailsList?.[reportAction.accountID];
                const report = data[`${ONYXKEYS.COLLECTION.REPORT}${reportAction.reportID}`] ?? {};
                const policy = data[`${ONYXKEYS.COLLECTION.POLICY}${report.policyID}`] ?? {};
                const originalMessage = isMoneyRequestAction(reportAction) ? getOriginalMessage<typeof CONST.REPORT.ACTIONS.TYPE.IOU>(reportAction) : undefined;
                const isSendingMoney = isMoneyRequestAction(reportAction) && originalMessage?.type === CONST.IOU.REPORT_ACTION_TYPE.PAY && originalMessage?.IOUDetails;

                const invoiceReceiverPolicy: SearchPolicy | undefined =
                    report?.invoiceReceiver?.type === CONST.REPORT.INVOICE_RECEIVER_TYPE.BUSINESS ? data[`${ONYXKEYS.COLLECTION.POLICY}${report.invoiceReceiver.policyID}`] : undefined;
                if (
                    isDeletedAction(reportAction) ||
                    isResolvedActionableWhisper(reportAction) ||
                    reportAction.actionName === CONST.REPORT.ACTIONS.TYPE.CLOSED ||
                    isCreatedAction(reportAction) ||
                    isWhisperActionTargetedToOthers(reportAction) ||
                    (isMoneyRequestAction(reportAction) && !!report?.isWaitingOnBankAccount && originalMessage?.type === CONST.IOU.REPORT_ACTION_TYPE.PAY && !isSendingMoney)
                ) {
                    // eslint-disable-next-line no-continue
                    continue;
                }

                reportActionItems.push({
                    ...reportAction,
                    from,
                    reportName: getSearchReportName({report, policy, personalDetails: data.personalDetailsList, transactions, invoiceReceiverPolicy, reports, policies}),
                    formattedFrom: from?.displayName ?? from?.login ?? '',
                    date: reportAction.created,
                    keyForList: reportAction.reportActionID,
                });
            }
        }
    }
    return reportActionItems;
}

/**
 * @private
 * Organizes data into List Sections for display, for the ReportListItemType of Search Results.
 *
 * Do not use directly, use only via `getSections()` facade.
 */
function getReportSections(data: OnyxTypes.SearchResults['data'], metadata: OnyxTypes.SearchResults['search']): ReportListItemType[] {
    const shouldShowMerchant = getShouldShowMerchant(data);

    const doesDataContainAPastYearTransaction = shouldShowYear(data);

    const reportIDToTransactions: Record<string, ReportListItemType> = {};
    for (const key in data) {
        if (isReportEntry(key) && (data[key].type === CONST.REPORT.TYPE.IOU || data[key].type === CONST.REPORT.TYPE.EXPENSE || data[key].type === CONST.REPORT.TYPE.INVOICE)) {
            const reportItem = {...data[key]};
            const reportKey = `${ONYXKEYS.COLLECTION.REPORT}${reportItem.reportID}`;
            const transactions = reportIDToTransactions[reportKey]?.transactions ?? [];
            const isIOUReport = reportItem.type === CONST.REPORT.TYPE.IOU;

            reportIDToTransactions[reportKey] = {
                ...reportItem,
                action: getAction(data, key),
                keyForList: reportItem.reportID,
                from: data.personalDetailsList?.[reportItem.accountID ?? CONST.DEFAULT_NUMBER_ID],
                to: reportItem.managerID ? data.personalDetailsList?.[reportItem.managerID] : emptyPersonalDetails,
                transactions,
            };

            if (isIOUReport) {
                reportIDToTransactions[reportKey].reportName = getIOUReportName(data, reportIDToTransactions[reportKey]);
            }
        } else if (isTransactionEntry(key)) {
            const transactionItem = {...data[key]};
            const reportKey = `${ONYXKEYS.COLLECTION.REPORT}${transactionItem.reportID}`;
            const report = data[`${ONYXKEYS.COLLECTION.REPORT}${transactionItem.reportID}`];
            const policy = data[`${ONYXKEYS.COLLECTION.POLICY}${report?.policyID}`];
            const shouldShowBlankTo = isOpenExpenseReport(report);

            const from = data.personalDetailsList?.[transactionItem.accountID];
            const to = transactionItem.managerID && !shouldShowBlankTo ? (data.personalDetailsList?.[transactionItem.managerID] ?? emptyPersonalDetails) : emptyPersonalDetails;

            const {formattedFrom, formattedTo, formattedTotal, formattedMerchant, date} = getTransactionItemCommonFormattedProperties(transactionItem, from, to, policy);

            const transaction = {
                ...transactionItem,
                action: getAction(data, key),
                from,
                to,
                formattedFrom,
                formattedTo: shouldShowBlankTo ? '' : formattedTo,
                formattedTotal,
                formattedMerchant,
                date,
                shouldShowMerchant,
                shouldShowCategory: metadata?.columnsToShow?.shouldShowCategoryColumn,
                shouldShowTag: metadata?.columnsToShow?.shouldShowTagColumn,
                shouldShowTax: metadata?.columnsToShow?.shouldShowTaxColumn,
                keyForList: transactionItem.transactionID,
                shouldShowYear: doesDataContainAPastYearTransaction,
            };
            if (reportIDToTransactions[reportKey]?.transactions) {
                reportIDToTransactions[reportKey].transactions.push(transaction);
            } else if (reportIDToTransactions[reportKey]) {
                reportIDToTransactions[reportKey].transactions = [transaction];
            }
        }
    }

    return Object.values(reportIDToTransactions);
}

/**
 * Returns the appropriate list item component based on the type and status of the search data.
 */
function getListItem(type: SearchDataTypes, status: SearchStatus, shouldGroupByReports = false): ListItemType<typeof type, typeof status> {
    if (type === CONST.SEARCH.DATA_TYPES.CHAT) {
        return ChatListItem;
    }
    if (type === CONST.SEARCH.DATA_TYPES.TASK) {
        return TaskListItem;
    }
    if (!shouldGroupByReports) {
        return TransactionListItem;
    }
    return ReportListItem;
}

/**
 * Organizes data into appropriate list sections for display based on the type of search results.
 */
function getSections(type: SearchDataTypes, status: SearchStatus, data: OnyxTypes.SearchResults['data'], metadata: OnyxTypes.SearchResults['search'], shouldGroupByReports = false) {
    if (type === CONST.SEARCH.DATA_TYPES.CHAT) {
        return getReportActionsSections(data);
    }
    if (type === CONST.SEARCH.DATA_TYPES.TASK) {
        return getTaskSections(data);
    }
    if (!shouldGroupByReports) {
        return getTransactionsSections(data, metadata);
    }

    return getReportSections(data, metadata);
}

/**
 * Sorts sections of data based on a specified column and sort order for displaying sorted results.
 */
function getSortedSections(
    type: SearchDataTypes,
    status: SearchStatus,
    data: ListItemDataType<typeof type, typeof status>,
    sortBy?: SearchColumnType,
    sortOrder?: SortOrder,
    shouldGroupByReports = false,
) {
    if (type === CONST.SEARCH.DATA_TYPES.CHAT) {
        return getSortedReportActionData(data as ReportActionListItemType[]);
    }
    if (type === CONST.SEARCH.DATA_TYPES.TASK) {
        return getSortedTaskData(data as TaskListItemType[], sortBy, sortOrder);
    }
    if (!shouldGroupByReports) {
        return getSortedTransactionData(data as TransactionListItemType[], sortBy, sortOrder);
    }
    return getSortedReportData(data as ReportListItemType[]);
}

/**
 * Compares two values based on a specified sorting order and column.
 * Handles both string and numeric comparisons, with special handling for absolute values when sorting by total amount.
 */
function compareValues(a: unknown, b: unknown, sortOrder: SortOrder, sortBy: string): number {
    const isAsc = sortOrder === CONST.SEARCH.SORT_ORDER.ASC;

    if (a === undefined || b === undefined) {
        return 0;
    }

    if (typeof a === 'string' && typeof b === 'string') {
        return isAsc ? a.localeCompare(b) : b.localeCompare(a);
    }

    if (typeof a === 'number' && typeof b === 'number') {
        const aValue = sortBy === CONST.SEARCH.TABLE_COLUMNS.TOTAL_AMOUNT ? Math.abs(a) : a;
        const bValue = sortBy === CONST.SEARCH.TABLE_COLUMNS.TOTAL_AMOUNT ? Math.abs(b) : b;
        return isAsc ? aValue - bValue : bValue - aValue;
    }

    return 0;
}

/**
 * @private
 * Sorts transaction sections based on a specified column and sort order.
 */
function getSortedTransactionData(data: TransactionListItemType[], sortBy?: SearchColumnType, sortOrder?: SortOrder) {
    if (!sortBy || !sortOrder) {
        return data;
    }

    const sortingProperty = transactionColumnNamesToSortingProperty[sortBy as keyof typeof transactionColumnNamesToSortingProperty];

    if (!sortingProperty) {
        return data;
    }

    return data.sort((a, b) => {
        const aValue = sortingProperty === 'comment' ? a.comment?.comment : a[sortingProperty as keyof TransactionListItemType];
        const bValue = sortingProperty === 'comment' ? b.comment?.comment : b[sortingProperty as keyof TransactionListItemType];

        return compareValues(aValue, bValue, sortOrder, sortingProperty);
    });
}

function getSortedTaskData(data: TaskListItemType[], sortBy?: SearchColumnType, sortOrder?: SortOrder) {
    if (!sortBy || !sortOrder) {
        return data;
    }

    const sortingProperty = taskColumnNamesToSortingProperty[sortBy as keyof typeof taskColumnNamesToSortingProperty];

    if (!sortingProperty) {
        return data;
    }

    return data.sort((a, b) => {
        const aValue = a[sortingProperty as keyof TaskListItemType];
        const bValue = b[sortingProperty as keyof TaskListItemType];

        return compareValues(aValue, bValue, sortOrder, sortingProperty);
    });
}

/**
 * @private
 * Sorts report sections based on a specified column and sort order.
 */
function getSortedReportData(data: ReportListItemType[]) {
    for (const report of data) {
        report.transactions = getSortedTransactionData(report.transactions, CONST.SEARCH.TABLE_COLUMNS.DATE, CONST.SEARCH.SORT_ORDER.DESC);
    }
    return data.sort((a, b) => {
        const aNewestTransaction = a.transactions?.at(0)?.modifiedCreated ? a.transactions?.at(0)?.modifiedCreated : a.transactions?.at(0)?.created;
        const bNewestTransaction = b.transactions?.at(0)?.modifiedCreated ? b.transactions?.at(0)?.modifiedCreated : b.transactions?.at(0)?.created;

        if (!aNewestTransaction || !bNewestTransaction) {
            return 0;
        }

        return bNewestTransaction.toLowerCase().localeCompare(aNewestTransaction);
    });
}

/**
 * @private
 * Sorts report actions sections based on a specified column and sort order.
 */
function getSortedReportActionData(data: ReportActionListItemType[]) {
    return data.sort((a, b) => {
        const aValue = a?.created;
        const bValue = b?.created;

        if (aValue === undefined || bValue === undefined) {
            return 0;
        }

        return bValue.toLowerCase().localeCompare(aValue);
    });
}

/**
 * Checks if the search results contain any data, useful for determining if the search results are empty.
 */
function isSearchResultsEmpty(searchResults: SearchResults) {
    return !Object.keys(searchResults?.data).some((key) => key.startsWith(ONYXKEYS.COLLECTION.TRANSACTION));
}

/**
 * Returns the corresponding translation key for expense type
 */
function getExpenseTypeTranslationKey(expenseType: ValueOf<typeof CONST.SEARCH.TRANSACTION_TYPE>): TranslationPaths {
    // eslint-disable-next-line default-case
    switch (expenseType) {
        case CONST.SEARCH.TRANSACTION_TYPE.DISTANCE:
            return 'common.distance';
        case CONST.SEARCH.TRANSACTION_TYPE.CARD:
            return 'common.card';
        case CONST.SEARCH.TRANSACTION_TYPE.CASH:
            return 'iou.cash';
        case CONST.SEARCH.TRANSACTION_TYPE.PER_DIEM:
            return 'common.perDiem';
    }
}

/**
 * Constructs and configures the overflow menu for search items, handling interactions such as renaming or deleting items.
 */
function getOverflowMenu(itemName: string, hash: number, inputQuery: string, showDeleteModal: (hash: number) => void, isMobileMenu?: boolean, closeMenu?: () => void) {
    return [
        {
            text: translateLocal('common.rename'),
            onSelected: () => {
                if (isMobileMenu && closeMenu) {
                    closeMenu();
                }
                Navigation.navigate(ROUTES.SEARCH_SAVED_SEARCH_RENAME.getRoute({name: encodeURIComponent(itemName), jsonQuery: inputQuery}));
            },
            icon: Expensicons.Pencil,
            shouldShowRightIcon: false,
            shouldShowRightComponent: false,
            shouldCallAfterModalHide: true,
        },
        {
            text: translateLocal('common.delete'),
            onSelected: () => {
                if (isMobileMenu && closeMenu) {
                    closeMenu();
                }
                showDeleteModal(hash);
            },
            icon: Expensicons.Trashcan,
            shouldShowRightIcon: false,
            shouldShowRightComponent: false,
            shouldCallAfterModalHide: true,
            shouldCloseAllModals: true,
        },
    ];
}

/**
 * Checks if the passed username is a correct standard username, and not a placeholder
 */
function isCorrectSearchUserName(displayName?: string) {
    return displayName && displayName.toUpperCase() !== CONST.REPORT.OWNER_EMAIL_FAKE;
}

function createTypeMenuSections(session: OnyxTypes.Session | undefined, policies: OnyxCollection<OnyxTypes.Policy> = {}): SearchTypeMenuSection[] {
    const email = session?.email;

    // Start building the sections by requiring the following sections to always be present
    const typeMenuSections: SearchTypeMenuSection[] = [
        {
            translationPath: 'common.explore',
            menuItems: [
                {
                    translationPath: 'common.expenses',
                    type: CONST.SEARCH.DATA_TYPES.EXPENSE,
                    icon: Expensicons.Receipt,
                    getSearchQuery: (policyID?: string) => {
                        const queryString = buildCannedSearchQuery({policyID});
                        return queryString;
                    },
                },
                {
                    translationPath: 'common.reports',
                    type: CONST.SEARCH.DATA_TYPES.EXPENSE,
                    icon: Expensicons.Document,
                    getSearchQuery: (policyID?: string) => {
                        const queryString = buildCannedSearchQuery({groupBy: CONST.SEARCH.GROUP_BY.REPORTS, policyID});
                        return queryString;
                    },
                },
                {
                    translationPath: 'common.chats',
                    type: CONST.SEARCH.DATA_TYPES.CHAT,
                    icon: Expensicons.ChatBubbles,
                    getSearchQuery: (policyID?: string) => {
                        const queryString = buildCannedSearchQuery({type: CONST.SEARCH.DATA_TYPES.CHAT, status: CONST.SEARCH.STATUS.CHAT.ALL, policyID});
                        return queryString;
                    },
                },
            ],
        },
    ];

    // Begin adding conditional sections, based on the policies the user has access to
    const showSubmitSuggestion = Object.values(policies).filter((p) => p?.type && p.type !== CONST.POLICY.TYPE.PERSONAL).length > 0;

    const showApproveSuggestion =
        Object.values(policies).filter<OnyxTypes.Policy>((policy): policy is OnyxTypes.Policy => {
            if (!policy || !email || policy.type === CONST.POLICY.TYPE.PERSONAL) {
                return false;
            }

            const isPolicyApprover = policy.approver === email;
            const isSubmittedTo = Object.values(policy.employeeList ?? {}).some((employee) => {
                return employee.submitsTo === email;
            });

            return isPolicyApprover || isSubmittedTo;
        }).length > 0;

    // TODO: This option will be enabled soon (removing the && false). We are waiting on BE changes to support this
    // feature, but lets keep the code here for simplicity
    // https://github.com/Expensify/Expensify/issues/505932
    const showPaySuggestion =
        Object.values(policies).filter<OnyxTypes.Policy>(
            (policy): policy is OnyxTypes.Policy =>
                !!policy &&
                policy.role === CONST.POLICY.ROLE.ADMIN &&
                policy.type !== CONST.POLICY.TYPE.PERSONAL &&
                (policy.reimbursementChoice === CONST.POLICY.REIMBURSEMENT_CHOICES.REIMBURSEMENT_YES ||
                    policy.reimbursementChoice === CONST.POLICY.REIMBURSEMENT_CHOICES.REIMBURSEMENT_MANUAL),
        ).length > 0 && false;

    // TODO: This option will be enabled soon (removing the && false). We are waiting on changes to support this
    // feature fully, but lets keep the code here for simplicity
    // https://github.com/Expensify/Expensify/issues/505933
    const showExportSuggestion =
        Object.values(policies).filter<OnyxTypes.Policy>((policy): policy is OnyxTypes.Policy => {
            if (!policy || !email) {
                return false;
            }

            const isIntacctExporter = policy.connections?.intacct?.config?.export?.exporter === email;
            const isNetSuiteExporter = policy.connections?.netsuite?.options?.config?.exporter === email;
            const isQuickbooksDesktopExporter = policy.connections?.quickbooksDesktop?.config?.export?.exporter === email;
            const isQuickbooksOnlineExporter = policy.connections?.quickbooksOnline?.config?.export?.exporter === email;
            const isXeroExporter = policy.connections?.xero?.config?.export?.exporter === email;

            return isIntacctExporter || isNetSuiteExporter || isQuickbooksDesktopExporter || isQuickbooksOnlineExporter || isXeroExporter;
        }).length > 0 && false;

    // We suggest specific filters for users based on their access in specific policies. Show the todo section
    // only if any of these items are available
    const showTodoSection = showSubmitSuggestion || showApproveSuggestion || showPaySuggestion || showExportSuggestion;

    if (showTodoSection && session) {
        const section: SearchTypeMenuSection = {
            translationPath: 'common.todo',
            menuItems: [],
        };

        if (showSubmitSuggestion) {
            section.menuItems.push({
                translationPath: 'common.submit',
                type: CONST.SEARCH.DATA_TYPES.EXPENSE,
                icon: Expensicons.Pencil,
                emptyState: {
                    headerMedia: DotLottieAnimations.Fireworks,
                    title: 'search.searchResults.emptySubmitResults.title',
                    subtitle: 'search.searchResults.emptySubmitResults.subtitle',
                    buttons: [
                        {
                            success: true,
                            buttonText: 'report.newReport.createReport',
                            buttonAction: () => {
                                interceptAnonymousUser(() => {
                                    const activePolicy = getActivePolicy();
                                    const groupPoliciesWithChatEnabled = getGroupPaidPoliciesWithExpenseChatEnabled();
                                    const personalDetails = getPersonalDetailsForAccountID(session.accountID) as OnyxTypes.PersonalDetails;

                                    let workspaceIDForReportCreation: string | undefined;

                                    // If the user's default workspace is a paid group workspace with chat enabled, we create a report with it by default
                                    if (activePolicy && activePolicy.isPolicyExpenseChatEnabled && isPaidGroupPolicy(activePolicy)) {
                                        workspaceIDForReportCreation = activePolicy.id;
                                    } else if (groupPoliciesWithChatEnabled.length === 1) {
                                        workspaceIDForReportCreation = groupPoliciesWithChatEnabled.at(0)?.id;
                                    }

                                    if (workspaceIDForReportCreation && !shouldRestrictUserBillableActions(workspaceIDForReportCreation) && personalDetails) {
                                        const createdReportID = createNewReport(personalDetails, workspaceIDForReportCreation);
                                        Navigation.setNavigationActionToMicrotaskQueue(() => {
                                            Navigation.navigate(ROUTES.SEARCH_MONEY_REQUEST_REPORT.getRoute({reportID: createdReportID, backTo: Navigation.getActiveRoute()}));
                                        });
                                        return;
                                    }

                                    // If the user's default workspace is personal and the user has more than one group workspace, which is paid and has chat enabled, or a chosen workspace is past the grace period, we need to redirect them to the workspace selection screen
                                    Navigation.navigate(ROUTES.NEW_REPORT_WORKSPACE_SELECTION);
                                });
                            },
                        },
                    ],
                },
                getSearchQuery: () => {
                    const queryString = buildQueryStringFromFilterFormValues({
                        type: CONST.SEARCH.DATA_TYPES.EXPENSE,
                        groupBy: CONST.SEARCH.GROUP_BY.REPORTS,
                        status: CONST.SEARCH.STATUS.EXPENSE.DRAFTS,
                        from: [`${session.accountID}`],
                    });
                    return queryString;
                },
            });
        }

        if (showApproveSuggestion) {
            section.menuItems.push({
                translationPath: 'search.bulkActions.approve',
                type: CONST.SEARCH.DATA_TYPES.EXPENSE,
                icon: Expensicons.ThumbsUp,
                emptyState: {
                    headerMedia: DotLottieAnimations.Fireworks,
                    title: 'search.searchResults.emptyApproveResults.title',
                    subtitle: 'search.searchResults.emptyApproveResults.subtitle',
                },
                getSearchQuery: () => {
                    const queryString = buildQueryStringFromFilterFormValues({
                        type: CONST.SEARCH.DATA_TYPES.EXPENSE,
                        groupBy: CONST.SEARCH.GROUP_BY.REPORTS,
                        status: CONST.SEARCH.STATUS.EXPENSE.OUTSTANDING,
                        to: [`${session.accountID}`],
                    });
                    return queryString;
                },
            });
        }

        if (showPaySuggestion) {
            section.menuItems.push({
                translationPath: 'search.bulkActions.pay',
                type: CONST.SEARCH.DATA_TYPES.EXPENSE,
                icon: Expensicons.MoneyBag,
                emptyState: {
                    headerMedia: DotLottieAnimations.Fireworks,
                    title: 'search.searchResults.emptyPayResults.title',
                    subtitle: 'search.searchResults.emptyPayResults.subtitle',
                },
                getSearchQuery: () => {
                    const queryString = buildQueryStringFromFilterFormValues({
                        type: CONST.SEARCH.DATA_TYPES.EXPENSE,
                        groupBy: CONST.SEARCH.GROUP_BY.REPORTS,
                        status: [CONST.SEARCH.STATUS.EXPENSE.APPROVED, CONST.SEARCH.STATUS.EXPENSE.DONE],
                        payer: session.accountID?.toString(),
                    });
                    return queryString;
                },
            });
        }

        if (showExportSuggestion) {
            section.menuItems.push({
                translationPath: 'common.export',
                type: CONST.SEARCH.DATA_TYPES.EXPENSE,
                icon: Expensicons.CheckCircle,
                emptyState: {
                    headerMedia: DotLottieAnimations.Fireworks,
                    title: 'search.searchResults.emptyExportResults.title',
                    subtitle: 'search.searchResults.emptyExportResults.subtitle',
                },
                getSearchQuery: () => {
                    const queryString = buildQueryStringFromFilterFormValues({
                        groupBy: CONST.SEARCH.GROUP_BY.REPORTS,
                        exporter: [`${session.accountID}`],
                        status: [CONST.SEARCH.STATUS.EXPENSE.APPROVED, CONST.SEARCH.STATUS.EXPENSE.PAID, CONST.SEARCH.STATUS.EXPENSE.DONE],
                        exportedOn: CONST.SEARCH.NEVER,
                    });
                    return queryString;
                },
            });
        }

        typeMenuSections.push(section);
    }

    return typeMenuSections;
}

function createBaseSavedSearchMenuItem(item: SaveSearchItem, key: string, index: number, title: string, isFocused: boolean): SavedSearchMenuItem {
    return {
        key,
        title,
        hash: key,
        query: item.query,
        shouldShowRightComponent: true,
        focused: isFocused,
        pendingAction: item.pendingAction,
        disabled: item.pendingAction === CONST.RED_BRICK_ROAD_PENDING_ACTION.DELETE,
        shouldIconUseAutoWidthStyle: true,
    };
}

/**
 * Whether to show the empty state or not
 */
function shouldShowEmptyState(isDataLoaded: boolean, dataLength: number, type: SearchDataTypes) {
    return !isDataLoaded || dataLength === 0 || !Object.values(CONST.SEARCH.DATA_TYPES).includes(type);
}

function isSearchDataLoaded(currentSearchResults: SearchResults | undefined, lastNonEmptySearchResults: SearchResults | undefined, queryJSON: SearchQueryJSON | undefined) {
    const searchResults = currentSearchResults?.data ? currentSearchResults : lastNonEmptySearchResults;
    const {status} = queryJSON ?? {};

    const isDataLoaded =
        searchResults?.data !== undefined &&
        searchResults?.search?.type === queryJSON?.type &&
        (Array.isArray(status) ? searchResults?.search?.status === status.join(',') : searchResults?.search?.status === status);

    return isDataLoaded;
}

export {
    getListItem,
    getSections,
    getShouldShowMerchant,
    getSortedSections,
    isReportListItemType,
    isSearchResultsEmpty,
    isTransactionListItemType,
    isReportActionListItemType,
    shouldShowYear,
    getExpenseTypeTranslationKey,
    getOverflowMenu,
    isCorrectSearchUserName,
    isReportActionEntry,
    isTaskListItemType,
    getAction,
    createTypeMenuSections,
    createBaseSavedSearchMenuItem,
    shouldShowEmptyState,
    compareValues,
    isSearchDataLoaded,
};
export type {SavedSearchMenuItem, SearchTypeMenuSection, SearchTypeMenuItem, SearchDateModifier, SearchDateModifierLower};<|MERGE_RESOLUTION|>--- conflicted
+++ resolved
@@ -59,11 +59,7 @@
     isOpenExpenseReport,
     isSettled,
 } from './ReportUtils';
-<<<<<<< HEAD
-import {buildCannedSearchQuery, getCurrentSearchQueryJSON} from './SearchQueryUtils';
-=======
-import {buildCannedSearchQuery, buildQueryStringFromFilterFormValues} from './SearchQueryUtils';
->>>>>>> d2380291
+import {buildCannedSearchQuery, getCurrentSearchQueryJSON, buildQueryStringFromFilterFormValues} from './SearchQueryUtils';
 import StringUtils from './StringUtils';
 import {shouldRestrictUserBillableActions} from './SubscriptionUtils';
 import {getAmount as getTransactionAmount, getCreated as getTransactionCreatedDate, getMerchant as getTransactionMerchant, isPendingCardOrScanningTransaction} from './TransactionUtils';
@@ -95,13 +91,13 @@
 };
 
 const expenseStatusActionMapping = {
-    [CONST.SEARCH.STATUS.EXPENSE.DRAFTS]: [CONST.SEARCH.ACTION_TYPES.SUBMIT],
-    [CONST.SEARCH.STATUS.EXPENSE.OUTSTANDING]: [CONST.SEARCH.ACTION_TYPES.APPROVE],
-    [CONST.SEARCH.STATUS.EXPENSE.APPROVED]: [CONST.SEARCH.ACTION_TYPES.PAY],
-    [CONST.SEARCH.STATUS.EXPENSE.PAID]: [CONST.SEARCH.ACTION_TYPES.PAID],
-    [CONST.SEARCH.STATUS.EXPENSE.DONE]: [CONST.SEARCH.ACTION_TYPES.DONE],
-    [CONST.SEARCH.STATUS.EXPENSE.UNREPORTED]: [CONST.SEARCH.ACTION_TYPES.VIEW],
-    [CONST.SEARCH.STATUS.EXPENSE.ALL]: [CONST.SEARCH.ACTION_TYPES.SUBMIT, CONST.SEARCH.ACTION_TYPES.APPROVE, CONST.SEARCH.ACTION_TYPES.PAID, CONST.SEARCH.ACTION_TYPES.PAY, CONST.SEARCH.ACTION_TYPES.DONE],
+    [CONST.SEARCH.STATUS.EXPENSE.DRAFTS]: (expenseReport: SearchReport) => (expenseReport?.stateNum === CONST.REPORT.STATE_NUM.OPEN && expenseReport.statusNum === CONST.REPORT.STATUS_NUM.OPEN),
+    [CONST.SEARCH.STATUS.EXPENSE.OUTSTANDING]: (expenseReport: SearchReport) => (expenseReport?.stateNum === CONST.REPORT.STATE_NUM.SUBMITTED && expenseReport.statusNum === CONST.REPORT.STATUS_NUM.SUBMITTED),
+    [CONST.SEARCH.STATUS.EXPENSE.APPROVED]: (expenseReport: SearchReport) => (expenseReport?.stateNum === CONST.REPORT.STATE_NUM.APPROVED && expenseReport.statusNum === CONST.REPORT.STATUS_NUM.APPROVED),
+    [CONST.SEARCH.STATUS.EXPENSE.PAID]: (expenseReport: SearchReport) => ((expenseReport?.stateNum ?? 0) >= CONST.REPORT.STATE_NUM.APPROVED && expenseReport.statusNum === CONST.REPORT.STATUS_NUM.REIMBURSED),
+    [CONST.SEARCH.STATUS.EXPENSE.DONE]: (expenseReport: SearchReport) => (expenseReport?.stateNum === CONST.REPORT.STATE_NUM.APPROVED && expenseReport.statusNum === CONST.REPORT.STATUS_NUM.CLOSED),
+    [CONST.SEARCH.STATUS.EXPENSE.UNREPORTED]: (expenseReport: SearchReport) => !expenseReport,
+    [CONST.SEARCH.STATUS.EXPENSE.ALL]: () => true,
 }
 
 let currentAccountID: number | undefined;
@@ -374,11 +370,33 @@
 
     const transactionsSections: TransactionListItemType[] = [];
 
+    const queryJSON = getCurrentSearchQueryJSON();
+
     for (const key of transactionKeys) {
         const transactionItem = data[key];
         const report = data[`${ONYXKEYS.COLLECTION.REPORT}${transactionItem.reportID}`];
         const policy = data[`${ONYXKEYS.COLLECTION.POLICY}${report?.policyID}`];
         const shouldShowBlankTo = isOpenExpenseReport(report);
+
+        if (queryJSON && !transactionItem.isActionLoading) {
+            if (queryJSON.type === CONST.SEARCH.DATA_TYPES.EXPENSE) {
+                const status = queryJSON.status;
+                let shouldShow;
+                if (Array.isArray(status)) {
+                    shouldShow = status.some((val) => {
+                        const val1 = val as ValueOf<typeof CONST.SEARCH.STATUS.EXPENSE>;
+                        return expenseStatusActionMapping[val1](report);
+                    });
+                } else {
+                    const val1 = status as ValueOf<typeof CONST.SEARCH.STATUS.EXPENSE>;
+                    shouldShow = expenseStatusActionMapping[val1](report);
+                }
+
+                if (!shouldShow) {
+                    continue;
+                }
+            }
+        }
 
         // Use Map.get() for faster lookups with default values
         const from = personalDetailsMap.get(transactionItem.accountID.toString()) ?? emptyPersonalDetails;
@@ -435,41 +453,9 @@
     return transactionsSections;
 }
 
-<<<<<<< HEAD
-    const queryJSON = getCurrentSearchQueryJSON();
-    return Object.keys(data)
-        .filter(isTransactionEntry)
-        .map((key) => {
-            const transactionItem = data[key];
-            const coreAction = getAction(data, key, true);
-            if (queryJSON && !transactionItem.isActionLoading) {
-                if (queryJSON.type === CONST.SEARCH.DATA_TYPES.EXPENSE) {
-                    const status = queryJSON.status;
-                    const actionMappings = [];
-                    if (Array.isArray(status)) {
-                        status.forEach((val) => {
-                            const val1 = val as ValueOf<typeof CONST.SEARCH.STATUS.EXPENSE>;
-                            actionMappings.push(...expenseStatusActionMapping[val1]);
-                        })
-                    } else {
-                        const val1 = status as ValueOf<typeof CONST.SEARCH.STATUS.EXPENSE>;
-                        actionMappings.push(...expenseStatusActionMapping[val1]);
-                    }
-                    if (!actionMappings.includes(coreAction)) {
-                        return;
-                    }
-                }                
-            }
-            const report = data[`${ONYXKEYS.COLLECTION.REPORT}${transactionItem.reportID}`];
-            const shouldShowBlankTo = isOpenExpenseReport(report);
-            const policy = data[`${ONYXKEYS.COLLECTION.POLICY}${report?.policyID}`];
-            const from = data.personalDetailsList?.[transactionItem.accountID];
-            const to = transactionItem.managerID && !shouldShowBlankTo ? data.personalDetailsList?.[transactionItem.managerID] : emptyPersonalDetails;
-=======
 /**
  * @private
  * Retrieves all transactions associated with a specific report ID from the search data.
->>>>>>> d2380291
 
  */
 function getTransactionsForReport(data: OnyxTypes.SearchResults['data'], reportID: string): SearchTransaction[] {
@@ -478,27 +464,6 @@
         .map(([, value]) => value as SearchTransaction);
 }
 
-<<<<<<< HEAD
-            return {
-                ...transactionItem,
-                action: getAction(data, key),
-                from,
-                to,
-                formattedFrom,
-                formattedTo: shouldShowBlankTo ? '' : formattedTo,
-                formattedTotal,
-                formattedMerchant,
-                date,
-                shouldShowMerchant,
-                shouldShowCategory: metadata?.columnsToShow?.shouldShowCategoryColumn,
-                shouldShowTag: metadata?.columnsToShow?.shouldShowTagColumn,
-                shouldShowTax: metadata?.columnsToShow?.shouldShowTaxColumn,
-                keyForList: transactionItem.transactionID,
-                shouldShowYear: doesDataContainAPastYearTransaction,
-            };
-        })
-        .filter((item): item is TransactionListItemType => item !== undefined)
-=======
 /**
  * @private
  * Extracts all transaction violations from the search data.
@@ -563,7 +528,6 @@
         isAdmin: policy.role === CONST.POLICY.ROLE.ADMIN,
         isApprover: report.managerID === currentAccountID,
     };
->>>>>>> d2380291
 }
 
 /**
@@ -571,7 +535,7 @@
  *
  * Do not use directly, use only via `getSections()` facade.
  */
-function getAction(data: OnyxTypes.SearchResults['data'], key: string, isGettingCoreAction = false): SearchTransactionAction {
+function getAction(data: OnyxTypes.SearchResults['data'], key: string): SearchTransactionAction {
     const isTransaction = isTransactionEntry(key);
     const report = getReportFromKey(data, key);
 
@@ -613,21 +577,13 @@
     const policy = getPolicyFromKey(data, report) as OnyxTypes.Policy;
     const {isSubmitter, isAdmin, isApprover} = getReviewerPermissionFlags(report, policy);
 
-<<<<<<< HEAD
-    if (shouldShowReview && !isGettingCoreAction) {
-=======
     // Only check for violations if we need to (when user has permission to review)
     if ((isSubmitter || isApprover || isAdmin) && hasViolations(report.reportID, allViolations, undefined, allReportTransactions)) {
->>>>>>> d2380291
         return CONST.SEARCH.ACTION_TYPES.REVIEW;
     }
     // Submit/Approve/Pay can only be taken on transactions if the transaction is the only one on the report, otherwise `View` is the only option.
     // If this condition is not met, return early for performance reasons
-<<<<<<< HEAD
-    if (isTransaction && !data[key].isFromOneTransactionReport && !isGettingCoreAction) {
-=======
     if (isTransaction && !transaction?.isFromOneTransactionReport) {
->>>>>>> d2380291
         return CONST.SEARCH.ACTION_TYPES.VIEW;
     }
 
@@ -797,12 +753,33 @@
     const doesDataContainAPastYearTransaction = shouldShowYear(data);
 
     const reportIDToTransactions: Record<string, ReportListItemType> = {};
+    const queryJSON = getCurrentSearchQueryJSON();
     for (const key in data) {
         if (isReportEntry(key) && (data[key].type === CONST.REPORT.TYPE.IOU || data[key].type === CONST.REPORT.TYPE.EXPENSE || data[key].type === CONST.REPORT.TYPE.INVOICE)) {
             const reportItem = {...data[key]};
             const reportKey = `${ONYXKEYS.COLLECTION.REPORT}${reportItem.reportID}`;
             const transactions = reportIDToTransactions[reportKey]?.transactions ?? [];
             const isIOUReport = reportItem.type === CONST.REPORT.TYPE.IOU;
+
+            if (queryJSON && !reportItem.isActionLoading) {
+                if (queryJSON.type === CONST.SEARCH.DATA_TYPES.EXPENSE) {
+                    const status = queryJSON.status;
+                    let shouldShow;
+                    if (Array.isArray(status)) {
+                        shouldShow = status.some((val) => {
+                            const val1 = val as ValueOf<typeof CONST.SEARCH.STATUS.EXPENSE>;
+                            return expenseStatusActionMapping[val1](reportItem);
+                        });
+                    } else {
+                        const val1 = status as ValueOf<typeof CONST.SEARCH.STATUS.EXPENSE>;
+                        shouldShow = expenseStatusActionMapping[val1](reportItem);
+                    }
+
+                    if (!shouldShow) {
+                        continue;
+                    }
+                }
+            }
 
             reportIDToTransactions[reportKey] = {
                 ...reportItem,
