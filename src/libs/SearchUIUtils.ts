--- conflicted
+++ resolved
@@ -27,7 +27,6 @@
     ReportActionListItemType,
     SearchListItem,
     TaskListItemType,
-    TransactionBankWithdrawalGroupListItemType,
     TransactionCardGroupListItemType,
     TransactionGroupListItemType,
     TransactionListItemType,
@@ -632,13 +631,6 @@
 }
 
 /**
- * Type guard that checks if something is a TransactionBankWithdrawalGroupListItemType
- */
-function isTransactionBankWithdrawalGroupListItemType(item: ListItem): item is TransactionBankWithdrawalGroupListItemType {
-    return isTransactionGroupListItemType(item) && 'groupedBy' in item && item.groupedBy === CONST.SEARCH.GROUP_BY.BANK_WITHDRAWAL;
-}
-
-/**
  * Type guard that checks if something is a TransactionListItemType
  */
 function isTransactionListItemType(item: SearchListItem): item is TransactionListItemType {
@@ -1405,16 +1397,6 @@
 }
 
 /**
- * @private
- * Organizes data into List Sections grouped by card for display, for the TransactionBankWithdrawalGroupListItemType of Search Results.
- *
- * Do not use directly, use only via `getSections()` facade.
- */
-function getBankWithdrawalSections(data: OnyxTypes.SearchResults['data'], metadata: OnyxTypes.SearchResults['search']): TransactionBankWithdrawalGroupListItemType[] {
-    return data && metadata ? [] : []; // s77rt TODO
-}
-
-/**
  * Returns the appropriate list item component based on the type and status of the search data.
  */
 function getListItem(type: SearchDataTypes, status: SearchStatus, groupBy?: SearchGroupBy): ListItemType<typeof type, typeof status> {
@@ -1456,15 +1438,6 @@
         // eslint-disable-next-line default-case
         switch (groupBy) {
             case CONST.SEARCH.GROUP_BY.REPORTS:
-<<<<<<< HEAD
-                return getReportSections(data, metadata);
-            case CONST.SEARCH.GROUP_BY.MEMBERS:
-                return getMemberSections(data, metadata);
-            case CONST.SEARCH.GROUP_BY.CARDS:
-                return getCardSections(data, metadata);
-            case CONST.SEARCH.GROUP_BY.BANK_WITHDRAWAL:
-                return getBankWithdrawalSections(data, metadata);
-=======
                 return getReportSections(data, metadata, currentSearch, currentAccountID, formatPhoneNumber, reportActions);
             case CONST.SEARCH.GROUP_BY.FROM:
                 return getMemberSections(data);
@@ -1472,7 +1445,6 @@
                 return getCardSections(data);
             case CONST.SEARCH.GROUP_BY.WITHDRAWAL_ID:
                 return getWithdrawalIDSections(data);
->>>>>>> ed813878
         }
     }
 
@@ -1503,15 +1475,6 @@
         // eslint-disable-next-line default-case
         switch (groupBy) {
             case CONST.SEARCH.GROUP_BY.REPORTS:
-<<<<<<< HEAD
-                return getSortedReportData(data as TransactionReportGroupListItemType[]);
-            case CONST.SEARCH.GROUP_BY.MEMBERS:
-                return getSortedMemberData(data as TransactionMemberGroupListItemType[]);
-            case CONST.SEARCH.GROUP_BY.CARDS:
-                return getSortedCardData(data as TransactionCardGroupListItemType[]);
-            case CONST.SEARCH.GROUP_BY.BANK_WITHDRAWAL:
-                return getSortedBankWithdrawalData(data as TransactionBankWithdrawalGroupListItemType[]);
-=======
                 return getSortedReportData(data as TransactionReportGroupListItemType[], localeCompare);
             case CONST.SEARCH.GROUP_BY.FROM:
                 return getSortedMemberData(data as TransactionMemberGroupListItemType[], localeCompare);
@@ -1519,7 +1482,6 @@
                 return getSortedCardData(data as TransactionCardGroupListItemType[], localeCompare);
             case CONST.SEARCH.GROUP_BY.WITHDRAWAL_ID:
                 return getSortedWithdrawalIDData(data as TransactionWithdrawalIDGroupListItemType[]);
->>>>>>> ed813878
         }
     }
 
@@ -1635,14 +1597,6 @@
 function getSortedWithdrawalIDData(data: TransactionWithdrawalIDGroupListItemType[]) {
     // Will be implemented as part of https://github.com/Expensify/App/pull/66078
     return data ? [] : [];
-}
-
-/**
- * @private
- * Sorts report sections based on a specified column and sort order.
- */
-function getSortedBankWithdrawalData(data: TransactionBankWithdrawalGroupListItemType[]) {
-    return data ? [] : []; // s77rt TODO
 }
 
 /**
@@ -2026,11 +1980,7 @@
     isTransactionReportGroupListItemType,
     isTransactionMemberGroupListItemType,
     isTransactionCardGroupListItemType,
-<<<<<<< HEAD
-    isTransactionBankWithdrawalGroupListItemType,
-=======
     isTransactionWithdrawalIDGroupListItemType,
->>>>>>> ed813878
     isSearchResultsEmpty,
     isTransactionListItemType,
     isReportActionListItemType,
