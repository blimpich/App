--- conflicted
+++ resolved
@@ -397,24 +397,6 @@
     return transactionsSections;
 }
 
-<<<<<<< HEAD
-    const reports = Object.keys(data)
-        .filter(isReportEntry)
-        .map((dataKey) => data[dataKey]);
-
-    const keys = Object.keys(data) as TransactionKey[];
-
-    return keys
-        .filter((key) => isTransactionEntry(key) && data[key]?.reportID !== CONST.REPORT.SPLIT_REPORT_ID)
-        .map((key) => {
-            const transactionItem = data[key];
-            const report = data[`${ONYXKEYS.COLLECTION.REPORT}${transactionItem.reportID}`];
-            const shouldShowBlankTo = isOpenExpenseReport(report);
-            const policy = data[`${ONYXKEYS.COLLECTION.POLICY}${report?.policyID}`];
-            const from = data.personalDetailsList?.[transactionItem.accountID];
-            const to = transactionItem.managerID && !shouldShowBlankTo ? data.personalDetailsList?.[transactionItem.managerID] ?? emptyPersonalDetails : emptyPersonalDetails;
-            const isPolicyExpenseChat = !!reports.find((rp) => rp.policyID === transactionItem.policyID && rp.isPolicyExpenseChat);
-=======
 /**
  * @private
  * Retrieves all transactions associated with a specific report ID from the search data.
@@ -425,7 +407,6 @@
         .filter(([key, value]) => isTransactionEntry(key) && (value as SearchTransaction)?.reportID === reportID)
         .map(([, value]) => value as SearchTransaction);
 }
->>>>>>> 0a8ae6b3
 
 /**
  * @private
@@ -435,27 +416,6 @@
     return Object.fromEntries(Object.entries(data).filter(([key]) => isViolationEntry(key))) as OnyxCollection<OnyxTypes.TransactionViolation[]>;
 }
 
-<<<<<<< HEAD
-            return {
-                ...transactionItem,
-                action: getAction(data, key),
-                from,
-                to,
-                formattedFrom,
-                formattedTo: shouldShowBlankTo ? '' : formattedTo,
-                formattedTotal,
-                formattedMerchant,
-                date,
-                shouldShowMerchant,
-                shouldShowCategory: metadata?.columnsToShow?.shouldShowCategoryColumn,
-                shouldShowTag: metadata?.columnsToShow?.shouldShowTagColumn,
-                shouldShowTax: metadata?.columnsToShow?.shouldShowTaxColumn,
-                keyForList: transactionItem.transactionID,
-                shouldShowYear: doesDataContainAPastYearTransaction,
-                isPolicyExpenseChat,
-            };
-        });
-=======
 /**
  * @private
  * Retrieves a report from the search data based on the provided key.
@@ -512,7 +472,6 @@
         isAdmin: policy.role === CONST.POLICY.ROLE.ADMIN,
         isApprover: report.managerID === currentAccountID,
     };
->>>>>>> 0a8ae6b3
 }
 
 /**
