--- conflicted
+++ resolved
@@ -202,7 +202,7 @@
     return Object.keys(data).some((key) => {
         if (isTransactionEntry(key)) {
             const item = data[key];
-            const merchant = item.modifiedMerchant ? item.modifiedMerchant : (item.merchant ?? '');
+            const merchant = item.modifiedMerchant ? item.modifiedMerchant : item.merchant ?? '';
             return merchant !== '' && merchant !== CONST.TRANSACTION.PARTIAL_TRANSACTION_MERCHANT;
         }
         return false;
@@ -401,24 +401,12 @@
  * @private
  * Retrieves all transactions associated with a specific report ID from the search data.
 
-<<<<<<< HEAD
-    return keys
-        .filter((key) => isTransactionEntry(key) && data[key]?.reportID !== CONST.REPORT.SPLIT_REPORT_ID)
-        .map((key) => {
-            const transactionItem = data[key];
-            const report = data[`${ONYXKEYS.COLLECTION.REPORT}${transactionItem.reportID}`];
-            const shouldShowBlankTo = isOpenExpenseReport(report);
-            const policy = data[`${ONYXKEYS.COLLECTION.POLICY}${report?.policyID}`];
-            const from = data.personalDetailsList?.[transactionItem.accountID];
-            const to = transactionItem.managerID && !shouldShowBlankTo ? (data.personalDetailsList?.[transactionItem.managerID] ?? emptyPersonalDetails) : emptyPersonalDetails;
-=======
  */
 function getTransactionsForReport(data: OnyxTypes.SearchResults['data'], reportID: string): SearchTransaction[] {
     return Object.entries(data)
         .filter(([key, value]) => isTransactionEntry(key) && (value as SearchTransaction)?.reportID === reportID)
         .map(([, value]) => value as SearchTransaction);
 }
->>>>>>> 04e056c6
 
 /**
  * @private
@@ -737,7 +725,7 @@
             const shouldShowBlankTo = isOpenExpenseReport(report);
 
             const from = data.personalDetailsList?.[transactionItem.accountID];
-            const to = transactionItem.managerID && !shouldShowBlankTo ? (data.personalDetailsList?.[transactionItem.managerID] ?? emptyPersonalDetails) : emptyPersonalDetails;
+            const to = transactionItem.managerID && !shouldShowBlankTo ? data.personalDetailsList?.[transactionItem.managerID] ?? emptyPersonalDetails : emptyPersonalDetails;
 
             const {formattedFrom, formattedTo, formattedTotal, formattedMerchant, date} = getTransactionItemCommonFormattedProperties(transactionItem, from, to, policy);
 
