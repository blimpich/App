import type {OnyxCollection} from 'react-native-onyx';
import type {ValueOf} from 'type-fest';
import type {SearchColumnType, SearchStatus, SortOrder} from '@components/Search/types';
import ChatListItem from '@components/SelectionList/ChatListItem';
import ReportListItem from '@components/SelectionList/Search/ReportListItem';
import TransactionListItem from '@components/SelectionList/Search/TransactionListItem';
import type {ListItem, ReportActionListItemType, ReportListItemType, TransactionListItemType} from '@components/SelectionList/types';
import * as Expensicons from '@src/components/Icon/Expensicons';
import CONST from '@src/CONST';
import type {TranslationPaths} from '@src/languages/types';
import ONYXKEYS from '@src/ONYXKEYS';
import ROUTES from '@src/ROUTES';
import type * as OnyxTypes from '@src/types/onyx';
import type SearchResults from '@src/types/onyx/SearchResults';
import type {ListItemDataType, ListItemType, SearchDataTypes, SearchPersonalDetails, SearchReport, SearchTransaction, SearchTransactionAction} from '@src/types/onyx/SearchResults';
import {canApproveIOU, canIOUBePaid, canSubmitReport} from './actions/IOU';
import {convertToDisplayString} from './CurrencyUtils';
import DateUtils from './DateUtils';
import {translateLocal} from './Localize';
import Navigation from './Navigation/Navigation';
<<<<<<< HEAD
import {canSendInvoice} from './PolicyUtils';
import {isDeletedAction} from './ReportActionsUtils';
=======
import {isAddCommentAction, isDeletedAction} from './ReportActionsUtils';
>>>>>>> 229e6c26
import {
    hasOnlyHeldExpenses,
    hasViolations,
    isAllowedToApproveExpenseReport as isAllowedToApproveExpenseReportUtils,
    isClosedReport,
    isInvoiceReport,
    isMoneyRequestReport,
    isSettled,
} from './ReportUtils';
import {getAmount as getTransactionAmount, getCreated as getTransactionCreatedDate, getMerchant as getTransactionMerchant, isExpensifyCardTransaction, isPending} from './TransactionUtils';

const columnNamesToSortingProperty = {
    [CONST.SEARCH.TABLE_COLUMNS.TO]: 'formattedTo' as const,
    [CONST.SEARCH.TABLE_COLUMNS.FROM]: 'formattedFrom' as const,
    [CONST.SEARCH.TABLE_COLUMNS.DATE]: 'date' as const,
    [CONST.SEARCH.TABLE_COLUMNS.TAG]: 'tag' as const,
    [CONST.SEARCH.TABLE_COLUMNS.MERCHANT]: 'formattedMerchant' as const,
    [CONST.SEARCH.TABLE_COLUMNS.TOTAL_AMOUNT]: 'formattedTotal' as const,
    [CONST.SEARCH.TABLE_COLUMNS.CATEGORY]: 'category' as const,
    [CONST.SEARCH.TABLE_COLUMNS.TYPE]: 'transactionType' as const,
    [CONST.SEARCH.TABLE_COLUMNS.ACTION]: 'action' as const,
    [CONST.SEARCH.TABLE_COLUMNS.DESCRIPTION]: 'comment' as const,
    [CONST.SEARCH.TABLE_COLUMNS.TAX_AMOUNT]: null,
    [CONST.SEARCH.TABLE_COLUMNS.RECEIPT]: null,
};

const emptyPersonalDetails = {
    accountID: CONST.REPORT.OWNER_ACCOUNT_ID_FAKE,
    avatar: '',
    displayName: undefined,
    login: undefined,
};

type ReportKey = `${typeof ONYXKEYS.COLLECTION.REPORT}${string}`;

type TransactionKey = `${typeof ONYXKEYS.COLLECTION.TRANSACTION}${string}`;

type ReportActionKey = `${typeof ONYXKEYS.COLLECTION.REPORT_ACTIONS}${string}`;

type ViolationKey = `${typeof ONYXKEYS.COLLECTION.TRANSACTION_VIOLATIONS}${string}`;

/**
 * @private
 *
 * Returns a list of properties that are common to every Search ListItem
 */
function getTransactionItemCommonFormattedProperties(
    transactionItem: SearchTransaction,
    from: SearchPersonalDetails,
    to: SearchPersonalDetails,
): Pick<TransactionListItemType, 'formattedFrom' | 'formattedTo' | 'formattedTotal' | 'formattedMerchant' | 'date'> {
    const isExpenseReport = transactionItem.reportType === CONST.REPORT.TYPE.EXPENSE;

    const formattedFrom = from?.displayName ?? from?.login ?? '';
    const formattedTo = to?.displayName ?? to?.login ?? '';
    const formattedTotal = getTransactionAmount(transactionItem, isExpenseReport);
    const date = transactionItem?.modifiedCreated ? transactionItem.modifiedCreated : transactionItem?.created;
    const merchant = getTransactionMerchant(transactionItem);
    const formattedMerchant = merchant === CONST.TRANSACTION.PARTIAL_TRANSACTION_MERCHANT ? '' : merchant;

    return {
        formattedFrom,
        formattedTo,
        date,
        formattedTotal,
        formattedMerchant,
    };
}

/**
 * @private
 */
function isReportEntry(key: string): key is ReportKey {
    return key.startsWith(ONYXKEYS.COLLECTION.REPORT);
}

/**
 * @private
 */
function isTransactionEntry(key: string): key is TransactionKey {
    return key.startsWith(ONYXKEYS.COLLECTION.TRANSACTION);
}

/**
 * @private
 */
function isViolationEntry(key: string): key is ViolationKey {
    return key.startsWith(ONYXKEYS.COLLECTION.TRANSACTION_VIOLATIONS);
}

/**
 * @private
 */
function isReportActionEntry(key: string): key is ReportActionKey {
    return key.startsWith(ONYXKEYS.COLLECTION.REPORT_ACTIONS);
}

/**
 * Determines whether to display the merchant field based on the transactions in the search results.
 */
function getShouldShowMerchant(data: OnyxTypes.SearchResults['data']): boolean {
    return Object.keys(data).some((key) => {
        if (isTransactionEntry(key)) {
            const item = data[key];
            const merchant = item.modifiedMerchant ? item.modifiedMerchant : item.merchant ?? '';
            return merchant !== '' && merchant !== CONST.TRANSACTION.PARTIAL_TRANSACTION_MERCHANT;
        }
        return false;
    });
}

/**
 * Type guard that checks if something is a ReportListItemType
 */
function isReportListItemType(item: ListItem): item is ReportListItemType {
    return 'transactions' in item;
}

/**
 * Type guard that checks if something is a TransactionListItemType
 */
function isTransactionListItemType(item: TransactionListItemType | ReportListItemType | ReportActionListItemType): item is TransactionListItemType {
    const transactionListItem = item as TransactionListItemType;
    return transactionListItem.transactionID !== undefined;
}

/**
 * Type guard that checks if something is a ReportActionListItemType
 */
function isReportActionListItemType(item: TransactionListItemType | ReportListItemType | ReportActionListItemType): item is ReportActionListItemType {
    const reportActionListItem = item as ReportActionListItemType;
    return reportActionListItem.reportActionID !== undefined;
}

/**
 * Checks if the date of transactions or reports indicate the need to display the year because they are from a past year.
 */
function shouldShowYear(data: TransactionListItemType[] | ReportListItemType[] | OnyxTypes.SearchResults['data']) {
    const currentYear = new Date().getFullYear();

    if (Array.isArray(data)) {
        return data.some((item: TransactionListItemType | ReportListItemType) => {
            if (isReportListItemType(item)) {
                // If the item is a ReportListItemType, iterate over its transactions and check them
                return item.transactions.some((transaction) => {
                    const transactionYear = new Date(getTransactionCreatedDate(transaction)).getFullYear();
                    return transactionYear !== currentYear;
                });
            }

            const createdYear = new Date(item?.modifiedCreated ? item.modifiedCreated : item?.created || '').getFullYear();
            return createdYear !== currentYear;
        });
    }

    for (const key in data) {
        if (isTransactionEntry(key)) {
            const item = data[key];
            const date = getTransactionCreatedDate(item);

            if (DateUtils.doesDateBelongToAPastYear(date)) {
                return true;
            }
        } else if (isReportActionEntry(key)) {
            const item = data[key];
            for (const action of Object.values(item)) {
                const date = action.created;

                if (DateUtils.doesDateBelongToAPastYear(date)) {
                    return true;
                }
            }
        }
    }
    return false;
}

/**
 * @private
 * Generates a display name for IOU reports considering the personal details of the payer and the transaction details.
 */
function getIOUReportName(data: OnyxTypes.SearchResults['data'], reportItem: SearchReport) {
    const payerPersonalDetails = reportItem.managerID ? data.personalDetailsList?.[reportItem.managerID] : emptyPersonalDetails;
    const payerName = payerPersonalDetails?.displayName ?? payerPersonalDetails?.login ?? translateLocal('common.hidden');
    const formattedAmount = convertToDisplayString(reportItem.total ?? 0, reportItem.currency ?? CONST.CURRENCY.USD);
    if (reportItem.action === CONST.SEARCH.ACTION_TYPES.VIEW) {
        return translateLocal('iou.payerOwesAmount', {
            payer: payerName,
            amount: formattedAmount,
        });
    }

    if (reportItem.action === CONST.SEARCH.ACTION_TYPES.PAID) {
        return translateLocal('iou.payerPaidAmount', {
            payer: payerName,
            amount: formattedAmount,
        });
    }

    return reportItem.reportName;
}

/**
 * @private
 * Organizes data into List Sections for display, for the TransactionListItemType of Search Results.
 *
 * Do not use directly, use only via `getSections()` facade.
 */
function getTransactionsSections(data: OnyxTypes.SearchResults['data'], metadata: OnyxTypes.SearchResults['search']): TransactionListItemType[] {
    const shouldShowMerchant = getShouldShowMerchant(data);
    const doesDataContainAPastYearTransaction = shouldShowYear(data);

    return Object.keys(data)
        .filter(isTransactionEntry)
        .map((key) => {
            const transactionItem = data[key];
            const from = data.personalDetailsList?.[transactionItem.accountID];
            const to = transactionItem.managerID ? data.personalDetailsList?.[transactionItem.managerID] : emptyPersonalDetails;

            const {formattedFrom, formattedTo, formattedTotal, formattedMerchant, date} = getTransactionItemCommonFormattedProperties(transactionItem, from, to);

            return {
                ...transactionItem,
                action: getAction(data, key),
                from,
                to,
                formattedFrom,
                formattedTo,
                formattedTotal,
                formattedMerchant,
                date,
                shouldShowMerchant,
                shouldShowCategory: metadata?.columnsToShow?.shouldShowCategoryColumn,
                shouldShowTag: metadata?.columnsToShow?.shouldShowTagColumn,
                shouldShowTax: metadata?.columnsToShow?.shouldShowTaxColumn,
                keyForList: transactionItem.transactionID,
                shouldShowYear: doesDataContainAPastYearTransaction,
            };
        });
}

/**
 * Returns the action that can be taken on a given transaction or report
 *
 * Do not use directly, use only via `getSections()` facade.
 */
function getAction(data: OnyxTypes.SearchResults['data'], key: string): SearchTransactionAction {
    const isTransaction = isTransactionEntry(key);
    if (!isTransaction && !isReportEntry(key)) {
        return CONST.SEARCH.ACTION_TYPES.VIEW;
    }

    const transaction = isTransaction ? data[key] : undefined;
    const report = isTransaction ? data[`${ONYXKEYS.COLLECTION.REPORT}${transaction?.reportID}`] : data[key];

    // Tracked and unreported expenses don't have a report, so we return early.
    if (!report) {
        return CONST.SEARCH.ACTION_TYPES.VIEW;
    }

    if (isSettled(report)) {
        return CONST.SEARCH.ACTION_TYPES.PAID;
    }

    if (isClosedReport(report)) {
        return CONST.SEARCH.ACTION_TYPES.DONE;
    }

    // We need to check both options for a falsy value since the transaction might not have an error but the report associated with it might. We return early if there are any errors for performance reasons, so we don't need to compute any other possible actions.
    // eslint-disable-next-line @typescript-eslint/prefer-nullish-coalescing
    if (transaction?.errors || report?.errors) {
        return CONST.SEARCH.ACTION_TYPES.REVIEW;
    }

    // We don't need to run the logic if this is not a transaction or iou/expense report, so let's shortcircuit the logic for performance reasons
    if (!isMoneyRequestReport(report)) {
        return CONST.SEARCH.ACTION_TYPES.VIEW;
    }

    const allReportTransactions = (
        isReportEntry(key)
            ? Object.entries(data)
                  .filter(([itemKey, value]) => isTransactionEntry(itemKey) && (value as SearchTransaction)?.reportID === report.reportID)
                  .map((item) => item[1])
            : [transaction]
    ) as SearchTransaction[];

    const allViolations = Object.fromEntries(Object.entries(data).filter(([itemKey]) => isViolationEntry(itemKey))) as OnyxCollection<OnyxTypes.TransactionViolation[]>;
    const shouldShowReview = hasViolations(report.reportID, allViolations, undefined, allReportTransactions);

    if (shouldShowReview) {
        return CONST.SEARCH.ACTION_TYPES.REVIEW;
    }

    // Submit/Approve/Pay can only be taken on transactions if the transaction is the only one on the report, otherwise `View` is the only option.
    // If this condition is not met, return early for performance reasons
    if (isTransaction && !data[key].isFromOneTransactionReport) {
        return CONST.SEARCH.ACTION_TYPES.VIEW;
    }

    const policy = data[`${ONYXKEYS.COLLECTION.POLICY}${report?.policyID}`] ?? {};

    const invoiceReceiverPolicy =
        isInvoiceReport(report) && report?.invoiceReceiver?.type === CONST.REPORT.INVOICE_RECEIVER_TYPE.BUSINESS
            ? data[`${ONYXKEYS.COLLECTION.POLICY}${report?.invoiceReceiver?.policyID}`]
            : undefined;

    const chatReport = data[`${ONYXKEYS.COLLECTION.REPORT}${report?.chatReportID}`] ?? {};
    const chatReportRNVP = data[`${ONYXKEYS.COLLECTION.REPORT_NAME_VALUE_PAIRS}${report?.chatReportID}`] ?? undefined;

    if (canIOUBePaid(report, chatReport, policy, allReportTransactions, false, chatReportRNVP, invoiceReceiverPolicy) && !hasOnlyHeldExpenses(report.reportID, allReportTransactions)) {
        return CONST.SEARCH.ACTION_TYPES.PAY;
    }
    const hasOnlyPendingTransactions = allReportTransactions.length > 0 && allReportTransactions.every((t) => isExpensifyCardTransaction(t) && isPending(t));

    const isAllowedToApproveExpenseReport = isAllowedToApproveExpenseReportUtils(report, undefined, policy);
    if (canApproveIOU(report, policy) && isAllowedToApproveExpenseReport && !hasOnlyPendingTransactions) {
        return CONST.SEARCH.ACTION_TYPES.APPROVE;
    }

    // We check for isAllowedToApproveExpenseReport because if the policy has preventSelfApprovals enabled, we disable the Submit action and in that case we want to show the View action instead
    if (canSubmitReport(report, policy, allReportTransactions, allViolations) && isAllowedToApproveExpenseReport) {
        return CONST.SEARCH.ACTION_TYPES.SUBMIT;
    }

    return CONST.SEARCH.ACTION_TYPES.VIEW;
}

/**
 * @private
 * Organizes data into List Sections for display, for the ReportActionListItemType of Search Results.
 *
 * Do not use directly, use only via `getSections()` facade.
 */
function getReportActionsSections(data: OnyxTypes.SearchResults['data']): ReportActionListItemType[] {
    const reportActionItems: ReportActionListItemType[] = [];
    for (const key in data) {
        if (isReportActionEntry(key)) {
            const reportActions = data[key];
            for (const reportAction of Object.values(reportActions)) {
                const from = data.personalDetailsList?.[reportAction.accountID];
                if (isDeletedAction(reportAction)) {
                    // eslint-disable-next-line no-continue
                    continue;
                }

                reportActionItems.push({
                    ...reportAction,
                    from,
                    formattedFrom: from?.displayName ?? from?.login ?? '',
                    date: reportAction.created,
                    keyForList: reportAction.reportActionID,
                });
            }
        }
    }
    return reportActionItems;
}

/**
 * @private
 * Organizes data into List Sections for display, for the ReportListItemType of Search Results.
 *
 * Do not use directly, use only via `getSections()` facade.
 */
function getReportSections(data: OnyxTypes.SearchResults['data'], metadata: OnyxTypes.SearchResults['search']): ReportListItemType[] {
    const shouldShowMerchant = getShouldShowMerchant(data);

    const doesDataContainAPastYearTransaction = shouldShowYear(data);

    const reportIDToTransactions: Record<string, ReportListItemType> = {};
    for (const key in data) {
        if (isReportEntry(key)) {
            const reportItem = {...data[key]};
            const reportKey = `${ONYXKEYS.COLLECTION.REPORT}${reportItem.reportID}`;
            const transactions = reportIDToTransactions[reportKey]?.transactions ?? [];
            const isIOUReport = reportItem.type === CONST.REPORT.TYPE.IOU;

            reportIDToTransactions[reportKey] = {
                ...reportItem,
                action: getAction(data, key),
                keyForList: reportItem.reportID,
                from: data.personalDetailsList?.[reportItem.accountID ?? CONST.DEFAULT_NUMBER_ID],
                to: reportItem.managerID ? data.personalDetailsList?.[reportItem.managerID] : emptyPersonalDetails,
                transactions,
                reportName: isIOUReport ? getIOUReportName(data, reportItem) : reportItem.reportName,
            };
        } else if (isTransactionEntry(key)) {
            const transactionItem = {...data[key]};
            const reportKey = `${ONYXKEYS.COLLECTION.REPORT}${transactionItem.reportID}`;

            const from = data.personalDetailsList?.[transactionItem.accountID];
            const to = transactionItem.managerID ? data.personalDetailsList?.[transactionItem.managerID] : emptyPersonalDetails;

            const {formattedFrom, formattedTo, formattedTotal, formattedMerchant, date} = getTransactionItemCommonFormattedProperties(transactionItem, from, to);

            const transaction = {
                ...transactionItem,
                action: getAction(data, key),
                from,
                to,
                formattedFrom,
                formattedTo,
                formattedTotal,
                formattedMerchant,
                date,
                shouldShowMerchant,
                shouldShowCategory: metadata?.columnsToShow?.shouldShowCategoryColumn,
                shouldShowTag: metadata?.columnsToShow?.shouldShowTagColumn,
                shouldShowTax: metadata?.columnsToShow?.shouldShowTaxColumn,
                keyForList: transactionItem.transactionID,
                shouldShowYear: doesDataContainAPastYearTransaction,
            };
            if (reportIDToTransactions[reportKey]?.transactions) {
                reportIDToTransactions[reportKey].transactions.push(transaction);
            } else if (reportIDToTransactions[reportKey]) {
                reportIDToTransactions[reportKey].transactions = [transaction];
            }
        }
    }

    return Object.values(reportIDToTransactions);
}

/**
 * Returns the appropriate list item component based on the type and status of the search data.
 */
function getListItem(type: SearchDataTypes, status: SearchStatus): ListItemType<typeof type, typeof status> {
    if (type === CONST.SEARCH.DATA_TYPES.CHAT) {
        return ChatListItem;
    }
    if (status === CONST.SEARCH.STATUS.EXPENSE.ALL) {
        return TransactionListItem;
    }
    return ReportListItem;
}

/**
 * Organizes data into appropriate list sections for display based on the type of search results.
 */
function getSections(type: SearchDataTypes, status: SearchStatus, data: OnyxTypes.SearchResults['data'], metadata: OnyxTypes.SearchResults['search']) {
    if (type === CONST.SEARCH.DATA_TYPES.CHAT) {
        return getReportActionsSections(data);
    }
    if (status === CONST.SEARCH.STATUS.EXPENSE.ALL) {
        return getTransactionsSections(data, metadata);
    }
    return getReportSections(data, metadata);
}

/**
 * Sorts sections of data based on a specified column and sort order for displaying sorted results.
 */
function getSortedSections(type: SearchDataTypes, status: SearchStatus, data: ListItemDataType<typeof type, typeof status>, sortBy?: SearchColumnType, sortOrder?: SortOrder) {
    if (type === CONST.SEARCH.DATA_TYPES.CHAT) {
        return getSortedReportActionData(data as ReportActionListItemType[]);
    }
    if (status === CONST.SEARCH.STATUS.EXPENSE.ALL) {
        return getSortedTransactionData(data as TransactionListItemType[], sortBy, sortOrder);
    }
    return getSortedReportData(data as ReportListItemType[]);
}

/**
 * @private
 * Sorts transaction sections based on a specified column and sort order.
 */
function getSortedTransactionData(data: TransactionListItemType[], sortBy?: SearchColumnType, sortOrder?: SortOrder) {
    if (!sortBy || !sortOrder) {
        return data;
    }

    const sortingProperty = columnNamesToSortingProperty[sortBy];

    if (!sortingProperty) {
        return data;
    }

    return data.sort((a, b) => {
        const aValue = sortingProperty === 'comment' ? a.comment?.comment : a[sortingProperty];
        const bValue = sortingProperty === 'comment' ? b.comment?.comment : b[sortingProperty];

        if (aValue === undefined || bValue === undefined) {
            return 0;
        }

        // We are guaranteed that both a and b will be string or number at the same time
        if (typeof aValue === 'string' && typeof bValue === 'string') {
            return sortOrder === CONST.SEARCH.SORT_ORDER.ASC ? aValue.localeCompare(bValue) : bValue.localeCompare(aValue);
        }

        const aNum = aValue as number;
        const bNum = bValue as number;

        return sortOrder === CONST.SEARCH.SORT_ORDER.ASC ? aNum - bNum : bNum - aNum;
    });
}

/**
 * @private
 * Determines the date of the newest transaction within a report for sorting purposes.
 */
function getReportNewestTransactionDate(report: ReportListItemType) {
    return report.transactions?.reduce((max, curr) => (curr.modifiedCreated ?? curr.created > (max?.created ?? '') ? curr : max), report.transactions.at(0))?.created;
}

/**
 * @private
 * Sorts report sections based on a specified column and sort order.
 */
function getSortedReportData(data: ReportListItemType[]) {
    return data.sort((a, b) => {
        const aNewestTransaction = getReportNewestTransactionDate(a);
        const bNewestTransaction = getReportNewestTransactionDate(b);

        if (!aNewestTransaction || !bNewestTransaction) {
            return 0;
        }

        return bNewestTransaction.toLowerCase().localeCompare(aNewestTransaction);
    });
}

/**
 * @private
 * Sorts report actions sections based on a specified column and sort order.
 */
function getSortedReportActionData(data: ReportActionListItemType[]) {
    return data.sort((a, b) => {
        const aValue = a?.created;
        const bValue = b?.created;

        if (aValue === undefined || bValue === undefined) {
            return 0;
        }

        return bValue.toLowerCase().localeCompare(aValue);
    });
}

/**
 * Checks if the search results contain any data, useful for determining if the search results are empty.
 */
function isSearchResultsEmpty(searchResults: SearchResults) {
    return !Object.keys(searchResults?.data).some((key) => key.startsWith(ONYXKEYS.COLLECTION.TRANSACTION));
}

/**
 * Returns the corresponding translation key for expense type
 */
function getExpenseTypeTranslationKey(expenseType: ValueOf<typeof CONST.SEARCH.TRANSACTION_TYPE>): TranslationPaths {
    // eslint-disable-next-line default-case
    switch (expenseType) {
        case CONST.SEARCH.TRANSACTION_TYPE.DISTANCE:
            return 'common.distance';
        case CONST.SEARCH.TRANSACTION_TYPE.CARD:
            return 'common.card';
        case CONST.SEARCH.TRANSACTION_TYPE.CASH:
            return 'iou.cash';
    }
}

/**
 * Constructs and configures the overflow menu for search items, handling interactions such as renaming or deleting items.
 */
function getOverflowMenu(itemName: string, hash: number, inputQuery: string, showDeleteModal: (hash: number) => void, isMobileMenu?: boolean, closeMenu?: () => void) {
    return [
        {
            text: translateLocal('common.rename'),
            onSelected: () => {
                if (isMobileMenu && closeMenu) {
                    closeMenu();
                }
                Navigation.navigate(ROUTES.SEARCH_SAVED_SEARCH_RENAME.getRoute({name: encodeURIComponent(itemName), jsonQuery: inputQuery}));
            },
            icon: Expensicons.Pencil,
            shouldShowRightIcon: false,
            shouldShowRightComponent: false,
            shouldCallAfterModalHide: true,
        },
        {
            text: translateLocal('common.delete'),
            onSelected: () => showDeleteModal(hash),
            icon: Expensicons.Trashcan,
            shouldShowRightIcon: false,
            shouldShowRightComponent: false,
            shouldCallAfterModalHide: true,
            shouldCloseAllModals: true,
        },
    ];
}

/**
 * Checks if the passed username is a correct standard username, and not a placeholder
 */
function isCorrectSearchUserName(displayName?: string) {
    return displayName && displayName.toUpperCase() !== CONST.REPORT.OWNER_EMAIL_FAKE;
}

export {
    getListItem,
    getSections,
    getShouldShowMerchant,
    getSortedSections,
    isReportListItemType,
    isSearchResultsEmpty,
    isTransactionListItemType,
    isReportActionListItemType,
    shouldShowYear,
    getExpenseTypeTranslationKey,
    getOverflowMenu,
    isCorrectSearchUserName,
    isReportActionEntry,
    getAction,
};<|MERGE_RESOLUTION|>--- conflicted
+++ resolved
@@ -18,12 +18,7 @@
 import DateUtils from './DateUtils';
 import {translateLocal} from './Localize';
 import Navigation from './Navigation/Navigation';
-<<<<<<< HEAD
-import {canSendInvoice} from './PolicyUtils';
 import {isDeletedAction} from './ReportActionsUtils';
-=======
-import {isAddCommentAction, isDeletedAction} from './ReportActionsUtils';
->>>>>>> 229e6c26
 import {
     hasOnlyHeldExpenses,
     hasViolations,
