import type {TextStyle, ViewStyle} from 'react-native';
import Onyx from 'react-native-onyx';
import type {OnyxCollection} from 'react-native-onyx';
import type {ValueOf} from 'type-fest';
import type {MenuItemWithLink} from '@components/MenuItemList';
import type {SearchColumnType, SearchQueryJSON, SearchStatus, SortOrder} from '@components/Search/types';
import ChatListItem from '@components/SelectionList/ChatListItem';
import ReportListItem from '@components/SelectionList/Search/ReportListItem';
import TaskListItem from '@components/SelectionList/Search/TaskListItem';
import TransactionListItem from '@components/SelectionList/Search/TransactionListItem';
import type {ListItem, ReportActionListItemType, ReportListItemType, SearchListItem, TaskListItemType, TransactionListItemType} from '@components/SelectionList/types';
import * as Expensicons from '@src/components/Icon/Expensicons';
import CONST from '@src/CONST';
import type {TranslationPaths} from '@src/languages/types';
import ONYXKEYS from '@src/ONYXKEYS';
import ROUTES from '@src/ROUTES';
import type {Route} from '@src/ROUTES';
import type * as OnyxTypes from '@src/types/onyx';
import type {SaveSearchItem} from '@src/types/onyx/SaveSearch';
import type SearchResults from '@src/types/onyx/SearchResults';
import type {
    ListItemDataType,
    ListItemType,
    SearchDataTypes,
    SearchPersonalDetails,
    SearchPolicy,
    SearchReport,
    SearchTask,
    SearchTransaction,
    SearchTransactionAction,
} from '@src/types/onyx/SearchResults';
import type IconAsset from '@src/types/utils/IconAsset';
import {canApproveIOU, canIOUBePaid, canSubmitReport} from './actions/IOU';
import {convertToDisplayString} from './CurrencyUtils';
import DateUtils from './DateUtils';
import {formatPhoneNumber} from './LocalePhoneNumber';
import {translateLocal} from './Localize';
import Navigation from './Navigation/Navigation';
import Parser from './Parser';
import {getDisplayNameOrDefault} from './PersonalDetailsUtils';
import {canSendInvoice, getPolicy} from './PolicyUtils';
import {getOriginalMessage, isCreatedAction, isDeletedAction, isMoneyRequestAction, isResolvedActionableWhisper, isWhisperActionTargetedToOthers} from './ReportActionsUtils';
import {
<<<<<<< HEAD
    getPersonalDetailsForAccountID,
=======
    getIcons,
    getReportName,
    getReportOrDraftReport,
>>>>>>> bd0f3f25
    getSearchReportName,
    hasInvoiceReports,
    hasOnlyHeldExpenses,
    hasViolations,
    isAllowedToApproveExpenseReport as isAllowedToApproveExpenseReportUtils,
    isClosedReport,
    isInvoiceReport,
    isMoneyRequestReport,
    isOpenExpenseReport,
    isSettled,
} from './ReportUtils';
import {buildCannedSearchQuery} from './SearchQueryUtils';
import StringUtils from './StringUtils';
import {getAmount as getTransactionAmount, getCreated as getTransactionCreatedDate, getMerchant as getTransactionMerchant, isPendingCardOrScanningTransaction} from './TransactionUtils';
import shouldShowTransactionYear from './TransactionUtils/shouldShowTransactionYear';

const transactionColumnNamesToSortingProperty = {
    [CONST.SEARCH.TABLE_COLUMNS.TO]: 'formattedTo' as const,
    [CONST.SEARCH.TABLE_COLUMNS.FROM]: 'formattedFrom' as const,
    [CONST.SEARCH.TABLE_COLUMNS.DATE]: 'date' as const,
    [CONST.SEARCH.TABLE_COLUMNS.TAG]: 'tag' as const,
    [CONST.SEARCH.TABLE_COLUMNS.MERCHANT]: 'formattedMerchant' as const,
    [CONST.SEARCH.TABLE_COLUMNS.TOTAL_AMOUNT]: 'formattedTotal' as const,
    [CONST.SEARCH.TABLE_COLUMNS.CATEGORY]: 'category' as const,
    [CONST.SEARCH.TABLE_COLUMNS.TYPE]: 'transactionType' as const,
    [CONST.SEARCH.TABLE_COLUMNS.ACTION]: 'action' as const,
    [CONST.SEARCH.TABLE_COLUMNS.DESCRIPTION]: 'comment' as const,
    [CONST.SEARCH.TABLE_COLUMNS.TAX_AMOUNT]: null,
    [CONST.SEARCH.TABLE_COLUMNS.RECEIPT]: null,
    [CONST.SEARCH.TABLE_COLUMNS.IN]: 'parentReportID' as const,
};

const taskColumnNamesToSortingProperty = {
    [CONST.SEARCH.TABLE_COLUMNS.DATE]: 'created' as const,
    [CONST.SEARCH.TABLE_COLUMNS.DESCRIPTION]: 'description' as const,
    [CONST.SEARCH.TABLE_COLUMNS.TITLE]: 'reportName' as const,
    [CONST.SEARCH.TABLE_COLUMNS.CREATED_BY]: 'formattedCreatedBy' as const,
    [CONST.SEARCH.TABLE_COLUMNS.ASSIGNEE]: 'formattedAssignee' as const,
    [CONST.SEARCH.TABLE_COLUMNS.IN]: 'parentReportID' as const,
};

let currentAccountID: number | undefined;
Onyx.connect({
    key: ONYXKEYS.SESSION,
    callback: (session) => {
        currentAccountID = session?.accountID;
    },
});

const emptyPersonalDetails = {
    accountID: CONST.REPORT.OWNER_ACCOUNT_ID_FAKE,
    avatar: '',
    displayName: undefined,
    login: undefined,
};

type ReportKey = `${typeof ONYXKEYS.COLLECTION.REPORT}${string}`;

type TransactionKey = `${typeof ONYXKEYS.COLLECTION.TRANSACTION}${string}`;

type ReportActionKey = `${typeof ONYXKEYS.COLLECTION.REPORT_ACTIONS}${string}`;

type PolicyKey = `${typeof ONYXKEYS.COLLECTION.POLICY}${string}`;
type ViolationKey = `${typeof ONYXKEYS.COLLECTION.TRANSACTION_VIOLATIONS}${string}`;

type SavedSearchMenuItem = MenuItemWithLink & {
    key: string;
    hash: string;
    query: string;
    styles?: Array<ViewStyle | TextStyle>;
};

type SearchTypeMenuItem = {
    translationPath: TranslationPaths;
    type: SearchDataTypes;
    icon: IconAsset;
    getRoute: (policyID?: string) => Route;
};

/**
 * @private
 *
 * Returns a list of properties that are common to every Search ListItem
 */
function getTransactionItemCommonFormattedProperties(
    transactionItem: SearchTransaction,
    from: SearchPersonalDetails,
    to: SearchPersonalDetails,
): Pick<TransactionListItemType, 'formattedFrom' | 'formattedTo' | 'formattedTotal' | 'formattedMerchant' | 'date'> {
    const isExpenseReport = transactionItem.reportType === CONST.REPORT.TYPE.EXPENSE;

    const formattedFrom = formatPhoneNumber(getDisplayNameOrDefault(from));
    // Sometimes the search data personal detail for the 'to' account might not hold neither the display name nor the login
    // so for those cases we fallback to the display name of the personal detail data from onyx.
    const formattedTo = formatPhoneNumber(getDisplayNameOrDefault(to, '', false) || getDisplayNameOrDefault(getPersonalDetailsForAccountID(to?.accountID)));
    const formattedTotal = getTransactionAmount(transactionItem, isExpenseReport);
    const date = transactionItem?.modifiedCreated ? transactionItem.modifiedCreated : transactionItem?.created;
    const merchant = getTransactionMerchant(transactionItem);
    const formattedMerchant = merchant === CONST.TRANSACTION.PARTIAL_TRANSACTION_MERCHANT ? '' : merchant;

    return {
        formattedFrom,
        formattedTo,
        date,
        formattedTotal,
        formattedMerchant,
    };
}

/**
 * @private
 */
function isReportEntry(key: string): key is ReportKey {
    return key.startsWith(ONYXKEYS.COLLECTION.REPORT);
}

/**
 * @private
 */
function isTransactionEntry(key: string): key is TransactionKey {
    return key.startsWith(ONYXKEYS.COLLECTION.TRANSACTION);
}

/**
 * @private
 */
function isPolicyEntry(key: string): key is PolicyKey {
    return key.startsWith(ONYXKEYS.COLLECTION.POLICY);
}

function isViolationEntry(key: string): key is ViolationKey {
    return key.startsWith(ONYXKEYS.COLLECTION.TRANSACTION_VIOLATIONS);
}

/**
 * @private
 */
function isReportActionEntry(key: string): key is ReportActionKey {
    return key.startsWith(ONYXKEYS.COLLECTION.REPORT_ACTIONS);
}

/**
 * Determines whether to display the merchant field based on the transactions in the search results.
 */
function getShouldShowMerchant(data: OnyxTypes.SearchResults['data']): boolean {
    return Object.keys(data).some((key) => {
        if (isTransactionEntry(key)) {
            const item = data[key];
            const merchant = item.modifiedMerchant ? item.modifiedMerchant : item.merchant ?? '';
            return merchant !== '' && merchant !== CONST.TRANSACTION.PARTIAL_TRANSACTION_MERCHANT;
        }
        return false;
    });
}

/**
 * Type guard that checks if something is a ReportListItemType
 */
function isReportListItemType(item: ListItem): item is ReportListItemType {
    return 'transactions' in item;
}

/**
 * Type guard that checks if something is a TransactionListItemType
 */
function isTransactionListItemType(item: SearchListItem): item is TransactionListItemType {
    const transactionListItem = item as TransactionListItemType;
    return transactionListItem.transactionID !== undefined;
}

/**
 * Type guard that check if something is a TaskListItemType
 */
function isTaskListItemType(item: SearchListItem): item is TaskListItemType {
    return 'type' in item && item.type === CONST.REPORT.TYPE.TASK;
}

/**
 * Type guard that checks if something is a ReportActionListItemType
 */
function isReportActionListItemType(item: SearchListItem): item is ReportActionListItemType {
    const reportActionListItem = item as ReportActionListItemType;
    return reportActionListItem.reportActionID !== undefined;
}

/**
 * Checks if the date of transactions or reports indicate the need to display the year because they are from a past year.
 */
function shouldShowYear(data: TransactionListItemType[] | ReportListItemType[] | TaskListItemType[] | OnyxTypes.SearchResults['data']) {
    const currentYear = new Date().getFullYear();

    if (Array.isArray(data)) {
        return data.some((item: TransactionListItemType | ReportListItemType | TaskListItemType) => {
            if (isTaskListItemType(item)) {
                const taskYear = new Date(item.created).getFullYear();
                return taskYear !== currentYear;
            }

            if (isReportListItemType(item)) {
                // If the item is a ReportListItemType, iterate over its transactions and check them
                return item.transactions.some((transaction) => {
                    const transactionYear = new Date(getTransactionCreatedDate(transaction)).getFullYear();
                    return transactionYear !== currentYear;
                });
            }

            const createdYear = new Date(item?.modifiedCreated ? item.modifiedCreated : item?.created || '').getFullYear();
            return createdYear !== currentYear;
        });
    }

    for (const key in data) {
        if (isTransactionEntry(key)) {
            const item = data[key];
            if (shouldShowTransactionYear(item)) {
                return true;
            }
        } else if (isReportActionEntry(key)) {
            const item = data[key];
            for (const action of Object.values(item)) {
                const date = action.created;

                if (DateUtils.doesDateBelongToAPastYear(date)) {
                    return true;
                }
            }
        } else if (isReportEntry(key)) {
            const item = data[key];
            const date = item.created;

            if (date && DateUtils.doesDateBelongToAPastYear(date)) {
                return true;
            }
        }
    }
    return false;
}

/**
 * @private
 * Generates a display name for IOU reports considering the personal details of the payer and the transaction details.
 */
function getIOUReportName(data: OnyxTypes.SearchResults['data'], reportItem: SearchReport) {
    const payerPersonalDetails = reportItem.managerID ? data.personalDetailsList?.[reportItem.managerID] : emptyPersonalDetails;
    // For cases where the data personal detail for manager ID do not exist in search data.personalDetailsList
    // we fallback to the display name of the personal detail data from onyx.
    const payerName = payerPersonalDetails?.displayName ?? payerPersonalDetails?.login ?? getDisplayNameOrDefault(getPersonalDetailsForAccountID(reportItem.managerID));
    const formattedAmount = convertToDisplayString(reportItem.total ?? 0, reportItem.currency ?? CONST.CURRENCY.USD);
    if (reportItem.action === CONST.SEARCH.ACTION_TYPES.PAID) {
        return translateLocal('iou.payerPaidAmount', {
            payer: payerName,
            amount: formattedAmount,
        });
    }

    return translateLocal('iou.payerOwesAmount', {
        payer: payerName,
        amount: formattedAmount,
    });
}

/**
 * @private
 * Organizes data into List Sections for display, for the TransactionListItemType of Search Results.
 *
 * Do not use directly, use only via `getSections()` facade.
 */
function getTransactionsSections(data: OnyxTypes.SearchResults['data'], metadata: OnyxTypes.SearchResults['search']): TransactionListItemType[] {
    const shouldShowMerchant = getShouldShowMerchant(data);
    const doesDataContainAPastYearTransaction = shouldShowYear(data);

    return Object.keys(data)
        .filter(isTransactionEntry)
        .map((key) => {
            const transactionItem = data[key];
            const report = data[`${ONYXKEYS.COLLECTION.REPORT}${transactionItem.reportID}`];
            const shouldShowBlankTo = isOpenExpenseReport(report);
            const from = data.personalDetailsList?.[transactionItem.accountID];
            const to = transactionItem.managerID && !shouldShowBlankTo ? data.personalDetailsList?.[transactionItem.managerID] : emptyPersonalDetails;

            const {formattedFrom, formattedTo, formattedTotal, formattedMerchant, date} = getTransactionItemCommonFormattedProperties(transactionItem, from, to);

            return {
                ...transactionItem,
                action: getAction(data, key),
                from,
                to,
                formattedFrom,
                formattedTo: shouldShowBlankTo ? '' : formattedTo,
                formattedTotal,
                formattedMerchant,
                date,
                shouldShowMerchant,
                shouldShowCategory: metadata?.columnsToShow?.shouldShowCategoryColumn,
                shouldShowTag: metadata?.columnsToShow?.shouldShowTagColumn,
                shouldShowTax: metadata?.columnsToShow?.shouldShowTaxColumn,
                keyForList: transactionItem.transactionID,
                shouldShowYear: doesDataContainAPastYearTransaction,
            };
        });
}

/**
 * Returns the action that can be taken on a given transaction or report
 *
 * Do not use directly, use only via `getSections()` facade.
 */
function getAction(data: OnyxTypes.SearchResults['data'], key: string): SearchTransactionAction {
    const isTransaction = isTransactionEntry(key);
    if (!isTransaction && !isReportEntry(key)) {
        return CONST.SEARCH.ACTION_TYPES.VIEW;
    }

    const transaction = isTransaction ? data[key] : undefined;
    const report = isTransaction ? data[`${ONYXKEYS.COLLECTION.REPORT}${transaction?.reportID}`] : data[key];

    // Tracked and unreported expenses don't have a report, so we return early.
    if (!report) {
        return CONST.SEARCH.ACTION_TYPES.VIEW;
    }

    if (isSettled(report)) {
        return CONST.SEARCH.ACTION_TYPES.PAID;
    }

    if (isClosedReport(report)) {
        return CONST.SEARCH.ACTION_TYPES.DONE;
    }

    // We need to check both options for a falsy value since the transaction might not have an error but the report associated with it might. We return early if there are any errors for performance reasons, so we don't need to compute any other possible actions.
    // eslint-disable-next-line @typescript-eslint/prefer-nullish-coalescing
    if (transaction?.errors || report?.errors) {
        return CONST.SEARCH.ACTION_TYPES.REVIEW;
    }

    // We don't need to run the logic if this is not a transaction or iou/expense report, so let's shortcircuit the logic for performance reasons
    if (!isMoneyRequestReport(report)) {
        return CONST.SEARCH.ACTION_TYPES.VIEW;
    }

    const allReportTransactions = (
        isReportEntry(key)
            ? Object.entries(data)
                  .filter(([itemKey, value]) => isTransactionEntry(itemKey) && (value as SearchTransaction)?.reportID === report.reportID)
                  .map((item) => item[1])
            : [transaction]
    ) as SearchTransaction[];

    const allViolations = Object.fromEntries(Object.entries(data).filter(([itemKey]) => isViolationEntry(itemKey))) as OnyxCollection<OnyxTypes.TransactionViolation[]>;
    const policy = data[`${ONYXKEYS.COLLECTION.POLICY}${report?.policyID}`] ?? {};
    const isSubmitter = report.ownerAccountID === currentAccountID;
    const isAdmin = policy.role === CONST.POLICY.ROLE.ADMIN;
    const isApprover = report.managerID === currentAccountID;
    const shouldShowReview = hasViolations(report.reportID, allViolations, undefined, allReportTransactions) && (isSubmitter || isApprover || isAdmin);

    if (shouldShowReview) {
        return CONST.SEARCH.ACTION_TYPES.REVIEW;
    }

    // Submit/Approve/Pay can only be taken on transactions if the transaction is the only one on the report, otherwise `View` is the only option.
    // If this condition is not met, return early for performance reasons
    if (isTransaction && !data[key].isFromOneTransactionReport) {
        return CONST.SEARCH.ACTION_TYPES.VIEW;
    }

    const invoiceReceiverPolicy =
        isInvoiceReport(report) && report?.invoiceReceiver?.type === CONST.REPORT.INVOICE_RECEIVER_TYPE.BUSINESS
            ? data[`${ONYXKEYS.COLLECTION.POLICY}${report?.invoiceReceiver?.policyID}`]
            : undefined;

    const chatReport = data[`${ONYXKEYS.COLLECTION.REPORT}${report?.chatReportID}`] ?? {};
    const chatReportRNVP = data[`${ONYXKEYS.COLLECTION.REPORT_NAME_VALUE_PAIRS}${report?.chatReportID}`] ?? undefined;

    if (canIOUBePaid(report, chatReport, policy, allReportTransactions, false, chatReportRNVP, invoiceReceiverPolicy) && !hasOnlyHeldExpenses(report.reportID, allReportTransactions)) {
        return CONST.SEARCH.ACTION_TYPES.PAY;
    }
    const hasOnlyPendingCardOrScanningTransactions = allReportTransactions.length > 0 && allReportTransactions.every(isPendingCardOrScanningTransaction);

    const isAllowedToApproveExpenseReport = isAllowedToApproveExpenseReportUtils(report, undefined, policy);
    if (canApproveIOU(report, policy) && isAllowedToApproveExpenseReport && !hasOnlyPendingCardOrScanningTransactions) {
        return CONST.SEARCH.ACTION_TYPES.APPROVE;
    }

    // We check for isAllowedToApproveExpenseReport because if the policy has preventSelfApprovals enabled, we disable the Submit action and in that case we want to show the View action instead
    if (canSubmitReport(report, policy, allReportTransactions, allViolations) && isAllowedToApproveExpenseReport) {
        return CONST.SEARCH.ACTION_TYPES.SUBMIT;
    }

    const reportRNVP = data[`${ONYXKEYS.COLLECTION.REPORT_NAME_VALUE_PAIRS}${report?.reportID}`] ?? undefined;
    if (reportRNVP?.exportFailedTime) {
        return CONST.SEARCH.ACTION_TYPES.REVIEW;
    }

    return CONST.SEARCH.ACTION_TYPES.VIEW;
}

/**
 * @private
 * Organizes data into List Sections for display, for the TaskListItemType of Search Results.
 *
 * Do not use directly, use only via `getSections()` facade.
 */
function getTaskSections(data: OnyxTypes.SearchResults['data']): TaskListItemType[] {
    return Object.keys(data)
        .filter(isReportEntry)
        .map((key) => {
            const taskItem = data[key] as SearchTask;
            const personalDetails = data.personalDetailsList;

            const assignee = personalDetails?.[taskItem.managerID] ?? emptyPersonalDetails;
            const createdBy = personalDetails?.[taskItem.accountID] ?? emptyPersonalDetails;
            const formattedAssignee = formatPhoneNumber(getDisplayNameOrDefault(assignee));
            const formattedCreatedBy = formatPhoneNumber(getDisplayNameOrDefault(createdBy));

            const report = getReportOrDraftReport(taskItem.reportID) ?? taskItem;
            const parentReport = getReportOrDraftReport(taskItem.parentReportID);

            const doesDataContainAPastYearTransaction = shouldShowYear(data);
            const reportName = StringUtils.lineBreaksToSpaces(Parser.htmlToText(taskItem.reportName));
            const description = StringUtils.lineBreaksToSpaces(Parser.htmlToText(taskItem.description));

            const result: TaskListItemType = {
                ...taskItem,
                reportName,
                description,
                assignee,
                formattedAssignee,
                createdBy,
                formattedCreatedBy,
                keyForList: taskItem.reportID,
                shouldShowYear: doesDataContainAPastYearTransaction,
            };

            if (parentReport && personalDetails) {
                const policy = getPolicy(parentReport.policyID);
                const parentReportName = getReportName(parentReport, policy, undefined, undefined);
                const icons = getIcons(parentReport, personalDetails, null, '', -1, policy);
                const parentReportIcon = icons?.at(0);

                result.parentReportName = parentReportName;
                result.parentReportIcon = parentReportIcon;
            }

            if (report) {
                result.report = report;
            }

            return result;
        });
}

/**
 * @private
 * Organizes data into List Sections for display, for the ReportActionListItemType of Search Results.
 *
 * Do not use directly, use only via `getSections()` facade.
 */
function getReportActionsSections(data: OnyxTypes.SearchResults['data']): ReportActionListItemType[] {
    const reportActionItems: ReportActionListItemType[] = [];

    const transactions = Object.keys(data)
        .filter(isTransactionEntry)
        .map((key) => data[key]);

    const reports = Object.keys(data)
        .filter(isReportEntry)
        .map((key) => data[key]);

    const policies = Object.keys(data)
        .filter(isPolicyEntry)
        .map((key) => data[key]);

    for (const key in data) {
        if (isReportActionEntry(key)) {
            const reportActions = data[key];
            for (const reportAction of Object.values(reportActions)) {
                const from = data.personalDetailsList?.[reportAction.accountID];
                const report = data[`${ONYXKEYS.COLLECTION.REPORT}${reportAction.reportID}`] ?? {};
                const policy = data[`${ONYXKEYS.COLLECTION.POLICY}${report.policyID}`] ?? {};
                const originalMessage = isMoneyRequestAction(reportAction) ? getOriginalMessage<typeof CONST.REPORT.ACTIONS.TYPE.IOU>(reportAction) : undefined;
                const isSendingMoney = isMoneyRequestAction(reportAction) && originalMessage?.type === CONST.IOU.REPORT_ACTION_TYPE.PAY && originalMessage?.IOUDetails;

                const invoiceReceiverPolicy: SearchPolicy | undefined =
                    report?.invoiceReceiver?.type === CONST.REPORT.INVOICE_RECEIVER_TYPE.BUSINESS ? data[`${ONYXKEYS.COLLECTION.POLICY}${report.invoiceReceiver.policyID}`] : undefined;
                if (
                    isDeletedAction(reportAction) ||
                    isResolvedActionableWhisper(reportAction) ||
                    reportAction.actionName === CONST.REPORT.ACTIONS.TYPE.CLOSED ||
                    isCreatedAction(reportAction) ||
                    isWhisperActionTargetedToOthers(reportAction) ||
                    (isMoneyRequestAction(reportAction) && !!report?.isWaitingOnBankAccount && originalMessage?.type === CONST.IOU.REPORT_ACTION_TYPE.PAY && !isSendingMoney)
                ) {
                    // eslint-disable-next-line no-continue
                    continue;
                }

                reportActionItems.push({
                    ...reportAction,
                    from,
                    reportName: getSearchReportName({report, policy, personalDetails: data.personalDetailsList, transactions, invoiceReceiverPolicy, reports, policies}),
                    formattedFrom: from?.displayName ?? from?.login ?? '',
                    date: reportAction.created,
                    keyForList: reportAction.reportActionID,
                });
            }
        }
    }
    return reportActionItems;
}

/**
 * @private
 * Organizes data into List Sections for display, for the ReportListItemType of Search Results.
 *
 * Do not use directly, use only via `getSections()` facade.
 */
function getReportSections(data: OnyxTypes.SearchResults['data'], metadata: OnyxTypes.SearchResults['search']): ReportListItemType[] {
    const shouldShowMerchant = getShouldShowMerchant(data);

    const doesDataContainAPastYearTransaction = shouldShowYear(data);

    const reportIDToTransactions: Record<string, ReportListItemType> = {};
    for (const key in data) {
        if (isReportEntry(key)) {
            const reportItem = {...data[key]};
            const reportKey = `${ONYXKEYS.COLLECTION.REPORT}${reportItem.reportID}`;
            const transactions = reportIDToTransactions[reportKey]?.transactions ?? [];
            const isIOUReport = reportItem.type === CONST.REPORT.TYPE.IOU;

            reportIDToTransactions[reportKey] = {
                ...reportItem,
                action: getAction(data, key),
                keyForList: reportItem.reportID,
                from: data.personalDetailsList?.[reportItem.accountID ?? CONST.DEFAULT_NUMBER_ID],
                to: reportItem.managerID ? data.personalDetailsList?.[reportItem.managerID] : emptyPersonalDetails,
                transactions,
            };

            if (isIOUReport) {
                reportIDToTransactions[reportKey].reportName = getIOUReportName(data, reportIDToTransactions[reportKey]);
            }
        } else if (isTransactionEntry(key)) {
            const transactionItem = {...data[key]};
            const reportKey = `${ONYXKEYS.COLLECTION.REPORT}${transactionItem.reportID}`;
            const report = data[`${ONYXKEYS.COLLECTION.REPORT}${transactionItem.reportID}`];
            const shouldShowBlankTo = isOpenExpenseReport(report);

            const from = data.personalDetailsList?.[transactionItem.accountID];
            const to = transactionItem.managerID && !shouldShowBlankTo ? data.personalDetailsList?.[transactionItem.managerID] : emptyPersonalDetails;

            const {formattedFrom, formattedTo, formattedTotal, formattedMerchant, date} = getTransactionItemCommonFormattedProperties(transactionItem, from, to);

            const transaction = {
                ...transactionItem,
                action: getAction(data, key),
                from,
                to,
                formattedFrom,
                formattedTo: shouldShowBlankTo ? '' : formattedTo,
                formattedTotal,
                formattedMerchant,
                date,
                shouldShowMerchant,
                shouldShowCategory: metadata?.columnsToShow?.shouldShowCategoryColumn,
                shouldShowTag: metadata?.columnsToShow?.shouldShowTagColumn,
                shouldShowTax: metadata?.columnsToShow?.shouldShowTaxColumn,
                keyForList: transactionItem.transactionID,
                shouldShowYear: doesDataContainAPastYearTransaction,
            };
            if (reportIDToTransactions[reportKey]?.transactions) {
                reportIDToTransactions[reportKey].transactions.push(transaction);
            } else if (reportIDToTransactions[reportKey]) {
                reportIDToTransactions[reportKey].transactions = [transaction];
            }
        }
    }

    // Filter out reports with no transactions to prevent the wrong number of the selected options
    return Object.values(reportIDToTransactions).filter((report) => report.transactions.length);
}

/**
 * Returns the appropriate list item component based on the type and status of the search data.
 */
function getListItem(type: SearchDataTypes, status: SearchStatus, shouldGroupByReports = false): ListItemType<typeof type, typeof status> {
    if (type === CONST.SEARCH.DATA_TYPES.CHAT) {
        return ChatListItem;
    }
    if (type === CONST.SEARCH.DATA_TYPES.TASK) {
        return TaskListItem;
    }
    if (!shouldGroupByReports) {
        return TransactionListItem;
    }
    return ReportListItem;
}

/**
 * Organizes data into appropriate list sections for display based on the type of search results.
 */
function getSections(type: SearchDataTypes, status: SearchStatus, data: OnyxTypes.SearchResults['data'], metadata: OnyxTypes.SearchResults['search'], shouldGroupByReports = false) {
    if (type === CONST.SEARCH.DATA_TYPES.CHAT) {
        return getReportActionsSections(data);
    }
    if (type === CONST.SEARCH.DATA_TYPES.TASK) {
        return getTaskSections(data);
    }
    if (!shouldGroupByReports) {
        return getTransactionsSections(data, metadata);
    }

    return getReportSections(data, metadata);
}

/**
 * Sorts sections of data based on a specified column and sort order for displaying sorted results.
 */
function getSortedSections(
    type: SearchDataTypes,
    status: SearchStatus,
    data: ListItemDataType<typeof type, typeof status>,
    sortBy?: SearchColumnType,
    sortOrder?: SortOrder,
    shouldGroupByReports = false,
) {
    if (type === CONST.SEARCH.DATA_TYPES.CHAT) {
        return getSortedReportActionData(data as ReportActionListItemType[]);
    }
    if (type === CONST.SEARCH.DATA_TYPES.TASK) {
        return getSortedTaskData(data as TaskListItemType[], sortBy, sortOrder);
    }
    if (!shouldGroupByReports) {
        return getSortedTransactionData(data as TransactionListItemType[], sortBy, sortOrder);
    }
    return getSortedReportData(data as ReportListItemType[]);
}

/**
 * Compares two values based on a specified sorting order and column.
 * Handles both string and numeric comparisons, with special handling for absolute values when sorting by total amount.
 */
function compareValues(a: unknown, b: unknown, sortOrder: SortOrder, sortBy: string): number {
    const isAsc = sortOrder === CONST.SEARCH.SORT_ORDER.ASC;

    if (a === undefined || b === undefined) {
        return 0;
    }

    if (typeof a === 'string' && typeof b === 'string') {
        return isAsc ? a.localeCompare(b) : b.localeCompare(a);
    }

    if (typeof a === 'number' && typeof b === 'number') {
        const aValue = sortBy === CONST.SEARCH.TABLE_COLUMNS.TOTAL_AMOUNT ? Math.abs(a) : a;
        const bValue = sortBy === CONST.SEARCH.TABLE_COLUMNS.TOTAL_AMOUNT ? Math.abs(b) : b;
        return isAsc ? aValue - bValue : bValue - aValue;
    }

    return 0;
}

/**
 * @private
 * Sorts transaction sections based on a specified column and sort order.
 */
function getSortedTransactionData(data: TransactionListItemType[], sortBy?: SearchColumnType, sortOrder?: SortOrder) {
    if (!sortBy || !sortOrder) {
        return data;
    }

    const sortingProperty = transactionColumnNamesToSortingProperty[sortBy as keyof typeof transactionColumnNamesToSortingProperty];

    if (!sortingProperty) {
        return data;
    }

    return data.sort((a, b) => {
        const aValue = sortingProperty === 'comment' ? a.comment?.comment : a[sortingProperty as keyof TransactionListItemType];
        const bValue = sortingProperty === 'comment' ? b.comment?.comment : b[sortingProperty as keyof TransactionListItemType];

        return compareValues(aValue, bValue, sortOrder, sortingProperty);
    });
}

/**
 * @private
 * Determines the date of the newest transaction within a report for sorting purposes.
 */
function getReportNewestTransactionDate(report: ReportListItemType) {
    return report.transactions?.reduce((max, curr) => (curr.modifiedCreated ?? curr.created > (max?.created ?? '') ? curr : max), report.transactions.at(0))?.created;
}

function getSortedTaskData(data: TaskListItemType[], sortBy?: SearchColumnType, sortOrder?: SortOrder) {
    if (!sortBy || !sortOrder) {
        return data;
    }

    const sortingProperty = taskColumnNamesToSortingProperty[sortBy as keyof typeof taskColumnNamesToSortingProperty];

    if (!sortingProperty) {
        return data;
    }

    return data.sort((a, b) => {
        const aValue = a[sortingProperty as keyof TaskListItemType];
        const bValue = b[sortingProperty as keyof TaskListItemType];

        return compareValues(aValue, bValue, sortOrder, sortingProperty);
    });
}

/**
 * @private
 * Sorts report sections based on a specified column and sort order.
 */
function getSortedReportData(data: ReportListItemType[]) {
    return data.sort((a, b) => {
        const aNewestTransaction = getReportNewestTransactionDate(a);
        const bNewestTransaction = getReportNewestTransactionDate(b);

        if (!aNewestTransaction || !bNewestTransaction) {
            return 0;
        }

        return bNewestTransaction.toLowerCase().localeCompare(aNewestTransaction);
    });
}

/**
 * @private
 * Sorts report actions sections based on a specified column and sort order.
 */
function getSortedReportActionData(data: ReportActionListItemType[]) {
    return data.sort((a, b) => {
        const aValue = a?.created;
        const bValue = b?.created;

        if (aValue === undefined || bValue === undefined) {
            return 0;
        }

        return bValue.toLowerCase().localeCompare(aValue);
    });
}

/**
 * Checks if the search results contain any data, useful for determining if the search results are empty.
 */
function isSearchResultsEmpty(searchResults: SearchResults) {
    return !Object.keys(searchResults?.data).some((key) => key.startsWith(ONYXKEYS.COLLECTION.TRANSACTION));
}

/**
 * Returns the corresponding translation key for expense type
 */
function getExpenseTypeTranslationKey(expenseType: ValueOf<typeof CONST.SEARCH.TRANSACTION_TYPE>): TranslationPaths {
    // eslint-disable-next-line default-case
    switch (expenseType) {
        case CONST.SEARCH.TRANSACTION_TYPE.DISTANCE:
            return 'common.distance';
        case CONST.SEARCH.TRANSACTION_TYPE.CARD:
            return 'common.card';
        case CONST.SEARCH.TRANSACTION_TYPE.CASH:
            return 'iou.cash';
    }
}

/**
 * Constructs and configures the overflow menu for search items, handling interactions such as renaming or deleting items.
 */
function getOverflowMenu(itemName: string, hash: number, inputQuery: string, showDeleteModal: (hash: number) => void, isMobileMenu?: boolean, closeMenu?: () => void) {
    return [
        {
            text: translateLocal('common.rename'),
            onSelected: () => {
                if (isMobileMenu && closeMenu) {
                    closeMenu();
                }
                Navigation.navigate(ROUTES.SEARCH_SAVED_SEARCH_RENAME.getRoute({name: encodeURIComponent(itemName), jsonQuery: inputQuery}));
            },
            icon: Expensicons.Pencil,
            shouldShowRightIcon: false,
            shouldShowRightComponent: false,
            shouldCallAfterModalHide: true,
        },
        {
            text: translateLocal('common.delete'),
            onSelected: () => {
                if (isMobileMenu && closeMenu) {
                    closeMenu();
                }
                showDeleteModal(hash);
            },
            icon: Expensicons.Trashcan,
            shouldShowRightIcon: false,
            shouldShowRightComponent: false,
            shouldCallAfterModalHide: true,
            shouldCloseAllModals: true,
        },
    ];
}

/**
 * Checks if the passed username is a correct standard username, and not a placeholder
 */
function isCorrectSearchUserName(displayName?: string) {
    return displayName && displayName.toUpperCase() !== CONST.REPORT.OWNER_EMAIL_FAKE;
}

function createTypeMenuItems(allPolicies: OnyxCollection<OnyxTypes.Policy> | null, email: string | undefined): SearchTypeMenuItem[] {
    const typeMenuItems: SearchTypeMenuItem[] = [
        {
            translationPath: 'common.expenses',
            type: CONST.SEARCH.DATA_TYPES.EXPENSE,
            icon: Expensicons.Receipt,
            getRoute: (policyID?: string) => {
                const query = buildCannedSearchQuery({policyID});
                return ROUTES.SEARCH_ROOT.getRoute({query});
            },
        },
        {
            translationPath: 'common.expenseReports',
            type: CONST.SEARCH.DATA_TYPES.EXPENSE,
            icon: Expensicons.Document,
            getRoute: (policyID?: string) => {
                const query = buildCannedSearchQuery({groupBy: CONST.SEARCH.GROUP_BY.REPORTS, policyID});
                return ROUTES.SEARCH_ROOT.getRoute({query});
            },
        },
        {
            translationPath: 'common.chats',
            type: CONST.SEARCH.DATA_TYPES.CHAT,
            icon: Expensicons.ChatBubbles,
            getRoute: (policyID?: string) => {
                const query = buildCannedSearchQuery({type: CONST.SEARCH.DATA_TYPES.CHAT, status: CONST.SEARCH.STATUS.CHAT.ALL, policyID});
                return ROUTES.SEARCH_ROOT.getRoute({query});
            },
        },
        {
            translationPath: 'common.tasks',
            type: CONST.SEARCH.DATA_TYPES.TASK,
            icon: Expensicons.Task,
            getRoute: (policyID?: string) => {
                const query = buildCannedSearchQuery({type: CONST.SEARCH.DATA_TYPES.TASK, status: CONST.SEARCH.STATUS.TASK.ALL, policyID});
                return ROUTES.SEARCH_ROOT.getRoute({query});
            },
        },
    ];

    if (canSendInvoice(allPolicies, email) || hasInvoiceReports()) {
        typeMenuItems.push({
            translationPath: 'workspace.common.invoices',
            type: CONST.SEARCH.DATA_TYPES.INVOICE,
            icon: Expensicons.InvoiceGeneric,
            getRoute: (policyID?: string) => {
                const query = buildCannedSearchQuery({type: CONST.SEARCH.DATA_TYPES.INVOICE, status: CONST.SEARCH.STATUS.INVOICE.ALL, policyID});
                return ROUTES.SEARCH_ROOT.getRoute({query});
            },
        });
    }

    typeMenuItems.push({
        translationPath: 'travel.trips',
        type: CONST.SEARCH.DATA_TYPES.TRIP,
        icon: Expensicons.Suitcase,
        getRoute: (policyID?: string) => {
            const query = buildCannedSearchQuery({type: CONST.SEARCH.DATA_TYPES.TRIP, status: CONST.SEARCH.STATUS.TRIP.ALL, policyID});
            return ROUTES.SEARCH_ROOT.getRoute({query});
        },
    });

    return typeMenuItems;
}

function createBaseSavedSearchMenuItem(item: SaveSearchItem, key: string, index: number, title: string, isFocused: boolean): SavedSearchMenuItem {
    return {
        key,
        title,
        hash: key,
        query: item.query,
        shouldShowRightComponent: true,
        focused: isFocused,
        pendingAction: item.pendingAction,
        disabled: item.pendingAction === CONST.RED_BRICK_ROAD_PENDING_ACTION.DELETE,
        shouldIconUseAutoWidthStyle: true,
    };
}

/**
 * Whether to show the empty state or not
 */
function shouldShowEmptyState(isDataLoaded: boolean, dataLength: number, type: SearchDataTypes) {
    return !isDataLoaded || dataLength === 0 || !Object.values(CONST.SEARCH.DATA_TYPES).includes(type);
}

function isSearchDataLoaded(currentSearchResults: SearchResults | undefined, lastNonEmptySearchResults: SearchResults | undefined, queryJSON: SearchQueryJSON | undefined) {
    const searchResults = currentSearchResults?.data ? currentSearchResults : lastNonEmptySearchResults;
    const {status} = queryJSON ?? {};
    const isDataLoaded =
        searchResults?.data !== undefined && searchResults?.search?.type === queryJSON?.type && Array.isArray(status)
            ? searchResults?.search?.status === status.join(',')
            : searchResults?.search?.status === status;

    return isDataLoaded;
}

export {
    getListItem,
    getSections,
    getShouldShowMerchant,
    getSortedSections,
    isReportListItemType,
    isSearchResultsEmpty,
    isTransactionListItemType,
    isReportActionListItemType,
    shouldShowYear,
    getExpenseTypeTranslationKey,
    getOverflowMenu,
    isCorrectSearchUserName,
    isReportActionEntry,
    isTaskListItemType,
    getAction,
    createTypeMenuItems,
    createBaseSavedSearchMenuItem,
    shouldShowEmptyState,
    compareValues,
    isSearchDataLoaded,
};
export type {SavedSearchMenuItem, SearchTypeMenuItem};<|MERGE_RESOLUTION|>--- conflicted
+++ resolved
@@ -41,13 +41,10 @@
 import {canSendInvoice, getPolicy} from './PolicyUtils';
 import {getOriginalMessage, isCreatedAction, isDeletedAction, isMoneyRequestAction, isResolvedActionableWhisper, isWhisperActionTargetedToOthers} from './ReportActionsUtils';
 import {
-<<<<<<< HEAD
+    getIcons,
     getPersonalDetailsForAccountID,
-=======
-    getIcons,
     getReportName,
     getReportOrDraftReport,
->>>>>>> bd0f3f25
     getSearchReportName,
     hasInvoiceReports,
     hasOnlyHeldExpenses,
