--- conflicted
+++ resolved
@@ -19,7 +19,15 @@
 import {translateLocal} from './Localize';
 import Navigation from './Navigation/Navigation';
 import {isAddCommentAction, isDeletedAction} from './ReportActionsUtils';
-import {hasOnlyHeldExpenses, isAllowedToApproveExpenseReport as isAllowedToApproveExpenseReportUtils, isClosedReport, isInvoiceReport, isMoneyRequestReport, isSettled} from './ReportUtils';
+import {
+    hasOnlyHeldExpenses,
+    hasViolations,
+    isAllowedToApproveExpenseReport as isAllowedToApproveExpenseReportUtils,
+    isClosedReport,
+    isInvoiceReport,
+    isMoneyRequestReport,
+    isSettled,
+} from './ReportUtils';
 import {getAmount as getTransactionAmount, getCreated as getTransactionCreatedDate, getMerchant as getTransactionMerchant, isExpensifyCardTransaction, isPending} from './TransactionUtils';
 
 const columnNamesToSortingProperty = {
@@ -271,17 +279,7 @@
         return CONST.SEARCH.ACTION_TYPES.VIEW;
     }
 
-<<<<<<< HEAD
-    if (ReportUtils.isSettled(report)) {
-=======
-    // We need to check both options for a falsy value since the transaction might not have an error but the report associated with it might
-    // eslint-disable-next-line @typescript-eslint/prefer-nullish-coalescing
-    if (transaction?.errors || report?.errors) {
-        return CONST.SEARCH.ACTION_TYPES.REVIEW;
-    }
-
     if (isSettled(report)) {
->>>>>>> 6868debf
         return CONST.SEARCH.ACTION_TYPES.PAID;
     }
 
@@ -296,24 +294,10 @@
     }
 
     // We don't need to run the logic if this is not a transaction or iou/expense report, so let's shortcircuit the logic for performance reasons
-<<<<<<< HEAD
-    if (!ReportUtils.isMoneyRequestReport(report)) {
+    if (!isMoneyRequestReport(report)) {
         return CONST.SEARCH.ACTION_TYPES.VIEW;
     }
 
-=======
-    if (!isMoneyRequestReport(report) || (isTransaction && !data[key].isFromOneTransactionReport)) {
-        return CONST.SEARCH.ACTION_TYPES.VIEW;
-    }
-
-    const policy = data[`${ONYXKEYS.COLLECTION.POLICY}${report?.policyID}`] ?? {};
-
-    const invoiceReceiverPolicy =
-        isInvoiceReport(report) && report?.invoiceReceiver?.type === CONST.REPORT.INVOICE_RECEIVER_TYPE.BUSINESS
-            ? data[`${ONYXKEYS.COLLECTION.POLICY}${report?.invoiceReceiver?.policyID}`]
-            : undefined;
-
->>>>>>> 6868debf
     const allReportTransactions = (
         isReportEntry(key)
             ? Object.entries(data)
@@ -323,9 +307,9 @@
     ) as SearchTransaction[];
 
     const allViolations = Object.fromEntries(Object.entries(data).filter(([itemKey]) => isViolationEntry(itemKey))) as OnyxCollection<OnyxTypes.TransactionViolation[]>;
-    const hasViolations = ReportUtils.hasViolations(report.reportID, allViolations, undefined, allReportTransactions);
-
-    if (hasViolations) {
+    const shouldShowReview = hasViolations(report.reportID, allViolations, undefined, allReportTransactions);
+
+    if (shouldShowReview) {
         return CONST.SEARCH.ACTION_TYPES.REVIEW;
     }
 
@@ -338,7 +322,7 @@
     const policy = data[`${ONYXKEYS.COLLECTION.POLICY}${report?.policyID}`] ?? {};
 
     const invoiceReceiverPolicy =
-        ReportUtils.isInvoiceReport(report) && report?.invoiceReceiver?.type === CONST.REPORT.INVOICE_RECEIVER_TYPE.BUSINESS
+        isInvoiceReport(report) && report?.invoiceReceiver?.type === CONST.REPORT.INVOICE_RECEIVER_TYPE.BUSINESS
             ? data[`${ONYXKEYS.COLLECTION.POLICY}${report?.invoiceReceiver?.policyID}`]
             : undefined;
 
