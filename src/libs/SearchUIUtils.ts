import type {TextStyle, ViewStyle} from 'react-native';
import type {OnyxCollection, OnyxEntry} from 'react-native-onyx';
import type {ValueOf} from 'type-fest';
import type {LocaleContextProps} from '@components/LocaleContextProvider';
import DotLottieAnimations from '@components/LottieAnimations';
import type DotLottieAnimation from '@components/LottieAnimations/types';
import type {MenuItemWithLink} from '@components/MenuItemList';
import type {MultiSelectItem} from '@components/Search/FilterDropdowns/MultiSelectPopup';
import type {SingleSelectItem} from '@components/Search/FilterDropdowns/SingleSelectPopup';
import type {
    SearchColumnType,
    SearchDateFilterKeys,
    SearchDatePreset,
    SearchGroupBy,
    SearchQueryJSON,
    SearchStatus,
    SearchWithdrawalType,
    SingularSearchStatus,
    SortOrder,
} from '@components/Search/types';
import ChatListItem from '@components/SelectionList/ChatListItem';
import TaskListItem from '@components/SelectionList/Search/TaskListItem';
import TransactionGroupListItem from '@components/SelectionList/Search/TransactionGroupListItem';
import TransactionListItem from '@components/SelectionList/Search/TransactionListItem';
import type {
    ListItem,
    ReportActionListItemType,
    SearchListItem,
    TaskListItemType,
    TransactionCardGroupListItemType,
    TransactionGroupListItemType,
    TransactionListItemType,
    TransactionMemberGroupListItemType,
    TransactionReportGroupListItemType,
    TransactionWithdrawalIDGroupListItemType,
} from '@components/SelectionList/types';
import * as Expensicons from '@src/components/Icon/Expensicons';
import CONST from '@src/CONST';
import type {TranslationPaths} from '@src/languages/types';
import ONYXKEYS from '@src/ONYXKEYS';
import ROUTES from '@src/ROUTES';
import type * as OnyxTypes from '@src/types/onyx';
import type {SaveSearchItem} from '@src/types/onyx/SaveSearch';
import type SearchResults from '@src/types/onyx/SearchResults';
import type {
    ListItemDataType,
    ListItemType,
    SearchCardGroup,
    SearchDataTypes,
    SearchMemberGroup,
    SearchPersonalDetails,
    SearchPolicy,
    SearchReport,
    SearchTask,
    SearchTransaction,
    SearchTransactionAction,
} from '@src/types/onyx/SearchResults';
import type IconAsset from '@src/types/utils/IconAsset';
import {canApproveIOU, canIOUBePaid} from './actions/IOU';
import {createNewReport, getCurrentUserAccountID} from './actions/Report';
import type {CardFeedForDisplay} from './CardFeedUtils';
import {getCardFeedsForDisplay} from './CardFeedUtils';
import {convertToDisplayString, getCurrencySymbol} from './CurrencyUtils';
import DateUtils from './DateUtils';
import interceptAnonymousUser from './interceptAnonymousUser';
import {translateLocal} from './Localize';
import Navigation from './Navigation/Navigation';
import Parser from './Parser';
import {getDisplayNameOrDefault} from './PersonalDetailsUtils';
import {
    arePaymentsEnabled,
    canSendInvoice,
    getActivePolicy,
    getCorrectedAutoReportingFrequency,
    getGroupPaidPoliciesWithExpenseChatEnabled,
    getPolicy,
    isPaidGroupPolicy,
    isPolicyPayer,
} from './PolicyUtils';
import {getOriginalMessage, isCreatedAction, isDeletedAction, isMoneyRequestAction, isResolvedActionableWhisper, isWhisperActionTargetedToOthers} from './ReportActionsUtils';
import {canReview} from './ReportPreviewActionUtils';
import {isExportAction} from './ReportPrimaryActionUtils';
import {
    getIcons,
    getPersonalDetailsForAccountID,
    getReportName,
    getReportOrDraftReport,
    getSearchReportName,
    hasAnyViolations,
    hasInvoiceReports,
    hasOnlyHeldExpenses,
    hasReportBeenReopened,
<<<<<<< HEAD
=======
    hasReportBeenRetracted,
>>>>>>> 3d71f735
    isAllowedToApproveExpenseReport as isAllowedToApproveExpenseReportUtils,
    isArchivedReport,
    isClosedReport,
    isInvoiceReport,
    isMoneyRequestReport,
    isOpenExpenseReport,
    isSettled,
} from './ReportUtils';
import {buildCannedSearchQuery, buildQueryStringFromFilterFormValues, buildSearchQueryJSON, getCurrentSearchQueryJSON, getTodoSearchQuery} from './SearchQueryUtils';
import StringUtils from './StringUtils';
import {shouldRestrictUserBillableActions} from './SubscriptionUtils';
import {
    allHavePendingRTERViolation,
    getTaxAmount,
    getAmount as getTransactionAmount,
    getCreated as getTransactionCreatedDate,
    getMerchant as getTransactionMerchant,
    hasAnyTransactionWithoutRTERViolation,
    isPendingCardOrScanningTransaction,
    isUnreportedAndHasInvalidDistanceRateTransaction,
    isViolationDismissed,
} from './TransactionUtils';
import shouldShowTransactionYear from './TransactionUtils/shouldShowTransactionYear';

const transactionColumnNamesToSortingProperty = {
    [CONST.SEARCH.TABLE_COLUMNS.TO]: 'formattedTo' as const,
    [CONST.SEARCH.TABLE_COLUMNS.FROM]: 'formattedFrom' as const,
    [CONST.SEARCH.TABLE_COLUMNS.DATE]: 'date' as const,
    [CONST.SEARCH.TABLE_COLUMNS.TAG]: 'tag' as const,
    [CONST.SEARCH.TABLE_COLUMNS.MERCHANT]: 'formattedMerchant' as const,
    [CONST.SEARCH.TABLE_COLUMNS.TOTAL_AMOUNT]: 'formattedTotal' as const,
    [CONST.SEARCH.TABLE_COLUMNS.CATEGORY]: 'category' as const,
    [CONST.SEARCH.TABLE_COLUMNS.TYPE]: 'transactionType' as const,
    [CONST.SEARCH.TABLE_COLUMNS.ACTION]: 'action' as const,
    [CONST.SEARCH.TABLE_COLUMNS.DESCRIPTION]: 'comment' as const,
    [CONST.SEARCH.TABLE_COLUMNS.TAX_AMOUNT]: null,
    [CONST.SEARCH.TABLE_COLUMNS.RECEIPT]: null,
    [CONST.SEARCH.TABLE_COLUMNS.IN]: 'parentReportID' as const,
};

const taskColumnNamesToSortingProperty = {
    [CONST.SEARCH.TABLE_COLUMNS.DATE]: 'created' as const,
    [CONST.SEARCH.TABLE_COLUMNS.DESCRIPTION]: 'description' as const,
    [CONST.SEARCH.TABLE_COLUMNS.TITLE]: 'reportName' as const,
    [CONST.SEARCH.TABLE_COLUMNS.FROM]: 'formattedCreatedBy' as const,
    [CONST.SEARCH.TABLE_COLUMNS.ASSIGNEE]: 'formattedAssignee' as const,
    [CONST.SEARCH.TABLE_COLUMNS.IN]: 'parentReportID' as const,
};

const expenseStatusActionMapping = {
    [CONST.SEARCH.STATUS.EXPENSE.DRAFTS]: (expenseReport: SearchReport) =>
        expenseReport?.stateNum === CONST.REPORT.STATE_NUM.OPEN && expenseReport.statusNum === CONST.REPORT.STATUS_NUM.OPEN,
    [CONST.SEARCH.STATUS.EXPENSE.OUTSTANDING]: (expenseReport: SearchReport) =>
        expenseReport?.stateNum === CONST.REPORT.STATE_NUM.SUBMITTED && expenseReport.statusNum === CONST.REPORT.STATUS_NUM.SUBMITTED,
    [CONST.SEARCH.STATUS.EXPENSE.APPROVED]: (expenseReport: SearchReport) =>
        expenseReport?.stateNum === CONST.REPORT.STATE_NUM.APPROVED && expenseReport.statusNum === CONST.REPORT.STATUS_NUM.APPROVED,
    [CONST.SEARCH.STATUS.EXPENSE.PAID]: (expenseReport: SearchReport) =>
        (expenseReport?.stateNum ?? 0) >= CONST.REPORT.STATE_NUM.APPROVED && expenseReport.statusNum === CONST.REPORT.STATUS_NUM.REIMBURSED,
    [CONST.SEARCH.STATUS.EXPENSE.DONE]: (expenseReport: SearchReport) =>
        expenseReport?.stateNum === CONST.REPORT.STATE_NUM.APPROVED && expenseReport.statusNum === CONST.REPORT.STATUS_NUM.CLOSED,
    [CONST.SEARCH.STATUS.EXPENSE.UNREPORTED]: (expenseReport: SearchReport) => !expenseReport,
    [CONST.SEARCH.STATUS.EXPENSE.ALL]: () => true,
};

function getExpenseStatusOptions(): Array<MultiSelectItem<SingularSearchStatus>> {
    return [
        {text: translateLocal('common.unreported'), value: CONST.SEARCH.STATUS.EXPENSE.UNREPORTED},
        {text: translateLocal('common.drafts'), value: CONST.SEARCH.STATUS.EXPENSE.DRAFTS},
        {text: translateLocal('common.outstanding'), value: CONST.SEARCH.STATUS.EXPENSE.OUTSTANDING},
        {text: translateLocal('iou.approved'), value: CONST.SEARCH.STATUS.EXPENSE.APPROVED},
        {text: translateLocal('iou.settledExpensify'), value: CONST.SEARCH.STATUS.EXPENSE.PAID},
        {text: translateLocal('iou.done'), value: CONST.SEARCH.STATUS.EXPENSE.DONE},
    ];
}

function getExpenseReportedStatusOptions(): Array<MultiSelectItem<SingularSearchStatus>> {
    return [
        {text: translateLocal('common.drafts'), value: CONST.SEARCH.STATUS.EXPENSE.DRAFTS},
        {text: translateLocal('common.outstanding'), value: CONST.SEARCH.STATUS.EXPENSE.OUTSTANDING},
        {text: translateLocal('iou.approved'), value: CONST.SEARCH.STATUS.EXPENSE.APPROVED},
        {text: translateLocal('iou.settledExpensify'), value: CONST.SEARCH.STATUS.EXPENSE.PAID},
        {text: translateLocal('iou.done'), value: CONST.SEARCH.STATUS.EXPENSE.DONE},
    ];
}

function getChatStatusOptions(): Array<MultiSelectItem<SingularSearchStatus>> {
    return [
        {text: translateLocal('common.unread'), value: CONST.SEARCH.STATUS.CHAT.UNREAD},
        {text: translateLocal('common.sent'), value: CONST.SEARCH.STATUS.CHAT.SENT},
        {text: translateLocal('common.attachments'), value: CONST.SEARCH.STATUS.CHAT.ATTACHMENTS},
        {text: translateLocal('common.links'), value: CONST.SEARCH.STATUS.CHAT.LINKS},
        {text: translateLocal('search.filters.pinned'), value: CONST.SEARCH.STATUS.CHAT.PINNED},
    ];
}

function getInvoiceStatusOptions(): Array<MultiSelectItem<SingularSearchStatus>> {
    return [
        {text: translateLocal('common.outstanding'), value: CONST.SEARCH.STATUS.INVOICE.OUTSTANDING},
        {text: translateLocal('iou.settledExpensify'), value: CONST.SEARCH.STATUS.INVOICE.PAID},
    ];
}

function getTripStatusOptions(): Array<MultiSelectItem<SingularSearchStatus>> {
    return [
        {text: translateLocal('search.filters.current'), value: CONST.SEARCH.STATUS.TRIP.CURRENT},
        {text: translateLocal('search.filters.past'), value: CONST.SEARCH.STATUS.TRIP.PAST},
    ];
}

function getTaskStatusOptions(): Array<MultiSelectItem<SingularSearchStatus>> {
    return [
        {text: translateLocal('common.outstanding'), value: CONST.SEARCH.STATUS.TASK.OUTSTANDING},
        {text: translateLocal('search.filters.completed'), value: CONST.SEARCH.STATUS.TASK.COMPLETED},
    ];
}

const emptyPersonalDetails = {
    accountID: CONST.REPORT.OWNER_ACCOUNT_ID_FAKE,
    avatar: '',
    displayName: undefined,
    login: undefined,
};

type ReportKey = `${typeof ONYXKEYS.COLLECTION.REPORT}${string}`;

type TransactionKey = `${typeof ONYXKEYS.COLLECTION.TRANSACTION}${string}`;

type ReportActionKey = `${typeof ONYXKEYS.COLLECTION.REPORT_ACTIONS}${string}`;

type PolicyKey = `${typeof ONYXKEYS.COLLECTION.POLICY}${string}`;

type ViolationKey = `${typeof ONYXKEYS.COLLECTION.TRANSACTION_VIOLATIONS}${string}`;

type SearchGroupKey = `${typeof CONST.SEARCH.GROUP_PREFIX}${string}`;

type SearchKey = ValueOf<typeof CONST.SEARCH.SEARCH_KEYS>;

type SavedSearchMenuItem = MenuItemWithLink & {
    key: string;
    hash: string;
    query: string;
    styles?: Array<ViewStyle | TextStyle>;
};

type SearchTypeMenuSection = {
    translationPath: TranslationPaths;
    menuItems: SearchTypeMenuItem[];
};

type SearchTypeMenuItem = {
    key: SearchKey;
    translationPath: TranslationPaths;
    type: SearchDataTypes;
    icon: IconAsset;
    searchQuery: string;
    searchQueryJSON: SearchQueryJSON | undefined;
    hash: number;
    similarSearchHash: number;
    emptyState?: {
        headerMedia: DotLottieAnimation;
        title: TranslationPaths;
        subtitle: TranslationPaths;
        buttons?: Array<{
            buttonText: TranslationPaths;
            buttonAction: () => void;
            success?: boolean;
            icon?: IconAsset;
            isDisabled?: boolean;
        }>;
    };
};

type SearchDateModifier = ValueOf<typeof CONST.SEARCH.DATE_MODIFIERS>;

type SearchDateModifierLower = Lowercase<SearchDateModifier>;

type ArchivedReportsIDSet = ReadonlySet<string>;

/**
 * Returns a list of all possible searches in the LHN, along with their query & hash.
 * *NOTE* When rendering the LHN, you should use the "createTypeMenuSections" method, which
 * contains the conditionals for rendering each of these.
 *
 * If you are updating this function, do not add more params unless absolutely necessary for the searches. The amount of data needed to
 * get the list of searches should be as minimal as possible.
 *
 * These searches should be as static as possible, and should not contain conditionals, or any other logic
 */
function getSuggestedSearches(defaultFeedID: string | undefined, accountID: number = CONST.DEFAULT_NUMBER_ID): Record<ValueOf<typeof CONST.SEARCH.SEARCH_KEYS>, SearchTypeMenuItem> {
    return {
        [CONST.SEARCH.SEARCH_KEYS.EXPENSES]: {
            key: CONST.SEARCH.SEARCH_KEYS.EXPENSES,
            translationPath: 'common.expenses',
            type: CONST.SEARCH.DATA_TYPES.EXPENSE,
            icon: Expensicons.Receipt,
            searchQuery: buildCannedSearchQuery(),
            get searchQueryJSON() {
                return buildSearchQueryJSON(this.searchQuery);
            },
            get hash() {
                return this.searchQueryJSON?.hash ?? CONST.DEFAULT_NUMBER_ID;
            },
            get similarSearchHash() {
                return this.searchQueryJSON?.similarSearchHash ?? CONST.DEFAULT_NUMBER_ID;
            },
        },
        [CONST.SEARCH.SEARCH_KEYS.REPORTS]: {
            key: CONST.SEARCH.SEARCH_KEYS.REPORTS,
            translationPath: 'common.reports',
            type: CONST.SEARCH.DATA_TYPES.EXPENSE,
            icon: Expensicons.Document,
            searchQuery: buildCannedSearchQuery({groupBy: CONST.SEARCH.GROUP_BY.REPORTS}),
            get searchQueryJSON() {
                return buildSearchQueryJSON(this.searchQuery);
            },
            get hash() {
                return this.searchQueryJSON?.hash ?? CONST.DEFAULT_NUMBER_ID;
            },
            get similarSearchHash() {
                return this.searchQueryJSON?.similarSearchHash ?? CONST.DEFAULT_NUMBER_ID;
            },
        },
        [CONST.SEARCH.SEARCH_KEYS.CHATS]: {
            key: CONST.SEARCH.SEARCH_KEYS.CHATS,
            translationPath: 'common.chats',
            type: CONST.SEARCH.DATA_TYPES.CHAT,
            icon: Expensicons.ChatBubbles,
            searchQuery: buildCannedSearchQuery({type: CONST.SEARCH.DATA_TYPES.CHAT}),
            get searchQueryJSON() {
                return buildSearchQueryJSON(this.searchQuery);
            },
            get hash() {
                return this.searchQueryJSON?.hash ?? CONST.DEFAULT_NUMBER_ID;
            },
            get similarSearchHash() {
                return this.searchQueryJSON?.similarSearchHash ?? CONST.DEFAULT_NUMBER_ID;
            },
        },
        [CONST.SEARCH.SEARCH_KEYS.SUBMIT]: {
            key: CONST.SEARCH.SEARCH_KEYS.SUBMIT,
            translationPath: 'common.submit',
            type: CONST.SEARCH.DATA_TYPES.EXPENSE,
            icon: Expensicons.Pencil,
            searchQuery: getTodoSearchQuery(CONST.SEARCH.SEARCH_KEYS.SUBMIT, accountID),
            get searchQueryJSON() {
                return buildSearchQueryJSON(this.searchQuery);
            },
            get hash() {
                return this.searchQueryJSON?.hash ?? CONST.DEFAULT_NUMBER_ID;
            },
            get similarSearchHash() {
                return this.searchQueryJSON?.similarSearchHash ?? CONST.DEFAULT_NUMBER_ID;
            },
        },
        [CONST.SEARCH.SEARCH_KEYS.APPROVE]: {
            key: CONST.SEARCH.SEARCH_KEYS.APPROVE,
            translationPath: 'search.bulkActions.approve',
            type: CONST.SEARCH.DATA_TYPES.EXPENSE,
            icon: Expensicons.ThumbsUp,
            searchQuery: getTodoSearchQuery(CONST.SEARCH.SEARCH_KEYS.APPROVE, accountID),
            get searchQueryJSON() {
                return buildSearchQueryJSON(this.searchQuery);
            },
            get hash() {
                return this.searchQueryJSON?.hash ?? CONST.DEFAULT_NUMBER_ID;
            },
            get similarSearchHash() {
                return this.searchQueryJSON?.similarSearchHash ?? CONST.DEFAULT_NUMBER_ID;
            },
        },
        [CONST.SEARCH.SEARCH_KEYS.PAY]: {
            key: CONST.SEARCH.SEARCH_KEYS.PAY,
            translationPath: 'search.bulkActions.pay',
            type: CONST.SEARCH.DATA_TYPES.EXPENSE,
            icon: Expensicons.MoneyBag,
            searchQuery: getTodoSearchQuery(CONST.SEARCH.SEARCH_KEYS.PAY, accountID),
            get searchQueryJSON() {
                return buildSearchQueryJSON(this.searchQuery);
            },
            get hash() {
                return this.searchQueryJSON?.hash ?? CONST.DEFAULT_NUMBER_ID;
            },
            get similarSearchHash() {
                return this.searchQueryJSON?.similarSearchHash ?? CONST.DEFAULT_NUMBER_ID;
            },
        },
        [CONST.SEARCH.SEARCH_KEYS.EXPORT]: {
            key: CONST.SEARCH.SEARCH_KEYS.EXPORT,
            translationPath: 'common.export',
            type: CONST.SEARCH.DATA_TYPES.EXPENSE,
            icon: Expensicons.CheckCircle,
            searchQuery: getTodoSearchQuery(CONST.SEARCH.SEARCH_KEYS.EXPORT, accountID),
            get searchQueryJSON() {
                return buildSearchQueryJSON(this.searchQuery);
            },
            get hash() {
                return this.searchQueryJSON?.hash ?? CONST.DEFAULT_NUMBER_ID;
            },
            get similarSearchHash() {
                return this.searchQueryJSON?.similarSearchHash ?? CONST.DEFAULT_NUMBER_ID;
            },
        },
        [CONST.SEARCH.SEARCH_KEYS.STATEMENTS]: {
            key: CONST.SEARCH.SEARCH_KEYS.STATEMENTS,
            translationPath: 'search.statements',
            type: CONST.SEARCH.DATA_TYPES.EXPENSE,
            icon: Expensicons.CreditCard,
            searchQuery: buildQueryStringFromFilterFormValues({
                type: CONST.SEARCH.DATA_TYPES.EXPENSE,
                feed: defaultFeedID ? [defaultFeedID] : [''],
                postedOn: CONST.SEARCH.DATE_PRESETS.LAST_STATEMENT,
            }),
            get searchQueryJSON() {
                return buildSearchQueryJSON(this.searchQuery);
            },
            get hash() {
                return this.searchQueryJSON?.hash ?? CONST.DEFAULT_NUMBER_ID;
            },
            get similarSearchHash() {
                return this.searchQueryJSON?.similarSearchHash ?? CONST.DEFAULT_NUMBER_ID;
            },
        },
        [CONST.SEARCH.SEARCH_KEYS.UNAPPROVED_CASH]: {
            key: CONST.SEARCH.SEARCH_KEYS.UNAPPROVED_CASH,
            translationPath: 'search.unapprovedCash',
            type: CONST.SEARCH.DATA_TYPES.EXPENSE,
            icon: Expensicons.MoneyHourglass,
            searchQuery: buildQueryStringFromFilterFormValues({
                type: CONST.SEARCH.DATA_TYPES.EXPENSE,
                status: [CONST.SEARCH.STATUS.EXPENSE.DRAFTS, CONST.SEARCH.STATUS.EXPENSE.OUTSTANDING],
                reimbursable: CONST.SEARCH.BOOLEAN.YES,
            }),
            get searchQueryJSON() {
                return buildSearchQueryJSON(this.searchQuery);
            },
            get hash() {
                return this.searchQueryJSON?.hash ?? CONST.DEFAULT_NUMBER_ID;
            },
            get similarSearchHash() {
                return this.searchQueryJSON?.similarSearchHash ?? CONST.DEFAULT_NUMBER_ID;
            },
        },
        [CONST.SEARCH.SEARCH_KEYS.UNAPPROVED_CARD]: {
            key: CONST.SEARCH.SEARCH_KEYS.UNAPPROVED_CARD,
            translationPath: 'search.unapprovedCard',
            type: CONST.SEARCH.DATA_TYPES.EXPENSE,
            icon: Expensicons.CreditCardHourglass,
            searchQuery: buildQueryStringFromFilterFormValues({
                type: CONST.SEARCH.DATA_TYPES.EXPENSE,
                feed: defaultFeedID ? [defaultFeedID] : [''],
                status: [CONST.SEARCH.STATUS.EXPENSE.DRAFTS, CONST.SEARCH.STATUS.EXPENSE.OUTSTANDING],
            }),
            get searchQueryJSON() {
                return buildSearchQueryJSON(this.searchQuery);
            },
            get hash() {
                return this.searchQueryJSON?.hash ?? CONST.DEFAULT_NUMBER_ID;
            },
            get similarSearchHash() {
                return this.searchQueryJSON?.similarSearchHash ?? CONST.DEFAULT_NUMBER_ID;
            },
        },
    };
}

function getSuggestedSearchesVisibility(
    currentUserEmail: string | undefined,
    cardFeedsByPolicy: Record<string, CardFeedForDisplay[]>,
    policies: OnyxCollection<OnyxTypes.Policy>,
): Record<ValueOf<typeof CONST.SEARCH.SEARCH_KEYS>, boolean> {
    let shouldShowSubmitSuggestion = false;
    let shouldShowPaySuggestion = false;
    let shouldShowApproveSuggestion = false;
    let shouldShowExportSuggestion = false;
    let shouldShowStatementsSuggestion = false;
    let shouldShowUnapprovedCashSuggestion = false;
    let shouldShowUnapprovedCardSuggestion = false;
    let shouldShowReconciliationSuggestion = false;

    Object.values(policies ?? {}).some((policy) => {
        if (!policy) {
            return false;
        }

        const isPaidPolicy = isPaidGroupPolicy(policy);
        const isPayer = isPolicyPayer(policy, currentUserEmail);
        const isAdmin = policy.role === CONST.POLICY.ROLE.ADMIN;
        const isExporter = policy.exporter === currentUserEmail;
        const isApprover = policy.approver === currentUserEmail;
        const isApprovalEnabled = policy.approvalMode ? policy.approvalMode !== CONST.POLICY.APPROVAL_MODE.OPTIONAL : false;
        const isPaymentEnabled = arePaymentsEnabled(policy);
        const isSubmittedTo = Object.values(policy.employeeList ?? {}).some((employee) => {
            return employee.submitsTo === currentUserEmail || employee.forwardsTo === currentUserEmail;
        });

        const isEligibleForSubmitSuggestion = isPaidPolicy;
        const isEligibleForPaySuggestion = isPaidPolicy && isPayer;
        const isEligibleForApproveSuggestion = isPaidPolicy && isApprovalEnabled && (isApprover || isSubmittedTo);
        const isEligibleForExportSuggestion = isExporter;
        const isEligibleForStatementsSuggestion = isPaidPolicy && !!policy.areCompanyCardsEnabled && cardFeedsByPolicy[policy.id]?.length > 0;
        const isEligibleForUnapprovedCashSuggestion = isPaidPolicy && isAdmin && isApprovalEnabled && isPaymentEnabled;
        const isEligibleForUnapprovedCardSuggestion = isPaidPolicy && isAdmin && isApprovalEnabled && cardFeedsByPolicy[policy.id]?.length > 0;
        const isEligibleForReconciliationSuggestion = isPaidPolicy && false; // s77rt TODO

        shouldShowSubmitSuggestion ||= isEligibleForSubmitSuggestion;
        shouldShowPaySuggestion ||= isEligibleForPaySuggestion;
        shouldShowApproveSuggestion ||= isEligibleForApproveSuggestion;
        shouldShowExportSuggestion ||= isEligibleForExportSuggestion;
        shouldShowStatementsSuggestion ||= isEligibleForStatementsSuggestion;
        shouldShowUnapprovedCashSuggestion ||= isEligibleForUnapprovedCashSuggestion;
        shouldShowUnapprovedCardSuggestion ||= isEligibleForUnapprovedCardSuggestion;
        shouldShowReconciliationSuggestion ||= isEligibleForReconciliationSuggestion;

        // We don't need to check the rest of the policies if we already determined that all suggestions should be displayed
        return (
            shouldShowSubmitSuggestion &&
            shouldShowPaySuggestion &&
            shouldShowApproveSuggestion &&
            shouldShowExportSuggestion &&
            shouldShowStatementsSuggestion &&
            shouldShowUnapprovedCashSuggestion &&
            shouldShowUnapprovedCardSuggestion &&
            shouldShowReconciliationSuggestion
        );
    });

    return {
        [CONST.SEARCH.SEARCH_KEYS.EXPENSES]: true,
        [CONST.SEARCH.SEARCH_KEYS.REPORTS]: true,
        [CONST.SEARCH.SEARCH_KEYS.CHATS]: true,
        [CONST.SEARCH.SEARCH_KEYS.SUBMIT]: shouldShowSubmitSuggestion,
        [CONST.SEARCH.SEARCH_KEYS.PAY]: shouldShowPaySuggestion,
        [CONST.SEARCH.SEARCH_KEYS.APPROVE]: shouldShowApproveSuggestion,
        [CONST.SEARCH.SEARCH_KEYS.EXPORT]: shouldShowExportSuggestion,
        [CONST.SEARCH.SEARCH_KEYS.STATEMENTS]: shouldShowStatementsSuggestion,
        [CONST.SEARCH.SEARCH_KEYS.UNAPPROVED_CASH]: shouldShowUnapprovedCashSuggestion,
        [CONST.SEARCH.SEARCH_KEYS.UNAPPROVED_CARD]: shouldShowUnapprovedCardSuggestion,
    };
}

/**
 * @private
 *
 * Returns a list of properties that are common to every Search ListItem
 */
function getTransactionItemCommonFormattedProperties(
    transactionItem: SearchTransaction,
    from: SearchPersonalDetails,
    to: SearchPersonalDetails,
    policy: SearchPolicy,
    formatPhoneNumber: LocaleContextProps['formatPhoneNumber'],
): Pick<TransactionListItemType, 'formattedFrom' | 'formattedTo' | 'formattedTotal' | 'formattedMerchant' | 'date'> {
    const isExpenseReport = transactionItem.reportType === CONST.REPORT.TYPE.EXPENSE;

    const fromName = getDisplayNameOrDefault(from);
    const formattedFrom = formatPhoneNumber(fromName);

    // Sometimes the search data personal detail for the 'to' account might not hold neither the display name nor the login
    // so for those cases we fallback to the display name of the personal detail data from onyx.
    let toName = getDisplayNameOrDefault(to, '', false);
    if (!toName && to?.accountID) {
        toName = getDisplayNameOrDefault(getPersonalDetailsForAccountID(to?.accountID));
    }

    const formattedTo = formatPhoneNumber(toName);
    const formattedTotal = getTransactionAmount(transactionItem, isExpenseReport);
    const date = transactionItem?.modifiedCreated ? transactionItem.modifiedCreated : transactionItem?.created;
    const merchant = getTransactionMerchant(transactionItem, policy as OnyxTypes.Policy);
    const formattedMerchant = merchant === CONST.TRANSACTION.PARTIAL_TRANSACTION_MERCHANT ? '' : merchant;

    return {
        formattedFrom,
        formattedTo,
        date,
        formattedTotal,
        formattedMerchant,
    };
}

/**
 * @private
 */
function isReportEntry(key: string): key is ReportKey {
    return key.startsWith(ONYXKEYS.COLLECTION.REPORT);
}

/**
 * @private
 */
function isGroupEntry(key: string): key is SearchGroupKey {
    return key.startsWith(CONST.SEARCH.GROUP_PREFIX);
}

/**
 * @private
 */
function isPolicyEntry(key: string): key is PolicyKey {
    return key.startsWith(ONYXKEYS.COLLECTION.POLICY);
}

function isViolationEntry(key: string): key is ViolationKey {
    return key.startsWith(ONYXKEYS.COLLECTION.TRANSACTION_VIOLATIONS);
}

/**
 * @private
 */
function isReportActionEntry(key: string): key is ReportActionKey {
    return key.startsWith(ONYXKEYS.COLLECTION.REPORT_ACTIONS);
}

/**
 * @private
 */
function isTransactionEntry(key: string): key is TransactionKey {
    return key.startsWith(ONYXKEYS.COLLECTION.TRANSACTION);
}

/**
 * Determines whether to display the merchant field based on the transactions in the search results.
 */
function getShouldShowMerchant(data: OnyxTypes.SearchResults['data']): boolean {
    return Object.keys(data).some((key) => {
        if (isTransactionEntry(key)) {
            const item = data[key];
            const merchant = item.modifiedMerchant ? item.modifiedMerchant : (item.merchant ?? '');
            return merchant !== '' && merchant !== CONST.TRANSACTION.PARTIAL_TRANSACTION_MERCHANT;
        }
        return false;
    });
}

/**
 * Type guard that checks if something is a TransactionGroupListItemType
 */
function isTransactionGroupListItemType(item: ListItem): item is TransactionGroupListItemType {
    return 'transactions' in item;
}

/**
 * Type guard that checks if something is a TransactionReportGroupListItemType
 */
function isTransactionReportGroupListItemType(item: ListItem): item is TransactionReportGroupListItemType {
    return isTransactionGroupListItemType(item) && 'groupedBy' in item && item.groupedBy === CONST.SEARCH.GROUP_BY.REPORTS;
}

/**
 * Type guard that checks if something is a TransactionMemberGroupListItemType
 */
function isTransactionMemberGroupListItemType(item: ListItem): item is TransactionMemberGroupListItemType {
    return isTransactionGroupListItemType(item) && 'groupedBy' in item && item.groupedBy === CONST.SEARCH.GROUP_BY.FROM;
}

/**
 * Type guard that checks if something is a TransactionCardGroupListItemType
 */
function isTransactionCardGroupListItemType(item: ListItem): item is TransactionCardGroupListItemType {
    return isTransactionGroupListItemType(item) && 'groupedBy' in item && item.groupedBy === CONST.SEARCH.GROUP_BY.CARD;
}

/**
 * Type guard that checks if something is a TransactionWithdrawalIDGroupListItemType
 */
function isTransactionWithdrawalIDGroupListItemType(item: ListItem): item is TransactionWithdrawalIDGroupListItemType {
    return isTransactionGroupListItemType(item) && 'groupedBy' in item && item.groupedBy === CONST.SEARCH.GROUP_BY.WITHDRAWAL_ID;
}

/**
 * Type guard that checks if something is a TransactionListItemType
 */
function isTransactionListItemType(item: SearchListItem): item is TransactionListItemType {
    const transactionListItem = item as TransactionListItemType;
    return transactionListItem.transactionID !== undefined;
}

/**
 * Type guard that check if something is a TaskListItemType
 */
function isTaskListItemType(item: SearchListItem): item is TaskListItemType {
    return 'type' in item && item.type === CONST.REPORT.TYPE.TASK;
}

/**
 * Type guard that checks if something is a ReportActionListItemType
 */
function isReportActionListItemType(item: SearchListItem): item is ReportActionListItemType {
    const reportActionListItem = item as ReportActionListItemType;
    return reportActionListItem.reportActionID !== undefined;
}

function isAmountTooLong(amount: number, maxLength = 8): boolean {
    return Math.abs(amount).toString().length >= maxLength;
}

function isTransactionAmountTooLong(transactionItem: TransactionListItemType | SearchTransaction | OnyxTypes.Transaction) {
    // eslint-disable-next-line @typescript-eslint/prefer-nullish-coalescing
    const amount = Math.abs(transactionItem.modifiedAmount || transactionItem.amount);
    return isAmountTooLong(amount);
}

function isTransactionTaxAmountTooLong(transactionItem: TransactionListItemType | SearchTransaction | OnyxTypes.Transaction) {
    const reportType = (transactionItem as TransactionListItemType)?.reportType;
    const isFromExpenseReport = reportType === CONST.REPORT.TYPE.EXPENSE;
    const taxAmount = getTaxAmount(transactionItem, isFromExpenseReport);
    return isAmountTooLong(taxAmount);
}

function getWideAmountIndicators(data: TransactionListItemType[] | TransactionGroupListItemType[] | TaskListItemType[] | OnyxTypes.SearchResults['data']): {
    shouldShowAmountInWideColumn: boolean;
    shouldShowTaxAmountInWideColumn: boolean;
} {
    let isAmountWide = false;
    let isTaxAmountWide = false;

    const processTransaction = (transaction: TransactionListItemType | SearchTransaction) => {
        isAmountWide ||= isTransactionAmountTooLong(transaction);
        isTaxAmountWide ||= isTransactionTaxAmountTooLong(transaction);
    };

    if (Array.isArray(data)) {
        data.some((item) => {
            if (isTransactionGroupListItemType(item)) {
                const transactions = item.transactions ?? [];
                for (const transaction of transactions) {
                    processTransaction(transaction);
                    if (isAmountWide && isTaxAmountWide) {
                        break;
                    }
                }
            } else if (isTransactionListItemType(item)) {
                processTransaction(item);
            }
            return isAmountWide && isTaxAmountWide;
        });
    } else {
        Object.keys(data).some((key) => {
            if (isTransactionEntry(key)) {
                const item = data[key];
                processTransaction(item);
            }
            return isAmountWide && isTaxAmountWide;
        });
    }

    return {
        shouldShowAmountInWideColumn: isAmountWide,
        shouldShowTaxAmountInWideColumn: isTaxAmountWide,
    };
}

/**
 * Checks if the date of transactions or reports indicate the need to display the year because they are from a past year.
 */
function shouldShowYear(data: TransactionListItemType[] | TransactionGroupListItemType[] | TaskListItemType[] | OnyxTypes.SearchResults['data']) {
    const currentYear = new Date().getFullYear();

    if (Array.isArray(data)) {
        return data.some((item: TransactionListItemType | TransactionGroupListItemType | TaskListItemType) => {
            if (isTaskListItemType(item)) {
                const taskYear = new Date(item.created).getFullYear();
                return taskYear !== currentYear;
            }

            if (isTransactionGroupListItemType(item)) {
                // If the item is a TransactionGroupListItemType, iterate over its transactions and check them
                return item.transactions.some((transaction) => {
                    const transactionYear = new Date(getTransactionCreatedDate(transaction)).getFullYear();
                    return transactionYear !== currentYear;
                });
            }

            const createdYear = new Date(item?.modifiedCreated ? item.modifiedCreated : item?.created || '').getFullYear();
            return createdYear !== currentYear;
        });
    }

    for (const key in data) {
        if (isTransactionEntry(key)) {
            const item = data[key];
            if (shouldShowTransactionYear(item)) {
                return true;
            }
        } else if (isReportActionEntry(key)) {
            const item = data[key];
            for (const action of Object.values(item)) {
                const date = action.created;

                if (DateUtils.doesDateBelongToAPastYear(date)) {
                    return true;
                }
            }
        } else if (isReportEntry(key)) {
            const item = data[key];
            const date = item.created;

            if (date && DateUtils.doesDateBelongToAPastYear(date)) {
                return true;
            }
        }
    }
    return false;
}

/**
 * @private
 * Extracts all transaction violations from the search data.
 */
function getViolations(data: OnyxTypes.SearchResults['data']): OnyxCollection<OnyxTypes.TransactionViolation[]> {
    return Object.fromEntries(Object.entries(data).filter(([key]) => isViolationEntry(key))) as OnyxCollection<OnyxTypes.TransactionViolation[]>;
}

/**
 * @private
 * Generates a display name for IOU reports considering the personal details of the payer and the transaction details.
 */
function getIOUReportName(data: OnyxTypes.SearchResults['data'], reportItem: SearchReport) {
    const payerPersonalDetails = reportItem.managerID ? data.personalDetailsList?.[reportItem.managerID] : emptyPersonalDetails;
    // For cases where the data personal detail for manager ID do not exist in search data.personalDetailsList
    // we fallback to the display name of the personal detail data from onyx.
    const payerName = payerPersonalDetails?.displayName ?? payerPersonalDetails?.login ?? getDisplayNameOrDefault(getPersonalDetailsForAccountID(reportItem.managerID));
    const formattedAmount = convertToDisplayString(reportItem.total ?? 0, reportItem.currency ?? CONST.CURRENCY.USD);
    if (reportItem.action === CONST.SEARCH.ACTION_TYPES.PAID) {
        return translateLocal('iou.payerPaidAmount', {
            payer: payerName,
            amount: formattedAmount,
        });
    }

    return translateLocal('iou.payerOwesAmount', {
        payer: payerName,
        amount: formattedAmount,
    });
}

function getTransactionViolations(allViolations: OnyxCollection<OnyxTypes.TransactionViolation[]>, transaction: SearchTransaction): OnyxTypes.TransactionViolation[] {
    const transactionViolations = allViolations?.[`${ONYXKEYS.COLLECTION.TRANSACTION_VIOLATIONS}${transaction.transactionID}`];
    if (!transactionViolations) {
        return [];
    }
    return transactionViolations.filter((violation) => !isViolationDismissed(transaction, violation));
}

/**
 * @private
 * Organizes data into List Sections for display, for the TransactionListItemType of Search Results.
 *
 * Do not use directly, use only via `getSections()` facade.
 */
function getTransactionsSections(
    data: OnyxTypes.SearchResults['data'],
    metadata: OnyxTypes.SearchResults['search'],
    currentSearch: SearchKey,
    currentAccountID: number | undefined,
    formatPhoneNumber: LocaleContextProps['formatPhoneNumber'],
): TransactionListItemType[] {
    const shouldShowMerchant = getShouldShowMerchant(data);
    const doesDataContainAPastYearTransaction = shouldShowYear(data);
    const {shouldShowAmountInWideColumn, shouldShowTaxAmountInWideColumn} = getWideAmountIndicators(data);

    const shouldShowCategory = metadata?.columnsToShow?.shouldShowCategoryColumn;
    const shouldShowTag = metadata?.columnsToShow?.shouldShowTagColumn;
    const shouldShowTax = metadata?.columnsToShow?.shouldShowTaxColumn;

    // Pre-filter transaction keys to avoid repeated checks
    const transactionKeys = Object.keys(data).filter(isTransactionEntry);
    // Get violations - optimize by using a Map for faster lookups
    const allViolations = getViolations(data);

    // Use Map for faster lookups of personal details
    const personalDetailsMap = new Map(Object.entries(data.personalDetailsList || {}));

    const transactionsSections: TransactionListItemType[] = [];

    const queryJSON = getCurrentSearchQueryJSON();

    for (const key of transactionKeys) {
        const transactionItem = data[key];
        const report = data[`${ONYXKEYS.COLLECTION.REPORT}${transactionItem.reportID}`];

        let shouldShow = true;
        if (queryJSON && !transactionItem.isActionLoading) {
            if (queryJSON.type === CONST.SEARCH.DATA_TYPES.EXPENSE) {
                const status = queryJSON.status;
                if (Array.isArray(status)) {
                    shouldShow = status.some((val) => {
                        const expenseStatus = val as ValueOf<typeof CONST.SEARCH.STATUS.EXPENSE>;
                        return expenseStatusActionMapping[expenseStatus](report);
                    });
                } else {
                    const expenseStatus = status as ValueOf<typeof CONST.SEARCH.STATUS.EXPENSE>;
                    shouldShow = expenseStatusActionMapping[expenseStatus](report);
                }
            }
        }

        if (shouldShow) {
            const policy = data[`${ONYXKEYS.COLLECTION.POLICY}${report?.policyID}`];
            const shouldShowBlankTo = !report || isOpenExpenseReport(report);

            const transactionViolations = getTransactionViolations(allViolations, transactionItem);
            // Use Map.get() for faster lookups with default values
            const from = personalDetailsMap.get(transactionItem.accountID.toString()) ?? emptyPersonalDetails;
            const to = transactionItem.managerID && !shouldShowBlankTo ? (personalDetailsMap.get(transactionItem.managerID.toString()) ?? emptyPersonalDetails) : emptyPersonalDetails;

            const {formattedFrom, formattedTo, formattedTotal, formattedMerchant, date} = getTransactionItemCommonFormattedProperties(transactionItem, from, to, policy, formatPhoneNumber);

            const transactionSection: TransactionListItemType = {
                action: getAction(data, allViolations, key, currentSearch, currentAccountID),
                report,
                from,
                to,
                formattedFrom,
                formattedTo: shouldShowBlankTo ? '' : formattedTo,
                formattedTotal,
                formattedMerchant,
                date,
                shouldShowMerchant,
                shouldShowCategory,
                shouldShowTag,
                shouldShowTax,
                keyForList: transactionItem.transactionID,
                shouldShowYear: doesDataContainAPastYearTransaction,
                isAmountColumnWide: shouldShowAmountInWideColumn,
                isTaxAmountColumnWide: shouldShowTaxAmountInWideColumn,
                violations: transactionViolations,

                // Manually copying all the properties from transactionItem
                transactionID: transactionItem.transactionID,
                created: transactionItem.created,
                modifiedCreated: transactionItem.modifiedCreated,
                amount: transactionItem.amount,
                canDelete: transactionItem.canDelete,
                canHold: transactionItem.canHold,
                canUnhold: transactionItem.canUnhold,
                modifiedAmount: transactionItem.modifiedAmount,
                currency: transactionItem.currency,
                modifiedCurrency: transactionItem.modifiedCurrency,
                merchant: transactionItem.merchant,
                modifiedMerchant: transactionItem.modifiedMerchant,
                comment: transactionItem.comment,
                category: transactionItem.category,
                transactionType: transactionItem.transactionType,
                reportType: transactionItem.reportType,
                policyID: transactionItem.policyID,
                parentTransactionID: transactionItem.parentTransactionID,
                hasEReceipt: transactionItem.hasEReceipt,
                accountID: transactionItem.accountID,
                managerID: transactionItem.managerID,
                reportID: transactionItem.reportID,
                ...(transactionItem.pendingAction ? {pendingAction: transactionItem.pendingAction} : {}),
                transactionThreadReportID: transactionItem.transactionThreadReportID,
                isFromOneTransactionReport: transactionItem.isFromOneTransactionReport,
                tag: transactionItem.tag,
                receipt: transactionItem.receipt,
                taxAmount: transactionItem.taxAmount,
                description: transactionItem.description,
                mccGroup: transactionItem.mccGroup,
                modifiedMCCGroup: transactionItem.modifiedMCCGroup,
                moneyRequestReportActionID: transactionItem.moneyRequestReportActionID,
                pendingAction: transactionItem.pendingAction,
                errors: transactionItem.errors,
                isActionLoading: transactionItem.isActionLoading,
                hasViolation: transactionItem.hasViolation,
            };

            transactionsSections.push(transactionSection);
        }
    }
    return transactionsSections;
}

/**
 * @private
 * Retrieves all transactions associated with a specific report ID from the search data.

 */
function getTransactionsForReport(data: OnyxTypes.SearchResults['data'], reportID: string): SearchTransaction[] {
    return Object.entries(data)
        .filter(([key, value]) => isTransactionEntry(key) && (value as SearchTransaction)?.reportID === reportID)
        .map(([, value]) => value as SearchTransaction);
}

/**
 * @private
 * Retrieves a report from the search data based on the provided key.
 */
function getReportFromKey(data: OnyxTypes.SearchResults['data'], key: string): OnyxTypes.Report | undefined {
    if (isTransactionEntry(key)) {
        const transaction = data[key];
        return data[`${ONYXKEYS.COLLECTION.REPORT}${transaction?.reportID}`] as OnyxTypes.Report;
    }
    if (isReportEntry(key)) {
        return data[key] as OnyxTypes.Report;
    }
    return undefined;
}

/**
 * @private
 * Retrieves the chat report associated with a given report.
 */
function getChatReport(data: OnyxTypes.SearchResults['data'], report: OnyxTypes.Report) {
    return data[`${ONYXKEYS.COLLECTION.REPORT}${report?.chatReportID}`] ?? {};
}

/**
 * @private
 * Retrieves the policy associated with a given report.
 */
function getPolicyFromKey(data: OnyxTypes.SearchResults['data'], report: OnyxTypes.Report) {
    return data[`${ONYXKEYS.COLLECTION.POLICY}${report?.policyID}`] ?? {};
}

/**
 * @private
 * Retrieves the report name-value pairs associated with a given report.
 */
function getReportNameValuePairsFromKey(data: OnyxTypes.SearchResults['data'], report: OnyxTypes.Report) {
    return data[`${ONYXKEYS.COLLECTION.REPORT_NAME_VALUE_PAIRS}${report?.reportID}`] ?? undefined;
}

/**
 * @private
 * Determines the permission flags for a user reviewing a report.
 */
function getReviewerPermissionFlags(
    report: OnyxTypes.Report,
    policy: OnyxTypes.Policy,
    currentAccountID: number | undefined,
): {
    isSubmitter: boolean;
    isAdmin: boolean;
    isApprover: boolean;
} {
    return {
        isSubmitter: report.ownerAccountID === currentAccountID,
        isAdmin: policy.role === CONST.POLICY.ROLE.ADMIN,
        isApprover: report.managerID === currentAccountID,
    };
}

/**
 * Returns the action that can be taken on a given transaction or report
 *
 * Do not use directly, use only via `getSections()` facade.
 */
function getAction(
    data: OnyxTypes.SearchResults['data'],
    allViolations: OnyxCollection<OnyxTypes.TransactionViolation[]>,
    key: string,
    currentSearch: SearchKey,
    currentAccountID: number | undefined,
    reportActions: OnyxTypes.ReportAction[] = [],
): SearchTransactionAction {
    const isTransaction = isTransactionEntry(key);
    const report = getReportFromKey(data, key);

    if (currentSearch === CONST.SEARCH.SEARCH_KEYS.EXPORT) {
        return CONST.SEARCH.ACTION_TYPES.EXPORT_TO_ACCOUNTING;
    }

    if (!isTransaction && !isReportEntry(key)) {
        return CONST.SEARCH.ACTION_TYPES.VIEW;
    }

    const transaction = isTransaction ? data[key] : undefined;
    if (isUnreportedAndHasInvalidDistanceRateTransaction(transaction)) {
        return CONST.SEARCH.ACTION_TYPES.REVIEW;
    }
    // Tracked and unreported expenses don't have a report, so we return early.
    if (!report) {
        return CONST.SEARCH.ACTION_TYPES.VIEW;
    }

    const policy = getPolicyFromKey(data, report) as OnyxTypes.Policy;
    const isExportAvailable = isExportAction(report, policy, reportActions) && !isTransaction;

    if (isSettled(report) && !isExportAvailable) {
        return CONST.SEARCH.ACTION_TYPES.PAID;
    }

    // We need to check both options for a falsy value since the transaction might not have an error but the report associated with it might. We return early if there are any errors for performance reasons, so we don't need to compute any other possible actions.
    // eslint-disable-next-line @typescript-eslint/prefer-nullish-coalescing
    if (transaction?.errors || report?.errors) {
        return CONST.SEARCH.ACTION_TYPES.REVIEW;
    }

    // We don't need to run the logic if this is not a transaction or iou/expense report, so let's shortcut the logic for performance reasons
    if (!isMoneyRequestReport(report) && !isInvoiceReport(report)) {
        return CONST.SEARCH.ACTION_TYPES.VIEW;
    }

    let allReportTransactions: SearchTransaction[];
    if (isReportEntry(key)) {
        allReportTransactions = getTransactionsForReport(data, report.reportID);
    } else {
        allReportTransactions = transaction ? [transaction] : [];
    }

    const {isSubmitter, isAdmin, isApprover} = getReviewerPermissionFlags(report, policy, currentAccountID);

    const reportNVP = getReportNameValuePairsFromKey(data, report);
    const isIOUReportArchived = isArchivedReport(reportNVP);

    const chatReportRNVP = data[`${ONYXKEYS.COLLECTION.REPORT_NAME_VALUE_PAIRS}${report.chatReportID}`] ?? undefined;
    const isChatReportArchived = isArchivedReport(chatReportRNVP);

    // Only check for violations if we need to (when user has permission to review)
    if ((isSubmitter || isApprover || isAdmin) && hasAnyViolations(report.reportID, allViolations, allReportTransactions)) {
        if (isSubmitter && !isApprover && !isAdmin && !canReview(report, allViolations, isIOUReportArchived || isChatReportArchived, policy, allReportTransactions)) {
            return CONST.SEARCH.ACTION_TYPES.VIEW;
        }
        return CONST.SEARCH.ACTION_TYPES.REVIEW;
    }
    // Submit/Approve/Pay can only be taken on transactions if the transaction is the only one on the report, otherwise `View` is the only option.
    // If this condition is not met, return early for performance reasons
    if (isTransaction && !transaction?.isFromOneTransactionReport) {
        return CONST.SEARCH.ACTION_TYPES.VIEW;
    }

    const invoiceReceiverPolicy: SearchPolicy | undefined =
        isInvoiceReport(report) && report?.invoiceReceiver?.type === CONST.REPORT.INVOICE_RECEIVER_TYPE.BUSINESS
            ? data[`${ONYXKEYS.COLLECTION.POLICY}${report?.invoiceReceiver?.policyID}`]
            : undefined;

    const chatReport = getChatReport(data, report);
    const canBePaid = canIOUBePaid(report, chatReport, policy, allReportTransactions, false, chatReportRNVP, invoiceReceiverPolicy);

    if (canBePaid && !hasOnlyHeldExpenses(report.reportID, allReportTransactions)) {
        return CONST.SEARCH.ACTION_TYPES.PAY;
    }

    if (isExportAvailable) {
        return CONST.SEARCH.ACTION_TYPES.EXPORT_TO_ACCOUNTING;
    }

    if (isClosedReport(report)) {
        return CONST.SEARCH.ACTION_TYPES.DONE;
    }

    const hasOnlyPendingCardOrScanningTransactions = allReportTransactions.length > 0 && allReportTransactions.every(isPendingCardOrScanningTransaction);

    const isAllowedToApproveExpenseReport = isAllowedToApproveExpenseReportUtils(report, undefined, policy);
    if (
        canApproveIOU(report, policy, allReportTransactions) &&
        isAllowedToApproveExpenseReport &&
        !hasOnlyPendingCardOrScanningTransactions &&
        !hasOnlyHeldExpenses(report.reportID, allReportTransactions)
    ) {
        return CONST.SEARCH.ACTION_TYPES.APPROVE;
    }

    // We check for isAllowedToApproveExpenseReport because if the policy has preventSelfApprovals enabled, we disable the Submit action and in that case we want to show the View action instead
    if (canSubmitReportInSearch(report, policy, allReportTransactions, allViolations, reportActions, isIOUReportArchived || isChatReportArchived) && isAllowedToApproveExpenseReport) {
        return CONST.SEARCH.ACTION_TYPES.SUBMIT;
    }

    if (reportNVP?.exportFailedTime) {
        return CONST.SEARCH.ACTION_TYPES.REVIEW;
    }

    return CONST.SEARCH.ACTION_TYPES.VIEW;
}

/**
 * @private
 * Checks if a report can be submitted in the search.
 * @param report - The report to check if it can be submitted
<<<<<<< HEAD
 * @param policy - The policy associated with the report
 * @param transactions - The transactions associated with the report
 * @param allViolations - All violations associated with the transactions
=======
 * @param reportActions - The report actions associated with the report
 * @param policy - The policy associated with the report
 * @param transactions - The transactions associated with the report
 * @param violations - Violations associated with the transactions
>>>>>>> 3d71f735
 * @param isReportArchived - Whether the report is archived
 */
function canSubmitReportInSearch(
    report: OnyxEntry<OnyxTypes.Report> | SearchReport,
    policy: OnyxEntry<OnyxTypes.Policy> | SearchPolicy,
    transactions: SearchTransaction[],
<<<<<<< HEAD
    allViolations: OnyxCollection<OnyxTypes.TransactionViolations>,
=======
    violations: OnyxCollection<OnyxTypes.TransactionViolations>,
>>>>>>> 3d71f735
    reportActions: OnyxTypes.ReportAction[],
    isReportArchived: boolean,
) {
    const currentUserAccountID = getCurrentUserAccountID();
    const isAdmin = policy?.role === CONST.POLICY.ROLE.ADMIN;
<<<<<<< HEAD
    const hasAllPendingRTERViolations = allHavePendingRTERViolation(transactions, allViolations);
    const isManualSubmitEnabled = getCorrectedAutoReportingFrequency(policy) === CONST.POLICY.AUTO_REPORTING_FREQUENCIES.MANUAL;
    const hasTransactionWithoutRTERViolation = hasAnyTransactionWithoutRTERViolation(transactions, allViolations);
=======
    const hasAllPendingRTERViolations = allHavePendingRTERViolation(transactions, violations);
    const isManualSubmitEnabled = getCorrectedAutoReportingFrequency(policy) === CONST.POLICY.AUTO_REPORTING_FREQUENCIES.MANUAL;
    const hasTransactionWithoutRTERViolation = hasAnyTransactionWithoutRTERViolation(transactions, violations);
>>>>>>> 3d71f735
    const hasOnlyPendingCardOrScanFailTransactions = transactions.length > 0 && transactions.every((t) => isPendingCardOrScanningTransaction(t));

    const baseCanSubmit =
        isOpenExpenseReport(report) &&
        transactions.length === 1 &&
        (report?.ownerAccountID === currentUserAccountID || report?.managerID === currentUserAccountID || isAdmin) &&
        !hasOnlyPendingCardOrScanFailTransactions &&
        !hasAllPendingRTERViolations &&
        hasTransactionWithoutRTERViolation &&
        !isReportArchived;
<<<<<<< HEAD
    const hasBeenReopened = hasReportBeenReopened(report, reportActions);
    if (baseCanSubmit && hasBeenReopened) {
=======
        
    const hasBeenRetracted = hasReportBeenReopened(report, reportActions) || hasReportBeenRetracted(report, reportActions);
    if (baseCanSubmit && hasBeenRetracted) {
>>>>>>> 3d71f735
        return true;
    }
    return baseCanSubmit && isManualSubmitEnabled;
}

/**
 * @private
 * Organizes data into List Sections for display, for the TaskListItemType of Search Results.
 *
 * Do not use directly, use only via `getSections()` facade.
 */
function getTaskSections(
    data: OnyxTypes.SearchResults['data'],
    formatPhoneNumber: LocaleContextProps['formatPhoneNumber'],
    archivedReportsIDList?: ArchivedReportsIDSet,
): TaskListItemType[] {
    return (
        Object.keys(data)
            .filter(isReportEntry)
            // Ensure that the reports that were passed are tasks, and not some other
            // type of report that was sent as the parent
            .filter((key) => isTaskListItemType(data[key] as SearchListItem))
            .map((key) => {
                const taskItem = data[key] as SearchTask;
                const personalDetails = data.personalDetailsList;

                const assignee = personalDetails?.[taskItem.managerID] ?? emptyPersonalDetails;
                const createdBy = personalDetails?.[taskItem.accountID] ?? emptyPersonalDetails;
                const formattedAssignee = formatPhoneNumber(getDisplayNameOrDefault(assignee));
                const formattedCreatedBy = formatPhoneNumber(getDisplayNameOrDefault(createdBy));

                const report = getReportOrDraftReport(taskItem.reportID) ?? taskItem;
                const parentReport = getReportOrDraftReport(taskItem.parentReportID);

                const doesDataContainAPastYearTransaction = shouldShowYear(data);
                const reportName = StringUtils.lineBreaksToSpaces(Parser.htmlToText(taskItem.reportName));
                const description = StringUtils.lineBreaksToSpaces(Parser.htmlToText(taskItem.description));

                const result: TaskListItemType = {
                    ...taskItem,
                    reportName,
                    description,
                    assignee,
                    formattedAssignee,
                    createdBy,
                    formattedCreatedBy,
                    keyForList: taskItem.reportID,
                    shouldShowYear: doesDataContainAPastYearTransaction,
                };

                if (parentReport && personalDetails) {
                    // This will be fixed as part of https://github.com/Expensify/Expensify/issues/507850
                    // eslint-disable-next-line deprecation/deprecation
                    const policy = getPolicy(parentReport.policyID);
                    const parentReportName = getReportName(parentReport, policy, undefined, undefined);
                    const isParentReportArchived = archivedReportsIDList?.has(parentReport?.reportID);
                    const icons = getIcons(parentReport, personalDetails, null, '', -1, policy, undefined, isParentReportArchived);
                    const parentReportIcon = icons?.at(0);

                    result.parentReportName = parentReportName;
                    result.parentReportIcon = parentReportIcon;
                }

                if (report) {
                    result.report = report;
                }

                return result;
            })
    );
}

/**
 * @private
 * Organizes data into List Sections for display, for the ReportActionListItemType of Search Results.
 *
 * Do not use directly, use only via `getSections()` facade.
 */
function getReportActionsSections(data: OnyxTypes.SearchResults['data']): ReportActionListItemType[] {
    const reportActionItems: ReportActionListItemType[] = [];

    const transactions = Object.keys(data)
        .filter(isTransactionEntry)
        .map((key) => data[key]);

    const reports = Object.keys(data)
        .filter(isReportEntry)
        .map((key) => data[key]);

    const policies = Object.keys(data)
        .filter(isPolicyEntry)
        .map((key) => data[key]);

    for (const key in data) {
        if (isReportActionEntry(key)) {
            const reportActions = data[key];
            for (const reportAction of Object.values(reportActions)) {
                const from = data.personalDetailsList?.[reportAction.accountID];
                const report = data[`${ONYXKEYS.COLLECTION.REPORT}${reportAction.reportID}`] ?? {};
                const policy = data[`${ONYXKEYS.COLLECTION.POLICY}${report.policyID}`] ?? {};
                const originalMessage = isMoneyRequestAction(reportAction) ? getOriginalMessage<typeof CONST.REPORT.ACTIONS.TYPE.IOU>(reportAction) : undefined;
                const isSendingMoney = isMoneyRequestAction(reportAction) && originalMessage?.type === CONST.IOU.REPORT_ACTION_TYPE.PAY && originalMessage?.IOUDetails;

                const invoiceReceiverPolicy: SearchPolicy | undefined =
                    report?.invoiceReceiver?.type === CONST.REPORT.INVOICE_RECEIVER_TYPE.BUSINESS ? data[`${ONYXKEYS.COLLECTION.POLICY}${report.invoiceReceiver.policyID}`] : undefined;
                if (
                    isDeletedAction(reportAction) ||
                    isResolvedActionableWhisper(reportAction) ||
                    reportAction.actionName === CONST.REPORT.ACTIONS.TYPE.CLOSED ||
                    isCreatedAction(reportAction) ||
                    isWhisperActionTargetedToOthers(reportAction) ||
                    (isMoneyRequestAction(reportAction) && !!report?.isWaitingOnBankAccount && originalMessage?.type === CONST.IOU.REPORT_ACTION_TYPE.PAY && !isSendingMoney)
                ) {
                    continue;
                }

                reportActionItems.push({
                    ...reportAction,
                    from,
                    reportName: getSearchReportName({report, policy, personalDetails: data.personalDetailsList, transactions, invoiceReceiverPolicy, reports, policies}),
                    formattedFrom: from?.displayName ?? from?.login ?? '',
                    date: reportAction.created,
                    keyForList: reportAction.reportActionID,
                });
            }
        }
    }
    return reportActionItems;
}

/**
 * @private
 * Organizes data into List Sections grouped by report for display, for the TransactionGroupListItemType of Search Results.
 *
 * Do not use directly, use only via `getSections()` facade.
 */
function getReportSections(
    data: OnyxTypes.SearchResults['data'],
    metadata: OnyxTypes.SearchResults['search'],
    currentSearch: SearchKey,
    currentAccountID: number | undefined,
    formatPhoneNumber: LocaleContextProps['formatPhoneNumber'],
    reportActions: Record<string, OnyxTypes.ReportAction[]> = {},
): TransactionGroupListItemType[] {
    const shouldShowMerchant = getShouldShowMerchant(data);

    const doesDataContainAPastYearTransaction = shouldShowYear(data);
    const {shouldShowAmountInWideColumn, shouldShowTaxAmountInWideColumn} = getWideAmountIndicators(data);

    // Get violations - optimize by using a Map for faster lookups
    const allViolations = getViolations(data);

    const queryJSON = getCurrentSearchQueryJSON();
    const reportIDToTransactions: Record<string, TransactionReportGroupListItemType> = {};

    for (const key in data) {
        if (isReportEntry(key) && (data[key].type === CONST.REPORT.TYPE.IOU || data[key].type === CONST.REPORT.TYPE.EXPENSE || data[key].type === CONST.REPORT.TYPE.INVOICE)) {
            const reportItem = {...data[key]};
            const reportKey = `${ONYXKEYS.COLLECTION.REPORT}${reportItem.reportID}`;
            const transactions = reportIDToTransactions[reportKey]?.transactions ?? [];
            const isIOUReport = reportItem.type === CONST.REPORT.TYPE.IOU;
            const actions = reportActions[`${ONYXKEYS.COLLECTION.REPORT_ACTIONS}${reportItem.reportID}`];

            let shouldShow = true;
            if (queryJSON && !reportItem.isActionLoading) {
                if (queryJSON.type === CONST.SEARCH.DATA_TYPES.EXPENSE) {
                    const status = queryJSON.status;

                    if (Array.isArray(status)) {
                        shouldShow = status.some((val) => {
                            const expenseStatus = val as ValueOf<typeof CONST.SEARCH.STATUS.EXPENSE>;
                            return expenseStatusActionMapping[expenseStatus](reportItem);
                        });
                    } else {
                        const expenseStatus = status as ValueOf<typeof CONST.SEARCH.STATUS.EXPENSE>;
                        shouldShow = expenseStatusActionMapping[expenseStatus](reportItem);
                    }
                }
            }

            if (shouldShow) {
                const reportPendingAction = reportItem?.pendingAction ?? reportItem?.pendingFields?.preview;
                const shouldShowBlankTo = !reportItem || isOpenExpenseReport(reportItem);
                reportIDToTransactions[reportKey] = {
                    ...reportItem,
                    action: getAction(data, allViolations, key, currentSearch, currentAccountID, actions),
                    groupedBy: CONST.SEARCH.GROUP_BY.REPORTS,
                    keyForList: reportItem.reportID,
                    from: transactions.length > 0 ? data.personalDetailsList[data?.[reportKey as ReportKey]?.accountID ?? CONST.DEFAULT_NUMBER_ID] : emptyPersonalDetails,
                    to: !shouldShowBlankTo && reportItem.managerID ? data.personalDetailsList?.[reportItem.managerID] : emptyPersonalDetails,
                    transactions,
                    ...(reportPendingAction ? {pendingAction: reportPendingAction} : {}),
                };

                if (isIOUReport) {
                    reportIDToTransactions[reportKey].reportName = getIOUReportName(data, reportIDToTransactions[reportKey]);
                }
            }
        } else if (isTransactionEntry(key)) {
            const transactionItem = {...data[key]};
            const reportKey = `${ONYXKEYS.COLLECTION.REPORT}${transactionItem.reportID}`;
            const report = data[`${ONYXKEYS.COLLECTION.REPORT}${transactionItem.reportID}`];
            const policy = data[`${ONYXKEYS.COLLECTION.POLICY}${report?.policyID}`];
            const shouldShowBlankTo = !report || isOpenExpenseReport(report);
            const transactionViolations = getTransactionViolations(allViolations, transactionItem);
            const actions = Object.values(reportActions[`${ONYXKEYS.COLLECTION.REPORT_ACTIONS}${transactionItem.reportID}`] ?? {});

            const from = data.personalDetailsList?.[transactionItem.accountID];
            const to = transactionItem.managerID && !shouldShowBlankTo ? (data.personalDetailsList?.[transactionItem.managerID] ?? emptyPersonalDetails) : emptyPersonalDetails;

            const {formattedFrom, formattedTo, formattedTotal, formattedMerchant, date} = getTransactionItemCommonFormattedProperties(transactionItem, from, to, policy, formatPhoneNumber);

            const transaction = {
                ...transactionItem,
                action: getAction(data, allViolations, key, currentSearch, currentAccountID, actions),
                report,
                from,
                to,
                formattedFrom,
                formattedTo: shouldShowBlankTo ? '' : formattedTo,
                formattedTotal,
                formattedMerchant,
                date,
                shouldShowMerchant,
                shouldShowCategory: metadata?.columnsToShow?.shouldShowCategoryColumn,
                shouldShowTag: metadata?.columnsToShow?.shouldShowTagColumn,
                shouldShowTax: metadata?.columnsToShow?.shouldShowTaxColumn,
                keyForList: transactionItem.transactionID,
                shouldShowYear: doesDataContainAPastYearTransaction,
                violations: transactionViolations,
                isAmountColumnWide: shouldShowAmountInWideColumn,
                isTaxAmountColumnWide: shouldShowTaxAmountInWideColumn,
            };
            if (reportIDToTransactions[reportKey]?.transactions) {
                reportIDToTransactions[reportKey].transactions.push(transaction);
                reportIDToTransactions[reportKey].from = data.personalDetailsList[data?.[reportKey as ReportKey]?.accountID ?? CONST.DEFAULT_NUMBER_ID];
            } else if (reportIDToTransactions[reportKey]) {
                reportIDToTransactions[reportKey].transactions = [transaction];
                reportIDToTransactions[reportKey].from = data.personalDetailsList[data?.[reportKey as ReportKey]?.accountID ?? CONST.DEFAULT_NUMBER_ID];
            }
        }
    }

    return Object.values(reportIDToTransactions);
}

/**
 * @private
 * Organizes data into List Sections grouped by member for display, for the TransactionGroupListItemType of Search Results.
 *
 * Do not use directly, use only via `getSections()` facade.
 */
function getMemberSections(data: OnyxTypes.SearchResults['data']): TransactionMemberGroupListItemType[] {
    const memberSections: Record<string, TransactionMemberGroupListItemType> = {};

    for (const key in data) {
        if (isGroupEntry(key)) {
            const memberGroup = data[key] as SearchMemberGroup;
            const personalDetails = data.personalDetailsList[memberGroup.accountID];

            memberSections[key] = {
                groupedBy: CONST.SEARCH.GROUP_BY.FROM,
                transactions: [],
                ...personalDetails,
                ...memberGroup,
            };
        }
    }

    return Object.values(memberSections);
}

/**
 * @private
 * Organizes data into List Sections grouped by card for display, for the TransactionGroupListItemType of Search Results.
 *
 * Do not use directly, use only via `getSections()` facade.
 */
function getCardSections(data: OnyxTypes.SearchResults['data']): TransactionCardGroupListItemType[] {
    const cardSections: Record<string, TransactionCardGroupListItemType> = {};

    for (const key in data) {
        if (isGroupEntry(key)) {
            const cardGroup = data[key] as SearchCardGroup;
            const personalDetails = data.personalDetailsList[cardGroup.accountID];

            cardSections[key] = {
                groupedBy: CONST.SEARCH.GROUP_BY.CARD,
                transactions: [],
                ...personalDetails,
                ...cardGroup,
            };
        }
    }

    return Object.values(cardSections);
}

/**
 * @private
 * Organizes data into List Sections grouped by card for display, for the TransactionWithdrawalIDGroupListItemType of Search Results.
 *
 * Do not use directly, use only via `getSections()` facade.
 */
function getWithdrawalIDSections(data: OnyxTypes.SearchResults['data']): TransactionWithdrawalIDGroupListItemType[] {
    // Will be implemented as part of https://github.com/Expensify/App/pull/66078
    return data ? [] : [];
}

/**
 * Returns the appropriate list item component based on the type and status of the search data.
 */
function getListItem(type: SearchDataTypes, status: SearchStatus, groupBy?: SearchGroupBy): ListItemType<typeof type, typeof status> {
    if (type === CONST.SEARCH.DATA_TYPES.CHAT) {
        return ChatListItem;
    }
    if (type === CONST.SEARCH.DATA_TYPES.TASK) {
        return TaskListItem;
    }
    if (groupBy) {
        return TransactionGroupListItem;
    }
    return TransactionListItem;
}

/**
 * Organizes data into appropriate list sections for display based on the type of search results.
 */
function getSections(
    type: SearchDataTypes,
    data: OnyxTypes.SearchResults['data'],
    metadata: OnyxTypes.SearchResults['search'],
    currentAccountID: number | undefined,
    formatPhoneNumber: LocaleContextProps['formatPhoneNumber'],
    groupBy?: SearchGroupBy,
    reportActions: Record<string, OnyxTypes.ReportAction[]> = {},
    currentSearch: SearchKey = CONST.SEARCH.SEARCH_KEYS.EXPENSES,
    archivedReportsIDList?: ArchivedReportsIDSet,
) {
    if (type === CONST.SEARCH.DATA_TYPES.CHAT) {
        return getReportActionsSections(data);
    }
    if (type === CONST.SEARCH.DATA_TYPES.TASK) {
        return getTaskSections(data, formatPhoneNumber, archivedReportsIDList);
    }

    if (groupBy) {
        // Disabling the default-case lint rule here is actually safer as this forces us to make the switch cases exhaustive
        // eslint-disable-next-line default-case
        switch (groupBy) {
            case CONST.SEARCH.GROUP_BY.REPORTS:
                return getReportSections(data, metadata, currentSearch, currentAccountID, formatPhoneNumber, reportActions);
            case CONST.SEARCH.GROUP_BY.FROM:
                return getMemberSections(data);
            case CONST.SEARCH.GROUP_BY.CARD:
                return getCardSections(data);
            case CONST.SEARCH.GROUP_BY.WITHDRAWAL_ID:
                return getWithdrawalIDSections(data);
        }
    }

    return getTransactionsSections(data, metadata, currentSearch, currentAccountID, formatPhoneNumber);
}

/**
 * Sorts sections of data based on a specified column and sort order for displaying sorted results.
 */
function getSortedSections(
    type: SearchDataTypes,
    status: SearchStatus,
    data: ListItemDataType<typeof type, typeof status>,
    localeCompare: LocaleContextProps['localeCompare'],
    sortBy?: SearchColumnType,
    sortOrder?: SortOrder,
    groupBy?: SearchGroupBy,
) {
    if (type === CONST.SEARCH.DATA_TYPES.CHAT) {
        return getSortedReportActionData(data as ReportActionListItemType[], localeCompare);
    }
    if (type === CONST.SEARCH.DATA_TYPES.TASK) {
        return getSortedTaskData(data as TaskListItemType[], localeCompare, sortBy, sortOrder);
    }

    if (groupBy) {
        // Disabling the default-case lint rule here is actually safer as this forces us to make the switch cases exhaustive
        // eslint-disable-next-line default-case
        switch (groupBy) {
            case CONST.SEARCH.GROUP_BY.REPORTS:
                return getSortedReportData(data as TransactionReportGroupListItemType[], localeCompare);
            case CONST.SEARCH.GROUP_BY.FROM:
                return getSortedMemberData(data as TransactionMemberGroupListItemType[], localeCompare);
            case CONST.SEARCH.GROUP_BY.CARD:
                return getSortedCardData(data as TransactionCardGroupListItemType[], localeCompare);
            case CONST.SEARCH.GROUP_BY.WITHDRAWAL_ID:
                return getSortedWithdrawalIDData(data as TransactionWithdrawalIDGroupListItemType[]);
        }
    }

    return getSortedTransactionData(data as TransactionListItemType[], localeCompare, sortBy, sortOrder);
}

/**
 * Compares two values based on a specified sorting order and column.
 * Handles both string and numeric comparisons, with special handling for absolute values when sorting by total amount.
 */
function compareValues(a: unknown, b: unknown, sortOrder: SortOrder, sortBy: string, localeCompare: LocaleContextProps['localeCompare']): number {
    const isAsc = sortOrder === CONST.SEARCH.SORT_ORDER.ASC;

    if (a === undefined || b === undefined) {
        return 0;
    }

    if (typeof a === 'string' && typeof b === 'string') {
        return isAsc ? localeCompare(a, b) : localeCompare(b, a);
    }

    if (typeof a === 'number' && typeof b === 'number') {
        const aValue = sortBy === CONST.SEARCH.TABLE_COLUMNS.TOTAL_AMOUNT ? Math.abs(a) : a;
        const bValue = sortBy === CONST.SEARCH.TABLE_COLUMNS.TOTAL_AMOUNT ? Math.abs(b) : b;
        return isAsc ? aValue - bValue : bValue - aValue;
    }

    return 0;
}

/**
 * @private
 * Sorts transaction sections based on a specified column and sort order.
 */
function getSortedTransactionData(data: TransactionListItemType[], localeCompare: LocaleContextProps['localeCompare'], sortBy?: SearchColumnType, sortOrder?: SortOrder) {
    if (!sortBy || !sortOrder) {
        return data;
    }

    const sortingProperty = transactionColumnNamesToSortingProperty[sortBy as keyof typeof transactionColumnNamesToSortingProperty];

    if (!sortingProperty) {
        return data;
    }

    return data.sort((a, b) => {
        const aValue = sortingProperty === 'comment' ? a.comment?.comment : a[sortingProperty as keyof TransactionListItemType];
        const bValue = sortingProperty === 'comment' ? b.comment?.comment : b[sortingProperty as keyof TransactionListItemType];

        return compareValues(aValue, bValue, sortOrder, sortingProperty, localeCompare);
    });
}

function getSortedTaskData(data: TaskListItemType[], localeCompare: LocaleContextProps['localeCompare'], sortBy?: SearchColumnType, sortOrder?: SortOrder) {
    if (!sortBy || !sortOrder) {
        return data;
    }

    const sortingProperty = taskColumnNamesToSortingProperty[sortBy as keyof typeof taskColumnNamesToSortingProperty];

    if (!sortingProperty) {
        return data;
    }

    return data.sort((a, b) => {
        const aValue = a[sortingProperty as keyof TaskListItemType];
        const bValue = b[sortingProperty as keyof TaskListItemType];

        return compareValues(aValue, bValue, sortOrder, sortingProperty, localeCompare);
    });
}

/**
 * @private
 * Sorts report sections based on a specified column and sort order.
 */
function getSortedReportData(data: TransactionReportGroupListItemType[], localeCompare: LocaleContextProps['localeCompare']) {
    for (const report of data) {
        report.transactions = getSortedTransactionData(report.transactions, localeCompare, CONST.SEARCH.TABLE_COLUMNS.DATE, CONST.SEARCH.SORT_ORDER.DESC);
    }
    return data.sort((a, b) => {
        const aNewestTransaction = a.transactions?.at(0)?.modifiedCreated ? a.transactions?.at(0)?.modifiedCreated : a.transactions?.at(0)?.created;
        const bNewestTransaction = b.transactions?.at(0)?.modifiedCreated ? b.transactions?.at(0)?.modifiedCreated : b.transactions?.at(0)?.created;

        if (!aNewestTransaction || !bNewestTransaction) {
            return 0;
        }

        return localeCompare(bNewestTransaction.toLowerCase(), aNewestTransaction.toLowerCase());
    });
}

/**
 * @private
 * Sorts report sections based on a specified column and sort order.
 */
function getSortedMemberData(data: TransactionMemberGroupListItemType[], localeCompare: LocaleContextProps['localeCompare']) {
    return data.sort((a, b) => localeCompare(a.displayName ?? a.login ?? '', b.displayName ?? b.login ?? ''));
}

/**
 * @private
 * Sorts report sections based on a specified column and sort order.
 */
function getSortedCardData(data: TransactionCardGroupListItemType[], localeCompare: LocaleContextProps['localeCompare']) {
    return data.sort((a, b) => localeCompare(a.displayName ?? a.login ?? '', b.displayName ?? b.login ?? ''));
}

/**
 * @private
 * Sorts report sections based on a specified column and sort order.
 */
function getSortedWithdrawalIDData(data: TransactionWithdrawalIDGroupListItemType[]) {
    // Will be implemented as part of https://github.com/Expensify/App/pull/66078
    return data ? [] : [];
}

/**
 * @private
 * Sorts report actions sections based on a specified column and sort order.
 */
function getSortedReportActionData(data: ReportActionListItemType[], localeCompare: LocaleContextProps['localeCompare']) {
    return data.sort((a, b) => {
        const aValue = a?.created;
        const bValue = b?.created;

        if (aValue === undefined || bValue === undefined) {
            return 0;
        }

        return localeCompare(bValue.toLowerCase(), aValue.toLowerCase());
    });
}

/**
 * Checks if the search results contain any data, useful for determining if the search results are empty.
 */
function isSearchResultsEmpty(searchResults: SearchResults) {
    return !Object.keys(searchResults?.data).some((key) => key.startsWith(ONYXKEYS.COLLECTION.TRANSACTION));
}

/**
 * Returns the corresponding translation key for expense type
 */
function getExpenseTypeTranslationKey(expenseType: ValueOf<typeof CONST.SEARCH.TRANSACTION_TYPE>): TranslationPaths {
    // eslint-disable-next-line default-case
    switch (expenseType) {
        case CONST.SEARCH.TRANSACTION_TYPE.DISTANCE:
            return 'common.distance';
        case CONST.SEARCH.TRANSACTION_TYPE.CARD:
            return 'common.card';
        case CONST.SEARCH.TRANSACTION_TYPE.CASH:
            return 'iou.cash';
        case CONST.SEARCH.TRANSACTION_TYPE.PER_DIEM:
            return 'common.perDiem';
    }
}

/**
 * Constructs and configures the overflow menu for search items, handling interactions such as renaming or deleting items.
 */
function getOverflowMenu(itemName: string, hash: number, inputQuery: string, showDeleteModal: (hash: number) => void, isMobileMenu?: boolean, closeMenu?: () => void) {
    return [
        {
            text: translateLocal('common.rename'),
            onSelected: () => {
                if (isMobileMenu && closeMenu) {
                    closeMenu();
                }
                Navigation.navigate(ROUTES.SEARCH_SAVED_SEARCH_RENAME.getRoute({name: encodeURIComponent(itemName), jsonQuery: inputQuery}));
            },
            icon: Expensicons.Pencil,
            shouldShowRightIcon: false,
            shouldShowRightComponent: false,
            shouldCallAfterModalHide: true,
        },
        {
            text: translateLocal('common.delete'),
            onSelected: () => {
                if (isMobileMenu && closeMenu) {
                    closeMenu();
                }
                showDeleteModal(hash);
            },
            icon: Expensicons.Trashcan,
            shouldShowRightIcon: false,
            shouldShowRightComponent: false,
            shouldCallAfterModalHide: true,
            shouldCloseAllModals: true,
        },
    ];
}

/**
 * Checks if the passed username is a correct standard username, and not a placeholder
 */
function isCorrectSearchUserName(displayName?: string) {
    return displayName && displayName.toUpperCase() !== CONST.REPORT.OWNER_EMAIL_FAKE;
}

function createTypeMenuSections(
    currentUserEmail: string | undefined,
    currentUserAccountID: number | undefined,
    cardFeedsByPolicy: Record<string, CardFeedForDisplay[]>,
    defaultCardFeed: CardFeedForDisplay | undefined,
    policies: OnyxCollection<OnyxTypes.Policy>,
    savedSearches: OnyxEntry<OnyxTypes.SaveSearch>,
    isOffline: boolean,
): SearchTypeMenuSection[] {
    const typeMenuSections: SearchTypeMenuSection[] = [];

    const suggestedSearches = getSuggestedSearches(defaultCardFeed?.id, currentUserAccountID);
    const suggestedSearchesVisibility = getSuggestedSearchesVisibility(currentUserEmail, cardFeedsByPolicy, policies);

    // Todo section
    {
        const todoSection: SearchTypeMenuSection = {
            translationPath: 'common.todo',
            menuItems: [],
        };

        if (suggestedSearchesVisibility[CONST.SEARCH.SEARCH_KEYS.SUBMIT]) {
            const groupPoliciesWithChatEnabled = getGroupPaidPoliciesWithExpenseChatEnabled(policies);
            todoSection.menuItems.push({
                ...suggestedSearches[CONST.SEARCH.SEARCH_KEYS.SUBMIT],
                emptyState: {
                    headerMedia: DotLottieAnimations.Fireworks,
                    title: 'search.searchResults.emptySubmitResults.title',
                    subtitle: 'search.searchResults.emptySubmitResults.subtitle',
                    buttons:
                        groupPoliciesWithChatEnabled.length > 0
                            ? [
                                  {
                                      success: true,
                                      buttonText: 'report.newReport.createReport',
                                      buttonAction: () => {
                                          interceptAnonymousUser(() => {
                                              const activePolicy = getActivePolicy();
                                              const personalDetails = getPersonalDetailsForAccountID(currentUserAccountID) as OnyxTypes.PersonalDetails;

                                              let workspaceIDForReportCreation: string | undefined;

                                              // If the user's default workspace is a paid group workspace with chat enabled, we create a report with it by default
                                              if (activePolicy && activePolicy.isPolicyExpenseChatEnabled && isPaidGroupPolicy(activePolicy)) {
                                                  workspaceIDForReportCreation = activePolicy.id;
                                              } else if (groupPoliciesWithChatEnabled.length === 1) {
                                                  workspaceIDForReportCreation = groupPoliciesWithChatEnabled.at(0)?.id;
                                              }

                                              if (workspaceIDForReportCreation && !shouldRestrictUserBillableActions(workspaceIDForReportCreation) && personalDetails) {
                                                  const createdReportID = createNewReport(personalDetails, workspaceIDForReportCreation);
                                                  Navigation.setNavigationActionToMicrotaskQueue(() => {
                                                      Navigation.navigate(ROUTES.SEARCH_MONEY_REQUEST_REPORT.getRoute({reportID: createdReportID}));
                                                  });
                                                  return;
                                              }

                                              // If the user's default workspace is personal and the user has more than one group workspace, which is paid and has chat enabled, or a chosen workspace is past the grace period, we need to redirect them to the workspace selection screen
                                              Navigation.navigate(ROUTES.NEW_REPORT_WORKSPACE_SELECTION);
                                          });
                                      },
                                  },
                              ]
                            : [],
                },
            });
        }
        if (suggestedSearchesVisibility[CONST.SEARCH.SEARCH_KEYS.APPROVE]) {
            todoSection.menuItems.push({
                ...suggestedSearches[CONST.SEARCH.SEARCH_KEYS.APPROVE],
                emptyState: {
                    headerMedia: DotLottieAnimations.Fireworks,
                    title: 'search.searchResults.emptyApproveResults.title',
                    subtitle: 'search.searchResults.emptyApproveResults.subtitle',
                },
            });
        }
        if (suggestedSearchesVisibility[CONST.SEARCH.SEARCH_KEYS.PAY]) {
            todoSection.menuItems.push({
                ...suggestedSearches[CONST.SEARCH.SEARCH_KEYS.PAY],
                emptyState: {
                    headerMedia: DotLottieAnimations.Fireworks,
                    title: 'search.searchResults.emptyPayResults.title',
                    subtitle: 'search.searchResults.emptyPayResults.subtitle',
                },
            });
        }
        if (suggestedSearchesVisibility[CONST.SEARCH.SEARCH_KEYS.EXPORT]) {
            todoSection.menuItems.push({
                ...suggestedSearches[CONST.SEARCH.SEARCH_KEYS.EXPORT],
                emptyState: {
                    headerMedia: DotLottieAnimations.Fireworks,
                    title: 'search.searchResults.emptyExportResults.title',
                    subtitle: 'search.searchResults.emptyExportResults.subtitle',
                },
            });
        }

        if (todoSection.menuItems.length > 0) {
            typeMenuSections.push(todoSection);
        }
    }

    // Accounting section
    {
        const accountingSection: SearchTypeMenuSection = {
            translationPath: 'workspace.common.accounting',
            menuItems: [],
        };

        if (suggestedSearchesVisibility[CONST.SEARCH.SEARCH_KEYS.STATEMENTS]) {
            accountingSection.menuItems.push({
                ...suggestedSearches[CONST.SEARCH.SEARCH_KEYS.STATEMENTS],
                emptyState: {
                    headerMedia: DotLottieAnimations.GenericEmptyState,
                    title: 'search.searchResults.emptyStatementsResults.title',
                    subtitle: 'search.searchResults.emptyStatementsResults.subtitle',
                },
            });
        }
        if (suggestedSearchesVisibility[CONST.SEARCH.SEARCH_KEYS.UNAPPROVED_CASH]) {
            accountingSection.menuItems.push({
                ...suggestedSearches[CONST.SEARCH.SEARCH_KEYS.UNAPPROVED_CASH],
                emptyState: {
                    headerMedia: DotLottieAnimations.Fireworks,
                    title: 'search.searchResults.emptyUnapprovedResults.title',
                    subtitle: 'search.searchResults.emptyUnapprovedResults.subtitle',
                },
            });
        }
        if (suggestedSearchesVisibility[CONST.SEARCH.SEARCH_KEYS.UNAPPROVED_CARD]) {
            accountingSection.menuItems.push({
                ...suggestedSearches[CONST.SEARCH.SEARCH_KEYS.UNAPPROVED_CARD],
                emptyState: {
                    headerMedia: DotLottieAnimations.Fireworks,
                    title: 'search.searchResults.emptyUnapprovedResults.title',
                    subtitle: 'search.searchResults.emptyUnapprovedResults.subtitle',
                },
            });
        }

        if (accountingSection.menuItems.length > 0) {
            typeMenuSections.push(accountingSection);
        }
    }

    // Saved section
    {
        const shouldShowSavedSearchesMenuItemTitle = Object.values(savedSearches ?? {}).filter((s) => s.pendingAction !== CONST.RED_BRICK_ROAD_PENDING_ACTION.DELETE || isOffline).length > 0;

        if (shouldShowSavedSearchesMenuItemTitle) {
            const savedSection: SearchTypeMenuSection = {
                translationPath: 'search.savedSearchesMenuItemTitle',
                menuItems: [],
            };

            typeMenuSections.push(savedSection);
        }
    }

    // Explore section
    {
        const exploreSection: SearchTypeMenuSection = {
            translationPath: 'common.explore',
            menuItems: [],
        };

        if (suggestedSearchesVisibility[CONST.SEARCH.SEARCH_KEYS.EXPENSES]) {
            exploreSection.menuItems.push(suggestedSearches[CONST.SEARCH.SEARCH_KEYS.EXPENSES]);
        }
        if (suggestedSearchesVisibility[CONST.SEARCH.SEARCH_KEYS.REPORTS]) {
            exploreSection.menuItems.push(suggestedSearches[CONST.SEARCH.SEARCH_KEYS.REPORTS]);
        }
        if (suggestedSearchesVisibility[CONST.SEARCH.SEARCH_KEYS.CHATS]) {
            exploreSection.menuItems.push(suggestedSearches[CONST.SEARCH.SEARCH_KEYS.CHATS]);
        }

        if (exploreSection.menuItems.length > 0) {
            typeMenuSections.push(exploreSection);
        }
    }

    return typeMenuSections;
}

function createBaseSavedSearchMenuItem(item: SaveSearchItem, key: string, index: number, title: string, isFocused: boolean): SavedSearchMenuItem {
    return {
        key,
        title,
        hash: key,
        query: item.query,
        shouldShowRightComponent: true,
        focused: isFocused,
        pendingAction: item.pendingAction,
        disabled: item.pendingAction === CONST.RED_BRICK_ROAD_PENDING_ACTION.DELETE,
        shouldIconUseAutoWidthStyle: true,
    };
}

/**
 * Whether to show the empty state or not
 */
function shouldShowEmptyState(isDataLoaded: boolean, dataLength: number, type: SearchDataTypes) {
    return !isDataLoaded || dataLength === 0 || !Object.values(CONST.SEARCH.DATA_TYPES).includes(type);
}

function isSearchDataLoaded(searchResults: SearchResults | undefined, queryJSON: SearchQueryJSON | undefined) {
    const {status} = queryJSON ?? {};

    const isDataLoaded =
        searchResults?.data !== undefined &&
        searchResults?.search?.type === queryJSON?.type &&
        (Array.isArray(status) ? searchResults?.search?.status === status.join(',') : searchResults?.search?.status === status);

    return isDataLoaded;
}

function getStatusOptions(type: SearchDataTypes, groupBy: SearchGroupBy | undefined) {
    switch (type) {
        case CONST.SEARCH.DATA_TYPES.CHAT:
            return getChatStatusOptions();
        case CONST.SEARCH.DATA_TYPES.INVOICE:
            return getInvoiceStatusOptions();
        case CONST.SEARCH.DATA_TYPES.TRIP:
            return getTripStatusOptions();
        case CONST.SEARCH.DATA_TYPES.TASK:
            return getTaskStatusOptions();
        case CONST.SEARCH.DATA_TYPES.EXPENSE:
        default:
            return groupBy === CONST.SEARCH.GROUP_BY.REPORTS ? getExpenseReportedStatusOptions() : getExpenseStatusOptions();
    }
}

function getTypeOptions(policies: OnyxCollection<OnyxTypes.Policy>, currentUserLogin?: string) {
    const typeOptions: Array<SingleSelectItem<SearchDataTypes>> = [
        {text: translateLocal('common.expense'), value: CONST.SEARCH.DATA_TYPES.EXPENSE},
        {text: translateLocal('common.chat'), value: CONST.SEARCH.DATA_TYPES.CHAT},
        {text: translateLocal('common.invoice'), value: CONST.SEARCH.DATA_TYPES.INVOICE},
        {text: translateLocal('common.trip'), value: CONST.SEARCH.DATA_TYPES.TRIP},
        {text: translateLocal('common.task'), value: CONST.SEARCH.DATA_TYPES.TASK},
    ];
    const shouldHideInvoiceOption = !canSendInvoice(policies, currentUserLogin) && !hasInvoiceReports();

    // Remove the invoice option if the user is not allowed to send invoices
    return shouldHideInvoiceOption ? typeOptions.filter((typeOption) => typeOption.value !== CONST.SEARCH.DATA_TYPES.INVOICE) : typeOptions;
}

function getGroupByOptions() {
    return Object.values(CONST.SEARCH.GROUP_BY).map<SingleSelectItem<SearchGroupBy>>((value) => ({text: translateLocal(`search.filters.groupBy.${value}`), value}));
}

function getGroupCurrencyOptions(currencyList: OnyxTypes.CurrencyList) {
    return Object.keys(currencyList).reduce(
        (options, currencyCode) => {
            if (!currencyList?.[currencyCode]?.retired) {
                options.push({text: `${currencyCode} - ${getCurrencySymbol(currencyCode)}`, value: currencyCode});
            }

            return options;
        },
        [] as Array<SingleSelectItem<string>>,
    );
}

function getFeedOptions(allCardFeeds: OnyxCollection<OnyxTypes.CardFeeds>, allCards: OnyxTypes.CardList) {
    return Object.values(getCardFeedsForDisplay(allCardFeeds, allCards)).map<SingleSelectItem<string>>((cardFeed) => ({
        text: cardFeed.name,
        value: cardFeed.id,
    }));
}

function getDatePresets(filterKey: SearchDateFilterKeys, hasFeed: boolean): SearchDatePreset[] {
    const defaultPresets = [CONST.SEARCH.DATE_PRESETS.THIS_MONTH, CONST.SEARCH.DATE_PRESETS.LAST_MONTH] as SearchDatePreset[];

    switch (filterKey) {
        case CONST.SEARCH.SYNTAX_FILTER_KEYS.POSTED:
            return [...defaultPresets, ...(hasFeed ? [CONST.SEARCH.DATE_PRESETS.LAST_STATEMENT] : [])];
        case CONST.SEARCH.SYNTAX_FILTER_KEYS.EXPORTED:
            return [...defaultPresets, CONST.SEARCH.DATE_PRESETS.NEVER];
        default:
            return defaultPresets;
    }
}

function getWithdrawalTypeOptions(translate: LocaleContextProps['translate']) {
    return Object.values(CONST.SEARCH.WITHDRAWAL_TYPE).map<SingleSelectItem<SearchWithdrawalType>>((value) => ({text: translate(`search.filters.withdrawalType.${value}`), value}));
}

export {
    canSubmitReportInSearch,
    getSuggestedSearches,
    getListItem,
    getSections,
    getShouldShowMerchant,
    getSortedSections,
    isTransactionGroupListItemType,
    isTransactionReportGroupListItemType,
    isTransactionMemberGroupListItemType,
    isTransactionCardGroupListItemType,
    isTransactionWithdrawalIDGroupListItemType,
    isSearchResultsEmpty,
    isTransactionListItemType,
    isReportActionListItemType,
    shouldShowYear,
    getExpenseTypeTranslationKey,
    getOverflowMenu,
    isCorrectSearchUserName,
    isReportActionEntry,
    isTaskListItemType,
    getAction,
    createTypeMenuSections,
    createBaseSavedSearchMenuItem,
    shouldShowEmptyState,
    compareValues,
    isSearchDataLoaded,
    getStatusOptions,
    getTypeOptions,
    getGroupByOptions,
    getGroupCurrencyOptions,
    getFeedOptions,
    getWideAmountIndicators,
    isTransactionAmountTooLong,
    isTransactionTaxAmountTooLong,
    getDatePresets,
    getWithdrawalTypeOptions,
};
export type {SavedSearchMenuItem, SearchTypeMenuSection, SearchTypeMenuItem, SearchDateModifier, SearchDateModifierLower, SearchKey, ArchivedReportsIDSet};<|MERGE_RESOLUTION|>--- conflicted
+++ resolved
@@ -90,10 +90,7 @@
     hasInvoiceReports,
     hasOnlyHeldExpenses,
     hasReportBeenReopened,
-<<<<<<< HEAD
-=======
     hasReportBeenRetracted,
->>>>>>> 3d71f735
     isAllowedToApproveExpenseReport as isAllowedToApproveExpenseReportUtils,
     isArchivedReport,
     isClosedReport,
@@ -1162,41 +1159,25 @@
  * @private
  * Checks if a report can be submitted in the search.
  * @param report - The report to check if it can be submitted
-<<<<<<< HEAD
- * @param policy - The policy associated with the report
- * @param transactions - The transactions associated with the report
- * @param allViolations - All violations associated with the transactions
-=======
  * @param reportActions - The report actions associated with the report
  * @param policy - The policy associated with the report
  * @param transactions - The transactions associated with the report
  * @param violations - Violations associated with the transactions
->>>>>>> 3d71f735
  * @param isReportArchived - Whether the report is archived
  */
 function canSubmitReportInSearch(
     report: OnyxEntry<OnyxTypes.Report> | SearchReport,
     policy: OnyxEntry<OnyxTypes.Policy> | SearchPolicy,
     transactions: SearchTransaction[],
-<<<<<<< HEAD
-    allViolations: OnyxCollection<OnyxTypes.TransactionViolations>,
-=======
     violations: OnyxCollection<OnyxTypes.TransactionViolations>,
->>>>>>> 3d71f735
     reportActions: OnyxTypes.ReportAction[],
     isReportArchived: boolean,
 ) {
     const currentUserAccountID = getCurrentUserAccountID();
     const isAdmin = policy?.role === CONST.POLICY.ROLE.ADMIN;
-<<<<<<< HEAD
-    const hasAllPendingRTERViolations = allHavePendingRTERViolation(transactions, allViolations);
-    const isManualSubmitEnabled = getCorrectedAutoReportingFrequency(policy) === CONST.POLICY.AUTO_REPORTING_FREQUENCIES.MANUAL;
-    const hasTransactionWithoutRTERViolation = hasAnyTransactionWithoutRTERViolation(transactions, allViolations);
-=======
     const hasAllPendingRTERViolations = allHavePendingRTERViolation(transactions, violations);
     const isManualSubmitEnabled = getCorrectedAutoReportingFrequency(policy) === CONST.POLICY.AUTO_REPORTING_FREQUENCIES.MANUAL;
     const hasTransactionWithoutRTERViolation = hasAnyTransactionWithoutRTERViolation(transactions, violations);
->>>>>>> 3d71f735
     const hasOnlyPendingCardOrScanFailTransactions = transactions.length > 0 && transactions.every((t) => isPendingCardOrScanningTransaction(t));
 
     const baseCanSubmit =
@@ -1207,14 +1188,9 @@
         !hasAllPendingRTERViolations &&
         hasTransactionWithoutRTERViolation &&
         !isReportArchived;
-<<<<<<< HEAD
-    const hasBeenReopened = hasReportBeenReopened(report, reportActions);
-    if (baseCanSubmit && hasBeenReopened) {
-=======
         
     const hasBeenRetracted = hasReportBeenReopened(report, reportActions) || hasReportBeenRetracted(report, reportActions);
     if (baseCanSubmit && hasBeenRetracted) {
->>>>>>> 3d71f735
         return true;
     }
     return baseCanSubmit && isManualSubmitEnabled;
