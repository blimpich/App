import type {TextStyle, ViewStyle} from 'react-native';
import Onyx from 'react-native-onyx';
import type {OnyxCollection} from 'react-native-onyx';
import type {ValueOf} from 'type-fest';
import type {MenuItemWithLink} from '@components/MenuItemList';
import type {SearchColumnType, SearchStatus, SortOrder} from '@components/Search/types';
import ChatListItem from '@components/SelectionList/ChatListItem';
import ReportListItem from '@components/SelectionList/Search/ReportListItem';
import TransactionListItem from '@components/SelectionList/Search/TransactionListItem';
import type {ListItem, ReportActionListItemType, ReportListItemType, TransactionListItemType} from '@components/SelectionList/types';
import * as Expensicons from '@src/components/Icon/Expensicons';
import CONST from '@src/CONST';
import type {TranslationPaths} from '@src/languages/types';
import ONYXKEYS from '@src/ONYXKEYS';
import ROUTES from '@src/ROUTES';
import type {Route} from '@src/ROUTES';
import type * as OnyxTypes from '@src/types/onyx';
import type {SaveSearchItem} from '@src/types/onyx/SaveSearch';
import type SearchResults from '@src/types/onyx/SearchResults';
import type {
    ListItemDataType,
    ListItemType,
    SearchDataTypes,
    SearchPersonalDetails,
    SearchPolicy,
    SearchReport,
    SearchTransaction,
    SearchTransactionAction,
} from '@src/types/onyx/SearchResults';
import type IconAsset from '@src/types/utils/IconAsset';
import {canApproveIOU, canIOUBePaid, canSubmitReport} from './actions/IOU';
import {convertToDisplayString} from './CurrencyUtils';
import DateUtils from './DateUtils';
import {formatPhoneNumber} from './LocalePhoneNumber';
import {translateLocal} from './Localize';
import Navigation from './Navigation/Navigation';
import {getDisplayNameOrDefault} from './PersonalDetailsUtils';
import {canSendInvoice} from './PolicyUtils';
import {isAddCommentAction, isDeletedAction} from './ReportActionsUtils';
import {
    getSearchReportName,
    hasInvoiceReports,
    hasOnlyHeldExpenses,
    hasViolations,
    isAllowedToApproveExpenseReport as isAllowedToApproveExpenseReportUtils,
    isClosedReport,
    isInvoiceReport,
    isMoneyRequestReport,
    isSettled,
} from './ReportUtils';
import {buildCannedSearchQuery} from './SearchQueryUtils';
<<<<<<< HEAD
import {
    getMerchant,
    getAmount as getTransactionAmount,
    getCreated as getTransactionCreatedDate,
    getMerchant as getTransactionMerchant,
    isAmountMissing,
    isExpensifyCardTransaction,
    isPartialMerchant,
    isPending,
    isReceiptBeingScanned,
    isScanRequest,
} from './TransactionUtils';
import shouldShowTransactionYear from './TransactionUtils/shouldShowTransactionYear';
=======
import {getAmount as getTransactionAmount, getCreated as getTransactionCreatedDate, getMerchant as getTransactionMerchant, isPendingCardOrScanningTransaction} from './TransactionUtils';
>>>>>>> 0f65a7e2

const columnNamesToSortingProperty = {
    [CONST.SEARCH.TABLE_COLUMNS.TO]: 'formattedTo' as const,
    [CONST.SEARCH.TABLE_COLUMNS.FROM]: 'formattedFrom' as const,
    [CONST.SEARCH.TABLE_COLUMNS.DATE]: 'date' as const,
    [CONST.SEARCH.TABLE_COLUMNS.TAG]: 'tag' as const,
    [CONST.SEARCH.TABLE_COLUMNS.MERCHANT]: 'formattedMerchant' as const,
    [CONST.SEARCH.TABLE_COLUMNS.TOTAL_AMOUNT]: 'formattedTotal' as const,
    [CONST.SEARCH.TABLE_COLUMNS.CATEGORY]: 'category' as const,
    [CONST.SEARCH.TABLE_COLUMNS.TYPE]: 'transactionType' as const,
    [CONST.SEARCH.TABLE_COLUMNS.ACTION]: 'action' as const,
    [CONST.SEARCH.TABLE_COLUMNS.DESCRIPTION]: 'comment' as const,
    [CONST.SEARCH.TABLE_COLUMNS.TAX_AMOUNT]: null,
    [CONST.SEARCH.TABLE_COLUMNS.RECEIPT]: null,
};

let currentAccountID: number | undefined;
Onyx.connect({
    key: ONYXKEYS.SESSION,
    callback: (session) => {
        currentAccountID = session?.accountID;
    },
});

const emptyPersonalDetails = {
    accountID: CONST.REPORT.OWNER_ACCOUNT_ID_FAKE,
    avatar: '',
    displayName: undefined,
    login: undefined,
};

type ReportKey = `${typeof ONYXKEYS.COLLECTION.REPORT}${string}`;

type TransactionKey = `${typeof ONYXKEYS.COLLECTION.TRANSACTION}${string}`;

type ReportActionKey = `${typeof ONYXKEYS.COLLECTION.REPORT_ACTIONS}${string}`;

type PolicyKey = `${typeof ONYXKEYS.COLLECTION.POLICY}${string}`;
type ViolationKey = `${typeof ONYXKEYS.COLLECTION.TRANSACTION_VIOLATIONS}${string}`;

type SavedSearchMenuItem = MenuItemWithLink & {
    key: string;
    hash: string;
    query: string;
    styles?: Array<ViewStyle | TextStyle>;
};

type SearchTypeMenuItem = {
    translationPath: TranslationPaths;
    type: SearchDataTypes;
    icon: IconAsset;
    getRoute: (policyID?: string) => Route;
};

/**
 * @private
 *
 * Returns a list of properties that are common to every Search ListItem
 */
function getTransactionItemCommonFormattedProperties(
    transactionItem: SearchTransaction,
    from: SearchPersonalDetails,
    to: SearchPersonalDetails,
): Pick<TransactionListItemType, 'formattedFrom' | 'formattedTo' | 'formattedTotal' | 'formattedMerchant' | 'date'> {
    const isExpenseReport = transactionItem.reportType === CONST.REPORT.TYPE.EXPENSE;

    const formattedFrom = formatPhoneNumber(getDisplayNameOrDefault(from));
    const formattedTo = formatPhoneNumber(getDisplayNameOrDefault(to));
    const formattedTotal = getTransactionAmount(transactionItem, isExpenseReport);
    const date = transactionItem?.modifiedCreated ? transactionItem.modifiedCreated : transactionItem?.created;
    const merchant = getTransactionMerchant(transactionItem);
    const formattedMerchant = merchant === CONST.TRANSACTION.PARTIAL_TRANSACTION_MERCHANT ? '' : merchant;

    return {
        formattedFrom,
        formattedTo,
        date,
        formattedTotal,
        formattedMerchant,
    };
}

/**
 * @private
 */
function isReportEntry(key: string): key is ReportKey {
    return key.startsWith(ONYXKEYS.COLLECTION.REPORT);
}

/**
 * @private
 */
function isTransactionEntry(key: string): key is TransactionKey {
    return key.startsWith(ONYXKEYS.COLLECTION.TRANSACTION);
}

/**
 * @private
 */
function isPolicyEntry(key: string): key is PolicyKey {
    return key.startsWith(ONYXKEYS.COLLECTION.POLICY);
}

function isViolationEntry(key: string): key is ViolationKey {
    return key.startsWith(ONYXKEYS.COLLECTION.TRANSACTION_VIOLATIONS);
}

/**
 * @private
 */
function isReportActionEntry(key: string): key is ReportActionKey {
    return key.startsWith(ONYXKEYS.COLLECTION.REPORT_ACTIONS);
}

/**
 * Determines whether to display the merchant field based on the transactions in the search results.
 */
function getShouldShowMerchant(data: OnyxTypes.SearchResults['data']): boolean {
    return Object.keys(data).some((key) => {
        if (isTransactionEntry(key)) {
            const item = data[key];
            const merchant = item.modifiedMerchant ? item.modifiedMerchant : item.merchant ?? '';
            return merchant !== '' && merchant !== CONST.TRANSACTION.PARTIAL_TRANSACTION_MERCHANT;
        }
        return false;
    });
}

/**
 * Type guard that checks if something is a ReportListItemType
 */
function isReportListItemType(item: ListItem): item is ReportListItemType {
    return 'transactions' in item;
}

/**
 * Type guard that checks if something is a TransactionListItemType
 */
function isTransactionListItemType(item: TransactionListItemType | ReportListItemType | ReportActionListItemType): item is TransactionListItemType {
    const transactionListItem = item as TransactionListItemType;
    return transactionListItem.transactionID !== undefined;
}

/**
 * Type guard that checks if something is a ReportActionListItemType
 */
function isReportActionListItemType(item: TransactionListItemType | ReportListItemType | ReportActionListItemType): item is ReportActionListItemType {
    const reportActionListItem = item as ReportActionListItemType;
    return reportActionListItem.reportActionID !== undefined;
}

/**
 * Checks if the date of transactions or reports indicate the need to display the year because they are from a past year.
 */
function shouldShowYear(data: TransactionListItemType[] | ReportListItemType[] | OnyxTypes.SearchResults['data']) {
    const currentYear = new Date().getFullYear();

    if (Array.isArray(data)) {
        return data.some((item: TransactionListItemType | ReportListItemType) => {
            if (isReportListItemType(item)) {
                // If the item is a ReportListItemType, iterate over its transactions and check them
                return item.transactions.some((transaction) => {
                    const transactionYear = new Date(getTransactionCreatedDate(transaction)).getFullYear();
                    return transactionYear !== currentYear;
                });
            }

            const createdYear = new Date(item?.modifiedCreated ? item.modifiedCreated : item?.created || '').getFullYear();
            return createdYear !== currentYear;
        });
    }

    for (const key in data) {
        if (isTransactionEntry(key)) {
            const item = data[key];
            if (shouldShowTransactionYear(item)) {
                return true;
            }
        } else if (isReportActionEntry(key)) {
            const item = data[key];
            for (const action of Object.values(item)) {
                const date = action.created;

                if (DateUtils.doesDateBelongToAPastYear(date)) {
                    return true;
                }
            }
        }
    }
    return false;
}

/**
 * @private
 * Generates a display name for IOU reports considering the personal details of the payer and the transaction details.
 */
function getIOUReportName(data: OnyxTypes.SearchResults['data'], reportItem: SearchReport) {
    const payerPersonalDetails = reportItem.managerID ? data.personalDetailsList?.[reportItem.managerID] : emptyPersonalDetails;
    const payerName = payerPersonalDetails?.displayName ?? payerPersonalDetails?.login ?? translateLocal('common.hidden');
    const formattedAmount = convertToDisplayString(reportItem.total ?? 0, reportItem.currency ?? CONST.CURRENCY.USD);
    if (reportItem.action === CONST.SEARCH.ACTION_TYPES.VIEW || reportItem.action === CONST.SEARCH.ACTION_TYPES.PAY) {
        return translateLocal('iou.payerOwesAmount', {
            payer: payerName,
            amount: formattedAmount,
        });
    }

    if (reportItem.action === CONST.SEARCH.ACTION_TYPES.PAID) {
        return translateLocal('iou.payerPaidAmount', {
            payer: payerName,
            amount: formattedAmount,
        });
    }

    return reportItem.reportName;
}

/**
 * @private
 * Organizes data into List Sections for display, for the TransactionListItemType of Search Results.
 *
 * Do not use directly, use only via `getSections()` facade.
 */
function getTransactionsSections(data: OnyxTypes.SearchResults['data'], metadata: OnyxTypes.SearchResults['search']): TransactionListItemType[] {
    const shouldShowMerchant = getShouldShowMerchant(data);
    const doesDataContainAPastYearTransaction = shouldShowYear(data);

    return Object.keys(data)
        .filter(isTransactionEntry)
        .map((key) => {
            const transactionItem = data[key];
            const from = data.personalDetailsList?.[transactionItem.accountID];
            const to = transactionItem.managerID ? data.personalDetailsList?.[transactionItem.managerID] : emptyPersonalDetails;

            const {formattedFrom, formattedTo, formattedTotal, formattedMerchant, date} = getTransactionItemCommonFormattedProperties(transactionItem, from, to);

            return {
                ...transactionItem,
                action: getAction(data, key),
                from,
                to,
                formattedFrom,
                formattedTo,
                formattedTotal,
                formattedMerchant,
                date,
                shouldShowMerchant,
                shouldShowCategory: metadata?.columnsToShow?.shouldShowCategoryColumn,
                shouldShowTag: metadata?.columnsToShow?.shouldShowTagColumn,
                shouldShowTax: metadata?.columnsToShow?.shouldShowTaxColumn,
                keyForList: transactionItem.transactionID,
                shouldShowYear: doesDataContainAPastYearTransaction,
            };
        });
}

/**
 * Returns the action that can be taken on a given transaction or report
 *
 * Do not use directly, use only via `getSections()` facade.
 */
function getAction(data: OnyxTypes.SearchResults['data'], key: string): SearchTransactionAction {
    const isTransaction = isTransactionEntry(key);
    if (!isTransaction && !isReportEntry(key)) {
        return CONST.SEARCH.ACTION_TYPES.VIEW;
    }

    const transaction = isTransaction ? data[key] : undefined;
    const report = isTransaction ? data[`${ONYXKEYS.COLLECTION.REPORT}${transaction?.reportID}`] : data[key];

    // Tracked and unreported expenses don't have a report, so we return early.
    if (!report) {
        return CONST.SEARCH.ACTION_TYPES.VIEW;
    }

    if (isSettled(report)) {
        return CONST.SEARCH.ACTION_TYPES.PAID;
    }

    if (isClosedReport(report)) {
        return CONST.SEARCH.ACTION_TYPES.DONE;
    }

    // We need to check both options for a falsy value since the transaction might not have an error but the report associated with it might. We return early if there are any errors for performance reasons, so we don't need to compute any other possible actions.
    // eslint-disable-next-line @typescript-eslint/prefer-nullish-coalescing
    if (transaction?.errors || report?.errors) {
        return CONST.SEARCH.ACTION_TYPES.REVIEW;
    }

    // We don't need to run the logic if this is not a transaction or iou/expense report, so let's shortcircuit the logic for performance reasons
    if (!isMoneyRequestReport(report)) {
        return CONST.SEARCH.ACTION_TYPES.VIEW;
    }

    const allReportTransactions = (
        isReportEntry(key)
            ? Object.entries(data)
                  .filter(([itemKey, value]) => isTransactionEntry(itemKey) && (value as SearchTransaction)?.reportID === report.reportID)
                  .map((item) => item[1])
            : [transaction]
    ) as SearchTransaction[];

    const allViolations = Object.fromEntries(Object.entries(data).filter(([itemKey]) => isViolationEntry(itemKey))) as OnyxCollection<OnyxTypes.TransactionViolation[]>;
    const policy = data[`${ONYXKEYS.COLLECTION.POLICY}${report?.policyID}`] ?? {};
    const isSubmitter = report.ownerAccountID === currentAccountID;
    const isAdmin = policy.role === CONST.POLICY.ROLE.ADMIN;
    const isApprover = report.managerID === currentAccountID;
    const shouldShowReview = hasViolations(report.reportID, allViolations, undefined, allReportTransactions) && (isSubmitter || isApprover || isAdmin);

    if (shouldShowReview) {
        return CONST.SEARCH.ACTION_TYPES.REVIEW;
    }

    // Submit/Approve/Pay can only be taken on transactions if the transaction is the only one on the report, otherwise `View` is the only option.
    // If this condition is not met, return early for performance reasons
    if (isTransaction && !data[key].isFromOneTransactionReport) {
        return CONST.SEARCH.ACTION_TYPES.VIEW;
    }

    const invoiceReceiverPolicy =
        isInvoiceReport(report) && report?.invoiceReceiver?.type === CONST.REPORT.INVOICE_RECEIVER_TYPE.BUSINESS
            ? data[`${ONYXKEYS.COLLECTION.POLICY}${report?.invoiceReceiver?.policyID}`]
            : undefined;

    const chatReport = data[`${ONYXKEYS.COLLECTION.REPORT}${report?.chatReportID}`] ?? {};
    const chatReportRNVP = data[`${ONYXKEYS.COLLECTION.REPORT_NAME_VALUE_PAIRS}${report?.chatReportID}`] ?? undefined;

    if (canIOUBePaid(report, chatReport, policy, allReportTransactions, false, chatReportRNVP, invoiceReceiverPolicy) && !hasOnlyHeldExpenses(report.reportID, allReportTransactions)) {
        return CONST.SEARCH.ACTION_TYPES.PAY;
    }
    const hasOnlyPendingCardOrScanningTransactions = allReportTransactions.length > 0 && allReportTransactions.every(isPendingCardOrScanningTransaction);

    const isAllowedToApproveExpenseReport = isAllowedToApproveExpenseReportUtils(report, undefined, policy);
    if (canApproveIOU(report, policy) && isAllowedToApproveExpenseReport && !hasOnlyPendingCardOrScanningTransactions) {
        return CONST.SEARCH.ACTION_TYPES.APPROVE;
    }

    // We check for isAllowedToApproveExpenseReport because if the policy has preventSelfApprovals enabled, we disable the Submit action and in that case we want to show the View action instead
    if (canSubmitReport(report, policy, allReportTransactions, allViolations) && isAllowedToApproveExpenseReport) {
        return CONST.SEARCH.ACTION_TYPES.SUBMIT;
    }

    return CONST.SEARCH.ACTION_TYPES.VIEW;
}

/**
 * @private
 * Organizes data into List Sections for display, for the ReportActionListItemType of Search Results.
 *
 * Do not use directly, use only via `getSections()` facade.
 */
function getReportActionsSections(data: OnyxTypes.SearchResults['data']): ReportActionListItemType[] {
    const reportActionItems: ReportActionListItemType[] = [];

    const transactions = Object.keys(data)
        .filter(isTransactionEntry)
        .map((key) => data[key]);

    const reports = Object.keys(data)
        .filter(isReportEntry)
        .map((key) => data[key]);

    const policies = Object.keys(data)
        .filter(isPolicyEntry)
        .map((key) => data[key]);

    for (const key in data) {
        if (isReportActionEntry(key)) {
            const reportActions = data[key];
            for (const reportAction of Object.values(reportActions)) {
                const from = data.personalDetailsList?.[reportAction.accountID];
                const report = data[`${ONYXKEYS.COLLECTION.REPORT}${reportAction.reportID}`] ?? {};
                const policy = data[`${ONYXKEYS.COLLECTION.POLICY}${report.policyID}`] ?? {};
                const invoiceReceiverPolicy: SearchPolicy | undefined =
                    report?.invoiceReceiver?.type === CONST.REPORT.INVOICE_RECEIVER_TYPE.BUSINESS ? data[`${ONYXKEYS.COLLECTION.POLICY}${report.invoiceReceiver.policyID}`] : undefined;
                if (isDeletedAction(reportAction)) {
                    // eslint-disable-next-line no-continue
                    continue;
                }
                if (!isAddCommentAction(reportAction)) {
                    // eslint-disable-next-line no-continue
                    continue;
                }
                reportActionItems.push({
                    ...reportAction,
                    from,
                    reportName: getSearchReportName({report, policy, personalDetails: data.personalDetailsList, transactions, invoiceReceiverPolicy, reports, policies}),
                    formattedFrom: from?.displayName ?? from?.login ?? '',
                    date: reportAction.created,
                    keyForList: reportAction.reportActionID,
                });
            }
        }
    }
    return reportActionItems;
}

/**
 * @private
 * Organizes data into List Sections for display, for the ReportListItemType of Search Results.
 *
 * Do not use directly, use only via `getSections()` facade.
 */
function getReportSections(data: OnyxTypes.SearchResults['data'], metadata: OnyxTypes.SearchResults['search']): ReportListItemType[] {
    const shouldShowMerchant = getShouldShowMerchant(data);

    const doesDataContainAPastYearTransaction = shouldShowYear(data);

    const reportIDToTransactions: Record<string, ReportListItemType> = {};
    for (const key in data) {
        if (isReportEntry(key)) {
            const reportItem = {...data[key]};
            const reportKey = `${ONYXKEYS.COLLECTION.REPORT}${reportItem.reportID}`;
            const transactions = reportIDToTransactions[reportKey]?.transactions ?? [];
            const isIOUReport = reportItem.type === CONST.REPORT.TYPE.IOU;

            reportIDToTransactions[reportKey] = {
                ...reportItem,
                action: getAction(data, key),
                keyForList: reportItem.reportID,
                from: data.personalDetailsList?.[reportItem.accountID ?? CONST.DEFAULT_NUMBER_ID],
                to: reportItem.managerID ? data.personalDetailsList?.[reportItem.managerID] : emptyPersonalDetails,
                transactions,
            };

            if (isIOUReport) {
                reportIDToTransactions[reportKey].reportName = getIOUReportName(data, reportIDToTransactions[reportKey]);
            }
        } else if (isTransactionEntry(key)) {
            const transactionItem = {...data[key]};
            const reportKey = `${ONYXKEYS.COLLECTION.REPORT}${transactionItem.reportID}`;

            const from = data.personalDetailsList?.[transactionItem.accountID];
            const to = transactionItem.managerID ? data.personalDetailsList?.[transactionItem.managerID] : emptyPersonalDetails;

            const {formattedFrom, formattedTo, formattedTotal, formattedMerchant, date} = getTransactionItemCommonFormattedProperties(transactionItem, from, to);

            const transaction = {
                ...transactionItem,
                action: getAction(data, key),
                from,
                to,
                formattedFrom,
                formattedTo,
                formattedTotal,
                formattedMerchant,
                date,
                shouldShowMerchant,
                shouldShowCategory: metadata?.columnsToShow?.shouldShowCategoryColumn,
                shouldShowTag: metadata?.columnsToShow?.shouldShowTagColumn,
                shouldShowTax: metadata?.columnsToShow?.shouldShowTaxColumn,
                keyForList: transactionItem.transactionID,
                shouldShowYear: doesDataContainAPastYearTransaction,
            };
            if (reportIDToTransactions[reportKey]?.transactions) {
                reportIDToTransactions[reportKey].transactions.push(transaction);
            } else if (reportIDToTransactions[reportKey]) {
                reportIDToTransactions[reportKey].transactions = [transaction];
            }
        }
    }

    return Object.values(reportIDToTransactions);
}

/**
 * Returns the appropriate list item component based on the type and status of the search data.
 */
function getListItem(type: SearchDataTypes, status: SearchStatus, shouldGroupByReports = false): ListItemType<typeof type, typeof status> {
    if (type === CONST.SEARCH.DATA_TYPES.CHAT) {
        return ChatListItem;
    }
    if (!shouldGroupByReports) {
        return TransactionListItem;
    }
    return ReportListItem;
}

/**
 * Organizes data into appropriate list sections for display based on the type of search results.
 */
function getSections(type: SearchDataTypes, status: SearchStatus, data: OnyxTypes.SearchResults['data'], metadata: OnyxTypes.SearchResults['search'], shouldGroupByReports = false) {
    if (type === CONST.SEARCH.DATA_TYPES.CHAT) {
        return getReportActionsSections(data);
    }
    if (!shouldGroupByReports) {
        return getTransactionsSections(data, metadata);
    }
    return getReportSections(data, metadata);
}

/**
 * Sorts sections of data based on a specified column and sort order for displaying sorted results.
 */
function getSortedSections(
    type: SearchDataTypes,
    status: SearchStatus,
    data: ListItemDataType<typeof type, typeof status>,
    sortBy?: SearchColumnType,
    sortOrder?: SortOrder,
    shouldGroupByReports = false,
) {
    if (type === CONST.SEARCH.DATA_TYPES.CHAT) {
        return getSortedReportActionData(data as ReportActionListItemType[]);
    }
    if (!shouldGroupByReports) {
        return getSortedTransactionData(data as TransactionListItemType[], sortBy, sortOrder);
    }
    return getSortedReportData(data as ReportListItemType[]);
}

/**
 * Compares two values based on a specified sorting order and column.
 * Handles both string and numeric comparisons, with special handling for absolute values when sorting by total amount.
 */
function compareValues(a: unknown, b: unknown, sortOrder: SortOrder, sortBy: string): number {
    const isAsc = sortOrder === CONST.SEARCH.SORT_ORDER.ASC;

    if (a === undefined || b === undefined) {
        return 0;
    }

    if (typeof a === 'string' && typeof b === 'string') {
        return isAsc ? a.localeCompare(b) : b.localeCompare(a);
    }

    if (typeof a === 'number' && typeof b === 'number') {
        const aValue = sortBy === CONST.SEARCH.TABLE_COLUMNS.TOTAL_AMOUNT ? Math.abs(a) : a;
        const bValue = sortBy === CONST.SEARCH.TABLE_COLUMNS.TOTAL_AMOUNT ? Math.abs(b) : b;
        return isAsc ? aValue - bValue : bValue - aValue;
    }

    return 0;
}

/**
 * @private
 * Sorts transaction sections based on a specified column and sort order.
 */
function getSortedTransactionData(data: TransactionListItemType[], sortBy?: SearchColumnType, sortOrder?: SortOrder) {
    if (!sortBy || !sortOrder) {
        return data;
    }

    const sortingProperty = columnNamesToSortingProperty[sortBy];

    if (!sortingProperty) {
        return data;
    }

    return data.sort((a, b) => {
        const aValue = sortingProperty === 'comment' ? a.comment?.comment : a[sortingProperty];
        const bValue = sortingProperty === 'comment' ? b.comment?.comment : b[sortingProperty];

        return compareValues(aValue, bValue, sortOrder, sortingProperty);
    });
}

/**
 * @private
 * Determines the date of the newest transaction within a report for sorting purposes.
 */
function getReportNewestTransactionDate(report: ReportListItemType) {
    return report.transactions?.reduce((max, curr) => (curr.modifiedCreated ?? curr.created > (max?.created ?? '') ? curr : max), report.transactions.at(0))?.created;
}

/**
 * @private
 * Sorts report sections based on a specified column and sort order.
 */
function getSortedReportData(data: ReportListItemType[]) {
    return data.sort((a, b) => {
        const aNewestTransaction = getReportNewestTransactionDate(a);
        const bNewestTransaction = getReportNewestTransactionDate(b);

        if (!aNewestTransaction || !bNewestTransaction) {
            return 0;
        }

        return bNewestTransaction.toLowerCase().localeCompare(aNewestTransaction);
    });
}

/**
 * @private
 * Sorts report actions sections based on a specified column and sort order.
 */
function getSortedReportActionData(data: ReportActionListItemType[]) {
    return data.sort((a, b) => {
        const aValue = a?.created;
        const bValue = b?.created;

        if (aValue === undefined || bValue === undefined) {
            return 0;
        }

        return bValue.toLowerCase().localeCompare(aValue);
    });
}

/**
 * Checks if the search results contain any data, useful for determining if the search results are empty.
 */
function isSearchResultsEmpty(searchResults: SearchResults) {
    return !Object.keys(searchResults?.data).some((key) => key.startsWith(ONYXKEYS.COLLECTION.TRANSACTION));
}

/**
 * Returns the corresponding translation key for expense type
 */
function getExpenseTypeTranslationKey(expenseType: ValueOf<typeof CONST.SEARCH.TRANSACTION_TYPE>): TranslationPaths {
    // eslint-disable-next-line default-case
    switch (expenseType) {
        case CONST.SEARCH.TRANSACTION_TYPE.DISTANCE:
            return 'common.distance';
        case CONST.SEARCH.TRANSACTION_TYPE.CARD:
            return 'common.card';
        case CONST.SEARCH.TRANSACTION_TYPE.CASH:
            return 'iou.cash';
    }
}

/**
 * Constructs and configures the overflow menu for search items, handling interactions such as renaming or deleting items.
 */
function getOverflowMenu(itemName: string, hash: number, inputQuery: string, showDeleteModal: (hash: number) => void, isMobileMenu?: boolean, closeMenu?: () => void) {
    return [
        {
            text: translateLocal('common.rename'),
            onSelected: () => {
                if (isMobileMenu && closeMenu) {
                    closeMenu();
                }
                Navigation.navigate(ROUTES.SEARCH_SAVED_SEARCH_RENAME.getRoute({name: encodeURIComponent(itemName), jsonQuery: inputQuery}));
            },
            icon: Expensicons.Pencil,
            shouldShowRightIcon: false,
            shouldShowRightComponent: false,
            shouldCallAfterModalHide: true,
        },
        {
            text: translateLocal('common.delete'),
            onSelected: () => {
                if (isMobileMenu && closeMenu) {
                    closeMenu();
                }
                showDeleteModal(hash);
            },
            icon: Expensicons.Trashcan,
            shouldShowRightIcon: false,
            shouldShowRightComponent: false,
            shouldCallAfterModalHide: true,
            shouldCloseAllModals: true,
        },
    ];
}

/**
 * Checks if the passed username is a correct standard username, and not a placeholder
 */
function isCorrectSearchUserName(displayName?: string) {
    return displayName && displayName.toUpperCase() !== CONST.REPORT.OWNER_EMAIL_FAKE;
}

function createTypeMenuItems(allPolicies: OnyxCollection<OnyxTypes.Policy> | null, email: string | undefined): SearchTypeMenuItem[] {
    const typeMenuItems: SearchTypeMenuItem[] = [
        {
            translationPath: 'common.expenses',
            type: CONST.SEARCH.DATA_TYPES.EXPENSE,
            icon: Expensicons.Receipt,
            getRoute: (policyID?: string) => {
                const query = buildCannedSearchQuery({policyID});
                return ROUTES.SEARCH_ROOT.getRoute({query});
            },
        },
        {
            translationPath: 'common.expenseReports',
            type: CONST.SEARCH.DATA_TYPES.EXPENSE,
            icon: Expensicons.Document,
            getRoute: (policyID?: string) => {
                const query = buildCannedSearchQuery({groupBy: CONST.SEARCH.GROUP_BY.REPORTS, policyID});
                return ROUTES.SEARCH_ROOT.getRoute({query});
            },
        },
        {
            translationPath: 'common.chats',
            type: CONST.SEARCH.DATA_TYPES.CHAT,
            icon: Expensicons.ChatBubbles,
            getRoute: (policyID?: string) => {
                const query = buildCannedSearchQuery({type: CONST.SEARCH.DATA_TYPES.CHAT, status: CONST.SEARCH.STATUS.CHAT.ALL, policyID});
                return ROUTES.SEARCH_ROOT.getRoute({query});
            },
        },
    ];

    if (canSendInvoice(allPolicies, email) || hasInvoiceReports()) {
        typeMenuItems.push({
            translationPath: 'workspace.common.invoices',
            type: CONST.SEARCH.DATA_TYPES.INVOICE,
            icon: Expensicons.InvoiceGeneric,
            getRoute: (policyID?: string) => {
                const query = buildCannedSearchQuery({type: CONST.SEARCH.DATA_TYPES.INVOICE, status: CONST.SEARCH.STATUS.INVOICE.ALL, policyID});
                return ROUTES.SEARCH_ROOT.getRoute({query});
            },
        });
    }

    typeMenuItems.push({
        translationPath: 'travel.trips',
        type: CONST.SEARCH.DATA_TYPES.TRIP,
        icon: Expensicons.Suitcase,
        getRoute: (policyID?: string) => {
            const query = buildCannedSearchQuery({type: CONST.SEARCH.DATA_TYPES.TRIP, status: CONST.SEARCH.STATUS.TRIP.ALL, policyID});
            return ROUTES.SEARCH_ROOT.getRoute({query});
        },
    });

    return typeMenuItems;
}

function createBaseSavedSearchMenuItem(item: SaveSearchItem, key: string, index: number, title: string, isFocused: boolean): SavedSearchMenuItem {
    return {
        key,
        title,
        hash: key,
        query: item.query,
        shouldShowRightComponent: true,
        focused: isFocused,
        pendingAction: item.pendingAction,
        disabled: item.pendingAction === CONST.RED_BRICK_ROAD_PENDING_ACTION.DELETE,
        shouldIconUseAutoWidthStyle: true,
    };
}

/**
 * Whether to show the empty state or not
 */
function shouldShowEmptyState(isDataLoaded: boolean, dataLength: number, type: SearchDataTypes) {
    return !isDataLoaded || dataLength === 0 || !Object.values(CONST.SEARCH.DATA_TYPES).includes(type);
}

export {
    getListItem,
    getSections,
    getShouldShowMerchant,
    getSortedSections,
    isReportListItemType,
    isSearchResultsEmpty,
    isTransactionListItemType,
    isReportActionListItemType,
    shouldShowYear,
    getExpenseTypeTranslationKey,
    getOverflowMenu,
    isCorrectSearchUserName,
    isReportActionEntry,
    getAction,
    createTypeMenuItems,
    createBaseSavedSearchMenuItem,
    shouldShowEmptyState,
    compareValues,
};
export type {SavedSearchMenuItem, SearchTypeMenuItem};<|MERGE_RESOLUTION|>--- conflicted
+++ resolved
@@ -49,23 +49,8 @@
     isSettled,
 } from './ReportUtils';
 import {buildCannedSearchQuery} from './SearchQueryUtils';
-<<<<<<< HEAD
-import {
-    getMerchant,
-    getAmount as getTransactionAmount,
-    getCreated as getTransactionCreatedDate,
-    getMerchant as getTransactionMerchant,
-    isAmountMissing,
-    isExpensifyCardTransaction,
-    isPartialMerchant,
-    isPending,
-    isReceiptBeingScanned,
-    isScanRequest,
-} from './TransactionUtils';
+import {getAmount as getTransactionAmount, getCreated as getTransactionCreatedDate, getMerchant as getTransactionMerchant, isPendingCardOrScanningTransaction} from './TransactionUtils';
 import shouldShowTransactionYear from './TransactionUtils/shouldShowTransactionYear';
-=======
-import {getAmount as getTransactionAmount, getCreated as getTransactionCreatedDate, getMerchant as getTransactionMerchant, isPendingCardOrScanningTransaction} from './TransactionUtils';
->>>>>>> 0f65a7e2
 
 const columnNamesToSortingProperty = {
     [CONST.SEARCH.TABLE_COLUMNS.TO]: 'formattedTo' as const,
