--- conflicted
+++ resolved
@@ -1331,13 +1331,8 @@
         // eslint-disable-next-line default-case
         switch (groupBy) {
             case CONST.SEARCH.GROUP_BY.REPORTS:
-<<<<<<< HEAD
-                return getReportSections(data, metadata, currentSearch, reportActions);
+                return getReportSections(data, metadata, currentSearch, currentAccountID, formatPhoneNumber, reportActions);
             case CONST.SEARCH.GROUP_BY.FROM:
-=======
-                return getReportSections(data, metadata, currentSearch, currentAccountID, formatPhoneNumber, reportActions);
-            case CONST.SEARCH.GROUP_BY.MEMBERS:
->>>>>>> e1ad7f5d
                 return getMemberSections(data, metadata);
             case CONST.SEARCH.GROUP_BY.CARDS:
                 return getCardSections(data, metadata);
