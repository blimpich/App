--- conflicted
+++ resolved
@@ -5,12 +5,9 @@
 import type {ListItem, ReportListItemType, TransactionListItemType} from '@components/SelectionList/types';
 import CONST from '@src/CONST';
 import ONYXKEYS from '@src/ONYXKEYS';
-<<<<<<< HEAD
 import type SCREENS from '@src/SCREENS';
-=======
 import type {SearchAdvancedFiltersForm} from '@src/types/form';
 import INPUT_IDS from '@src/types/form/SearchAdvancedFiltersForm';
->>>>>>> df69c802
 import type * as OnyxTypes from '@src/types/onyx';
 import type SearchResults from '@src/types/onyx/SearchResults';
 import type {SearchAccountDetails, SearchDataTypes, SearchPersonalDetails, SearchTransaction, SearchTypeToItemMap, SectionsType} from '@src/types/onyx/SearchResults';
@@ -464,9 +461,9 @@
     return filters;
 }
 
-function getSearchHeaderTitle(input: string) {
+function getSearchHeaderTitle(inputQuery: string) {
     // sortBy and sortOrder params aren't shown in the title, so they are removed from the input
-    return input.replace(/sortBy:\w*\s?|sortOrder:\w*\s?/g, '');
+    return inputQuery.replace(/sortBy:\w*\s?|sortOrder:\w*\s?/g, '');
 }
 
 function isCustomQuery(routeParams: AuthScreensParamList[typeof SCREENS.SEARCH.CENTRAL_PANE]) {
@@ -490,9 +487,6 @@
     isSearchResultsEmpty,
     isTransactionListItemType,
     normalizeQuery,
-<<<<<<< HEAD
     shouldShowYear,
-=======
     buildQueryStringFromFilters,
->>>>>>> df69c802
 };