--- conflicted
+++ resolved
@@ -469,29 +469,6 @@
     }
 }
 
-<<<<<<< HEAD
-function getChatFiltersTranslationKey(has: ValueOf<typeof CONST.SEARCH.CHAT_TYPES>): TranslationPaths {
-    // eslint-disable-next-line default-case
-    switch (has) {
-        case CONST.SEARCH.CHAT_TYPES.LINK:
-            return 'search.filters.link';
-        case CONST.SEARCH.CHAT_TYPES.ATTACHMENT:
-            return 'common.attachment';
-    }
-}
-
-function getChatStatusTranslationKey(chatStatus: ValueOf<typeof CONST.SEARCH.CHAT_STATUS>): TranslationPaths {
-    // eslint-disable-next-line default-case
-    switch (chatStatus) {
-        case CONST.SEARCH.CHAT_STATUS.PINNED:
-            return 'search.filters.pinned';
-        case CONST.SEARCH.CHAT_STATUS.UNREAD:
-            return 'search.filters.unread';
-        case CONST.SEARCH.CHAT_STATUS.DRAFT:
-            return 'search.filters.draft';
-    }
-}
-
 function buildSearchQueryJSON(query: SearchQueryString) {
     try {
         const result = searchParser.parse(query) as SearchQueryJSON;
@@ -538,8 +515,6 @@
     return queryParts.join(' ');
 }
 
-=======
->>>>>>> 3e3388d3
 /**
  * Given object with chosen search filters builds correct query string from them
  */
@@ -801,11 +776,7 @@
     buildSearchQueryJSON,
     buildSearchQueryString,
     getCurrentSearchParams,
-<<<<<<< HEAD
-=======
-    getFilters,
     getFiltersFormValues,
->>>>>>> 3e3388d3
     getPolicyIDFromSearchQuery,
     getListItem,
     getSearchHeaderTitle,
