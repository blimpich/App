import Onyx from 'react-native-onyx';
import _ from 'underscore';
import lodashGet from 'lodash/get';
import lodashOrderBy from 'lodash/orderBy';
import Str from 'expensify-common/lib/str';
import ONYXKEYS from '../ONYXKEYS';
import * as ReportUtils from './ReportUtils';
import * as ReportActionsUtils from './ReportActionsUtils';
import * as Localize from './Localize';
import CONST from '../CONST';
import * as OptionsListUtils from './OptionsListUtils';
import * as CollectionUtils from './CollectionUtils';
import * as LocalePhoneNumber from './LocalePhoneNumber';
import * as UserUtils from './UserUtils';

// Note: It is very important that the keys subscribed to here are the same
// keys that are connected to SidebarLinks withOnyx(). If there was a key missing from SidebarLinks and it's data was updated
// for that key, then there would be no re-render and the options wouldn't reflect the new data because SidebarUtils.getOrderedReportIDs() wouldn't be triggered.
// There are a couple of keys here which are OK to have stale data. Having redundant subscriptions causes more re-renders which should be avoided.
// Session also can remain stale because the only way for the current user to change is to sign out and sign in, which would clear out all the Onyx
// data anyway and cause SidebarLinks to rerender.

let allReports;
Onyx.connect({
    key: ONYXKEYS.COLLECTION.REPORT,
    waitForCollectionCallback: true,
    callback: (val) => (allReports = val),
});

let personalDetails;
Onyx.connect({
    key: ONYXKEYS.PERSONAL_DETAILS_LIST,
    callback: (val) => (personalDetails = val),
});

let priorityMode;
Onyx.connect({
    key: ONYXKEYS.NVP_PRIORITY_MODE,
    callback: (val) => (priorityMode = val),
});

let betas;
Onyx.connect({
    key: ONYXKEYS.BETAS,
    callback: (val) => (betas = val),
});

const visibleReportActionItems = {};
const lastReportActions = {};
const reportActions = {};
Onyx.connect({
    key: ONYXKEYS.COLLECTION.REPORT_ACTIONS,
    callback: (actions, key) => {
        if (!key || !actions) {
            return;
        }
        const reportID = CollectionUtils.extractCollectionItemID(key);

        const actionsArray = ReportActionsUtils.getSortedReportActions(_.toArray(actions));
        lastReportActions[reportID] = _.last(actionsArray);

        // The report is only visible if it is the last action not deleted that
        // does not match a closed or created state.
        const reportActionsForDisplay = _.filter(
            actionsArray,
            (reportAction, actionKey) => ReportActionsUtils.shouldReportActionBeVisible(reportAction, actionKey) && reportAction.actionName !== CONST.REPORT.ACTIONS.TYPE.CREATED,
        );
        visibleReportActionItems[reportID] = _.last(reportActionsForDisplay);

        reportActions[key] = actions;
    },
});

let policies;
Onyx.connect({
    key: ONYXKEYS.COLLECTION.POLICY,
    waitForCollectionCallback: true,
    callback: (val) => (policies = val),
});

let currentUserAccountID;
Onyx.connect({
    key: ONYXKEYS.SESSION,
    callback: (val) => {
        if (!val) {
            return;
        }

        currentUserAccountID = val.accountID;
    },
});

let preferredLocale;
Onyx.connect({
    key: ONYXKEYS.NVP_PREFERRED_LOCALE,
    callback: (val) => (preferredLocale = val || CONST.LOCALES.DEFAULT),
});

let resolveSidebarIsReadyPromise;

let sidebarIsReadyPromise = new Promise((resolve) => {
    resolveSidebarIsReadyPromise = resolve;
});

function resetIsSidebarLoadedReadyPromise() {
    sidebarIsReadyPromise = new Promise((resolve) => {
        resolveSidebarIsReadyPromise = resolve;
    });
}

function isSidebarLoadedReady() {
    return sidebarIsReadyPromise;
}

function setIsSidebarLoadedReady() {
    resolveSidebarIsReadyPromise();
}

/**
 * @param {String} reportIDFromRoute
 * @returns {String[]} An array of reportIDs sorted in the proper order
 */
function getOrderedReportIDs(reportIDFromRoute) {
    const isInGSDMode = priorityMode === CONST.PRIORITY_MODE.GSD;
    const isInDefaultMode = !isInGSDMode;

    // Filter out all the reports that shouldn't be displayed
    const reportsToDisplay = _.filter(allReports, (report) => ReportUtils.shouldReportBeInOptionList(report, reportIDFromRoute, isInGSDMode, allReports, betas, policies));
    if (_.isEmpty(reportsToDisplay)) {
        // Display Concierge chat report when there is no report to be displayed
        const conciergeChatReport = _.find(allReports, ReportUtils.isConciergeChatReport);
        if (conciergeChatReport) {
            reportsToDisplay.push(conciergeChatReport);
        }
    }

    // There are a few properties that need to be calculated for the report which are used when sorting reports.
    _.each(reportsToDisplay, (report) => {
        // Normally, the spread operator would be used here to clone the report and prevent the need to reassign the params.
        // However, this code needs to be very performant to handle thousands of reports, so in the interest of speed, we're just going to disable this lint rule and add
        // the reportDisplayName property to the report object directly.
        // eslint-disable-next-line no-param-reassign
        report.displayName = ReportUtils.getReportName(report);

        // eslint-disable-next-line no-param-reassign
        report.iouReportAmount = ReportUtils.getMoneyRequestTotal(report, allReports);
    });

    // The LHN is split into five distinct groups, and each group is sorted a little differently. The groups will ALWAYS be in this order:
    // 1. Pinned - Always sorted by reportDisplayName
    // 2. Outstanding IOUs - Always sorted by iouReportAmount with the largest amounts at the top of the group
    // 3. Drafts - Always sorted by reportDisplayName
    // 4. Non-archived reports
    //      - Sorted by lastVisibleActionCreated in default (most recent) view mode
    //      - Sorted by reportDisplayName in GSD (focus) view mode
    // 5. Archived reports
    //      - Sorted by lastVisibleActionCreated in default (most recent) view mode
    //      - Sorted by reportDisplayName in GSD (focus) view mode
    let pinnedReports = [];
    let outstandingIOUReports = [];
    let draftReports = [];
    let nonArchivedReports = [];
    let archivedReports = [];

    _.each(reportsToDisplay, (report) => {
        if (report.isPinned) {
            pinnedReports.push(report);
            return;
        }

        if (report.hasOutstandingIOU && !ReportUtils.isIOUOwnedByCurrentUser(report, allReports)) {
            outstandingIOUReports.push(report);
            return;
        }

        if (report.hasDraft) {
            draftReports.push(report);
            return;
        }

        if (ReportUtils.isArchivedRoom(report)) {
            archivedReports.push(report);
            return;
        }

        if (ReportUtils.isTaskReport(report) && ReportUtils.isTaskCompleted(report)) {
            archivedReports.push(report);
            return;
        }

        nonArchivedReports.push(report);
    });

    // Sort each group of reports accordingly
    pinnedReports = _.sortBy(pinnedReports, (report) => report.displayName.toLowerCase());
    outstandingIOUReports = lodashOrderBy(outstandingIOUReports, ['iouReportAmount', (report) => report.displayName.toLowerCase()], ['desc', 'asc']);
    draftReports = _.sortBy(draftReports, (report) => report.displayName.toLowerCase());
    nonArchivedReports = isInDefaultMode
        ? lodashOrderBy(nonArchivedReports, ['lastVisibleActionCreated', (report) => report.displayName.toLowerCase()], ['desc', 'asc'])
        : lodashOrderBy(nonArchivedReports, [(report) => report.displayName.toLowerCase()], ['asc']);
    archivedReports = _.sortBy(archivedReports, (report) => (isInDefaultMode ? report.lastVisibleActionCreated : report.displayName.toLowerCase()));

    // For archived reports ensure that most recent reports are at the top by reversing the order of the arrays because underscore will only sort them in ascending order
    if (isInDefaultMode) {
        archivedReports.reverse();
    }

    // Now that we have all the reports grouped and sorted, they must be flattened into an array and only return the reportID.
    // The order the arrays are concatenated in matters and will determine the order that the groups are displayed in the sidebar.
    return _.pluck([].concat(pinnedReports).concat(outstandingIOUReports).concat(draftReports).concat(nonArchivedReports).concat(archivedReports), 'reportID');
}

/**
 * Gets all the data necessary for rendering an OptionRowLHN component
 *
 * @param {String} reportID
 * @returns {Object}
 */
function getOptionData(reportID) {
    const reportKey = `${ONYXKEYS.COLLECTION.REPORT}${reportID}`;
    const report = allReports[reportKey];

    // When a user signs out, Onyx is cleared. Due to the lazy rendering with a virtual list, it's possible for
    // this method to be called after the Onyx data has been cleared out. In that case, it's fine to do
    // a null check here and return early.
    if (!report || !personalDetails) {
        return;
    }
    const result = {
        text: null,
        alternateText: null,
        pendingAction: null,
        allReportErrors: null,
        brickRoadIndicator: null,
        icons: null,
        tooltipText: null,
        ownerEmail: null,
        ownerAccountID: null,
        subtitle: null,
        participantsList: null,
        login: null,
        accountID: null,
        reportID: null,
        phoneNumber: null,
        payPalMeAddress: null,
        isUnread: null,
        isUnreadWithMention: null,
        hasDraftComment: false,
        keyForList: null,
        searchText: null,
        isPinned: false,
        hasOutstandingIOU: false,
        iouReportID: null,
        isIOUReportOwner: null,
        iouReportAmount: 0,
        isChatRoom: false,
        isArchivedRoom: false,
        shouldShowSubscript: false,
        isPolicyExpenseChat: false,
        isMoneyRequestReport: false,
    };

    const participantPersonalDetailList = _.values(OptionsListUtils.getPersonalDetailsForAccountIDs(report.participantAccountIDs, personalDetails));
    const personalDetail = participantPersonalDetailList[0] || {};

    result.isThread = ReportUtils.isThread(report);
    result.isChatRoom = ReportUtils.isChatRoom(report);
    result.isTaskReport = ReportUtils.isTaskReport(report);
    if (result.isTaskReport) {
        result.isTaskCompleted = ReportUtils.isTaskCompleted(report);
        result.isTaskAssignee = ReportUtils.isTaskAssignee(report);
    }
    result.isArchivedRoom = ReportUtils.isArchivedRoom(report);
    result.isPolicyExpenseChat = ReportUtils.isPolicyExpenseChat(report);
    result.isMoneyRequestReport = ReportUtils.isMoneyRequestReport(report);
    result.shouldShowSubscript = ReportUtils.shouldReportShowSubscript(report);
    result.pendingAction = report.pendingFields ? report.pendingFields.addWorkspaceRoom || report.pendingFields.createChat : null;
    result.allReportErrors = OptionsListUtils.getAllReportErrors(report, reportActions);
    result.brickRoadIndicator = !_.isEmpty(result.allReportErrors) ? CONST.BRICK_ROAD_INDICATOR_STATUS.ERROR : '';
    result.ownerEmail = report.ownerEmail;
    result.ownerAccountID = report.ownerAccountID;
    result.reportID = report.reportID;
    result.isUnread = ReportUtils.isUnread(report);
    result.isUnreadWithMention = ReportUtils.isUnreadWithMention(report);
    result.hasDraftComment = report.hasDraft;
    result.isPinned = report.isPinned;
    result.iouReportID = report.iouReportID;
    result.keyForList = String(report.reportID);
    result.tooltipText = ReportUtils.getReportParticipantsTitle(report.participantAccountIDs || []);
    result.hasOutstandingIOU = report.hasOutstandingIOU;
    result.parentReportID = report.parentReportID || null;
    const hasMultipleParticipants = participantPersonalDetailList.length > 1 || result.isChatRoom || result.isPolicyExpenseChat;
    const subtitle = ReportUtils.getChatRoomSubtitle(report);

    const login = Str.removeSMSDomain(lodashGet(personalDetail, 'login', ''));
    const formattedLogin = Str.isSMSLogin(login) ? LocalePhoneNumber.formatPhoneNumber(login) : login;
    const lastReportAction = lastReportActions[report.reportID];

    // We only create tooltips for the first 10 users or so since some reports have hundreds of users, causing performance to degrade.
    const displayNamesWithTooltips = ReportUtils.getDisplayNamesWithTooltips((participantPersonalDetailList || []).slice(0, 10), hasMultipleParticipants);
<<<<<<< HEAD

    let lastMessageTextFromReport = '';
    if (ReportUtils.isReportMessageAttachment({text: report.lastMessageText, html: report.lastMessageHtml})) {
        lastMessageTextFromReport = `[${Localize.translateLocal('common.attachment')}]`;
    } else if (ReportActionsUtils.isReportPreviewAction(lastReportAction)) {
        const iouReport = ReportUtils.getReport(ReportActionsUtils.getIOUReportID(lastReportAction));
        lastMessageTextFromReport = ReportUtils.getMoneyRequestReportActionMessage(iouReport, lastReportAction);
    } else {
        lastMessageTextFromReport = report ? report.lastMessageText || '' : '';
    }
=======
    const lastMessageTextFromReport = OptionsListUtils.getLastMessageTextForReport(report);
>>>>>>> 342d4fd8

    // If the last actor's details are not currently saved in Onyx Collection,
    // then try to get that from the last report action if that action is valid
    // to get data from.
    let lastActorDetails = personalDetails[report.lastActorAccountID] || null;
    if (!lastActorDetails && visibleReportActionItems[report.reportID]) {
        const lastActorDisplayName = lodashGet(visibleReportActionItems[report.reportID], 'person[0].text');
        lastActorDetails = lastActorDisplayName
            ? {
                  displayName: lastActorDisplayName,
                  login: report.lastActorEmail,
                  accountID: report.lastActorAccountID,
              }
            : null;
    }
    let lastMessageText = hasMultipleParticipants && lastActorDetails && Number(lastActorDetails.accountID) !== currentUserAccountID ? `${lastActorDetails.displayName}: ` : '';
    lastMessageText += report ? lastMessageTextFromReport : '';

    if (result.isArchivedRoom) {
        const archiveReason =
            (lastReportActions[report.reportID] && lastReportActions[report.reportID].originalMessage && lastReportActions[report.reportID].originalMessage.reason) ||
            CONST.REPORT.ARCHIVE_REASON.DEFAULT;
        lastMessageText = Localize.translate(preferredLocale, `reportArchiveReasons.${archiveReason}`, {
            displayName: archiveReason.displayName || report.lastActorEmail,
            policyName: ReportUtils.getPolicyName(report),
        });
    }

    if ((result.isChatRoom || result.isPolicyExpenseChat || result.isThread || result.isTaskReport) && !result.isArchivedRoom) {
        const lastAction = visibleReportActionItems[report.reportID];
        if (lodashGet(lastAction, 'actionName', '') === CONST.REPORT.ACTIONS.TYPE.RENAMED) {
            const newName = lodashGet(lastAction, 'originalMessage.newName', '');
            result.alternateText = Localize.translate(preferredLocale, 'newRoomPage.roomRenamedTo', {newName});
        } else {
            result.alternateText = lastMessageTextFromReport.length > 0 ? lastMessageText : Localize.translate(preferredLocale, 'report.noActivityYet');
        }
    } else {
        if (!lastMessageText) {
            // Here we get the beginning of chat history message and append the display name for each user, adding pronouns if there are any.
            // We also add a fullstop after the final name, the word "and" before the final name and commas between all previous names.
            lastMessageText =
                Localize.translate(preferredLocale, 'reportActionsView.beginningOfChatHistory') +
                _.map(displayNamesWithTooltips, ({displayName, pronouns}, index) => {
                    const formattedText = _.isEmpty(pronouns) ? displayName : `${displayName} (${pronouns})`;

                    if (index === displayNamesWithTooltips.length - 1) {
                        return `${formattedText}.`;
                    }
                    if (index === displayNamesWithTooltips.length - 2) {
                        return `${formattedText} ${Localize.translate(preferredLocale, 'common.and')}`;
                    }
                    if (index < displayNamesWithTooltips.length - 2) {
                        return `${formattedText},`;
                    }
                }).join(' ');
        }

        result.alternateText = lastMessageText || formattedLogin;
    }

    result.isIOUReportOwner = ReportUtils.isIOUOwnedByCurrentUser(result, allReports);
    result.iouReportAmount = ReportUtils.getMoneyRequestTotal(result, allReports);

    if (!hasMultipleParticipants) {
        result.accountID = personalDetail.accountID;
        result.login = personalDetail.login;
        result.phoneNumber = personalDetail.phoneNumber;
        result.payPalMeAddress = personalDetail.payPalMeAddress;
    }

    const reportName = ReportUtils.getReportName(report);

    result.text = reportName;
    result.subtitle = subtitle;
    result.participantsList = participantPersonalDetailList;

    result.icons = ReportUtils.getIcons(report, personalDetails, UserUtils.getAvatar(personalDetail.avatar, personalDetail.accountID), true);
    result.searchText = OptionsListUtils.getSearchText(report, reportName, participantPersonalDetailList, result.isChatRoom || result.isPolicyExpenseChat, result.isThread);
    result.displayNamesWithTooltips = displayNamesWithTooltips;
    return result;
}

export default {
    getOptionData,
    getOrderedReportIDs,
    setIsSidebarLoadedReady,
    isSidebarLoadedReady,
    resetIsSidebarLoadedReadyPromise,
};<|MERGE_RESOLUTION|>--- conflicted
+++ resolved
@@ -294,24 +294,10 @@
 
     const login = Str.removeSMSDomain(lodashGet(personalDetail, 'login', ''));
     const formattedLogin = Str.isSMSLogin(login) ? LocalePhoneNumber.formatPhoneNumber(login) : login;
-    const lastReportAction = lastReportActions[report.reportID];
 
     // We only create tooltips for the first 10 users or so since some reports have hundreds of users, causing performance to degrade.
     const displayNamesWithTooltips = ReportUtils.getDisplayNamesWithTooltips((participantPersonalDetailList || []).slice(0, 10), hasMultipleParticipants);
-<<<<<<< HEAD
-
-    let lastMessageTextFromReport = '';
-    if (ReportUtils.isReportMessageAttachment({text: report.lastMessageText, html: report.lastMessageHtml})) {
-        lastMessageTextFromReport = `[${Localize.translateLocal('common.attachment')}]`;
-    } else if (ReportActionsUtils.isReportPreviewAction(lastReportAction)) {
-        const iouReport = ReportUtils.getReport(ReportActionsUtils.getIOUReportID(lastReportAction));
-        lastMessageTextFromReport = ReportUtils.getMoneyRequestReportActionMessage(iouReport, lastReportAction);
-    } else {
-        lastMessageTextFromReport = report ? report.lastMessageText || '' : '';
-    }
-=======
     const lastMessageTextFromReport = OptionsListUtils.getLastMessageTextForReport(report);
->>>>>>> 342d4fd8
 
     // If the last actor's details are not currently saved in Onyx Collection,
     // then try to get that from the last report action if that action is valid
