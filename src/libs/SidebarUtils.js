--- conflicted
+++ resolved
@@ -275,14 +275,10 @@
     }
 
     if (result.isChatRoom || result.isPolicyExpenseChat) {
-<<<<<<< HEAD
         // Checks to see if the current user is the admin of the policy tied to the policy expense chat,
         // if so the policy name preview will be shown.
         const isPolicyChatAdmin = result.isPolicyExpenseChat && ReportUtils.isPolicyExpenseChatAdmin(report, policies);
-        result.alternateText = isPolicyChatAdmin ? subtitle : (lastMessageText || subtitle);
-=======
-        result.alternateText = lastMessageText || Localize.translate(preferredLocale, 'report.noActivityYet');
->>>>>>> dfb22224
+        result.alternateText = isPolicyChatAdmin ? subtitle : (lastMessageText || Localize.translate(preferredLocale, 'report.noActivityYet'));
     } else {
         if (!lastMessageText) {
             // Here we get the beginning of chat history message and append the display name for each user, adding pronouns if there are any.
