import {Str} from 'expensify-common';
import type {OnyxCollection, OnyxEntry} from 'react-native-onyx';
import Onyx from 'react-native-onyx';
import type {ValueOf} from 'type-fest';
import type {PartialPolicyForSidebar} from '@hooks/useSidebarOrderedReports';
import CONST from '@src/CONST';
import ONYXKEYS from '@src/ONYXKEYS';
import type {PersonalDetails, PersonalDetailsList, ReportActions, ReportAttributesDerivedValue, ReportNameValuePairs, Transaction, TransactionViolation} from '@src/types/onyx';
import type Beta from '@src/types/onyx/Beta';
import type {ReportAttributes} from '@src/types/onyx/DerivedValues';
import type {Errors} from '@src/types/onyx/OnyxCommon';
import type Policy from '@src/types/onyx/Policy';
import type PriorityMode from '@src/types/onyx/PriorityMode';
import type Report from '@src/types/onyx/Report';
import type ReportAction from '@src/types/onyx/ReportAction';
import type DeepValueOf from '@src/types/utils/DeepValueOf';
import {getExpensifyCardFromReportAction} from './CardMessageUtils';
import {extractCollectionItemID} from './CollectionUtils';
import {hasValidDraftComment} from './DraftCommentUtils';
import localeCompare from './LocaleCompare';
import {formatPhoneNumber} from './LocalePhoneNumber';
import {translate, translateLocal} from './Localize';
import {getLastActorDisplayName, getLastMessageTextForReport, getPersonalDetailsForAccountIDs, shouldShowLastActorDisplayName} from './OptionsListUtils';
import Parser from './Parser';
import Performance from './Performance';
import {getCleanedTagName, getPolicy} from './PolicyUtils';
import {
    getCardIssuedMessage,
    getLastVisibleMessage,
    getMessageOfOldDotReportAction,
    getOneTransactionThreadReportID,
    getOriginalMessage,
    getPolicyChangeLogAddEmployeeMessage,
    getPolicyChangeLogDefaultBillableMessage,
    getPolicyChangeLogDefaultTitleEnforcedMessage,
    getPolicyChangeLogDeleteMemberMessage,
    getPolicyChangeLogEmployeeLeftMessage,
    getPolicyChangeLogMaxExpenseAmountMessage,
    getPolicyChangeLogMaxExpenseAmountNoReceiptMessage,
    getPolicyChangeLogUpdateEmployee,
    getRemovedConnectionMessage,
    getRenamedAction,
    getReopenedMessage,
    getReportAction,
    getReportActionMessageText,
    getSortedReportActions,
    getWorkspaceCategoryUpdateMessage,
    getWorkspaceCurrencyUpdateMessage,
    getWorkspaceCustomUnitRateAddedMessage,
    getWorkspaceDescriptionUpdatedMessage,
    getWorkspaceFrequencyUpdateMessage,
    getWorkspaceReportFieldAddMessage,
    getWorkspaceReportFieldDeleteMessage,
    getWorkspaceReportFieldUpdateMessage,
    getWorkspaceTagUpdateMessage,
    getWorkspaceUpdateFieldMessage,
    isActionOfType,
    isCardIssuedAction,
    isInviteOrRemovedAction,
    isOldDotReportAction,
    isRenamedAction,
    isTagModificationAction,
    isTaskAction,
    isTransactionThread,
    shouldReportActionBeVisibleAsLastAction,
} from './ReportActionsUtils';
import type {OptionData} from './ReportUtils';
import {
    canUserPerformWriteAction as canUserPerformWriteActionUtil,
    formatReportLastMessageText,
    getAllReportActionsErrorsAndReportActionThatRequiresAttention,
    getChatRoomSubtitle,
    getDisplayNameForParticipant,
    getDisplayNamesWithTooltips,
    getIcons,
    getParticipantsAccountIDsForDisplay,
    getPolicyName,
    getReportDescription,
    getReportName,
    getReportNotificationPreference,
    getReportParticipantsTitle,
    getReportSubtitlePrefix,
    getWorkspaceNameUpdatedMessage,
    hasReceiptError,
    hasReportErrorsOtherThanFailedReceipt,
    isAdminRoom,
    isAnnounceRoom,
    isArchivedNonExpenseReport,
    isArchivedReport,
    isChatRoom,
    isChatThread,
    isConciergeChatReport,
    isDeprecatedGroupDM,
    isDomainRoom,
    isExpenseReport,
    isExpenseRequest,
    isGroupChat as isGroupChatUtil,
    isHiddenForCurrentUser,
    isInvoiceReport,
    isInvoiceRoom,
    isIOUOwnedByCurrentUser,
    isJoinRequestInAdminRoom,
    isMoneyRequestReport,
    isOneTransactionThread,
    isPolicyExpenseChat,
    isSelfDM,
    isSystemChat as isSystemChatUtil,
    isTaskReport,
    isThread,
    isUnread,
    isUnreadWithMention,
    shouldDisplayViolationsRBRInLHN,
    shouldReportBeInOptionList,
    shouldReportShowSubscript,
} from './ReportUtils';
import {getTaskReportActionMessage} from './TaskUtils';
import {getTransactionID} from './TransactionUtils';

type WelcomeMessage = {showReportName: boolean; phrase1?: string; phrase2?: string; phrase3?: string; phrase4?: string; messageText?: string; messageHtml?: string};

const visibleReportActionItems: ReportActions = {};
let allPersonalDetails: OnyxEntry<PersonalDetailsList>;
Onyx.connect({
    key: ONYXKEYS.PERSONAL_DETAILS_LIST,
    callback: (value) => {
        allPersonalDetails = value ?? {};
    },
});

let allReports: OnyxCollection<Report>;
Onyx.connect({
    key: ONYXKEYS.COLLECTION.REPORT,
    waitForCollectionCallback: true,
    callback: (value) => {
        allReports = value;
    },
});

Onyx.connect({
    key: ONYXKEYS.COLLECTION.REPORT_ACTIONS,
    callback: (actions, key) => {
        if (!actions || !key) {
            return;
        }
        const reportID = extractCollectionItemID(key);
        const report = allReports?.[`${ONYXKEYS.COLLECTION.REPORT}${reportID}`];
        const canUserPerformWriteAction = canUserPerformWriteActionUtil(report);
        const actionsArray: ReportAction[] = getSortedReportActions(Object.values(actions));

        // The report is only visible if it is the last action not deleted that
        // does not match a closed or created state.
        const reportActionsForDisplay = actionsArray.filter(
            (reportAction) => shouldReportActionBeVisibleAsLastAction(reportAction, canUserPerformWriteAction) && reportAction.actionName !== CONST.REPORT.ACTIONS.TYPE.CREATED,
        );

        const reportAction = reportActionsForDisplay.at(-1);
        if (!reportAction) {
            delete visibleReportActionItems[reportID];
            return;
        }
        visibleReportActionItems[reportID] = reportAction;
    },
});

function compareStringDates(a: string, b: string): 0 | 1 | -1 {
    if (a < b) {
        return -1;
    }
    if (a > b) {
        return 1;
    }
    return 0;
}

/**
 * A mini report object that contains only the necessary information to sort reports.
 * This is used to avoid copying the entire report object and only the necessary information.
 */
type MiniReport = {
    reportID?: string;
    displayName: string;
    lastVisibleActionCreated?: string;
};

function ensureSingleSpacing(text: string) {
    return text.replace(CONST.REGEX.WHITESPACE, ' ').trim();
}

/**
 * @returns An array of reportIDs sorted in the proper order
 */
function getOrderedReportIDs(
    currentReportId: string | undefined,
    reports: OnyxCollection<Report>,
    betas: OnyxEntry<Beta[]>,
    policies: OnyxCollection<PartialPolicyForSidebar>,
    priorityMode: OnyxEntry<PriorityMode>,
    transactionViolations: OnyxCollection<TransactionViolation[]>,
    reportNameValuePairs?: OnyxCollection<ReportNameValuePairs>,
    reportAttributes?: ReportAttributesDerivedValue['reports'],
): string[] {
    Performance.markStart(CONST.TIMING.GET_ORDERED_REPORT_IDS);
    const isInFocusMode = priorityMode === CONST.PRIORITY_MODE.GSD;
    const isInDefaultMode = !isInFocusMode;
    const allReportsDictValues = Object.values(reports ?? {});
    // Filter out all the reports that shouldn't be displayed
    const reportsToDisplay: Array<Report & {hasErrorsOtherThanFailedReceipt?: boolean}> = [];
    allReportsDictValues.forEach((report) => {
        if (!report) {
            return;
        }
        if ((Object.values(CONST.REPORT.UNSUPPORTED_TYPE) as string[]).includes(report?.type ?? '')) {
            return;
        }
        const parentReportAction = getReportAction(report?.parentReportID, report?.parentReportActionID);
        const doesReportHaveViolations = shouldDisplayViolationsRBRInLHN(report, transactionViolations);
        const isHidden = isHiddenForCurrentUser(report);
        const isFocused = report.reportID === currentReportId;
        const hasErrorsOtherThanFailedReceipt = hasReportErrorsOtherThanFailedReceipt(report, doesReportHaveViolations, transactionViolations, reportAttributes);
        const isReportInAccessible = report?.errorFields?.notFound;
        if (isOneTransactionThread(report.reportID, report.parentReportID, parentReportAction)) {
            return;
        }
        if (hasErrorsOtherThanFailedReceipt && !isReportInAccessible) {
            reportsToDisplay.push({
                ...report,
                hasErrorsOtherThanFailedReceipt: true,
            });
            return;
        }
        const isSystemChat = isSystemChatUtil(report);
        const shouldOverrideHidden =
            hasValidDraftComment(report.reportID) ||
            hasErrorsOtherThanFailedReceipt ||
            isFocused ||
            isSystemChat ||
            // eslint-disable-next-line @typescript-eslint/prefer-nullish-coalescing
            report.isPinned ||
            (!isInFocusMode && isArchivedReport(reportNameValuePairs)) ||
            reportAttributes?.[report?.reportID]?.requiresAttention;
        if (isHidden && !shouldOverrideHidden) {
            return;
        }

        if (
            shouldReportBeInOptionList({
                report,
                currentReportId,
                isInFocusMode,
                betas,
                policies: policies as OnyxCollection<Policy>,
                excludeEmptyChats: true,
                doesReportHaveViolations,
                includeSelfDM: true,
            })
        ) {
            reportsToDisplay.push(report);
        }
    });

    // The LHN is split into five distinct groups, and each group is sorted a little differently. The groups will ALWAYS be in this order:
    // 1. Pinned/GBR - Always sorted by reportDisplayName
    // 2. Error reports - Always sorted by reportDisplayName
    // 3. Drafts - Always sorted by reportDisplayName
    // 4. Non-archived reports and settled IOUs
    //      - Sorted by lastVisibleActionCreated in default (most recent) view mode
    //      - Sorted by reportDisplayName in GSD (focus) view mode
    // 5. Archived reports
    //      - Sorted by lastVisibleActionCreated in default (most recent) view mode
    //      - Sorted by reportDisplayName in GSD (focus) view mode

    const pinnedAndGBRReports: MiniReport[] = [];
    const errorReports: MiniReport[] = [];
    const draftReports: MiniReport[] = [];
    const nonArchivedReports: MiniReport[] = [];
    const archivedReports: MiniReport[] = [];

    // There are a few properties that need to be calculated for the report which are used when sorting reports.
    reportsToDisplay.forEach((reportToDisplay) => {
        const report = reportToDisplay;
        const miniReport: MiniReport = {
            reportID: report?.reportID,
            displayName: getReportName(report),
            lastVisibleActionCreated: report?.lastVisibleActionCreated,
        };

        const isPinned = report?.isPinned ?? false;
        const rNVPs = reportNameValuePairs?.[`${ONYXKEYS.COLLECTION.REPORT_NAME_VALUE_PAIRS}${report?.reportID}`];
        if (isPinned || reportAttributes?.[report?.reportID]?.requiresAttention) {
            pinnedAndGBRReports.push(miniReport);
        } else if (report?.hasErrorsOtherThanFailedReceipt) {
            errorReports.push(miniReport);
        } else if (hasValidDraftComment(report?.reportID)) {
            draftReports.push(miniReport);
        } else if (isArchivedNonExpenseReport(report, rNVPs)) {
            archivedReports.push(miniReport);
        } else {
            nonArchivedReports.push(miniReport);
        }
    });

    // Sort each group of reports accordingly
    pinnedAndGBRReports.sort((a, b) => (a?.displayName && b?.displayName ? localeCompare(a.displayName, b.displayName) : 0));
    errorReports.sort((a, b) => (a?.displayName && b?.displayName ? localeCompare(a.displayName, b.displayName) : 0));
    draftReports.sort((a, b) => (a?.displayName && b?.displayName ? localeCompare(a.displayName, b.displayName) : 0));

    if (isInDefaultMode) {
        nonArchivedReports.sort((a, b) => {
            const compareDates = a?.lastVisibleActionCreated && b?.lastVisibleActionCreated ? compareStringDates(b.lastVisibleActionCreated, a.lastVisibleActionCreated) : 0;
            if (compareDates) {
                return compareDates;
            }
            const compareDisplayNames = a?.displayName && b?.displayName ? localeCompare(a.displayName, b.displayName) : 0;
            return compareDisplayNames;
        });
        // For archived reports ensure that most recent reports are at the top by reversing the order
        archivedReports.sort((a, b) => (a?.lastVisibleActionCreated && b?.lastVisibleActionCreated ? compareStringDates(b.lastVisibleActionCreated, a.lastVisibleActionCreated) : 0));
    } else {
        nonArchivedReports.sort((a, b) => (a?.displayName && b?.displayName ? localeCompare(a.displayName, b.displayName) : 0));
        archivedReports.sort((a, b) => (a?.displayName && b?.displayName ? localeCompare(a.displayName, b.displayName) : 0));
    }

    // Now that we have all the reports grouped and sorted, they must be flattened into an array and only return the reportID.
    // The order the arrays are concatenated in matters and will determine the order that the groups are displayed in the sidebar.

    const LHNReports = [...pinnedAndGBRReports, ...errorReports, ...draftReports, ...nonArchivedReports, ...archivedReports].map((report) => report?.reportID).filter(Boolean) as string[];

    Performance.markEnd(CONST.TIMING.GET_ORDERED_REPORT_IDS);
    return LHNReports;
}

type ReasonAndReportActionThatHasRedBrickRoad = {
    reason: ValueOf<typeof CONST.RBR_REASONS>;
    reportAction?: OnyxEntry<ReportAction>;
};

function getReasonAndReportActionThatHasRedBrickRoad(
    report: Report,
    reportActions: OnyxEntry<ReportActions>,
    hasViolations: boolean,
    reportErrors: Errors,
    transactions: OnyxCollection<Transaction>,
    transactionViolations?: OnyxCollection<TransactionViolation[]>,
    isReportArchived = false,
): ReasonAndReportActionThatHasRedBrickRoad | null {
    const {reportAction} = getAllReportActionsErrorsAndReportActionThatRequiresAttention(report, reportActions);
    const errors = reportErrors;
    const hasErrors = Object.keys(errors).length !== 0;

    if (isReportArchived) {
        return null;
    }

    if (shouldDisplayViolationsRBRInLHN(report, transactionViolations)) {
        return {
            reason: CONST.RBR_REASONS.HAS_TRANSACTION_THREAD_VIOLATIONS,
        };
    }

    if (hasErrors) {
        return {
            reason: CONST.RBR_REASONS.HAS_ERRORS,
            reportAction,
        };
    }

    if (hasViolations) {
        return {
            reason: CONST.RBR_REASONS.HAS_VIOLATIONS,
        };
    }
    const parentReportAction = getReportAction(report?.parentReportID, report?.parentReportActionID);
    const transactionThreadReportID = getOneTransactionThreadReportID(report.reportID, reportActions ?? []);
    if (transactionThreadReportID) {
        const transactionID = getTransactionID(transactionThreadReportID);
<<<<<<< HEAD

        // This will get removed as part of https://github.com/Expensify/App/issues/61910
        // eslint-disable-next-line deprecation/deprecation
        const transaction = getTransaction(transactionID);
=======
        const transaction = transactions?.[`${ONYXKEYS.COLLECTION.TRANSACTION}${transactionID}`];
>>>>>>> fdb06aaa
        if (hasReceiptError(transaction)) {
            return {
                reason: CONST.RBR_REASONS.HAS_ERRORS,
            };
        }
    }
    const transactionID = getTransactionID(report.reportID);
<<<<<<< HEAD

    // This will get removed as part of https://github.com/Expensify/App/issues/61910
    // eslint-disable-next-line deprecation/deprecation
    const transaction = getTransaction(transactionID);
=======
    const transaction = transactions?.[`${ONYXKEYS.COLLECTION.TRANSACTION}${transactionID}`];
>>>>>>> fdb06aaa
    if (isTransactionThread(parentReportAction) && hasReceiptError(transaction)) {
        return {
            reason: CONST.RBR_REASONS.HAS_ERRORS,
        };
    }

    return null;
}

function shouldShowRedBrickRoad(
    report: Report,
    reportActions: OnyxEntry<ReportActions>,
    hasViolations: boolean,
    reportErrors: Errors,
    transactions: OnyxCollection<Transaction>,
    transactionViolations?: OnyxCollection<TransactionViolation[]>,
    isReportArchived = false,
) {
    return !!getReasonAndReportActionThatHasRedBrickRoad(report, reportActions, hasViolations, reportErrors, transactions, transactionViolations, isReportArchived);
}

/**
 * Gets all the data necessary for rendering an OptionRowLHN component
 */
function getOptionData({
    report,
    reportAttributes,
    oneTransactionThreadReport,
    reportNameValuePairs,
    personalDetails,
    preferredLocale,
    policy,
    parentReportAction,
    lastMessageTextFromReport: lastMessageTextFromReportProp,
    invoiceReceiverPolicy,
}: {
    report: OnyxEntry<Report>;
    oneTransactionThreadReport: OnyxEntry<Report>;
    reportNameValuePairs: OnyxEntry<ReportNameValuePairs>;
    personalDetails: OnyxEntry<PersonalDetailsList>;
    preferredLocale: DeepValueOf<typeof CONST.LOCALES>;
    policy: OnyxEntry<Policy> | undefined;
    parentReportAction: OnyxEntry<ReportAction> | undefined;
    lastMessageTextFromReport?: string;
    invoiceReceiverPolicy?: OnyxEntry<Policy>;
    reportAttributes: OnyxEntry<ReportAttributes>;
}): OptionData | undefined {
    // When a user signs out, Onyx is cleared. Due to the lazy rendering with a virtual list, it's possible for
    // this method to be called after the Onyx data has been cleared out. In that case, it's fine to do
    // a null check here and return early.
    if (!report || !personalDetails) {
        return;
    }

    const result: OptionData = {
        text: '',
        alternateText: undefined,
        allReportErrors: reportAttributes?.reportErrors,
        brickRoadIndicator: null,
        tooltipText: null,
        subtitle: undefined,
        login: undefined,
        accountID: undefined,
        reportID: '',
        phoneNumber: undefined,
        isUnread: null,
        isUnreadWithMention: null,
        hasDraftComment: false,
        keyForList: undefined,
        searchText: undefined,
        isPinned: false,
        hasOutstandingChildRequest: false,
        hasOutstandingChildTask: false,
        hasParentAccess: undefined,
        isIOUReportOwner: null,
        isChatRoom: false,
        private_isArchived: undefined,
        shouldShowSubscript: false,
        isPolicyExpenseChat: false,
        isMoneyRequestReport: false,
        isExpenseRequest: false,
        isWaitingOnBankAccount: false,
        isAllowedToComment: true,
        isDeletedParentAction: false,
        isConciergeChat: false,
    };

    const participantAccountIDs = getParticipantsAccountIDsForDisplay(report);
    const visibleParticipantAccountIDs = getParticipantsAccountIDsForDisplay(report, true);

    const participantPersonalDetailList = Object.values(getPersonalDetailsForAccountIDs(participantAccountIDs, personalDetails));
    const personalDetail = participantPersonalDetailList.at(0) ?? ({} as PersonalDetails);

    result.isThread = isChatThread(report);
    result.isChatRoom = isChatRoom(report);
    result.isTaskReport = isTaskReport(report);
    result.isInvoiceReport = isInvoiceReport(report);
    result.parentReportAction = parentReportAction;
    result.private_isArchived = reportNameValuePairs?.private_isArchived;
    result.isPolicyExpenseChat = isPolicyExpenseChat(report);
    result.isExpenseRequest = isExpenseRequest(report);
    result.isMoneyRequestReport = isMoneyRequestReport(report);
    result.shouldShowSubscript = shouldReportShowSubscript(report);
    result.pendingAction = report.pendingFields?.addWorkspaceRoom ?? report.pendingFields?.createChat;
    result.brickRoadIndicator = reportAttributes?.brickRoadStatus;
    result.ownerAccountID = report.ownerAccountID;
    result.managerID = report.managerID;
    result.reportID = report.reportID;
    result.policyID = report.policyID;
    result.stateNum = report.stateNum;
    result.statusNum = report.statusNum;
    // When the only message of a report is deleted lastVisibleActionCreated is not reset leading to wrongly
    // setting it Unread so we add additional condition here to avoid empty chat LHN from being bold.
    result.isUnread = isUnread(report, oneTransactionThreadReport) && !!report.lastActorAccountID;
    result.isUnreadWithMention = isUnreadWithMention(report);
    result.isPinned = report.isPinned;
    result.iouReportID = report.iouReportID;
    result.keyForList = String(report.reportID);
    result.hasOutstandingChildRequest = report.hasOutstandingChildRequest;
    result.parentReportID = report.parentReportID;
    result.isWaitingOnBankAccount = report.isWaitingOnBankAccount;
    result.notificationPreference = getReportNotificationPreference(report);
    result.isAllowedToComment = canUserPerformWriteActionUtil(report);
    result.chatType = report.chatType;
    result.isDeletedParentAction = report.isDeletedParentAction;
    result.isSelfDM = isSelfDM(report);
    result.tooltipText = getReportParticipantsTitle(visibleParticipantAccountIDs);
    result.hasOutstandingChildTask = report.hasOutstandingChildTask;
    result.hasParentAccess = report.hasParentAccess;
    result.isConciergeChat = isConciergeChatReport(report);
    result.participants = report.participants;

    const isExpense = isExpenseReport(report);
    const hasMultipleParticipants = participantPersonalDetailList.length > 1 || result.isChatRoom || result.isPolicyExpenseChat || isExpense;
    const subtitle = getChatRoomSubtitle(report);

    const login = Str.removeSMSDomain(personalDetail?.login ?? '');
    const status = personalDetail?.status ?? '';
    const formattedLogin = Str.isSMSLogin(login) ? formatPhoneNumber(login) : login;

    // We only create tooltips for the first 10 users or so since some reports have hundreds of users, causing performance to degrade.
    const displayNamesWithTooltips = getDisplayNamesWithTooltips((participantPersonalDetailList || []).slice(0, 10), hasMultipleParticipants, undefined, isSelfDM(report));

    const lastAction = visibleReportActionItems[report.reportID];
    // lastActorAccountID can be an empty string
    // eslint-disable-next-line @typescript-eslint/prefer-nullish-coalescing
    const lastActorAccountID = report.lastActorAccountID || lastAction?.actorAccountID;
    // If the last actor's details are not currently saved in Onyx Collection,
    // then try to get that from the last report action if that action is valid
    // to get data from.
    let lastActorDetails: Partial<PersonalDetails> | null = lastActorAccountID ? personalDetails?.[lastActorAccountID] ?? null : null;

    if (!lastActorDetails && lastAction) {
        const lastActorDisplayName = lastAction?.person?.[0]?.text;
        lastActorDetails = lastActorDisplayName
            ? {
                  displayName: lastActorDisplayName,
                  accountID: report.lastActorAccountID,
              }
            : null;
    }

    const lastActorDisplayName = getLastActorDisplayName(lastActorDetails);
    let lastMessageTextFromReport = lastMessageTextFromReportProp;
    if (!lastMessageTextFromReport) {
        lastMessageTextFromReport = getLastMessageTextForReport(report, lastActorDetails, policy, reportNameValuePairs);
    }

    // We need to remove sms domain in case the last message text has a phone number mention with sms domain.
    let lastMessageText = Str.removeSMSDomain(lastMessageTextFromReport);

    const isGroupChat = isGroupChatUtil(report) || isDeprecatedGroupDM(report);

    const isThreadMessage = isThread(report) && lastAction?.actionName === CONST.REPORT.ACTIONS.TYPE.ADD_COMMENT && lastAction?.pendingAction !== CONST.RED_BRICK_ROAD_PENDING_ACTION.DELETE;
    if ((result.isChatRoom || result.isPolicyExpenseChat || result.isThread || result.isTaskReport || isThreadMessage || isGroupChat) && !result.private_isArchived) {
        const lastActionName = lastAction?.actionName ?? report.lastActionType;
        const prefix = getReportSubtitlePrefix(report);

        if (isRenamedAction(lastAction)) {
            result.alternateText = getRenamedAction(lastAction, isExpense, lastActorDisplayName);
        } else if (isTaskAction(lastAction)) {
            result.alternateText = formatReportLastMessageText(getTaskReportActionMessage(lastAction).text);
        } else if (lastAction?.actionName === CONST.REPORT.ACTIONS.TYPE.POLICY_CHANGE_LOG.LEAVE_ROOM) {
            const actionMessage = getReportActionMessageText(lastAction);
            result.alternateText = actionMessage ? `${lastActorDisplayName}: ${actionMessage}` : '';
        } else if (isInviteOrRemovedAction(lastAction)) {
            let actorDetails;
            if (lastAction.actorAccountID) {
                actorDetails = personalDetails?.[lastAction?.actorAccountID];
            }
            let actorDisplayName = lastAction?.person?.[0]?.text;
            if (!actorDetails && actorDisplayName && lastAction.actorAccountID) {
                actorDetails = {
                    displayName: actorDisplayName,
                    accountID: lastAction.actorAccountID,
                };
            }
            actorDisplayName = actorDetails ? getLastActorDisplayName(actorDetails) : undefined;
            const lastActionOriginalMessage = lastAction?.actionName ? getOriginalMessage(lastAction) : null;
            const targetAccountIDs = lastActionOriginalMessage?.targetAccountIDs ?? [];
            const targetAccountIDsLength = targetAccountIDs.length !== 0 ? targetAccountIDs.length : report.lastMessageHtml?.match(/<mention-user[^>]*><\/mention-user>/g)?.length ?? 0;
            const verb =
                lastActionName === CONST.REPORT.ACTIONS.TYPE.ROOM_CHANGE_LOG.INVITE_TO_ROOM || lastActionName === CONST.REPORT.ACTIONS.TYPE.POLICY_CHANGE_LOG.INVITE_TO_ROOM
                    ? translate(preferredLocale, 'workspace.invite.invited')
                    : translate(preferredLocale, 'workspace.invite.removed');
            const users = translate(preferredLocale, targetAccountIDsLength > 1 ? 'common.members' : 'common.member')?.toLocaleLowerCase();
            result.alternateText = formatReportLastMessageText(`${actorDisplayName ?? lastActorDisplayName} ${verb} ${targetAccountIDsLength} ${users}`);
            const roomName = getReportName(allReports?.[`${ONYXKEYS.COLLECTION.REPORT}${lastActionOriginalMessage?.reportID}`]) || lastActionOriginalMessage?.roomName;
            if (roomName) {
                const preposition =
                    lastAction.actionName === CONST.REPORT.ACTIONS.TYPE.ROOM_CHANGE_LOG.INVITE_TO_ROOM || lastAction.actionName === CONST.REPORT.ACTIONS.TYPE.POLICY_CHANGE_LOG.INVITE_TO_ROOM
                        ? ` ${translate(preferredLocale, 'workspace.invite.to')}`
                        : ` ${translate(preferredLocale, 'workspace.invite.from')}`;
                result.alternateText += `${preposition} ${roomName}`;
            }
        } else if (isActionOfType(lastAction, CONST.REPORT.ACTIONS.TYPE.POLICY_CHANGE_LOG.UPDATE_NAME)) {
            result.alternateText = getWorkspaceNameUpdatedMessage(lastAction);
        } else if (isActionOfType(lastAction, CONST.REPORT.ACTIONS.TYPE.POLICY_CHANGE_LOG.UPDATE_DESCRIPTION)) {
            result.alternateText = getWorkspaceDescriptionUpdatedMessage(lastAction);
        } else if (isActionOfType(lastAction, CONST.REPORT.ACTIONS.TYPE.POLICY_CHANGE_LOG.UPDATE_CURRENCY)) {
            result.alternateText = getWorkspaceCurrencyUpdateMessage(lastAction);
        } else if (isActionOfType(lastAction, CONST.REPORT.ACTIONS.TYPE.POLICY_CHANGE_LOG.UPDATE_AUTO_REPORTING_FREQUENCY)) {
            result.alternateText = getWorkspaceFrequencyUpdateMessage(lastAction);
        } else if (isActionOfType(lastAction, CONST.REPORT.ACTIONS.TYPE.POLICY_CHANGE_LOG.CORPORATE_UPGRADE)) {
            result.alternateText = translateLocal('workspaceActions.upgradedWorkspace');
        } else if (isActionOfType(lastAction, CONST.REPORT.ACTIONS.TYPE.POLICY_CHANGE_LOG.TEAM_DOWNGRADE)) {
            result.alternateText = translateLocal('workspaceActions.downgradedWorkspace');
        } else if (
            isActionOfType(lastAction, CONST.REPORT.ACTIONS.TYPE.POLICY_CHANGE_LOG.ADD_CATEGORY) ||
            isActionOfType(lastAction, CONST.REPORT.ACTIONS.TYPE.POLICY_CHANGE_LOG.DELETE_CATEGORY) ||
            isActionOfType(lastAction, CONST.REPORT.ACTIONS.TYPE.POLICY_CHANGE_LOG.UPDATE_CATEGORY) ||
            isActionOfType(lastAction, CONST.REPORT.ACTIONS.TYPE.POLICY_CHANGE_LOG.SET_CATEGORY_NAME)
        ) {
            result.alternateText = getWorkspaceCategoryUpdateMessage(lastAction);
        } else if (isTagModificationAction(lastAction?.actionName)) {
            result.alternateText = getCleanedTagName(getWorkspaceTagUpdateMessage(lastAction) ?? '');
        } else if (isActionOfType(lastAction, CONST.REPORT.ACTIONS.TYPE.POLICY_CHANGE_LOG.ADD_CUSTOM_UNIT_RATE)) {
            result.alternateText = getWorkspaceCustomUnitRateAddedMessage(lastAction);
        } else if (isActionOfType(lastAction, CONST.REPORT.ACTIONS.TYPE.POLICY_CHANGE_LOG.ADD_REPORT_FIELD)) {
            result.alternateText = getWorkspaceReportFieldAddMessage(lastAction);
        } else if (isActionOfType(lastAction, CONST.REPORT.ACTIONS.TYPE.POLICY_CHANGE_LOG.UPDATE_REPORT_FIELD)) {
            result.alternateText = getWorkspaceReportFieldUpdateMessage(lastAction);
        } else if (isActionOfType(lastAction, CONST.REPORT.ACTIONS.TYPE.POLICY_CHANGE_LOG.DELETE_REPORT_FIELD)) {
            result.alternateText = getWorkspaceReportFieldDeleteMessage(lastAction);
        } else if (lastAction?.actionName === CONST.REPORT.ACTIONS.TYPE.POLICY_CHANGE_LOG.UPDATE_FIELD) {
            result.alternateText = getWorkspaceUpdateFieldMessage(lastAction);
        } else if (lastAction?.actionName === CONST.REPORT.ACTIONS.TYPE.POLICY_CHANGE_LOG.UPDATE_MAX_EXPENSE_AMOUNT_NO_RECEIPT) {
            result.alternateText = getPolicyChangeLogMaxExpenseAmountNoReceiptMessage(lastAction);
        } else if (lastAction?.actionName === CONST.REPORT.ACTIONS.TYPE.POLICY_CHANGE_LOG.UPDATE_MAX_EXPENSE_AMOUNT) {
            result.alternateText = getPolicyChangeLogMaxExpenseAmountMessage(lastAction);
        } else if (lastAction?.actionName === CONST.REPORT.ACTIONS.TYPE.POLICY_CHANGE_LOG.UPDATE_DEFAULT_BILLABLE) {
            result.alternateText = getPolicyChangeLogDefaultBillableMessage(lastAction);
        } else if (lastAction?.actionName === CONST.REPORT.ACTIONS.TYPE.POLICY_CHANGE_LOG.UPDATE_DEFAULT_TITLE_ENFORCED) {
            result.alternateText = getPolicyChangeLogDefaultTitleEnforcedMessage(lastAction);
        } else if (lastAction?.actionName === CONST.REPORT.ACTIONS.TYPE.POLICY_CHANGE_LOG.LEAVE_POLICY) {
            result.alternateText = getPolicyChangeLogEmployeeLeftMessage(lastAction, true);
        } else if (isCardIssuedAction(lastAction)) {
            const card = getExpensifyCardFromReportAction({reportAction: lastAction, policyID: report.policyID});
            result.alternateText = getCardIssuedMessage({reportAction: lastAction, card});
        } else if (lastAction?.actionName !== CONST.REPORT.ACTIONS.TYPE.REPORT_PREVIEW && lastActorDisplayName && lastMessageTextFromReport) {
            result.alternateText = formatReportLastMessageText(Parser.htmlToText(`${lastActorDisplayName}: ${lastMessageText}`));
        } else if (lastAction && isOldDotReportAction(lastAction)) {
            result.alternateText = getMessageOfOldDotReportAction(lastAction);
        } else if (lastAction?.actionName === CONST.REPORT.ACTIONS.TYPE.POLICY_CHANGE_LOG.ADD_EMPLOYEE) {
            result.alternateText = getPolicyChangeLogAddEmployeeMessage(lastAction);
        } else if (lastAction?.actionName === CONST.REPORT.ACTIONS.TYPE.POLICY_CHANGE_LOG.UPDATE_EMPLOYEE) {
            result.alternateText = getPolicyChangeLogUpdateEmployee(lastAction);
        } else if (lastAction?.actionName === CONST.REPORT.ACTIONS.TYPE.POLICY_CHANGE_LOG.DELETE_EMPLOYEE) {
            result.alternateText = getPolicyChangeLogDeleteMemberMessage(lastAction);
        } else if (lastAction?.actionName === CONST.REPORT.ACTIONS.TYPE.POLICY_CHANGE_LOG.DELETE_CUSTOM_UNIT_RATE) {
            result.alternateText = getReportActionMessageText(lastAction) ?? '';
        } else if (lastAction?.actionName === CONST.REPORT.ACTIONS.TYPE.POLICY_CHANGE_LOG.DELETE_INTEGRATION) {
            result.alternateText = getRemovedConnectionMessage(lastAction);
        } else if (lastAction?.actionName === CONST.REPORT.ACTIONS.TYPE.REOPENED) {
            result.alternateText = getReopenedMessage();
        } else {
            result.alternateText =
                lastMessageTextFromReport.length > 0
                    ? formatReportLastMessageText(Parser.htmlToText(lastMessageText))
                    : getLastVisibleMessage(report.reportID, result.isAllowedToComment, {}, lastAction)?.lastMessageText;

            if (!result.alternateText) {
                result.alternateText = formatReportLastMessageText(getWelcomeMessage(report, policy, !!result.private_isArchived).messageText ?? translateLocal('report.noActivityYet'));
            }
        }
        result.alternateText = prefix + result.alternateText;
    } else {
        if (!lastMessageText) {
            lastMessageText = formatReportLastMessageText(getWelcomeMessage(report, policy, !!result.private_isArchived).messageText ?? translateLocal('report.noActivityYet'));
        }
        if (shouldShowLastActorDisplayName(report, lastActorDetails, lastAction) && !isArchivedReport(reportNameValuePairs)) {
            result.alternateText = `${lastActorDisplayName}: ${formatReportLastMessageText(Parser.htmlToText(lastMessageText)) || formattedLogin}`;
        } else {
            result.alternateText = formatReportLastMessageText(Parser.htmlToText(lastMessageText)) || formattedLogin;
        }
    }

    result.isIOUReportOwner = isIOUOwnedByCurrentUser(result as Report);

    if (isJoinRequestInAdminRoom(report)) {
        result.isUnread = true;
    }

    if (!hasMultipleParticipants) {
        result.accountID = personalDetail?.accountID ?? CONST.DEFAULT_NUMBER_ID;
        result.login = personalDetail?.login ?? '';
        result.phoneNumber = personalDetail?.phoneNumber ?? '';
    }

    const reportName = getReportName(report, policy, undefined, undefined, invoiceReceiverPolicy);

    result.text = reportName;
    result.subtitle = subtitle;
    result.participantsList = participantPersonalDetailList;

    result.icons = getIcons(report, personalDetails, personalDetail?.avatar, personalDetail?.login, personalDetail?.accountID ?? CONST.DEFAULT_NUMBER_ID, policy, invoiceReceiverPolicy);
    result.displayNamesWithTooltips = displayNamesWithTooltips;

    if (status) {
        result.status = status;
    }
    result.type = report.type;

    return result;
}

function getWelcomeMessage(report: OnyxEntry<Report>, policy: OnyxEntry<Policy>, isReportArchived = false): WelcomeMessage {
    const welcomeMessage: WelcomeMessage = {showReportName: true};
    if (isChatThread(report) || isTaskReport(report)) {
        return welcomeMessage;
    }

    if (isChatRoom(report)) {
        return getRoomWelcomeMessage(report, isReportArchived);
    }

    if (isPolicyExpenseChat(report)) {
        if (policy?.description) {
            welcomeMessage.messageHtml = policy.description;
            welcomeMessage.messageText = Parser.htmlToText(welcomeMessage.messageHtml);
        } else {
            welcomeMessage.phrase1 = translateLocal('reportActionsView.beginningOfChatHistoryPolicyExpenseChatPartOne');
            welcomeMessage.phrase2 = translateLocal('reportActionsView.beginningOfChatHistoryPolicyExpenseChatPartTwo');
            welcomeMessage.phrase3 = translateLocal('reportActionsView.beginningOfChatHistoryPolicyExpenseChatPartThree');
            welcomeMessage.messageText = ensureSingleSpacing(
                `${welcomeMessage.phrase1} ${getDisplayNameForParticipant({accountID: report?.ownerAccountID})} ${welcomeMessage.phrase2} ${getPolicyName({report})} ${
                    welcomeMessage.phrase3
                }`,
            );
        }
        return welcomeMessage;
    }

    if (isSelfDM(report)) {
        welcomeMessage.phrase1 = translateLocal('reportActionsView.beginningOfChatHistorySelfDM');
        welcomeMessage.messageText = welcomeMessage.phrase1;
        return welcomeMessage;
    }

    if (isSystemChatUtil(report)) {
        welcomeMessage.phrase1 = translateLocal('reportActionsView.beginningOfChatHistorySystemDM');
        welcomeMessage.messageText = welcomeMessage.phrase1;
        return welcomeMessage;
    }

    welcomeMessage.phrase1 = translateLocal('reportActionsView.beginningOfChatHistory');
    const participantAccountIDs = getParticipantsAccountIDsForDisplay(report, undefined, undefined, true);
    const isMultipleParticipant = participantAccountIDs.length > 1;
    const displayNamesWithTooltips = getDisplayNamesWithTooltips(getPersonalDetailsForAccountIDs(participantAccountIDs, allPersonalDetails), isMultipleParticipant);
    const displayNamesWithTooltipsText = displayNamesWithTooltips
        .map(({displayName}, index) => {
            if (index === displayNamesWithTooltips.length - 1) {
                return `${displayName}.`;
            }
            if (index === displayNamesWithTooltips.length - 2) {
                return `${displayName} ${translateLocal('common.and')}`;
            }
            if (index < displayNamesWithTooltips.length - 2) {
                return `${displayName},`;
            }
            return '';
        })
        .join(' ');

    welcomeMessage.messageText = displayNamesWithTooltips.length ? ensureSingleSpacing(`${welcomeMessage.phrase1} ${displayNamesWithTooltipsText}`) : '';
    return welcomeMessage;
}

/**
 * Get welcome message based on room type
 */
function getRoomWelcomeMessage(report: OnyxEntry<Report>, isReportArchived = false): WelcomeMessage {
    const welcomeMessage: WelcomeMessage = {showReportName: true};
    const workspaceName = getPolicyName({report});

    if (report?.description) {
        welcomeMessage.messageHtml = getReportDescription(report);
        welcomeMessage.messageText = Parser.htmlToText(welcomeMessage.messageHtml);
        return welcomeMessage;
    }

    if (isReportArchived) {
        welcomeMessage.phrase1 = translateLocal('reportActionsView.beginningOfArchivedRoomPartOne');
        welcomeMessage.phrase2 = translateLocal('reportActionsView.beginningOfArchivedRoomPartTwo');
    } else if (isDomainRoom(report)) {
        welcomeMessage.showReportName = false;
        welcomeMessage.phrase1 = translateLocal('reportActionsView.beginningOfChatHistoryDomainRoomPartOne', {domainRoom: report?.reportName ?? ''});
        welcomeMessage.phrase2 = translateLocal('reportActionsView.beginningOfChatHistoryDomainRoomPartTwo');
    } else if (isAdminRoom(report)) {
        welcomeMessage.showReportName = true;
        welcomeMessage.phrase1 = translateLocal('reportActionsView.beginningOfChatHistoryAdminRoomPartOneFirst');
        welcomeMessage.phrase2 = translateLocal('reportActionsView.beginningOfChatHistoryAdminRoomWorkspaceName', {workspaceName});
        welcomeMessage.phrase3 = translateLocal('reportActionsView.beginningOfChatHistoryAdminRoomPartOneLast');
        welcomeMessage.phrase4 = translateLocal('reportActionsView.beginningOfChatHistoryAdminRoomPartTwo');
    } else if (isAnnounceRoom(report)) {
        welcomeMessage.showReportName = false;
        welcomeMessage.phrase1 = translateLocal('reportActionsView.beginningOfChatHistoryAnnounceRoomPartOne', {workspaceName});
        welcomeMessage.phrase2 = translateLocal('reportActionsView.beginningOfChatHistoryAnnounceRoomPartTwo');
    } else if (isInvoiceRoom(report)) {
        welcomeMessage.showReportName = false;
        welcomeMessage.phrase1 = translateLocal('reportActionsView.beginningOfChatHistoryInvoiceRoomPartOne');
        welcomeMessage.phrase2 = translateLocal('reportActionsView.beginningOfChatHistoryInvoiceRoomPartTwo');
        const payer =
            report?.invoiceReceiver?.type === CONST.REPORT.INVOICE_RECEIVER_TYPE.INDIVIDUAL
                ? getDisplayNameForParticipant({accountID: report?.invoiceReceiver?.accountID})
                : getPolicy(report?.invoiceReceiver?.policyID)?.name;
        const receiver = getPolicyName({report});
        welcomeMessage.messageText = `${welcomeMessage.phrase1}${payer} ${translateLocal('common.and')} ${receiver}${welcomeMessage.phrase2}`;
        return welcomeMessage;
    } else {
        // Message for user created rooms or other room types.
        welcomeMessage.phrase1 = translateLocal('reportActionsView.beginningOfChatHistoryUserRoomPartOne');
        welcomeMessage.phrase2 = translateLocal('reportActionsView.beginningOfChatHistoryUserRoomPartTwo');
    }
    welcomeMessage.messageText = ensureSingleSpacing(`${welcomeMessage.phrase1} ${welcomeMessage.showReportName ? getReportName(report) : ''} ${welcomeMessage.phrase2 ?? ''}`);

    return welcomeMessage;
}

export default {
    getOptionData,
    getOrderedReportIDs,
    getWelcomeMessage,
    getReasonAndReportActionThatHasRedBrickRoad,
    shouldShowRedBrickRoad,
};<|MERGE_RESOLUTION|>--- conflicted
+++ resolved
@@ -373,14 +373,7 @@
     const transactionThreadReportID = getOneTransactionThreadReportID(report.reportID, reportActions ?? []);
     if (transactionThreadReportID) {
         const transactionID = getTransactionID(transactionThreadReportID);
-<<<<<<< HEAD
-
-        // This will get removed as part of https://github.com/Expensify/App/issues/61910
-        // eslint-disable-next-line deprecation/deprecation
-        const transaction = getTransaction(transactionID);
-=======
         const transaction = transactions?.[`${ONYXKEYS.COLLECTION.TRANSACTION}${transactionID}`];
->>>>>>> fdb06aaa
         if (hasReceiptError(transaction)) {
             return {
                 reason: CONST.RBR_REASONS.HAS_ERRORS,
@@ -388,14 +381,7 @@
         }
     }
     const transactionID = getTransactionID(report.reportID);
-<<<<<<< HEAD
-
-    // This will get removed as part of https://github.com/Expensify/App/issues/61910
-    // eslint-disable-next-line deprecation/deprecation
-    const transaction = getTransaction(transactionID);
-=======
     const transaction = transactions?.[`${ONYXKEYS.COLLECTION.TRANSACTION}${transactionID}`];
->>>>>>> fdb06aaa
     if (isTransactionThread(parentReportAction) && hasReceiptError(transaction)) {
         return {
             reason: CONST.RBR_REASONS.HAS_ERRORS,
