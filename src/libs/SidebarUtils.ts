--- conflicted
+++ resolved
@@ -163,18 +163,6 @@
     },
 });
 
-let allTransactions: OnyxCollection<Transaction> = {};
-Onyx.connect({
-    key: ONYXKEYS.COLLECTION.TRANSACTION,
-    waitForCollectionCallback: true,
-    callback: (value) => {
-        if (!value) {
-            return;
-        }
-        allTransactions = Object.fromEntries(Object.entries(value).filter(([, transaction]) => !!transaction));
-    },
-});
-
 function compareStringDates(a: string, b: string): 0 | 1 | -1 {
     if (a < b) {
         return -1;
@@ -386,11 +374,7 @@
     const transactionThreadReportID = getOneTransactionThreadReportID(report.reportID, reportActions ?? []);
     if (transactionThreadReportID) {
         const transactionID = getTransactionID(transactionThreadReportID);
-<<<<<<< HEAD
         const transaction = transactions?.[`${ONYXKEYS.COLLECTION.TRANSACTION}${transactionID}`];
-=======
-        const transaction = allTransactions?.[`${ONYXKEYS.COLLECTION.TRANSACTION}${transactionID}`];
->>>>>>> 9e28271b
         if (hasReceiptError(transaction)) {
             return {
                 reason: CONST.RBR_REASONS.HAS_ERRORS,
@@ -398,11 +382,7 @@
         }
     }
     const transactionID = getTransactionID(report.reportID);
-<<<<<<< HEAD
     const transaction = transactions?.[`${ONYXKEYS.COLLECTION.TRANSACTION}${transactionID}`];
-=======
-    const transaction = allTransactions?.[`${ONYXKEYS.COLLECTION.TRANSACTION}${transactionID}`];
->>>>>>> 9e28271b
     if (isTransactionThread(parentReportAction) && hasReceiptError(transaction)) {
         return {
             reason: CONST.RBR_REASONS.HAS_ERRORS,
