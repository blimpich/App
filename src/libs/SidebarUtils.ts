import {Str} from 'expensify-common';
import type {OnyxCollection, OnyxEntry} from 'react-native-onyx';
import Onyx from 'react-native-onyx';
import type {ValueOf} from 'type-fest';
import type {PartialPolicyForSidebar, ReportsToDisplayInLHN} from '@hooks/useSidebarOrderedReports';
import CONST from '@src/CONST';
import ONYXKEYS from '@src/ONYXKEYS';
import type {PersonalDetails, PersonalDetailsList, ReportActions, ReportAttributesDerivedValue, ReportNameValuePairs, Transaction, TransactionViolation} from '@src/types/onyx';
import type Beta from '@src/types/onyx/Beta';
import type {ReportAttributes} from '@src/types/onyx/DerivedValues';
import type {Errors} from '@src/types/onyx/OnyxCommon';
import type Policy from '@src/types/onyx/Policy';
import type PriorityMode from '@src/types/onyx/PriorityMode';
import type Report from '@src/types/onyx/Report';
import type ReportAction from '@src/types/onyx/ReportAction';
import {getExpensifyCardFromReportAction} from './CardMessageUtils';
import {extractCollectionItemID} from './CollectionUtils';
import {hasValidDraftComment} from './DraftCommentUtils';
import localeCompare from './LocaleCompare';
import {translateLocal} from './Localize';
import {getLastActorDisplayName, getLastMessageTextForReport, getPersonalDetailsForAccountIDs, shouldShowLastActorDisplayName} from './OptionsListUtils';
import Parser from './Parser';
import Performance from './Performance';
import {getCleanedTagName, getPolicy} from './PolicyUtils';
import {
    getAddedApprovalRuleMessage,
    getAddedConnectionMessage,
    getCardIssuedMessage,
    getDeletedApprovalRuleMessage,
    getIntegrationSyncFailedMessage,
    getLastVisibleMessage,
    getMessageOfOldDotReportAction,
    getOneTransactionThreadReportID,
    getOriginalMessage,
    getPolicyChangeLogAddEmployeeMessage,
    getPolicyChangeLogDefaultBillableMessage,
    getPolicyChangeLogDefaultTitleEnforcedMessage,
    getPolicyChangeLogDeleteMemberMessage,
    getPolicyChangeLogEmployeeLeftMessage,
    getPolicyChangeLogMaxExpenseAmountMessage,
    getPolicyChangeLogMaxExpenseAmountNoReceiptMessage,
    getPolicyChangeLogUpdateEmployee,
    getRemovedConnectionMessage,
    getRenamedAction,
    getReopenedMessage,
    getReportAction,
    getReportActionMessageText,
    getRetractedMessage,
    getSortedReportActions,
    getTagListNameUpdatedMessage,
    getTravelUpdateMessage,
    getUpdatedApprovalRuleMessage,
    getUpdatedAuditRateMessage,
    getUpdatedManualApprovalThresholdMessage,
    getUpdateRoomDescriptionMessage,
    getWorkspaceCategoryUpdateMessage,
    getWorkspaceCurrencyUpdateMessage,
    getWorkspaceCustomUnitRateAddedMessage,
    getWorkspaceCustomUnitRateDeletedMessage,
    getWorkspaceCustomUnitRateUpdatedMessage,
    getWorkspaceCustomUnitUpdatedMessage,
    getWorkspaceDescriptionUpdatedMessage,
    getWorkspaceFrequencyUpdateMessage,
    getWorkspaceReportFieldAddMessage,
    getWorkspaceReportFieldDeleteMessage,
    getWorkspaceReportFieldUpdateMessage,
    getWorkspaceTagUpdateMessage,
    getWorkspaceUpdateFieldMessage,
    isActionOfType,
    isCardIssuedAction,
    isInviteOrRemovedAction,
    isOldDotReportAction,
    isRenamedAction,
    isTagModificationAction,
    isTaskAction,
    isTransactionThread,
    shouldReportActionBeVisibleAsLastAction,
} from './ReportActionsUtils';
import type {OptionData} from './ReportUtils';
import {
    canUserPerformWriteAction as canUserPerformWriteActionUtil,
    formatReportLastMessageText,
    getAllReportActionsErrorsAndReportActionThatRequiresAttention,
    getChatRoomSubtitle,
    getDisplayNameForParticipant,
    getDisplayNamesWithTooltips,
    getIcons,
    getParticipantsAccountIDsForDisplay,
    getPolicyName,
    getReportDescription,
    getReportName,
    getReportNotificationPreference,
    getReportParticipantsTitle,
    getReportSubtitlePrefix,
    getWorkspaceNameUpdatedMessage,
    hasReceiptError,
    hasReportErrorsOtherThanFailedReceipt,
    isAdminRoom,
    isAnnounceRoom,
    isArchivedNonExpenseReport,
    isArchivedReport,
    isChatRoom,
    isChatThread,
    isConciergeChatReport,
    isDeprecatedGroupDM,
    isDomainRoom,
    isExpenseReport,
    isExpenseRequest,
    isGroupChat as isGroupChatUtil,
    isHiddenForCurrentUser,
    isInvoiceReport,
    isInvoiceRoom,
    isIOUOwnedByCurrentUser,
    isJoinRequestInAdminRoom,
    isMoneyRequestReport,
    isOneTransactionThread,
    isPolicyExpenseChat,
    isSelfDM,
    isSystemChat as isSystemChatUtil,
    isTaskReport,
    isThread,
    isUnread,
    isUnreadWithMention,
    shouldDisplayViolationsRBRInLHN,
    shouldReportBeInOptionList,
    shouldReportShowSubscript,
} from './ReportUtils';
import {getTaskReportActionMessage} from './TaskUtils';
import {getTransactionID} from './TransactionUtils';

type WelcomeMessage = {showReportName: boolean; phrase1?: string; phrase2?: string; phrase3?: string; phrase4?: string; messageText?: string; messageHtml?: string};

const visibleReportActionItems: ReportActions = {};
let allPersonalDetails: OnyxEntry<PersonalDetailsList>;
Onyx.connect({
    key: ONYXKEYS.PERSONAL_DETAILS_LIST,
    callback: (value) => {
        allPersonalDetails = value ?? {};
    },
});

let allReports: OnyxCollection<Report>;
Onyx.connect({
    key: ONYXKEYS.COLLECTION.REPORT,
    waitForCollectionCallback: true,
    callback: (value) => {
        allReports = value;
    },
});

Onyx.connect({
    key: ONYXKEYS.COLLECTION.REPORT_ACTIONS,
    callback: (actions, key) => {
        if (!actions || !key) {
            return;
        }
        const reportID = extractCollectionItemID(key);
        const report = allReports?.[`${ONYXKEYS.COLLECTION.REPORT}${reportID}`];
        const canUserPerformWriteAction = canUserPerformWriteActionUtil(report);
        const actionsArray: ReportAction[] = getSortedReportActions(Object.values(actions));

        // The report is only visible if it is the last action not deleted that
        // does not match a closed or created state.
        const reportActionsForDisplay = actionsArray.filter(
            (reportAction) => shouldReportActionBeVisibleAsLastAction(reportAction, canUserPerformWriteAction) && reportAction.actionName !== CONST.REPORT.ACTIONS.TYPE.CREATED,
        );

        const reportAction = reportActionsForDisplay.at(-1);
        if (!reportAction) {
            delete visibleReportActionItems[reportID];
            return;
        }
        visibleReportActionItems[reportID] = reportAction;
    },
});

function compareStringDates(a: string, b: string): 0 | 1 | -1 {
    if (a < b) {
        return -1;
    }
    if (a > b) {
        return 1;
    }
    return 0;
}

/**
 * A mini report object that contains only the necessary information to sort reports.
 * This is used to avoid copying the entire report object and only the necessary information.
 */
type MiniReport = {
    reportID?: string;
    displayName: string;
    lastVisibleActionCreated?: string;
};

function ensureSingleSpacing(text: string) {
    return text.replace(CONST.REGEX.WHITESPACE, ' ').trim();
}

function shouldDisplayReportInLHN(
    report: Report,
    currentReportId: string | undefined,
    isInFocusMode: boolean,
    betas: OnyxEntry<Beta[]>,
    policies: OnyxCollection<PartialPolicyForSidebar>,
    transactionViolations: OnyxCollection<TransactionViolation[]>,
    reportNameValuePairs?: OnyxCollection<ReportNameValuePairs>,
    reportAttributes?: ReportAttributesDerivedValue['reports'],
) {
    if (!report) {
        return {shouldDisplay: false};
    }

    if ((Object.values(CONST.REPORT.UNSUPPORTED_TYPE) as string[]).includes(report?.type ?? '')) {
        return {shouldDisplay: false};
    }

    // Get report metadata and status
    const parentReportAction = getReportAction(report?.parentReportID, report?.parentReportActionID);
    const doesReportHaveViolations = shouldDisplayViolationsRBRInLHN(report, transactionViolations);
    const isHidden = isHiddenForCurrentUser(report);
    const isFocused = report.reportID === currentReportId;
    const hasErrorsOtherThanFailedReceipt = hasReportErrorsOtherThanFailedReceipt(report, doesReportHaveViolations, transactionViolations, reportAttributes);
    const isReportInAccessible = report?.errorFields?.notFound;

    // Check for transaction thread
    if (isOneTransactionThread(report.reportID, report.parentReportID, parentReportAction)) {
        return {shouldDisplay: false};
    }

    // Handle reports with errors
    if (hasErrorsOtherThanFailedReceipt && !isReportInAccessible) {
        return {shouldDisplay: true, hasErrorsOtherThanFailedReceipt: true};
    }

    // Check if report should override hidden status
    const isSystemChat = isSystemChatUtil(report);
    const isReportArchived = isArchivedReport(reportNameValuePairs);
    const shouldOverrideHidden =
        hasValidDraftComment(report.reportID) ||
        hasErrorsOtherThanFailedReceipt ||
        isFocused ||
        isSystemChat ||
        // eslint-disable-next-line @typescript-eslint/prefer-nullish-coalescing
        report.isPinned ||
        (!isInFocusMode && isReportArchived) ||
        reportAttributes?.[report?.reportID]?.requiresAttention;

    if (isHidden && !shouldOverrideHidden) {
        return {shouldDisplay: false};
    }

    // Final check for display eligibility
    const shouldDisplay = shouldReportBeInOptionList({
        report,
        currentReportId,
        isInFocusMode,
        betas,
        policies: policies as OnyxCollection<Policy>,
        excludeEmptyChats: true,
        doesReportHaveViolations,
        includeSelfDM: true,
        isReportArchived,
    });

    return {shouldDisplay};
}

function getReportsToDisplayInLHN(
    currentReportId: string | undefined,
    reports: OnyxCollection<Report>,
    betas: OnyxEntry<Beta[]>,
    policies: OnyxCollection<PartialPolicyForSidebar>,
    priorityMode: OnyxEntry<PriorityMode>,
    transactionViolations: OnyxCollection<TransactionViolation[]>,
    reportNameValuePairs?: OnyxCollection<ReportNameValuePairs>,
    reportAttributes?: ReportAttributesDerivedValue['reports'],
) {
    const isInFocusMode = priorityMode === CONST.PRIORITY_MODE.GSD;
    const allReportsDictValues = reports ?? {};
    const reportsToDisplay: ReportsToDisplayInLHN = {};

    Object.entries(allReportsDictValues).forEach(([reportID, report]) => {
        if (!report) {
            return;
        }
<<<<<<< HEAD

        const {shouldDisplay, hasErrorsOtherThanFailedReceipt} = shouldDisplayReportInLHN(
            report,
            currentReportId,
            isInFocusMode,
            betas,
            policies,
            transactionViolations,
            reportNameValuePairs,
            reportAttributes,
        );

        if (shouldDisplay) {
            reportsToDisplay[reportID] = hasErrorsOtherThanFailedReceipt ? {...report, hasErrorsOtherThanFailedReceipt: true} : report;
=======
        if ((Object.values(CONST.REPORT.UNSUPPORTED_TYPE) as string[]).includes(report?.type ?? '')) {
            return;
        }
        const parentReportAction = getReportAction(report?.parentReportID, report?.parentReportActionID);
        const doesReportHaveViolations = shouldDisplayViolationsRBRInLHN(report, transactionViolations);
        const isHidden = isHiddenForCurrentUser(report);
        const isFocused = report.reportID === currentReportId;
        const chatReport = reports?.[`${ONYXKEYS.COLLECTION.REPORT}${report?.chatReportID}`];
        const parentReport = reports?.[`${ONYXKEYS.COLLECTION.REPORT}${report.parentReportID}`];
        const hasErrorsOtherThanFailedReceipt = hasReportErrorsOtherThanFailedReceipt(report, chatReport, doesReportHaveViolations, transactionViolations, reportAttributes);
        const isReportInAccessible = report?.errorFields?.notFound;
        if (isOneTransactionThread(report, parentReport, parentReportAction)) {
            return;
        }
        if (hasErrorsOtherThanFailedReceipt && !isReportInAccessible) {
            reportsToDisplay.push({
                ...report,
                hasErrorsOtherThanFailedReceipt: true,
            });
            return;
>>>>>>> 13866e38
        }
    });

    return reportsToDisplay;
}

function updateReportsToDisplayInLHN(
    displayedReports: ReportsToDisplayInLHN,
    reports: OnyxCollection<Report>,
    updatedReportsKeys: string[],
    currentReportId: string | undefined,
    isInFocusMode: boolean,
    betas: OnyxEntry<Beta[]>,
    policies: OnyxCollection<PartialPolicyForSidebar>,
    transactionViolations: OnyxCollection<TransactionViolation[]>,
    reportNameValuePairs?: OnyxCollection<ReportNameValuePairs>,
    reportAttributes?: ReportAttributesDerivedValue['reports'],
) {
    const displayedReportsCopy = {...displayedReports};
    updatedReportsKeys.forEach((reportID) => {
        const report = reports?.[reportID];
        if (!report) {
            return;
        }

<<<<<<< HEAD
        const {shouldDisplay, hasErrorsOtherThanFailedReceipt} = shouldDisplayReportInLHN(
            report,
            currentReportId,
            isInFocusMode,
            betas,
            policies,
            transactionViolations,
            reportNameValuePairs,
            reportAttributes,
        );

        if (shouldDisplay) {
            displayedReportsCopy[reportID] = hasErrorsOtherThanFailedReceipt ? {...report, hasErrorsOtherThanFailedReceipt: true} : report;
        } else {
            delete displayedReportsCopy[reportID];
=======
        if (
            shouldReportBeInOptionList({
                report,
                chatReport,
                currentReportId,
                isInFocusMode,
                betas,
                policies: policies as OnyxCollection<Policy>,
                excludeEmptyChats: true,
                doesReportHaveViolations,
                includeSelfDM: true,
                isReportArchived,
            })
        ) {
            reportsToDisplay.push(report);
>>>>>>> 13866e38
        }
    });

    return displayedReportsCopy;
}

/**
 * @returns An array of reportIDs sorted in the proper order
 */
function sortReportsToDisplayInLHN(
    reportsToDisplay: ReportsToDisplayInLHN,
    priorityMode: OnyxEntry<PriorityMode>,
    reportNameValuePairs?: OnyxCollection<ReportNameValuePairs>,
    reportAttributes?: ReportAttributesDerivedValue['reports'],
): string[] {
    Performance.markStart(CONST.TIMING.GET_ORDERED_REPORT_IDS);
    const isInFocusMode = priorityMode === CONST.PRIORITY_MODE.GSD;
    const isInDefaultMode = !isInFocusMode;

    // The LHN is split into five distinct groups, and each group is sorted a little differently. The groups will ALWAYS be in this order:
    // 1. Pinned/GBR - Always sorted by reportDisplayName
    // 2. Error reports - Always sorted by reportDisplayName
    // 3. Drafts - Always sorted by reportDisplayName
    // 4. Non-archived reports and settled IOUs
    //      - Sorted by lastVisibleActionCreated in default (most recent) view mode
    //      - Sorted by reportDisplayName in GSD (focus) view mode
    // 5. Archived reports
    //      - Sorted by lastVisibleActionCreated in default (most recent) view mode
    //      - Sorted by reportDisplayName in GSD (focus) view mode

    const pinnedAndGBRReports: MiniReport[] = [];
    const errorReports: MiniReport[] = [];
    const draftReports: MiniReport[] = [];
    const nonArchivedReports: MiniReport[] = [];
    const archivedReports: MiniReport[] = [];

    // There are a few properties that need to be calculated for the report which are used when sorting reports.
    Object.values(reportsToDisplay).forEach((reportToDisplay) => {
        const report = reportToDisplay;
        const miniReport: MiniReport = {
            reportID: report?.reportID,
            displayName: getReportName(report),
            lastVisibleActionCreated: report?.lastVisibleActionCreated,
        };

        const isPinned = report?.isPinned ?? false;
        const rNVPs = reportNameValuePairs?.[`${ONYXKEYS.COLLECTION.REPORT_NAME_VALUE_PAIRS}${report?.reportID}`];
        if (isPinned || reportAttributes?.[report?.reportID]?.requiresAttention) {
            pinnedAndGBRReports.push(miniReport);
        } else if (report?.hasErrorsOtherThanFailedReceipt) {
            errorReports.push(miniReport);
        } else if (hasValidDraftComment(report?.reportID)) {
            draftReports.push(miniReport);
        } else if (isArchivedNonExpenseReport(report, rNVPs)) {
            archivedReports.push(miniReport);
        } else {
            nonArchivedReports.push(miniReport);
        }
    });

    // Sort each group of reports accordingly
    pinnedAndGBRReports.sort((a, b) => (a?.displayName && b?.displayName ? localeCompare(a.displayName, b.displayName) : 0));
    errorReports.sort((a, b) => (a?.displayName && b?.displayName ? localeCompare(a.displayName, b.displayName) : 0));
    draftReports.sort((a, b) => (a?.displayName && b?.displayName ? localeCompare(a.displayName, b.displayName) : 0));

    if (isInDefaultMode) {
        nonArchivedReports.sort((a, b) => {
            const compareDates = a?.lastVisibleActionCreated && b?.lastVisibleActionCreated ? compareStringDates(b.lastVisibleActionCreated, a.lastVisibleActionCreated) : 0;
            if (compareDates) {
                return compareDates;
            }
            const compareDisplayNames = a?.displayName && b?.displayName ? localeCompare(a.displayName, b.displayName) : 0;
            return compareDisplayNames;
        });
        // For archived reports ensure that most recent reports are at the top by reversing the order
        archivedReports.sort((a, b) => (a?.lastVisibleActionCreated && b?.lastVisibleActionCreated ? compareStringDates(b.lastVisibleActionCreated, a.lastVisibleActionCreated) : 0));
    } else {
        nonArchivedReports.sort((a, b) => (a?.displayName && b?.displayName ? localeCompare(a.displayName, b.displayName) : 0));
        archivedReports.sort((a, b) => (a?.displayName && b?.displayName ? localeCompare(a.displayName, b.displayName) : 0));
    }

    // Now that we have all the reports grouped and sorted, they must be flattened into an array and only return the reportID.
    // The order the arrays are concatenated in matters and will determine the order that the groups are displayed in the sidebar.

    const LHNReports = [...pinnedAndGBRReports, ...errorReports, ...draftReports, ...nonArchivedReports, ...archivedReports].map((report) => report?.reportID).filter(Boolean) as string[];

    Performance.markEnd(CONST.TIMING.GET_ORDERED_REPORT_IDS);
    return LHNReports;
}

type ReasonAndReportActionThatHasRedBrickRoad = {
    reason: ValueOf<typeof CONST.RBR_REASONS>;
    reportAction?: OnyxEntry<ReportAction>;
};

function getReasonAndReportActionThatHasRedBrickRoad(
    report: Report,
    chatReport: OnyxEntry<Report>,
    reportActions: OnyxEntry<ReportActions>,
    hasViolations: boolean,
    reportErrors: Errors,
    transactions: OnyxCollection<Transaction>,
    transactionViolations?: OnyxCollection<TransactionViolation[]>,
    isReportArchived = false,
): ReasonAndReportActionThatHasRedBrickRoad | null {
    const {reportAction} = getAllReportActionsErrorsAndReportActionThatRequiresAttention(report, reportActions);
    const errors = reportErrors;
    const hasErrors = Object.keys(errors).length !== 0;

    if (isReportArchived) {
        return null;
    }

    if (shouldDisplayViolationsRBRInLHN(report, transactionViolations)) {
        return {
            reason: CONST.RBR_REASONS.HAS_TRANSACTION_THREAD_VIOLATIONS,
        };
    }

    if (hasErrors) {
        return {
            reason: CONST.RBR_REASONS.HAS_ERRORS,
            reportAction,
        };
    }

    if (hasViolations) {
        return {
            reason: CONST.RBR_REASONS.HAS_VIOLATIONS,
        };
    }
    const parentReportAction = getReportAction(report?.parentReportID, report?.parentReportActionID);
    const transactionThreadReportID = getOneTransactionThreadReportID(report, chatReport, reportActions ?? []);
    if (transactionThreadReportID) {
        const transactionID = getTransactionID(transactionThreadReportID);
        const transaction = transactions?.[`${ONYXKEYS.COLLECTION.TRANSACTION}${transactionID}`];
        if (hasReceiptError(transaction)) {
            return {
                reason: CONST.RBR_REASONS.HAS_ERRORS,
            };
        }
    }
    const transactionID = getTransactionID(report.reportID);
    const transaction = transactions?.[`${ONYXKEYS.COLLECTION.TRANSACTION}${transactionID}`];
    if (isTransactionThread(parentReportAction) && hasReceiptError(transaction)) {
        return {
            reason: CONST.RBR_REASONS.HAS_ERRORS,
        };
    }

    return null;
}

function shouldShowRedBrickRoad(
    report: Report,
    chatReport: OnyxEntry<Report>,
    reportActions: OnyxEntry<ReportActions>,
    hasViolations: boolean,
    reportErrors: Errors,
    transactions: OnyxCollection<Transaction>,
    transactionViolations?: OnyxCollection<TransactionViolation[]>,
    isReportArchived = false,
) {
    return !!getReasonAndReportActionThatHasRedBrickRoad(report, chatReport, reportActions, hasViolations, reportErrors, transactions, transactionViolations, isReportArchived);
}

/**
 * Gets all the data necessary for rendering an OptionRowLHN component
 */
function getOptionData({
    report,
    reportAttributes,
    oneTransactionThreadReport,
    reportNameValuePairs,
    personalDetails,
    policy,
    parentReportAction,
    lastMessageTextFromReport: lastMessageTextFromReportProp,
    invoiceReceiverPolicy,
}: {
    report: OnyxEntry<Report>;
    oneTransactionThreadReport: OnyxEntry<Report>;
    reportNameValuePairs: OnyxEntry<ReportNameValuePairs>;
    personalDetails: OnyxEntry<PersonalDetailsList>;
    policy: OnyxEntry<Policy> | undefined;
    parentReportAction: OnyxEntry<ReportAction> | undefined;
    lastMessageTextFromReport?: string;
    invoiceReceiverPolicy?: OnyxEntry<Policy>;
    reportAttributes: OnyxEntry<ReportAttributes>;
}): OptionData | undefined {
    // When a user signs out, Onyx is cleared. Due to the lazy rendering with a virtual list, it's possible for
    // this method to be called after the Onyx data has been cleared out. In that case, it's fine to do
    // a null check here and return early.
    if (!report || !personalDetails) {
        return;
    }

    const result: OptionData = {
        text: '',
        alternateText: undefined,
        allReportErrors: reportAttributes?.reportErrors,
        brickRoadIndicator: null,
        tooltipText: null,
        subtitle: undefined,
        login: undefined,
        accountID: undefined,
        reportID: '',
        phoneNumber: undefined,
        isUnread: null,
        isUnreadWithMention: null,
        hasDraftComment: false,
        keyForList: undefined,
        searchText: undefined,
        isPinned: false,
        hasOutstandingChildRequest: false,
        hasOutstandingChildTask: false,
        hasParentAccess: undefined,
        isIOUReportOwner: null,
        isChatRoom: false,
        private_isArchived: undefined,
        shouldShowSubscript: false,
        isPolicyExpenseChat: false,
        isMoneyRequestReport: false,
        isExpenseRequest: false,
        isWaitingOnBankAccount: false,
        isAllowedToComment: true,
        isDeletedParentAction: false,
        isConciergeChat: false,
    };

    const participantAccountIDs = getParticipantsAccountIDsForDisplay(report);
    const visibleParticipantAccountIDs = getParticipantsAccountIDsForDisplay(report, true);

    const participantPersonalDetailList = Object.values(getPersonalDetailsForAccountIDs(participantAccountIDs, personalDetails));
    const personalDetail = participantPersonalDetailList.at(0) ?? ({} as PersonalDetails);

    result.isThread = isChatThread(report);
    result.isChatRoom = isChatRoom(report);
    result.isTaskReport = isTaskReport(report);
    result.isInvoiceReport = isInvoiceReport(report);
    result.parentReportAction = parentReportAction;
    result.private_isArchived = reportNameValuePairs?.private_isArchived;
    result.isPolicyExpenseChat = isPolicyExpenseChat(report);
    result.isExpenseRequest = isExpenseRequest(report);
    result.isMoneyRequestReport = isMoneyRequestReport(report);
    result.shouldShowSubscript = shouldReportShowSubscript(report);
    result.pendingAction = report.pendingFields?.addWorkspaceRoom ?? report.pendingFields?.createChat;
    result.brickRoadIndicator = reportAttributes?.brickRoadStatus;
    result.ownerAccountID = report.ownerAccountID;
    result.managerID = report.managerID;
    result.reportID = report.reportID;
    result.policyID = report.policyID;
    result.stateNum = report.stateNum;
    result.statusNum = report.statusNum;
    // When the only message of a report is deleted lastVisibleActionCreated is not reset leading to wrongly
    // setting it Unread so we add additional condition here to avoid empty chat LHN from being bold.
    result.isUnread = isUnread(report, oneTransactionThreadReport) && !!report.lastActorAccountID;
    result.isUnreadWithMention = isUnreadWithMention(report);
    result.isPinned = report.isPinned;
    result.iouReportID = report.iouReportID;
    result.keyForList = String(report.reportID);
    result.hasOutstandingChildRequest = report.hasOutstandingChildRequest;
    result.parentReportID = report.parentReportID;
    result.isWaitingOnBankAccount = report.isWaitingOnBankAccount;
    result.notificationPreference = getReportNotificationPreference(report);
    result.isAllowedToComment = canUserPerformWriteActionUtil(report);
    result.chatType = report.chatType;
    result.isDeletedParentAction = report.isDeletedParentAction;
    result.isSelfDM = isSelfDM(report);
    result.tooltipText = getReportParticipantsTitle(visibleParticipantAccountIDs);
    result.hasOutstandingChildTask = report.hasOutstandingChildTask;
    result.hasParentAccess = report.hasParentAccess;
    result.isConciergeChat = isConciergeChatReport(report);
    result.participants = report.participants;

    const isExpense = isExpenseReport(report);
    const hasMultipleParticipants = participantPersonalDetailList.length > 1 || result.isChatRoom || result.isPolicyExpenseChat || isExpense;
    const subtitle = getChatRoomSubtitle(report);

    const status = personalDetail?.status ?? '';

    // We only create tooltips for the first 10 users or so since some reports have hundreds of users, causing performance to degrade.
    const displayNamesWithTooltips = getDisplayNamesWithTooltips((participantPersonalDetailList || []).slice(0, 10), hasMultipleParticipants, undefined, isSelfDM(report));

    const lastAction = visibleReportActionItems[report.reportID];
    // lastActorAccountID can be an empty string
    // eslint-disable-next-line @typescript-eslint/prefer-nullish-coalescing
    const lastActorAccountID = report.lastActorAccountID || lastAction?.actorAccountID;
    // If the last actor's details are not currently saved in Onyx Collection,
    // then try to get that from the last report action if that action is valid
    // to get data from.
    let lastActorDetails: Partial<PersonalDetails> | null = lastActorAccountID ? (personalDetails?.[lastActorAccountID] ?? null) : null;
    if (!lastActorDetails && lastAction) {
        const lastActorDisplayName = lastAction?.person?.[0]?.text;
        lastActorDetails = lastActorDisplayName
            ? {
                  displayName: lastActorDisplayName,
                  accountID: report.lastActorAccountID,
              }
            : null;
    }

    // Assign the actor account ID from the last action when it’s a REPORT_PREVIEW action.
    // to ensures that lastActorDetails.accountID is correctly set in case it's empty string
    if (lastAction?.actionName === CONST.REPORT.ACTIONS.TYPE.REPORT_PREVIEW && lastActorDetails) {
        lastActorDetails.accountID = lastAction.actorAccountID;
    }

    const lastActorDisplayName = getLastActorDisplayName(lastActorDetails);
    let lastMessageTextFromReport = lastMessageTextFromReportProp;
    if (!lastMessageTextFromReport) {
        lastMessageTextFromReport = getLastMessageTextForReport(report, lastActorDetails, policy, reportNameValuePairs);
    }

    // We need to remove sms domain in case the last message text has a phone number mention with sms domain.
    let lastMessageText = Str.removeSMSDomain(lastMessageTextFromReport);

    const isGroupChat = isGroupChatUtil(report) || isDeprecatedGroupDM(report);

    const isThreadMessage = isThread(report) && lastAction?.actionName === CONST.REPORT.ACTIONS.TYPE.ADD_COMMENT && lastAction?.pendingAction !== CONST.RED_BRICK_ROAD_PENDING_ACTION.DELETE;
    if ((result.isChatRoom || result.isPolicyExpenseChat || result.isThread || result.isTaskReport || isThreadMessage || isGroupChat) && !result.private_isArchived) {
        const lastActionName = lastAction?.actionName ?? report.lastActionType;
        const prefix = getReportSubtitlePrefix(report);

        if (isRenamedAction(lastAction)) {
            result.alternateText = getRenamedAction(lastAction, isExpense, lastActorDisplayName);
        } else if (isTaskAction(lastAction)) {
            result.alternateText = formatReportLastMessageText(getTaskReportActionMessage(lastAction).text);
        } else if (lastAction?.actionName === CONST.REPORT.ACTIONS.TYPE.POLICY_CHANGE_LOG.LEAVE_ROOM) {
            const actionMessage = getReportActionMessageText(lastAction);
            result.alternateText = actionMessage ? `${lastActorDisplayName}: ${actionMessage}` : '';
        } else if (isInviteOrRemovedAction(lastAction)) {
            let actorDetails;
            if (lastAction.actorAccountID) {
                actorDetails = personalDetails?.[lastAction?.actorAccountID];
            }
            let actorDisplayName = lastAction?.person?.[0]?.text;
            if (!actorDetails && actorDisplayName && lastAction.actorAccountID) {
                actorDetails = {
                    displayName: actorDisplayName,
                    accountID: lastAction.actorAccountID,
                };
            }
            actorDisplayName = actorDetails ? getLastActorDisplayName(actorDetails) : undefined;
            const lastActionOriginalMessage = lastAction?.actionName ? getOriginalMessage(lastAction) : null;
            const targetAccountIDs = lastActionOriginalMessage?.targetAccountIDs ?? [];
            const targetAccountIDsLength = targetAccountIDs.length !== 0 ? targetAccountIDs.length : (report.lastMessageHtml?.match(/<mention-user[^>]*><\/mention-user>/g)?.length ?? 0);
            const verb =
                lastActionName === CONST.REPORT.ACTIONS.TYPE.ROOM_CHANGE_LOG.INVITE_TO_ROOM || lastActionName === CONST.REPORT.ACTIONS.TYPE.POLICY_CHANGE_LOG.INVITE_TO_ROOM
                    ? translateLocal('workspace.invite.invited')
                    : translateLocal('workspace.invite.removed');
            const users = translateLocal(targetAccountIDsLength > 1 ? 'common.members' : 'common.member')?.toLocaleLowerCase();
            result.alternateText = formatReportLastMessageText(`${actorDisplayName ?? lastActorDisplayName} ${verb} ${targetAccountIDsLength} ${users}`);
            const roomName = getReportName(allReports?.[`${ONYXKEYS.COLLECTION.REPORT}${lastActionOriginalMessage?.reportID}`]) || lastActionOriginalMessage?.roomName;
            if (roomName) {
                const preposition =
                    lastAction.actionName === CONST.REPORT.ACTIONS.TYPE.ROOM_CHANGE_LOG.INVITE_TO_ROOM || lastAction.actionName === CONST.REPORT.ACTIONS.TYPE.POLICY_CHANGE_LOG.INVITE_TO_ROOM
                        ? ` ${translateLocal('workspace.invite.to')}`
                        : ` ${translateLocal('workspace.invite.from')}`;
                result.alternateText += `${preposition} ${roomName}`;
            }
        } else if (isActionOfType(lastAction, CONST.REPORT.ACTIONS.TYPE.POLICY_CHANGE_LOG.UPDATE_NAME)) {
            result.alternateText = getWorkspaceNameUpdatedMessage(lastAction);
        } else if (isActionOfType(lastAction, CONST.REPORT.ACTIONS.TYPE.POLICY_CHANGE_LOG.UPDATE_DESCRIPTION)) {
            result.alternateText = getWorkspaceDescriptionUpdatedMessage(lastAction);
        } else if (isActionOfType(lastAction, CONST.REPORT.ACTIONS.TYPE.POLICY_CHANGE_LOG.UPDATE_CURRENCY)) {
            result.alternateText = getWorkspaceCurrencyUpdateMessage(lastAction);
        } else if (isActionOfType(lastAction, CONST.REPORT.ACTIONS.TYPE.POLICY_CHANGE_LOG.UPDATE_AUTO_REPORTING_FREQUENCY)) {
            result.alternateText = getWorkspaceFrequencyUpdateMessage(lastAction);
        } else if (isActionOfType(lastAction, CONST.REPORT.ACTIONS.TYPE.POLICY_CHANGE_LOG.CORPORATE_UPGRADE)) {
            result.alternateText = translateLocal('workspaceActions.upgradedWorkspace');
        } else if (isActionOfType(lastAction, CONST.REPORT.ACTIONS.TYPE.POLICY_CHANGE_LOG.TEAM_DOWNGRADE)) {
            result.alternateText = translateLocal('workspaceActions.downgradedWorkspace');
        } else if (isActionOfType(lastAction, CONST.REPORT.ACTIONS.TYPE.INTEGRATION_SYNC_FAILED)) {
            result.alternateText = getIntegrationSyncFailedMessage(lastAction);
        } else if (
            isActionOfType(lastAction, CONST.REPORT.ACTIONS.TYPE.POLICY_CHANGE_LOG.ADD_CATEGORY) ||
            isActionOfType(lastAction, CONST.REPORT.ACTIONS.TYPE.POLICY_CHANGE_LOG.DELETE_CATEGORY) ||
            isActionOfType(lastAction, CONST.REPORT.ACTIONS.TYPE.POLICY_CHANGE_LOG.UPDATE_CATEGORY) ||
            isActionOfType(lastAction, CONST.REPORT.ACTIONS.TYPE.POLICY_CHANGE_LOG.SET_CATEGORY_NAME)
        ) {
            result.alternateText = getWorkspaceCategoryUpdateMessage(lastAction);
        } else if (isActionOfType(lastAction, CONST.REPORT.ACTIONS.TYPE.POLICY_CHANGE_LOG.UPDATE_TAG_LIST_NAME)) {
            result.alternateText = getCleanedTagName(getTagListNameUpdatedMessage(lastAction) ?? '');
        } else if (isTagModificationAction(lastAction?.actionName)) {
            result.alternateText = getCleanedTagName(getWorkspaceTagUpdateMessage(lastAction) ?? '');
        } else if (isActionOfType(lastAction, CONST.REPORT.ACTIONS.TYPE.POLICY_CHANGE_LOG.UPDATE_CUSTOM_UNIT)) {
            result.alternateText = getWorkspaceCustomUnitUpdatedMessage(lastAction);
        } else if (isActionOfType(lastAction, CONST.REPORT.ACTIONS.TYPE.POLICY_CHANGE_LOG.ADD_CUSTOM_UNIT_RATE)) {
            result.alternateText = getWorkspaceCustomUnitRateAddedMessage(lastAction);
        } else if (isActionOfType(lastAction, CONST.REPORT.ACTIONS.TYPE.POLICY_CHANGE_LOG.UPDATE_CUSTOM_UNIT_RATE)) {
            result.alternateText = getWorkspaceCustomUnitRateUpdatedMessage(lastAction);
        } else if (isActionOfType(lastAction, CONST.REPORT.ACTIONS.TYPE.POLICY_CHANGE_LOG.DELETE_CUSTOM_UNIT_RATE)) {
            result.alternateText = getWorkspaceCustomUnitRateDeletedMessage(lastAction);
        } else if (isActionOfType(lastAction, CONST.REPORT.ACTIONS.TYPE.POLICY_CHANGE_LOG.ADD_REPORT_FIELD)) {
            result.alternateText = getWorkspaceReportFieldAddMessage(lastAction);
        } else if (isActionOfType(lastAction, CONST.REPORT.ACTIONS.TYPE.POLICY_CHANGE_LOG.UPDATE_REPORT_FIELD)) {
            result.alternateText = getWorkspaceReportFieldUpdateMessage(lastAction);
        } else if (isActionOfType(lastAction, CONST.REPORT.ACTIONS.TYPE.POLICY_CHANGE_LOG.DELETE_REPORT_FIELD)) {
            result.alternateText = getWorkspaceReportFieldDeleteMessage(lastAction);
        } else if (lastAction?.actionName === CONST.REPORT.ACTIONS.TYPE.POLICY_CHANGE_LOG.UPDATE_FIELD) {
            result.alternateText = getWorkspaceUpdateFieldMessage(lastAction);
        } else if (lastAction?.actionName === CONST.REPORT.ACTIONS.TYPE.POLICY_CHANGE_LOG.UPDATE_MAX_EXPENSE_AMOUNT_NO_RECEIPT) {
            result.alternateText = getPolicyChangeLogMaxExpenseAmountNoReceiptMessage(lastAction);
        } else if (lastAction?.actionName === CONST.REPORT.ACTIONS.TYPE.POLICY_CHANGE_LOG.UPDATE_MAX_EXPENSE_AMOUNT) {
            result.alternateText = getPolicyChangeLogMaxExpenseAmountMessage(lastAction);
        } else if (lastAction?.actionName === CONST.REPORT.ACTIONS.TYPE.POLICY_CHANGE_LOG.UPDATE_DEFAULT_BILLABLE) {
            result.alternateText = getPolicyChangeLogDefaultBillableMessage(lastAction);
        } else if (lastAction?.actionName === CONST.REPORT.ACTIONS.TYPE.POLICY_CHANGE_LOG.UPDATE_DEFAULT_TITLE_ENFORCED) {
            result.alternateText = getPolicyChangeLogDefaultTitleEnforcedMessage(lastAction);
        } else if (lastAction?.actionName === CONST.REPORT.ACTIONS.TYPE.POLICY_CHANGE_LOG.LEAVE_POLICY) {
            result.alternateText = getPolicyChangeLogEmployeeLeftMessage(lastAction, true);
        } else if (isCardIssuedAction(lastAction)) {
            const card = getExpensifyCardFromReportAction({reportAction: lastAction, policyID: report.policyID});
            result.alternateText = getCardIssuedMessage({reportAction: lastAction, card});
        } else if (lastAction?.actionName !== CONST.REPORT.ACTIONS.TYPE.REPORT_PREVIEW && lastActorDisplayName && lastMessageTextFromReport) {
            result.alternateText = formatReportLastMessageText(Parser.htmlToText(`${lastActorDisplayName}: ${lastMessageText}`));
        } else if (lastAction && isOldDotReportAction(lastAction)) {
            result.alternateText = getMessageOfOldDotReportAction(lastAction);
        } else if (lastAction?.actionName === CONST.REPORT.ACTIONS.TYPE.ROOM_CHANGE_LOG.UPDATE_ROOM_DESCRIPTION) {
            result.alternateText = getUpdateRoomDescriptionMessage(lastAction);
        } else if (lastAction?.actionName === CONST.REPORT.ACTIONS.TYPE.POLICY_CHANGE_LOG.ADD_EMPLOYEE) {
            result.alternateText = getPolicyChangeLogAddEmployeeMessage(lastAction);
        } else if (lastAction?.actionName === CONST.REPORT.ACTIONS.TYPE.POLICY_CHANGE_LOG.UPDATE_EMPLOYEE) {
            result.alternateText = getPolicyChangeLogUpdateEmployee(lastAction);
        } else if (lastAction?.actionName === CONST.REPORT.ACTIONS.TYPE.POLICY_CHANGE_LOG.DELETE_EMPLOYEE) {
            result.alternateText = getPolicyChangeLogDeleteMemberMessage(lastAction);
        } else if (lastAction?.actionName === CONST.REPORT.ACTIONS.TYPE.POLICY_CHANGE_LOG.DELETE_CUSTOM_UNIT_RATE) {
            result.alternateText = getReportActionMessageText(lastAction) ?? '';
        } else if (lastAction?.actionName === CONST.REPORT.ACTIONS.TYPE.POLICY_CHANGE_LOG.ADD_INTEGRATION) {
            result.alternateText = getAddedConnectionMessage(lastAction);
        } else if (lastAction?.actionName === CONST.REPORT.ACTIONS.TYPE.POLICY_CHANGE_LOG.DELETE_INTEGRATION) {
            result.alternateText = getRemovedConnectionMessage(lastAction);
        } else if (lastAction?.actionName === CONST.REPORT.ACTIONS.TYPE.POLICY_CHANGE_LOG.UPDATE_AUDIT_RATE) {
            result.alternateText = getUpdatedAuditRateMessage(lastAction);
        } else if (lastAction?.actionName === CONST.REPORT.ACTIONS.TYPE.POLICY_CHANGE_LOG.ADD_APPROVER_RULE) {
            result.alternateText = getAddedApprovalRuleMessage(lastAction);
        } else if (lastAction?.actionName === CONST.REPORT.ACTIONS.TYPE.POLICY_CHANGE_LOG.DELETE_APPROVER_RULE) {
            result.alternateText = getDeletedApprovalRuleMessage(lastAction);
        } else if (lastAction?.actionName === CONST.REPORT.ACTIONS.TYPE.POLICY_CHANGE_LOG.UPDATE_APPROVER_RULE) {
            result.alternateText = getUpdatedApprovalRuleMessage(lastAction);
        } else if (lastAction?.actionName === CONST.REPORT.ACTIONS.TYPE.POLICY_CHANGE_LOG.UPDATE_MANUAL_APPROVAL_THRESHOLD) {
            result.alternateText = getUpdatedManualApprovalThresholdMessage(lastAction);
        } else if (lastAction?.actionName === CONST.REPORT.ACTIONS.TYPE.RETRACTED) {
            result.alternateText = getRetractedMessage();
        } else if (lastAction?.actionName === CONST.REPORT.ACTIONS.TYPE.REOPENED) {
            result.alternateText = getReopenedMessage();
        } else if (isActionOfType(lastAction, CONST.REPORT.ACTIONS.TYPE.TRAVEL_UPDATE)) {
            result.alternateText = getTravelUpdateMessage(lastAction);
        } else {
            result.alternateText =
                lastMessageTextFromReport.length > 0
                    ? formatReportLastMessageText(Parser.htmlToText(lastMessageText))
                    : getLastVisibleMessage(report.reportID, result.isAllowedToComment, {}, lastAction)?.lastMessageText;

            if (!result.alternateText) {
                result.alternateText = formatReportLastMessageText(getWelcomeMessage(report, policy, !!result.private_isArchived).messageText ?? translateLocal('report.noActivityYet'));
            }
        }
        result.alternateText = prefix + result.alternateText;
    } else {
        if (!lastMessageText) {
            // eslint-disable-next-line @typescript-eslint/prefer-nullish-coalescing
            lastMessageText = formatReportLastMessageText(getWelcomeMessage(report, policy, !!result.private_isArchived).messageText || translateLocal('report.noActivityYet'));
        }
        if (shouldShowLastActorDisplayName(report, lastActorDetails, lastAction) && !isArchivedReport(reportNameValuePairs)) {
            result.alternateText = `${lastActorDisplayName}: ${formatReportLastMessageText(Parser.htmlToText(lastMessageText))}`;
        } else {
            result.alternateText = formatReportLastMessageText(Parser.htmlToText(lastMessageText));
        }
    }

    result.isIOUReportOwner = isIOUOwnedByCurrentUser(result as Report);

    if (isJoinRequestInAdminRoom(report)) {
        result.isUnread = true;
    }

    if (!hasMultipleParticipants) {
        result.accountID = personalDetail?.accountID ?? CONST.DEFAULT_NUMBER_ID;
        result.login = personalDetail?.login ?? '';
        result.phoneNumber = personalDetail?.phoneNumber ?? '';
    }

    const reportName = getReportName(report, policy, undefined, undefined, invoiceReceiverPolicy);

    result.text = reportName;
    result.subtitle = subtitle;
    result.participantsList = participantPersonalDetailList;

    result.icons = getIcons(report, personalDetails, personalDetail?.avatar, personalDetail?.login, personalDetail?.accountID ?? CONST.DEFAULT_NUMBER_ID, policy, invoiceReceiverPolicy);
    result.displayNamesWithTooltips = displayNamesWithTooltips;

    if (status) {
        result.status = status;
    }
    result.type = report.type;

    return result;
}

function getWelcomeMessage(report: OnyxEntry<Report>, policy: OnyxEntry<Policy>, isReportArchived = false): WelcomeMessage {
    const welcomeMessage: WelcomeMessage = {showReportName: true};
    if (isChatThread(report) || isTaskReport(report)) {
        return welcomeMessage;
    }

    if (isChatRoom(report)) {
        return getRoomWelcomeMessage(report, isReportArchived);
    }

    if (isPolicyExpenseChat(report)) {
        if (policy?.description) {
            welcomeMessage.messageHtml = policy.description;
            welcomeMessage.messageText = Parser.htmlToText(welcomeMessage.messageHtml);
        } else {
            welcomeMessage.phrase1 = translateLocal('reportActionsView.beginningOfChatHistoryPolicyExpenseChatPartOne');
            welcomeMessage.phrase2 = translateLocal('reportActionsView.beginningOfChatHistoryPolicyExpenseChatPartTwo');
            welcomeMessage.phrase3 = translateLocal('reportActionsView.beginningOfChatHistoryPolicyExpenseChatPartThree');
            welcomeMessage.messageText = ensureSingleSpacing(
                `${welcomeMessage.phrase1} ${getDisplayNameForParticipant({accountID: report?.ownerAccountID})} ${welcomeMessage.phrase2} ${getPolicyName({report})} ${
                    welcomeMessage.phrase3
                }`,
            );
        }
        return welcomeMessage;
    }

    if (isSelfDM(report)) {
        welcomeMessage.phrase1 = translateLocal('reportActionsView.beginningOfChatHistorySelfDM');
        welcomeMessage.messageText = welcomeMessage.phrase1;
        return welcomeMessage;
    }

    if (isSystemChatUtil(report)) {
        welcomeMessage.phrase1 = translateLocal('reportActionsView.beginningOfChatHistorySystemDM');
        welcomeMessage.messageText = welcomeMessage.phrase1;
        return welcomeMessage;
    }

    welcomeMessage.phrase1 = translateLocal('reportActionsView.beginningOfChatHistory');
    const participantAccountIDs = getParticipantsAccountIDsForDisplay(report, undefined, undefined, true);
    const isMultipleParticipant = participantAccountIDs.length > 1;
    const displayNamesWithTooltips = getDisplayNamesWithTooltips(getPersonalDetailsForAccountIDs(participantAccountIDs, allPersonalDetails), isMultipleParticipant);
    const displayNamesWithTooltipsText = displayNamesWithTooltips
        .map(({displayName}, index) => {
            if (index === displayNamesWithTooltips.length - 1) {
                return `${displayName}.`;
            }
            if (index === displayNamesWithTooltips.length - 2) {
                return `${displayName} ${translateLocal('common.and')}`;
            }
            if (index < displayNamesWithTooltips.length - 2) {
                return `${displayName},`;
            }
            return '';
        })
        .join(' ');

    welcomeMessage.messageText = displayNamesWithTooltips.length ? ensureSingleSpacing(`${welcomeMessage.phrase1} ${displayNamesWithTooltipsText}`) : '';
    return welcomeMessage;
}

/**
 * Get welcome message based on room type
 */
function getRoomWelcomeMessage(report: OnyxEntry<Report>, isReportArchived = false): WelcomeMessage {
    const welcomeMessage: WelcomeMessage = {showReportName: true};
    const workspaceName = getPolicyName({report});

    if (report?.description) {
        welcomeMessage.messageHtml = getReportDescription(report);
        welcomeMessage.messageText = Parser.htmlToText(welcomeMessage.messageHtml);
        return welcomeMessage;
    }

    if (isReportArchived) {
        welcomeMessage.phrase1 = translateLocal('reportActionsView.beginningOfArchivedRoomPartOne');
        welcomeMessage.phrase2 = translateLocal('reportActionsView.beginningOfArchivedRoomPartTwo');
    } else if (isDomainRoom(report)) {
        welcomeMessage.showReportName = false;
        welcomeMessage.phrase1 = translateLocal('reportActionsView.beginningOfChatHistoryDomainRoomPartOne', {domainRoom: report?.reportName ?? ''});
        welcomeMessage.phrase2 = translateLocal('reportActionsView.beginningOfChatHistoryDomainRoomPartTwo');
    } else if (isAdminRoom(report)) {
        welcomeMessage.showReportName = true;
        welcomeMessage.phrase1 = translateLocal('reportActionsView.beginningOfChatHistoryAdminRoomPartOneFirst');
        welcomeMessage.phrase2 = translateLocal('reportActionsView.beginningOfChatHistoryAdminRoomWorkspaceName', {workspaceName});
        welcomeMessage.phrase3 = translateLocal('reportActionsView.beginningOfChatHistoryAdminRoomPartOneLast');
        welcomeMessage.phrase4 = translateLocal('reportActionsView.beginningOfChatHistoryAdminRoomPartTwo');
    } else if (isAnnounceRoom(report)) {
        welcomeMessage.showReportName = false;
        welcomeMessage.phrase1 = translateLocal('reportActionsView.beginningOfChatHistoryAnnounceRoomPartOne', {workspaceName});
        welcomeMessage.phrase2 = translateLocal('reportActionsView.beginningOfChatHistoryAnnounceRoomPartTwo');
    } else if (isInvoiceRoom(report)) {
        welcomeMessage.showReportName = false;
        welcomeMessage.phrase1 = translateLocal('reportActionsView.beginningOfChatHistoryInvoiceRoomPartOne');
        welcomeMessage.phrase2 = translateLocal('reportActionsView.beginningOfChatHistoryInvoiceRoomPartTwo');
        const payer =
            report?.invoiceReceiver?.type === CONST.REPORT.INVOICE_RECEIVER_TYPE.INDIVIDUAL
                ? getDisplayNameForParticipant({accountID: report?.invoiceReceiver?.accountID})
                : // This will be fixed as part of https://github.com/Expensify/Expensify/issues/507850
                  // eslint-disable-next-line deprecation/deprecation
                  getPolicy(report?.invoiceReceiver?.policyID)?.name;
        const receiver = getPolicyName({report});
        welcomeMessage.messageText = `${welcomeMessage.phrase1}${payer} ${translateLocal('common.and')} ${receiver}${welcomeMessage.phrase2}`;
        return welcomeMessage;
    } else {
        // Message for user created rooms or other room types.
        welcomeMessage.phrase1 = translateLocal('reportActionsView.beginningOfChatHistoryUserRoomPartOne');
        welcomeMessage.phrase2 = translateLocal('reportActionsView.beginningOfChatHistoryUserRoomPartTwo');
    }
    welcomeMessage.messageText = ensureSingleSpacing(`${welcomeMessage.phrase1} ${welcomeMessage.showReportName ? getReportName(report) : ''} ${welcomeMessage.phrase2 ?? ''}`);

    return welcomeMessage;
}

export default {
    getOptionData,
    sortReportsToDisplayInLHN,
    getWelcomeMessage,
    getReasonAndReportActionThatHasRedBrickRoad,
    shouldShowRedBrickRoad,
    getReportsToDisplayInLHN,
    updateReportsToDisplayInLHN,
};<|MERGE_RESOLUTION|>--- conflicted
+++ resolved
@@ -200,6 +200,7 @@
 
 function shouldDisplayReportInLHN(
     report: Report,
+    reports: OnyxCollection<Report>,
     currentReportId: string | undefined,
     isInFocusMode: boolean,
     betas: OnyxEntry<Beta[]>,
@@ -221,11 +222,11 @@
     const doesReportHaveViolations = shouldDisplayViolationsRBRInLHN(report, transactionViolations);
     const isHidden = isHiddenForCurrentUser(report);
     const isFocused = report.reportID === currentReportId;
-    const hasErrorsOtherThanFailedReceipt = hasReportErrorsOtherThanFailedReceipt(report, doesReportHaveViolations, transactionViolations, reportAttributes);
+    const chatReport = reports?.[`${ONYXKEYS.COLLECTION.REPORT}${report?.chatReportID}`];
+    const parentReport = reports?.[`${ONYXKEYS.COLLECTION.REPORT}${report.parentReportID}`];
+    const hasErrorsOtherThanFailedReceipt = hasReportErrorsOtherThanFailedReceipt(report, chatReport, doesReportHaveViolations, transactionViolations, reportAttributes);
     const isReportInAccessible = report?.errorFields?.notFound;
-
-    // Check for transaction thread
-    if (isOneTransactionThread(report.reportID, report.parentReportID, parentReportAction)) {
+    if (isOneTransactionThread(report, parentReport, parentReportAction)) {
         return {shouldDisplay: false};
     }
 
@@ -254,6 +255,7 @@
     // Final check for display eligibility
     const shouldDisplay = shouldReportBeInOptionList({
         report,
+        chatReport,
         currentReportId,
         isInFocusMode,
         betas,
@@ -285,10 +287,10 @@
         if (!report) {
             return;
         }
-<<<<<<< HEAD
 
         const {shouldDisplay, hasErrorsOtherThanFailedReceipt} = shouldDisplayReportInLHN(
             report,
+            reports,
             currentReportId,
             isInFocusMode,
             betas,
@@ -300,28 +302,6 @@
 
         if (shouldDisplay) {
             reportsToDisplay[reportID] = hasErrorsOtherThanFailedReceipt ? {...report, hasErrorsOtherThanFailedReceipt: true} : report;
-=======
-        if ((Object.values(CONST.REPORT.UNSUPPORTED_TYPE) as string[]).includes(report?.type ?? '')) {
-            return;
-        }
-        const parentReportAction = getReportAction(report?.parentReportID, report?.parentReportActionID);
-        const doesReportHaveViolations = shouldDisplayViolationsRBRInLHN(report, transactionViolations);
-        const isHidden = isHiddenForCurrentUser(report);
-        const isFocused = report.reportID === currentReportId;
-        const chatReport = reports?.[`${ONYXKEYS.COLLECTION.REPORT}${report?.chatReportID}`];
-        const parentReport = reports?.[`${ONYXKEYS.COLLECTION.REPORT}${report.parentReportID}`];
-        const hasErrorsOtherThanFailedReceipt = hasReportErrorsOtherThanFailedReceipt(report, chatReport, doesReportHaveViolations, transactionViolations, reportAttributes);
-        const isReportInAccessible = report?.errorFields?.notFound;
-        if (isOneTransactionThread(report, parentReport, parentReportAction)) {
-            return;
-        }
-        if (hasErrorsOtherThanFailedReceipt && !isReportInAccessible) {
-            reportsToDisplay.push({
-                ...report,
-                hasErrorsOtherThanFailedReceipt: true,
-            });
-            return;
->>>>>>> 13866e38
         }
     });
 
@@ -347,9 +327,9 @@
             return;
         }
 
-<<<<<<< HEAD
         const {shouldDisplay, hasErrorsOtherThanFailedReceipt} = shouldDisplayReportInLHN(
             report,
+            reports,
             currentReportId,
             isInFocusMode,
             betas,
@@ -363,23 +343,6 @@
             displayedReportsCopy[reportID] = hasErrorsOtherThanFailedReceipt ? {...report, hasErrorsOtherThanFailedReceipt: true} : report;
         } else {
             delete displayedReportsCopy[reportID];
-=======
-        if (
-            shouldReportBeInOptionList({
-                report,
-                chatReport,
-                currentReportId,
-                isInFocusMode,
-                betas,
-                policies: policies as OnyxCollection<Policy>,
-                excludeEmptyChats: true,
-                doesReportHaveViolations,
-                includeSelfDM: true,
-                isReportArchived,
-            })
-        ) {
-            reportsToDisplay.push(report);
->>>>>>> 13866e38
         }
     });
 
@@ -398,7 +361,6 @@
     Performance.markStart(CONST.TIMING.GET_ORDERED_REPORT_IDS);
     const isInFocusMode = priorityMode === CONST.PRIORITY_MODE.GSD;
     const isInDefaultMode = !isInFocusMode;
-
     // The LHN is split into five distinct groups, and each group is sorted a little differently. The groups will ALWAYS be in this order:
     // 1. Pinned/GBR - Always sorted by reportDisplayName
     // 2. Error reports - Always sorted by reportDisplayName
