--- conflicted
+++ resolved
@@ -585,12 +585,9 @@
     lastAction,
     localeCompare,
     isReportArchived = false,
-<<<<<<< HEAD
     lastActionReport,
-=======
     movedFromReport,
     movedToReport,
->>>>>>> ae3b0770
 }: {
     report: OnyxEntry<Report>;
     oneTransactionThreadReport: OnyxEntry<Report>;
@@ -605,12 +602,9 @@
     lastAction: ReportAction | undefined;
     localeCompare: LocaleContextProps['localeCompare'];
     isReportArchived?: boolean;
-<<<<<<< HEAD
     lastActionReport: OnyxEntry<Report> | undefined;
-=======
     movedFromReport?: OnyxEntry<Report>;
     movedToReport?: OnyxEntry<Report>;
->>>>>>> ae3b0770
 }): OptionData | undefined {
     // When a user signs out, Onyx is cleared. Due to the lazy rendering with a virtual list, it's possible for
     // this method to be called after the Onyx data has been cleared out. In that case, it's fine to do
