import {Str} from 'expensify-common';
import type {OnyxCollection, OnyxEntry} from 'react-native-onyx';
import Onyx from 'react-native-onyx';
import type {ValueOf} from 'type-fest';
import type {PartialPolicyForSidebar} from '@hooks/useSidebarOrderedReports';
import CONST from '@src/CONST';
import ONYXKEYS from '@src/ONYXKEYS';
import type {PersonalDetails, PersonalDetailsList, ReportActions, ReportNameValuePairs, TransactionViolation} from '@src/types/onyx';
import type Beta from '@src/types/onyx/Beta';
import type {ReportAttributes} from '@src/types/onyx/DerivedValues';
import type Policy from '@src/types/onyx/Policy';
import type PriorityMode from '@src/types/onyx/PriorityMode';
import type Report from '@src/types/onyx/Report';
import type ReportAction from '@src/types/onyx/ReportAction';
import type DeepValueOf from '@src/types/utils/DeepValueOf';
import {getExpensifyCardFromReportAction} from './CardMessageUtils';
import {extractCollectionItemID} from './CollectionUtils';
import {hasValidDraftComment} from './DraftCommentUtils';
import localeCompare from './LocaleCompare';
import {formatPhoneNumber} from './LocalePhoneNumber';
import {translate, translateLocal} from './Localize';
import {getLastActorDisplayName, getLastMessageTextForReport, getPersonalDetailsForAccountIDs, shouldShowLastActorDisplayName} from './OptionsListUtils';
import Parser from './Parser';
import Performance from './Performance';
import {getCleanedTagName, getPolicy} from './PolicyUtils';
import {
    getAddedApprovaRulelMessage,
    getAddedConnectionMessage,
    getCardIssuedMessage,
    getDeletedApprovaRulelMessage,
    getLastVisibleMessage,
    getMessageOfOldDotReportAction,
    getOneTransactionThreadReportID,
    getOriginalMessage,
    getPolicyChangeLogAddEmployeeMessage,
    getPolicyChangeLogDefaultBillableMessage,
    getPolicyChangeLogDefaultTitleEnforcedMessage,
    getPolicyChangeLogDeleteMemberMessage,
    getPolicyChangeLogEmployeeLeftMessage,
    getPolicyChangeLogMaxExpenseAmountMessage,
    getPolicyChangeLogMaxExpenseAmountNoReceiptMessage,
    getPolicyChangeLogUpdateEmployee,
    getRemovedConnectionMessage,
    getRenamedAction,
    getReopenedMessage,
    getReportAction,
    getReportActionMessageText,
    getSortedReportActions,
    getTagListNameUpdatedMessage,
    getUpdatedApprovalRuleMessage,
    getUpdatedAuditRateMessage,
    getUpdatedManualApprovalThresholdMessage,
    getUpdateRoomDescriptionMessage,
    getWorkspaceCategoryUpdateMessage,
    getWorkspaceCurrencyUpdateMessage,
    getWorkspaceCustomUnitRateAddedMessage,
    getWorkspaceCustomUnitRateDeletedMessage,
    getWorkspaceCustomUnitRateUpdatedMessage,
    getWorkspaceCustomUnitUpdatedMessage,
    getWorkspaceDescriptionUpdatedMessage,
    getWorkspaceFrequencyUpdateMessage,
    getWorkspaceReportFieldAddMessage,
    getWorkspaceReportFieldDeleteMessage,
    getWorkspaceReportFieldUpdateMessage,
    getWorkspaceTagUpdateMessage,
    getWorkspaceUpdateFieldMessage,
    isActionOfType,
    isCardIssuedAction,
    isInviteOrRemovedAction,
    isOldDotReportAction,
    isRenamedAction,
    isTagModificationAction,
    isTaskAction,
    isTransactionThread,
    shouldReportActionBeVisibleAsLastAction,
} from './ReportActionsUtils';
import type {OptionData} from './ReportUtils';
import {
    canUserPerformWriteAction as canUserPerformWriteActionUtil,
    doesReportBelongToWorkspace,
    formatReportLastMessageText,
    getAllReportActionsErrorsAndReportActionThatRequiresAttention,
    getAllReportErrors,
    getChatRoomSubtitle,
    getDisplayNameForParticipant,
    getDisplayNamesWithTooltips,
    getIcons,
    getParticipantsAccountIDsForDisplay,
    getPolicyName,
    getReportDescription,
    getReportName,
    getReportNameValuePairs,
    getReportNotificationPreference,
    getReportParticipantsTitle,
    getReportSubtitlePrefix,
    getWorkspaceNameUpdatedMessage,
    hasReceiptError,
    hasReportErrorsOtherThanFailedReceipt,
    isAdminRoom,
    isAnnounceRoom,
    isArchivedNonExpenseReport,
    isArchivedReport,
    isChatRoom,
    isChatThread,
    isConciergeChatReport,
    isDeprecatedGroupDM,
    isDomainRoom,
    isExpenseReport,
    isExpenseRequest,
    isGroupChat as isGroupChatUtil,
    isHiddenForCurrentUser,
    isInvoiceReport,
    isInvoiceRoom,
    isIOUOwnedByCurrentUser,
    isJoinRequestInAdminRoom,
    isMoneyRequestReport,
    isOneTransactionThread,
    isPolicyExpenseChat,
    isSelfDM,
    isSystemChat as isSystemChatUtil,
    isTaskReport,
    isThread,
    isUnread,
    isUnreadWithMention,
    requiresAttentionFromCurrentUser,
    shouldDisplayViolationsRBRInLHN,
    shouldReportBeInOptionList,
    shouldReportShowSubscript,
} from './ReportUtils';
import {getTaskReportActionMessage} from './TaskUtils';
import {getTransaction, getTransactionID} from './TransactionUtils';

type WelcomeMessage = {showReportName: boolean; phrase1?: string; phrase2?: string; phrase3?: string; phrase4?: string; messageText?: string; messageHtml?: string};

const visibleReportActionItems: ReportActions = {};
let allPersonalDetails: OnyxEntry<PersonalDetailsList>;
Onyx.connect({
    key: ONYXKEYS.PERSONAL_DETAILS_LIST,
    callback: (value) => {
        allPersonalDetails = value ?? {};
    },
});

let allReports: OnyxCollection<Report>;
Onyx.connect({
    key: ONYXKEYS.COLLECTION.REPORT,
    waitForCollectionCallback: true,
    callback: (value) => {
        allReports = value;
    },
});

Onyx.connect({
    key: ONYXKEYS.COLLECTION.REPORT_ACTIONS,
    callback: (actions, key) => {
        if (!actions || !key) {
            return;
        }
        const reportID = extractCollectionItemID(key);
        const report = allReports?.[`${ONYXKEYS.COLLECTION.REPORT}${reportID}`];
        const canUserPerformWriteAction = canUserPerformWriteActionUtil(report);
        const actionsArray: ReportAction[] = getSortedReportActions(Object.values(actions));

        // The report is only visible if it is the last action not deleted that
        // does not match a closed or created state.
        const reportActionsForDisplay = actionsArray.filter(
            (reportAction) => shouldReportActionBeVisibleAsLastAction(reportAction, canUserPerformWriteAction) && reportAction.actionName !== CONST.REPORT.ACTIONS.TYPE.CREATED,
        );

        const reportAction = reportActionsForDisplay.at(-1);
        if (!reportAction) {
            delete visibleReportActionItems[reportID];
            return;
        }
        visibleReportActionItems[reportID] = reportAction;
    },
});

function compareStringDates(a: string, b: string): 0 | 1 | -1 {
    if (a < b) {
        return -1;
    }
    if (a > b) {
        return 1;
    }
    return 0;
}

/**
 * A mini report object that contains only the necessary information to sort reports.
 * This is used to avoid copying the entire report object and only the necessary information.
 */
type MiniReport = {
    reportID?: string;
    displayName: string;
    lastVisibleActionCreated?: string;
};

function ensureSingleSpacing(text: string) {
    return text.replace(CONST.REGEX.WHITESPACE, ' ').trim();
}

/**
 * @returns An array of reportIDs sorted in the proper order
 */
function getOrderedReportIDs(
    currentReportId: string | undefined,
    reports: OnyxCollection<Report>,
    betas: OnyxEntry<Beta[]>,
    policies: OnyxCollection<PartialPolicyForSidebar>,
    priorityMode: OnyxEntry<PriorityMode>,
    transactionViolations: OnyxCollection<TransactionViolation[]>,
    currentPolicyID = '',
    policyMemberAccountIDs: number[] = [],
    reportNameValuePairs?: OnyxCollection<ReportNameValuePairs>,
): string[] {
    Performance.markStart(CONST.TIMING.GET_ORDERED_REPORT_IDS);
    const isInFocusMode = priorityMode === CONST.PRIORITY_MODE.GSD;
    const isInDefaultMode = !isInFocusMode;
    const allReportsDictValues =
        currentPolicyID === ''
            ? Object.values(reports ?? {})
            : Object.values(reports ?? {}).filter((report) => report?.reportID === currentReportId || doesReportBelongToWorkspace(report, policyMemberAccountIDs, currentPolicyID));
    // Filter out all the reports that shouldn't be displayed
    const reportsToDisplay: Array<Report & {hasErrorsOtherThanFailedReceipt?: boolean}> = [];
    allReportsDictValues.forEach((report) => {
        if (!report) {
            return;
        }
        if ((Object.values(CONST.REPORT.UNSUPPORTED_TYPE) as string[]).includes(report?.type ?? '')) {
            return;
        }
        const parentReportAction = getReportAction(report?.parentReportID, report?.parentReportActionID);
        const doesReportHaveViolations = shouldDisplayViolationsRBRInLHN(report, transactionViolations);
        const isHidden = isHiddenForCurrentUser(report);
        const isFocused = report.reportID === currentReportId;
        const hasErrorsOtherThanFailedReceipt = hasReportErrorsOtherThanFailedReceipt(report, doesReportHaveViolations, transactionViolations);
        const isReportInAccessible = report?.errorFields?.notFound;
        if (isOneTransactionThread(report.reportID, report.parentReportID, parentReportAction)) {
            return;
        }
        if (hasErrorsOtherThanFailedReceipt && !isReportInAccessible) {
            reportsToDisplay.push({
                ...report,
                hasErrorsOtherThanFailedReceipt: true,
            });
            return;
        }
        const isSystemChat = isSystemChatUtil(report);
        const shouldOverrideHidden =
            hasValidDraftComment(report.reportID) ||
            hasErrorsOtherThanFailedReceipt ||
            isFocused ||
            isSystemChat ||
            // eslint-disable-next-line @typescript-eslint/prefer-nullish-coalescing
            report.isPinned ||
            (!isInFocusMode && isArchivedReport(reportNameValuePairs)) ||
            requiresAttentionFromCurrentUser(report, parentReportAction);
        if (isHidden && !shouldOverrideHidden) {
            return;
        }

        if (
            shouldReportBeInOptionList({
                report,
                currentReportId,
                isInFocusMode,
                betas,
                policies: policies as OnyxCollection<Policy>,
                excludeEmptyChats: true,
                doesReportHaveViolations,
                includeSelfDM: true,
            })
        ) {
            reportsToDisplay.push(report);
        }
    });

    // The LHN is split into five distinct groups, and each group is sorted a little differently. The groups will ALWAYS be in this order:
    // 1. Pinned/GBR - Always sorted by reportDisplayName
    // 2. Error reports - Always sorted by reportDisplayName
    // 3. Drafts - Always sorted by reportDisplayName
    // 4. Non-archived reports and settled IOUs
    //      - Sorted by lastVisibleActionCreated in default (most recent) view mode
    //      - Sorted by reportDisplayName in GSD (focus) view mode
    // 5. Archived reports
    //      - Sorted by lastVisibleActionCreated in default (most recent) view mode
    //      - Sorted by reportDisplayName in GSD (focus) view mode

    const pinnedAndGBRReports: MiniReport[] = [];
    const errorReports: MiniReport[] = [];
    const draftReports: MiniReport[] = [];
    const nonArchivedReports: MiniReport[] = [];
    const archivedReports: MiniReport[] = [];

    // There are a few properties that need to be calculated for the report which are used when sorting reports.
    reportsToDisplay.forEach((reportToDisplay) => {
        const report = reportToDisplay;
        const miniReport: MiniReport = {
            reportID: report?.reportID,
            displayName: getReportName(report),
            lastVisibleActionCreated: report?.lastVisibleActionCreated,
        };

        const isPinned = report?.isPinned ?? false;
        const reportAction = getReportAction(report?.parentReportID, report?.parentReportActionID);
        const rNVPs = reportNameValuePairs?.[`${ONYXKEYS.COLLECTION.REPORT_NAME_VALUE_PAIRS}${report?.reportID}`];
        if (isPinned || requiresAttentionFromCurrentUser(report, reportAction)) {
            pinnedAndGBRReports.push(miniReport);
        } else if (report?.hasErrorsOtherThanFailedReceipt) {
            errorReports.push(miniReport);
        } else if (hasValidDraftComment(report?.reportID)) {
            draftReports.push(miniReport);
        } else if (isArchivedNonExpenseReport(report, rNVPs)) {
            archivedReports.push(miniReport);
        } else {
            nonArchivedReports.push(miniReport);
        }
    });

    // Sort each group of reports accordingly
    pinnedAndGBRReports.sort((a, b) => (a?.displayName && b?.displayName ? localeCompare(a.displayName, b.displayName) : 0));
    errorReports.sort((a, b) => (a?.displayName && b?.displayName ? localeCompare(a.displayName, b.displayName) : 0));
    draftReports.sort((a, b) => (a?.displayName && b?.displayName ? localeCompare(a.displayName, b.displayName) : 0));

    if (isInDefaultMode) {
        nonArchivedReports.sort((a, b) => {
            const compareDates = a?.lastVisibleActionCreated && b?.lastVisibleActionCreated ? compareStringDates(b.lastVisibleActionCreated, a.lastVisibleActionCreated) : 0;
            if (compareDates) {
                return compareDates;
            }
            const compareDisplayNames = a?.displayName && b?.displayName ? localeCompare(a.displayName, b.displayName) : 0;
            return compareDisplayNames;
        });
        // For archived reports ensure that most recent reports are at the top by reversing the order
        archivedReports.sort((a, b) => (a?.lastVisibleActionCreated && b?.lastVisibleActionCreated ? compareStringDates(b.lastVisibleActionCreated, a.lastVisibleActionCreated) : 0));
    } else {
        nonArchivedReports.sort((a, b) => (a?.displayName && b?.displayName ? localeCompare(a.displayName, b.displayName) : 0));
        archivedReports.sort((a, b) => (a?.displayName && b?.displayName ? localeCompare(a.displayName, b.displayName) : 0));
    }

    // Now that we have all the reports grouped and sorted, they must be flattened into an array and only return the reportID.
    // The order the arrays are concatenated in matters and will determine the order that the groups are displayed in the sidebar.

    const LHNReports = [...pinnedAndGBRReports, ...errorReports, ...draftReports, ...nonArchivedReports, ...archivedReports].map((report) => report?.reportID).filter(Boolean) as string[];

    Performance.markEnd(CONST.TIMING.GET_ORDERED_REPORT_IDS);
    return LHNReports;
}

type ReasonAndReportActionThatHasRedBrickRoad = {
    reason: ValueOf<typeof CONST.RBR_REASONS>;
    reportAction?: OnyxEntry<ReportAction>;
};

function getReasonAndReportActionThatHasRedBrickRoad(
    report: Report,
    reportActions: OnyxEntry<ReportActions>,
    hasViolations: boolean,
    transactionViolations?: OnyxCollection<TransactionViolation[]>,
    isReportArchived = false,
): ReasonAndReportActionThatHasRedBrickRoad | null {
    const {reportAction} = getAllReportActionsErrorsAndReportActionThatRequiresAttention(report, reportActions);
    const errors = getAllReportErrors(report, reportActions);
    const hasErrors = Object.keys(errors).length !== 0;

    if (isReportArchived) {
        return null;
    }

    if (shouldDisplayViolationsRBRInLHN(report, transactionViolations)) {
        return {
            reason: CONST.RBR_REASONS.HAS_TRANSACTION_THREAD_VIOLATIONS,
        };
    }

    if (hasErrors) {
        return {
            reason: CONST.RBR_REASONS.HAS_ERRORS,
            reportAction,
        };
    }

    if (hasViolations) {
        return {
            reason: CONST.RBR_REASONS.HAS_VIOLATIONS,
        };
    }
    const parentReportAction = getReportAction(report?.parentReportID, report?.parentReportActionID);
    const transactionThreadReportID = getOneTransactionThreadReportID(report.reportID, reportActions ?? []);
    if (transactionThreadReportID) {
        const transactionID = getTransactionID(transactionThreadReportID);
        const transaction = getTransaction(transactionID);
        if (hasReceiptError(transaction)) {
            return {
                reason: CONST.RBR_REASONS.HAS_ERRORS,
            };
        }
    }
    const transactionID = getTransactionID(report.reportID);
    const transaction = getTransaction(transactionID);
    if (isTransactionThread(parentReportAction) && hasReceiptError(transaction)) {
        return {
            reason: CONST.RBR_REASONS.HAS_ERRORS,
        };
    }

    return null;
}

function shouldShowRedBrickRoad(
    report: Report,
    reportActions: OnyxEntry<ReportActions>,
    hasViolations: boolean,
    transactionViolations?: OnyxCollection<TransactionViolation[]>,
    isReportArchived = false,
) {
    return !!getReasonAndReportActionThatHasRedBrickRoad(report, reportActions, hasViolations, transactionViolations, isReportArchived);
}

/**
 * Gets all the data necessary for rendering an OptionRowLHN component
 */
function getOptionData({
    report,
    reportAttributes,
    oneTransactionThreadReport,
    reportNameValuePairs,
    reportActions,
    personalDetails,
    preferredLocale,
    policy,
    parentReportAction,
    lastMessageTextFromReport: lastMessageTextFromReportProp,
    invoiceReceiverPolicy,
}: {
    report: OnyxEntry<Report>;
    oneTransactionThreadReport: OnyxEntry<Report>;
    reportNameValuePairs: OnyxEntry<ReportNameValuePairs>;
    reportActions: OnyxEntry<ReportActions>;
    personalDetails: OnyxEntry<PersonalDetailsList>;
    preferredLocale: DeepValueOf<typeof CONST.LOCALES>;
    policy: OnyxEntry<Policy> | undefined;
    parentReportAction: OnyxEntry<ReportAction> | undefined;
    lastMessageTextFromReport?: string;
    invoiceReceiverPolicy?: OnyxEntry<Policy>;
    reportAttributes: OnyxEntry<ReportAttributes>;
}): OptionData | undefined {
    // When a user signs out, Onyx is cleared. Due to the lazy rendering with a virtual list, it's possible for
    // this method to be called after the Onyx data has been cleared out. In that case, it's fine to do
    // a null check here and return early.
    if (!report || !personalDetails) {
        return;
    }

    const result: OptionData = {
        text: '',
        alternateText: undefined,
        allReportErrors: getAllReportErrors(report, reportActions),
        brickRoadIndicator: null,
        tooltipText: null,
        subtitle: undefined,
        login: undefined,
        accountID: undefined,
        reportID: '',
        phoneNumber: undefined,
        isUnread: null,
        isUnreadWithMention: null,
        hasDraftComment: false,
        keyForList: undefined,
        searchText: undefined,
        isPinned: false,
        hasOutstandingChildRequest: false,
        hasOutstandingChildTask: false,
        hasParentAccess: undefined,
        isIOUReportOwner: null,
        isChatRoom: false,
        private_isArchived: undefined,
        shouldShowSubscript: false,
        isPolicyExpenseChat: false,
        isMoneyRequestReport: false,
        isExpenseRequest: false,
        isWaitingOnBankAccount: false,
        isAllowedToComment: true,
        isDeletedParentAction: false,
        isConciergeChat: false,
        shouldShowGreenDot: false,
    };

    const participantAccountIDs = getParticipantsAccountIDsForDisplay(report);
    const visibleParticipantAccountIDs = getParticipantsAccountIDsForDisplay(report, true);

    const participantPersonalDetailList = Object.values(getPersonalDetailsForAccountIDs(participantAccountIDs, personalDetails));
    const personalDetail = participantPersonalDetailList.at(0) ?? ({} as PersonalDetails);

    result.isThread = isChatThread(report);
    result.isChatRoom = isChatRoom(report);
    result.isTaskReport = isTaskReport(report);
    result.isInvoiceReport = isInvoiceReport(report);
    result.parentReportAction = parentReportAction;
    result.private_isArchived = reportNameValuePairs?.private_isArchived;
    result.isPolicyExpenseChat = isPolicyExpenseChat(report);
    result.isExpenseRequest = isExpenseRequest(report);
    result.isMoneyRequestReport = isMoneyRequestReport(report);
    result.shouldShowSubscript = shouldReportShowSubscript(report);
    result.pendingAction = report.pendingFields?.addWorkspaceRoom ?? report.pendingFields?.createChat;
    result.brickRoadIndicator = reportAttributes?.brickRoadStatus;
    result.ownerAccountID = report.ownerAccountID;
    result.managerID = report.managerID;
    result.reportID = report.reportID;
    result.policyID = report.policyID;
    result.stateNum = report.stateNum;
    result.statusNum = report.statusNum;
    // When the only message of a report is deleted lastVisibleActionCreated is not reset leading to wrongly
    // setting it Unread so we add additional condition here to avoid empty chat LHN from being bold.
    result.isUnread = isUnread(report, oneTransactionThreadReport) && !!report.lastActorAccountID;
    result.isUnreadWithMention = isUnreadWithMention(report);
    result.isPinned = report.isPinned;
    result.iouReportID = report.iouReportID;
    result.keyForList = String(report.reportID);
    result.hasOutstandingChildRequest = report.hasOutstandingChildRequest;
    result.parentReportID = report.parentReportID;
    result.isWaitingOnBankAccount = report.isWaitingOnBankAccount;
    result.notificationPreference = getReportNotificationPreference(report);
    result.isAllowedToComment = canUserPerformWriteActionUtil(report);
    result.chatType = report.chatType;
    result.isDeletedParentAction = report.isDeletedParentAction;
    result.isSelfDM = isSelfDM(report);
    result.tooltipText = getReportParticipantsTitle(visibleParticipantAccountIDs);
    result.hasOutstandingChildTask = report.hasOutstandingChildTask;
    result.hasParentAccess = report.hasParentAccess;
    result.isConciergeChat = isConciergeChatReport(report);
    result.participants = report.participants;
    result.shouldShowGreenDot = result.brickRoadIndicator !== CONST.BRICK_ROAD_INDICATOR_STATUS.ERROR && requiresAttentionFromCurrentUser(report, parentReportAction);

    const isExpense = isExpenseReport(report);
    const hasMultipleParticipants = participantPersonalDetailList.length > 1 || result.isChatRoom || result.isPolicyExpenseChat || isExpense;
    const subtitle = getChatRoomSubtitle(report);

    const login = Str.removeSMSDomain(personalDetail?.login ?? '');
    const status = personalDetail?.status ?? '';
    const formattedLogin = Str.isSMSLogin(login) ? formatPhoneNumber(login) : login;

    // We only create tooltips for the first 10 users or so since some reports have hundreds of users, causing performance to degrade.
    const displayNamesWithTooltips = getDisplayNamesWithTooltips((participantPersonalDetailList || []).slice(0, 10), hasMultipleParticipants, undefined, isSelfDM(report));

    const lastAction = visibleReportActionItems[report.reportID];
    // lastActorAccountID can be an empty string
    // eslint-disable-next-line @typescript-eslint/prefer-nullish-coalescing
    const lastActorAccountID = report.lastActorAccountID || lastAction?.actorAccountID;
    // If the last actor's details are not currently saved in Onyx Collection,
    // then try to get that from the last report action if that action is valid
    // to get data from.
    let lastActorDetails: Partial<PersonalDetails> | null = lastActorAccountID ? personalDetails?.[lastActorAccountID] ?? null : null;

    if (!lastActorDetails && lastAction) {
        const lastActorDisplayName = lastAction?.person?.[0]?.text;
        lastActorDetails = lastActorDisplayName
            ? {
                  displayName: lastActorDisplayName,
                  accountID: report.lastActorAccountID,
              }
            : null;
    }

    const lastActorDisplayName = getLastActorDisplayName(lastActorDetails);
    let lastMessageTextFromReport = lastMessageTextFromReportProp;
    if (!lastMessageTextFromReport) {
        lastMessageTextFromReport = getLastMessageTextForReport(report, lastActorDetails, policy, reportNameValuePairs);
    }

    // We need to remove sms domain in case the last message text has a phone number mention with sms domain.
    let lastMessageText = Str.removeSMSDomain(lastMessageTextFromReport);

    const isGroupChat = isGroupChatUtil(report) || isDeprecatedGroupDM(report);

    const isThreadMessage = isThread(report) && lastAction?.actionName === CONST.REPORT.ACTIONS.TYPE.ADD_COMMENT && lastAction?.pendingAction !== CONST.RED_BRICK_ROAD_PENDING_ACTION.DELETE;
    if ((result.isChatRoom || result.isPolicyExpenseChat || result.isThread || result.isTaskReport || isThreadMessage || isGroupChat) && !result.private_isArchived) {
        const lastActionName = lastAction?.actionName ?? report.lastActionType;
        const prefix = getReportSubtitlePrefix(report);

        if (isRenamedAction(lastAction)) {
            result.alternateText = getRenamedAction(lastAction, isExpense, lastActorDisplayName);
        } else if (isTaskAction(lastAction)) {
            result.alternateText = formatReportLastMessageText(getTaskReportActionMessage(lastAction).text);
        } else if (lastAction?.actionName === CONST.REPORT.ACTIONS.TYPE.POLICY_CHANGE_LOG.LEAVE_ROOM) {
            const actionMessage = getReportActionMessageText(lastAction);
            result.alternateText = actionMessage ? `${lastActorDisplayName}: ${actionMessage}` : '';
        } else if (isInviteOrRemovedAction(lastAction)) {
            let actorDetails;
            if (lastAction.actorAccountID) {
                actorDetails = personalDetails?.[lastAction?.actorAccountID];
            }
            let actorDisplayName = lastAction?.person?.[0]?.text;
            if (!actorDetails && actorDisplayName && lastAction.actorAccountID) {
                actorDetails = {
                    displayName: actorDisplayName,
                    accountID: lastAction.actorAccountID,
                };
            }
            actorDisplayName = actorDetails ? getLastActorDisplayName(actorDetails) : undefined;
            const lastActionOriginalMessage = lastAction?.actionName ? getOriginalMessage(lastAction) : null;
            const targetAccountIDs = lastActionOriginalMessage?.targetAccountIDs ?? [];
            const targetAccountIDsLength = targetAccountIDs.length !== 0 ? targetAccountIDs.length : report.lastMessageHtml?.match(/<mention-user[^>]*><\/mention-user>/g)?.length ?? 0;
            const verb =
                lastActionName === CONST.REPORT.ACTIONS.TYPE.ROOM_CHANGE_LOG.INVITE_TO_ROOM || lastActionName === CONST.REPORT.ACTIONS.TYPE.POLICY_CHANGE_LOG.INVITE_TO_ROOM
                    ? translate(preferredLocale, 'workspace.invite.invited')
                    : translate(preferredLocale, 'workspace.invite.removed');
            const users = translate(preferredLocale, targetAccountIDsLength > 1 ? 'common.members' : 'common.member')?.toLocaleLowerCase();
            result.alternateText = formatReportLastMessageText(`${actorDisplayName ?? lastActorDisplayName} ${verb} ${targetAccountIDsLength} ${users}`);
            const roomName = getReportName(allReports?.[`${ONYXKEYS.COLLECTION.REPORT}${lastActionOriginalMessage?.reportID}`]) || lastActionOriginalMessage?.roomName;
            if (roomName) {
                const preposition =
                    lastAction.actionName === CONST.REPORT.ACTIONS.TYPE.ROOM_CHANGE_LOG.INVITE_TO_ROOM || lastAction.actionName === CONST.REPORT.ACTIONS.TYPE.POLICY_CHANGE_LOG.INVITE_TO_ROOM
                        ? ` ${translate(preferredLocale, 'workspace.invite.to')}`
                        : ` ${translate(preferredLocale, 'workspace.invite.from')}`;
                result.alternateText += `${preposition} ${roomName}`;
            }
        } else if (isActionOfType(lastAction, CONST.REPORT.ACTIONS.TYPE.POLICY_CHANGE_LOG.UPDATE_NAME)) {
            result.alternateText = getWorkspaceNameUpdatedMessage(lastAction);
        } else if (isActionOfType(lastAction, CONST.REPORT.ACTIONS.TYPE.POLICY_CHANGE_LOG.UPDATE_DESCRIPTION)) {
            result.alternateText = getWorkspaceDescriptionUpdatedMessage(lastAction);
        } else if (isActionOfType(lastAction, CONST.REPORT.ACTIONS.TYPE.POLICY_CHANGE_LOG.UPDATE_CURRENCY)) {
            result.alternateText = getWorkspaceCurrencyUpdateMessage(lastAction);
        } else if (isActionOfType(lastAction, CONST.REPORT.ACTIONS.TYPE.POLICY_CHANGE_LOG.UPDATE_AUTO_REPORTING_FREQUENCY)) {
            result.alternateText = getWorkspaceFrequencyUpdateMessage(lastAction);
        } else if (isActionOfType(lastAction, CONST.REPORT.ACTIONS.TYPE.POLICY_CHANGE_LOG.CORPORATE_UPGRADE)) {
            result.alternateText = translateLocal('workspaceActions.upgradedWorkspace');
        } else if (isActionOfType(lastAction, CONST.REPORT.ACTIONS.TYPE.POLICY_CHANGE_LOG.TEAM_DOWNGRADE)) {
            result.alternateText = translateLocal('workspaceActions.downgradedWorkspace');
        } else if (
            isActionOfType(lastAction, CONST.REPORT.ACTIONS.TYPE.POLICY_CHANGE_LOG.ADD_CATEGORY) ||
            isActionOfType(lastAction, CONST.REPORT.ACTIONS.TYPE.POLICY_CHANGE_LOG.DELETE_CATEGORY) ||
            isActionOfType(lastAction, CONST.REPORT.ACTIONS.TYPE.POLICY_CHANGE_LOG.UPDATE_CATEGORY) ||
            isActionOfType(lastAction, CONST.REPORT.ACTIONS.TYPE.POLICY_CHANGE_LOG.SET_CATEGORY_NAME)
        ) {
            result.alternateText = getWorkspaceCategoryUpdateMessage(lastAction);
        } else if (isActionOfType(lastAction, CONST.REPORT.ACTIONS.TYPE.POLICY_CHANGE_LOG.UPDATE_TAG_LIST_NAME)) {
            result.alternateText = getCleanedTagName(getTagListNameUpdatedMessage(lastAction) ?? '');
        } else if (isTagModificationAction(lastAction?.actionName)) {
            result.alternateText = getCleanedTagName(getWorkspaceTagUpdateMessage(lastAction) ?? '');
        } else if (isActionOfType(lastAction, CONST.REPORT.ACTIONS.TYPE.POLICY_CHANGE_LOG.UPDATE_CUSTOM_UNIT)) {
            result.alternateText = getWorkspaceCustomUnitUpdatedMessage(lastAction);
        } else if (isActionOfType(lastAction, CONST.REPORT.ACTIONS.TYPE.POLICY_CHANGE_LOG.ADD_CUSTOM_UNIT_RATE)) {
            result.alternateText = getWorkspaceCustomUnitRateAddedMessage(lastAction);
        } else if (isActionOfType(lastAction, CONST.REPORT.ACTIONS.TYPE.POLICY_CHANGE_LOG.UPDATE_CUSTOM_UNIT_RATE)) {
            result.alternateText = getWorkspaceCustomUnitRateUpdatedMessage(lastAction);
        } else if (isActionOfType(lastAction, CONST.REPORT.ACTIONS.TYPE.POLICY_CHANGE_LOG.DELETE_CUSTOM_UNIT_RATE)) {
            result.alternateText = getWorkspaceCustomUnitRateDeletedMessage(lastAction);
        } else if (isActionOfType(lastAction, CONST.REPORT.ACTIONS.TYPE.POLICY_CHANGE_LOG.ADD_REPORT_FIELD)) {
            result.alternateText = getWorkspaceReportFieldAddMessage(lastAction);
        } else if (isActionOfType(lastAction, CONST.REPORT.ACTIONS.TYPE.POLICY_CHANGE_LOG.UPDATE_REPORT_FIELD)) {
            result.alternateText = getWorkspaceReportFieldUpdateMessage(lastAction);
        } else if (isActionOfType(lastAction, CONST.REPORT.ACTIONS.TYPE.POLICY_CHANGE_LOG.DELETE_REPORT_FIELD)) {
            result.alternateText = getWorkspaceReportFieldDeleteMessage(lastAction);
        } else if (lastAction?.actionName === CONST.REPORT.ACTIONS.TYPE.POLICY_CHANGE_LOG.UPDATE_FIELD) {
            result.alternateText = getWorkspaceUpdateFieldMessage(lastAction);
        } else if (lastAction?.actionName === CONST.REPORT.ACTIONS.TYPE.POLICY_CHANGE_LOG.UPDATE_MAX_EXPENSE_AMOUNT_NO_RECEIPT) {
            result.alternateText = getPolicyChangeLogMaxExpenseAmountNoReceiptMessage(lastAction);
        } else if (lastAction?.actionName === CONST.REPORT.ACTIONS.TYPE.POLICY_CHANGE_LOG.UPDATE_MAX_EXPENSE_AMOUNT) {
            result.alternateText = getPolicyChangeLogMaxExpenseAmountMessage(lastAction);
        } else if (lastAction?.actionName === CONST.REPORT.ACTIONS.TYPE.POLICY_CHANGE_LOG.UPDATE_DEFAULT_BILLABLE) {
            result.alternateText = getPolicyChangeLogDefaultBillableMessage(lastAction);
        } else if (lastAction?.actionName === CONST.REPORT.ACTIONS.TYPE.POLICY_CHANGE_LOG.UPDATE_DEFAULT_TITLE_ENFORCED) {
            result.alternateText = getPolicyChangeLogDefaultTitleEnforcedMessage(lastAction);
        } else if (lastAction?.actionName === CONST.REPORT.ACTIONS.TYPE.POLICY_CHANGE_LOG.LEAVE_POLICY) {
            result.alternateText = getPolicyChangeLogEmployeeLeftMessage(lastAction, true);
        } else if (isCardIssuedAction(lastAction)) {
            const card = getExpensifyCardFromReportAction({reportAction: lastAction, policyID: report.policyID});
            result.alternateText = getCardIssuedMessage({reportAction: lastAction, card});
        } else if (lastAction?.actionName !== CONST.REPORT.ACTIONS.TYPE.REPORT_PREVIEW && lastActorDisplayName && lastMessageTextFromReport) {
            result.alternateText = formatReportLastMessageText(Parser.htmlToText(`${lastActorDisplayName}: ${lastMessageText}`));
        } else if (lastAction && isOldDotReportAction(lastAction)) {
            result.alternateText = getMessageOfOldDotReportAction(lastAction);
        } else if (lastAction?.actionName === CONST.REPORT.ACTIONS.TYPE.ROOM_CHANGE_LOG.UPDATE_ROOM_DESCRIPTION) {
            result.alternateText = getUpdateRoomDescriptionMessage(lastAction);
        } else if (lastAction?.actionName === CONST.REPORT.ACTIONS.TYPE.POLICY_CHANGE_LOG.ADD_EMPLOYEE) {
            result.alternateText = getPolicyChangeLogAddEmployeeMessage(lastAction);
        } else if (lastAction?.actionName === CONST.REPORT.ACTIONS.TYPE.POLICY_CHANGE_LOG.UPDATE_EMPLOYEE) {
            result.alternateText = getPolicyChangeLogUpdateEmployee(lastAction);
        } else if (lastAction?.actionName === CONST.REPORT.ACTIONS.TYPE.POLICY_CHANGE_LOG.DELETE_EMPLOYEE) {
            result.alternateText = getPolicyChangeLogDeleteMemberMessage(lastAction);
        } else if (lastAction?.actionName === CONST.REPORT.ACTIONS.TYPE.POLICY_CHANGE_LOG.DELETE_CUSTOM_UNIT_RATE) {
            result.alternateText = getReportActionMessageText(lastAction) ?? '';
        } else if (lastAction?.actionName === CONST.REPORT.ACTIONS.TYPE.POLICY_CHANGE_LOG.ADD_INTEGRATION) {
            result.alternateText = getAddedConnectionMessage(lastAction);
        } else if (lastAction?.actionName === CONST.REPORT.ACTIONS.TYPE.POLICY_CHANGE_LOG.DELETE_INTEGRATION) {
            result.alternateText = getRemovedConnectionMessage(lastAction);
<<<<<<< HEAD
        } else if (lastAction?.actionName === CONST.REPORT.ACTIONS.TYPE.POLICY_CHANGE_LOG.UPDATE_AUDIT_RATE) {
            result.alternateText = getUpdatedAuditRateMessage(lastAction);
        } else if (lastAction?.actionName === CONST.REPORT.ACTIONS.TYPE.POLICY_CHANGE_LOG.ADD_APPROVER_RULE) {
            result.alternateText = getAddedApprovaRulelMessage(lastAction);
        } else if (lastAction?.actionName === CONST.REPORT.ACTIONS.TYPE.POLICY_CHANGE_LOG.DELETE_APPROVER_RULE) {
            result.alternateText = getDeletedApprovaRulelMessage(lastAction);
        } else if (lastAction?.actionName === CONST.REPORT.ACTIONS.TYPE.POLICY_CHANGE_LOG.UPDATE_APPROVER_RULE) {
            result.alternateText = getUpdatedApprovalRuleMessage(lastAction);
        } else if (lastAction?.actionName === CONST.REPORT.ACTIONS.TYPE.POLICY_CHANGE_LOG.UPDATE_MANUAL_APPROVAL_THRESHOLD) {
            result.alternateText = getUpdatedManualApprovalThresholdMessage(lastAction);
=======
        } else if (lastAction?.actionName === CONST.REPORT.ACTIONS.TYPE.REOPENED) {
            result.alternateText = getReopenedMessage();
>>>>>>> 051e86d4
        } else {
            result.alternateText =
                lastMessageTextFromReport.length > 0
                    ? formatReportLastMessageText(Parser.htmlToText(lastMessageText))
                    : getLastVisibleMessage(report.reportID, result.isAllowedToComment, {}, lastAction)?.lastMessageText;

            if (!result.alternateText) {
                result.alternateText = formatReportLastMessageText(getWelcomeMessage(report, policy).messageText ?? translateLocal('report.noActivityYet'));
            }
        }
        result.alternateText = prefix + result.alternateText;
    } else {
        if (!lastMessageText) {
            lastMessageText = formatReportLastMessageText(getWelcomeMessage(report, policy).messageText ?? translateLocal('report.noActivityYet'));
        }
        if (shouldShowLastActorDisplayName(report, lastActorDetails, lastAction) && !isArchivedReport(reportNameValuePairs)) {
            result.alternateText = `${lastActorDisplayName}: ${formatReportLastMessageText(Parser.htmlToText(lastMessageText)) || formattedLogin}`;
        } else {
            result.alternateText = formatReportLastMessageText(Parser.htmlToText(lastMessageText)) || formattedLogin;
        }
    }

    result.isIOUReportOwner = isIOUOwnedByCurrentUser(result as Report);

    if (isJoinRequestInAdminRoom(report)) {
        result.isUnread = true;
    }

    if (!hasMultipleParticipants) {
        result.accountID = personalDetail?.accountID ?? CONST.DEFAULT_NUMBER_ID;
        result.login = personalDetail?.login ?? '';
        result.phoneNumber = personalDetail?.phoneNumber ?? '';
    }

    const reportName = getReportName(report, policy, undefined, undefined, invoiceReceiverPolicy);

    result.text = reportName;
    result.subtitle = subtitle;
    result.participantsList = participantPersonalDetailList;

    result.icons = getIcons(report, personalDetails, personalDetail?.avatar, personalDetail?.login, personalDetail?.accountID ?? CONST.DEFAULT_NUMBER_ID, policy, invoiceReceiverPolicy);
    result.displayNamesWithTooltips = displayNamesWithTooltips;

    if (status) {
        result.status = status;
    }
    result.type = report.type;

    return result;
}

function getWelcomeMessage(report: OnyxEntry<Report>, policy: OnyxEntry<Policy>): WelcomeMessage {
    const welcomeMessage: WelcomeMessage = {showReportName: true};
    if (isChatThread(report) || isTaskReport(report)) {
        return welcomeMessage;
    }

    if (isChatRoom(report)) {
        return getRoomWelcomeMessage(report);
    }

    if (isPolicyExpenseChat(report)) {
        if (policy?.description) {
            welcomeMessage.messageHtml = policy.description;
            welcomeMessage.messageText = Parser.htmlToText(welcomeMessage.messageHtml);
        } else {
            welcomeMessage.phrase1 = translateLocal('reportActionsView.beginningOfChatHistoryPolicyExpenseChatPartOne');
            welcomeMessage.phrase2 = translateLocal('reportActionsView.beginningOfChatHistoryPolicyExpenseChatPartTwo');
            welcomeMessage.phrase3 = translateLocal('reportActionsView.beginningOfChatHistoryPolicyExpenseChatPartThree');
            welcomeMessage.messageText = ensureSingleSpacing(
                `${welcomeMessage.phrase1} ${getDisplayNameForParticipant({accountID: report?.ownerAccountID})} ${welcomeMessage.phrase2} ${getPolicyName({report})} ${
                    welcomeMessage.phrase3
                }`,
            );
        }
        return welcomeMessage;
    }

    if (isSelfDM(report)) {
        welcomeMessage.phrase1 = translateLocal('reportActionsView.beginningOfChatHistorySelfDM');
        welcomeMessage.messageText = welcomeMessage.phrase1;
        return welcomeMessage;
    }

    if (isSystemChatUtil(report)) {
        welcomeMessage.phrase1 = translateLocal('reportActionsView.beginningOfChatHistorySystemDM');
        welcomeMessage.messageText = welcomeMessage.phrase1;
        return welcomeMessage;
    }

    welcomeMessage.phrase1 = translateLocal('reportActionsView.beginningOfChatHistory');
    const participantAccountIDs = getParticipantsAccountIDsForDisplay(report, undefined, undefined, true);
    const isMultipleParticipant = participantAccountIDs.length > 1;
    const displayNamesWithTooltips = getDisplayNamesWithTooltips(getPersonalDetailsForAccountIDs(participantAccountIDs, allPersonalDetails), isMultipleParticipant);
    const displayNamesWithTooltipsText = displayNamesWithTooltips
        .map(({displayName}, index) => {
            if (index === displayNamesWithTooltips.length - 1) {
                return `${displayName}.`;
            }
            if (index === displayNamesWithTooltips.length - 2) {
                return `${displayName} ${translateLocal('common.and')}`;
            }
            if (index < displayNamesWithTooltips.length - 2) {
                return `${displayName},`;
            }
            return '';
        })
        .join(' ');

    welcomeMessage.messageText = displayNamesWithTooltips.length ? ensureSingleSpacing(`${welcomeMessage.phrase1} ${displayNamesWithTooltipsText}`) : '';
    return welcomeMessage;
}

/**
 * Get welcome message based on room type
 */
function getRoomWelcomeMessage(report: OnyxEntry<Report>): WelcomeMessage {
    const welcomeMessage: WelcomeMessage = {showReportName: true};
    const workspaceName = getPolicyName({report});

    if (report?.description) {
        welcomeMessage.messageHtml = getReportDescription(report);
        welcomeMessage.messageText = Parser.htmlToText(welcomeMessage.messageHtml);
        return welcomeMessage;
    }

    // This will get removed as part of https://github.com/Expensify/App/issues/59961
    // eslint-disable-next-line deprecation/deprecation
    const reportNameValuePairs = getReportNameValuePairs(report?.reportID);

    if (isArchivedReport(reportNameValuePairs)) {
        welcomeMessage.phrase1 = translateLocal('reportActionsView.beginningOfArchivedRoomPartOne');
        welcomeMessage.phrase2 = translateLocal('reportActionsView.beginningOfArchivedRoomPartTwo');
    } else if (isDomainRoom(report)) {
        welcomeMessage.showReportName = false;
        welcomeMessage.phrase1 = translateLocal('reportActionsView.beginningOfChatHistoryDomainRoomPartOne', {domainRoom: report?.reportName ?? ''});
        welcomeMessage.phrase2 = translateLocal('reportActionsView.beginningOfChatHistoryDomainRoomPartTwo');
    } else if (isAdminRoom(report)) {
        welcomeMessage.showReportName = true;
        welcomeMessage.phrase1 = translateLocal('reportActionsView.beginningOfChatHistoryAdminRoomPartOneFirst');
        welcomeMessage.phrase2 = translateLocal('reportActionsView.beginningOfChatHistoryAdminRoomWorkspaceName', {workspaceName});
        welcomeMessage.phrase3 = translateLocal('reportActionsView.beginningOfChatHistoryAdminRoomPartOneLast');
        welcomeMessage.phrase4 = translateLocal('reportActionsView.beginningOfChatHistoryAdminRoomPartTwo');
    } else if (isAnnounceRoom(report)) {
        welcomeMessage.showReportName = false;
        welcomeMessage.phrase1 = translateLocal('reportActionsView.beginningOfChatHistoryAnnounceRoomPartOne', {workspaceName});
        welcomeMessage.phrase2 = translateLocal('reportActionsView.beginningOfChatHistoryAnnounceRoomPartTwo');
    } else if (isInvoiceRoom(report)) {
        welcomeMessage.showReportName = false;
        welcomeMessage.phrase1 = translateLocal('reportActionsView.beginningOfChatHistoryInvoiceRoomPartOne');
        welcomeMessage.phrase2 = translateLocal('reportActionsView.beginningOfChatHistoryInvoiceRoomPartTwo');
        const payer =
            report?.invoiceReceiver?.type === CONST.REPORT.INVOICE_RECEIVER_TYPE.INDIVIDUAL
                ? getDisplayNameForParticipant({accountID: report?.invoiceReceiver?.accountID})
                : getPolicy(report?.invoiceReceiver?.policyID)?.name;
        const receiver = getPolicyName({report});
        welcomeMessage.messageText = `${welcomeMessage.phrase1}${payer} ${translateLocal('common.and')} ${receiver}${welcomeMessage.phrase2}`;
        return welcomeMessage;
    } else {
        // Message for user created rooms or other room types.
        welcomeMessage.phrase1 = translateLocal('reportActionsView.beginningOfChatHistoryUserRoomPartOne');
        welcomeMessage.phrase2 = translateLocal('reportActionsView.beginningOfChatHistoryUserRoomPartTwo');
    }
    welcomeMessage.messageText = ensureSingleSpacing(`${welcomeMessage.phrase1} ${welcomeMessage.showReportName ? getReportName(report) : ''} ${welcomeMessage.phrase2 ?? ''}`);

    return welcomeMessage;
}

export default {
    getOptionData,
    getOrderedReportIDs,
    getWelcomeMessage,
    getReasonAndReportActionThatHasRedBrickRoad,
    shouldShowRedBrickRoad,
};<|MERGE_RESOLUTION|>--- conflicted
+++ resolved
@@ -686,7 +686,6 @@
             result.alternateText = getAddedConnectionMessage(lastAction);
         } else if (lastAction?.actionName === CONST.REPORT.ACTIONS.TYPE.POLICY_CHANGE_LOG.DELETE_INTEGRATION) {
             result.alternateText = getRemovedConnectionMessage(lastAction);
-<<<<<<< HEAD
         } else if (lastAction?.actionName === CONST.REPORT.ACTIONS.TYPE.POLICY_CHANGE_LOG.UPDATE_AUDIT_RATE) {
             result.alternateText = getUpdatedAuditRateMessage(lastAction);
         } else if (lastAction?.actionName === CONST.REPORT.ACTIONS.TYPE.POLICY_CHANGE_LOG.ADD_APPROVER_RULE) {
@@ -697,10 +696,8 @@
             result.alternateText = getUpdatedApprovalRuleMessage(lastAction);
         } else if (lastAction?.actionName === CONST.REPORT.ACTIONS.TYPE.POLICY_CHANGE_LOG.UPDATE_MANUAL_APPROVAL_THRESHOLD) {
             result.alternateText = getUpdatedManualApprovalThresholdMessage(lastAction);
-=======
         } else if (lastAction?.actionName === CONST.REPORT.ACTIONS.TYPE.REOPENED) {
             result.alternateText = getReopenedMessage();
->>>>>>> 051e86d4
         } else {
             result.alternateText =
                 lastMessageTextFromReport.length > 0
