--- conflicted
+++ resolved
@@ -29,11 +29,8 @@
     getPolicyChangeLogAddEmployeeMessage,
     getPolicyChangeLogChangeRoleMessage,
     getPolicyChangeLogDeleteMemberMessage,
-<<<<<<< HEAD
     getPolicyChangeLogUpdateAutoReportingFrequencyMessage,
-=======
     getPolicyChangeLogEmployeeLeftMessage,
->>>>>>> 99b57175
     getRemovedConnectionMessage,
     getRenamedAction,
     getReportAction,
