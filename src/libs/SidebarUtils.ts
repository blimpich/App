import {Str} from 'expensify-common';
import type {OnyxCollection, OnyxEntry} from 'react-native-onyx';
import Onyx from 'react-native-onyx';
import type {ValueOf} from 'type-fest';
import type {PolicySelector} from '@hooks/useReportIDs';
import CONST from '@src/CONST';
import ONYXKEYS from '@src/ONYXKEYS';
import type {PersonalDetails, PersonalDetailsList, ReportActions, ReportNameValuePairs, TransactionViolation} from '@src/types/onyx';
import type Beta from '@src/types/onyx/Beta';
import type Policy from '@src/types/onyx/Policy';
import type PriorityMode from '@src/types/onyx/PriorityMode';
import type Report from '@src/types/onyx/Report';
import type ReportAction from '@src/types/onyx/ReportAction';
import type DeepValueOf from '@src/types/utils/DeepValueOf';
import {extractCollectionItemID} from './CollectionUtils';
import {hasValidDraftComment} from './DraftCommentUtils';
import localeCompare from './LocaleCompare';
import {formatPhoneNumber} from './LocalePhoneNumber';
import {translate, translateLocal} from './Localize';
import {getLastActorDisplayName, getLastMessageTextForReport, getPersonalDetailsForAccountIDs} from './OptionsListUtils';
import Parser from './Parser';
import Performance from './Performance';
import {getCleanedTagName, getPolicy} from './PolicyUtils';
import {
    getCardIssuedMessage,
    getLastVisibleMessage,
    getMessageOfOldDotReportAction,
    getOriginalMessage,
    getPolicyChangeLogAddEmployeeMessage,
    getPolicyChangeLogChangeRoleMessage,
    getPolicyChangeLogDeleteMemberMessage,
    getRemovedConnectionMessage,
    getRenamedAction,
    getReportAction,
    getReportActionMessage,
    getReportActionMessageText,
    getSortedReportActions,
    getUpdateRoomDescriptionMessage,
    isActionOfType,
    isCardIssuedAction,
    isInviteOrRemovedAction,
    isOldDotReportAction,
    isRenamedAction,
    isTagModificationAction,
    isTaskAction,
    shouldReportActionBeVisibleAsLastAction,
} from './ReportActionsUtils';
import type {OptionData} from './ReportUtils';
import {
    canUserPerformWriteAction as canUserPerformWriteActionUtil,
    doesReportBelongToWorkspace,
    formatReportLastMessageText,
    getAllReportActionsErrorsAndReportActionThatRequiresAttention,
    getAllReportErrors,
    getChatRoomSubtitle,
    getDisplayNameForParticipant,
    getDisplayNamesWithTooltips,
    getIcons,
    getParticipantsAccountIDsForDisplay,
    getPolicyName,
    getReportDescription,
    getReportName,
    getReportNameValuePairs,
    getReportNotificationPreference,
    getReportParticipantsTitle,
    getWorkspaceNameUpdatedMessage,
    hasReportErrorsOtherThanFailedReceipt,
    isAdminRoom,
    isAnnounceRoom,
    isArchivedNonExpenseReport,
    isChatRoom,
    isChatThread,
    isConciergeChatReport,
    isDeprecatedGroupDM,
    isDomainRoom,
    isExpenseReport,
    isExpenseRequest,
    isGroupChat as isGroupChatUtil,
    isHiddenForCurrentUser,
    isInvoiceReport,
    isInvoiceRoom,
    isIOUOwnedByCurrentUser,
    isJoinRequestInAdminRoom,
    isMoneyRequestReport,
    isOneTransactionThread,
    isPolicyExpenseChat,
    isSelfDM,
    isSystemChat as isSystemChatUtil,
    isTaskReport,
    isThread,
    isUnread,
    isUnreadWithMention,
    requiresAttentionFromCurrentUser,
    shouldDisplayViolationsRBRInLHN,
    shouldReportBeInOptionList,
    shouldReportShowSubscript,
} from './ReportUtils';
import {getTaskReportActionMessage} from './TaskUtils';

type WelcomeMessage = {showReportName: boolean; phrase1?: string; phrase2?: string; phrase3?: string; messageText?: string; messageHtml?: string};

const visibleReportActionItems: ReportActions = {};
let allPersonalDetails: OnyxEntry<PersonalDetailsList>;
Onyx.connect({
    key: ONYXKEYS.PERSONAL_DETAILS_LIST,
    callback: (value) => {
        allPersonalDetails = value ?? {};
    },
});

let allReports: OnyxCollection<Report>;
Onyx.connect({
    key: ONYXKEYS.COLLECTION.REPORT,
    waitForCollectionCallback: true,
    callback: (value) => {
        allReports = value;
    },
});

Onyx.connect({
    key: ONYXKEYS.COLLECTION.REPORT_ACTIONS,
    callback: (actions, key) => {
        if (!actions || !key) {
            return;
        }
        const reportID = extractCollectionItemID(key);
        const report = allReports?.[`${ONYXKEYS.COLLECTION.REPORT}${reportID}`];
        const canUserPerformWriteAction = canUserPerformWriteActionUtil(report);
        const actionsArray: ReportAction[] = getSortedReportActions(Object.values(actions));

        // The report is only visible if it is the last action not deleted that
        // does not match a closed or created state.
        const reportActionsForDisplay = actionsArray.filter(
            (reportAction) => shouldReportActionBeVisibleAsLastAction(reportAction, canUserPerformWriteAction) && reportAction.actionName !== CONST.REPORT.ACTIONS.TYPE.CREATED,
        );

        const reportAction = reportActionsForDisplay.at(-1);
        if (!reportAction) {
            delete visibleReportActionItems[reportID];
            return;
        }
        visibleReportActionItems[reportID] = reportAction;
    },
});

function compareStringDates(a: string, b: string): 0 | 1 | -1 {
    if (a < b) {
        return -1;
    }
    if (a > b) {
        return 1;
    }
    return 0;
}

/**
 * A mini report object that contains only the necessary information to sort reports.
 * This is used to avoid copying the entire report object and only the necessary information.
 */
type MiniReport = {
    reportID?: string;
    displayName: string;
    lastVisibleActionCreated?: string;
};

function ensureSingleSpacing(text: string) {
    return text.replace(CONST.REGEX.WHITESPACE, ' ').trim();
}

/**
 * @returns An array of reportIDs sorted in the proper order
 */
function getOrderedReportIDs(
    currentReportId: string | undefined,
    reports: OnyxCollection<Report>,
    betas: OnyxEntry<Beta[]>,
    policies: OnyxCollection<PolicySelector>,
    priorityMode: OnyxEntry<PriorityMode>,
    transactionViolations: OnyxCollection<TransactionViolation[]>,
    currentPolicyID = '',
    policyMemberAccountIDs: number[] = [],
): string[] {
    Performance.markStart(CONST.TIMING.GET_ORDERED_REPORT_IDS);
    const isInFocusMode = priorityMode === CONST.PRIORITY_MODE.GSD;
    const isInDefaultMode = !isInFocusMode;
    const allReportsDictValues =
        currentPolicyID === ''
            ? Object.values(reports ?? {})
            : Object.values(reports ?? {}).filter((report) => report?.reportID === currentReportId || doesReportBelongToWorkspace(report, policyMemberAccountIDs, currentPolicyID));
    // Filter out all the reports that shouldn't be displayed
    const reportsToDisplay: Array<Report & {hasErrorsOtherThanFailedReceipt?: boolean}> = [];
    allReportsDictValues.forEach((report) => {
        if (!report) {
            return;
        }
        if ((Object.values(CONST.REPORT.UNSUPPORTED_TYPE) as string[]).includes(report?.type ?? '')) {
            return;
        }
        const parentReportAction = getReportAction(report?.parentReportID, report?.parentReportActionID);
        const doesReportHaveViolations = shouldDisplayViolationsRBRInLHN(report, transactionViolations);
        const isHidden = isHiddenForCurrentUser(report);
        const isFocused = report.reportID === currentReportId;
        const hasErrorsOtherThanFailedReceipt = hasReportErrorsOtherThanFailedReceipt(report, doesReportHaveViolations, transactionViolations);
        const isReportInAccessible = report?.errorFields?.notFound;
        if (isOneTransactionThread(report.reportID, report.parentReportID, parentReportAction)) {
            return;
        }
        if (hasErrorsOtherThanFailedReceipt && !isReportInAccessible) {
            reportsToDisplay.push({
                ...report,
                hasErrorsOtherThanFailedReceipt: true,
            });
            return;
        }
        const isSystemChat = isSystemChatUtil(report);
        const shouldOverrideHidden =
            hasValidDraftComment(report.reportID) ||
            hasErrorsOtherThanFailedReceipt ||
            isFocused ||
            isSystemChat ||
            // eslint-disable-next-line @typescript-eslint/prefer-nullish-coalescing
            report.isPinned ||
            requiresAttentionFromCurrentUser(report, parentReportAction);
        if (isHidden && !shouldOverrideHidden) {
            return;
        }

        if (
            shouldReportBeInOptionList({
                report,
                currentReportId,
                isInFocusMode,
                betas,
                policies: policies as OnyxCollection<Policy>,
                excludeEmptyChats: true,
                doesReportHaveViolations,
                includeSelfDM: true,
            })
        ) {
            reportsToDisplay.push(report);
        }
    });

    // The LHN is split into five distinct groups, and each group is sorted a little differently. The groups will ALWAYS be in this order:
    // 1. Pinned/GBR - Always sorted by reportDisplayName
    // 2. Error reports - Always sorted by reportDisplayName
    // 3. Drafts - Always sorted by reportDisplayName
    // 4. Non-archived reports and settled IOUs
    //      - Sorted by lastVisibleActionCreated in default (most recent) view mode
    //      - Sorted by reportDisplayName in GSD (focus) view mode
    // 5. Archived reports
    //      - Sorted by lastVisibleActionCreated in default (most recent) view mode
    //      - Sorted by reportDisplayName in GSD (focus) view mode

    const pinnedAndGBRReports: MiniReport[] = [];
    const errorReports: MiniReport[] = [];
    const draftReports: MiniReport[] = [];
    const nonArchivedReports: MiniReport[] = [];
    const archivedReports: MiniReport[] = [];

    // There are a few properties that need to be calculated for the report which are used when sorting reports.
    reportsToDisplay.forEach((reportToDisplay) => {
        const report = reportToDisplay;
        const miniReport: MiniReport = {
            reportID: report?.reportID,
            displayName: getReportName(report),
            lastVisibleActionCreated: report?.lastVisibleActionCreated,
        };

        const isPinned = report?.isPinned ?? false;
        const reportAction = getReportAction(report?.parentReportID, report?.parentReportActionID);
        const reportNameValuePairs = getReportNameValuePairs(report?.reportID);
        if (isPinned || requiresAttentionFromCurrentUser(report, reportAction)) {
            pinnedAndGBRReports.push(miniReport);
        } else if (report?.hasErrorsOtherThanFailedReceipt) {
            errorReports.push(miniReport);
        } else if (hasValidDraftComment(report?.reportID)) {
            draftReports.push(miniReport);
        } else if (isArchivedNonExpenseReport(report, reportNameValuePairs)) {
            archivedReports.push(miniReport);
        } else {
            nonArchivedReports.push(miniReport);
        }
    });

    // Sort each group of reports accordingly
    pinnedAndGBRReports.sort((a, b) => (a?.displayName && b?.displayName ? localeCompare(a.displayName, b.displayName) : 0));
    errorReports.sort((a, b) => (a?.displayName && b?.displayName ? localeCompare(a.displayName, b.displayName) : 0));
    draftReports.sort((a, b) => (a?.displayName && b?.displayName ? localeCompare(a.displayName, b.displayName) : 0));

    if (isInDefaultMode) {
        nonArchivedReports.sort((a, b) => {
            const compareDates = a?.lastVisibleActionCreated && b?.lastVisibleActionCreated ? compareStringDates(b.lastVisibleActionCreated, a.lastVisibleActionCreated) : 0;
            if (compareDates) {
                return compareDates;
            }
            const compareDisplayNames = a?.displayName && b?.displayName ? localeCompare(a.displayName, b.displayName) : 0;
            return compareDisplayNames;
        });
        // For archived reports ensure that most recent reports are at the top by reversing the order
        archivedReports.sort((a, b) => (a?.lastVisibleActionCreated && b?.lastVisibleActionCreated ? compareStringDates(b.lastVisibleActionCreated, a.lastVisibleActionCreated) : 0));
    } else {
        nonArchivedReports.sort((a, b) => (a?.displayName && b?.displayName ? localeCompare(a.displayName, b.displayName) : 0));
        archivedReports.sort((a, b) => (a?.displayName && b?.displayName ? localeCompare(a.displayName, b.displayName) : 0));
    }

    // Now that we have all the reports grouped and sorted, they must be flattened into an array and only return the reportID.
    // The order the arrays are concatenated in matters and will determine the order that the groups are displayed in the sidebar.

    const LHNReports = [...pinnedAndGBRReports, ...errorReports, ...draftReports, ...nonArchivedReports, ...archivedReports].map((report) => report?.reportID).filter(Boolean) as string[];

    Performance.markEnd(CONST.TIMING.GET_ORDERED_REPORT_IDS);
    return LHNReports;
}

type ReasonAndReportActionThatHasRedBrickRoad = {
    reason: ValueOf<typeof CONST.RBR_REASONS>;
    reportAction?: OnyxEntry<ReportAction>;
};

function getReasonAndReportActionThatHasRedBrickRoad(
    report: Report,
    reportActions: OnyxEntry<ReportActions>,
    hasViolations: boolean,
    transactionViolations?: OnyxCollection<TransactionViolation[]>,
): ReasonAndReportActionThatHasRedBrickRoad | null {
    const {reportAction} = getAllReportActionsErrorsAndReportActionThatRequiresAttention(report, reportActions);
    const errors = getAllReportErrors(report, reportActions);
    const hasErrors = Object.keys(errors).length !== 0;

    if (shouldDisplayViolationsRBRInLHN(report, transactionViolations)) {
        return {
            reason: CONST.RBR_REASONS.HAS_TRANSACTION_THREAD_VIOLATIONS,
        };
    }

    if (hasErrors) {
        return {
            reason: CONST.RBR_REASONS.HAS_ERRORS,
            reportAction,
        };
    }

    if (hasViolations) {
        return {
            reason: CONST.RBR_REASONS.HAS_VIOLATIONS,
        };
    }

    return null;
}

function shouldShowRedBrickRoad(report: Report, reportActions: OnyxEntry<ReportActions>, hasViolations: boolean, transactionViolations?: OnyxCollection<TransactionViolation[]>) {
    return !!getReasonAndReportActionThatHasRedBrickRoad(report, reportActions, hasViolations, transactionViolations);
}

/**
 * Gets all the data necessary for rendering an OptionRowLHN component
 */
function getOptionData({
    report,
    reportNameValuePairs,
    reportActions,
    personalDetails,
    preferredLocale,
    policy,
    parentReportAction,
    hasViolations,
    lastMessageTextFromReport: lastMessageTextFromReportProp,
    transactionViolations,
    invoiceReceiverPolicy,
}: {
    report: OnyxEntry<Report>;
    reportNameValuePairs: OnyxEntry<ReportNameValuePairs>;
    reportActions: OnyxEntry<ReportActions>;
    personalDetails: OnyxEntry<PersonalDetailsList>;
    preferredLocale: DeepValueOf<typeof CONST.LOCALES>;
    policy: OnyxEntry<Policy> | undefined;
    parentReportAction: OnyxEntry<ReportAction> | undefined;
    hasViolations: boolean;
    lastMessageTextFromReport?: string;
    invoiceReceiverPolicy?: OnyxEntry<Policy>;
    transactionViolations?: OnyxCollection<TransactionViolation[]>;
}): OptionData | undefined {
    // When a user signs out, Onyx is cleared. Due to the lazy rendering with a virtual list, it's possible for
    // this method to be called after the Onyx data has been cleared out. In that case, it's fine to do
    // a null check here and return early.
    if (!report || !personalDetails) {
        return;
    }

    const result: OptionData = {
        text: '',
        alternateText: undefined,
        allReportErrors: getAllReportErrors(report, reportActions),
        brickRoadIndicator: null,
        tooltipText: null,
        subtitle: undefined,
        login: undefined,
        accountID: undefined,
        reportID: '',
        phoneNumber: undefined,
        isUnread: null,
        isUnreadWithMention: null,
        hasDraftComment: false,
        keyForList: undefined,
        searchText: undefined,
        isPinned: false,
        hasOutstandingChildRequest: false,
        hasOutstandingChildTask: false,
        hasParentAccess: undefined,
        isIOUReportOwner: null,
        isChatRoom: false,
        private_isArchived: undefined,
        shouldShowSubscript: false,
        isPolicyExpenseChat: false,
        isMoneyRequestReport: false,
        isExpenseRequest: false,
        isWaitingOnBankAccount: false,
        isAllowedToComment: true,
        isDeletedParentAction: false,
        isConciergeChat: false,
    };

    const participantAccountIDs = getParticipantsAccountIDsForDisplay(report);
    const visibleParticipantAccountIDs = getParticipantsAccountIDsForDisplay(report, true);

    const participantPersonalDetailList = Object.values(getPersonalDetailsForAccountIDs(participantAccountIDs, personalDetails));
    const personalDetail = participantPersonalDetailList.at(0) ?? ({} as PersonalDetails);

    result.isThread = isChatThread(report);
    result.isChatRoom = isChatRoom(report);
    result.isTaskReport = isTaskReport(report);
    result.isInvoiceReport = isInvoiceReport(report);
    result.parentReportAction = parentReportAction;
<<<<<<< HEAD
    result.private_isArchived = reportNameValuePairs?.private_isArchived;
    result.isPolicyExpenseChat = ReportUtils.isPolicyExpenseChat(report);
    result.isExpenseRequest = ReportUtils.isExpenseRequest(report);
    result.isMoneyRequestReport = ReportUtils.isMoneyRequestReport(report);
    result.shouldShowSubscript = ReportUtils.shouldReportShowSubscript(report);
=======
    result.private_isArchived = report?.private_isArchived;
    result.isPolicyExpenseChat = isPolicyExpenseChat(report);
    result.isExpenseRequest = isExpenseRequest(report);
    result.isMoneyRequestReport = isMoneyRequestReport(report);
    result.shouldShowSubscript = shouldReportShowSubscript(report);
>>>>>>> fb5ace63
    result.pendingAction = report.pendingFields?.addWorkspaceRoom ?? report.pendingFields?.createChat;
    result.brickRoadIndicator = shouldShowRedBrickRoad(report, reportActions, hasViolations, transactionViolations) ? CONST.BRICK_ROAD_INDICATOR_STATUS.ERROR : '';
    result.ownerAccountID = report.ownerAccountID;
    result.managerID = report.managerID;
    result.reportID = report.reportID;
    result.policyID = report.policyID;
    result.stateNum = report.stateNum;
    result.statusNum = report.statusNum;
    // When the only message of a report is deleted lastVisibileActionCreated is not reset leading to wrongly
    // setting it Unread so we add additional condition here to avoid empty chat LHN from being bold.
    result.isUnread = isUnread(report) && !!report.lastActorAccountID;
    result.isUnreadWithMention = isUnreadWithMention(report);
    result.isPinned = report.isPinned;
    result.iouReportID = report.iouReportID;
    result.keyForList = String(report.reportID);
    result.hasOutstandingChildRequest = report.hasOutstandingChildRequest;
    result.parentReportID = report.parentReportID;
    result.isWaitingOnBankAccount = report.isWaitingOnBankAccount;
    result.notificationPreference = getReportNotificationPreference(report);
    result.isAllowedToComment = canUserPerformWriteActionUtil(report);
    result.chatType = report.chatType;
    result.isDeletedParentAction = report.isDeletedParentAction;
    result.isSelfDM = isSelfDM(report);
    result.tooltipText = getReportParticipantsTitle(visibleParticipantAccountIDs);
    result.hasOutstandingChildTask = report.hasOutstandingChildTask;
    result.hasParentAccess = report.hasParentAccess;
    result.isConciergeChat = isConciergeChatReport(report);
    result.participants = report.participants;

    const hasMultipleParticipants = participantPersonalDetailList.length > 1 || result.isChatRoom || result.isPolicyExpenseChat || isExpenseReport(report);
    const subtitle = getChatRoomSubtitle(report);

    const login = Str.removeSMSDomain(personalDetail?.login ?? '');
    const status = personalDetail?.status ?? '';
    const formattedLogin = Str.isSMSLogin(login) ? formatPhoneNumber(login) : login;

    // We only create tooltips for the first 10 users or so since some reports have hundreds of users, causing performance to degrade.
    const displayNamesWithTooltips = getDisplayNamesWithTooltips((participantPersonalDetailList || []).slice(0, 10), hasMultipleParticipants, undefined, isSelfDM(report));

    // If the last actor's details are not currently saved in Onyx Collection,
    // then try to get that from the last report action if that action is valid
    // to get data from.
    let lastActorDetails: Partial<PersonalDetails> | null = report.lastActorAccountID && personalDetails?.[report.lastActorAccountID] ? personalDetails[report.lastActorAccountID] : null;

    if (!lastActorDetails && visibleReportActionItems[report.reportID]) {
        const lastActorDisplayName = visibleReportActionItems[report.reportID]?.person?.[0]?.text;
        lastActorDetails = lastActorDisplayName
            ? {
                  displayName: lastActorDisplayName,
                  accountID: report.lastActorAccountID,
              }
            : null;
    }

    const lastActorDisplayName = getLastActorDisplayName(lastActorDetails, hasMultipleParticipants);

    let lastMessageTextFromReport = lastMessageTextFromReportProp;
    if (!lastMessageTextFromReport) {
        lastMessageTextFromReport = getLastMessageTextForReport(report, lastActorDetails, policy);
    }

    // We need to remove sms domain in case the last message text has a phone number mention with sms domain.
    let lastMessageText = Str.removeSMSDomain(lastMessageTextFromReport);

    const lastAction = visibleReportActionItems[report.reportID];
    const isGroupChat = isGroupChatUtil(report) || isDeprecatedGroupDM(report);

    const isThreadMessage = isThread(report) && lastAction?.actionName === CONST.REPORT.ACTIONS.TYPE.ADD_COMMENT && lastAction?.pendingAction !== CONST.RED_BRICK_ROAD_PENDING_ACTION.DELETE;
    if ((result.isChatRoom || result.isPolicyExpenseChat || result.isThread || result.isTaskReport || isThreadMessage || isGroupChat) && !result.private_isArchived) {
        const lastActionName = lastAction?.actionName ?? report.lastActionType;

        if (isRenamedAction(lastAction)) {
            result.alternateText = getRenamedAction(lastAction);
        } else if (isTaskAction(lastAction)) {
            result.alternateText = formatReportLastMessageText(getTaskReportActionMessage(lastAction).text);
        } else if (isInviteOrRemovedAction(lastAction)) {
            const lastActionOriginalMessage = lastAction?.actionName ? getOriginalMessage(lastAction) : null;
            const targetAccountIDs = lastActionOriginalMessage?.targetAccountIDs ?? [];
            const targetAccountIDsLength = targetAccountIDs.length !== 0 ? targetAccountIDs.length : report.lastMessageHtml?.match(/<mention-user[^>]*><\/mention-user>/g)?.length ?? 0;
            const verb =
                lastActionName === CONST.REPORT.ACTIONS.TYPE.ROOM_CHANGE_LOG.INVITE_TO_ROOM || lastActionName === CONST.REPORT.ACTIONS.TYPE.POLICY_CHANGE_LOG.INVITE_TO_ROOM
                    ? translate(preferredLocale, 'workspace.invite.invited')
                    : translate(preferredLocale, 'workspace.invite.removed');
            const users = translate(preferredLocale, targetAccountIDsLength > 1 ? 'workspace.invite.users' : 'workspace.invite.user');
            result.alternateText = formatReportLastMessageText(`${lastActorDisplayName} ${verb} ${targetAccountIDsLength} ${users}`);

            const roomName = lastActionOriginalMessage?.roomName ?? '';
            if (roomName) {
                const preposition =
                    lastAction.actionName === CONST.REPORT.ACTIONS.TYPE.ROOM_CHANGE_LOG.INVITE_TO_ROOM || lastAction.actionName === CONST.REPORT.ACTIONS.TYPE.POLICY_CHANGE_LOG.INVITE_TO_ROOM
                        ? ` ${translate(preferredLocale, 'workspace.invite.to')}`
                        : ` ${translate(preferredLocale, 'workspace.invite.from')}`;
                result.alternateText += `${preposition} ${roomName}`;
            }
        } else if (isActionOfType(lastAction, CONST.REPORT.ACTIONS.TYPE.ROOM_CHANGE_LOG.UPDATE_ROOM_DESCRIPTION)) {
            result.alternateText = `${lastActorDisplayName} ${getUpdateRoomDescriptionMessage(lastAction)}`;
        } else if (isActionOfType(lastAction, CONST.REPORT.ACTIONS.TYPE.POLICY_CHANGE_LOG.UPDATE_NAME)) {
            result.alternateText = getWorkspaceNameUpdatedMessage(lastAction);
        } else if (lastAction?.actionName === CONST.REPORT.ACTIONS.TYPE.POLICY_CHANGE_LOG.LEAVE_POLICY) {
            result.alternateText = translateLocal('workspace.invite.leftWorkspace');
        } else if (isCardIssuedAction(lastAction)) {
            result.alternateText = getCardIssuedMessage(lastAction);
        } else if (lastAction?.actionName !== CONST.REPORT.ACTIONS.TYPE.REPORT_PREVIEW && lastActorDisplayName && lastMessageTextFromReport) {
            result.alternateText = formatReportLastMessageText(Parser.htmlToText(`${lastActorDisplayName}: ${lastMessageText}`));
        } else if (isTagModificationAction(lastAction?.actionName)) {
            result.alternateText = getCleanedTagName(getReportActionMessage(lastAction)?.text ?? '');
        } else if (lastAction && isOldDotReportAction(lastAction)) {
            result.alternateText = getMessageOfOldDotReportAction(lastAction);
        } else if (lastAction?.actionName === CONST.REPORT.ACTIONS.TYPE.POLICY_CHANGE_LOG.ADD_EMPLOYEE) {
            result.alternateText = getPolicyChangeLogAddEmployeeMessage(lastAction);
        } else if (lastAction?.actionName === CONST.REPORT.ACTIONS.TYPE.POLICY_CHANGE_LOG.UPDATE_EMPLOYEE) {
            result.alternateText = getPolicyChangeLogChangeRoleMessage(lastAction);
        } else if (lastAction?.actionName === CONST.REPORT.ACTIONS.TYPE.POLICY_CHANGE_LOG.DELETE_EMPLOYEE) {
            result.alternateText = getPolicyChangeLogDeleteMemberMessage(lastAction);
        } else if (lastAction?.actionName === CONST.REPORT.ACTIONS.TYPE.POLICY_CHANGE_LOG.DELETE_CUSTOM_UNIT_RATE) {
            result.alternateText = getReportActionMessageText(lastAction) ?? '';
        } else if (lastAction?.actionName === CONST.REPORT.ACTIONS.TYPE.POLICY_CHANGE_LOG.DELETE_INTEGRATION) {
            result.alternateText = getRemovedConnectionMessage(lastAction);
        } else {
            result.alternateText =
                lastMessageTextFromReport.length > 0
                    ? formatReportLastMessageText(Parser.htmlToText(lastMessageText))
                    : getLastVisibleMessage(report.reportID, result.isAllowedToComment, {}, lastAction)?.lastMessageText;
            if (!result.alternateText) {
                result.alternateText = formatReportLastMessageText(getWelcomeMessage(report, policy).messageText ?? translateLocal('report.noActivityYet'));
            }
        }
    } else {
        if (!lastMessageText) {
            lastMessageText = formatReportLastMessageText(getWelcomeMessage(report, policy).messageText ?? translateLocal('report.noActivityYet'));
        }
        result.alternateText = formatReportLastMessageText(Parser.htmlToText(lastMessageText)) || formattedLogin;
    }

    result.isIOUReportOwner = isIOUOwnedByCurrentUser(result as Report);

    if (isJoinRequestInAdminRoom(report)) {
        result.isPinned = true;
        result.isUnread = true;
        result.brickRoadIndicator = CONST.BRICK_ROAD_INDICATOR_STATUS.INFO;
    }

    if (!hasMultipleParticipants) {
        result.accountID = personalDetail?.accountID ?? CONST.DEFAULT_NUMBER_ID;
        result.login = personalDetail?.login ?? '';
        result.phoneNumber = personalDetail?.phoneNumber ?? '';
    }

    const reportName = getReportName(report, policy, undefined, undefined, invoiceReceiverPolicy);

    result.text = reportName;
    result.subtitle = subtitle;
    result.participantsList = participantPersonalDetailList;

    result.icons = getIcons(report, personalDetails, personalDetail?.avatar, personalDetail?.login, personalDetail?.accountID ?? CONST.DEFAULT_NUMBER_ID, policy, invoiceReceiverPolicy);
    result.displayNamesWithTooltips = displayNamesWithTooltips;

    if (status) {
        result.status = status;
    }
    result.type = report.type;

    return result;
}

function getWelcomeMessage(report: OnyxEntry<Report>, policy: OnyxEntry<Policy>): WelcomeMessage {
    const welcomeMessage: WelcomeMessage = {showReportName: true};
    if (isChatThread(report) || isTaskReport(report)) {
        return welcomeMessage;
    }

    if (isChatRoom(report)) {
        return getRoomWelcomeMessage(report);
    }

    if (isPolicyExpenseChat(report)) {
        if (policy?.description) {
            welcomeMessage.messageHtml = policy.description;
            welcomeMessage.messageText = Parser.htmlToText(welcomeMessage.messageHtml);
        } else {
            welcomeMessage.phrase1 = translateLocal('reportActionsView.beginningOfChatHistoryPolicyExpenseChatPartOne');
            welcomeMessage.phrase2 = translateLocal('reportActionsView.beginningOfChatHistoryPolicyExpenseChatPartTwo');
            welcomeMessage.phrase3 = translateLocal('reportActionsView.beginningOfChatHistoryPolicyExpenseChatPartThree');
            welcomeMessage.messageText = ensureSingleSpacing(
                `${welcomeMessage.phrase1} ${getDisplayNameForParticipant(report?.ownerAccountID)} ${welcomeMessage.phrase2} ${getPolicyName(report)} ${welcomeMessage.phrase3}`,
            );
        }
        return welcomeMessage;
    }

    if (isSelfDM(report)) {
        welcomeMessage.phrase1 = translateLocal('reportActionsView.beginningOfChatHistorySelfDM');
        welcomeMessage.messageText = welcomeMessage.phrase1;
        return welcomeMessage;
    }

    if (isSystemChatUtil(report)) {
        welcomeMessage.phrase1 = translateLocal('reportActionsView.beginningOfChatHistorySystemDM');
        welcomeMessage.messageText = welcomeMessage.phrase1;
        return welcomeMessage;
    }

    welcomeMessage.phrase1 = translateLocal('reportActionsView.beginningOfChatHistory');
    const participantAccountIDs = getParticipantsAccountIDsForDisplay(report, undefined, undefined, true);
    const isMultipleParticipant = participantAccountIDs.length > 1;
    const displayNamesWithTooltips = getDisplayNamesWithTooltips(getPersonalDetailsForAccountIDs(participantAccountIDs, allPersonalDetails), isMultipleParticipant);
    const displayNamesWithTooltipsText = displayNamesWithTooltips
        .map(({displayName, pronouns}, index) => {
            const formattedText = !pronouns ? displayName : `${displayName} (${pronouns})`;

            if (index === displayNamesWithTooltips.length - 1) {
                return `${formattedText}.`;
            }
            if (index === displayNamesWithTooltips.length - 2) {
                return `${formattedText} ${translateLocal('common.and')}`;
            }
            if (index < displayNamesWithTooltips.length - 2) {
                return `${formattedText},`;
            }

            return '';
        })
        .join(' ');

    welcomeMessage.messageText = displayNamesWithTooltips.length ? ensureSingleSpacing(`${welcomeMessage.phrase1} ${displayNamesWithTooltipsText}`) : '';
    return welcomeMessage;
}

/**
 * Get welcome message based on room type
 */
function getRoomWelcomeMessage(report: OnyxEntry<Report>): WelcomeMessage {
    const welcomeMessage: WelcomeMessage = {showReportName: true};
    const workspaceName = getPolicyName(report);

    if (report?.description) {
        welcomeMessage.messageHtml = getReportDescription(report);
        welcomeMessage.messageText = Parser.htmlToText(welcomeMessage.messageHtml);
        return welcomeMessage;
    }

<<<<<<< HEAD
    if (ReportUtils.isArchivedReportWithID(report?.reportID)) {
        welcomeMessage.phrase1 = Localize.translateLocal('reportActionsView.beginningOfArchivedRoomPartOne');
        welcomeMessage.phrase2 = Localize.translateLocal('reportActionsView.beginningOfArchivedRoomPartTwo');
    } else if (ReportUtils.isDomainRoom(report)) {
=======
    if (report?.private_isArchived) {
        welcomeMessage.phrase1 = translateLocal('reportActionsView.beginningOfArchivedRoomPartOne');
        welcomeMessage.phrase2 = translateLocal('reportActionsView.beginningOfArchivedRoomPartTwo');
    } else if (isDomainRoom(report)) {
>>>>>>> fb5ace63
        welcomeMessage.showReportName = false;
        welcomeMessage.phrase1 = translateLocal('reportActionsView.beginningOfChatHistoryDomainRoomPartOne', {domainRoom: report?.reportName ?? ''});
        welcomeMessage.phrase2 = translateLocal('reportActionsView.beginningOfChatHistoryDomainRoomPartTwo');
    } else if (isAdminRoom(report)) {
        welcomeMessage.showReportName = false;
        welcomeMessage.phrase1 = translateLocal('reportActionsView.beginningOfChatHistoryAdminRoomPartOne', {workspaceName});
        welcomeMessage.phrase2 = translateLocal('reportActionsView.beginningOfChatHistoryAdminRoomPartTwo');
    } else if (isAnnounceRoom(report)) {
        welcomeMessage.showReportName = false;
        welcomeMessage.phrase1 = translateLocal('reportActionsView.beginningOfChatHistoryAnnounceRoomPartOne', {workspaceName});
        welcomeMessage.phrase2 = translateLocal('reportActionsView.beginningOfChatHistoryAnnounceRoomPartTwo');
    } else if (isInvoiceRoom(report)) {
        welcomeMessage.showReportName = false;
        welcomeMessage.phrase1 = translateLocal('reportActionsView.beginningOfChatHistoryInvoiceRoomPartOne');
        welcomeMessage.phrase2 = translateLocal('reportActionsView.beginningOfChatHistoryInvoiceRoomPartTwo');
        const payer =
            report?.invoiceReceiver?.type === CONST.REPORT.INVOICE_RECEIVER_TYPE.INDIVIDUAL
                ? getDisplayNameForParticipant(report?.invoiceReceiver?.accountID)
                : getPolicy(report?.invoiceReceiver?.policyID)?.name;
        const receiver = getPolicyName(report);
        welcomeMessage.messageText = `${welcomeMessage.phrase1}${payer} ${translateLocal('common.and')} ${receiver}${welcomeMessage.phrase2}`;
        return welcomeMessage;
    } else {
        // Message for user created rooms or other room types.
        welcomeMessage.phrase1 = translateLocal('reportActionsView.beginningOfChatHistoryUserRoomPartOne');
        welcomeMessage.phrase2 = translateLocal('reportActionsView.beginningOfChatHistoryUserRoomPartTwo');
    }
    welcomeMessage.messageText = ensureSingleSpacing(`${welcomeMessage.phrase1} ${welcomeMessage.showReportName ? getReportName(report) : ''} ${welcomeMessage.phrase2 ?? ''}`);

    return welcomeMessage;
}

export default {
    getOptionData,
    getOrderedReportIDs,
    getWelcomeMessage,
    getReasonAndReportActionThatHasRedBrickRoad,
    shouldShowRedBrickRoad,
};<|MERGE_RESOLUTION|>--- conflicted
+++ resolved
@@ -68,6 +68,7 @@
     isAdminRoom,
     isAnnounceRoom,
     isArchivedNonExpenseReport,
+    isArchivedReportWithID,
     isChatRoom,
     isChatThread,
     isConciergeChatReport,
@@ -433,19 +434,11 @@
     result.isTaskReport = isTaskReport(report);
     result.isInvoiceReport = isInvoiceReport(report);
     result.parentReportAction = parentReportAction;
-<<<<<<< HEAD
     result.private_isArchived = reportNameValuePairs?.private_isArchived;
-    result.isPolicyExpenseChat = ReportUtils.isPolicyExpenseChat(report);
-    result.isExpenseRequest = ReportUtils.isExpenseRequest(report);
-    result.isMoneyRequestReport = ReportUtils.isMoneyRequestReport(report);
-    result.shouldShowSubscript = ReportUtils.shouldReportShowSubscript(report);
-=======
-    result.private_isArchived = report?.private_isArchived;
     result.isPolicyExpenseChat = isPolicyExpenseChat(report);
     result.isExpenseRequest = isExpenseRequest(report);
     result.isMoneyRequestReport = isMoneyRequestReport(report);
     result.shouldShowSubscript = shouldReportShowSubscript(report);
->>>>>>> fb5ace63
     result.pendingAction = report.pendingFields?.addWorkspaceRoom ?? report.pendingFields?.createChat;
     result.brickRoadIndicator = shouldShowRedBrickRoad(report, reportActions, hasViolations, transactionViolations) ? CONST.BRICK_ROAD_INDICATOR_STATUS.ERROR : '';
     result.ownerAccountID = report.ownerAccountID;
@@ -687,17 +680,10 @@
         return welcomeMessage;
     }
 
-<<<<<<< HEAD
-    if (ReportUtils.isArchivedReportWithID(report?.reportID)) {
-        welcomeMessage.phrase1 = Localize.translateLocal('reportActionsView.beginningOfArchivedRoomPartOne');
-        welcomeMessage.phrase2 = Localize.translateLocal('reportActionsView.beginningOfArchivedRoomPartTwo');
-    } else if (ReportUtils.isDomainRoom(report)) {
-=======
-    if (report?.private_isArchived) {
+    if (isArchivedReportWithID(report?.reportID)) {
         welcomeMessage.phrase1 = translateLocal('reportActionsView.beginningOfArchivedRoomPartOne');
         welcomeMessage.phrase2 = translateLocal('reportActionsView.beginningOfArchivedRoomPartTwo');
     } else if (isDomainRoom(report)) {
->>>>>>> fb5ace63
         welcomeMessage.showReportName = false;
         welcomeMessage.phrase1 = translateLocal('reportActionsView.beginningOfChatHistoryDomainRoomPartOne', {domainRoom: report?.reportName ?? ''});
         welcomeMessage.phrase2 = translateLocal('reportActionsView.beginningOfChatHistoryDomainRoomPartTwo');
