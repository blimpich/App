/* eslint-disable rulesdir/prefer-underscore-method */
import Str from 'expensify-common/lib/str';
import type {OnyxCollection, OnyxEntry} from 'react-native-onyx';
import Onyx from 'react-native-onyx';
import CONST from '@src/CONST';
import ONYXKEYS from '@src/ONYXKEYS';
import type {PersonalDetails, PersonalDetailsList, ReportActions, TransactionViolation} from '@src/types/onyx';
import type Beta from '@src/types/onyx/Beta';
import type * as OnyxCommon from '@src/types/onyx/OnyxCommon';
import type Policy from '@src/types/onyx/Policy';
import type PriorityMode from '@src/types/onyx/PriorityMode';
import type Report from '@src/types/onyx/Report';
import type ReportAction from '@src/types/onyx/ReportAction';
import type DeepValueOf from '@src/types/utils/DeepValueOf';
import * as CollectionUtils from './CollectionUtils';
import localeCompare from './LocaleCompare';
import * as LocalePhoneNumber from './LocalePhoneNumber';
import * as Localize from './Localize';
import * as OptionsListUtils from './OptionsListUtils';
import * as ReportActionsUtils from './ReportActionsUtils';
import * as ReportUtils from './ReportUtils';
import * as TaskUtils from './TaskUtils';
import * as UserUtils from './UserUtils';

const visibleReportActionItems: ReportActions = {};

Onyx.connect({
    key: ONYXKEYS.COLLECTION.REPORT_ACTIONS,
    callback: (actions, key) => {
        if (!key || !actions) {
            return;
        }
        const reportID = CollectionUtils.extractCollectionItemID(key);

        const actionsArray: ReportAction[] = ReportActionsUtils.getSortedReportActions(Object.values(actions));

        // The report is only visible if it is the last action not deleted that
        // does not match a closed or created state.
        const reportActionsForDisplay = actionsArray.filter(
            (reportAction, actionKey) =>
                ReportActionsUtils.shouldReportActionBeVisible(reportAction, actionKey) &&
                !ReportActionsUtils.isWhisperAction(reportAction) &&
                reportAction.actionName !== CONST.REPORT.ACTIONS.TYPE.CREATED &&
                reportAction.pendingAction !== CONST.RED_BRICK_ROAD_PENDING_ACTION.DELETE,
        );
        visibleReportActionItems[reportID] = reportActionsForDisplay[reportActionsForDisplay.length - 1];
    },
});

function compareStringDates(a: string, b: string): 0 | 1 | -1 {
    if (a < b) {
        return -1;
    }
    if (a > b) {
        return 1;
    }
    return 0;
}

function filterDisplayName(displayName: string): string {
    if (CONST.REGEX.INVALID_DISPLAY_NAME_ONLY_LHN.test(displayName)) {
        return displayName;
    }
    return displayName.replace(CONST.REGEX.INVALID_DISPLAY_NAME_LHN, '').trim();
}

/**
 * @returns An array of reportIDs sorted in the proper order
 */
function getOrderedReportIDs(
    currentReportId: string | null,
<<<<<<< HEAD
    allReports: OnyxCollection<Report>,
    betas: OnyxEntry<Beta[]>,
    policies: OnyxCollection<Policy>,
    priorityMode: OnyxEntry<PriorityMode>,
=======
    allReports: Record<string, Report>,
    betas: Beta[],
    policies: Record<string, Policy>,
    priorityMode: ValueOf<typeof CONST.PRIORITY_MODE>,
>>>>>>> a8ece907
    allReportActions: OnyxCollection<ReportActions>,
    transactionViolations: OnyxCollection<TransactionViolation[]>,
    currentPolicyID = '',
    policyMemberAccountIDs: number[] = [],
    reportIDsWithErrors: Record<string, OnyxCommon.Errors> = {},
    canUseViolations = false,
): string[] {
    const isInGSDMode = priorityMode === CONST.PRIORITY_MODE.GSD;
    const isInDefaultMode = !isInGSDMode;
    const allReportsDictValues = Object.values(allReports ?? {});

    const reportIDsWithViolations = new Set<string>();

    // Filter out all the reports that shouldn't be displayed
    let reportsToDisplay = allReportsDictValues.filter((report) => {
        const parentReportActionsKey = `${ONYXKEYS.COLLECTION.REPORT_ACTIONS}${report?.parentReportID}`;
<<<<<<< HEAD
        const parentReportActions = allReportActions?.[parentReportActionsKey];
        const parentReportAction = parentReportActions?.[report?.parentReportActionID ?? ''];
        const doesReportHaveViolations =
            !!betas && betas.includes(CONST.BETAS.VIOLATIONS) && !!parentReportAction && ReportUtils.doesTransactionThreadHaveViolations(report, transactionViolations, parentReportAction);
=======
        const parentReportAction = allReportActions?.[parentReportActionsKey]?.[report.parentReportActionID ?? ''];
        const doesReportHaveViolations = canUseViolations && !!parentReportAction && ReportUtils.doesTransactionThreadHaveViolations(report, transactionViolations, parentReportAction);
        if (doesReportHaveViolations) {
            reportIDsWithViolations.add(report.reportID);
        }
>>>>>>> a8ece907
        return ReportUtils.shouldReportBeInOptionList({
            report,
            currentReportId: currentReportId ?? '',
            isInGSDMode,
            betas: betas ?? [],
            policies,
            excludeEmptyChats: true,
            doesReportHaveViolations,
            includeSelfDM: true,
        });
    });

    if (reportsToDisplay.length === 0) {
        // Display Concierge chat report when there is no report to be displayed
        const conciergeChatReport = allReportsDictValues.find(ReportUtils.isConciergeChatReport);
        if (conciergeChatReport) {
            reportsToDisplay.push(conciergeChatReport);
        }
    }

    // The LHN is split into four distinct groups, and each group is sorted a little differently. The groups will ALWAYS be in this order:
    // 1. Pinned/GBR/RBR - Always sorted by reportDisplayName
    // 2. Drafts - Always sorted by reportDisplayName
    // 3. Non-archived reports and settled IOUs
    //      - Sorted by lastVisibleActionCreated in default (most recent) view mode
    //      - Sorted by reportDisplayName in GSD (focus) view mode
    // 4. Archived reports
    //      - Sorted by lastVisibleActionCreated in default (most recent) view mode
    //      - Sorted by reportDisplayName in GSD (focus) view mode
    const pinnedAndBrickRoadReports: Report[] = [];
    const draftReports: Report[] = [];
    const nonArchivedReports: Report[] = [];
    const archivedReports: Report[] = [];

    if (currentPolicyID || policyMemberAccountIDs.length > 0) {
<<<<<<< HEAD
        reportsToDisplay = reportsToDisplay.filter((report) => {
            if (!report) {
                return false;
            }
            return ReportUtils.doesReportBelongToWorkspace(report, policyMemberAccountIDs, currentPolicyID);
        });
=======
        reportsToDisplay = reportsToDisplay.filter(
            (report) => report.reportID === currentReportId || ReportUtils.doesReportBelongToWorkspace(report, policyMemberAccountIDs, currentPolicyID),
        );
>>>>>>> a8ece907
    }
    // There are a few properties that need to be calculated for the report which are used when sorting reports.
    reportsToDisplay.forEach((report) => {
        if (!report) {
            return;
        }
        // Normally, the spread operator would be used here to clone the report and prevent the need to reassign the params.
        // However, this code needs to be very performant to handle thousands of reports, so in the interest of speed, we're just going to disable this lint rule and add
        // the reportDisplayName property to the report object directly.
        // eslint-disable-next-line no-param-reassign
        report.displayName = filterDisplayName(ReportUtils.getReportName(report));

        const hasRBR = report.reportID in reportIDsWithErrors || reportIDsWithViolations.has(report.reportID);

        const isPinned = report.isPinned ?? false;
        const reportAction = ReportActionsUtils.getReportAction(report.parentReportID ?? '', report.parentReportActionID ?? '');
        if (isPinned || hasRBR || ReportUtils.requiresAttentionFromCurrentUser(report, reportAction)) {
            pinnedAndBrickRoadReports.push(report);
        } else if (report.hasDraft) {
            draftReports.push(report);
        } else if (ReportUtils.isArchivedRoom(report)) {
            archivedReports.push(report);
        } else {
            nonArchivedReports.push(report);
        }
    });

    // Sort each group of reports accordingly
    pinnedAndBrickRoadReports.sort((a, b) => (a?.displayName && b?.displayName ? localeCompare(a.displayName, b.displayName) : 0));
    draftReports.sort((a, b) => (a?.displayName && b?.displayName ? localeCompare(a.displayName, b.displayName) : 0));

    if (isInDefaultMode) {
        nonArchivedReports.sort((a, b) => {
            const compareDates = a?.lastVisibleActionCreated && b?.lastVisibleActionCreated ? compareStringDates(b.lastVisibleActionCreated, a.lastVisibleActionCreated) : 0;
            const compareDisplayNames = a?.displayName && b?.displayName ? localeCompare(a.displayName, b.displayName) : 0;
            return compareDates || compareDisplayNames;
        });
        // For archived reports ensure that most recent reports are at the top by reversing the order
        archivedReports.sort((a, b) => (a?.lastVisibleActionCreated && b?.lastVisibleActionCreated ? compareStringDates(b.lastVisibleActionCreated, a.lastVisibleActionCreated) : 0));
    } else {
        nonArchivedReports.sort((a, b) => (a?.displayName && b?.displayName ? localeCompare(a.displayName, b.displayName) : 0));
        archivedReports.sort((a, b) => (a?.displayName && b?.displayName ? localeCompare(a.displayName, b.displayName) : 0));
    }

    // Now that we have all the reports grouped and sorted, they must be flattened into an array and only return the reportID.
    // The order the arrays are concatenated in matters and will determine the order that the groups are displayed in the sidebar.
    const LHNReports = [...pinnedAndBrickRoadReports, ...draftReports, ...nonArchivedReports, ...archivedReports].map((report) => report.reportID);
    return LHNReports;
}

/**
 * Gets all the data necessary for rendering an OptionRowLHN component
 */
function getOptionData({
    report,
    personalDetails,
    preferredLocale,
    policy,
    parentReportAction,
    reportErrors,
    hasViolations,
}: {
    report: OnyxEntry<Report>;
    personalDetails: OnyxEntry<PersonalDetailsList>;
    preferredLocale: DeepValueOf<typeof CONST.LOCALES>;
    policy: OnyxEntry<Policy> | undefined;
    parentReportAction: OnyxEntry<ReportAction> | undefined;
    reportErrors: OnyxCommon.Errors | undefined;
    hasViolations: boolean;
}): ReportUtils.OptionData | undefined {
    // When a user signs out, Onyx is cleared. Due to the lazy rendering with a virtual list, it's possible for
    // this method to be called after the Onyx data has been cleared out. In that case, it's fine to do
    // a null check here and return early.
    if (!report || !personalDetails) {
        return;
    }

    const result: ReportUtils.OptionData = {
        text: '',
        alternateText: null,
        allReportErrors: reportErrors,
        brickRoadIndicator: null,
        tooltipText: null,
        subtitle: null,
        login: null,
        accountID: null,
        reportID: '',
        phoneNumber: null,
        isUnread: null,
        isUnreadWithMention: null,
        hasDraftComment: false,
        keyForList: null,
        searchText: null,
        isPinned: false,
        hasOutstandingChildRequest: false,
        isIOUReportOwner: null,
        isChatRoom: false,
        isArchivedRoom: false,
        shouldShowSubscript: false,
        isPolicyExpenseChat: false,
        isMoneyRequestReport: false,
        isExpenseRequest: false,
        isWaitingOnBankAccount: false,
        isAllowedToComment: true,
        isDeletedParentAction: false,
    };

    let participantAccountIDs = report.participantAccountIDs ?? [];

    // Currently, currentUser is not included in participantAccountIDs, so for selfDM we need to add the currentUser(report owner) as participants.
    if (ReportUtils.isSelfDM(report)) {
        participantAccountIDs = [report.ownerAccountID ?? 0];
    }

    const participantPersonalDetailList = Object.values(OptionsListUtils.getPersonalDetailsForAccountIDs(participantAccountIDs, personalDetails)) as PersonalDetails[];
    const personalDetail = participantPersonalDetailList[0] ?? {};
    const hasErrors = Object.keys(result.allReportErrors ?? {}).length !== 0;

    result.isThread = ReportUtils.isChatThread(report);
    result.isChatRoom = ReportUtils.isChatRoom(report);
    result.isTaskReport = ReportUtils.isTaskReport(report);
    result.parentReportAction = parentReportAction;
    result.isArchivedRoom = ReportUtils.isArchivedRoom(report);
    result.isPolicyExpenseChat = ReportUtils.isPolicyExpenseChat(report);
    result.isExpenseRequest = ReportUtils.isExpenseRequest(report);
    result.isMoneyRequestReport = ReportUtils.isMoneyRequestReport(report);
    result.shouldShowSubscript = ReportUtils.shouldReportShowSubscript(report);
    result.pendingAction = report.pendingFields?.addWorkspaceRoom ?? report.pendingFields?.createChat;
    result.brickRoadIndicator = hasErrors || hasViolations ? CONST.BRICK_ROAD_INDICATOR_STATUS.ERROR : '';
    result.ownerAccountID = report.ownerAccountID;
    result.managerID = report.managerID;
    result.reportID = report.reportID;
    result.policyID = report.policyID;
    result.stateNum = report.stateNum;
    result.statusNum = report.statusNum;
    // When the only message of a report is deleted lastVisibileActionCreated is not reset leading to wrongly
    // setting it Unread so we add additional condition here to avoid empty chat LHN from being bold.
    result.isUnread = ReportUtils.isUnread(report) && !!report.lastActorAccountID;
    result.isUnreadWithMention = ReportUtils.isUnreadWithMention(report);
    result.hasDraftComment = report.hasDraft;
    result.isPinned = report.isPinned;
    result.iouReportID = report.iouReportID;
    result.keyForList = String(report.reportID);
    result.tooltipText = ReportUtils.getReportParticipantsTitle(report.visibleChatMemberAccountIDs ?? []);
    result.hasOutstandingChildRequest = report.hasOutstandingChildRequest;
    result.parentReportID = report.parentReportID ?? '';
    result.isWaitingOnBankAccount = report.isWaitingOnBankAccount;
    result.notificationPreference = report.notificationPreference;
    result.isAllowedToComment = ReportUtils.canUserPerformWriteAction(report);
    result.chatType = report.chatType;
    result.isDeletedParentAction = report.isDeletedParentAction;
    result.isSelfDM = ReportUtils.isSelfDM(report);

    const hasMultipleParticipants = participantPersonalDetailList.length > 1 || result.isChatRoom || result.isPolicyExpenseChat || ReportUtils.isExpenseReport(report);
    const subtitle = ReportUtils.getChatRoomSubtitle(report);

    const login = Str.removeSMSDomain(personalDetail?.login ?? '');
    const status = personalDetail?.status ?? '';
    const formattedLogin = Str.isSMSLogin(login) ? LocalePhoneNumber.formatPhoneNumber(login) : login;

    // We only create tooltips for the first 10 users or so since some reports have hundreds of users, causing performance to degrade.
    const displayNamesWithTooltips = ReportUtils.getDisplayNamesWithTooltips(
        (participantPersonalDetailList || []).slice(0, 10),
        hasMultipleParticipants,
        undefined,
        ReportUtils.isSelfDM(report),
    );

    // If the last actor's details are not currently saved in Onyx Collection,
    // then try to get that from the last report action if that action is valid
    // to get data from.
    let lastActorDetails: Partial<PersonalDetails> | null = report.lastActorAccountID && personalDetails?.[report.lastActorAccountID] ? personalDetails[report.lastActorAccountID] : null;

    if (!lastActorDetails && visibleReportActionItems[report.reportID]) {
        const lastActorDisplayName = visibleReportActionItems[report.reportID]?.person?.[0]?.text;
        lastActorDetails = lastActorDisplayName
            ? {
                  displayName: lastActorDisplayName,
                  accountID: report.lastActorAccountID,
              }
            : null;
    }

    const lastActorDisplayName = OptionsListUtils.getLastActorDisplayName(lastActorDetails, hasMultipleParticipants);
    const lastMessageTextFromReport = OptionsListUtils.getLastMessageTextForReport(report, lastActorDetails, policy);

    let lastMessageText = lastMessageTextFromReport;

    const lastAction = visibleReportActionItems[report.reportID];

    const isThreadMessage =
        ReportUtils.isThread(report) && lastAction?.actionName === CONST.REPORT.ACTIONS.TYPE.ADDCOMMENT && lastAction?.pendingAction !== CONST.RED_BRICK_ROAD_PENDING_ACTION.DELETE;

    if ((result.isChatRoom || result.isPolicyExpenseChat || result.isThread || result.isTaskReport || isThreadMessage) && !result.isArchivedRoom) {
        if (lastAction?.actionName === CONST.REPORT.ACTIONS.TYPE.RENAMED) {
            const newName = lastAction?.originalMessage?.newName ?? '';
            result.alternateText = Localize.translate(preferredLocale, 'newRoomPage.roomRenamedTo', {newName});
        } else if (ReportActionsUtils.isTaskAction(lastAction)) {
            result.alternateText = TaskUtils.getTaskReportActionMessage(lastAction.actionName);
        } else if (
            lastAction?.actionName === CONST.REPORT.ACTIONS.TYPE.ROOMCHANGELOG.INVITE_TO_ROOM ||
            lastAction?.actionName === CONST.REPORT.ACTIONS.TYPE.ROOMCHANGELOG.REMOVE_FROM_ROOM ||
            lastAction?.actionName === CONST.REPORT.ACTIONS.TYPE.POLICYCHANGELOG.INVITE_TO_ROOM ||
            lastAction?.actionName === CONST.REPORT.ACTIONS.TYPE.POLICYCHANGELOG.REMOVE_FROM_ROOM
        ) {
            const targetAccountIDs = lastAction?.originalMessage?.targetAccountIDs ?? [];
            const verb =
                lastAction.actionName === CONST.REPORT.ACTIONS.TYPE.ROOMCHANGELOG.INVITE_TO_ROOM || lastAction.actionName === CONST.REPORT.ACTIONS.TYPE.POLICYCHANGELOG.INVITE_TO_ROOM
                    ? Localize.translate(preferredLocale, 'workspace.invite.invited')
                    : Localize.translate(preferredLocale, 'workspace.invite.removed');
            const users = Localize.translate(preferredLocale, targetAccountIDs.length > 1 ? 'workspace.invite.users' : 'workspace.invite.user');
            result.alternateText = `${lastActorDisplayName} ${verb} ${targetAccountIDs.length} ${users}`.trim();

            const roomName = lastAction?.originalMessage?.roomName ?? '';
            if (roomName) {
                const preposition =
                    lastAction.actionName === CONST.REPORT.ACTIONS.TYPE.ROOMCHANGELOG.INVITE_TO_ROOM || lastAction.actionName === CONST.REPORT.ACTIONS.TYPE.POLICYCHANGELOG.INVITE_TO_ROOM
                        ? ` ${Localize.translate(preferredLocale, 'workspace.invite.to')}`
                        : ` ${Localize.translate(preferredLocale, 'workspace.invite.from')}`;
                result.alternateText += `${preposition} ${roomName}`;
            }
        } else if (lastAction?.actionName !== CONST.REPORT.ACTIONS.TYPE.REPORTPREVIEW && lastActorDisplayName && lastMessageTextFromReport) {
            result.alternateText = `${lastActorDisplayName}: ${lastMessageText}`;
        } else {
            result.alternateText = lastMessageTextFromReport.length > 0 ? lastMessageText : Localize.translate(preferredLocale, 'report.noActivityYet');
        }
    } else {
        if (!lastMessageText) {
            // Here we get the beginning of chat history message and append the display name for each user, adding pronouns if there are any.
            // We also add a fullstop after the final name, the word "and" before the final name and commas between all previous names.
            lastMessageText =
                Localize.translate(preferredLocale, 'reportActionsView.beginningOfChatHistory') +
                displayNamesWithTooltips
                    .map(({displayName, pronouns}, index) => {
                        const formattedText = !pronouns ? displayName : `${displayName} (${pronouns})`;

                        if (index === displayNamesWithTooltips.length - 1) {
                            return `${formattedText}.`;
                        }
                        if (index === displayNamesWithTooltips.length - 2) {
                            return `${formattedText} ${Localize.translate(preferredLocale, 'common.and')}`;
                        }
                        if (index < displayNamesWithTooltips.length - 2) {
                            return `${formattedText},`;
                        }

                        return '';
                    })
                    .join(' ');
        }

        result.alternateText = ReportUtils.isGroupChat(report) && lastActorDisplayName ? `${lastActorDisplayName}: ${lastMessageText}` : lastMessageText || formattedLogin;
    }

    result.isIOUReportOwner = ReportUtils.isIOUOwnedByCurrentUser(result as Report);

    if (!hasMultipleParticipants) {
        result.accountID = personalDetail?.accountID;
        result.login = personalDetail?.login;
        result.phoneNumber = personalDetail?.phoneNumber;
    }

    const reportName = ReportUtils.getReportName(report, policy);

    result.text = reportName;
    result.subtitle = subtitle;
    result.participantsList = participantPersonalDetailList;

    result.icons = ReportUtils.getIcons(report, personalDetails, UserUtils.getAvatar(personalDetail?.avatar ?? {}, personalDetail?.accountID), '', -1, policy);
    result.searchText = OptionsListUtils.getSearchText(report, reportName, participantPersonalDetailList, result.isChatRoom || result.isPolicyExpenseChat, result.isThread);
    result.displayNamesWithTooltips = displayNamesWithTooltips;

    if (status) {
        result.status = status;
    }
    result.type = report.type;

    return result;
}

export default {
    getOptionData,
    getOrderedReportIDs,
};<|MERGE_RESOLUTION|>--- conflicted
+++ resolved
@@ -69,17 +69,10 @@
  */
 function getOrderedReportIDs(
     currentReportId: string | null,
-<<<<<<< HEAD
     allReports: OnyxCollection<Report>,
     betas: OnyxEntry<Beta[]>,
     policies: OnyxCollection<Policy>,
     priorityMode: OnyxEntry<PriorityMode>,
-=======
-    allReports: Record<string, Report>,
-    betas: Beta[],
-    policies: Record<string, Policy>,
-    priorityMode: ValueOf<typeof CONST.PRIORITY_MODE>,
->>>>>>> a8ece907
     allReportActions: OnyxCollection<ReportActions>,
     transactionViolations: OnyxCollection<TransactionViolation[]>,
     currentPolicyID = '',
@@ -96,18 +89,11 @@
     // Filter out all the reports that shouldn't be displayed
     let reportsToDisplay = allReportsDictValues.filter((report) => {
         const parentReportActionsKey = `${ONYXKEYS.COLLECTION.REPORT_ACTIONS}${report?.parentReportID}`;
-<<<<<<< HEAD
-        const parentReportActions = allReportActions?.[parentReportActionsKey];
-        const parentReportAction = parentReportActions?.[report?.parentReportActionID ?? ''];
-        const doesReportHaveViolations =
-            !!betas && betas.includes(CONST.BETAS.VIOLATIONS) && !!parentReportAction && ReportUtils.doesTransactionThreadHaveViolations(report, transactionViolations, parentReportAction);
-=======
-        const parentReportAction = allReportActions?.[parentReportActionsKey]?.[report.parentReportActionID ?? ''];
+        const parentReportAction = allReportActions?.[parentReportActionsKey]?.[report?.parentReportActionID ?? ''];
         const doesReportHaveViolations = canUseViolations && !!parentReportAction && ReportUtils.doesTransactionThreadHaveViolations(report, transactionViolations, parentReportAction);
-        if (doesReportHaveViolations) {
+        if (doesReportHaveViolations && report?.reportID) {
             reportIDsWithViolations.add(report.reportID);
         }
->>>>>>> a8ece907
         return ReportUtils.shouldReportBeInOptionList({
             report,
             currentReportId: currentReportId ?? '',
@@ -143,18 +129,12 @@
     const archivedReports: Report[] = [];
 
     if (currentPolicyID || policyMemberAccountIDs.length > 0) {
-<<<<<<< HEAD
         reportsToDisplay = reportsToDisplay.filter((report) => {
             if (!report) {
                 return false;
             }
-            return ReportUtils.doesReportBelongToWorkspace(report, policyMemberAccountIDs, currentPolicyID);
+            return report.reportID === currentReportId || ReportUtils.doesReportBelongToWorkspace(report, policyMemberAccountIDs, currentPolicyID);
         });
-=======
-        reportsToDisplay = reportsToDisplay.filter(
-            (report) => report.reportID === currentReportId || ReportUtils.doesReportBelongToWorkspace(report, policyMemberAccountIDs, currentPolicyID),
-        );
->>>>>>> a8ece907
     }
     // There are a few properties that need to be calculated for the report which are used when sorting reports.
     reportsToDisplay.forEach((report) => {
