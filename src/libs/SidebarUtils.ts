--- conflicted
+++ resolved
@@ -48,15 +48,12 @@
     getReportActionMessageText,
     getRetractedMessage,
     getSortedReportActions,
-<<<<<<< HEAD
+    getTagListNameUpdatedMessage,
     getTravelUpdateMessage,
-=======
-    getTagListNameUpdatedMessage,
     getUpdatedApprovalRuleMessage,
     getUpdatedAuditRateMessage,
     getUpdatedManualApprovalThresholdMessage,
     getUpdateRoomDescriptionMessage,
->>>>>>> b12fc0f9
     getWorkspaceCategoryUpdateMessage,
     getWorkspaceCurrencyUpdateMessage,
     getWorkspaceCustomUnitRateAddedMessage,
