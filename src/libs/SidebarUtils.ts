import {Str} from 'expensify-common';
import type {OnyxCollection, OnyxEntry} from 'react-native-onyx';
import Onyx from 'react-native-onyx';
import type {ChatReportSelector, PolicySelector, ReportActionsSelector} from '@hooks/useReportIDs';
import CONST from '@src/CONST';
import ONYXKEYS from '@src/ONYXKEYS';
import type {PersonalDetails, PersonalDetailsList, ReportActions, TransactionViolation} from '@src/types/onyx';
import type Beta from '@src/types/onyx/Beta';
import type Policy from '@src/types/onyx/Policy';
import type PriorityMode from '@src/types/onyx/PriorityMode';
import type Report from '@src/types/onyx/Report';
import type ReportAction from '@src/types/onyx/ReportAction';
import type DeepValueOf from '@src/types/utils/DeepValueOf';
import * as CollectionUtils from './CollectionUtils';
import {hasValidDraftComment} from './DraftCommentUtils';
import localeCompare from './LocaleCompare';
import * as LocalePhoneNumber from './LocalePhoneNumber';
import * as Localize from './Localize';
import * as OptionsListUtils from './OptionsListUtils';
import * as PolicyUtils from './PolicyUtils';
import * as ReportActionsUtils from './ReportActionsUtils';
import * as ReportUtils from './ReportUtils';
import * as TaskUtils from './TaskUtils';

const visibleReportActionItems: ReportActions = {};
Onyx.connect({
    key: ONYXKEYS.COLLECTION.REPORT_ACTIONS,
    callback: (actions, key) => {
        if (!actions || !key) {
            return;
        }
        const reportID = CollectionUtils.extractCollectionItemID(key);

        const actionsArray: ReportAction[] = ReportActionsUtils.getSortedReportActions(Object.values(actions));

        // The report is only visible if it is the last action not deleted that
        // does not match a closed or created state.
        const reportActionsForDisplay = actionsArray.filter(
            (reportAction) => ReportActionsUtils.shouldReportActionBeVisibleAsLastAction(reportAction) && reportAction.actionName !== CONST.REPORT.ACTIONS.TYPE.CREATED,
        );

        visibleReportActionItems[reportID] = reportActionsForDisplay[reportActionsForDisplay.length - 1];
    },
});

function compareStringDates(a: string, b: string): 0 | 1 | -1 {
    if (a < b) {
        return -1;
    }
    if (a > b) {
        return 1;
    }
    return 0;
}

/**
 * A mini report object that contains only the necessary information to sort reports.
 * This is used to avoid copying the entire report object and only the necessary information.
 */
type MiniReport = {
    reportID?: string;
    displayName: string;
    lastVisibleActionCreated?: string;
};

/**
 * @returns An array of reportIDs sorted in the proper order
 */
function getOrderedReportIDs(
    currentReportId: string | null,
    allReports: OnyxCollection<ChatReportSelector>,
    betas: OnyxEntry<Beta[]>,
    policies: OnyxCollection<PolicySelector>,
    priorityMode: OnyxEntry<PriorityMode>,
    allReportActions: OnyxCollection<ReportActionsSelector>,
    transactionViolations: OnyxCollection<TransactionViolation[]>,
    currentPolicyID = '',
    policyMemberAccountIDs: number[] = [],
): string[] {
    const isInFocusMode = priorityMode === CONST.PRIORITY_MODE.GSD;
    const isInDefaultMode = !isInFocusMode;
    const allReportsDictValues = Object.values(allReports ?? {});

    // Filter out all the reports that shouldn't be displayed
    let reportsToDisplay: Array<ChatReportSelector & {hasErrorsOtherThanFailedReceipt?: boolean}> = [];
    allReportsDictValues.forEach((report) => {
        if (!report) {
            return;
        }
        const reportActions = allReportActions?.[`${ONYXKEYS.COLLECTION.REPORT_ACTIONS}${report.reportID}`] ?? {};
<<<<<<< HEAD
        const doesReportHaveViolations = OptionsListUtils.shouldShowViolations(report, betas ?? [], transactionViolations);
=======
        const parentReportAction = parentReportActions?.find((action) => action && action?.reportActionID === report.parentReportActionID);
        const doesReportHaveViolations = !!(
            betas?.includes(CONST.BETAS.VIOLATIONS) &&
            !!parentReportAction &&
            ReportUtils.shouldDisplayTransactionThreadViolations(report, transactionViolations, parentReportAction as OnyxEntry<ReportAction>)
        );
>>>>>>> 4ee43a3a
        const isHidden = report.notificationPreference === CONST.REPORT.NOTIFICATION_PREFERENCE.HIDDEN;
        const isFocused = report.reportID === currentReportId;
        const allReportErrors = OptionsListUtils.getAllReportErrors(report, reportActions) ?? {};
        const hasErrorsOtherThanFailedReceipt =
            doesReportHaveViolations || Object.values(allReportErrors).some((error) => error?.[0] !== Localize.translateLocal('iou.error.genericSmartscanFailureMessage'));
        if (ReportUtils.isOneTransactionThread(report.reportID, report.parentReportID ?? '0')) {
            return;
        }
        if (hasErrorsOtherThanFailedReceipt) {
            reportsToDisplay.push({
                ...report,
                hasErrorsOtherThanFailedReceipt: true,
            });
            return;
        }
        const isSystemChat = ReportUtils.isSystemChat(report);
        const shouldOverrideHidden = hasErrorsOtherThanFailedReceipt || isFocused || isSystemChat || report.isPinned;
        if (isHidden && !shouldOverrideHidden) {
            return;
        }

<<<<<<< HEAD
        const participantAccountIDs = Object.keys(report?.participants ?? {}).map(Number);
        const isOnboardedByPersona = currentUserAccountID && AccountUtils.isAccountIDOddNumber(currentUserAccountID) && participantAccountIDs.includes(CONST.ACCOUNT_ID.NOTIFICATIONS);

        if (isOnboardedByPersona && isSystemChat && !isInFocusMode) {
            reportsToDisplay.push(report);
            return;
        }
        if (
            ReportUtils.shouldReportBeInOptionList({
                report,
                currentReportId: currentReportId ?? '-1',
                isInFocusMode,
                betas,
                policies: policies as OnyxCollection<Policy>,
                excludeEmptyChats: true,
                doesReportHaveViolations,
                includeSelfDM: true,
            })
        ) {
            reportsToDisplay.push(report);
        }
=======
        return ReportUtils.shouldReportBeInOptionList({
            report,
            currentReportId: currentReportId ?? '-1',
            isInFocusMode,
            betas,
            policies: policies as OnyxCollection<Policy>,
            excludeEmptyChats: true,
            doesReportHaveViolations,
            includeSelfDM: true,
        });
>>>>>>> 4ee43a3a
    });

    // The LHN is split into four distinct groups, and each group is sorted a little differently. The groups will ALWAYS be in this order:
    // 1. Pinned/GBR - Always sorted by reportDisplayName
    // 2. Drafts - Always sorted by reportDisplayName
    // 3. Non-archived reports and settled IOUs
    //      - Sorted by lastVisibleActionCreated in default (most recent) view mode
    //      - Sorted by reportDisplayName in GSD (focus) view mode
    // 4. Archived reports
    //      - Sorted by lastVisibleActionCreated in default (most recent) view mode
    //      - Sorted by reportDisplayName in GSD (focus) view mode

    const pinnedAndGBRReports: MiniReport[] = [];
    const draftReports: MiniReport[] = [];
    const nonArchivedReports: MiniReport[] = [];
    const archivedReports: MiniReport[] = [];
    const errorReports: MiniReport[] = [];

    if (currentPolicyID || policyMemberAccountIDs.length > 0) {
        reportsToDisplay = reportsToDisplay.filter(
            (report) => report?.reportID === currentReportId || ReportUtils.doesReportBelongToWorkspace(report, policyMemberAccountIDs, currentPolicyID),
        );
    }
    // There are a few properties that need to be calculated for the report which are used when sorting reports.
    reportsToDisplay.forEach((reportToDisplay) => {
        const report = reportToDisplay;
        const miniReport: MiniReport = {
            reportID: report?.reportID,
            displayName: ReportUtils.getReportName(report),
            lastVisibleActionCreated: report?.lastVisibleActionCreated,
        };

        const isPinned = report?.isPinned ?? false;
        const reportAction = ReportActionsUtils.getReportAction(report?.parentReportID ?? '-1', report?.parentReportActionID ?? '-1');
        if (isPinned || ReportUtils.requiresAttentionFromCurrentUser(report, reportAction)) {
            pinnedAndGBRReports.push(miniReport);
        } else if (hasValidDraftComment(report?.reportID ?? '-1')) {
            draftReports.push(miniReport);
        } else if (ReportUtils.isArchivedRoom(report)) {
            archivedReports.push(miniReport);
        } else if (report?.hasErrorsOtherThanFailedReceipt) {
            errorReports.push(miniReport);
        } else {
            nonArchivedReports.push(miniReport);
        }
    });

    // Sort each group of reports accordingly
    pinnedAndGBRReports.sort((a, b) => (a?.displayName && b?.displayName ? localeCompare(a.displayName, b.displayName) : 0));
    errorReports.sort((a, b) => (a?.displayName && b?.displayName ? localeCompare(a.displayName, b.displayName) : 0));
    draftReports.sort((a, b) => (a?.displayName && b?.displayName ? localeCompare(a.displayName, b.displayName) : 0));

    if (isInDefaultMode) {
        nonArchivedReports.sort((a, b) => {
            const compareDates = a?.lastVisibleActionCreated && b?.lastVisibleActionCreated ? compareStringDates(b.lastVisibleActionCreated, a.lastVisibleActionCreated) : 0;
            if (compareDates) {
                return compareDates;
            }
            const compareDisplayNames = a?.displayName && b?.displayName ? localeCompare(a.displayName, b.displayName) : 0;
            return compareDisplayNames;
        });
        // For archived reports ensure that most recent reports are at the top by reversing the order
        archivedReports.sort((a, b) => (a?.lastVisibleActionCreated && b?.lastVisibleActionCreated ? compareStringDates(b.lastVisibleActionCreated, a.lastVisibleActionCreated) : 0));
    } else {
        nonArchivedReports.sort((a, b) => (a?.displayName && b?.displayName ? localeCompare(a.displayName, b.displayName) : 0));
        archivedReports.sort((a, b) => (a?.displayName && b?.displayName ? localeCompare(a.displayName, b.displayName) : 0));
    }

    // Now that we have all the reports grouped and sorted, they must be flattened into an array and only return the reportID.
    // The order the arrays are concatenated in matters and will determine the order that the groups are displayed in the sidebar.

    const LHNReports = [...pinnedAndGBRReports, ...errorReports, ...draftReports, ...nonArchivedReports, ...archivedReports].map((report) => report?.reportID ?? '-1');

    return LHNReports;
}

/**
 * Gets all the data necessary for rendering an OptionRowLHN component
 */
function getOptionData({
    report,
    reportActions,
    personalDetails,
    preferredLocale,
    policy,
    parentReportAction,
    hasViolations,
}: {
    report: OnyxEntry<Report>;
    reportActions: OnyxEntry<ReportActions>;
    personalDetails: OnyxEntry<PersonalDetailsList>;
    preferredLocale: DeepValueOf<typeof CONST.LOCALES>;
    policy: OnyxEntry<Policy> | undefined;
    parentReportAction: OnyxEntry<ReportAction> | undefined;
    hasViolations: boolean;
}): ReportUtils.OptionData | undefined {
    // When a user signs out, Onyx is cleared. Due to the lazy rendering with a virtual list, it's possible for
    // this method to be called after the Onyx data has been cleared out. In that case, it's fine to do
    // a null check here and return early.
    if (!report || !personalDetails) {
        return;
    }

    const result: ReportUtils.OptionData = {
        text: '',
        alternateText: undefined,
        allReportErrors: OptionsListUtils.getAllReportErrors(report, reportActions),
        brickRoadIndicator: null,
        tooltipText: null,
        subtitle: undefined,
        login: undefined,
        accountID: undefined,
        reportID: '',
        phoneNumber: undefined,
        isUnread: null,
        isUnreadWithMention: null,
        hasDraftComment: false,
        keyForList: undefined,
        searchText: undefined,
        isPinned: false,
        hasOutstandingChildRequest: false,
        isIOUReportOwner: null,
        isChatRoom: false,
        isArchivedRoom: false,
        shouldShowSubscript: false,
        isPolicyExpenseChat: false,
        isMoneyRequestReport: false,
        isExpenseRequest: false,
        isWaitingOnBankAccount: false,
        isAllowedToComment: true,
        isDeletedParentAction: false,
    };

    const participantAccountIDs = ReportUtils.getParticipantsAccountIDsForDisplay(report);
    const visibleParticipantAccountIDs = ReportUtils.getParticipantsAccountIDsForDisplay(report, true);

    const participantPersonalDetailList = Object.values(OptionsListUtils.getPersonalDetailsForAccountIDs(participantAccountIDs, personalDetails)) as PersonalDetails[];
    const personalDetail = participantPersonalDetailList[0] ?? {};
    const hasErrors = Object.keys(result.allReportErrors ?? {}).length !== 0;

    result.isThread = ReportUtils.isChatThread(report);
    result.isChatRoom = ReportUtils.isChatRoom(report);
    result.isTaskReport = ReportUtils.isTaskReport(report);
    result.isInvoiceReport = ReportUtils.isInvoiceReport(report);
    result.parentReportAction = parentReportAction;
    result.isArchivedRoom = ReportUtils.isArchivedRoom(report);
    result.isPolicyExpenseChat = ReportUtils.isPolicyExpenseChat(report);
    result.isExpenseRequest = ReportUtils.isExpenseRequest(report);
    result.isMoneyRequestReport = ReportUtils.isMoneyRequestReport(report);
    result.shouldShowSubscript = ReportUtils.shouldReportShowSubscript(report);
    result.pendingAction = report.pendingFields?.addWorkspaceRoom ?? report.pendingFields?.createChat;

    result.brickRoadIndicator = hasErrors || hasViolations ? CONST.BRICK_ROAD_INDICATOR_STATUS.ERROR : '';
    const oneTransactionThreadReportID = ReportActionsUtils.getOneTransactionThreadReportID(report.reportID, reportActions);
    const isOneTransactionReport = oneTransactionThreadReportID !== null;
    if (isOneTransactionReport) {
        const allTransactionErrors = OptionsListUtils.getAllReportErrors(report, reportActions);
        const hasTransactionErrors = Object.keys(allTransactionErrors ?? {}).length !== 0;
        result.brickRoadIndicator = hasTransactionErrors || hasViolations ? CONST.BRICK_ROAD_INDICATOR_STATUS.ERROR : '';
    }
    result.ownerAccountID = report.ownerAccountID;
    result.managerID = report.managerID;
    result.reportID = report.reportID;
    result.policyID = report.policyID;
    result.stateNum = report.stateNum;
    result.statusNum = report.statusNum;
    // When the only message of a report is deleted lastVisibileActionCreated is not reset leading to wrongly
    // setting it Unread so we add additional condition here to avoid empty chat LHN from being bold.
    result.isUnread = ReportUtils.isUnread(report) && !!report.lastActorAccountID;
    result.isUnreadWithMention = ReportUtils.isUnreadWithMention(report);
    result.isPinned = report.isPinned;
    result.iouReportID = report.iouReportID;
    result.keyForList = String(report.reportID);
    result.hasOutstandingChildRequest = report.hasOutstandingChildRequest;
    result.parentReportID = report.parentReportID ?? '-1';
    result.isWaitingOnBankAccount = report.isWaitingOnBankAccount;
    result.notificationPreference = report.notificationPreference;
    result.isAllowedToComment = ReportUtils.canUserPerformWriteAction(report);
    result.chatType = report.chatType;
    result.isDeletedParentAction = report.isDeletedParentAction;
    result.isSelfDM = ReportUtils.isSelfDM(report);
    result.tooltipText = ReportUtils.getReportParticipantsTitle(visibleParticipantAccountIDs);

    const hasMultipleParticipants = participantPersonalDetailList.length > 1 || result.isChatRoom || result.isPolicyExpenseChat || ReportUtils.isExpenseReport(report);
    const subtitle = ReportUtils.getChatRoomSubtitle(report);

    const login = Str.removeSMSDomain(personalDetail?.login ?? '');
    const status = personalDetail?.status ?? '';
    const formattedLogin = Str.isSMSLogin(login) ? LocalePhoneNumber.formatPhoneNumber(login) : login;

    // We only create tooltips for the first 10 users or so since some reports have hundreds of users, causing performance to degrade.
    const displayNamesWithTooltips = ReportUtils.getDisplayNamesWithTooltips(
        (participantPersonalDetailList || []).slice(0, 10),
        hasMultipleParticipants,
        undefined,
        ReportUtils.isSelfDM(report),
    );

    // If the last actor's details are not currently saved in Onyx Collection,
    // then try to get that from the last report action if that action is valid
    // to get data from.
    let lastActorDetails: Partial<PersonalDetails> | null = report.lastActorAccountID && personalDetails?.[report.lastActorAccountID] ? personalDetails[report.lastActorAccountID] : null;

    if (!lastActorDetails && visibleReportActionItems[report.reportID]) {
        const lastActorDisplayName = visibleReportActionItems[report.reportID]?.person?.[0]?.text;
        lastActorDetails = lastActorDisplayName
            ? {
                  displayName: lastActorDisplayName,
                  accountID: report.lastActorAccountID,
              }
            : null;
    }

    const lastActorDisplayName = OptionsListUtils.getLastActorDisplayName(lastActorDetails, hasMultipleParticipants);
    const lastMessageTextFromReport = OptionsListUtils.getLastMessageTextForReport(report, lastActorDetails, policy);

    // We need to remove sms domain in case the last message text has a phone number mention with sms domain.
    let lastMessageText = Str.removeSMSDomain(lastMessageTextFromReport);

    const lastAction = visibleReportActionItems[report.reportID];

    const isThreadMessage =
        ReportUtils.isThread(report) && lastAction?.actionName === CONST.REPORT.ACTIONS.TYPE.ADD_COMMENT && lastAction?.pendingAction !== CONST.RED_BRICK_ROAD_PENDING_ACTION.DELETE;

    if ((result.isChatRoom || result.isPolicyExpenseChat || result.isThread || result.isTaskReport || isThreadMessage) && !result.isArchivedRoom) {
        const lastActionName = lastAction?.actionName ?? report.lastActionType;

        if (ReportActionsUtils.isRenamedAction(lastAction)) {
            const newName = ReportActionsUtils.getOriginalMessage(lastAction)?.newName ?? '';
            result.alternateText = Localize.translate(preferredLocale, 'newRoomPage.roomRenamedTo', {newName});
        } else if (ReportActionsUtils.isTaskAction(lastAction)) {
            result.alternateText = ReportUtils.formatReportLastMessageText(TaskUtils.getTaskReportActionMessage(lastAction).text);
        } else if (ReportActionsUtils.isRoomChangeLogAction(lastAction)) {
            const lastActionOriginalMessage = lastAction?.actionName ? ReportActionsUtils.getOriginalMessage(lastAction) : null;
            const targetAccountIDs = lastActionOriginalMessage?.targetAccountIDs ?? [];
            const targetAccountIDsLength = targetAccountIDs.length !== 0 ? targetAccountIDs.length : report.lastMessageHtml?.match(/<mention-user[^>]*><\/mention-user>/g)?.length ?? 0;
            const verb =
                lastActionName === CONST.REPORT.ACTIONS.TYPE.ROOM_CHANGE_LOG.INVITE_TO_ROOM || lastActionName === CONST.REPORT.ACTIONS.TYPE.POLICY_CHANGE_LOG.INVITE_TO_ROOM
                    ? Localize.translate(preferredLocale, 'workspace.invite.invited')
                    : Localize.translate(preferredLocale, 'workspace.invite.removed');
            const users = Localize.translate(preferredLocale, targetAccountIDsLength > 1 ? 'workspace.invite.users' : 'workspace.invite.user');
            result.alternateText = `${lastActorDisplayName} ${verb} ${targetAccountIDsLength} ${users}`.trim();

            const roomName = lastActionOriginalMessage?.roomName ?? '';
            if (roomName) {
                const preposition =
                    lastAction.actionName === CONST.REPORT.ACTIONS.TYPE.ROOM_CHANGE_LOG.INVITE_TO_ROOM || lastAction.actionName === CONST.REPORT.ACTIONS.TYPE.POLICY_CHANGE_LOG.INVITE_TO_ROOM
                        ? ` ${Localize.translate(preferredLocale, 'workspace.invite.to')}`
                        : ` ${Localize.translate(preferredLocale, 'workspace.invite.from')}`;
                result.alternateText += `${preposition} ${roomName}`;
            }
            if (lastActionName === CONST.REPORT.ACTIONS.TYPE.ROOM_CHANGE_LOG.UPDATE_ROOM_DESCRIPTION) {
                result.alternateText = `${lastActorDisplayName} ${Localize.translate(preferredLocale, 'roomChangeLog.updateRoomDescription')} ${
                    lastActionOriginalMessage?.description
                }`.trim();
            }
        } else if (lastAction?.actionName === CONST.REPORT.ACTIONS.TYPE.POLICY_CHANGE_LOG.LEAVE_POLICY) {
            result.alternateText = Localize.translateLocal('workspace.invite.leftWorkspace');
        } else if (lastAction?.actionName !== CONST.REPORT.ACTIONS.TYPE.REPORT_PREVIEW && lastActorDisplayName && lastMessageTextFromReport) {
            result.alternateText = `${lastActorDisplayName}: ${lastMessageText}`;
        } else if (lastAction?.actionName === CONST.REPORT.ACTIONS.TYPE.POLICY_CHANGE_LOG.ADD_TAG) {
            result.alternateText = PolicyUtils.getCleanedTagName(ReportActionsUtils.getReportActionMessage(lastAction)?.text ?? '');
        } else {
            result.alternateText = lastMessageTextFromReport.length > 0 ? lastMessageText : ReportActionsUtils.getLastVisibleMessage(report.reportID, {}, lastAction)?.lastMessageText;
            if (!result.alternateText) {
                result.alternateText = Localize.translate(preferredLocale, 'report.noActivityYet');
            }
        }
    } else {
        if (!lastMessageText) {
            // Here we get the beginning of chat history message and append the display name for each user, adding pronouns if there are any.
            // We also add a fullstop after the final name, the word "and" before the final name and commas between all previous names.
            lastMessageText = ReportUtils.isSelfDM(report)
                ? Localize.translate(preferredLocale, 'reportActionsView.beginningOfChatHistorySelfDM')
                : Localize.translate(preferredLocale, 'reportActionsView.beginningOfChatHistory') +
                  displayNamesWithTooltips
                      .map(({displayName, pronouns}, index) => {
                          const formattedText = !pronouns ? displayName : `${displayName} (${pronouns})`;

                          if (index === displayNamesWithTooltips.length - 1) {
                              return `${formattedText}.`;
                          }
                          if (index === displayNamesWithTooltips.length - 2) {
                              return `${formattedText} ${Localize.translate(preferredLocale, 'common.and')}`;
                          }
                          if (index < displayNamesWithTooltips.length - 2) {
                              return `${formattedText},`;
                          }

                          return '';
                      })
                      .join(' ');
        }

        result.alternateText =
            (ReportUtils.isGroupChat(report) || ReportUtils.isDeprecatedGroupDM(report)) && lastActorDisplayName
                ? `${lastActorDisplayName}: ${lastMessageText}`
                : lastMessageText || formattedLogin;
    }

    result.isIOUReportOwner = ReportUtils.isIOUOwnedByCurrentUser(result as Report);

    if (ReportUtils.isJoinRequestInAdminRoom(report)) {
        result.isPinned = true;
        result.isUnread = true;
        result.brickRoadIndicator = CONST.BRICK_ROAD_INDICATOR_STATUS.INFO;
    }

    if (!hasMultipleParticipants) {
        result.accountID = personalDetail?.accountID;
        result.login = personalDetail?.login;
        result.phoneNumber = personalDetail?.phoneNumber;
    }

    const reportName = ReportUtils.getReportName(report, policy);

    result.text = reportName;
    result.subtitle = subtitle;
    result.participantsList = participantPersonalDetailList;

    result.icons = ReportUtils.getIcons(report, personalDetails, personalDetail?.avatar, personalDetail?.login, personalDetail?.accountID, policy);
    result.searchText = OptionsListUtils.getSearchText(report, reportName, participantPersonalDetailList, result.isChatRoom || result.isPolicyExpenseChat, result.isThread);
    result.displayNamesWithTooltips = displayNamesWithTooltips;

    if (status) {
        result.status = status;
    }
    result.type = report.type;

    return result;
}

export default {
    getOptionData,
    getOrderedReportIDs,
};<|MERGE_RESOLUTION|>--- conflicted
+++ resolved
@@ -88,16 +88,7 @@
             return;
         }
         const reportActions = allReportActions?.[`${ONYXKEYS.COLLECTION.REPORT_ACTIONS}${report.reportID}`] ?? {};
-<<<<<<< HEAD
         const doesReportHaveViolations = OptionsListUtils.shouldShowViolations(report, betas ?? [], transactionViolations);
-=======
-        const parentReportAction = parentReportActions?.find((action) => action && action?.reportActionID === report.parentReportActionID);
-        const doesReportHaveViolations = !!(
-            betas?.includes(CONST.BETAS.VIOLATIONS) &&
-            !!parentReportAction &&
-            ReportUtils.shouldDisplayTransactionThreadViolations(report, transactionViolations, parentReportAction as OnyxEntry<ReportAction>)
-        );
->>>>>>> 4ee43a3a
         const isHidden = report.notificationPreference === CONST.REPORT.NOTIFICATION_PREFERENCE.HIDDEN;
         const isFocused = report.reportID === currentReportId;
         const allReportErrors = OptionsListUtils.getAllReportErrors(report, reportActions) ?? {};
@@ -119,14 +110,6 @@
             return;
         }
 
-<<<<<<< HEAD
-        const participantAccountIDs = Object.keys(report?.participants ?? {}).map(Number);
-        const isOnboardedByPersona = currentUserAccountID && AccountUtils.isAccountIDOddNumber(currentUserAccountID) && participantAccountIDs.includes(CONST.ACCOUNT_ID.NOTIFICATIONS);
-
-        if (isOnboardedByPersona && isSystemChat && !isInFocusMode) {
-            reportsToDisplay.push(report);
-            return;
-        }
         if (
             ReportUtils.shouldReportBeInOptionList({
                 report,
@@ -141,18 +124,6 @@
         ) {
             reportsToDisplay.push(report);
         }
-=======
-        return ReportUtils.shouldReportBeInOptionList({
-            report,
-            currentReportId: currentReportId ?? '-1',
-            isInFocusMode,
-            betas,
-            policies: policies as OnyxCollection<Policy>,
-            excludeEmptyChats: true,
-            doesReportHaveViolations,
-            includeSelfDM: true,
-        });
->>>>>>> 4ee43a3a
     });
 
     // The LHN is split into four distinct groups, and each group is sorted a little differently. The groups will ALWAYS be in this order:
