--- conflicted
+++ resolved
@@ -239,13 +239,7 @@
     // Now that we have all the reports grouped and sorted, they must be flattened into an array and only return the reportID.
     // The order the arrays are concatenated in matters and will determine the order that the groups are displayed in the sidebar.
 
-<<<<<<< HEAD
-    const LHNReports = [...pinnedAndGBRReports, ...errorReports, ...draftReports, ...nonArchivedReports, ...archivedReports]
-        .map((report) => report?.reportID)
-        .filter((report) => report !== undefined);
-=======
     const LHNReports = [...pinnedAndGBRReports, ...errorReports, ...draftReports, ...nonArchivedReports, ...archivedReports].map((report) => report?.reportID).filter(Boolean) as string[];
->>>>>>> 4fa2cdfd
 
     Performance.markEnd(CONST.TIMING.GET_ORDERED_REPORT_IDS);
     return LHNReports;
