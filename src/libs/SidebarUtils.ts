/* eslint-disable rulesdir/prefer-underscore-method */
import Str from 'expensify-common/lib/str';
import type {OnyxCollection, OnyxEntry} from 'react-native-onyx';
import Onyx from 'react-native-onyx';
import type {ValueOf} from 'type-fest';
import CONST from '@src/CONST';
import ONYXKEYS from '@src/ONYXKEYS';
import type {PersonalDetails, PersonalDetailsList, TransactionViolation} from '@src/types/onyx';
import type Beta from '@src/types/onyx/Beta';
import type Policy from '@src/types/onyx/Policy';
import type Report from '@src/types/onyx/Report';
import type {ReportActions} from '@src/types/onyx/ReportAction';
import type ReportAction from '@src/types/onyx/ReportAction';
import type DeepValueOf from '@src/types/utils/DeepValueOf';
import * as CollectionUtils from './CollectionUtils';
import {hasValidDraftComment} from './DraftCommentUtils';
import localeCompare from './LocaleCompare';
import * as LocalePhoneNumber from './LocalePhoneNumber';
import * as Localize from './Localize';
import * as OptionsListUtils from './OptionsListUtils';
import * as ReportActionsUtils from './ReportActionsUtils';
import * as ReportUtils from './ReportUtils';
import * as TaskUtils from './TaskUtils';
import * as UserUtils from './UserUtils';

const visibleReportActionItems: ReportActions = {};

Onyx.connect({
    key: ONYXKEYS.COLLECTION.REPORT_ACTIONS,
    callback: (actions, key) => {
        if (!key || !actions) {
            return;
        }
        const reportID = CollectionUtils.extractCollectionItemID(key);

        const actionsArray: ReportAction[] = ReportActionsUtils.getSortedReportActions(Object.values(actions));

        // The report is only visible if it is the last action not deleted that
        // does not match a closed or created state.
        const reportActionsForDisplay = actionsArray.filter(
            (reportAction, actionKey) =>
                ReportActionsUtils.shouldReportActionBeVisible(reportAction, actionKey) &&
                !ReportActionsUtils.isWhisperAction(reportAction) &&
                reportAction.actionName !== CONST.REPORT.ACTIONS.TYPE.CREATED &&
                reportAction.pendingAction !== CONST.RED_BRICK_ROAD_PENDING_ACTION.DELETE,
        );
        visibleReportActionItems[reportID] = reportActionsForDisplay[reportActionsForDisplay.length - 1];
    },
});

function compareStringDates(a: string, b: string): 0 | 1 | -1 {
    if (a < b) {
        return -1;
    }
    if (a > b) {
        return 1;
    }
    return 0;
}

/**
 * @returns An array of reportIDs sorted in the proper order
 */
function getOrderedReportIDs(
    currentReportId: string | null,
    allReports: Record<string, Report>,
    betas: Beta[],
    policies: Record<string, Policy>,
    priorityMode: ValueOf<typeof CONST.PRIORITY_MODE>,
    allReportActions: OnyxCollection<ReportAction[]>,
    transactionViolations: OnyxCollection<TransactionViolation[]>,
    currentPolicyID = '',
    policyMemberAccountIDs: number[] = [],
): string[] {
    const isInGSDMode = priorityMode === CONST.PRIORITY_MODE.GSD;
    const isInDefaultMode = !isInGSDMode;
    const allReportsDictValues = Object.values(allReports);

    // Filter out all the reports that shouldn't be displayed
    let reportsToDisplay = allReportsDictValues.filter((report) => {
        if (!report) {
            return false;
        }

        const parentReportActionsKey = `${ONYXKEYS.COLLECTION.REPORT_ACTIONS}${report.parentReportID}`;
        const parentReportActions = allReportActions?.[parentReportActionsKey];
        const reportActions = ReportActionsUtils.getAllReportActions(report.reportID);
        const parentReportAction = parentReportActions?.find((action) => action && action?.reportActionID === report.parentReportActionID);
        const doesReportHaveViolations =
            betas.includes(CONST.BETAS.VIOLATIONS) && !!parentReportAction && ReportUtils.doesTransactionThreadHaveViolations(report, transactionViolations, parentReportAction);
        const isHidden = report.notificationPreference === CONST.REPORT.NOTIFICATION_PREFERENCE.HIDDEN;
        const isFocused = report.reportID === currentReportId;
        const hasErrors = Object.keys(OptionsListUtils.getAllReportErrors(report, reportActions) ?? {}).length !== 0;
        const hasBrickError = hasErrors || doesReportHaveViolations ? CONST.BRICK_ROAD_INDICATOR_STATUS.ERROR : '';
        const shouldOverrideHidden = hasBrickError || isFocused || report.isPinned;
        if (isHidden && !shouldOverrideHidden) {
            return false;
        }

        return ReportUtils.shouldReportBeInOptionList({
            report,
            currentReportId: currentReportId ?? '',
            isInGSDMode,
            betas,
            policies,
            excludeEmptyChats: true,
            doesReportHaveViolations,
            includeSelfDM: true,
        });
    });

    // The LHN is split into four distinct groups, and each group is sorted a little differently. The groups will ALWAYS be in this order:
    // 1. Pinned/GBR - Always sorted by reportDisplayName
    // 2. Drafts - Always sorted by reportDisplayName
    // 3. Non-archived reports and settled IOUs
    //      - Sorted by lastVisibleActionCreated in default (most recent) view mode
    //      - Sorted by reportDisplayName in GSD (focus) view mode
    // 4. Archived reports
    //      - Sorted by lastVisibleActionCreated in default (most recent) view mode
    //      - Sorted by reportDisplayName in GSD (focus) view mode
    const pinnedAndGBRReports: Report[] = [];
    const draftReports: Report[] = [];
    const nonArchivedReports: Report[] = [];
    const archivedReports: Report[] = [];

    if (currentPolicyID || policyMemberAccountIDs.length > 0) {
        reportsToDisplay = reportsToDisplay.filter(
            (report) => report.reportID === currentReportId || ReportUtils.doesReportBelongToWorkspace(report, policyMemberAccountIDs, currentPolicyID),
        );
    }
    // There are a few properties that need to be calculated for the report which are used when sorting reports.
    reportsToDisplay.forEach((report) => {
        // Normally, the spread operator would be used here to clone the report and prevent the need to reassign the params.
        // However, this code needs to be very performant to handle thousands of reports, so in the interest of speed, we're just going to disable this lint rule and add
        // the reportDisplayName property to the report object directly.
        // eslint-disable-next-line no-param-reassign
        report.displayName = ReportUtils.getReportName(report);

        const isPinned = report.isPinned ?? false;
        const reportAction = ReportActionsUtils.getReportAction(report.parentReportID ?? '', report.parentReportActionID ?? '');
        if (isPinned || ReportUtils.requiresAttentionFromCurrentUser(report, reportAction)) {
            pinnedAndGBRReports.push(report);
        } else if (hasValidDraftComment(report.reportID)) {
            draftReports.push(report);
        } else if (ReportUtils.isArchivedRoom(report)) {
            archivedReports.push(report);
        } else {
            nonArchivedReports.push(report);
        }
    });

    // Sort each group of reports accordingly
    pinnedAndGBRReports.sort((a, b) => (a?.displayName && b?.displayName ? localeCompare(a.displayName, b.displayName) : 0));
    draftReports.sort((a, b) => (a?.displayName && b?.displayName ? localeCompare(a.displayName, b.displayName) : 0));

    if (isInDefaultMode) {
        nonArchivedReports.sort((a, b) => {
            const compareDates = a?.lastVisibleActionCreated && b?.lastVisibleActionCreated ? compareStringDates(b.lastVisibleActionCreated, a.lastVisibleActionCreated) : 0;
            if (compareDates) {
                return compareDates;
            }
            const compareDisplayNames = a?.displayName && b?.displayName ? localeCompare(a.displayName, b.displayName) : 0;
            return compareDisplayNames;
        });
        // For archived reports ensure that most recent reports are at the top by reversing the order
        archivedReports.sort((a, b) => (a?.lastVisibleActionCreated && b?.lastVisibleActionCreated ? compareStringDates(b.lastVisibleActionCreated, a.lastVisibleActionCreated) : 0));
    } else {
        nonArchivedReports.sort((a, b) => (a?.displayName && b?.displayName ? localeCompare(a.displayName, b.displayName) : 0));
        archivedReports.sort((a, b) => (a?.displayName && b?.displayName ? localeCompare(a.displayName, b.displayName) : 0));
    }

    // Now that we have all the reports grouped and sorted, they must be flattened into an array and only return the reportID.
    // The order the arrays are concatenated in matters and will determine the order that the groups are displayed in the sidebar.
    const LHNReports = [...pinnedAndGBRReports, ...draftReports, ...nonArchivedReports, ...archivedReports].map((report) => report.reportID);
    return LHNReports;
}

/**
 * Gets all the data necessary for rendering an OptionRowLHN component
 */
function getOptionData({
    report,
    reportActions,
    personalDetails,
    preferredLocale,
    policy,
    parentReportAction,
    hasViolations,
}: {
    report: OnyxEntry<Report>;
    reportActions: OnyxEntry<ReportActions>;
    personalDetails: OnyxEntry<PersonalDetailsList>;
    preferredLocale: DeepValueOf<typeof CONST.LOCALES>;
    policy: OnyxEntry<Policy> | undefined;
    parentReportAction: OnyxEntry<ReportAction> | undefined;
    hasViolations: boolean;
}): ReportUtils.OptionData | undefined {
    // When a user signs out, Onyx is cleared. Due to the lazy rendering with a virtual list, it's possible for
    // this method to be called after the Onyx data has been cleared out. In that case, it's fine to do
    // a null check here and return early.
    if (!report || !personalDetails) {
        return;
    }

    const result: ReportUtils.OptionData = {
        text: '',
        alternateText: undefined,
        allReportErrors: OptionsListUtils.getAllReportErrors(report, reportActions),
        brickRoadIndicator: null,
        tooltipText: null,
        subtitle: undefined,
        login: undefined,
        accountID: undefined,
        reportID: '',
        phoneNumber: undefined,
        isUnread: null,
        isUnreadWithMention: null,
<<<<<<< HEAD
        hasDraftComment: false,
        keyForList: undefined,
        searchText: undefined,
=======
        keyForList: null,
        searchText: null,
>>>>>>> f95bf859
        isPinned: false,
        hasOutstandingChildRequest: false,
        isIOUReportOwner: null,
        isChatRoom: false,
        isArchivedRoom: false,
        shouldShowSubscript: false,
        isPolicyExpenseChat: false,
        isMoneyRequestReport: false,
        isExpenseRequest: false,
        isWaitingOnBankAccount: false,
        isAllowedToComment: true,
        isDeletedParentAction: false,
    };

    let participantAccountIDs = report.participantAccountIDs ?? [];

    // Currently, currentUser is not included in participantAccountIDs, so for selfDM we need to add the currentUser(report owner) as participants.
    if (ReportUtils.isSelfDM(report)) {
        participantAccountIDs = [report.ownerAccountID ?? 0];
    }

    const participantPersonalDetailList = Object.values(OptionsListUtils.getPersonalDetailsForAccountIDs(participantAccountIDs, personalDetails)) as PersonalDetails[];
    const personalDetail = participantPersonalDetailList[0] ?? {};
    const hasErrors = Object.keys(result.allReportErrors ?? {}).length !== 0;

    result.isThread = ReportUtils.isChatThread(report);
    result.isChatRoom = ReportUtils.isChatRoom(report);
    result.isTaskReport = ReportUtils.isTaskReport(report);
    result.parentReportAction = parentReportAction;
    result.isArchivedRoom = ReportUtils.isArchivedRoom(report);
    result.isPolicyExpenseChat = ReportUtils.isPolicyExpenseChat(report);
    result.isExpenseRequest = ReportUtils.isExpenseRequest(report);
    result.isMoneyRequestReport = ReportUtils.isMoneyRequestReport(report);
    result.shouldShowSubscript = ReportUtils.shouldReportShowSubscript(report);
    result.pendingAction = report.pendingFields?.addWorkspaceRoom ?? report.pendingFields?.createChat;
    result.brickRoadIndicator = hasErrors || hasViolations ? CONST.BRICK_ROAD_INDICATOR_STATUS.ERROR : '';
    result.ownerAccountID = report.ownerAccountID;
    result.managerID = report.managerID;
    result.reportID = report.reportID;
    result.policyID = report.policyID;
    result.stateNum = report.stateNum;
    result.statusNum = report.statusNum;
    // When the only message of a report is deleted lastVisibileActionCreated is not reset leading to wrongly
    // setting it Unread so we add additional condition here to avoid empty chat LHN from being bold.
    result.isUnread = ReportUtils.isUnread(report) && !!report.lastActorAccountID;
    result.isUnreadWithMention = ReportUtils.isUnreadWithMention(report);
    result.isPinned = report.isPinned;
    result.iouReportID = report.iouReportID;
    result.keyForList = String(report.reportID);
    result.tooltipText = ReportUtils.getReportParticipantsTitle(report.visibleChatMemberAccountIDs ?? []);
    result.hasOutstandingChildRequest = report.hasOutstandingChildRequest;
    result.parentReportID = report.parentReportID ?? '';
    result.isWaitingOnBankAccount = report.isWaitingOnBankAccount;
    result.notificationPreference = report.notificationPreference;
    result.isAllowedToComment = ReportUtils.canUserPerformWriteAction(report);
    result.chatType = report.chatType;
    result.isDeletedParentAction = report.isDeletedParentAction;
    result.isSelfDM = ReportUtils.isSelfDM(report);

    const hasMultipleParticipants = participantPersonalDetailList.length > 1 || result.isChatRoom || result.isPolicyExpenseChat || ReportUtils.isExpenseReport(report);
    const subtitle = ReportUtils.getChatRoomSubtitle(report);

    const login = Str.removeSMSDomain(personalDetail?.login ?? '');
    const status = personalDetail?.status ?? '';
    const formattedLogin = Str.isSMSLogin(login) ? LocalePhoneNumber.formatPhoneNumber(login) : login;

    // We only create tooltips for the first 10 users or so since some reports have hundreds of users, causing performance to degrade.
    const displayNamesWithTooltips = ReportUtils.getDisplayNamesWithTooltips(
        (participantPersonalDetailList || []).slice(0, 10),
        hasMultipleParticipants,
        undefined,
        ReportUtils.isSelfDM(report),
    );

    // If the last actor's details are not currently saved in Onyx Collection,
    // then try to get that from the last report action if that action is valid
    // to get data from.
    let lastActorDetails: Partial<PersonalDetails> | null = report.lastActorAccountID && personalDetails?.[report.lastActorAccountID] ? personalDetails[report.lastActorAccountID] : null;

    if (!lastActorDetails && visibleReportActionItems[report.reportID]) {
        const lastActorDisplayName = visibleReportActionItems[report.reportID]?.person?.[0]?.text;
        lastActorDetails = lastActorDisplayName
            ? {
                  displayName: lastActorDisplayName,
                  accountID: report.lastActorAccountID,
              }
            : null;
    }

    const lastActorDisplayName = OptionsListUtils.getLastActorDisplayName(lastActorDetails, hasMultipleParticipants);
    const lastMessageTextFromReport = OptionsListUtils.getLastMessageTextForReport(report, lastActorDetails, policy);

    // We need to remove sms domain in case the last message text has a phone number mention with sms domain.
    let lastMessageText = Str.removeSMSDomain(lastMessageTextFromReport);

    const lastAction = visibleReportActionItems[report.reportID];

    const isThreadMessage =
        ReportUtils.isThread(report) && lastAction?.actionName === CONST.REPORT.ACTIONS.TYPE.ADDCOMMENT && lastAction?.pendingAction !== CONST.RED_BRICK_ROAD_PENDING_ACTION.DELETE;

    if ((result.isChatRoom || result.isPolicyExpenseChat || result.isThread || result.isTaskReport || isThreadMessage) && !result.isArchivedRoom) {
        if (lastAction?.actionName === CONST.REPORT.ACTIONS.TYPE.RENAMED) {
            const newName = lastAction?.originalMessage?.newName ?? '';
            result.alternateText = Localize.translate(preferredLocale, 'newRoomPage.roomRenamedTo', {newName});
        } else if (ReportActionsUtils.isTaskAction(lastAction)) {
            result.alternateText = ReportUtils.formatReportLastMessageText(TaskUtils.getTaskReportActionMessage(lastAction).text);
        } else if (
            lastAction?.actionName === CONST.REPORT.ACTIONS.TYPE.ROOMCHANGELOG.INVITE_TO_ROOM ||
            lastAction?.actionName === CONST.REPORT.ACTIONS.TYPE.ROOMCHANGELOG.REMOVE_FROM_ROOM ||
            lastAction?.actionName === CONST.REPORT.ACTIONS.TYPE.POLICYCHANGELOG.INVITE_TO_ROOM ||
            lastAction?.actionName === CONST.REPORT.ACTIONS.TYPE.POLICYCHANGELOG.REMOVE_FROM_ROOM
        ) {
            const targetAccountIDs = lastAction?.originalMessage?.targetAccountIDs ?? [];
            const verb =
                lastAction.actionName === CONST.REPORT.ACTIONS.TYPE.ROOMCHANGELOG.INVITE_TO_ROOM || lastAction.actionName === CONST.REPORT.ACTIONS.TYPE.POLICYCHANGELOG.INVITE_TO_ROOM
                    ? Localize.translate(preferredLocale, 'workspace.invite.invited')
                    : Localize.translate(preferredLocale, 'workspace.invite.removed');
            const users = Localize.translate(preferredLocale, targetAccountIDs.length > 1 ? 'workspace.invite.users' : 'workspace.invite.user');
            result.alternateText = `${lastActorDisplayName} ${verb} ${targetAccountIDs.length} ${users}`.trim();

            const roomName = lastAction?.originalMessage?.roomName ?? '';
            if (roomName) {
                const preposition =
                    lastAction.actionName === CONST.REPORT.ACTIONS.TYPE.ROOMCHANGELOG.INVITE_TO_ROOM || lastAction.actionName === CONST.REPORT.ACTIONS.TYPE.POLICYCHANGELOG.INVITE_TO_ROOM
                        ? ` ${Localize.translate(preferredLocale, 'workspace.invite.to')}`
                        : ` ${Localize.translate(preferredLocale, 'workspace.invite.from')}`;
                result.alternateText += `${preposition} ${roomName}`;
            }
        } else if (lastAction?.actionName !== CONST.REPORT.ACTIONS.TYPE.REPORTPREVIEW && lastActorDisplayName && lastMessageTextFromReport) {
            result.alternateText = `${lastActorDisplayName}: ${lastMessageText}`;
        } else {
            result.alternateText = lastMessageTextFromReport.length > 0 ? lastMessageText : ReportActionsUtils.getLastVisibleMessage(report.reportID, {}, lastAction)?.lastMessageText;
            if (!result.alternateText) {
                result.alternateText = Localize.translate(preferredLocale, 'report.noActivityYet');
            }
        }
    } else {
        if (!lastMessageText) {
            // Here we get the beginning of chat history message and append the display name for each user, adding pronouns if there are any.
            // We also add a fullstop after the final name, the word "and" before the final name and commas between all previous names.
            lastMessageText = ReportUtils.isSelfDM(report)
                ? Localize.translate(preferredLocale, 'reportActionsView.beginningOfChatHistorySelfDM')
                : Localize.translate(preferredLocale, 'reportActionsView.beginningOfChatHistory') +
                  displayNamesWithTooltips
                      .map(({displayName, pronouns}, index) => {
                          const formattedText = !pronouns ? displayName : `${displayName} (${pronouns})`;

                          if (index === displayNamesWithTooltips.length - 1) {
                              return `${formattedText}.`;
                          }
                          if (index === displayNamesWithTooltips.length - 2) {
                              return `${formattedText} ${Localize.translate(preferredLocale, 'common.and')}`;
                          }
                          if (index < displayNamesWithTooltips.length - 2) {
                              return `${formattedText},`;
                          }

                          return '';
                      })
                      .join(' ');
        }

        result.alternateText =
            (ReportUtils.isGroupChat(report) || ReportUtils.isDeprecatedGroupDM(report)) && lastActorDisplayName
                ? `${lastActorDisplayName}: ${lastMessageText}`
                : lastMessageText || formattedLogin;
    }

    result.isIOUReportOwner = ReportUtils.isIOUOwnedByCurrentUser(result as Report);

    if (ReportActionsUtils.isActionableJoinRequestPending(report.reportID)) {
        result.isPinned = true;
        result.isUnread = true;
        result.brickRoadIndicator = CONST.BRICK_ROAD_INDICATOR_STATUS.INFO;
    }

    if (!hasMultipleParticipants) {
        result.accountID = personalDetail?.accountID;
        result.login = personalDetail?.login;
        result.phoneNumber = personalDetail?.phoneNumber;
    }

    const reportName = ReportUtils.getReportName(report, policy);

    result.text = reportName;
    result.subtitle = subtitle;
    result.participantsList = participantPersonalDetailList;

    result.icons = ReportUtils.getIcons(report, personalDetails, UserUtils.getAvatar(personalDetail?.avatar ?? {}, personalDetail?.accountID), '', -1, policy);
    result.searchText = OptionsListUtils.getSearchText(report, reportName, participantPersonalDetailList, result.isChatRoom || result.isPolicyExpenseChat, result.isThread);
    result.displayNamesWithTooltips = displayNamesWithTooltips;

    if (status) {
        result.status = status;
    }
    result.type = report.type;

    return result;
}

export default {
    getOptionData,
    getOrderedReportIDs,
};<|MERGE_RESOLUTION|>--- conflicted
+++ resolved
@@ -215,14 +215,9 @@
         phoneNumber: undefined,
         isUnread: null,
         isUnreadWithMention: null,
-<<<<<<< HEAD
         hasDraftComment: false,
         keyForList: undefined,
         searchText: undefined,
-=======
-        keyForList: null,
-        searchText: null,
->>>>>>> f95bf859
         isPinned: false,
         hasOutstandingChildRequest: false,
         isIOUReportOwner: null,
