--- conflicted
+++ resolved
@@ -317,12 +317,7 @@
     result.isExpenseRequest = ReportUtils.isExpenseRequest(report);
     result.isMoneyRequestReport = ReportUtils.isMoneyRequestReport(report);
     result.shouldShowSubscript = ReportUtils.shouldReportShowSubscript(report);
-<<<<<<< HEAD
     result.pendingAction = report.pendingFields ? report.pendingFields.addWorkspaceRoom ?? report.pendingFields.createChat : undefined;
-    // @ts-expect-error TODO: Remove this once OptionsListUtils (https://github.com/Expensify/App/issues/24921) is migrated to TypeScript.
-=======
-    result.pendingAction = report.pendingFields ? report.pendingFields.addWorkspaceRoom || report.pendingFields.createChat : undefined;
->>>>>>> ff6b1349
     result.allReportErrors = OptionsListUtils.getAllReportErrors(report, reportActions);
     result.brickRoadIndicator = hasErrors || hasViolations ? CONST.BRICK_ROAD_INDICATOR_STATUS.ERROR : '';
     result.ownerAccountID = report.ownerAccountID;
