--- conflicted
+++ resolved
@@ -127,16 +127,7 @@
 
     // Generate a unique cache key based on the function arguments
     const cachedReportsKey = JSON.stringify(
-<<<<<<< HEAD
         [currentReportId, allReports, betas, policies, priorityMode, reportActionCount],
-        /**
-         * Exclude 'participantAccountIDs', 'participants' and 'lastMessageText' keys from the stringified
-         * objects to keep the size of the resulting key manageable.
-         */
-        (key, value: unknown) => (['participantAccountIDs', 'participants', 'lastMessageText'].includes(key) ? undefined : value),
-=======
-        // eslint-disable-next-line @typescript-eslint/prefer-nullish-coalescing
-        [currentReportId, allReports, betas, policies, priorityMode, allReportActions?.[`${ONYXKEYS.COLLECTION.REPORT_ACTIONS}${currentReportId}`]?.length || 1],
         (key, value: unknown) => {
             /**
              *  Exclude some properties not to overwhelm a cached key value with huge data,
@@ -148,7 +139,6 @@
 
             return value;
         },
->>>>>>> f5a3c020
     );
 
     // Check if the result is already in the cache
