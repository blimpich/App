import deburr from 'lodash/deburr';
import CONST from '@src/CONST';
import {isSafari} from './Browser';

/**
 * Removes diacritical marks and non-alphabetic and non-latin characters from a string.
 * @param str - The input string to be sanitized.
 * @returns The sanitized string
 */
function sanitizeString(str: string): string {
    return deburr(str).toLowerCase().replaceAll(CONST.REGEX.NON_ALPHABETIC_AND_NON_LATIN_CHARS, '');
}

/**
 *  Check if the string would be empty if all invisible characters were removed.
 */
function isEmptyString(value: string): boolean {
    // \p{C} matches all 'Other' characters
    // \p{Z} matches all separators (spaces etc.)
    // Source: http://www.unicode.org/reports/tr18/#General_Category_Property
    let transformed = value.replace(CONST.REGEX.INVISIBLE_CHARACTERS_GROUPS, '');

    // Remove other invisible characters that are not in the above unicode categories
    transformed = transformed.replace(CONST.REGEX.OTHER_INVISIBLE_CHARACTERS, '');

    // Check if after removing invisible characters the string is empty
    return transformed === '';
}

/**
 *  Remove invisible characters from a string except for spaces and format characters for emoji, and trim it.
 */
function removeInvisibleCharacters(value: string): string {
    let result = value;

    // Remove spaces:
    // - \u200B: zero-width space
    // - \u2060: word joiner
    result = result.replace(/[\u200B\u2060]/g, '');

    const invisibleCharacterRegex = isSafari() ? /([\uD800-\uDBFF][\uDC00-\uDFFF])|[\p{Cc}\p{Co}\p{Cn}]/gu : /[\p{Cc}\p{Cs}\p{Co}\p{Cn}]/gu;

    // The control unicode (Cc) regex removes all newlines,
    // so we first split the string by newline and rejoin it afterward to retain the original line breaks.
    result = result
        .split('\n')
        .map((part) =>
            // Remove all characters from the 'Other' (C) category except for format characters (Cf)
            // because some of them are used for emojis
            part.replace(invisibleCharacterRegex, ''),
        )
        .join('\n');

    // Remove characters from the (Cf) category that are not used for emojis
    result = result.replace(/[\u200E-\u200F]/g, '');

    // Remove all characters from the 'Separator' (Z) category except for Space Separator (Zs)
    result = result.replace(/[\p{Zl}\p{Zp}]/gu, '');

    // If the result consist of only invisible characters, return an empty string
    if (isEmptyString(result)) {
        return '';
    }

    return result.trim();
}

/**
 * Remove accents/diacritics
 * @param text - The input string
 * @returns The string with all accents/diacritics removed
 */
function normalizeAccents(text: string) {
    return text.normalize('NFD').replace(/[\u0300-\u036f]/g, '');
}

/**
 * Normalize a string by:
 * - removing diacritical marks
 * - Removing non-alphabetic and non-latin characters from a string
 * - Removing invisible characters
 * - normalizing space-like characters into normal spaces
 * - collapsing whitespaces
 * - trimming
 */
function normalize(text: string): string {
    return removeInvisibleCharacters(text)
        .replace(/[\u00A0\u1680\u2000-\u200A\u202F\u205F\u3000]/g, ' ') // space-like -> ' '
        .replace(/\s+/g, ' ') // collapse spaces
        .trim();
}

/**
 *  Replace all CRLF with LF
 *  @param value - The input string
 *  @returns The string with all CRLF replaced with LF
 */
function normalizeCRLF(value?: string): string | undefined {
    return value?.replace(/\r\n/g, '\n');
}

/**
 * Replace all line breaks with white spaces
 */
function lineBreaksToSpaces(text = '', useNonBreakingSpace = false) {
    return text.replace(CONST.REGEX.LINE_BREAK, useNonBreakingSpace ? '\u00A0' : ' ');
}

/**
 * Get the first line of the string
 */
function getFirstLine(text = '') {
    // Split the input string by newline characters and return the first element of the resulting array
    const lines = text.split('\n');
    return lines.at(0);
}

/**
 * Remove double quotes from the string
 */
function removeDoubleQuotes(text = '') {
    return text.replace(/"/g, '');
}

/**
 * Sort an array of strings by their length.
 * The longest strings will be at the end of the array.
 */
function sortStringArrayByLength(arr: string[]): string[] {
    return arr.sort((a, b) => a.length - b.length);
}

/**
 * Remove pre tag from the html
 */
function removePreCodeBlock(text = '') {
    return text.replace(/<pre[^>]*>|<\/pre>/g, '');
}

/**
<<<<<<< HEAD
 * Remove white spaces length from the string
 */
function countWhiteSpaces(str: string): number {
    // eslint-disable-next-line @typescript-eslint/prefer-nullish-coalescing
    return (str.match(/ /g) || []).length;
=======
 * Hash a string, plus some logic to increase entropy and reduce collisions.
 *
 * @param str - the string to generate a whole number hash from
 * @param max - the hash will not be more than this maximum. It defaults to 2^32 to prevent the hash from overflowing the max number space in JavaScript, which is 2^53
 *
 * @example
 * // deterministically choose an item from an array with an even distribution:
 * const avatars = [Avatar1, Avatar2, Avatar3, Avatar4];
 * const email = 'someone@gmail.com';
 * const defaultAvatarForEmail = avatars[StringUtils.hash(email, avatars.length)];
 */
function hash(str: string, max: number = 2 ** 32): number {
    if (max <= 0) {
        throw new Error('max must be a positive integer');
    }

    // Create a rolling hash from the characters
    let hashCode = 0;
    for (let i = 0; i < str.length; i++) {
        // Char code, weighted by position in the string (this way "act" and "cat" will produce different hashes)
        const charCode = str.charCodeAt(i) * (i + 1);

        // Multiplied and offset by prime numbers for more even distribution.
        hashCode *= 31;
        hashCode += charCode + 7;

        // Continuously mod by the max to prevent max number overflow for large strings
        hashCode %= max;
    }
    return Math.abs(hashCode);
>>>>>>> ec5d3253
}

export default {
    sanitizeString,
    isEmptyString,
    removeInvisibleCharacters,
    normalize,
    normalizeAccents,
    normalizeCRLF,
    lineBreaksToSpaces,
    getFirstLine,
    removeDoubleQuotes,
    removePreCodeBlock,
    sortStringArrayByLength,
<<<<<<< HEAD
    countWhiteSpaces,
=======
    hash,
>>>>>>> ec5d3253
};<|MERGE_RESOLUTION|>--- conflicted
+++ resolved
@@ -138,13 +138,13 @@
 }
 
 /**
-<<<<<<< HEAD
  * Remove white spaces length from the string
  */
 function countWhiteSpaces(str: string): number {
     // eslint-disable-next-line @typescript-eslint/prefer-nullish-coalescing
     return (str.match(/ /g) || []).length;
-=======
+}
+
  * Hash a string, plus some logic to increase entropy and reduce collisions.
  *
  * @param str - the string to generate a whole number hash from
@@ -175,7 +175,6 @@
         hashCode %= max;
     }
     return Math.abs(hashCode);
->>>>>>> ec5d3253
 }
 
 export default {
@@ -190,9 +189,6 @@
     removeDoubleQuotes,
     removePreCodeBlock,
     sortStringArrayByLength,
-<<<<<<< HEAD
     countWhiteSpaces,
-=======
     hash,
->>>>>>> ec5d3253
 };