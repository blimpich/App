--- conflicted
+++ resolved
@@ -240,12 +240,8 @@
         }
     }
 
-<<<<<<< HEAD
-    let displayAmountText: TranslationPathOrText = isTransactionScanning ? {translationPath: 'iou.receiptStatusTitle'} : {text: convertToDisplayString(requestAmount, requestCurrency)};
-=======
     const amount = isBillSplit ? getOriginalTransactionIfBillIsSplit(transaction).originalTransaction?.amount : requestAmount;
-    let displayAmountText: TranslationPathOrText = isScanning ? {translationPath: 'iou.receiptStatusTitle'} : {text: convertToDisplayString(amount, requestCurrency)};
->>>>>>> 84f09e63
+    let displayAmountText: TranslationPathOrText = isTransactionScanning ? {translationPath: 'iou.receiptStatusTitle'} : {text: convertToDisplayString(amount, requestCurrency)};
     if (isFetchingWaypoints && !requestAmount) {
         displayAmountText = {translationPath: 'iou.fieldPending'};
     }
