import truncate from 'lodash/truncate';
import type {OnyxEntry, OnyxInputValue} from 'react-native-onyx';
import CONST from '@src/CONST';
import type {TranslationPaths} from '@src/languages/types';
import ROUTES from '@src/ROUTES';
import type * as OnyxTypes from '@src/types/onyx';
import {isEmptyObject} from '@src/types/utils/EmptyObject';
import {abandonReviewDuplicateTransactions, setReviewDuplicatesKey} from './actions/Transaction';
import {convertToDisplayString} from './CurrencyUtils';
import DateUtils from './DateUtils';
import type {PlatformStackRouteProp} from './Navigation/PlatformStackNavigation/types';
import type {TransactionDuplicateNavigatorParamList} from './Navigation/types';
import {getOriginalMessage, getReportAction, isMessageDeleted, isMoneyRequestAction} from './ReportActionsUtils';
import {hasActionsWithErrors, hasReportViolations, isPaidGroupPolicy, isPaidGroupPolicyExpenseReport, isReportApproved, isReportOwner, isSettled} from './ReportUtils';
import type {TransactionDetails} from './ReportUtils';
import StringUtils from './StringUtils';
import {
    compareDuplicateTransactionFields,
    getFormattedCreated,
<<<<<<< HEAD
=======
    getOriginalTransactionWithSplitInfo,
>>>>>>> 4510fc76
    hasMissingSmartscanFields,
    hasNoticeTypeViolation,
    hasPendingRTERViolation,
    hasViolation,
    hasWarningTypeViolation,
    isAmountMissing,
    isCardTransaction,
    isCreatedMissing,
    isDistanceRequest,
    isFetchingWaypointsFromServer,
    isMerchantMissing,
    isOnHold,
    isPending,
    isPerDiemRequest,
    isScanning,
} from './TransactionUtils';

const emptyPersonalDetails: OnyxTypes.PersonalDetails = {
    accountID: CONST.REPORT.OWNER_ACCOUNT_ID_FAKE,
    avatar: '',
    displayName: undefined,
    login: undefined,
};

function getIOUData(managerID: number, ownerAccountID: number, isIOUReport: boolean, personalDetails: OnyxTypes.PersonalDetailsList | undefined, amount: number) {
    let fromID = ownerAccountID;
    let toID = managerID;

    if (amount < 0) {
        fromID = managerID;
        toID = ownerAccountID;
    }

    return fromID && toID && isIOUReport
        ? {
              from: personalDetails ? personalDetails[fromID] : emptyPersonalDetails,
              to: personalDetails ? personalDetails[toID] : emptyPersonalDetails,
          }
        : undefined;
}

const getReviewNavigationRoute = (
    route: PlatformStackRouteProp<TransactionDuplicateNavigatorParamList, 'Transaction_Duplicate_Review'>,
    report: OnyxEntry<OnyxTypes.Report>,
    transaction: OnyxEntry<OnyxTypes.Transaction>,
    duplicates: string[],
) => {
    const backTo = route.params.backTo;

    const parentReportAction = getReportAction(report?.parentReportID, report?.parentReportActionID);
    const reviewingTransactionID = isMoneyRequestAction(parentReportAction) ? getOriginalMessage(parentReportAction)?.IOUTransactionID : undefined;

    // Clear the draft before selecting a different expense to prevent merging fields from the previous expense
    // (e.g., category, tag, tax) that may be not enabled/available in the new expense's policy.
    abandonReviewDuplicateTransactions();
    const comparisonResult = compareDuplicateTransactionFields(reviewingTransactionID, transaction?.reportID, transaction?.transactionID ?? reviewingTransactionID);
    setReviewDuplicatesKey({...comparisonResult.keep, duplicates, transactionID: transaction?.transactionID, reportID: transaction?.reportID});

    if (comparisonResult.change.merchant) {
        return ROUTES.TRANSACTION_DUPLICATE_REVIEW_MERCHANT_PAGE.getRoute(route.params?.threadReportID, backTo);
    }
    if (comparisonResult.change.category) {
        return ROUTES.TRANSACTION_DUPLICATE_REVIEW_CATEGORY_PAGE.getRoute(route.params?.threadReportID, backTo);
    }
    if (comparisonResult.change.tag) {
        return ROUTES.TRANSACTION_DUPLICATE_REVIEW_TAG_PAGE.getRoute(route.params?.threadReportID, backTo);
    }
    if (comparisonResult.change.description) {
        return ROUTES.TRANSACTION_DUPLICATE_REVIEW_DESCRIPTION_PAGE.getRoute(route.params?.threadReportID, backTo);
    }
    if (comparisonResult.change.taxCode) {
        return ROUTES.TRANSACTION_DUPLICATE_REVIEW_TAX_CODE_PAGE.getRoute(route.params?.threadReportID, backTo);
    }
    if (comparisonResult.change.billable) {
        return ROUTES.TRANSACTION_DUPLICATE_REVIEW_BILLABLE_PAGE.getRoute(route.params?.threadReportID, backTo);
    }
    if (comparisonResult.change.reimbursable) {
        return ROUTES.TRANSACTION_DUPLICATE_REVIEW_REIMBURSABLE_PAGE.getRoute(route.params?.threadReportID, backTo);
    }

    return ROUTES.TRANSACTION_DUPLICATE_CONFIRMATION_PAGE.getRoute(route.params?.threadReportID, backTo);
};

type TranslationPathOrText = {
    translationPath?: TranslationPaths;
    text?: string;
};

const dotSeparator: TranslationPathOrText = {text: ` ${CONST.DOT_SEPARATOR} `};

<<<<<<< HEAD
const getOriginalTransactionIfBillIsSplit = (transaction: OnyxEntry<OnyxTypes.Transaction>, originalTransaction?: OnyxEntry<OnyxTypes.Transaction>) => {
    const {originalTransactionID, source, splits} = transaction?.comment ?? {};

    if (splits && splits.length > 0) {
        return {isBillSplit: true, originalTransaction: originalTransaction ?? transaction};
    }

    if (!originalTransactionID || source !== CONST.IOU.TYPE.SPLIT) {
        return {isBillSplit: false, originalTransaction: transaction};
    }

    return {isBillSplit: !!originalTransaction, originalTransaction: originalTransaction ?? transaction};
};

=======
>>>>>>> 4510fc76
function getViolationTranslatePath(violations: OnyxTypes.TransactionViolations, hasFieldErrors: boolean, violationMessage: string, isTransactionOnHold: boolean): TranslationPathOrText {
    const violationsCount = violations?.filter((v) => v.type === CONST.VIOLATION_TYPES.VIOLATION).length ?? 0;

    const hasViolationsAndHold = violationsCount > 0 && isTransactionOnHold;
    const isTooLong = violationsCount > 1 || violationMessage.length > CONST.REPORT_VIOLATIONS.RBR_MESSAGE_MAX_CHARACTERS_FOR_PREVIEW;
    const hasViolationsAndFieldErrors = violationsCount > 0 && hasFieldErrors;

    return isTooLong || hasViolationsAndHold || hasViolationsAndFieldErrors ? {translationPath: 'violations.reviewRequired'} : {text: violationMessage};
}

/**
 * Extracts unique error messages from report actions. If no report or actions are found,
 * it returns an empty array. It identifies the latest error in each action and filters out duplicates to
 * ensure only unique error messages are returned.
 */
function getUniqueActionErrors(reportActions: OnyxTypes.ReportActions) {
    const reportErrors = Object.values(reportActions).map((reportAction) => {
        const errors = reportAction.errors ?? {};
        const key = Object.keys(errors).sort().reverse().at(0) ?? '';
        const error = errors[key];
        return typeof error === 'string' ? error : '';
    });

    return [...new Set(reportErrors)].filter((err) => err.length);
}

function getTransactionPreviewTextAndTranslationPaths({
    iouReport,
    transaction,
    action,
    violations,
    transactionDetails,
    isBillSplit,
    shouldShowRBR,
    violationMessage,
    reportActions,
    originalTransaction,
}: {
    iouReport: OnyxEntry<OnyxTypes.Report>;
    transaction: OnyxEntry<OnyxTypes.Transaction>;
    action: OnyxEntry<OnyxTypes.ReportAction>;
    violations: OnyxTypes.TransactionViolations;
    transactionDetails: Partial<TransactionDetails>;
    isBillSplit: boolean;
    shouldShowRBR: boolean;
    violationMessage?: string;
    reportActions?: OnyxTypes.ReportActions;
    originalTransaction?: OnyxEntry<OnyxTypes.Transaction>;
}) {
    const isFetchingWaypoints = isFetchingWaypointsFromServer(transaction);
    const isTransactionOnHold = isOnHold(transaction);
    const isTransactionMadeWithCard = isCardTransaction(transaction);
    const isMoneyRequestSettled = isSettled(iouReport?.reportID);
    const isSettlementOrApprovalPartial = !!iouReport?.pendingFields?.partial;
    const isPartialHold = isSettlementOrApprovalPartial && isTransactionOnHold;

    // We don't use isOnHold because it's true for duplicated transaction too and we only want to show hold message if the transaction is truly on hold
    const shouldShowHoldMessage = !(isMoneyRequestSettled && !isSettlementOrApprovalPartial) && !!transaction?.comment?.hold;
    const showCashOrCard: TranslationPathOrText = {translationPath: isTransactionMadeWithCard ? 'iou.card' : 'iou.cash'};
    const isTransactionScanning = isScanning(transaction);
    const hasFieldErrors = hasMissingSmartscanFields(transaction);
    const hasViolationsOfTypeNotice = hasNoticeTypeViolation(transaction?.transactionID, violations, true) && isPaidGroupPolicy(iouReport);
    const hasActionWithErrors = hasActionsWithErrors(iouReport?.reportID);

    const {amount: requestAmount, currency: requestCurrency} = transactionDetails;

    let RBRMessage: TranslationPathOrText | undefined;

    if (!shouldShowRBR || !transaction) {
        RBRMessage = {text: ''};
    }

    if (shouldShowHoldMessage && RBRMessage === undefined) {
        RBRMessage = {translationPath: 'iou.expenseWasPutOnHold'};
    }

    const path = getViolationTranslatePath(violations, hasFieldErrors, violationMessage ?? '', isTransactionOnHold);
    if (path.translationPath === 'violations.reviewRequired' || (RBRMessage === undefined && violationMessage)) {
        RBRMessage = path;
    }

    if (hasFieldErrors && RBRMessage === undefined) {
        const merchantMissing = isMerchantMissing(transaction);
        const amountMissing = isAmountMissing(transaction);
        if (amountMissing && merchantMissing) {
            RBRMessage = {translationPath: 'violations.reviewRequired'};
        } else if (amountMissing) {
            RBRMessage = {translationPath: 'iou.missingAmount'};
        } else if (merchantMissing) {
            RBRMessage = {translationPath: 'iou.missingMerchant'};
        }
    }

    if (RBRMessage === undefined && hasActionWithErrors && !!reportActions) {
        const actionsWithErrors = getUniqueActionErrors(reportActions);
        RBRMessage = actionsWithErrors.length > 1 ? {translationPath: 'violations.reviewRequired'} : {text: actionsWithErrors.at(0)};
    }

    RBRMessage ??= {text: ''};

    let previewHeaderText: TranslationPathOrText[] = [showCashOrCard];

    if (isDistanceRequest(transaction)) {
        previewHeaderText = [{translationPath: 'common.distance'}];
    } else if (isPerDiemRequest(transaction)) {
        previewHeaderText = [{translationPath: 'common.perDiem'}];
    } else if (isTransactionScanning) {
        previewHeaderText = [{translationPath: 'common.receipt'}];
    } else if (isBillSplit) {
        previewHeaderText = [{translationPath: 'iou.split'}];
    }

    if (!isCreatedMissing(transaction)) {
        const created = getFormattedCreated(transaction);
        const date = DateUtils.formatWithUTCTimeZone(created, DateUtils.doesDateBelongToAPastYear(created) ? CONST.DATE.MONTH_DAY_YEAR_ABBR_FORMAT : CONST.DATE.MONTH_DAY_ABBR_FORMAT);
        previewHeaderText.unshift({text: date}, dotSeparator);
    }

    if (isPending(transaction)) {
        previewHeaderText.push(dotSeparator, {translationPath: 'iou.pending'});
    }

    if (hasPendingRTERViolation(violations)) {
        previewHeaderText.push(dotSeparator, {translationPath: 'iou.pendingMatch'});
    }

    let isPreviewHeaderTextComplete = false;

    if (isMoneyRequestSettled && !iouReport?.isCancelledIOU && !isPartialHold) {
        previewHeaderText.push(dotSeparator, {translationPath: isTransactionMadeWithCard ? 'common.done' : 'iou.settledExpensify'});
        isPreviewHeaderTextComplete = true;
    }

    if (!isPreviewHeaderTextComplete) {
        if (hasViolationsOfTypeNotice && transaction && !isReportApproved({report: iouReport}) && !isSettled(iouReport?.reportID)) {
            previewHeaderText.push(dotSeparator, {translationPath: 'violations.reviewRequired'});
        } else if (isPaidGroupPolicyExpenseReport(iouReport) && isReportApproved({report: iouReport}) && !isSettled(iouReport?.reportID) && !isPartialHold) {
            previewHeaderText.push(dotSeparator, {translationPath: 'iou.approved'});
        } else if (iouReport?.isCancelledIOU) {
            previewHeaderText.push(dotSeparator, {translationPath: 'iou.canceled'});
        } else if (shouldShowHoldMessage) {
            previewHeaderText.push(dotSeparator, {translationPath: 'violations.hold'});
        }
    }

<<<<<<< HEAD
    const amount = isBillSplit ? getOriginalTransactionIfBillIsSplit(transaction, originalTransaction).originalTransaction?.amount : requestAmount;
    let displayAmountText: TranslationPathOrText = isTransactionScanning ? {translationPath: 'iou.receiptStatusTitle'} : {text: convertToDisplayString(amount, requestCurrency)};
=======
    const amount = isBillSplit ? getOriginalTransactionWithSplitInfo(transaction).originalTransaction?.amount : requestAmount;
    let displayAmountText: TranslationPathOrText = isScanning ? {translationPath: 'iou.receiptStatusTitle'} : {text: convertToDisplayString(amount, requestCurrency)};
>>>>>>> 4510fc76
    if (isFetchingWaypoints && !requestAmount) {
        displayAmountText = {translationPath: 'iou.fieldPending'};
    }

    const iouOriginalMessage: OnyxEntry<OnyxTypes.OriginalMessageIOU> = isMoneyRequestAction(action) ? (getOriginalMessage(action) ?? undefined) : undefined;
    const displayDeleteAmountText: TranslationPathOrText = {text: convertToDisplayString(iouOriginalMessage?.amount, iouOriginalMessage?.currency)};

    return {
        RBRMessage,
        displayAmountText,
        displayDeleteAmountText,
        previewHeaderText,
    };
}

function createTransactionPreviewConditionals({
    iouReport,
    transaction,
    action,
    violations,
    transactionDetails,
    isBillSplit,
    isReportAPolicyExpenseChat,
    areThereDuplicates,
}: {
    iouReport: OnyxInputValue<OnyxTypes.Report> | undefined;
    transaction: OnyxEntry<OnyxTypes.Transaction> | undefined;
    action: OnyxEntry<OnyxTypes.ReportAction>;
    violations: OnyxTypes.TransactionViolations;
    transactionDetails: Partial<TransactionDetails>;
    isBillSplit: boolean;
    isReportAPolicyExpenseChat: boolean;
    areThereDuplicates: boolean;
}) {
    const {amount: requestAmount, comment: requestComment, merchant, tag, category} = transactionDetails;

    const requestMerchant = truncate(merchant, {length: CONST.REQUEST_PREVIEW.MAX_LENGTH});
    const description = truncate(StringUtils.lineBreaksToSpaces(requestComment), {length: CONST.REQUEST_PREVIEW.MAX_LENGTH});

    const isMoneyRequestSettled = isSettled(iouReport?.reportID);
    const isApproved = isReportApproved({report: iouReport});
    const isSettlementOrApprovalPartial = !!iouReport?.pendingFields?.partial;

    const hasViolationsOfTypeNotice = hasNoticeTypeViolation(transaction?.transactionID, violations, true) && iouReport && isPaidGroupPolicy(iouReport);
    const hasFieldErrors = hasMissingSmartscanFields(transaction);

    const isFetchingWaypoints = isFetchingWaypointsFromServer(transaction);

    const isTransactionOnHold = isOnHold(transaction);
    const isFullySettled = isMoneyRequestSettled && !isSettlementOrApprovalPartial;
    const isFullyApproved = isApproved && !isSettlementOrApprovalPartial;

    const shouldShowSkeleton = isEmptyObject(transaction) && !isMessageDeleted(action) && action?.pendingAction !== CONST.RED_BRICK_ROAD_PENDING_ACTION.DELETE;
    const shouldShowTag = !!tag && isReportAPolicyExpenseChat;
    const shouldShowCategory = !!category && isReportAPolicyExpenseChat;

    // eslint-disable-next-line @typescript-eslint/prefer-nullish-coalescing
    const hasAnyViolations = hasViolationsOfTypeNotice || hasWarningTypeViolation(transaction?.transactionID, violations, true) || hasViolation(transaction, violations, true);
    const hasErrorOrOnHold = hasFieldErrors || (!isFullySettled && !isFullyApproved && isTransactionOnHold);
    const hasReportViolationsOrActionErrors = (isReportOwner(iouReport) && hasReportViolations(iouReport?.reportID)) || hasActionsWithErrors(iouReport?.reportID);
    const shouldShowRBR = hasAnyViolations || hasErrorOrOnHold || hasReportViolationsOrActionErrors;

    // When there are no settled transactions in duplicates, show the "Keep this one" button
    const shouldShowKeepButton = areThereDuplicates;
    const shouldShowSplitShare = isBillSplit && !!requestAmount && requestAmount > 0;

    /*
 Show the merchant for IOUs and expenses only if:
 - the merchant is not empty, is custom, or is not related to scanning smartscan;
 - the expense is not a distance expense with a pending route and amount = 0 - in this case,
   the merchant says: "Route pending...", which is already shown in the amount field;
*/
    const shouldShowMerchant =
        !!requestMerchant &&
        requestMerchant !== CONST.TRANSACTION.PARTIAL_TRANSACTION_MERCHANT &&
        requestMerchant !== CONST.TRANSACTION.DEFAULT_MERCHANT &&
        !(isFetchingWaypoints && !requestAmount);
    const shouldShowDescription = !!description && !shouldShowMerchant && !isScanning(transaction);

    return {
        shouldShowSkeleton,
        shouldShowTag,
        shouldShowRBR,
        shouldShowCategory,
        shouldShowKeepButton,
        shouldShowSplitShare,
        shouldShowMerchant,
        shouldShowDescription,
    };
}

export {getReviewNavigationRoute, getIOUData, getTransactionPreviewTextAndTranslationPaths, createTransactionPreviewConditionals, getViolationTranslatePath, getUniqueActionErrors};
export type {TranslationPathOrText};<|MERGE_RESOLUTION|>--- conflicted
+++ resolved
@@ -17,10 +17,7 @@
 import {
     compareDuplicateTransactionFields,
     getFormattedCreated,
-<<<<<<< HEAD
-=======
     getOriginalTransactionWithSplitInfo,
->>>>>>> 4510fc76
     hasMissingSmartscanFields,
     hasNoticeTypeViolation,
     hasPendingRTERViolation,
@@ -111,23 +108,6 @@
 
 const dotSeparator: TranslationPathOrText = {text: ` ${CONST.DOT_SEPARATOR} `};
 
-<<<<<<< HEAD
-const getOriginalTransactionIfBillIsSplit = (transaction: OnyxEntry<OnyxTypes.Transaction>, originalTransaction?: OnyxEntry<OnyxTypes.Transaction>) => {
-    const {originalTransactionID, source, splits} = transaction?.comment ?? {};
-
-    if (splits && splits.length > 0) {
-        return {isBillSplit: true, originalTransaction: originalTransaction ?? transaction};
-    }
-
-    if (!originalTransactionID || source !== CONST.IOU.TYPE.SPLIT) {
-        return {isBillSplit: false, originalTransaction: transaction};
-    }
-
-    return {isBillSplit: !!originalTransaction, originalTransaction: originalTransaction ?? transaction};
-};
-
-=======
->>>>>>> 4510fc76
 function getViolationTranslatePath(violations: OnyxTypes.TransactionViolations, hasFieldErrors: boolean, violationMessage: string, isTransactionOnHold: boolean): TranslationPathOrText {
     const violationsCount = violations?.filter((v) => v.type === CONST.VIOLATION_TYPES.VIOLATION).length ?? 0;
 
@@ -273,13 +253,8 @@
         }
     }
 
-<<<<<<< HEAD
-    const amount = isBillSplit ? getOriginalTransactionIfBillIsSplit(transaction, originalTransaction).originalTransaction?.amount : requestAmount;
-    let displayAmountText: TranslationPathOrText = isTransactionScanning ? {translationPath: 'iou.receiptStatusTitle'} : {text: convertToDisplayString(amount, requestCurrency)};
-=======
     const amount = isBillSplit ? getOriginalTransactionWithSplitInfo(transaction).originalTransaction?.amount : requestAmount;
     let displayAmountText: TranslationPathOrText = isScanning ? {translationPath: 'iou.receiptStatusTitle'} : {text: convertToDisplayString(amount, requestCurrency)};
->>>>>>> 4510fc76
     if (isFetchingWaypoints && !requestAmount) {
         displayAmountText = {translationPath: 'iou.fieldPending'};
     }
