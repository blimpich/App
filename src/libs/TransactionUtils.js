--- conflicted
+++ resolved
@@ -226,7 +226,6 @@
     return _.filter(allTransactions, (transaction) => transaction.reportID === reportID);
 }
 
-<<<<<<< HEAD
 function isReceiptBeingScanned(transaction) {
     return transaction.receipt.state === CONST.IOU.RECEIPT_STATE.SCANREADY || transaction.receipt.state === CONST.IOU.RECEIPT_STATE.SCANNING;
 }
@@ -238,12 +237,10 @@
     getDescription,
     getAmount,
     getCurrency,
+    getMerchant,
     getCreated,
     getLinkedTransaction,
     getAllReportTransactions,
     hasReceipt,
     isReceiptBeingScanned,
-};
-=======
-export {buildOptimisticTransaction, getUpdatedTransaction, getTransaction, getDescription, getAmount, getCurrency, getMerchant, getCreated, getLinkedTransaction, getAllReportTransactions};
->>>>>>> 977f1fd8
+};