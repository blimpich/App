--- conflicted
+++ resolved
@@ -443,11 +443,8 @@
     getAmount,
     getCurrency,
     getCardID,
-<<<<<<< HEAD
     getOriginalCurrency,
     getOriginalAmount,
-=======
->>>>>>> 9ee6be9d
     getMerchant,
     getMCCGroup,
     getCreated,
