import lodashHas from 'lodash/has';
import lodashIsEqual from 'lodash/isEqual';
import type {OnyxCollection, OnyxEntry} from 'react-native-onyx';
import Onyx from 'react-native-onyx';
import type {ValueOf} from 'type-fest';
import CONST from '@src/CONST';
import ONYXKEYS from '@src/ONYXKEYS';
import type {Beta, OnyxInputOrEntry, Policy, RecentWaypoint, Report, ReviewDuplicates, TaxRate, TaxRates, Transaction, TransactionViolation, TransactionViolations} from '@src/types/onyx';
import type {Comment, Receipt, TransactionChanges, TransactionPendingFieldsKey, Waypoint, WaypointCollection} from '@src/types/onyx/Transaction';
import {isEmptyObject} from '@src/types/utils/EmptyObject';
import type {IOURequestType} from './actions/IOU';
import {isCorporateCard, isExpensifyCard} from './CardUtils';
import DateUtils from './DateUtils';
import * as Localize from './Localize';
import * as NumberUtils from './NumberUtils';
import Permissions from './Permissions';
import {getCleanedTagName, getCustomUnitRate} from './PolicyUtils';
// eslint-disable-next-line import/no-cycle
import * as ReportActionsUtils from './ReportActionsUtils';

let allTransactions: OnyxCollection<Transaction> = {};
Onyx.connect({
    key: ONYXKEYS.COLLECTION.TRANSACTION,
    waitForCollectionCallback: true,
    callback: (value) => {
        if (!value) {
            return;
        }
        allTransactions = Object.fromEntries(Object.entries(value).filter(([, transaction]) => !!transaction));
    },
});

let allTransactionViolations: OnyxCollection<TransactionViolations> = {};
Onyx.connect({
    key: ONYXKEYS.COLLECTION.TRANSACTION_VIOLATIONS,
    waitForCollectionCallback: true,
    callback: (value) => (allTransactionViolations = value),
});

let allReports: OnyxCollection<Report>;
Onyx.connect({
    key: ONYXKEYS.COLLECTION.REPORT,
    waitForCollectionCallback: true,
    callback: (value) => (allReports = value),
});

let currentUserEmail = '';
let currentUserAccountID = -1;
Onyx.connect({
    key: ONYXKEYS.SESSION,
    callback: (val) => {
        currentUserEmail = val?.email ?? '';
        currentUserAccountID = val?.accountID ?? -1;
    },
});

let allBetas: OnyxEntry<Beta[]>;
Onyx.connect({
    key: ONYXKEYS.BETAS,
    callback: (value) => (allBetas = value),
});

function isDistanceRequest(transaction: OnyxEntry<Transaction>): boolean {
    // This is used during the expense creation flow before the transaction has been saved to the server
    if (lodashHas(transaction, 'iouRequestType')) {
        return transaction?.iouRequestType === CONST.IOU.REQUEST_TYPE.DISTANCE;
    }

    // This is the case for transaction objects once they have been saved to the server
    const type = transaction?.comment?.type;
    const customUnitName = transaction?.comment?.customUnit?.name;
    return type === CONST.TRANSACTION.TYPE.CUSTOM_UNIT && customUnitName === CONST.CUSTOM_UNITS.NAME_DISTANCE;
}

function isScanRequest(transaction: OnyxEntry<Transaction>): boolean {
    // This is used during the expense creation flow before the transaction has been saved to the server
    if (lodashHas(transaction, 'iouRequestType')) {
        return transaction?.iouRequestType === CONST.IOU.REQUEST_TYPE.SCAN;
    }

    return !!transaction?.receipt?.source && transaction?.amount === 0;
}

function getRequestType(transaction: OnyxEntry<Transaction>): IOURequestType {
    if (isDistanceRequest(transaction)) {
        return CONST.IOU.REQUEST_TYPE.DISTANCE;
    }
    if (isScanRequest(transaction)) {
        return CONST.IOU.REQUEST_TYPE.SCAN;
    }

    return CONST.IOU.REQUEST_TYPE.MANUAL;
}

function isManualRequest(transaction: Transaction): boolean {
    // This is used during the expense creation flow before the transaction has been saved to the server
    if (lodashHas(transaction, 'iouRequestType')) {
        return transaction.iouRequestType === CONST.IOU.REQUEST_TYPE.MANUAL;
    }

    return getRequestType(transaction) === CONST.IOU.REQUEST_TYPE.MANUAL;
}

/**
 * Optimistically generate a transaction.
 *
 * @param amount – in cents
 * @param [existingTransactionID] When creating a distance expense, an empty transaction has already been created with a transactionID. In that case, the transaction here needs to have
 * it's transactionID match what was already generated.
 */
function buildOptimisticTransaction(
    amount: number,
    currency: string,
    reportID: string,
    comment = '',
    created = '',
    source = '',
    originalTransactionID = '',
    merchant = '',
    receipt?: OnyxEntry<Receipt>,
    filename = '',
    existingTransactionID: string | null = null,
    category = '',
    tag = '',
    taxCode = '',
    taxAmount = 0,
    billable = false,
    pendingFields: Partial<{[K in TransactionPendingFieldsKey]: ValueOf<typeof CONST.RED_BRICK_ROAD_PENDING_ACTION>}> | undefined = undefined,
    reimbursable = true,
): Transaction {
    // transactionIDs are random, positive, 64-bit numeric strings.
    // Because JS can only handle 53-bit numbers, transactionIDs are strings in the front-end (just like reportActionID)
    const transactionID = existingTransactionID ?? NumberUtils.rand64();

    const commentJSON: Comment = {comment};
    if (source) {
        commentJSON.source = source;
    }
    if (originalTransactionID) {
        commentJSON.originalTransactionID = originalTransactionID;
    }

    return {
        ...(!isEmptyObject(pendingFields) ? {pendingFields} : {}),
        transactionID,
        amount,
        currency,
        reportID,
        comment: commentJSON,
        merchant: merchant || CONST.TRANSACTION.PARTIAL_TRANSACTION_MERCHANT,
        created: created || DateUtils.getDBTime(),
        pendingAction: CONST.RED_BRICK_ROAD_PENDING_ACTION.ADD,
        receipt,
        filename,
        category,
        tag,
        taxCode,
        taxAmount,
        billable,
        reimbursable,
    };
}

/**
 * Check if the transaction has an Ereceipt
 */
function hasEReceipt(transaction: Transaction | undefined | null): boolean {
    return !!transaction?.hasEReceipt;
}

function hasReceipt(transaction: OnyxInputOrEntry<Transaction> | undefined): boolean {
    return !!transaction?.receipt?.state || hasEReceipt(transaction);
}

function isMerchantMissing(transaction: OnyxEntry<Transaction>) {
    if (transaction?.modifiedMerchant && transaction.modifiedMerchant !== '') {
        return transaction.modifiedMerchant === CONST.TRANSACTION.PARTIAL_TRANSACTION_MERCHANT;
    }
    const isMerchantEmpty = transaction?.merchant === CONST.TRANSACTION.PARTIAL_TRANSACTION_MERCHANT || transaction?.merchant === '';

    return isMerchantEmpty;
}

/**
 * Check if the merchant is partial i.e. `(none)`
 */
function isPartialMerchant(merchant: string): boolean {
    return merchant === CONST.TRANSACTION.PARTIAL_TRANSACTION_MERCHANT;
}

function isAmountMissing(transaction: OnyxEntry<Transaction>) {
    return transaction?.amount === 0 && (!transaction.modifiedAmount || transaction.modifiedAmount === 0);
}

function isCreatedMissing(transaction: OnyxEntry<Transaction>) {
    return transaction?.created === '' && (!transaction.created || transaction.modifiedCreated === '');
}

function areRequiredFieldsEmpty(transaction: OnyxEntry<Transaction>): boolean {
    const parentReport = allReports?.[`${ONYXKEYS.COLLECTION.REPORT}${transaction?.reportID}`] ?? null;
    const isFromExpenseReport = parentReport?.type === CONST.REPORT.TYPE.EXPENSE;
    const isSplitPolicyExpenseChat = !!transaction?.comment?.splits?.some((participant) => allReports?.[`${ONYXKEYS.COLLECTION.REPORT}${participant.chatReportID}`]?.isOwnPolicyExpenseChat);
    const isMerchantRequired = isFromExpenseReport || isSplitPolicyExpenseChat;
    return (isMerchantRequired && isMerchantMissing(transaction)) || isAmountMissing(transaction) || isCreatedMissing(transaction);
}

/**
 * Given the edit made to the expnse, return an updated transaction object.
 */
function getUpdatedTransaction(transaction: Transaction, transactionChanges: TransactionChanges, isFromExpenseReport: boolean, shouldUpdateReceiptState = true): Transaction {
    // Only changing the first level fields so no need for deep clone now
    const updatedTransaction = {...transaction};
    let shouldStopSmartscan = false;

    // The comment property does not have its modifiedComment counterpart
    if (Object.hasOwn(transactionChanges, 'comment')) {
        updatedTransaction.comment = {
            ...updatedTransaction.comment,
            comment: transactionChanges.comment,
        };
    }
    if (Object.hasOwn(transactionChanges, 'created')) {
        updatedTransaction.modifiedCreated = transactionChanges.created;
        shouldStopSmartscan = true;
    }
    if (Object.hasOwn(transactionChanges, 'amount') && typeof transactionChanges.amount === 'number') {
        updatedTransaction.modifiedAmount = isFromExpenseReport ? -transactionChanges.amount : transactionChanges.amount;
        shouldStopSmartscan = true;
    }
    if (Object.hasOwn(transactionChanges, 'currency')) {
        updatedTransaction.modifiedCurrency = transactionChanges.currency;
        shouldStopSmartscan = true;
    }

    if (Object.hasOwn(transactionChanges, 'merchant')) {
        updatedTransaction.modifiedMerchant = transactionChanges.merchant;
        shouldStopSmartscan = true;
    }

    if (Object.hasOwn(transactionChanges, 'waypoints')) {
        updatedTransaction.modifiedWaypoints = transactionChanges.waypoints;
        shouldStopSmartscan = true;
    }

    if (Object.hasOwn(transactionChanges, 'taxAmount') && typeof transactionChanges.taxAmount === 'number') {
        updatedTransaction.taxAmount = isFromExpenseReport ? -transactionChanges.taxAmount : transactionChanges.taxAmount;
    }

    if (Object.hasOwn(transactionChanges, 'taxCode') && typeof transactionChanges.taxCode === 'string') {
        updatedTransaction.taxCode = transactionChanges.taxCode;
    }

    if (Object.hasOwn(transactionChanges, 'billable') && typeof transactionChanges.billable === 'boolean') {
        updatedTransaction.billable = transactionChanges.billable;
    }

    if (Object.hasOwn(transactionChanges, 'category') && typeof transactionChanges.category === 'string') {
        updatedTransaction.category = transactionChanges.category;
    }

    if (Object.hasOwn(transactionChanges, 'tag') && typeof transactionChanges.tag === 'string') {
        updatedTransaction.tag = transactionChanges.tag;
    }

    if (
        shouldUpdateReceiptState &&
        shouldStopSmartscan &&
        transaction?.receipt &&
        Object.keys(transaction.receipt).length > 0 &&
        transaction?.receipt?.state !== CONST.IOU.RECEIPT_STATE.OPEN &&
        updatedTransaction.receipt
    ) {
        updatedTransaction.receipt.state = CONST.IOU.RECEIPT_STATE.OPEN;
    }

    updatedTransaction.pendingFields = {
        ...(Object.hasOwn(transactionChanges, 'comment') && {comment: CONST.RED_BRICK_ROAD_PENDING_ACTION.UPDATE}),
        ...(Object.hasOwn(transactionChanges, 'created') && {created: CONST.RED_BRICK_ROAD_PENDING_ACTION.UPDATE}),
        ...(Object.hasOwn(transactionChanges, 'amount') && {amount: CONST.RED_BRICK_ROAD_PENDING_ACTION.UPDATE}),
        ...(Object.hasOwn(transactionChanges, 'currency') && {currency: CONST.RED_BRICK_ROAD_PENDING_ACTION.UPDATE}),
        ...(Object.hasOwn(transactionChanges, 'merchant') && {merchant: CONST.RED_BRICK_ROAD_PENDING_ACTION.UPDATE}),
        ...(Object.hasOwn(transactionChanges, 'waypoints') && {waypoints: CONST.RED_BRICK_ROAD_PENDING_ACTION.UPDATE}),
        ...(Object.hasOwn(transactionChanges, 'billable') && {billable: CONST.RED_BRICK_ROAD_PENDING_ACTION.UPDATE}),
        ...(Object.hasOwn(transactionChanges, 'category') && {category: CONST.RED_BRICK_ROAD_PENDING_ACTION.UPDATE}),
        ...(Object.hasOwn(transactionChanges, 'tag') && {tag: CONST.RED_BRICK_ROAD_PENDING_ACTION.UPDATE}),
        ...(Object.hasOwn(transactionChanges, 'taxAmount') && {taxAmount: CONST.RED_BRICK_ROAD_PENDING_ACTION.UPDATE}),
        ...(Object.hasOwn(transactionChanges, 'taxCode') && {taxCode: CONST.RED_BRICK_ROAD_PENDING_ACTION.UPDATE}),
    };

    return updatedTransaction;
}

/**
 * Return the comment field (referred to as description in the App) from the transaction.
 * The comment does not have its modifiedComment counterpart.
 */
function getDescription(transaction: OnyxInputOrEntry<Transaction>): string {
    // Casting the description to string to avoid wrong data types (e.g. number) being returned from the API
    return transaction?.comment?.comment?.toString() ?? '';
}

/**
 * Return the amount field from the transaction, return the modifiedAmount if present.
 */
function getAmount(transaction: OnyxInputOrEntry<Transaction>, isFromExpenseReport = false, isFromTrackedExpense = false): number {
    // IOU requests cannot have negative values, but they can be stored as negative values, let's return absolute value
    if (!isFromExpenseReport || isFromTrackedExpense) {
        const amount = transaction?.modifiedAmount ?? 0;
        if (amount) {
            return Math.abs(amount);
        }
        return Math.abs(transaction?.amount ?? 0);
    }

    // Expense report case:
    // The amounts are stored using an opposite sign and negative values can be set,
    // we need to return an opposite sign than is saved in the transaction object
    let amount = transaction?.modifiedAmount ?? 0;
    if (amount) {
        return -amount;
    }

    // To avoid -0 being shown, lets only change the sign if the value is other than 0.
    amount = transaction?.amount ?? 0;
    return amount ? -amount : 0;
}

/**
 * Return the tax amount field from the transaction.
 */
function getTaxAmount(transaction: OnyxInputOrEntry<Transaction>, isFromExpenseReport: boolean): number {
    // IOU requests cannot have negative values but they can be stored as negative values, let's return absolute value
    if (!isFromExpenseReport) {
        return Math.abs(transaction?.taxAmount ?? 0);
    }

    // To avoid -0 being shown, lets only change the sign if the value is other than 0.
    const amount = transaction?.taxAmount ?? 0;
    return amount ? -amount : 0;
}

/**
 * Return the tax code from the transaction.
 */
function getTaxCode(transaction: OnyxInputOrEntry<Transaction>): string {
    return transaction?.taxCode ?? '';
}

/**
 * Return the currency field from the transaction, return the modifiedCurrency if present.
 */
function getCurrency(transaction: OnyxInputOrEntry<Transaction>): string {
    const currency = transaction?.modifiedCurrency ?? '';
    if (currency) {
        return currency;
    }
    return transaction?.currency ?? CONST.CURRENCY.USD;
}

/**
 * Return the original currency field from the transaction.
 */
function getOriginalCurrency(transaction: Transaction): string {
    return transaction?.originalCurrency ?? '';
}

/**
 * Return the absolute value of the original amount field from the transaction.
 */
function getOriginalAmount(transaction: Transaction): number {
    const amount = transaction?.originalAmount ?? 0;
    return Math.abs(amount);
}

/**
 * Verify if the transaction is expecting the distance to be calculated on the server
 */
function isFetchingWaypointsFromServer(transaction: OnyxEntry<Transaction>): boolean {
    return !!transaction?.pendingFields?.waypoints;
}

/**
 * Return the merchant field from the transaction, return the modifiedMerchant if present.
 */
function getMerchant(transaction: OnyxInputOrEntry<Transaction>): string {
    return transaction?.modifiedMerchant ? transaction.modifiedMerchant : transaction?.merchant ?? '';
}

function getDistance(transaction: OnyxInputOrEntry<Transaction>): number {
    return transaction?.comment?.customUnit?.quantity ?? 0;
}

/**
 * Return the reimbursable value. Defaults to true to match BE logic.
 */
function getReimbursable(transaction: Transaction): boolean {
    return transaction?.reimbursable ?? true;
}

/**
 * Return the mccGroup field from the transaction, return the modifiedMCCGroup if present.
 */
function getMCCGroup(transaction: Transaction): ValueOf<typeof CONST.MCC_GROUPS> | undefined {
    return transaction?.modifiedMCCGroup ? transaction.modifiedMCCGroup : transaction?.mccGroup;
}

/**
 * Return the waypoints field from the transaction, return the modifiedWaypoints if present.
 */
function getWaypoints(transaction: OnyxEntry<Transaction>): WaypointCollection | undefined {
    return transaction?.modifiedWaypoints ?? transaction?.comment?.waypoints;
}

/**
 * Return the category from the transaction. This "category" field has no "modified" complement.
 */
function getCategory(transaction: OnyxInputOrEntry<Transaction>): string {
    return transaction?.category ?? '';
}

/**
 * Return the cardID from the transaction.
 */
function getCardID(transaction: Transaction): number {
    return transaction?.cardID ?? -1;
}

/**
 * Return the billable field from the transaction. This "billable" field has no "modified" complement.
 */
function getBillable(transaction: OnyxInputOrEntry<Transaction>): boolean {
    return transaction?.billable ?? false;
}

/**
 * Return a colon-delimited tag string as an array, considering escaped colons and double backslashes.
 */
function getTagArrayFromName(tagName: string): string[] {
    // WAIT!!!!!!!!!!!!!!!!!!
    // You need to keep this in sync with TransactionUtils.php

    // We need to be able to preserve double backslashes in the original string
    // and not have it interfere with splitting on a colon (:).
    // So, let's replace it with something absurd to begin with, do our split, and
    // then replace the double backslashes in the end.
    const tagWithoutDoubleSlashes = tagName.replace(/\\\\/g, '☠');
    const tagWithoutEscapedColons = tagWithoutDoubleSlashes.replace(/\\:/g, '☢');

    // Do our split
    const matches = tagWithoutEscapedColons.split(':');
    const newMatches: string[] = [];

    for (const item of matches) {
        const tagWithEscapedColons = item.replace(/☢/g, '\\:');
        const tagWithDoubleSlashes = tagWithEscapedColons.replace(/☠/g, '\\\\');
        newMatches.push(tagWithDoubleSlashes);
    }

    return newMatches;
}

/**
 * Return the tag from the transaction. When the tagIndex is passed, return the tag based on the index.
 * This "tag" field has no "modified" complement.
 */
function getTag(transaction: OnyxInputOrEntry<Transaction>, tagIndex?: number): string {
    if (tagIndex !== undefined) {
        const tagsArray = getTagArrayFromName(transaction?.tag ?? '');
        return tagsArray[tagIndex] ?? '';
    }

    return transaction?.tag ?? '';
}

function getTagForDisplay(transaction: OnyxEntry<Transaction>, tagIndex?: number): string {
    return getCleanedTagName(getTag(transaction, tagIndex));
}

function getCreated(transaction: OnyxInputOrEntry<Transaction>): string {
    // eslint-disable-next-line @typescript-eslint/prefer-nullish-coalescing
    return transaction?.modifiedCreated ? transaction.modifiedCreated : transaction?.created || '';
}

/**
 * Return the created field from the transaction, return the modifiedCreated if present.
 */
function getFormattedCreated(transaction: OnyxInputOrEntry<Transaction>, dateFormat: string = CONST.DATE.FNS_FORMAT_STRING): string {
    const created = getCreated(transaction);
    return DateUtils.formatWithUTCTimeZone(created, dateFormat);
}

/**
 * Determine whether a transaction is made with an Expensify card.
 */
function isExpensifyCardTransaction(transaction: OnyxEntry<Transaction>): boolean {
    if (!transaction?.cardID) {
        return false;
    }
    return isExpensifyCard(transaction.cardID);
}

/**
 * Determine whether a transaction is made with a card (Expensify or Company Card).
 */
function isCardTransaction(transaction: OnyxEntry<Transaction>): boolean {
    const cardID = transaction?.cardID ?? -1;
    return isCorporateCard(cardID);
}

/**
 * Check if the transaction status is set to Pending.
 */
function isPending(transaction: OnyxEntry<Transaction>): boolean {
    if (!transaction?.status) {
        return false;
    }
    return transaction.status === CONST.TRANSACTION.STATUS.PENDING;
}

/**
 * Check if the transaction status is set to Posted.
 */
function isPosted(transaction: Transaction): boolean {
    if (!transaction.status) {
        return false;
    }
    return transaction.status === CONST.TRANSACTION.STATUS.POSTED;
}

function isReceiptBeingScanned(transaction: OnyxInputOrEntry<Transaction>): boolean {
    return [CONST.IOU.RECEIPT_STATE.SCANREADY, CONST.IOU.RECEIPT_STATE.SCANNING].some((value) => value === transaction?.receipt?.state);
}

function didRceiptScanSucceed(transaction: OnyxEntry<Transaction>): boolean {
    return [CONST.IOU.RECEIPT_STATE.SCANCOMPLETE].some((value) => value === transaction?.receipt?.state);
}

/**
 * Check if the transaction has a non-smartscanning receipt and is missing required fields
 */
function hasMissingSmartscanFields(transaction: OnyxInputOrEntry<Transaction>): boolean {
    return !!(transaction && !isDistanceRequest(transaction) && !isReceiptBeingScanned(transaction) && areRequiredFieldsEmpty(transaction));
}

/**
 * Get all transaction violations of the transaction with given tranactionID.
 */
function getTransactionViolations(transactionID: string, transactionViolations: OnyxCollection<TransactionViolations> | null): TransactionViolations | null {
    return transactionViolations?.[ONYXKEYS.COLLECTION.TRANSACTION_VIOLATIONS + transactionID] ?? null;
}

/**
 * Check if there is pending rter violation in transactionViolations.
 */
function hasPendingRTERViolation(transactionViolations?: TransactionViolations | null): boolean {
    return !!transactionViolations?.some((transactionViolation: TransactionViolation) => transactionViolation.name === CONST.VIOLATIONS.RTER && transactionViolation.data?.pendingPattern);
}

/**
 * Check if there is pending rter violation in all transactionViolations with given transactionIDs.
 */
function allHavePendingRTERViolation(transactionIds: string[]): boolean {
    const transactionsWithRTERViolations = transactionIds.map((transactionId) => {
        const transactionViolations = getTransactionViolations(transactionId, allTransactionViolations);
        return hasPendingRTERViolation(transactionViolations);
    });
    return transactionsWithRTERViolations.length > 0 && transactionsWithRTERViolations.every((value) => value === true);
}

/**
 * Check if the transaction is pending or has a pending rter violation.
 */
function hasPendingUI(transaction: OnyxEntry<Transaction>, transactionViolations?: TransactionViolations | null): boolean {
    return isReceiptBeingScanned(transaction) || isPending(transaction) || (!!transaction && hasPendingRTERViolation(transactionViolations));
}

/**
 * Check if the transaction has a defined route
 */
function hasRoute(transaction: OnyxEntry<Transaction>, isDistanceRequestType: boolean): boolean {
    return !!transaction?.routes?.route0?.geometry?.coordinates || (isDistanceRequestType && !!transaction?.comment?.customUnit?.quantity);
}

function getAllReportTransactions(reportID?: string, transactions?: OnyxCollection<Transaction>): Transaction[] {
    // `reportID` from the `/CreateDistanceRequest` endpoint return's number instead of string for created `transaction`.
    // For reference, https://github.com/Expensify/App/pull/26536#issuecomment-1703573277.
    // We will update this in a follow-up Issue. According to this comment: https://github.com/Expensify/App/pull/26536#issuecomment-1703591019.
    const nonNullableTransactions: Transaction[] = Object.values(transactions ?? allTransactions ?? {}).filter((transaction): transaction is Transaction => transaction !== null);
    return nonNullableTransactions.filter((transaction) => `${transaction.reportID}` === `${reportID}`);
}

function waypointHasValidAddress(waypoint: RecentWaypoint | Waypoint): boolean {
    return !!waypoint?.address?.trim();
}

/**
 * Converts the key of a waypoint to its index
 */
function getWaypointIndex(key: string): number {
    return Number(key.replace('waypoint', ''));
}

/**
 * Filters the waypoints which are valid and returns those
 */
function getValidWaypoints(waypoints: WaypointCollection | undefined, reArrangeIndexes = false): WaypointCollection {
    if (!waypoints) {
        return {};
    }

    const sortedIndexes = Object.keys(waypoints)
        .map(getWaypointIndex)
        .sort((a, b) => a - b);
    const waypointValues = sortedIndexes.map((index) => waypoints[`waypoint${index}`]);
    // Ensure the number of waypoints is between 2 and 25
    if (waypointValues.length < 2 || waypointValues.length > 25) {
        return {};
    }

    let lastWaypointIndex = -1;
    let waypointIndex = -1;

    return waypointValues.reduce<WaypointCollection>((acc, currentWaypoint, index) => {
        const previousWaypoint = waypointValues[lastWaypointIndex];

        // Check if the waypoint has a valid address
        if (!waypointHasValidAddress(currentWaypoint)) {
            return acc;
        }

        // Check for adjacent waypoints with the same address
        if (previousWaypoint && currentWaypoint?.address === previousWaypoint.address) {
            return acc;
        }

        acc[`waypoint${reArrangeIndexes ? waypointIndex + 1 : index}`] = currentWaypoint;

        lastWaypointIndex = index;
        waypointIndex += 1;

        return acc;
    }, {});
}

/**
 * Returns the most recent transactions in an object
 */
function getRecentTransactions(transactions: Record<string, string>, size = 2): string[] {
    return Object.keys(transactions)
        .sort((transactionID1, transactionID2) => (new Date(transactions[transactionID1]) < new Date(transactions[transactionID2]) ? 1 : -1))
        .slice(0, size);
}

/**
 * Check if transaction has duplicatedTransaction violation.
 * @param transactionID - the transaction to check
 * @param checkDismissed - whether to check if the violation has already been dismissed as well
 */
function isDuplicate(transactionID: string, checkDismissed = false): boolean {
    if (!Permissions.canUseDupeDetection(allBetas ?? [])) {
        return false;
    }

    const hasDuplicatedViolation = !!allTransactionViolations?.[`${ONYXKEYS.COLLECTION.TRANSACTION_VIOLATIONS}${transactionID}`]?.some(
        (violation: TransactionViolation) => violation.name === CONST.VIOLATIONS.DUPLICATED_TRANSACTION,
    );
    if (!checkDismissed) {
        return hasDuplicatedViolation;
    }
    const didDismissedViolation =
        allTransactions?.[`${ONYXKEYS.COLLECTION.TRANSACTION}${transactionID}`]?.comment?.dismissedViolations?.duplicatedTransaction?.[currentUserEmail] === `${currentUserAccountID}`;
    return hasDuplicatedViolation && !didDismissedViolation;
}

/**
 * Check if transaction is on hold
 */
function isOnHold(transaction: OnyxEntry<Transaction>): boolean {
    if (!transaction) {
        return false;
    }

    return !!transaction.comment?.hold || isDuplicate(transaction.transactionID, true);
}

/**
 * Check if transaction is on hold for the given transactionID
 */
function isOnHoldByTransactionID(transactionID: string): boolean {
    if (!transactionID) {
        return false;
    }

    return isOnHold(allTransactions?.[`${ONYXKEYS.COLLECTION.TRANSACTION}${transactionID}`]);
}

/**
 * Checks if any violations for the provided transaction are of type 'violation'
 */
function hasViolation(transactionID: string, transactionViolations: OnyxCollection<TransactionViolations>): boolean {
    return !!transactionViolations?.[ONYXKEYS.COLLECTION.TRANSACTION_VIOLATIONS + transactionID]?.some(
        (violation: TransactionViolation) => violation.type === CONST.VIOLATION_TYPES.VIOLATION,
    );
}

/**
 * Checks if any violations for the provided transaction are of type 'notice'
 */
function hasNoticeTypeViolation(transactionID: string, transactionViolations: OnyxCollection<TransactionViolation[]>): boolean {
    return !!transactionViolations?.[ONYXKEYS.COLLECTION.TRANSACTION_VIOLATIONS + transactionID]?.some((violation: TransactionViolation) => violation.type === CONST.VIOLATION_TYPES.NOTICE);
}

/**
 * Checks if any violations for the provided transaction are of type 'warning'
 */
function hasWarningTypeViolation(transactionID: string, transactionViolations: OnyxCollection<TransactionViolation[]>): boolean {
    if (!Permissions.canUseDupeDetection(allBetas ?? [])) {
        return false;
    }

    return !!transactionViolations?.[ONYXKEYS.COLLECTION.TRANSACTION_VIOLATIONS + transactionID]?.some((violation: TransactionViolation) => violation.type === CONST.VIOLATION_TYPES.WARNING);
}

/**
 * Calculates tax amount from the given expense amount and tax percentage
 */
function calculateTaxAmount(percentage: string, amount: number) {
    const divisor = Number(percentage.slice(0, -1)) / 100 + 1;
    return Math.round(amount - amount / divisor) / 100;
}

/**
 * Calculates count of all tax enabled options
 */
function getEnabledTaxRateCount(options: TaxRates) {
    return Object.values(options).filter((option: TaxRate) => !option.isDisabled).length;
}

/**
 * Check if the customUnitRateID has a value default for P2P distance requests
 */
function isCustomUnitRateIDForP2P(transaction: OnyxInputOrEntry<Transaction>): boolean {
    return transaction?.comment?.customUnit?.customUnitRateID === CONST.CUSTOM_UNITS.FAKE_P2P_ID;
}

function hasReservationList(transaction: Transaction | undefined | null): boolean {
    return !!transaction?.receipt?.reservationList && transaction?.receipt?.reservationList.length > 0;
}

/**
 * Get rate ID from the transaction object
 */
function getRateID(transaction: OnyxInputOrEntry<Transaction>): string | undefined {
    return transaction?.comment?.customUnit?.customUnitRateID?.toString();
}

/**
 * Gets the tax code based on the type of transaction and selected currency.
 * If it is distance request, then returns the tax code corresponding to the custom unit rate
 * Else returns policy default tax rate if transaction is in policy default currency, otherwise foreign default tax rate
 */
function getDefaultTaxCode(policy: OnyxEntry<Policy>, transaction: OnyxEntry<Transaction>, currency?: string | undefined): string | undefined {
    if (isDistanceRequest(transaction)) {
        const customUnitRateID = getRateID(transaction) ?? '';
        const customUnitRate = getCustomUnitRate(policy, customUnitRateID);
        return customUnitRate?.attributes?.taxRateExternalID ?? '';
    }
    const defaultExternalID = policy?.taxRates?.defaultExternalID;
    const foreignTaxDefault = policy?.taxRates?.foreignTaxDefault;
    return policy?.outputCurrency === (currency ?? getCurrency(transaction)) ? defaultExternalID : foreignTaxDefault;
}

/**
 * Transforms tax rates to a new object format - to add codes and new name with concatenated name and value.
 *
 * @param  policy - The policy which the user has access to and which the report is tied to.
 * @returns The transformed tax rates object.g
 */
function transformedTaxRates(policy: OnyxEntry<Policy> | undefined, transaction?: OnyxEntry<Transaction>): Record<string, TaxRate> {
    const taxRates = policy?.taxRates;
    const defaultExternalID = taxRates?.defaultExternalID;

    const defaultTaxCode = () => {
        if (!transaction) {
            return defaultExternalID;
        }

        return policy && getDefaultTaxCode(policy, transaction);
    };

    const getModifiedName = (data: TaxRate, code: string) =>
        `${data.name} (${data.value})${defaultTaxCode() === code ? ` ${CONST.DOT_SEPARATOR} ${Localize.translateLocal('common.default')}` : ''}`;
    const taxes = Object.fromEntries(Object.entries(taxRates?.taxes ?? {}).map(([code, data]) => [code, {...data, code, modifiedName: getModifiedName(data, code), name: data.name}]));
    return taxes;
}

/**
 * Gets the tax value of a selected tax
 */
function getTaxValue(policy: OnyxEntry<Policy>, transaction: OnyxEntry<Transaction>, taxCode: string) {
    return Object.values(transformedTaxRates(policy, transaction)).find((taxRate) => taxRate.code === taxCode)?.value;
}

/**
 * Gets the tax name for Workspace Taxes Settings
 */
function getWorkspaceTaxesSettingsName(policy: OnyxEntry<Policy>, taxCode: string) {
    return Object.values(transformedTaxRates(policy)).find((taxRate) => taxRate.code === taxCode)?.modifiedName;
}

/**
 * Gets the name corresponding to the taxCode that is displayed to the user
 */
function getTaxName(policy: OnyxEntry<Policy>, transaction: OnyxEntry<Transaction>) {
    const defaultTaxCode = getDefaultTaxCode(policy, transaction);
    return Object.values(transformedTaxRates(policy, transaction)).find((taxRate) => taxRate.code === (transaction?.taxCode ?? defaultTaxCode))?.modifiedName;
}

function getTransaction(transactionID: string): OnyxEntry<Transaction> {
    return allTransactions?.[`${ONYXKEYS.COLLECTION.TRANSACTION}${transactionID}`];
}

type FieldsToCompare = Record<string, Array<keyof Transaction>>;
type FieldsToChange = {
    category?: Array<string | undefined>;
    merchant?: Array<string | undefined>;
    tag?: Array<string | undefined>;
    description?: Array<Comment | undefined>;
    taxCode?: Array<string | undefined>;
    billable?: Array<boolean | undefined>;
    reimbursable?: Array<boolean | undefined>;
};

/**
 * This function compares fields of duplicate transactions and determines which fields should be kept and which should be changed.
 *
 * @returns An object with two properties: 'keep' and 'change'.
 * 'keep' is an object where each key is a field name and the value is the value of that field in the transaction that should be kept.
 * 'change' is an object where each key is a field name and the value is an array of different values of that field in the duplicate transactions.
 *
 * The function works as follows:
 * 1. It fetches the transaction violations for the given transaction ID.
 * 2. It finds the duplicate transactions.
 * 3. It creates two empty objects, 'keep' and 'change'.
 * 4. It defines the fields to compare in the transactions.
 * 5. It iterates over the fields to compare. For each field:
 *    - If the field is 'description', it checks if all comments are equal, exist, or are empty. If so, it keeps the first transaction's comment. Otherwise, it finds the different values and adds them to 'change'.
 *    - For other fields, it checks if all fields are equal. If so, it keeps the first transaction's field value. Otherwise, it finds the different values and adds them to 'change'.
 * 6. It returns the 'keep' and 'change' objects.
 */

function compareDuplicateTransactionFields(transactionID: string): {keep: Partial<ReviewDuplicates>; change: FieldsToChange} {
    const transactionViolations = allTransactionViolations?.[`${ONYXKEYS.COLLECTION.TRANSACTION_VIOLATIONS}${transactionID}`];
    const duplicates = transactionViolations?.find((violation) => violation.name === CONST.VIOLATIONS.DUPLICATED_TRANSACTION)?.data?.duplicates ?? [];
    const transactions = [transactionID, ...duplicates].map((item) => getTransaction(item));
    // eslint-disable-next-line @typescript-eslint/no-explicit-any
    const keep: Record<string, any> = {};
    // eslint-disable-next-line @typescript-eslint/no-explicit-any
    const change: Record<string, any[]> = {};

    const fieldsToCompare: FieldsToCompare = {
        merchant: ['merchant', 'modifiedMerchant'],
        category: ['category'],
        tag: ['tag'],
        description: ['comment'],
        taxCode: ['taxCode'],
        billable: ['billable'],
        reimbursable: ['reimbursable'],
    };

    const getDifferentValues = (items: Array<OnyxEntry<Transaction>>, keys: Array<keyof Transaction>) => [...new Set(items.map((item) => keys.map((key) => item?.[key])).flat())];

    for (const fieldName in fieldsToCompare) {
        if (Object.prototype.hasOwnProperty.call(fieldsToCompare, fieldName)) {
            const keys = fieldsToCompare[fieldName];
            const firstTransaction = transactions[0];
            const isFirstTransactionCommentEmptyObject = typeof firstTransaction?.comment === 'object' && firstTransaction?.comment.comment === '';

            if (fieldName === 'description') {
                const allCommentsAreEqual = transactions.every((item) => lodashIsEqual(item?.comment, firstTransaction?.comment));
                const allCommentsExist = transactions.every((item) => !!item?.comment.comment === !!firstTransaction?.comment.comment);
                const allCommentsAreEmpty = isFirstTransactionCommentEmptyObject && transactions.every((item) => item?.comment === undefined);

                if (allCommentsAreEqual || allCommentsExist || allCommentsAreEmpty) {
                    keep[fieldName] = firstTransaction?.comment.comment ?? firstTransaction?.comment;
                } else {
                    const differentValues = getDifferentValues(transactions, keys);
                    if (differentValues.length > 0) {
                        change[fieldName] = differentValues;
                    }
                }
            } else {
                const allFieldsAreEqual = transactions.every((item) => keys.every((key) => item?.[key] === firstTransaction?.[key]));

                if (allFieldsAreEqual) {
                    keep[fieldName] = firstTransaction?.[keys[0]];
                } else {
                    const differentValues = getDifferentValues(transactions, keys);
                    if (differentValues.length > 0) {
                        change[fieldName] = differentValues;
                    }
                }
            }
        }
    }

    return {keep, change};
}

function getTransactionID(threadReportID: string): string {
    const report = allReports?.[`${ONYXKEYS.COLLECTION.REPORT}${threadReportID}`] ?? null;
    const parentReportAction = ReportActionsUtils.getReportAction(report?.parentReportID ?? '', report?.parentReportActionID ?? '');
    const IOUTransactionID = ReportActionsUtils.isMoneyRequestAction(parentReportAction) ? ReportActionsUtils.getOriginalMessage(parentReportAction)?.IOUTransactionID ?? '-1' : '-1';

    return IOUTransactionID;
}

export {
    buildOptimisticTransaction,
    calculateTaxAmount,
    getWorkspaceTaxesSettingsName,
    getDefaultTaxCode,
    transformedTaxRates,
    getTaxValue,
    getTaxName,
    getEnabledTaxRateCount,
    getUpdatedTransaction,
    getDescription,
    getRequestType,
    isManualRequest,
    isScanRequest,
    getAmount,
    getTaxAmount,
    getTaxCode,
    getCurrency,
    getDistance,
    getCardID,
    getOriginalCurrency,
    getOriginalAmount,
    getMerchant,
    getMCCGroup,
    getCreated,
    getFormattedCreated,
    getCategory,
    getBillable,
    getTag,
    getTagArrayFromName,
    getTagForDisplay,
    getTransactionViolations,
    getAllReportTransactions,
    hasReceipt,
    hasEReceipt,
    hasRoute,
    isReceiptBeingScanned,
    didRceiptScanSucceed,
    getValidWaypoints,
    isDistanceRequest,
    isFetchingWaypointsFromServer,
    isExpensifyCardTransaction,
    isCardTransaction,
    isDuplicate,
    isPending,
    isPosted,
    isOnHold,
    isOnHoldByTransactionID,
    getWaypoints,
    isAmountMissing,
    isMerchantMissing,
    isPartialMerchant,
    isCreatedMissing,
    areRequiredFieldsEmpty,
    hasMissingSmartscanFields,
    hasPendingRTERViolation,
    allHavePendingRTERViolation,
    hasPendingUI,
    getWaypointIndex,
    waypointHasValidAddress,
    getRecentTransactions,
    hasReservationList,
    hasViolation,
    hasNoticeTypeViolation,
    hasWarningTypeViolation,
    isCustomUnitRateIDForP2P,
    getRateID,
    getTransaction,
<<<<<<< HEAD
    compareDuplicateTransactionFields,
    getTransactionID,
=======
    getReimbursable,
>>>>>>> 6ac95e4c
};

export type {TransactionChanges};<|MERGE_RESOLUTION|>--- conflicted
+++ resolved
@@ -983,12 +983,9 @@
     isCustomUnitRateIDForP2P,
     getRateID,
     getTransaction,
-<<<<<<< HEAD
     compareDuplicateTransactionFields,
     getTransactionID,
-=======
     getReimbursable,
->>>>>>> 6ac95e4c
 };
 
 export type {TransactionChanges};