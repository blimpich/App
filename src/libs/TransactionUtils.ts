import lodashHas from 'lodash/has';
import type {OnyxCollection, OnyxEntry} from 'react-native-onyx';
import Onyx from 'react-native-onyx';
import type {ValueOf} from 'type-fest';
import CONST from '@src/CONST';
import ONYXKEYS from '@src/ONYXKEYS';
import type {RecentWaypoint, Report, TaxRate, TaxRates, TaxRatesWithDefault, Transaction, TransactionViolation, TransactionViolations} from '@src/types/onyx';
import type {Comment, Receipt, TransactionChanges, TransactionPendingFieldsKey, Waypoint, WaypointCollection} from '@src/types/onyx/Transaction';
import {isEmptyObject} from '@src/types/utils/EmptyObject';
import type {IOURequestType} from './actions/IOU';
import {isCorporateCard, isExpensifyCard} from './CardUtils';
import DateUtils from './DateUtils';
import * as Localize from './Localize';
import * as NumberUtils from './NumberUtils';
import {getCleanedTagName} from './PolicyUtils';

let allTransactions: OnyxCollection<Transaction> = {};
Onyx.connect({
    key: ONYXKEYS.COLLECTION.TRANSACTION,
    waitForCollectionCallback: true,
    callback: (value) => {
        if (!value) {
            return;
        }
        allTransactions = Object.fromEntries(Object.entries(value).filter(([, transaction]) => !!transaction));
    },
});

let allTransactionViolations: OnyxCollection<TransactionViolations> = {};
Onyx.connect({
    key: ONYXKEYS.COLLECTION.TRANSACTION_VIOLATIONS,
    waitForCollectionCallback: true,
    callback: (value) => (allTransactionViolations = value),
});

let allReports: OnyxCollection<Report>;
Onyx.connect({
    key: ONYXKEYS.COLLECTION.REPORT,
    waitForCollectionCallback: true,
    callback: (value) => (allReports = value),
});

function isDistanceRequest(transaction: OnyxEntry<Transaction>): boolean {
    // This is used during the expense creation flow before the transaction has been saved to the server
    if (lodashHas(transaction, 'iouRequestType')) {
        return transaction?.iouRequestType === CONST.IOU.REQUEST_TYPE.DISTANCE;
    }

    // This is the case for transaction objects once they have been saved to the server
    const type = transaction?.comment?.type;
    const customUnitName = transaction?.comment?.customUnit?.name;
    return type === CONST.TRANSACTION.TYPE.CUSTOM_UNIT && customUnitName === CONST.CUSTOM_UNITS.NAME_DISTANCE;
}

function isScanRequest(transaction: OnyxEntry<Transaction>): boolean {
    // This is used during the expense creation flow before the transaction has been saved to the server
    if (lodashHas(transaction, 'iouRequestType')) {
        return transaction?.iouRequestType === CONST.IOU.REQUEST_TYPE.SCAN;
    }

    return Boolean(transaction?.receipt?.source);
}

function getRequestType(transaction: OnyxEntry<Transaction>): IOURequestType {
    if (isDistanceRequest(transaction)) {
        return CONST.IOU.REQUEST_TYPE.DISTANCE;
    }
    if (isScanRequest(transaction)) {
        return CONST.IOU.REQUEST_TYPE.SCAN;
    }

    return CONST.IOU.REQUEST_TYPE.MANUAL;
}

function isManualRequest(transaction: Transaction): boolean {
    // This is used during the expense creation flow before the transaction has been saved to the server
    if (lodashHas(transaction, 'iouRequestType')) {
        return transaction.iouRequestType === CONST.IOU.REQUEST_TYPE.MANUAL;
    }

    return getRequestType(transaction) === CONST.IOU.REQUEST_TYPE.MANUAL;
}

/**
 * Optimistically generate a transaction.
 *
 * @param amount – in cents
 * @param [existingTransactionID] When creating a distance expense, an empty transaction has already been created with a transactionID. In that case, the transaction here needs to have
 * it's transactionID match what was already generated.
 */
function buildOptimisticTransaction(
    amount: number,
    currency: string,
    reportID: string,
    comment = '',
    created = '',
    source = '',
    originalTransactionID = '',
    merchant = '',
    receipt: Receipt = {},
    filename = '',
    existingTransactionID: string | null = null,
    category = '',
    tag = '',
    billable = false,
    pendingFields: Partial<{[K in TransactionPendingFieldsKey]: ValueOf<typeof CONST.RED_BRICK_ROAD_PENDING_ACTION>}> | undefined = undefined,
    reimbursable = true,
): Transaction {
    // transactionIDs are random, positive, 64-bit numeric strings.
    // Because JS can only handle 53-bit numbers, transactionIDs are strings in the front-end (just like reportActionID)
    const transactionID = existingTransactionID ?? NumberUtils.rand64();

    const commentJSON: Comment = {comment};
    if (source) {
        commentJSON.source = source;
    }
    if (originalTransactionID) {
        commentJSON.originalTransactionID = originalTransactionID;
    }

    return {
        ...(!isEmptyObject(pendingFields) ? {pendingFields} : {}),
        transactionID,
        amount,
        currency,
        reportID,
        comment: commentJSON,
        merchant: merchant || CONST.TRANSACTION.PARTIAL_TRANSACTION_MERCHANT,
        created: created || DateUtils.getDBTime(),
        pendingAction: CONST.RED_BRICK_ROAD_PENDING_ACTION.ADD,
        receipt,
        filename,
        category,
        tag,
        billable,
        reimbursable,
    };
}

/**
 * Check if the transaction has an Ereceipt
 */
function hasEReceipt(transaction: Transaction | undefined | null): boolean {
    return !!transaction?.hasEReceipt;
}

function hasReceipt(transaction: OnyxEntry<Transaction> | undefined): boolean {
    return !!transaction?.receipt?.state || hasEReceipt(transaction);
}

function isMerchantMissing(transaction: OnyxEntry<Transaction>) {
    if (transaction?.modifiedMerchant && transaction.modifiedMerchant !== '') {
        return transaction.modifiedMerchant === CONST.TRANSACTION.PARTIAL_TRANSACTION_MERCHANT;
    }
    const isMerchantEmpty = transaction?.merchant === CONST.TRANSACTION.PARTIAL_TRANSACTION_MERCHANT || transaction?.merchant === '';

    return isMerchantEmpty;
}

/**
 * Check if the merchant is partial i.e. `(none)`
 */
function isPartialMerchant(merchant: string): boolean {
    return merchant === CONST.TRANSACTION.PARTIAL_TRANSACTION_MERCHANT;
}

function isAmountMissing(transaction: OnyxEntry<Transaction>) {
    return transaction?.amount === 0 && (!transaction.modifiedAmount || transaction.modifiedAmount === 0);
}

function isCreatedMissing(transaction: OnyxEntry<Transaction>) {
    return transaction?.created === '' && (!transaction.created || transaction.modifiedCreated === '');
}

function areRequiredFieldsEmpty(transaction: OnyxEntry<Transaction>): boolean {
    const parentReport = allReports?.[`${ONYXKEYS.COLLECTION.REPORT}${transaction?.reportID}`] ?? null;
    const isFromExpenseReport = parentReport?.type === CONST.REPORT.TYPE.EXPENSE;
    const isSplitPolicyExpenseChat = !!transaction?.comment?.splits?.some((participant) => allReports?.[`${ONYXKEYS.COLLECTION.REPORT}${participant.chatReportID}`]?.isOwnPolicyExpenseChat);
    const isMerchantRequired = isFromExpenseReport || isSplitPolicyExpenseChat;
    return (isMerchantRequired && isMerchantMissing(transaction)) || isAmountMissing(transaction) || isCreatedMissing(transaction);
}

/**
 * Given the edit made to the expnse, return an updated transaction object.
 */
function getUpdatedTransaction(transaction: Transaction, transactionChanges: TransactionChanges, isFromExpenseReport: boolean, shouldUpdateReceiptState = true): Transaction {
    // Only changing the first level fields so no need for deep clone now
    const updatedTransaction = {...transaction};
    let shouldStopSmartscan = false;

    // The comment property does not have its modifiedComment counterpart
    if (Object.hasOwn(transactionChanges, 'comment')) {
        updatedTransaction.comment = {
            ...updatedTransaction.comment,
            comment: transactionChanges.comment,
        };
    }
    if (Object.hasOwn(transactionChanges, 'created')) {
        updatedTransaction.modifiedCreated = transactionChanges.created;
        shouldStopSmartscan = true;
    }
    if (Object.hasOwn(transactionChanges, 'amount') && typeof transactionChanges.amount === 'number') {
        updatedTransaction.modifiedAmount = isFromExpenseReport ? -transactionChanges.amount : transactionChanges.amount;
        shouldStopSmartscan = true;
    }
    if (Object.hasOwn(transactionChanges, 'currency')) {
        updatedTransaction.modifiedCurrency = transactionChanges.currency;
        shouldStopSmartscan = true;
    }

    if (Object.hasOwn(transactionChanges, 'merchant')) {
        updatedTransaction.modifiedMerchant = transactionChanges.merchant;
        shouldStopSmartscan = true;
    }

    if (Object.hasOwn(transactionChanges, 'waypoints')) {
        updatedTransaction.modifiedWaypoints = transactionChanges.waypoints;
        shouldStopSmartscan = true;
    }

    if (Object.hasOwn(transactionChanges, 'taxAmount') && typeof transactionChanges.taxAmount === 'number') {
        updatedTransaction.taxAmount = isFromExpenseReport ? -transactionChanges.taxAmount : transactionChanges.taxAmount;
    }

    if (Object.hasOwn(transactionChanges, 'taxCode') && typeof transactionChanges.taxCode === 'string') {
        updatedTransaction.taxCode = transactionChanges.taxCode;
    }

    if (Object.hasOwn(transactionChanges, 'billable') && typeof transactionChanges.billable === 'boolean') {
        updatedTransaction.billable = transactionChanges.billable;
    }

    if (Object.hasOwn(transactionChanges, 'category') && typeof transactionChanges.category === 'string') {
        updatedTransaction.category = transactionChanges.category;
    }

    if (Object.hasOwn(transactionChanges, 'tag') && typeof transactionChanges.tag === 'string') {
        updatedTransaction.tag = transactionChanges.tag;
    }

    if (
        shouldUpdateReceiptState &&
        shouldStopSmartscan &&
        transaction?.receipt &&
        Object.keys(transaction.receipt).length > 0 &&
        transaction?.receipt?.state !== CONST.IOU.RECEIPT_STATE.OPEN &&
        updatedTransaction.receipt
    ) {
        updatedTransaction.receipt.state = CONST.IOU.RECEIPT_STATE.OPEN;
    }

    updatedTransaction.pendingFields = {
        ...(Object.hasOwn(transactionChanges, 'comment') && {comment: CONST.RED_BRICK_ROAD_PENDING_ACTION.UPDATE}),
        ...(Object.hasOwn(transactionChanges, 'created') && {created: CONST.RED_BRICK_ROAD_PENDING_ACTION.UPDATE}),
        ...(Object.hasOwn(transactionChanges, 'amount') && {amount: CONST.RED_BRICK_ROAD_PENDING_ACTION.UPDATE}),
        ...(Object.hasOwn(transactionChanges, 'currency') && {currency: CONST.RED_BRICK_ROAD_PENDING_ACTION.UPDATE}),
        ...(Object.hasOwn(transactionChanges, 'merchant') && {merchant: CONST.RED_BRICK_ROAD_PENDING_ACTION.UPDATE}),
        ...(Object.hasOwn(transactionChanges, 'waypoints') && {waypoints: CONST.RED_BRICK_ROAD_PENDING_ACTION.UPDATE}),
        ...(Object.hasOwn(transactionChanges, 'billable') && {billable: CONST.RED_BRICK_ROAD_PENDING_ACTION.UPDATE}),
        ...(Object.hasOwn(transactionChanges, 'category') && {category: CONST.RED_BRICK_ROAD_PENDING_ACTION.UPDATE}),
        ...(Object.hasOwn(transactionChanges, 'tag') && {tag: CONST.RED_BRICK_ROAD_PENDING_ACTION.UPDATE}),
        ...(Object.hasOwn(transactionChanges, 'taxAmount') && {taxAmount: CONST.RED_BRICK_ROAD_PENDING_ACTION.UPDATE}),
        ...(Object.hasOwn(transactionChanges, 'taxCode') && {taxCode: CONST.RED_BRICK_ROAD_PENDING_ACTION.UPDATE}),
    };

    return updatedTransaction;
}

/**
 * Return the comment field (referred to as description in the App) from the transaction.
 * The comment does not have its modifiedComment counterpart.
 */
function getDescription(transaction: OnyxEntry<Transaction>): string {
    // Casting the description to string to avoid wrong data types (e.g. number) being returned from the API
    return transaction?.comment?.comment?.toString() ?? '';
}

/**
 * Return the amount field from the transaction, return the modifiedAmount if present.
 */
function getAmount(transaction: OnyxEntry<Transaction>, isFromExpenseReport = false, isFromTrackedExpense = false): number {
    // IOU requests cannot have negative values, but they can be stored as negative values, let's return absolute value
    if (!isFromExpenseReport || isFromTrackedExpense) {
        const amount = transaction?.modifiedAmount ?? 0;
        if (amount) {
            return Math.abs(amount);
        }
        return Math.abs(transaction?.amount ?? 0);
    }

    // Expense report case:
    // The amounts are stored using an opposite sign and negative values can be set,
    // we need to return an opposite sign than is saved in the transaction object
    let amount = transaction?.modifiedAmount ?? 0;
    if (amount) {
        return -amount;
    }

    // To avoid -0 being shown, lets only change the sign if the value is other than 0.
    amount = transaction?.amount ?? 0;
    return amount ? -amount : 0;
}

/**
 * Return the tax amount field from the transaction.
 */
function getTaxAmount(transaction: OnyxEntry<Transaction>, isFromExpenseReport: boolean): number {
    // IOU requests cannot have negative values but they can be stored as negative values, let's return absolute value
    if (!isFromExpenseReport) {
        return Math.abs(transaction?.taxAmount ?? 0);
    }

    // To avoid -0 being shown, lets only change the sign if the value is other than 0.
    const amount = transaction?.taxAmount ?? 0;
    return amount ? -amount : 0;
}

/**
 * Return the tax code from the transaction.
 */
function getTaxCode(transaction: OnyxEntry<Transaction>): string {
    return transaction?.taxCode ?? '';
}

/**
 * Return the currency field from the transaction, return the modifiedCurrency if present.
 */
function getCurrency(transaction: OnyxEntry<Transaction>): string {
    const currency = transaction?.modifiedCurrency ?? '';
    if (currency) {
        return currency;
    }
    return transaction?.currency ?? CONST.CURRENCY.USD;
}

/**
 * Return the original currency field from the transaction.
 */
function getOriginalCurrency(transaction: Transaction): string {
    return transaction?.originalCurrency ?? '';
}

/**
 * Return the absolute value of the original amount field from the transaction.
 */
function getOriginalAmount(transaction: Transaction): number {
    const amount = transaction?.originalAmount ?? 0;
    return Math.abs(amount);
}

/**
 * Verify if the transaction is expecting the distance to be calculated on the server
 */
function isFetchingWaypointsFromServer(transaction: OnyxEntry<Transaction>): boolean {
    return !!transaction?.pendingFields?.waypoints;
}

/**
 * Return the merchant field from the transaction, return the modifiedMerchant if present.
 */
function getMerchant(transaction: OnyxEntry<Transaction>): string {
    return transaction?.modifiedMerchant ? transaction.modifiedMerchant : transaction?.merchant ?? '';
}

function getDistance(transaction: Transaction | null): number {
    return transaction?.comment?.customUnit?.quantity ?? 0;
}

/**
 * Return the mccGroup field from the transaction, return the modifiedMCCGroup if present.
 */
function getMCCGroup(transaction: Transaction): ValueOf<typeof CONST.MCC_GROUPS> | undefined {
    return transaction?.modifiedMCCGroup ? transaction.modifiedMCCGroup : transaction?.mccGroup;
}

/**
 * Return the waypoints field from the transaction, return the modifiedWaypoints if present.
 */
function getWaypoints(transaction: OnyxEntry<Transaction>): WaypointCollection | undefined {
    return transaction?.modifiedWaypoints ?? transaction?.comment?.waypoints;
}

/**
 * Return the category from the transaction. This "category" field has no "modified" complement.
 */
function getCategory(transaction: OnyxEntry<Transaction>): string {
    return transaction?.category ?? '';
}

/**
 * Return the cardID from the transaction.
 */
function getCardID(transaction: Transaction): number {
    return transaction?.cardID ?? 0;
}

/**
 * Return the billable field from the transaction. This "billable" field has no "modified" complement.
 */
function getBillable(transaction: OnyxEntry<Transaction>): boolean {
    return transaction?.billable ?? false;
}

/**
 * Return a colon-delimited tag string as an array, considering escaped colons and double backslashes.
 */
function getTagArrayFromName(tagName: string): string[] {
    // WAIT!!!!!!!!!!!!!!!!!!
    // You need to keep this in sync with TransactionUtils.php

    // We need to be able to preserve double backslashes in the original string
    // and not have it interfere with splitting on a colon (:).
    // So, let's replace it with something absurd to begin with, do our split, and
    // then replace the double backslashes in the end.
    const tagWithoutDoubleSlashes = tagName.replace(/\\\\/g, '☠');
    const tagWithoutEscapedColons = tagWithoutDoubleSlashes.replace(/\\:/g, '☢');

    // Do our split
    const matches = tagWithoutEscapedColons.split(':');
    const newMatches: string[] = [];

    for (const item of matches) {
        const tagWithEscapedColons = item.replace(/☢/g, '\\:');
        const tagWithDoubleSlashes = tagWithEscapedColons.replace(/☠/g, '\\\\');
        newMatches.push(tagWithDoubleSlashes);
    }

    return newMatches;
}

/**
 * Return the tag from the transaction. When the tagIndex is passed, return the tag based on the index.
 * This "tag" field has no "modified" complement.
 */
function getTag(transaction: OnyxEntry<Transaction>, tagIndex?: number): string {
    if (tagIndex !== undefined) {
        const tagsArray = getTagArrayFromName(transaction?.tag ?? '');
        return tagsArray[tagIndex] ?? '';
    }

    return transaction?.tag ?? '';
}

function getTagForDisplay(transaction: OnyxEntry<Transaction>, tagIndex?: number): string {
    return getCleanedTagName(getTag(transaction, tagIndex));
}

/**
 * Return the created field from the transaction, return the modifiedCreated if present.
 */
function getCreated(transaction: OnyxEntry<Transaction>, dateFormat: string = CONST.DATE.FNS_FORMAT_STRING): string {
    // eslint-disable-next-line @typescript-eslint/prefer-nullish-coalescing
    const created = transaction?.modifiedCreated ? transaction.modifiedCreated : transaction?.created || '';

    return DateUtils.formatWithUTCTimeZone(created, dateFormat);
}

/**
 * Determine whether a transaction is made with an Expensify card.
 */
function isExpensifyCardTransaction(transaction: OnyxEntry<Transaction>): boolean {
    if (!transaction?.cardID) {
        return false;
    }
    return isExpensifyCard(transaction.cardID);
}

/**
 * Determine whether a transaction is made with a card (Expensify or Company Card).
 */
function isCardTransaction(transaction: OnyxEntry<Transaction>): boolean {
    const cardID = transaction?.cardID ?? 0;
    return isCorporateCard(cardID);
}

/**
 * Check if the transaction status is set to Pending.
 */
function isPending(transaction: OnyxEntry<Transaction>): boolean {
    if (!transaction?.status) {
        return false;
    }
    return transaction.status === CONST.TRANSACTION.STATUS.PENDING;
}

/**
 * Check if the transaction status is set to Posted.
 */
function isPosted(transaction: Transaction): boolean {
    if (!transaction.status) {
        return false;
    }
    return transaction.status === CONST.TRANSACTION.STATUS.POSTED;
}

function isReceiptBeingScanned(transaction: OnyxEntry<Transaction>): boolean {
    return [CONST.IOU.RECEIPT_STATE.SCANREADY, CONST.IOU.RECEIPT_STATE.SCANNING].some((value) => value === transaction?.receipt?.state);
}

function didRceiptScanSucceed(transaction: OnyxEntry<Transaction>): boolean {
    return [CONST.IOU.RECEIPT_STATE.SCANCOMPLETE].some((value) => value === transaction?.receipt?.state);
}

/**
 * Check if the transaction has a non-smartscanning receipt and is missing required fields
 */
function hasMissingSmartscanFields(transaction: OnyxEntry<Transaction>): boolean {
    return Boolean(transaction && !isDistanceRequest(transaction) && !isReceiptBeingScanned(transaction) && areRequiredFieldsEmpty(transaction));
}

function getTransactionViolations(transactionID: string, transactionViolations: OnyxCollection<TransactionViolations> | null): TransactionViolations | null {
    return transactionViolations?.[ONYXKEYS.COLLECTION.TRANSACTION_VIOLATIONS + transactionID] ?? null;
}

/**
 * Check if there is pending rter violation in transactionViolations.
 */
function hasPendingRTERViolation(transactionViolations?: TransactionViolations | null): boolean {
    return Boolean(
        transactionViolations?.some((transactionViolation: TransactionViolation) => transactionViolation.name === CONST.VIOLATIONS.RTER && transactionViolation.data?.pendingPattern),
    );
}

/**
 * Check if there is pending rter violation in transactionViolations.
 */
function haveAllPendingRTERViolation(transactionIds: string[]): boolean {
    const transactionsWithRTERViolations = transactionIds.map((transactionId) => hasPendingRTERViolation(getTransactionViolations(transactionId, allTransactionViolations)));
    return transactionsWithRTERViolations.length !== 0 && transactionsWithRTERViolations.every((value) => value === true);
}

/**
 * Check if the transaction is pending or has a pending rter violation.
 */
function hasPendingUI(transaction: OnyxEntry<Transaction>, transactionViolations?: TransactionViolations | null): boolean {
    return Boolean(isReceiptBeingScanned(transaction) || isPending(transaction) || (transaction && hasPendingRTERViolation(transactionViolations)));
}

/**
 * Check if the transaction has a defined route
 */
function hasRoute(transaction: OnyxEntry<Transaction>, isDistanceRequestType: boolean): boolean {
    return !!transaction?.routes?.route0?.geometry?.coordinates || (isDistanceRequestType && !!transaction?.comment?.customUnit?.quantity);
}

function getAllReportTransactions(reportID?: string): Transaction[] {
    // `reportID` from the `/CreateDistanceRequest` endpoint return's number instead of string for created `transaction`.
    // For reference, https://github.com/Expensify/App/pull/26536#issuecomment-1703573277.
    // We will update this in a follow-up Issue. According to this comment: https://github.com/Expensify/App/pull/26536#issuecomment-1703591019.
    const transactions: Transaction[] = Object.values(allTransactions ?? {}).filter((transaction): transaction is Transaction => transaction !== null);
    return transactions.filter((transaction) => `${transaction.reportID}` === `${reportID}`);
}

function waypointHasValidAddress(waypoint: RecentWaypoint | Waypoint): boolean {
    return !!waypoint?.address?.trim();
}

/**
 * Converts the key of a waypoint to its index
 */
function getWaypointIndex(key: string): number {
    return Number(key.replace('waypoint', ''));
}

/**
 * Filters the waypoints which are valid and returns those
 */
function getValidWaypoints(waypoints: WaypointCollection | undefined, reArrangeIndexes = false): WaypointCollection {
    if (!waypoints) {
        return {};
    }

    const sortedIndexes = Object.keys(waypoints)
        .map(getWaypointIndex)
        .sort((a, b) => a - b);
    const waypointValues = sortedIndexes.map((index) => waypoints[`waypoint${index}`]);
    // Ensure the number of waypoints is between 2 and 25
    if (waypointValues.length < 2 || waypointValues.length > 25) {
        return {};
    }

    let lastWaypointIndex = -1;
    let waypointIndex = -1;

    return waypointValues.reduce<WaypointCollection>((acc, currentWaypoint, index) => {
        const previousWaypoint = waypointValues[lastWaypointIndex];

        // Check if the waypoint has a valid address
        if (!waypointHasValidAddress(currentWaypoint)) {
            return acc;
        }

        // Check for adjacent waypoints with the same address
        if (previousWaypoint && currentWaypoint?.address === previousWaypoint.address) {
            return acc;
        }

        const validatedWaypoints: WaypointCollection = {...acc, [`waypoint${reArrangeIndexes ? waypointIndex + 1 : index}`]: currentWaypoint};

        lastWaypointIndex = index;
        waypointIndex += 1;

        return validatedWaypoints;
    }, {});
}

/**
 * Returns the most recent transactions in an object
 */
function getRecentTransactions(transactions: Record<string, string>, size = 2): string[] {
    return Object.keys(transactions)
        .sort((transactionID1, transactionID2) => (new Date(transactions[transactionID1]) < new Date(transactions[transactionID2]) ? 1 : -1))
        .slice(0, size);
}

/**
 * Check if transaction is on hold
 */
function isOnHold(transaction: OnyxEntry<Transaction>): boolean {
    if (!transaction) {
        return false;
    }

    return !!transaction.comment?.hold;
}

/**
 * Check if transaction is on hold for the given transactionID
 */
function isOnHoldByTransactionID(transactionID: string): boolean {
    if (!transactionID) {
        return false;
    }

    return isOnHold(allTransactions?.[`${ONYXKEYS.COLLECTION.TRANSACTION}${transactionID}`] ?? null);
}

/**
 * Checks if any violations for the provided transaction are of type 'violation'
 */
function hasViolation(transactionID: string, transactionViolations: OnyxCollection<TransactionViolations>): boolean {
    return Boolean(
        transactionViolations?.[ONYXKEYS.COLLECTION.TRANSACTION_VIOLATIONS + transactionID]?.some((violation: TransactionViolation) => violation.type === CONST.VIOLATION_TYPES.VIOLATION),
    );
}

<<<<<<< HEAD
=======
/**
 * Checks if any violations for the provided transaction are of type 'notice'
 */
function hasNoticeTypeViolation(transactionID: string, transactionViolations: OnyxCollection<TransactionViolation[]>): boolean {
    return Boolean(transactionViolations?.[ONYXKEYS.COLLECTION.TRANSACTION_VIOLATIONS + transactionID]?.some((violation: TransactionViolation) => violation.type === 'notice'));
}

function getTransactionViolations(transactionID: string, transactionViolations: OnyxCollection<TransactionViolation[]>): TransactionViolation[] | null {
    return transactionViolations?.[ONYXKEYS.COLLECTION.TRANSACTION_VIOLATIONS + transactionID] ?? null;
}

>>>>>>> cd9a9ad7
/**
 * this is the formulae to calculate tax
 */
function calculateTaxAmount(percentage: string, amount: number) {
    const divisor = Number(percentage.slice(0, -1)) / 100 + 1;
    return Math.round(amount - amount / divisor) / 100;
}

/**
 * Calculates count of all tax enabled options
 */
function getEnabledTaxRateCount(options: TaxRates) {
    return Object.values(options).filter((option: TaxRate) => !option.isDisabled).length;
}

/**
 * Check if the customUnitRateID has a value default for P2P distance requests
 */
function isCustomUnitRateIDForP2P(transaction: OnyxEntry<Transaction>): boolean {
    return transaction?.comment?.customUnit?.customUnitRateID === CONST.CUSTOM_UNITS.FAKE_P2P_ID;
}

/**
 * Get rate ID from the transaction object
 */
function getRateID(transaction: OnyxEntry<Transaction>): string | undefined {
    return transaction?.comment?.customUnit?.customUnitRateID?.toString();
}

/**
 * Gets the default tax name
 */
function getDefaultTaxName(taxRates: TaxRatesWithDefault, transaction?: Transaction) {
    const defaultTaxKey = taxRates.defaultExternalID;
    const defaultTaxName =
        (defaultTaxKey && `${taxRates.taxes[defaultTaxKey]?.name} (${taxRates.taxes[defaultTaxKey]?.value}) ${CONST.DOT_SEPARATOR} ${Localize.translateLocal('common.default')}`) || '';
    return transaction?.taxRate?.text ?? defaultTaxName;
}

/**
 * Gets the tax name
 */
function getTaxName(taxes: TaxRates, transactionTaxCode: string) {
    const taxName = taxes[transactionTaxCode]?.name ?? '';
    const taxValue = taxes[transactionTaxCode]?.value ?? '';
    return transactionTaxCode && taxName && taxValue ? `${taxName} (${taxValue})` : '';
}

export {
    buildOptimisticTransaction,
    calculateTaxAmount,
    getTaxName,
    getDefaultTaxName,
    getEnabledTaxRateCount,
    getUpdatedTransaction,
    getDescription,
    getRequestType,
    isManualRequest,
    isScanRequest,
    getAmount,
    getTaxAmount,
    getTaxCode,
    getCurrency,
    getDistance,
    getCardID,
    getOriginalCurrency,
    getOriginalAmount,
    getMerchant,
    getMCCGroup,
    getCreated,
    getCategory,
    getBillable,
    getTag,
    getTagArrayFromName,
    getTagForDisplay,
    getTransactionViolations,
    getAllReportTransactions,
    hasReceipt,
    hasEReceipt,
    hasRoute,
    isReceiptBeingScanned,
    didRceiptScanSucceed,
    getValidWaypoints,
    isDistanceRequest,
    isFetchingWaypointsFromServer,
    isExpensifyCardTransaction,
    isCardTransaction,
    isPending,
    isPosted,
    isOnHold,
    isOnHoldByTransactionID,
    getWaypoints,
    isAmountMissing,
    isMerchantMissing,
    isPartialMerchant,
    isCreatedMissing,
    areRequiredFieldsEmpty,
    hasMissingSmartscanFields,
    hasPendingRTERViolation,
    haveAllPendingRTERViolation,
    hasPendingUI,
    getWaypointIndex,
    waypointHasValidAddress,
    getRecentTransactions,
    hasViolation,
    hasNoticeTypeViolation,
    isCustomUnitRateIDForP2P,
    getRateID,
};

export type {TransactionChanges};<|MERGE_RESOLUTION|>--- conflicted
+++ resolved
@@ -644,8 +644,6 @@
     );
 }
 
-<<<<<<< HEAD
-=======
 /**
  * Checks if any violations for the provided transaction are of type 'notice'
  */
@@ -653,11 +651,6 @@
     return Boolean(transactionViolations?.[ONYXKEYS.COLLECTION.TRANSACTION_VIOLATIONS + transactionID]?.some((violation: TransactionViolation) => violation.type === 'notice'));
 }
 
-function getTransactionViolations(transactionID: string, transactionViolations: OnyxCollection<TransactionViolation[]>): TransactionViolation[] | null {
-    return transactionViolations?.[ONYXKEYS.COLLECTION.TRANSACTION_VIOLATIONS + transactionID] ?? null;
-}
-
->>>>>>> cd9a9ad7
 /**
  * this is the formulae to calculate tax
  */
