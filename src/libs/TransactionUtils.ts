import lodashHas from 'lodash/has';
import type {OnyxCollection, OnyxEntry} from 'react-native-onyx';
import Onyx from 'react-native-onyx';
import type {ValueOf} from 'type-fest';
import CONST from '@src/CONST';
import type {TranslationPaths} from '@src/languages/types';
import ONYXKEYS from '@src/ONYXKEYS';
import type {RecentWaypoint, Report, TaxRate, TaxRates, TaxRatesWithDefault, Transaction, TransactionViolation} from '@src/types/onyx';
import type {Comment, Receipt, TransactionChanges, TransactionPendingFieldsKey, Waypoint, WaypointCollection} from '@src/types/onyx/Transaction';
import {isEmptyObject} from '@src/types/utils/EmptyObject';
import type {IOURequestType} from './actions/IOU';
import {isCorporateCard, isExpensifyCard} from './CardUtils';
import DateUtils from './DateUtils';
import * as Localize from './Localize';
import * as NumberUtils from './NumberUtils';
import {getCleanedTagName} from './PolicyUtils';

let allTransactions: OnyxCollection<Transaction> = {};

Onyx.connect({
    key: ONYXKEYS.COLLECTION.TRANSACTION,
    waitForCollectionCallback: true,
    callback: (value) => {
        if (!value) {
            return;
        }
        allTransactions = Object.fromEntries(Object.entries(value).filter(([, transaction]) => !!transaction));
    },
});

let allReports: OnyxCollection<Report>;
Onyx.connect({
    key: ONYXKEYS.COLLECTION.REPORT,
    waitForCollectionCallback: true,
    callback: (value) => (allReports = value),
});

function isDistanceRequest(transaction: OnyxEntry<Transaction>): boolean {
    // This is used during the expense creation flow before the transaction has been saved to the server
    if (lodashHas(transaction, 'iouRequestType')) {
        return transaction?.iouRequestType === CONST.IOU.REQUEST_TYPE.DISTANCE;
    }

    // This is the case for transaction objects once they have been saved to the server
    const type = transaction?.comment?.type;
    const customUnitName = transaction?.comment?.customUnit?.name;
    return type === CONST.TRANSACTION.TYPE.CUSTOM_UNIT && customUnitName === CONST.CUSTOM_UNITS.NAME_DISTANCE;
}

function isScanRequest(transaction: OnyxEntry<Transaction>): boolean {
    // This is used during the expense creation flow before the transaction has been saved to the server
    if (lodashHas(transaction, 'iouRequestType')) {
        return transaction?.iouRequestType === CONST.IOU.REQUEST_TYPE.SCAN;
    }

    return Boolean(transaction?.receipt?.source);
}

function getRequestType(transaction: OnyxEntry<Transaction>): IOURequestType {
    if (isDistanceRequest(transaction)) {
        return CONST.IOU.REQUEST_TYPE.DISTANCE;
    }
    if (isScanRequest(transaction)) {
        return CONST.IOU.REQUEST_TYPE.SCAN;
    }

    return CONST.IOU.REQUEST_TYPE.MANUAL;
}

function isManualRequest(transaction: Transaction): boolean {
    // This is used during the expense creation flow before the transaction has been saved to the server
    if (lodashHas(transaction, 'iouRequestType')) {
        return transaction.iouRequestType === CONST.IOU.REQUEST_TYPE.MANUAL;
    }

    return getRequestType(transaction) === CONST.IOU.REQUEST_TYPE.MANUAL;
}

/**
 * Optimistically generate a transaction.
 *
 * @param amount – in cents
 * @param [existingTransactionID] When creating a distance expense, an empty transaction has already been created with a transactionID. In that case, the transaction here needs to have
 * it's transactionID match what was already generated.
 */
function buildOptimisticTransaction(
    amount: number,
    currency: string,
    reportID: string,
    comment = '',
    created = '',
    source = '',
    originalTransactionID = '',
    merchant = '',
    receipt: Receipt = {},
    filename = '',
    existingTransactionID: string | null = null,
    category = '',
    tag = '',
    billable = false,
    pendingFields: Partial<{[K in TransactionPendingFieldsKey]: ValueOf<typeof CONST.RED_BRICK_ROAD_PENDING_ACTION>}> | undefined = undefined,
    reimbursable = true,
): Transaction {
    // transactionIDs are random, positive, 64-bit numeric strings.
    // Because JS can only handle 53-bit numbers, transactionIDs are strings in the front-end (just like reportActionID)
    const transactionID = existingTransactionID ?? NumberUtils.rand64();

    const commentJSON: Comment = {comment};
    if (source) {
        commentJSON.source = source;
    }
    if (originalTransactionID) {
        commentJSON.originalTransactionID = originalTransactionID;
    }

    return {
        ...(!isEmptyObject(pendingFields) ? {pendingFields} : {}),
        transactionID,
        amount,
        currency,
        reportID,
        comment: commentJSON,
        merchant: merchant || CONST.TRANSACTION.PARTIAL_TRANSACTION_MERCHANT,
        created: created || DateUtils.getDBTime(),
        pendingAction: CONST.RED_BRICK_ROAD_PENDING_ACTION.ADD,
        receipt,
        filename,
        category,
        tag,
        billable,
        reimbursable,
    };
}

/**
 * Check if the transaction has an Ereceipt
 */
function hasEReceipt(transaction: Transaction | undefined | null): boolean {
    return !!transaction?.hasEReceipt;
}

function hasReceipt(transaction: OnyxEntry<Transaction> | undefined): boolean {
    return !!transaction?.receipt?.state || hasEReceipt(transaction);
}

function isMerchantMissing(transaction: OnyxEntry<Transaction>) {
    if (transaction?.modifiedMerchant && transaction.modifiedMerchant !== '') {
        return transaction.modifiedMerchant === CONST.TRANSACTION.PARTIAL_TRANSACTION_MERCHANT;
    }
    const isMerchantEmpty = transaction?.merchant === CONST.TRANSACTION.PARTIAL_TRANSACTION_MERCHANT || transaction?.merchant === '';

    return isMerchantEmpty;
}

/**
 * Check if the merchant is partial i.e. `(none)`
 */
function isPartialMerchant(merchant: string): boolean {
    return merchant === CONST.TRANSACTION.PARTIAL_TRANSACTION_MERCHANT;
}

function isAmountMissing(transaction: OnyxEntry<Transaction>) {
    return transaction?.amount === 0 && (!transaction.modifiedAmount || transaction.modifiedAmount === 0);
}

function isCreatedMissing(transaction: OnyxEntry<Transaction>) {
    return transaction?.created === '' && (!transaction.created || transaction.modifiedCreated === '');
}

function areRequiredFieldsEmpty(transaction: OnyxEntry<Transaction>): boolean {
    const parentReport = allReports?.[`${ONYXKEYS.COLLECTION.REPORT}${transaction?.reportID}`] ?? null;
    const isFromExpenseReport = parentReport?.type === CONST.REPORT.TYPE.EXPENSE;
    const isSplitPolicyExpenseChat = !!transaction?.comment?.splits?.some((participant) => allReports?.[`${ONYXKEYS.COLLECTION.REPORT}${participant.chatReportID}`]?.isOwnPolicyExpenseChat);
    const isMerchantRequired = isFromExpenseReport || isSplitPolicyExpenseChat;
    return (isMerchantRequired && isMerchantMissing(transaction)) || isAmountMissing(transaction) || isCreatedMissing(transaction);
}

/**
 * Given the edit made to the expnse, return an updated transaction object.
 */
function getUpdatedTransaction(transaction: Transaction, transactionChanges: TransactionChanges, isFromExpenseReport: boolean, shouldUpdateReceiptState = true): Transaction {
    // Only changing the first level fields so no need for deep clone now
    const updatedTransaction = {...transaction};
    let shouldStopSmartscan = false;

    // The comment property does not have its modifiedComment counterpart
    if (Object.hasOwn(transactionChanges, 'comment')) {
        updatedTransaction.comment = {
            ...updatedTransaction.comment,
            comment: transactionChanges.comment,
        };
    }
    if (Object.hasOwn(transactionChanges, 'created')) {
        updatedTransaction.modifiedCreated = transactionChanges.created;
        shouldStopSmartscan = true;
    }
    if (Object.hasOwn(transactionChanges, 'amount') && typeof transactionChanges.amount === 'number') {
        updatedTransaction.modifiedAmount = isFromExpenseReport ? -transactionChanges.amount : transactionChanges.amount;
        shouldStopSmartscan = true;
    }
    if (Object.hasOwn(transactionChanges, 'currency')) {
        updatedTransaction.modifiedCurrency = transactionChanges.currency;
        shouldStopSmartscan = true;
    }

    if (Object.hasOwn(transactionChanges, 'merchant')) {
        updatedTransaction.modifiedMerchant = transactionChanges.merchant;
        shouldStopSmartscan = true;
    }

    if (Object.hasOwn(transactionChanges, 'waypoints')) {
        updatedTransaction.modifiedWaypoints = transactionChanges.waypoints;
        shouldStopSmartscan = true;
    }

    if (Object.hasOwn(transactionChanges, 'taxAmount') && typeof transactionChanges.taxAmount === 'number') {
        updatedTransaction.taxAmount = isFromExpenseReport ? -transactionChanges.taxAmount : transactionChanges.taxAmount;
    }

    if (Object.hasOwn(transactionChanges, 'taxCode') && typeof transactionChanges.taxCode === 'string') {
        updatedTransaction.taxCode = transactionChanges.taxCode;
    }

    if (Object.hasOwn(transactionChanges, 'billable') && typeof transactionChanges.billable === 'boolean') {
        updatedTransaction.billable = transactionChanges.billable;
    }

    if (Object.hasOwn(transactionChanges, 'category') && typeof transactionChanges.category === 'string') {
        updatedTransaction.category = transactionChanges.category;
    }

    if (Object.hasOwn(transactionChanges, 'tag') && typeof transactionChanges.tag === 'string') {
        updatedTransaction.tag = transactionChanges.tag;
    }

    if (
        shouldUpdateReceiptState &&
        shouldStopSmartscan &&
        transaction?.receipt &&
        Object.keys(transaction.receipt).length > 0 &&
        transaction?.receipt?.state !== CONST.IOU.RECEIPT_STATE.OPEN &&
        updatedTransaction.receipt
    ) {
        updatedTransaction.receipt.state = CONST.IOU.RECEIPT_STATE.OPEN;
    }

    updatedTransaction.pendingFields = {
        ...(Object.hasOwn(transactionChanges, 'comment') && {comment: CONST.RED_BRICK_ROAD_PENDING_ACTION.UPDATE}),
        ...(Object.hasOwn(transactionChanges, 'created') && {created: CONST.RED_BRICK_ROAD_PENDING_ACTION.UPDATE}),
        ...(Object.hasOwn(transactionChanges, 'amount') && {amount: CONST.RED_BRICK_ROAD_PENDING_ACTION.UPDATE}),
        ...(Object.hasOwn(transactionChanges, 'currency') && {currency: CONST.RED_BRICK_ROAD_PENDING_ACTION.UPDATE}),
        ...(Object.hasOwn(transactionChanges, 'merchant') && {merchant: CONST.RED_BRICK_ROAD_PENDING_ACTION.UPDATE}),
        ...(Object.hasOwn(transactionChanges, 'waypoints') && {waypoints: CONST.RED_BRICK_ROAD_PENDING_ACTION.UPDATE}),
        ...(Object.hasOwn(transactionChanges, 'billable') && {billable: CONST.RED_BRICK_ROAD_PENDING_ACTION.UPDATE}),
        ...(Object.hasOwn(transactionChanges, 'category') && {category: CONST.RED_BRICK_ROAD_PENDING_ACTION.UPDATE}),
        ...(Object.hasOwn(transactionChanges, 'tag') && {tag: CONST.RED_BRICK_ROAD_PENDING_ACTION.UPDATE}),
        ...(Object.hasOwn(transactionChanges, 'taxAmount') && {taxAmount: CONST.RED_BRICK_ROAD_PENDING_ACTION.UPDATE}),
        ...(Object.hasOwn(transactionChanges, 'taxCode') && {taxCode: CONST.RED_BRICK_ROAD_PENDING_ACTION.UPDATE}),
    };

    return updatedTransaction;
}

/**
 * Return the comment field (referred to as description in the App) from the transaction.
 * The comment does not have its modifiedComment counterpart.
 */
function getDescription(transaction: OnyxEntry<Transaction>): string {
    // Casting the description to string to avoid wrong data types (e.g. number) being returned from the API
    return transaction?.comment?.comment?.toString() ?? '';
}

/**
 * Return the amount field from the transaction, return the modifiedAmount if present.
 */
function getAmount(transaction: OnyxEntry<Transaction>, isFromExpenseReport = false, isFromTrackedExpense = false): number {
    // IOU requests cannot have negative values, but they can be stored as negative values, let's return absolute value
    if (!isFromExpenseReport || isFromTrackedExpense) {
        const amount = transaction?.modifiedAmount ?? 0;
        if (amount) {
            return Math.abs(amount);
        }
        return Math.abs(transaction?.amount ?? 0);
    }

    // Expense report case:
    // The amounts are stored using an opposite sign and negative values can be set,
    // we need to return an opposite sign than is saved in the transaction object
    let amount = transaction?.modifiedAmount ?? 0;
    if (amount) {
        return -amount;
    }

    // To avoid -0 being shown, lets only change the sign if the value is other than 0.
    amount = transaction?.amount ?? 0;
    return amount ? -amount : 0;
}

/**
 * Return the tax amount field from the transaction.
 */
function getTaxAmount(transaction: OnyxEntry<Transaction>, isFromExpenseReport: boolean): number {
    // IOU requests cannot have negative values but they can be stored as negative values, let's return absolute value
    if (!isFromExpenseReport) {
        return Math.abs(transaction?.taxAmount ?? 0);
    }

    // To avoid -0 being shown, lets only change the sign if the value is other than 0.
    const amount = transaction?.taxAmount ?? 0;
    return amount ? -amount : 0;
}

/**
 * Return the tax code from the transaction.
 */
function getTaxCode(transaction: OnyxEntry<Transaction>): string {
    return transaction?.taxCode ?? '';
}

/**
 * Return the currency field from the transaction, return the modifiedCurrency if present.
 */
function getCurrency(transaction: OnyxEntry<Transaction>): string {
    const currency = transaction?.modifiedCurrency ?? '';
    if (currency) {
        return currency;
    }
    return transaction?.currency ?? CONST.CURRENCY.USD;
}

/**
 * Return the original currency field from the transaction.
 */
function getOriginalCurrency(transaction: Transaction): string {
    return transaction?.originalCurrency ?? '';
}

/**
 * Return the absolute value of the original amount field from the transaction.
 */
function getOriginalAmount(transaction: Transaction): number {
    const amount = transaction?.originalAmount ?? 0;
    return Math.abs(amount);
}

/**
 * Verify if the transaction is expecting the distance to be calculated on the server
 */
function isFetchingWaypointsFromServer(transaction: OnyxEntry<Transaction>): boolean {
    return !!transaction?.pendingFields?.waypoints;
}

/**
 * Return the merchant field from the transaction, return the modifiedMerchant if present.
 */
function getMerchant(transaction: OnyxEntry<Transaction>): string {
    return transaction?.modifiedMerchant ? transaction.modifiedMerchant : transaction?.merchant ?? '';
}

function getDistance(transaction: Transaction): number {
    return transaction?.routes?.route0?.distance ?? 0;
}

/**
 * Return the mccGroup field from the transaction, return the modifiedMCCGroup if present.
 */
function getMCCGroup(transaction: Transaction): ValueOf<typeof CONST.MCC_GROUPS> | undefined {
    return transaction?.modifiedMCCGroup ? transaction.modifiedMCCGroup : transaction?.mccGroup;
}

/**
 * Return the waypoints field from the transaction, return the modifiedWaypoints if present.
 */
function getWaypoints(transaction: OnyxEntry<Transaction>): WaypointCollection | undefined {
    return transaction?.modifiedWaypoints ?? transaction?.comment?.waypoints;
}

/**
 * Return the category from the transaction. This "category" field has no "modified" complement.
 */
function getCategory(transaction: OnyxEntry<Transaction>): string {
    return transaction?.category ?? '';
}

/**
 * Return the cardID from the transaction.
 */
function getCardID(transaction: Transaction): number {
    return transaction?.cardID ?? 0;
}

/**
 * Return the billable field from the transaction. This "billable" field has no "modified" complement.
 */
function getBillable(transaction: OnyxEntry<Transaction>): boolean {
    return transaction?.billable ?? false;
}

/**
 * Return a colon-delimited tag string as an array, considering escaped colons and double backslashes.
 */
function getTagArrayFromName(tagName: string): string[] {
    // WAIT!!!!!!!!!!!!!!!!!!
    // You need to keep this in sync with TransactionUtils.php

    // We need to be able to preserve double backslashes in the original string
    // and not have it interfere with splitting on a colon (:).
    // So, let's replace it with something absurd to begin with, do our split, and
    // then replace the double backslashes in the end.
    const tagWithoutDoubleSlashes = tagName.replace(/\\\\/g, '☠');
    const tagWithoutEscapedColons = tagWithoutDoubleSlashes.replace(/\\:/g, '☢');

    // Do our split
    const matches = tagWithoutEscapedColons.split(':');
    const newMatches: string[] = [];

    for (const item of matches) {
        const tagWithEscapedColons = item.replace(/☢/g, '\\:');
        const tagWithDoubleSlashes = tagWithEscapedColons.replace(/☠/g, '\\\\');
        newMatches.push(tagWithDoubleSlashes);
    }

    return newMatches;
}

/**
 * Return the tag from the transaction. When the tagIndex is passed, return the tag based on the index.
 * This "tag" field has no "modified" complement.
 */
function getTag(transaction: OnyxEntry<Transaction>, tagIndex?: number): string {
    if (tagIndex !== undefined) {
        const tagsArray = getTagArrayFromName(transaction?.tag ?? '');
        return tagsArray[tagIndex] ?? '';
    }

    return transaction?.tag ?? '';
}

function getTagForDisplay(transaction: OnyxEntry<Transaction>, tagIndex?: number): string {
    return getCleanedTagName(getTag(transaction, tagIndex));
}

/**
 * Return the created field from the transaction, return the modifiedCreated if present.
 */
function getCreated(transaction: OnyxEntry<Transaction>, dateFormat: string = CONST.DATE.FNS_FORMAT_STRING): string {
    // eslint-disable-next-line @typescript-eslint/prefer-nullish-coalescing
    const created = transaction?.modifiedCreated ? transaction.modifiedCreated : transaction?.created || '';

    return DateUtils.formatWithUTCTimeZone(created, dateFormat);
}

/**
 * Returns the translation key to use for the header title
 */
function getHeaderTitleTranslationKey(transaction: OnyxEntry<Transaction>): TranslationPaths {
    const headerTitles: Record<IOURequestType, TranslationPaths> = {
        [CONST.IOU.REQUEST_TYPE.DISTANCE]: 'tabSelector.distance',
        [CONST.IOU.REQUEST_TYPE.MANUAL]: 'tabSelector.manual',
        [CONST.IOU.REQUEST_TYPE.SCAN]: 'tabSelector.scan',
    };

    return headerTitles[getRequestType(transaction)];
}

/**
 * Determine whether a transaction is made with an Expensify card.
 */
function isExpensifyCardTransaction(transaction: OnyxEntry<Transaction>): boolean {
    if (!transaction?.cardID) {
        return false;
    }
    return isExpensifyCard(transaction.cardID);
}

/**
 * Determine whether a transaction is made with a card (Expensify or Company Card).
 */
function isCardTransaction(transaction: OnyxEntry<Transaction>): boolean {
    const cardID = transaction?.cardID ?? 0;
    return isCorporateCard(cardID);
}

/**
 * Check if the transaction status is set to Pending.
 */
function isPending(transaction: OnyxEntry<Transaction>): boolean {
    if (!transaction?.status) {
        return false;
    }
    return transaction.status === CONST.TRANSACTION.STATUS.PENDING;
}

/**
 * Check if the transaction status is set to Posted.
 */
function isPosted(transaction: Transaction): boolean {
    if (!transaction.status) {
        return false;
    }
    return transaction.status === CONST.TRANSACTION.STATUS.POSTED;
}

function isReceiptBeingScanned(transaction: OnyxEntry<Transaction>): boolean {
    return [CONST.IOU.RECEIPT_STATE.SCANREADY, CONST.IOU.RECEIPT_STATE.SCANNING].some((value) => value === transaction?.receipt?.state);
}

/**
 * Check if the transaction has a non-smartscanning receipt and is missing required fields
 */
function hasMissingSmartscanFields(transaction: OnyxEntry<Transaction>): boolean {
    return Boolean(transaction && !isDistanceRequest(transaction) && !isReceiptBeingScanned(transaction) && areRequiredFieldsEmpty(transaction));
}

/**
 * Check if the transaction has a defined route
 */
function hasRoute(transaction: OnyxEntry<Transaction>, isDistanceRequestType: boolean): boolean {
    return !!transaction?.routes?.route0?.geometry?.coordinates || (isDistanceRequestType && !!transaction?.comment?.customUnit?.quantity);
}

function getAllReportTransactions(reportID?: string): Transaction[] {
    // `reportID` from the `/CreateDistanceRequest` endpoint return's number instead of string for created `transaction`.
    // For reference, https://github.com/Expensify/App/pull/26536#issuecomment-1703573277.
    // We will update this in a follow-up Issue. According to this comment: https://github.com/Expensify/App/pull/26536#issuecomment-1703591019.
    const transactions: Transaction[] = Object.values(allTransactions ?? {}).filter((transaction): transaction is Transaction => transaction !== null);
    return transactions.filter((transaction) => `${transaction.reportID}` === `${reportID}`);
}

function waypointHasValidAddress(waypoint: RecentWaypoint | Waypoint): boolean {
    return !!waypoint?.address?.trim();
}

/**
 * Converts the key of a waypoint to its index
 */
function getWaypointIndex(key: string): number {
    return Number(key.replace('waypoint', ''));
}

/**
 * Filters the waypoints which are valid and returns those
 */
function getValidWaypoints(waypoints: WaypointCollection | undefined, reArrangeIndexes = false): WaypointCollection {
    if (!waypoints) {
        return {};
    }

    const sortedIndexes = Object.keys(waypoints)
        .map(getWaypointIndex)
        .sort((a, b) => a - b);
    const waypointValues = sortedIndexes.map((index) => waypoints[`waypoint${index}`]);
    // Ensure the number of waypoints is between 2 and 25
    if (waypointValues.length < 2 || waypointValues.length > 25) {
        return {};
    }

    let lastWaypointIndex = -1;
    let waypointIndex = -1;

    return waypointValues.reduce<WaypointCollection>((acc, currentWaypoint, index) => {
        const previousWaypoint = waypointValues[lastWaypointIndex];

        // Check if the waypoint has a valid address
        if (!waypointHasValidAddress(currentWaypoint)) {
            return acc;
        }

        // Check for adjacent waypoints with the same address
        if (previousWaypoint && currentWaypoint?.address === previousWaypoint.address) {
            return acc;
        }

        const validatedWaypoints: WaypointCollection = {...acc, [`waypoint${reArrangeIndexes ? waypointIndex + 1 : index}`]: currentWaypoint};

        lastWaypointIndex = index;
        waypointIndex += 1;

        return validatedWaypoints;
    }, {});
}

/**
 * Returns the most recent transactions in an object
 */
function getRecentTransactions(transactions: Record<string, string>, size = 2): string[] {
    return Object.keys(transactions)
        .sort((transactionID1, transactionID2) => (new Date(transactions[transactionID1]) < new Date(transactions[transactionID2]) ? 1 : -1))
        .slice(0, size);
}

/**
 * Check if transaction is on hold
 */
function isOnHold(transaction: OnyxEntry<Transaction>): boolean {
    if (!transaction) {
        return false;
    }

    return !!transaction.comment?.hold;
}

/**
 * Checks if any violations for the provided transaction are of type 'violation'
 */
function hasViolation(transactionID: string, transactionViolations: OnyxCollection<TransactionViolation[]>): boolean {
    return Boolean(
        transactionViolations?.[ONYXKEYS.COLLECTION.TRANSACTION_VIOLATIONS + transactionID]?.some((violation: TransactionViolation) => violation.type === CONST.VIOLATION_TYPES.VIOLATION),
    );
}

/**
 * Checks if any violations for the provided transaction are of type 'note'
 */
function hasNoteTypeViolation(transactionID: string, transactionViolations: OnyxCollection<TransactionViolation[]>): boolean {
    return Boolean(transactionViolations?.[ONYXKEYS.COLLECTION.TRANSACTION_VIOLATIONS + transactionID]?.some((violation: TransactionViolation) => violation.type === 'notice'));
}

function getTransactionViolations(transactionID: string, transactionViolations: OnyxCollection<TransactionViolation[]>): TransactionViolation[] | null {
    return transactionViolations?.[ONYXKEYS.COLLECTION.TRANSACTION_VIOLATIONS + transactionID] ?? null;
}

/**
 * this is the formulae to calculate tax
 */
function calculateTaxAmount(percentage: string, amount: number) {
    const divisor = Number(percentage.slice(0, -1)) / 100 + 1;
    return Math.round(amount - amount / divisor) / 100;
}

/**
 * Calculates count of all tax enabled options
 */
function getEnabledTaxRateCount(options: TaxRates) {
    return Object.values(options).filter((option: TaxRate) => !option.isDisabled).length;
}

/**
 * Check if the customUnitRateID has a value default for P2P distance requests
 */
function isCustomUnitRateIDForP2P(transaction: OnyxEntry<Transaction>): boolean {
    return transaction?.comment?.customUnit?.customUnitRateID === CONST.CUSTOM_UNITS.FAKE_P2P_ID;
}

/**
 * Get rate ID from the transaction object
 */
function getRateID(transaction: OnyxEntry<Transaction>): string | undefined {
    return transaction?.comment?.customUnit?.customUnitRateID?.toString();
}

/**
 * Gets the default tax name
 */
function getDefaultTaxName(taxRates: TaxRatesWithDefault, transaction?: Transaction) {
    const defaultTaxKey = taxRates.defaultExternalID;
    const defaultTaxName =
        (defaultTaxKey && `${taxRates.taxes[defaultTaxKey]?.name} (${taxRates.taxes[defaultTaxKey]?.value}) ${CONST.DOT_SEPARATOR} ${Localize.translateLocal('common.default')}`) || '';
    return transaction?.taxRate?.text ?? defaultTaxName;
}

/**
 * Gets the tax name
 */
function getTaxName(taxes: TaxRates, transactionTaxCode: string) {
    const taxName = taxes[transactionTaxCode]?.name ?? '';
    const taxValue = taxes[transactionTaxCode]?.value ?? '';
    return transactionTaxCode && taxName && taxValue ? `${taxName} (${taxValue})` : '';
}

export {
    buildOptimisticTransaction,
    calculateTaxAmount,
    getTaxName,
    getDefaultTaxName,
    getEnabledTaxRateCount,
    getUpdatedTransaction,
    getDescription,
    getHeaderTitleTranslationKey,
    getRequestType,
    isManualRequest,
    isScanRequest,
    getAmount,
    getTaxAmount,
    getTaxCode,
    getCurrency,
    getDistance,
    getCardID,
    getOriginalCurrency,
    getOriginalAmount,
    getMerchant,
    getMCCGroup,
    getCreated,
    getCategory,
    getBillable,
    getTag,
    getTagArrayFromName,
    getTagForDisplay,
    getTransactionViolations,
    getAllReportTransactions,
    hasReceipt,
    hasEReceipt,
    hasRoute,
    isReceiptBeingScanned,
    getValidWaypoints,
    isDistanceRequest,
    isFetchingWaypointsFromServer,
    isExpensifyCardTransaction,
    isCardTransaction,
    isPending,
    isPosted,
    isOnHold,
    getWaypoints,
    isAmountMissing,
    isMerchantMissing,
    isPartialMerchant,
    isCreatedMissing,
    areRequiredFieldsEmpty,
    hasMissingSmartscanFields,
    getWaypointIndex,
    waypointHasValidAddress,
    getRecentTransactions,
    hasViolation,
<<<<<<< HEAD
    hasNoteTypeViolation,
=======
    isCustomUnitRateIDForP2P,
    getRateID,
>>>>>>> 1e510b52
};

export type {TransactionChanges};<|MERGE_RESOLUTION|>--- conflicted
+++ resolved
@@ -721,12 +721,9 @@
     waypointHasValidAddress,
     getRecentTransactions,
     hasViolation,
-<<<<<<< HEAD
     hasNoteTypeViolation,
-=======
     isCustomUnitRateIDForP2P,
     getRateID,
->>>>>>> 1e510b52
 };
 
 export type {TransactionChanges};