<<<<<<< HEAD
import {format, isValid} from 'date-fns';
import Onyx, {OnyxCollection, OnyxEntry} from 'react-native-onyx';
import {ValueOf} from 'type-fest';
=======
import Onyx, {OnyxCollection} from 'react-native-onyx';
>>>>>>> 02ad2fc7
import CONST from '@src/CONST';
import ONYXKEYS from '@src/ONYXKEYS';
import {RecentWaypoint, ReportAction, Transaction} from '@src/types/onyx';
import {Comment, Receipt, Waypoint, WaypointCollection} from '@src/types/onyx/Transaction';
import {isExpensifyCard} from './CardUtils';
import DateUtils from './DateUtils';
import * as NumberUtils from './NumberUtils';

type AdditionalTransactionChanges = {comment?: string; waypoints?: WaypointCollection};

type TransactionChanges = Partial<Transaction> & AdditionalTransactionChanges;

let allTransactions: OnyxCollection<Transaction> = {};

Onyx.connect({
    key: ONYXKEYS.COLLECTION.TRANSACTION,
    waitForCollectionCallback: true,
    callback: (value) => {
        if (!value) {
            return;
        }
        allTransactions = Object.fromEntries(Object.entries(value).filter(([, transaction]) => !!transaction));
    },
});

/**
 * Optimistically generate a transaction.
 *
 * @param amount – in cents
 * @param [existingTransactionID] When creating a distance request, an empty transaction has already been created with a transactionID. In that case, the transaction here needs to have it's transactionID match what was already generated.
 */
function buildOptimisticTransaction(
    amount: number,
    currency: string,
    reportID: string,
    comment = '',
    created = '',
    source = '',
    originalTransactionID = '',
    merchant = '',
    receipt: Receipt = {},
    filename = '',
    existingTransactionID: string | null = null,
    category = '',
    tag = '',
    billable = false,
): Transaction {
    // transactionIDs are random, positive, 64-bit numeric strings.
    // Because JS can only handle 53-bit numbers, transactionIDs are strings in the front-end (just like reportActionID)
    const transactionID = existingTransactionID ?? NumberUtils.rand64();

    const commentJSON: Comment = {comment};
    if (source) {
        commentJSON.source = source;
    }
    if (originalTransactionID) {
        commentJSON.originalTransactionID = originalTransactionID;
    }

    return {
        transactionID,
        amount,
        currency,
        reportID,
        comment: commentJSON,
        merchant: merchant || CONST.TRANSACTION.DEFAULT_MERCHANT,
        created: created || DateUtils.getDBTime(),
        pendingAction: CONST.RED_BRICK_ROAD_PENDING_ACTION.ADD,
        receipt,
        filename,
        category,
        tag,
        billable,
    };
}

/**
 * Check if the transaction has an Ereceipt
 */
function hasEReceipt(transaction: Transaction | undefined | null): boolean {
    return !!transaction?.hasEReceipt;
}

function hasReceipt(transaction: Transaction | undefined | null): boolean {
    return !!transaction?.receipt?.state || hasEReceipt(transaction);
}

function isMerchantMissing(transaction: Transaction) {
    const isMerchantEmpty =
        transaction.merchant === CONST.TRANSACTION.UNKNOWN_MERCHANT || transaction.merchant === CONST.TRANSACTION.PARTIAL_TRANSACTION_MERCHANT || transaction.merchant === '';

    const isModifiedMerchantEmpty =
        !transaction.modifiedMerchant ||
        transaction.modifiedMerchant === CONST.TRANSACTION.UNKNOWN_MERCHANT ||
        transaction.modifiedMerchant === CONST.TRANSACTION.PARTIAL_TRANSACTION_MERCHANT ||
        transaction.modifiedMerchant === '';

    return isMerchantEmpty && isModifiedMerchantEmpty;
}

function isAmountMissing(transaction: Transaction) {
    return transaction.amount === 0 && (!transaction.modifiedAmount || transaction.modifiedAmount === 0);
}

function isCreatedMissing(transaction: Transaction) {
    return transaction.created === '' && (!transaction.created || transaction.modifiedCreated === '');
}

function areRequiredFieldsEmpty(transaction: Transaction): boolean {
    return isMerchantMissing(transaction) || isAmountMissing(transaction) || isCreatedMissing(transaction);
}

/**
 * Given the edit made to the money request, return an updated transaction object.
 */
function getUpdatedTransaction(transaction: Transaction, transactionChanges: TransactionChanges, isFromExpenseReport: boolean, shouldUpdateReceiptState = true): Transaction {
    // Only changing the first level fields so no need for deep clone now
    const updatedTransaction = {...transaction};
    let shouldStopSmartscan = false;

    // The comment property does not have its modifiedComment counterpart
    if (Object.hasOwn(transactionChanges, 'comment')) {
        updatedTransaction.comment = {
            ...updatedTransaction.comment,
            comment: transactionChanges.comment,
        };
    }
    if (Object.hasOwn(transactionChanges, 'created')) {
        updatedTransaction.modifiedCreated = transactionChanges.created;
        shouldStopSmartscan = true;
    }
    if (Object.hasOwn(transactionChanges, 'amount') && typeof transactionChanges.amount === 'number') {
        updatedTransaction.modifiedAmount = isFromExpenseReport ? -transactionChanges.amount : transactionChanges.amount;
        shouldStopSmartscan = true;
    }
    if (Object.hasOwn(transactionChanges, 'currency')) {
        updatedTransaction.modifiedCurrency = transactionChanges.currency;
        shouldStopSmartscan = true;
    }

    if (Object.hasOwn(transactionChanges, 'merchant')) {
        updatedTransaction.modifiedMerchant = transactionChanges.merchant;
        shouldStopSmartscan = true;
    }

    if (Object.hasOwn(transactionChanges, 'waypoints')) {
        updatedTransaction.modifiedWaypoints = transactionChanges.waypoints;
        shouldStopSmartscan = true;
    }

    if (Object.hasOwn(transactionChanges, 'billable') && typeof transactionChanges.billable === 'boolean') {
        updatedTransaction.billable = transactionChanges.billable;
    }

    if (Object.hasOwn(transactionChanges, 'category') && typeof transactionChanges.category === 'string') {
        updatedTransaction.category = transactionChanges.category;
    }

    if (Object.hasOwn(transactionChanges, 'tag') && typeof transactionChanges.tag === 'string') {
        updatedTransaction.tag = transactionChanges.tag;
    }

    if (
        shouldUpdateReceiptState &&
        shouldStopSmartscan &&
        transaction?.receipt &&
        Object.keys(transaction.receipt).length > 0 &&
        transaction?.receipt?.state !== CONST.IOU.RECEIPT_STATE.OPEN
    ) {
        updatedTransaction.receipt.state = CONST.IOU.RECEIPT_STATE.OPEN;
    }

    updatedTransaction.pendingFields = {
        ...(Object.hasOwn(transactionChanges, 'comment') && {comment: CONST.RED_BRICK_ROAD_PENDING_ACTION.UPDATE}),
        ...(Object.hasOwn(transactionChanges, 'created') && {created: CONST.RED_BRICK_ROAD_PENDING_ACTION.UPDATE}),
        ...(Object.hasOwn(transactionChanges, 'amount') && {amount: CONST.RED_BRICK_ROAD_PENDING_ACTION.UPDATE}),
        ...(Object.hasOwn(transactionChanges, 'currency') && {currency: CONST.RED_BRICK_ROAD_PENDING_ACTION.UPDATE}),
        ...(Object.hasOwn(transactionChanges, 'merchant') && {merchant: CONST.RED_BRICK_ROAD_PENDING_ACTION.UPDATE}),
        ...(Object.hasOwn(transactionChanges, 'waypoints') && {waypoints: CONST.RED_BRICK_ROAD_PENDING_ACTION.UPDATE}),
        ...(Object.hasOwn(transactionChanges, 'billable') && {billable: CONST.RED_BRICK_ROAD_PENDING_ACTION.UPDATE}),
        ...(Object.hasOwn(transactionChanges, 'category') && {category: CONST.RED_BRICK_ROAD_PENDING_ACTION.UPDATE}),
        ...(Object.hasOwn(transactionChanges, 'tag') && {tag: CONST.RED_BRICK_ROAD_PENDING_ACTION.UPDATE}),
    };

    return updatedTransaction;
}

/**
 * Retrieve the particular transaction object given its ID.
 *
 * @deprecated Use withOnyx() or Onyx.connect() instead
 */
function getTransaction(transactionID: string): OnyxEntry<Transaction> | Record<string, never> {
    return allTransactions?.[`${ONYXKEYS.COLLECTION.TRANSACTION}${transactionID}`] ?? {};
}

/**
 * Return the comment field (referred to as description in the App) from the transaction.
 * The comment does not have its modifiedComment counterpart.
 */
<<<<<<< HEAD
function getDescription(transaction: OnyxEntry<Transaction>): string {
    return transaction?.comment?.comment ?? '';
=======
function getDescription(transaction: Transaction): string {
    // Casting the description to string to avoid wrong data types (e.g. number) being returned from the API
    return transaction?.comment?.comment?.toString() ?? '';
>>>>>>> 02ad2fc7
}

/**
 * Return the amount field from the transaction, return the modifiedAmount if present.
 */
function getAmount(transaction: OnyxEntry<Transaction>, isFromExpenseReport: boolean): number {
    // IOU requests cannot have negative values but they can be stored as negative values, let's return absolute value
    if (!isFromExpenseReport) {
        const amount = transaction?.modifiedAmount ?? 0;
        if (amount) {
            return Math.abs(amount);
        }
        return Math.abs(transaction?.amount ?? 0);
    }

    // Expense report case:
    // The amounts are stored using an opposite sign and negative values can be set,
    // we need to return an opposite sign than is saved in the transaction object
    let amount = transaction?.modifiedAmount ?? 0;
    if (amount) {
        return -amount;
    }

    // To avoid -0 being shown, lets only change the sign if the value is other than 0.
    amount = transaction?.amount ?? 0;
    return amount ? -amount : 0;
}

/**
 * Return the currency field from the transaction, return the modifiedCurrency if present.
 */
function getCurrency(transaction: OnyxEntry<Transaction>): string {
    const currency = transaction?.modifiedCurrency ?? '';
    if (currency) {
        return currency;
    }
    return transaction?.currency ?? CONST.CURRENCY.USD;
}

/**
 * Return the original currency field from the transaction.
 */
function getOriginalCurrency(transaction: Transaction): string {
    return transaction?.originalCurrency ?? '';
}

/**
 * Return the absolute value of the original amount field from the transaction.
 */
function getOriginalAmount(transaction: Transaction): number {
    const amount = transaction?.originalAmount ?? 0;
    return Math.abs(amount);
}

/**
 * Return the merchant field from the transaction, return the modifiedMerchant if present.
 */
function getMerchant(transaction: OnyxEntry<Transaction>): string {
    return transaction?.modifiedMerchant ? transaction.modifiedMerchant : transaction?.merchant ?? '';
}

/**
 * Return the mccGroup field from the transaction, return the modifiedMCCGroup if present.
 */
function getMCCGroup(transaction: Transaction): ValueOf<typeof CONST.MCC_GROUPS> | undefined {
    return transaction?.modifiedMCCGroup ? transaction.modifiedMCCGroup : transaction?.mccGroup;
}

/**
 * Return the waypoints field from the transaction, return the modifiedWaypoints if present.
 */
function getWaypoints(transaction: OnyxEntry<Transaction>): WaypointCollection | undefined {
    return transaction?.modifiedWaypoints ?? transaction?.comment?.waypoints;
}

/**
 * Return the category from the transaction. This "category" field has no "modified" complement.
 */
function getCategory(transaction: OnyxEntry<Transaction>): string {
    return transaction?.category ?? '';
}

/**
 * Return the cardID from the transaction.
 */
function getCardID(transaction: Transaction): number {
    return transaction?.cardID ?? 0;
}

/**
 * Return the billable field from the transaction. This "billable" field has no "modified" complement.
 */
function getBillable(transaction: OnyxEntry<Transaction>): boolean {
    return transaction?.billable ?? false;
}

/**
 * Return the tag from the transaction. This "tag" field has no "modified" complement.
 */
function getTag(transaction: OnyxEntry<Transaction>): string {
    return transaction?.tag ?? '';
}

/**
 * Return the created field from the transaction, return the modifiedCreated if present.
 */
<<<<<<< HEAD
function getCreated(transaction: OnyxEntry<Transaction>, dateFormat: string = CONST.DATE.FNS_FORMAT_STRING): string {
    const created = transaction?.modifiedCreated ? transaction.modifiedCreated : transaction?.created ?? '';
    const createdDate = new Date(created);
    if (isValid(createdDate)) {
        return format(createdDate, dateFormat);
    }
=======
function getCreated(transaction: Transaction, dateFormat: string = CONST.DATE.FNS_FORMAT_STRING): string {
    const created = transaction?.modifiedCreated ? transaction.modifiedCreated : transaction?.created || '';
>>>>>>> 02ad2fc7

    return DateUtils.formatWithUTCTimeZone(created, dateFormat);
}

function isDistanceRequest(transaction: OnyxEntry<Transaction>): boolean {
    const type = transaction?.comment?.type;
    const customUnitName = transaction?.comment?.customUnit?.name;
    return type === CONST.TRANSACTION.TYPE.CUSTOM_UNIT && customUnitName === CONST.CUSTOM_UNITS.NAME_DISTANCE;
}

/**
 * Determine whether a transaction is made with an Expensify card.
 */
function isExpensifyCardTransaction(transaction: Transaction): boolean {
    if (!transaction.cardID) {
        return false;
    }
    return isExpensifyCard(transaction.cardID);
}

/**
 * Check if the transaction status is set to Pending.
 */
function isPending(transaction: Transaction): boolean {
    if (!transaction.status) {
        return false;
    }
    return transaction.status === CONST.TRANSACTION.STATUS.PENDING;
}

/**
 * Check if the transaction status is set to Posted.
 */
function isPosted(transaction: Transaction): boolean {
    if (!transaction.status) {
        return false;
    }
    return transaction.status === CONST.TRANSACTION.STATUS.POSTED;
}

function isReceiptBeingScanned(transaction: OnyxEntry<Transaction>): boolean {
    return [CONST.IOU.RECEIPT_STATE.SCANREADY, CONST.IOU.RECEIPT_STATE.SCANNING].some((value) => value === transaction?.receipt.state);
}

/**
 * Check if the transaction has a non-smartscanning receipt and is missing required fields
 */
function hasMissingSmartscanFields(transaction: OnyxEntry<Transaction>): boolean {
    return Boolean(transaction && hasReceipt(transaction) && !isDistanceRequest(transaction) && !isReceiptBeingScanned(transaction) && areRequiredFieldsEmpty(transaction));
}

/**
 * Check if the transaction has a defined route
 */
function hasRoute(transaction: Transaction): boolean {
    return !!transaction?.routes?.route0?.geometry?.coordinates;
}

/**
 * Get the transactions related to a report preview with receipts
 * Get the details linked to the IOU reportAction
 *
 * @deprecated Use Onyx.connect() or withOnyx() instead
 */
function getLinkedTransaction(reportAction: OnyxEntry<ReportAction>): Transaction | Record<string, never> {
    let transactionID = '';

    if (reportAction?.actionName === CONST.REPORT.ACTIONS.TYPE.IOU) {
        transactionID = reportAction.originalMessage?.IOUTransactionID ?? '';
    }

    return allTransactions?.[`${ONYXKEYS.COLLECTION.TRANSACTION}${transactionID}`] ?? {};
}

function getAllReportTransactions(reportID?: string): Transaction[] {
    // `reportID` from the `/CreateDistanceRequest` endpoint return's number instead of string for created `transaction`.
    // For reference, https://github.com/Expensify/App/pull/26536#issuecomment-1703573277.
    // We will update this in a follow-up Issue. According to this comment: https://github.com/Expensify/App/pull/26536#issuecomment-1703591019.
    const transactions: Transaction[] = Object.values(allTransactions ?? {}).filter((transaction): transaction is Transaction => transaction !== null);
    return transactions.filter((transaction) => `${transaction.reportID}` === `${reportID}`);
}

function waypointHasValidAddress(waypoint: RecentWaypoint | Waypoint): boolean {
    return !!waypoint?.address?.trim();
}

/**
 * Converts the key of a waypoint to its index
 */
function getWaypointIndex(key: string): number {
    return Number(key.replace('waypoint', ''));
}

/**
 * Filters the waypoints which are valid and returns those
 */
function getValidWaypoints(waypoints: WaypointCollection, reArrangeIndexes = false): WaypointCollection {
    const sortedIndexes = Object.keys(waypoints)
        .map(getWaypointIndex)
        .sort((a, b) => a - b);
    const waypointValues = sortedIndexes.map((index) => waypoints[`waypoint${index}`]);
    // Ensure the number of waypoints is between 2 and 25
    if (waypointValues.length < 2 || waypointValues.length > 25) {
        return {};
    }

    let lastWaypointIndex = -1;

    return waypointValues.reduce<WaypointCollection>((acc, currentWaypoint, index) => {
        const previousWaypoint = waypointValues[lastWaypointIndex];

        // Check if the waypoint has a valid address
        if (!waypointHasValidAddress(currentWaypoint)) {
            return acc;
        }

        // Check for adjacent waypoints with the same address
        if (previousWaypoint && currentWaypoint?.address === previousWaypoint.address) {
            return acc;
        }

        const validatedWaypoints: WaypointCollection = {...acc, [`waypoint${reArrangeIndexes ? lastWaypointIndex + 1 : index}`]: currentWaypoint};

        lastWaypointIndex += 1;

        return validatedWaypoints;
    }, {});
}

/**
 * Returns the most recent transactions in an object
 */
function getRecentTransactions(transactions: Record<string, string>, size = 2): string[] {
    return Object.keys(transactions)
        .sort((transactionID1, transactionID2) => (new Date(transactions[transactionID1]) < new Date(transactions[transactionID2]) ? 1 : -1))
        .slice(0, size);
}

export {
    buildOptimisticTransaction,
    getUpdatedTransaction,
    getTransaction,
    getDescription,
    getAmount,
    getCurrency,
    getCardID,
    getOriginalCurrency,
    getOriginalAmount,
    getMerchant,
    getMCCGroup,
    getCreated,
    getCategory,
    getBillable,
    getTag,
    getLinkedTransaction,
    getAllReportTransactions,
    hasReceipt,
    hasEReceipt,
    hasRoute,
    isReceiptBeingScanned,
    getValidWaypoints,
    isDistanceRequest,
    isExpensifyCardTransaction,
    isPending,
    isPosted,
    getWaypoints,
    isAmountMissing,
    isMerchantMissing,
    isCreatedMissing,
    areRequiredFieldsEmpty,
    hasMissingSmartscanFields,
    getWaypointIndex,
    waypointHasValidAddress,
    getRecentTransactions,
};<|MERGE_RESOLUTION|>--- conflicted
+++ resolved
@@ -1,10 +1,6 @@
-<<<<<<< HEAD
 import {format, isValid} from 'date-fns';
 import Onyx, {OnyxCollection, OnyxEntry} from 'react-native-onyx';
 import {ValueOf} from 'type-fest';
-=======
-import Onyx, {OnyxCollection} from 'react-native-onyx';
->>>>>>> 02ad2fc7
 import CONST from '@src/CONST';
 import ONYXKEYS from '@src/ONYXKEYS';
 import {RecentWaypoint, ReportAction, Transaction} from '@src/types/onyx';
@@ -205,14 +201,9 @@
  * Return the comment field (referred to as description in the App) from the transaction.
  * The comment does not have its modifiedComment counterpart.
  */
-<<<<<<< HEAD
 function getDescription(transaction: OnyxEntry<Transaction>): string {
-    return transaction?.comment?.comment ?? '';
-=======
-function getDescription(transaction: Transaction): string {
     // Casting the description to string to avoid wrong data types (e.g. number) being returned from the API
     return transaction?.comment?.comment?.toString() ?? '';
->>>>>>> 02ad2fc7
 }
 
 /**
@@ -319,17 +310,9 @@
 /**
  * Return the created field from the transaction, return the modifiedCreated if present.
  */
-<<<<<<< HEAD
 function getCreated(transaction: OnyxEntry<Transaction>, dateFormat: string = CONST.DATE.FNS_FORMAT_STRING): string {
-    const created = transaction?.modifiedCreated ? transaction.modifiedCreated : transaction?.created ?? '';
-    const createdDate = new Date(created);
-    if (isValid(createdDate)) {
-        return format(createdDate, dateFormat);
-    }
-=======
-function getCreated(transaction: Transaction, dateFormat: string = CONST.DATE.FNS_FORMAT_STRING): string {
+    // eslint-disable-next-line @typescript-eslint/prefer-nullish-coalescing
     const created = transaction?.modifiedCreated ? transaction.modifiedCreated : transaction?.created || '';
->>>>>>> 02ad2fc7
 
     return DateUtils.formatWithUTCTimeZone(created, dateFormat);
 }
