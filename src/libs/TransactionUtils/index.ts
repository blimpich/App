import {parse} from 'date-fns';
import lodashDeepClone from 'lodash/cloneDeep';
import lodashHas from 'lodash/has';
import lodashIsEqual from 'lodash/isEqual';
import lodashSet from 'lodash/set';
import type {OnyxCollection, OnyxEntry} from 'react-native-onyx';
import Onyx from 'react-native-onyx';
import type {ValueOf} from 'type-fest';
import {getPolicyCategoriesData} from '@libs/actions/Policy/Category';
import {getPolicyTagsData} from '@libs/actions/Policy/Tag';
import type {TransactionMergeParams} from '@libs/API/parameters';
import {getCategoryDefaultTaxRate} from '@libs/CategoryUtils';
import {convertToBackendAmount, getCurrencyDecimals} from '@libs/CurrencyUtils';
import DateUtils from '@libs/DateUtils';
import DistanceRequestUtils from '@libs/DistanceRequestUtils';
import {toLocaleDigit} from '@libs/LocaleDigitUtils';
import * as Localize from '@libs/Localize';
import * as NumberUtils from '@libs/NumberUtils';
import {getCleanedTagName, getDistanceRateCustomUnitRate} from '@libs/PolicyUtils';
import * as PolicyUtils from '@libs/PolicyUtils';
// eslint-disable-next-line import/no-cycle
import * as ReportActionsUtils from '@libs/ReportActionsUtils';
import * as ReportUtils from '@libs/ReportUtils';
import type {IOURequestType} from '@userActions/IOU';
import CONST from '@src/CONST';
import type {IOUType} from '@src/CONST';
import ONYXKEYS from '@src/ONYXKEYS';
import type {OnyxInputOrEntry, Policy, RecentWaypoint, Report, ReviewDuplicates, TaxRate, TaxRates, Transaction, TransactionViolation, TransactionViolations} from '@src/types/onyx';
import type {Attendee} from '@src/types/onyx/IOU';
import type {SearchPolicy, SearchReport} from '@src/types/onyx/SearchResults';
import type {Comment, Receipt, TransactionChanges, TransactionPendingFieldsKey, Waypoint, WaypointCollection} from '@src/types/onyx/Transaction';
import type DeepValueOf from '@src/types/utils/DeepValueOf';
import {isEmptyObject} from '@src/types/utils/EmptyObject';
import getDistanceInMeters from './getDistanceInMeters';

type TransactionParams = {
    amount: number;
    currency: string;
    reportID: string;
    comment?: string;
    attendees?: Attendee[];
    created?: string;
    merchant?: string;
    receipt?: OnyxEntry<Receipt>;
    category?: string;
    tag?: string;
    taxCode?: string;
    taxAmount?: number;
    billable?: boolean;
    pendingFields?: Partial<{[K in TransactionPendingFieldsKey]: ValueOf<typeof CONST.RED_BRICK_ROAD_PENDING_ACTION>}>;
    reimbursable?: boolean;
    source?: string;
    filename?: string;
};

type BuildOptimisticTransactionParams = {
    originalTransactionID?: string;
    existingTransactionID?: string;
    existingTransaction?: OnyxEntry<Transaction>;
    policy?: OnyxEntry<Policy>;
    transactionParams: TransactionParams;
};

let allTransactions: OnyxCollection<Transaction> = {};
Onyx.connect({
    key: ONYXKEYS.COLLECTION.TRANSACTION,
    waitForCollectionCallback: true,
    callback: (value) => {
        if (!value) {
            return;
        }
        allTransactions = Object.fromEntries(Object.entries(value).filter(([, transaction]) => !!transaction));
    },
});

let allReports: OnyxCollection<Report> = {};
Onyx.connect({
    key: ONYXKEYS.COLLECTION.REPORT,
    waitForCollectionCallback: true,
    callback: (value) => {
        allReports = value;
    },
});

let allTransactionViolations: OnyxCollection<TransactionViolations> = {};
Onyx.connect({
    key: ONYXKEYS.COLLECTION.TRANSACTION_VIOLATIONS,
    waitForCollectionCallback: true,
    callback: (value) => (allTransactionViolations = value),
});

let preferredLocale: DeepValueOf<typeof CONST.LOCALES> = CONST.LOCALES.DEFAULT;
Onyx.connect({
    key: ONYXKEYS.NVP_PREFERRED_LOCALE,
    callback: (value) => {
        if (!value) {
            return;
        }
        preferredLocale = value;
    },
});

let currentUserEmail = '';
let currentUserAccountID = -1;
Onyx.connect({
    key: ONYXKEYS.SESSION,
    callback: (val) => {
        currentUserEmail = val?.email ?? '';
        currentUserAccountID = val?.accountID ?? CONST.DEFAULT_NUMBER_ID;
    },
});

function isDistanceRequest(transaction: OnyxEntry<Transaction>): boolean {
    // This is used during the expense creation flow before the transaction has been saved to the server
    if (lodashHas(transaction, 'iouRequestType')) {
        return transaction?.iouRequestType === CONST.IOU.REQUEST_TYPE.DISTANCE;
    }

    // This is the case for transaction objects once they have been saved to the server
    const type = transaction?.comment?.type;
    const customUnitName = transaction?.comment?.customUnit?.name;
    return type === CONST.TRANSACTION.TYPE.CUSTOM_UNIT && customUnitName === CONST.CUSTOM_UNITS.NAME_DISTANCE;
}

function isScanRequest(transaction: OnyxEntry<Transaction>): boolean {
    // This is used during the expense creation flow before the transaction has been saved to the server
    if (lodashHas(transaction, 'iouRequestType')) {
        return transaction?.iouRequestType === CONST.IOU.REQUEST_TYPE.SCAN;
    }

    return !!transaction?.receipt?.source && transaction?.amount === 0;
}

function isPerDiemRequest(transaction: OnyxEntry<Transaction>): boolean {
    // This is used during the expense creation flow before the transaction has been saved to the server
    if (lodashHas(transaction, 'iouRequestType')) {
        return transaction?.iouRequestType === CONST.IOU.REQUEST_TYPE.PER_DIEM;
    }

    // This is the case for transaction objects once they have been saved to the server
    const type = transaction?.comment?.type;
    const customUnitName = transaction?.comment?.customUnit?.name;
    return type === CONST.TRANSACTION.TYPE.CUSTOM_UNIT && customUnitName === CONST.CUSTOM_UNITS.NAME_PER_DIEM_INTERNATIONAL;
}

function getRequestType(transaction: OnyxEntry<Transaction>): IOURequestType {
    if (isDistanceRequest(transaction)) {
        return CONST.IOU.REQUEST_TYPE.DISTANCE;
    }
    if (isScanRequest(transaction)) {
        return CONST.IOU.REQUEST_TYPE.SCAN;
    }

    if (isPerDiemRequest(transaction)) {
        return CONST.IOU.REQUEST_TYPE.PER_DIEM;
    }

    return CONST.IOU.REQUEST_TYPE.MANUAL;
}

function isManualRequest(transaction: Transaction): boolean {
    // This is used during the expense creation flow before the transaction has been saved to the server
    if (lodashHas(transaction, 'iouRequestType')) {
        return transaction.iouRequestType === CONST.IOU.REQUEST_TYPE.MANUAL;
    }

    return getRequestType(transaction) === CONST.IOU.REQUEST_TYPE.MANUAL;
}

/**
 * Optimistically generate a transaction.
 *
 * @param amount – in cents
 * @param [existingTransactionID] When creating a distance expense, an empty transaction has already been created with a transactionID. In that case, the transaction here needs to have
 * it's transactionID match what was already generated.
 */
function buildOptimisticTransaction(params: BuildOptimisticTransactionParams): Transaction {
    const {originalTransactionID = '', existingTransactionID, existingTransaction, policy, transactionParams} = params;
    const {
        amount,
        currency,
        reportID,
        comment = '',
        attendees = [],
        created = '',
        merchant = '',
        receipt,
        category = '',
        tag = '',
        taxCode = '',
        taxAmount = 0,
        billable = false,
        pendingFields,
        reimbursable = true,
        source = '',
        filename = '',
    } = transactionParams;
    // transactionIDs are random, positive, 64-bit numeric strings.
    // Because JS can only handle 53-bit numbers, transactionIDs are strings in the front-end (just like reportActionID)
    const transactionID = existingTransactionID ?? NumberUtils.rand64();

    const commentJSON: Comment = {comment};
    if (source) {
        commentJSON.source = source;
    }
    if (originalTransactionID) {
        commentJSON.originalTransactionID = originalTransactionID;
    }

    const isDistanceTransaction = !!pendingFields?.waypoints;
    if (isDistanceTransaction) {
        // Set the distance unit, which comes from the policy distance unit or the P2P rate data
        lodashSet(commentJSON, 'customUnit.distanceUnit', DistanceRequestUtils.getUpdatedDistanceUnit({transaction: existingTransaction, policy}));
    }

    return {
        ...(!isEmptyObject(pendingFields) ? {pendingFields} : {}),
        transactionID,
        amount,
        currency,
        reportID,
        comment: commentJSON,
        merchant: merchant || CONST.TRANSACTION.PARTIAL_TRANSACTION_MERCHANT,
        created: created || DateUtils.getDBTime(),
        pendingAction: CONST.RED_BRICK_ROAD_PENDING_ACTION.ADD,
        receipt: receipt?.source ? {source: receipt.source, state: receipt.state ?? CONST.IOU.RECEIPT_STATE.SCANREADY} : {},
        filename: (receipt?.source ? receipt?.name ?? filename : filename).toString(),
        category,
        tag,
        taxCode,
        taxAmount,
        billable,
        reimbursable,
        attendees,
        inserted: DateUtils.getDBTime(),
    };
}

/**
 * Check if the transaction has an Ereceipt
 */
function hasEReceipt(transaction: Transaction | undefined | null): boolean {
    return !!transaction?.hasEReceipt;
}

function hasReceipt(transaction: OnyxInputOrEntry<Transaction> | undefined): boolean {
    return !!transaction?.receipt?.state || hasEReceipt(transaction);
}

/** Check if the receipt has the source file */
function hasReceiptSource(transaction: OnyxInputOrEntry<Transaction>): boolean {
    return !!transaction?.receipt?.source;
}

function isMerchantMissing(transaction: OnyxEntry<Transaction>) {
    if (transaction?.modifiedMerchant && transaction.modifiedMerchant !== '') {
        return transaction.modifiedMerchant === CONST.TRANSACTION.PARTIAL_TRANSACTION_MERCHANT;
    }
    const isMerchantEmpty = transaction?.merchant === CONST.TRANSACTION.PARTIAL_TRANSACTION_MERCHANT || transaction?.merchant === '';

    return isMerchantEmpty;
}

// eslint-disable-next-line @typescript-eslint/no-unused-vars
function shouldShowAttendees(iouType: IOUType, policy: OnyxEntry<Policy>): boolean {
    return false;
    // To be renabled once feature is complete: https://github.com/Expensify/App/issues/44725
    // return iouType === CONST.IOU.TYPE.SUBMIT && !!policy?.id && (policy?.type === CONST.POLICY.TYPE.CORPORATE || policy?.type === CONST.POLICY.TYPE.TEAM);
}

/**
 * Check if the merchant is partial i.e. `(none)`
 */
function isPartialMerchant(merchant: string): boolean {
    return merchant === CONST.TRANSACTION.PARTIAL_TRANSACTION_MERCHANT;
}

function isAmountMissing(transaction: OnyxEntry<Transaction>) {
    return transaction?.amount === 0 && (!transaction.modifiedAmount || transaction.modifiedAmount === 0);
}

function isCreatedMissing(transaction: OnyxEntry<Transaction>) {
    return transaction?.created === '' && (!transaction.created || transaction.modifiedCreated === '');
}

function areRequiredFieldsEmpty(transaction: OnyxEntry<Transaction>): boolean {
    const parentReport = allReports?.[`${ONYXKEYS.COLLECTION.REPORT}${transaction?.reportID}`];
    const isFromExpenseReport = parentReport?.type === CONST.REPORT.TYPE.EXPENSE;
    const isSplitPolicyExpenseChat = !!transaction?.comment?.splits?.some((participant) => allReports?.[`${ONYXKEYS.COLLECTION.REPORT}${participant.chatReportID}`]?.isOwnPolicyExpenseChat);
    const isMerchantRequired = isFromExpenseReport || isSplitPolicyExpenseChat;
    return (isMerchantRequired && isMerchantMissing(transaction)) || isAmountMissing(transaction) || isCreatedMissing(transaction);
}

/**
 * Given the edit made to the expense, return an updated transaction object.
 */
function getUpdatedTransaction({
    transaction,
    transactionChanges,
    isFromExpenseReport,
    shouldUpdateReceiptState = true,
    policy = undefined,
}: {
    transaction: Transaction;
    transactionChanges: TransactionChanges;
    isFromExpenseReport: boolean;
    shouldUpdateReceiptState?: boolean;
    policy?: OnyxEntry<Policy>;
}): Transaction {
    // Only changing the first level fields so no need for deep clone now
    const updatedTransaction = lodashDeepClone(transaction);
    let shouldStopSmartscan = false;

    // The comment property does not have its modifiedComment counterpart
    if (Object.hasOwn(transactionChanges, 'comment')) {
        updatedTransaction.comment = {
            ...updatedTransaction.comment,
            comment: transactionChanges.comment,
        };
    }
    if (Object.hasOwn(transactionChanges, 'created')) {
        updatedTransaction.modifiedCreated = transactionChanges.created;
        shouldStopSmartscan = true;
    }
    if (Object.hasOwn(transactionChanges, 'amount') && typeof transactionChanges.amount === 'number') {
        updatedTransaction.modifiedAmount = isFromExpenseReport ? -transactionChanges.amount : transactionChanges.amount;
        shouldStopSmartscan = true;
    }
    if (Object.hasOwn(transactionChanges, 'currency')) {
        updatedTransaction.modifiedCurrency = transactionChanges.currency;
        shouldStopSmartscan = true;
    }

    if (Object.hasOwn(transactionChanges, 'merchant')) {
        updatedTransaction.modifiedMerchant = transactionChanges.merchant;
        shouldStopSmartscan = true;
    }

    if (Object.hasOwn(transactionChanges, 'waypoints')) {
        updatedTransaction.modifiedWaypoints = transactionChanges.waypoints;
        updatedTransaction.isLoading = true;
        shouldStopSmartscan = true;

        if (!transactionChanges.routes?.route0?.geometry?.coordinates) {
            // The waypoints were changed, but there is no route – it is pending from the BE and we should mark the fields as pending
            updatedTransaction.amount = CONST.IOU.DEFAULT_AMOUNT;
            updatedTransaction.modifiedAmount = CONST.IOU.DEFAULT_AMOUNT;
            updatedTransaction.modifiedMerchant = Localize.translateLocal('iou.fieldPending');
        } else {
            const mileageRate = DistanceRequestUtils.getRate({transaction: updatedTransaction, policy});
            const {unit, rate} = mileageRate;

            const distanceInMeters = getDistanceInMeters(transaction, unit);
            const amount = DistanceRequestUtils.getDistanceRequestAmount(distanceInMeters, unit, rate ?? 0);
            const updatedAmount = isFromExpenseReport ? -amount : amount;
            const updatedMerchant = DistanceRequestUtils.getDistanceMerchant(true, distanceInMeters, unit, rate, transaction.currency, Localize.translateLocal, (digit) =>
                toLocaleDigit(preferredLocale, digit),
            );

            updatedTransaction.amount = updatedAmount;
            updatedTransaction.modifiedAmount = updatedAmount;
            updatedTransaction.modifiedMerchant = updatedMerchant;
        }
    }

    if (Object.hasOwn(transactionChanges, 'customUnitRateID')) {
        lodashSet(updatedTransaction, 'comment.customUnit.customUnitRateID', transactionChanges.customUnitRateID);
        lodashSet(updatedTransaction, 'comment.customUnit.defaultP2PRate', null);
        shouldStopSmartscan = true;

        const existingDistanceUnit = transaction?.comment?.customUnit?.distanceUnit;

        // Get the new distance unit from the rate's unit
        const newDistanceUnit = DistanceRequestUtils.getUpdatedDistanceUnit({transaction: updatedTransaction, policy});
        lodashSet(updatedTransaction, 'comment.customUnit.distanceUnit', newDistanceUnit);

        // If the distanceUnit is set and the rate is changed to one that has a different unit, convert the distance to the new unit
        if (existingDistanceUnit && newDistanceUnit !== existingDistanceUnit) {
            const conversionFactor = existingDistanceUnit === CONST.CUSTOM_UNITS.DISTANCE_UNIT_MILES ? CONST.CUSTOM_UNITS.MILES_TO_KILOMETERS : CONST.CUSTOM_UNITS.KILOMETERS_TO_MILES;
            const distance = NumberUtils.roundToTwoDecimalPlaces((transaction?.comment?.customUnit?.quantity ?? 0) * conversionFactor);
            lodashSet(updatedTransaction, 'comment.customUnit.quantity', distance);
        }

        if (!isFetchingWaypointsFromServer(transaction)) {
            // When the waypoints are being fetched from the server, we have no information about the distance, and cannot recalculate the updated amount.
            // Otherwise, recalculate the fields based on the new rate.

            const oldMileageRate = DistanceRequestUtils.getRate({transaction, policy});
            const updatedMileageRate = DistanceRequestUtils.getRate({transaction: updatedTransaction, policy, useTransactionDistanceUnit: false});
            const {unit, rate} = updatedMileageRate;

            const distanceInMeters = getDistanceInMeters(transaction, oldMileageRate?.unit);
            const amount = DistanceRequestUtils.getDistanceRequestAmount(distanceInMeters, unit, rate ?? 0);
            const updatedAmount = isFromExpenseReport ? -amount : amount;
            const updatedCurrency = updatedMileageRate.currency ?? CONST.CURRENCY.USD;
            const updatedMerchant = DistanceRequestUtils.getDistanceMerchant(true, distanceInMeters, unit, rate, updatedCurrency, Localize.translateLocal, (digit) =>
                toLocaleDigit(preferredLocale, digit),
            );

            updatedTransaction.amount = updatedAmount;
            updatedTransaction.modifiedAmount = updatedAmount;
            updatedTransaction.modifiedMerchant = updatedMerchant;
            updatedTransaction.modifiedCurrency = updatedCurrency;
        }
    }

    if (Object.hasOwn(transactionChanges, 'taxAmount') && typeof transactionChanges.taxAmount === 'number') {
        updatedTransaction.taxAmount = isFromExpenseReport ? -transactionChanges.taxAmount : transactionChanges.taxAmount;
    }

    if (Object.hasOwn(transactionChanges, 'taxCode') && typeof transactionChanges.taxCode === 'string') {
        updatedTransaction.taxCode = transactionChanges.taxCode;
    }

    if (Object.hasOwn(transactionChanges, 'billable') && typeof transactionChanges.billable === 'boolean') {
        updatedTransaction.billable = transactionChanges.billable;
    }

    if (Object.hasOwn(transactionChanges, 'category') && typeof transactionChanges.category === 'string') {
        updatedTransaction.category = transactionChanges.category;
        const {categoryTaxCode, categoryTaxAmount} = getCategoryTaxCodeAndAmount(transactionChanges.category, transaction, policy);
        if (categoryTaxCode && categoryTaxAmount !== undefined) {
            updatedTransaction.taxCode = categoryTaxCode;
            updatedTransaction.taxAmount = categoryTaxAmount;
        }
    }

    if (Object.hasOwn(transactionChanges, 'tag') && typeof transactionChanges.tag === 'string') {
        updatedTransaction.tag = transactionChanges.tag;
    }

    if (Object.hasOwn(transactionChanges, 'attendees')) {
        updatedTransaction.modifiedAttendees = transactionChanges?.attendees;
    }

    if (
        shouldUpdateReceiptState &&
        shouldStopSmartscan &&
        transaction?.receipt &&
        Object.keys(transaction.receipt).length > 0 &&
        transaction?.receipt?.state !== CONST.IOU.RECEIPT_STATE.OPEN &&
        updatedTransaction.receipt
    ) {
        updatedTransaction.receipt.state = CONST.IOU.RECEIPT_STATE.OPEN;
    }

    updatedTransaction.pendingFields = {
        ...(updatedTransaction?.pendingFields ?? {}),
        ...(Object.hasOwn(transactionChanges, 'comment') && {comment: CONST.RED_BRICK_ROAD_PENDING_ACTION.UPDATE}),
        ...(Object.hasOwn(transactionChanges, 'created') && {created: CONST.RED_BRICK_ROAD_PENDING_ACTION.UPDATE}),
        ...(Object.hasOwn(transactionChanges, 'amount') && {amount: CONST.RED_BRICK_ROAD_PENDING_ACTION.UPDATE}),
        ...(Object.hasOwn(transactionChanges, 'currency') && {currency: CONST.RED_BRICK_ROAD_PENDING_ACTION.UPDATE}),
        ...(Object.hasOwn(transactionChanges, 'merchant') && {merchant: CONST.RED_BRICK_ROAD_PENDING_ACTION.UPDATE}),
        ...(Object.hasOwn(transactionChanges, 'waypoints') && {waypoints: CONST.RED_BRICK_ROAD_PENDING_ACTION.UPDATE}),
        ...(Object.hasOwn(transactionChanges, 'billable') && {billable: CONST.RED_BRICK_ROAD_PENDING_ACTION.UPDATE}),
        ...(Object.hasOwn(transactionChanges, 'category') && {category: CONST.RED_BRICK_ROAD_PENDING_ACTION.UPDATE}),
        ...(Object.hasOwn(transactionChanges, 'tag') && {tag: CONST.RED_BRICK_ROAD_PENDING_ACTION.UPDATE}),
        ...(Object.hasOwn(transactionChanges, 'taxAmount') && {taxAmount: CONST.RED_BRICK_ROAD_PENDING_ACTION.UPDATE}),
        ...(Object.hasOwn(transactionChanges, 'taxCode') && {taxCode: CONST.RED_BRICK_ROAD_PENDING_ACTION.UPDATE}),
        ...(Object.hasOwn(transactionChanges, 'attendees') && {attendees: CONST.RED_BRICK_ROAD_PENDING_ACTION.UPDATE}),
    };

    return updatedTransaction;
}

/**
 * Return the comment field (referred to as description in the App) from the transaction.
 * The comment does not have its modifiedComment counterpart.
 */
function getDescription(transaction: OnyxInputOrEntry<Transaction>): string {
    // Casting the description to string to avoid wrong data types (e.g. number) being returned from the API
    return transaction?.comment?.comment?.toString() ?? '';
}

/**
 * Return the amount field from the transaction, return the modifiedAmount if present.
 */
function getAmount(transaction: OnyxInputOrEntry<Transaction>, isFromExpenseReport = false, isFromTrackedExpense = false): number {
    // IOU requests cannot have negative values, but they can be stored as negative values, let's return absolute value
    if (!isFromExpenseReport || isFromTrackedExpense) {
        const amount = transaction?.modifiedAmount ?? 0;
        if (amount) {
            return Math.abs(amount);
        }
        return Math.abs(transaction?.amount ?? 0);
    }

    // Expense report case:
    // The amounts are stored using an opposite sign and negative values can be set,
    // we need to return an opposite sign than is saved in the transaction object
    let amount = transaction?.modifiedAmount ?? 0;
    if (amount) {
        return -amount;
    }

    // To avoid -0 being shown, lets only change the sign if the value is other than 0.
    amount = transaction?.amount ?? 0;
    return amount ? -amount : 0;
}

/**
 * Return the tax amount field from the transaction.
 */
function getTaxAmount(transaction: OnyxInputOrEntry<Transaction>, isFromExpenseReport: boolean): number {
    // IOU requests cannot have negative values but they can be stored as negative values, let's return absolute value
    if (!isFromExpenseReport) {
        return Math.abs(transaction?.taxAmount ?? 0);
    }

    // To avoid -0 being shown, lets only change the sign if the value is other than 0.
    const amount = transaction?.taxAmount ?? 0;
    return amount ? -amount : 0;
}

/**
 * Return the tax code from the transaction.
 */
function getTaxCode(transaction: OnyxInputOrEntry<Transaction>): string {
    return transaction?.taxCode ?? '';
}

/**
 * Return the posted date from the transaction.
 */
function getPostedDate(transaction: OnyxInputOrEntry<Transaction>): string {
    return transaction?.posted ?? '';
}

/**
 * Return the formated posted date from the transaction.
 */
function getFormattedPostedDate(transaction: OnyxInputOrEntry<Transaction>, dateFormat: string = CONST.DATE.FNS_FORMAT_STRING): string {
    const postedDate = getPostedDate(transaction);
    const parsedDate = parse(postedDate, 'yyyyMMdd', new Date());
    return DateUtils.formatWithUTCTimeZone(parsedDate.toDateString(), dateFormat);
}

/**
 * Return the currency field from the transaction, return the modifiedCurrency if present.
 */
function getCurrency(transaction: OnyxInputOrEntry<Transaction>): string {
    const currency = transaction?.modifiedCurrency ?? '';
    if (currency) {
        return currency;
    }
    return transaction?.currency ?? CONST.CURRENCY.USD;
}

/**
 * Return the original currency field from the transaction.
 */
function getOriginalCurrency(transaction: Transaction): string {
    return transaction?.originalCurrency ?? '';
}

/**
 * Return the absolute value of the original amount field from the transaction.
 */
function getOriginalAmount(transaction: Transaction): number {
    const amount = transaction?.originalAmount ?? 0;
    return Math.abs(amount);
}

/**
 * Verify if the transaction is expecting the distance to be calculated on the server
 */
function isFetchingWaypointsFromServer(transaction: OnyxInputOrEntry<Transaction>): boolean {
    return !!transaction?.pendingFields?.waypoints;
}

/**
 * Return the merchant field from the transaction, return the modifiedMerchant if present.
 */
function getMerchant(transaction: OnyxInputOrEntry<Transaction>): string {
    return transaction?.modifiedMerchant ? transaction.modifiedMerchant : transaction?.merchant ?? '';
}

function getMerchantOrDescription(transaction: OnyxEntry<Transaction>) {
    return !isMerchantMissing(transaction) ? getMerchant(transaction) : getDescription(transaction);
}

/**
 * Return the list of modified attendees if present otherwise list of attendees
 */
function getAttendees(transaction: OnyxInputOrEntry<Transaction>): Attendee[] {
    return transaction?.modifiedAttendees ? transaction.modifiedAttendees : transaction?.attendees ?? [];
}

/**
 * Return the list of attendees as a string and modified list of attendees as a string if present.
 */
function getFormattedAttendees(modifiedAttendees?: Attendee[], attendees?: Attendee[]): [string, string] {
    const oldAttendees = modifiedAttendees ?? [];
    const newAttendees = attendees ?? [];
    return [oldAttendees.map((item) => item.displayName ?? item.login).join(', '), newAttendees.map((item) => item.displayName ?? item.login).join(', ')];
}

/**
 * Return the reimbursable value. Defaults to true to match BE logic.
 */
function getReimbursable(transaction: Transaction): boolean {
    return transaction?.reimbursable ?? true;
}

/**
 * Return the mccGroup field from the transaction, return the modifiedMCCGroup if present.
 */
function getMCCGroup(transaction: Transaction): ValueOf<typeof CONST.MCC_GROUPS> | undefined {
    return transaction?.modifiedMCCGroup ? transaction.modifiedMCCGroup : transaction?.mccGroup;
}

/**
 * Return the waypoints field from the transaction, return the modifiedWaypoints if present.
 */
function getWaypoints(transaction: OnyxEntry<Transaction>): WaypointCollection | undefined {
    return transaction?.modifiedWaypoints ?? transaction?.comment?.waypoints;
}

/**
 * Return the category from the transaction. This "category" field has no "modified" complement.
 */
function getCategory(transaction: OnyxInputOrEntry<Transaction>): string {
    return transaction?.category ?? '';
}

/**
 * Return the cardID from the transaction.
 */
function getCardID(transaction: Transaction): number {
    return transaction?.cardID ?? CONST.DEFAULT_NUMBER_ID;
}

/**
 * Return the billable field from the transaction. This "billable" field has no "modified" complement.
 */
function getBillable(transaction: OnyxInputOrEntry<Transaction>): boolean {
    return transaction?.billable ?? false;
}

/**
 * Return a colon-delimited tag string as an array, considering escaped colons and double backslashes.
 */
function getTagArrayFromName(tagName: string): string[] {
    // WAIT!!!!!!!!!!!!!!!!!!
    // You need to keep this in sync with TransactionUtils.php

    // We need to be able to preserve double backslashes in the original string
    // and not have it interfere with splitting on a colon (:).
    // So, let's replace it with something absurd to begin with, do our split, and
    // then replace the double backslashes in the end.
    const tagWithoutDoubleSlashes = tagName.replace(/\\\\/g, '☠');
    const tagWithoutEscapedColons = tagWithoutDoubleSlashes.replace(/\\:/g, '☢');

    // Do our split
    const matches = tagWithoutEscapedColons.split(':');
    const newMatches: string[] = [];

    for (const item of matches) {
        const tagWithEscapedColons = item.replace(/☢/g, '\\:');
        const tagWithDoubleSlashes = tagWithEscapedColons.replace(/☠/g, '\\\\');
        newMatches.push(tagWithDoubleSlashes);
    }

    return newMatches;
}

/**
 * Return the tag from the transaction. When the tagIndex is passed, return the tag based on the index.
 * This "tag" field has no "modified" complement.
 */
function getTag(transaction: OnyxInputOrEntry<Transaction>, tagIndex?: number): string {
    if (tagIndex !== undefined) {
        const tagsArray = getTagArrayFromName(transaction?.tag ?? '');
        return tagsArray.at(tagIndex) ?? '';
    }

    return transaction?.tag ?? '';
}

function getTagForDisplay(transaction: OnyxEntry<Transaction>, tagIndex?: number): string {
    return getCleanedTagName(getTag(transaction, tagIndex));
}

function getCreated(transaction: OnyxInputOrEntry<Transaction>): string {
    // eslint-disable-next-line @typescript-eslint/prefer-nullish-coalescing
    return transaction?.modifiedCreated ? transaction.modifiedCreated : transaction?.created || '';
}

/**
 * Return the created field from the transaction, return the modifiedCreated if present.
 */
function getFormattedCreated(transaction: OnyxInputOrEntry<Transaction>, dateFormat: string = CONST.DATE.FNS_FORMAT_STRING): string {
    const created = getCreated(transaction);
    return DateUtils.formatWithUTCTimeZone(created, dateFormat);
}

/**
 * Determine whether a transaction is made with an Expensify card.
 */
function isExpensifyCardTransaction(transaction: OnyxEntry<Transaction>): boolean {
    return transaction?.bank === CONST.EXPENSIFY_CARD.BANK;
}

/**
 * Determine whether a transaction is made with a card (Expensify or Company Card).
 */
function isCardTransaction(transaction: OnyxEntry<Transaction>): boolean {
    return !!transaction?.managedCard;
}

function getCardName(transaction: OnyxEntry<Transaction>): string {
    return transaction?.cardName ?? '';
}

/**
 * Check if the transaction status is set to Pending.
 */
function isPending(transaction: OnyxEntry<Transaction>): boolean {
    if (!transaction?.status) {
        return false;
    }
    return transaction.status === CONST.TRANSACTION.STATUS.PENDING;
}

/**
 * Check if the transaction status is set to Posted.
 */
function isPosted(transaction: Transaction): boolean {
    if (!transaction.status) {
        return false;
    }
    return transaction.status === CONST.TRANSACTION.STATUS.POSTED;
}

function isReceiptBeingScanned(transaction: OnyxInputOrEntry<Transaction>): boolean {
    return [CONST.IOU.RECEIPT_STATE.SCANREADY, CONST.IOU.RECEIPT_STATE.SCANNING].some((value) => value === transaction?.receipt?.state);
}

function didReceiptScanSucceed(transaction: OnyxEntry<Transaction>): boolean {
    return [CONST.IOU.RECEIPT_STATE.SCANCOMPLETE].some((value) => value === transaction?.receipt?.state);
}

/**
 * Check if the transaction has a non-smartscanning receipt and is missing required fields
 */
function hasMissingSmartscanFields(transaction: OnyxInputOrEntry<Transaction>): boolean {
    return !!(transaction && !isDistanceRequest(transaction) && !isReceiptBeingScanned(transaction) && areRequiredFieldsEmpty(transaction));
}

/**
 * Get all transaction violations of the transaction with given tranactionID.
 */
<<<<<<< HEAD
function getTransactionViolations(transactionID: string | undefined): TransactionViolations | null {
    if (!transactionID) {
        return null;
    }
    return allTransactionViolations?.[ONYXKEYS.COLLECTION.TRANSACTION_VIOLATIONS + transactionID]?.filter((v) => !isViolationDismissed(transactionID, v)) ?? null;
=======
function getTransactionViolations(transactionID: string | undefined, transactionViolations: OnyxCollection<TransactionViolations> | null): TransactionViolations | null {
    return transactionViolations?.[ONYXKEYS.COLLECTION.TRANSACTION_VIOLATIONS + transactionID] ?? null;
>>>>>>> b23c478c
}

/**
 * Check if there is pending rter violation in transactionViolations.
 */
function hasPendingRTERViolation(transactionViolations?: TransactionViolations | null): boolean {
    return !!transactionViolations?.some(
        (transactionViolation: TransactionViolation) =>
            transactionViolation.name === CONST.VIOLATIONS.RTER &&
            transactionViolation.data?.pendingPattern &&
            transactionViolation.data?.rterType !== CONST.RTER_VIOLATION_TYPES.BROKEN_CARD_CONNECTION &&
            transactionViolation.data?.rterType !== CONST.RTER_VIOLATION_TYPES.BROKEN_CARD_CONNECTION_530,
    );
}

/**
 * Check if there is broken connection violation.
 */
<<<<<<< HEAD
function hasBrokenConnectionViolation(transactionID: string): boolean {
    const violations = getTransactionViolations(transactionID);
=======
function hasBrokenConnectionViolation(transactionID?: string): boolean {
    const violations = getTransactionViolations(transactionID, allTransactionViolations);
>>>>>>> b23c478c
    return !!violations?.find(
        (violation) =>
            violation.name === CONST.VIOLATIONS.RTER &&
            (violation.data?.rterType === CONST.RTER_VIOLATION_TYPES.BROKEN_CARD_CONNECTION || violation.data?.rterType === CONST.RTER_VIOLATION_TYPES.BROKEN_CARD_CONNECTION_530),
    );
}

/**
 * Check if user should see broken connection violation warning.
 */
function shouldShowBrokenConnectionViolation(transactionID: string | undefined, report: OnyxEntry<Report> | SearchReport, policy: OnyxEntry<Policy> | SearchPolicy): boolean {
    return (
        hasBrokenConnectionViolation(transactionID) &&
        (!PolicyUtils.isPolicyAdmin(policy) || ReportUtils.isOpenExpenseReport(report) || (ReportUtils.isProcessingReport(report) && PolicyUtils.isInstantSubmitEnabled(policy)))
    );
}

/**
 * Check if there is pending rter violation in all transactionViolations with given transactionIDs.
 */
function allHavePendingRTERViolation(transactionIds: string[]): boolean {
    const transactionsWithRTERViolations = transactionIds.map((transactionId) => {
        const transactionViolations = getTransactionViolations(transactionId);
        return hasPendingRTERViolation(transactionViolations);
    });
    return transactionsWithRTERViolations.length > 0 && transactionsWithRTERViolations.every((value) => value === true);
}

/**
 * Check if the transaction is pending or has a pending rter violation.
 */
function hasPendingUI(transaction: OnyxEntry<Transaction>, transactionViolations?: TransactionViolations | null): boolean {
    return isReceiptBeingScanned(transaction) || isPending(transaction) || (!!transaction && hasPendingRTERViolation(transactionViolations));
}

/**
 * Check if the transaction has a defined route
 */
function hasRoute(transaction: OnyxEntry<Transaction>, isDistanceRequestType?: boolean): boolean {
    return !!transaction?.routes?.route0?.geometry?.coordinates || (!!isDistanceRequestType && !!transaction?.comment?.customUnit?.quantity);
}

function getAllReportTransactions(reportID?: string, transactions?: OnyxCollection<Transaction>): Transaction[] {
    const reportTransactions: Transaction[] = Object.values(transactions ?? allTransactions ?? {}).filter(
        (transaction): transaction is Transaction => !!transaction && transaction.reportID === reportID,
    );
    return reportTransactions;
}

function waypointHasValidAddress(waypoint: RecentWaypoint | Waypoint): boolean {
    return !!waypoint?.address?.trim();
}

/**
 * Converts the key of a waypoint to its index
 */
function getWaypointIndex(key: string): number {
    return Number(key.replace('waypoint', ''));
}

/**
 * Filters the waypoints which are valid and returns those
 */
function getValidWaypoints(waypoints: WaypointCollection | undefined, reArrangeIndexes = false): WaypointCollection {
    if (!waypoints) {
        return {};
    }

    const sortedIndexes = Object.keys(waypoints)
        .map(getWaypointIndex)
        .sort((a, b) => a - b);
    const waypointValues = sortedIndexes.map((index) => waypoints[`waypoint${index}`]);
    // Ensure the number of waypoints is between 2 and 25
    if (waypointValues.length < 2 || waypointValues.length > 25) {
        return {};
    }

    let lastWaypointIndex = -1;
    let waypointIndex = -1;

    return waypointValues.reduce<WaypointCollection>((acc, currentWaypoint, index) => {
        // Array.at(-1) returns the last element of the array
        // If a user does a round trip, the last waypoint will be the same as the first waypoint
        // We want to avoid comparing them as this will result in an incorrect duplicate waypoint error.
        const previousWaypoint = lastWaypointIndex !== -1 ? waypointValues.at(lastWaypointIndex) : undefined;

        // Check if the waypoint has a valid address
        if (!waypointHasValidAddress(currentWaypoint)) {
            return acc;
        }

        // Check for adjacent waypoints with the same address
        if (previousWaypoint && currentWaypoint?.address === previousWaypoint.address) {
            return acc;
        }

        acc[`waypoint${reArrangeIndexes ? waypointIndex + 1 : index}`] = currentWaypoint;

        lastWaypointIndex = index;
        waypointIndex += 1;

        return acc;
    }, {});
}

/**
 * Returns the most recent transactions in an object
 */
function getRecentTransactions(transactions: Record<string, string>, size = 2): string[] {
    return Object.keys(transactions)
        .sort((transactionID1, transactionID2) => (new Date(transactions[transactionID1]) < new Date(transactions[transactionID2]) ? 1 : -1))
        .slice(0, size);
}

/**
 * Check if transaction has duplicatedTransaction violation.
 * @param transactionID - the transaction to check
 * @param checkDismissed - whether to check if the violation has already been dismissed as well
 */
function isDuplicate(transactionID: string, checkDismissed = false): boolean {
    const hasDuplicatedViolation = !!allTransactionViolations?.[`${ONYXKEYS.COLLECTION.TRANSACTION_VIOLATIONS}${transactionID}`]?.some(
        (violation: TransactionViolation) => violation.name === CONST.VIOLATIONS.DUPLICATED_TRANSACTION,
    );
    if (!checkDismissed) {
        return hasDuplicatedViolation;
    }
    const didDismissedViolation =
        allTransactions?.[`${ONYXKEYS.COLLECTION.TRANSACTION}${transactionID}`]?.comment?.dismissedViolations?.duplicatedTransaction?.[currentUserEmail] === `${currentUserAccountID}`;
    return hasDuplicatedViolation && !didDismissedViolation;
}

/**
 * Check if transaction is on hold
 */
function isOnHold(transaction: OnyxEntry<Transaction>): boolean {
    if (!transaction) {
        return false;
    }

    return !!transaction.comment?.hold || isDuplicate(transaction.transactionID, true);
}

/**
 * Check if transaction is on hold for the given transactionID
 */
function isOnHoldByTransactionID(transactionID: string): boolean {
    if (!transactionID) {
        return false;
    }

    return isOnHold(allTransactions?.[`${ONYXKEYS.COLLECTION.TRANSACTION}${transactionID}`]);
}

/**
 * Checks if a violation is dismissed for the given transaction
 */
function isViolationDismissed(transactionID: string, violation: TransactionViolation): boolean {
    return allTransactions?.[`${ONYXKEYS.COLLECTION.TRANSACTION}${transactionID}`]?.comment?.dismissedViolations?.[violation.name]?.[currentUserEmail] === `${currentUserAccountID}`;
}

/**
 * Checks if any violations for the provided transaction are of type 'violation'
 */
function hasViolation(transactionID: string | undefined, transactionViolations: OnyxCollection<TransactionViolations>, showInReview?: boolean): boolean {
    return !!transactionViolations?.[ONYXKEYS.COLLECTION.TRANSACTION_VIOLATIONS + transactionID]?.some(
        (violation: TransactionViolation) =>
            violation.type === CONST.VIOLATION_TYPES.VIOLATION &&
            (showInReview === undefined || showInReview === (violation.showInReview ?? false)) &&
            !isViolationDismissed(transactionID, violation),
    );
}

/**
 * Checks if any violations for the provided transaction are of type 'notice'
 */
function hasNoticeTypeViolation(transactionID: string | undefined, transactionViolations: OnyxCollection<TransactionViolation[]>, showInReview?: boolean): boolean {
    return !!transactionViolations?.[ONYXKEYS.COLLECTION.TRANSACTION_VIOLATIONS + transactionID]?.some(
        (violation: TransactionViolation) =>
            violation.type === CONST.VIOLATION_TYPES.NOTICE &&
            (showInReview === undefined || showInReview === (violation.showInReview ?? false)) &&
            !isViolationDismissed(transactionID, violation),
    );
}

/**
 * Checks if any violations for the provided transaction are of type 'warning'
 */
function hasWarningTypeViolation(transactionID: string | undefined, transactionViolations: OnyxCollection<TransactionViolation[]>, showInReview?: boolean): boolean {
    const violations = transactionViolations?.[ONYXKEYS.COLLECTION.TRANSACTION_VIOLATIONS + transactionID];
    const warningTypeViolations =
        violations?.filter(
            (violation: TransactionViolation) =>
                violation.type === CONST.VIOLATION_TYPES.WARNING &&
                (showInReview === undefined || showInReview === (violation.showInReview ?? false)) &&
                !isViolationDismissed(transactionID, violation),
        ) ?? [];

    const hasOnlyDupeDetectionViolation = warningTypeViolations?.every((violation: TransactionViolation) => violation.name === CONST.VIOLATIONS.DUPLICATED_TRANSACTION);
    if (hasOnlyDupeDetectionViolation) {
        return false;
    }

    return warningTypeViolations.length > 0;
}

/**
 * Calculates tax amount from the given expense amount and tax percentage
 */
function calculateTaxAmount(percentage: string, amount: number, currency: string) {
    const divisor = Number(percentage.slice(0, -1)) / 100 + 1;
    const taxAmount = (amount - amount / divisor) / 100;
    const decimals = getCurrencyDecimals(currency);
    return parseFloat(taxAmount.toFixed(decimals));
}

/**
 * Calculates count of all tax enabled options
 */
function getEnabledTaxRateCount(options: TaxRates) {
    return Object.values(options).filter((option: TaxRate) => !option.isDisabled).length;
}

/**
 * Check if the customUnitRateID has a value default for P2P distance requests
 */
function isCustomUnitRateIDForP2P(transaction: OnyxInputOrEntry<Transaction>): boolean {
    return transaction?.comment?.customUnit?.customUnitRateID === CONST.CUSTOM_UNITS.FAKE_P2P_ID;
}

function hasReservationList(transaction: Transaction | undefined | null): boolean {
    return !!transaction?.receipt?.reservationList && transaction?.receipt?.reservationList.length > 0;
}

/**
 * Whether an expense is going to be paid later, either at checkout for hotels or drop off for car rental
 */
function isPayAtEndExpense(transaction: Transaction | undefined | null): boolean {
    return !!transaction?.receipt?.reservationList?.some((reservation) => reservation.paymentType === 'PAY_AT_HOTEL' || reservation.paymentType === 'PAY_AT_VENDOR');
}

/**
 * Get custom unit rate (distance rate) ID from the transaction object
 */
function getRateID(transaction: OnyxInputOrEntry<Transaction>): string | undefined {
    return transaction?.comment?.customUnit?.customUnitRateID ?? CONST.CUSTOM_UNITS.FAKE_P2P_ID;
}

/**
 * Gets the tax code based on the type of transaction and selected currency.
 * If it is distance request, then returns the tax code corresponding to the custom unit rate
 * Else returns policy default tax rate if transaction is in policy default currency, otherwise foreign default tax rate
 */
function getDefaultTaxCode(policy: OnyxEntry<Policy>, transaction: OnyxEntry<Transaction>, currency?: string | undefined): string | undefined {
    if (isDistanceRequest(transaction)) {
        const customUnitRateID = getRateID(transaction) ?? '';
        const customUnitRate = getDistanceRateCustomUnitRate(policy, customUnitRateID);
        return customUnitRate?.attributes?.taxRateExternalID;
    }
    const defaultExternalID = policy?.taxRates?.defaultExternalID;
    const foreignTaxDefault = policy?.taxRates?.foreignTaxDefault;
    return policy?.outputCurrency === (currency ?? getCurrency(transaction)) ? defaultExternalID : foreignTaxDefault;
}

/**
 * Transforms tax rates to a new object format - to add codes and new name with concatenated name and value.
 *
 * @param  policy - The policy which the user has access to and which the report is tied to.
 * @returns The transformed tax rates object.g
 */
function transformedTaxRates(policy: OnyxEntry<Policy> | undefined, transaction?: OnyxEntry<Transaction>): Record<string, TaxRate> {
    const taxRates = policy?.taxRates;
    const defaultExternalID = taxRates?.defaultExternalID;

    const defaultTaxCode = () => {
        if (!transaction) {
            return defaultExternalID;
        }

        return policy && getDefaultTaxCode(policy, transaction);
    };

    const getModifiedName = (data: TaxRate, code: string) =>
        `${data.name} (${data.value})${defaultTaxCode() === code ? ` ${CONST.DOT_SEPARATOR} ${Localize.translateLocal('common.default')}` : ''}`;
    const taxes = Object.fromEntries(Object.entries(taxRates?.taxes ?? {}).map(([code, data]) => [code, {...data, code, modifiedName: getModifiedName(data, code), name: data.name}]));
    return taxes;
}

/**
 * Gets the tax value of a selected tax
 */
function getTaxValue(policy: OnyxEntry<Policy>, transaction: OnyxEntry<Transaction>, taxCode: string) {
    return Object.values(transformedTaxRates(policy, transaction)).find((taxRate) => taxRate.code === taxCode)?.value;
}

/**
 * Gets the tax name for Workspace Taxes Settings
 */
function getWorkspaceTaxesSettingsName(policy: OnyxEntry<Policy>, taxCode: string) {
    return Object.values(transformedTaxRates(policy)).find((taxRate) => taxRate.code === taxCode)?.modifiedName;
}

/**
 * Gets the name corresponding to the taxCode that is displayed to the user
 */
function getTaxName(policy: OnyxEntry<Policy>, transaction: OnyxEntry<Transaction>) {
    const defaultTaxCode = getDefaultTaxCode(policy, transaction);
    return Object.values(transformedTaxRates(policy, transaction)).find((taxRate) => taxRate.code === (transaction?.taxCode ?? defaultTaxCode))?.modifiedName;
}

function getTransaction(transactionID: string | undefined): OnyxEntry<Transaction> {
    return allTransactions?.[`${ONYXKEYS.COLLECTION.TRANSACTION}${transactionID}`];
}

type FieldsToCompare = Record<string, Array<keyof Transaction>>;
type FieldsToChange = {
    category?: Array<string | undefined>;
    merchant?: Array<string | undefined>;
    tag?: Array<string | undefined>;
    description?: Array<Comment | undefined>;
    taxCode?: Array<string | undefined>;
    billable?: Array<boolean | undefined>;
    reimbursable?: Array<boolean | undefined>;
};

function removeSettledAndApprovedTransactions(transactionIDs: string[]) {
    return transactionIDs.filter(
        (transactionID) =>
            !ReportUtils.isSettled(allTransactions?.[`${ONYXKEYS.COLLECTION.TRANSACTION}${transactionID}`]?.reportID) &&
            !ReportUtils.isReportApproved(allTransactions?.[`${ONYXKEYS.COLLECTION.TRANSACTION}${transactionID}`]?.reportID),
    );
}

/**
 * This function compares fields of duplicate transactions and determines which fields should be kept and which should be changed.
 *
 * @returns An object with two properties: 'keep' and 'change'.
 * 'keep' is an object where each key is a field name and the value is the value of that field in the transaction that should be kept.
 * 'change' is an object where each key is a field name and the value is an array of different values of that field in the duplicate transactions.
 *
 * The function works as follows:
 * 1. It fetches the transaction violations for the given transaction ID.
 * 2. It finds the duplicate transactions.
 * 3. It creates two empty objects, 'keep' and 'change'.
 * 4. It defines the fields to compare in the transactions.
 * 5. It iterates over the fields to compare. For each field:
 *    - If the field is 'description', it checks if all comments are equal, exist, or are empty. If so, it keeps the first transaction's comment. Otherwise, it finds the different values and adds them to 'change'.
 *    - For other fields, it checks if all fields are equal. If so, it keeps the first transaction's field value. Otherwise, it finds the different values and adds them to 'change'.
 * 6. It returns the 'keep' and 'change' objects.
 */

function compareDuplicateTransactionFields(
    reviewingTransactionID?: string | undefined,
    reportID?: string | undefined,
    selectedTransactionID?: string,
): {keep: Partial<ReviewDuplicates>; change: FieldsToChange} {
    if (!reviewingTransactionID || !reportID) {
        return {change: {}, keep: {}};
    }

    // eslint-disable-next-line @typescript-eslint/no-explicit-any
    const keep: Record<string, any> = {};
    // eslint-disable-next-line @typescript-eslint/no-explicit-any
    const change: Record<string, any[]> = {};
    if (!reviewingTransactionID || !reportID) {
        return {keep, change};
    }
    const transactionViolations = allTransactionViolations?.[`${ONYXKEYS.COLLECTION.TRANSACTION_VIOLATIONS}${reviewingTransactionID}`];
    const duplicates = transactionViolations?.find((violation) => violation.name === CONST.VIOLATIONS.DUPLICATED_TRANSACTION)?.data?.duplicates ?? [];
    const transactions = removeSettledAndApprovedTransactions([reviewingTransactionID, ...duplicates]).map((item) => getTransaction(item));

    const fieldsToCompare: FieldsToCompare = {
        merchant: ['modifiedMerchant', 'merchant'],
        category: ['category'],
        tag: ['tag'],
        description: ['comment'],
        taxCode: ['taxCode'],
        billable: ['billable'],
        reimbursable: ['reimbursable'],
    };

    // Helper function thats create an array of different values for a given key in the transactions
    function getDifferentValues(items: Array<OnyxEntry<Transaction>>, keys: Array<keyof Transaction>) {
        return [
            ...new Set(
                items
                    .map((item) => {
                        // Prioritize modifiedMerchant over merchant
                        if (keys.includes('modifiedMerchant' as keyof Transaction) && keys.includes('merchant' as keyof Transaction)) {
                            // eslint-disable-next-line @typescript-eslint/prefer-nullish-coalescing
                            return getMerchant(item);
                        }
                        return keys.map((key) => item?.[key]);
                    })
                    .flat(),
            ),
        ];
    }

    // Helper function to check if all comments are equal
    function areAllCommentsEqual(items: Array<OnyxEntry<Transaction>>, firstTransaction: OnyxEntry<Transaction>) {
        return items.every((item) => lodashIsEqual(getDescription(item), getDescription(firstTransaction)));
    }

    // Helper function to check if all fields are equal for a given key
    function areAllFieldsEqual(items: Array<OnyxEntry<Transaction>>, keyExtractor: (item: OnyxEntry<Transaction>) => string) {
        const firstTransaction = transactions.at(0);
        return items.every((item) => keyExtractor(item) === keyExtractor(firstTransaction));
    }

    // Helper function to process changes
    function processChanges(fieldName: string, items: Array<OnyxEntry<Transaction>>, keys: Array<keyof Transaction>) {
        const differentValues = getDifferentValues(items, keys);
        if (differentValues.length > 0) {
            change[fieldName] = differentValues;
        }
    }

    // The comment object needs to be stored only when selecting a specific transaction to keep.
    // It contains details such as 'customUnit' and 'waypoints,' which remain unchanged during the review steps
    // but are essential for displaying complete information on the confirmation page.
    if (selectedTransactionID) {
        const selectedTransaction = transactions.find((t) => t?.transactionID === selectedTransactionID);
        keep.comment = selectedTransaction?.comment ?? {};
    }

    for (const fieldName in fieldsToCompare) {
        if (Object.prototype.hasOwnProperty.call(fieldsToCompare, fieldName)) {
            const keys = fieldsToCompare[fieldName];
            const firstTransaction = transactions.at(0);
            const isFirstTransactionCommentEmptyObject = typeof firstTransaction?.comment === 'object' && firstTransaction?.comment?.comment === '';
            const report = allReports?.[`${ONYXKEYS.COLLECTION.REPORT}${reportID}`];
            const policy = PolicyUtils.getPolicy(report?.policyID);

            const areAllFieldsEqualForKey = areAllFieldsEqual(transactions, (item) => keys.map((key) => item?.[key]).join('|'));
            if (fieldName === 'description') {
                const allCommentsAreEqual = areAllCommentsEqual(transactions, firstTransaction);
                const allCommentsAreEmpty = isFirstTransactionCommentEmptyObject && transactions.every((item) => getDescription(item) === '');
                if (allCommentsAreEqual || allCommentsAreEmpty) {
                    keep[fieldName] = firstTransaction?.comment?.comment ?? firstTransaction?.comment;
                } else {
                    processChanges(fieldName, transactions, keys);
                }
            } else if (fieldName === 'merchant') {
                if (areAllFieldsEqual(transactions, getMerchant)) {
                    keep[fieldName] = getMerchant(firstTransaction);
                } else {
                    processChanges(fieldName, transactions, keys);
                }
            } else if (fieldName === 'taxCode') {
                const differentValues = getDifferentValues(transactions, keys);
                const validTaxes = differentValues?.filter((taxID) => {
                    const tax = PolicyUtils.getTaxByID(policy, (taxID as string) ?? '');
                    return tax?.name && !tax.isDisabled && tax.pendingAction !== CONST.RED_BRICK_ROAD_PENDING_ACTION.DELETE;
                });

                if (!areAllFieldsEqualForKey && validTaxes.length > 1) {
                    change[fieldName] = validTaxes;
                } else if (areAllFieldsEqualForKey) {
                    keep[fieldName] = firstTransaction?.[keys[0]] ?? firstTransaction?.[keys[1]];
                }
            } else if (fieldName === 'category') {
                const differentValues = getDifferentValues(transactions, keys);
                const policyCategories = report?.policyID ? getPolicyCategoriesData(report.policyID) : {};
                const availableCategories = Object.values(policyCategories)
                    .filter((category) => differentValues.includes(category.name) && category.enabled && category.pendingAction !== CONST.RED_BRICK_ROAD_PENDING_ACTION.DELETE)
                    .map((e) => e.name);

                if (!areAllFieldsEqualForKey && policy?.areCategoriesEnabled && (availableCategories.length > 1 || (availableCategories.length === 1 && differentValues.includes('')))) {
                    change[fieldName] = [...availableCategories, ...(differentValues.includes('') ? [''] : [])];
                } else if (areAllFieldsEqualForKey) {
                    keep[fieldName] = firstTransaction?.[keys[0]] ?? firstTransaction?.[keys[1]];
                }
            } else if (fieldName === 'tag') {
                const policyTags = report?.policyID ? getPolicyTagsData(report?.policyID) : {};
                const isMultiLevelTags = PolicyUtils.isMultiLevelTags(policyTags);
                if (isMultiLevelTags) {
                    if (areAllFieldsEqualForKey || !policy?.areTagsEnabled) {
                        keep[fieldName] = firstTransaction?.[keys[0]] ?? firstTransaction?.[keys[1]];
                    } else {
                        processChanges(fieldName, transactions, keys);
                    }
                } else {
                    const differentValues = getDifferentValues(transactions, keys);
                    const policyTagsObj = Object.values(Object.values(policyTags).at(0)?.tags ?? {});
                    const availableTags = policyTagsObj
                        .filter((tag) => differentValues.includes(tag.name) && tag.enabled && tag.pendingAction !== CONST.RED_BRICK_ROAD_PENDING_ACTION.DELETE)
                        .map((e) => e.name);
                    if (!areAllFieldsEqualForKey && policy?.areTagsEnabled && (availableTags.length > 1 || (availableTags.length === 1 && differentValues.includes('')))) {
                        change[fieldName] = [...availableTags, ...(differentValues.includes('') ? [''] : [])];
                    } else if (areAllFieldsEqualForKey) {
                        keep[fieldName] = firstTransaction?.[keys[0]] ?? firstTransaction?.[keys[1]];
                    }
                }
            } else if (areAllFieldsEqualForKey) {
                keep[fieldName] = firstTransaction?.[keys[0]] ?? firstTransaction?.[keys[1]];
            } else {
                processChanges(fieldName, transactions, keys);
            }
        }
    }

    return {keep, change};
}

function getTransactionID(threadReportID: string | undefined): string | undefined {
    if (!threadReportID) {
        return;
    }

    const report = allReports?.[`${ONYXKEYS.COLLECTION.REPORT}${threadReportID}`];
    const parentReportAction = ReportUtils.isThread(report) ? ReportActionsUtils.getReportAction(report.parentReportID, report.parentReportActionID) : undefined;
    const IOUTransactionID = ReportActionsUtils.isMoneyRequestAction(parentReportAction) ? ReportActionsUtils.getOriginalMessage(parentReportAction)?.IOUTransactionID : undefined;

    return IOUTransactionID;
}

function buildNewTransactionAfterReviewingDuplicates(reviewDuplicateTransaction: OnyxEntry<ReviewDuplicates>): Partial<Transaction> {
    const originalTransaction = allTransactions?.[`${ONYXKEYS.COLLECTION.TRANSACTION}${reviewDuplicateTransaction?.transactionID}`] ?? undefined;
    const {duplicates, ...restReviewDuplicateTransaction} = reviewDuplicateTransaction ?? {};

    return {
        ...originalTransaction,
        ...restReviewDuplicateTransaction,
        modifiedMerchant: reviewDuplicateTransaction?.merchant,
        merchant: reviewDuplicateTransaction?.merchant,
        comment: {...reviewDuplicateTransaction?.comment, comment: reviewDuplicateTransaction?.description},
    };
}

function buildTransactionsMergeParams(reviewDuplicates: OnyxEntry<ReviewDuplicates>, originalTransaction: Partial<Transaction>): TransactionMergeParams {
    return {
        amount: -getAmount(originalTransaction as OnyxEntry<Transaction>, false),
        reportID: originalTransaction?.reportID,
        receiptID: originalTransaction?.receipt?.receiptID ?? CONST.DEFAULT_NUMBER_ID,
        currency: getCurrency(originalTransaction as OnyxEntry<Transaction>),
        created: getFormattedCreated(originalTransaction as OnyxEntry<Transaction>),
        transactionID: reviewDuplicates?.transactionID,
        transactionIDList: removeSettledAndApprovedTransactions(reviewDuplicates?.duplicates ?? []),
        billable: reviewDuplicates?.billable ?? false,
        reimbursable: reviewDuplicates?.reimbursable ?? false,
        category: reviewDuplicates?.category ?? '',
        tag: reviewDuplicates?.tag ?? '',
        merchant: reviewDuplicates?.merchant ?? '',
        comment: reviewDuplicates?.description ?? '',
    };
}

function getCategoryTaxCodeAndAmount(category: string, transaction: OnyxEntry<Transaction>, policy: OnyxEntry<Policy>) {
    const taxRules = policy?.rules?.expenseRules?.filter((rule) => rule.tax);
    if (!taxRules || taxRules?.length === 0 || isDistanceRequest(transaction)) {
        return {categoryTaxCode: undefined, categoryTaxAmount: undefined};
    }

    const defaultTaxCode = getDefaultTaxCode(policy, transaction, getCurrency(transaction));
    const categoryTaxCode = getCategoryDefaultTaxRate(taxRules, category, defaultTaxCode);
    const categoryTaxPercentage = getTaxValue(policy, transaction, categoryTaxCode ?? '');
    let categoryTaxAmount;

    if (categoryTaxPercentage) {
        categoryTaxAmount = convertToBackendAmount(calculateTaxAmount(categoryTaxPercentage, getAmount(transaction), getCurrency(transaction)));
    }

    return {categoryTaxCode, categoryTaxAmount};
}

/**
 * Return the sorted list transactions of an iou report
 */
function getAllSortedTransactions(iouReportID?: string): Array<OnyxEntry<Transaction>> {
    return getAllReportTransactions(iouReportID).sort((transA, transB) => {
        if (transA.created < transB.created) {
            return -1;
        }

        if (transA.created > transB.created) {
            return 1;
        }

        return (transA.inserted ?? '') < (transB.inserted ?? '') ? -1 : 1;
    });
}

export {
    buildOptimisticTransaction,
    calculateTaxAmount,
    getWorkspaceTaxesSettingsName,
    getDefaultTaxCode,
    transformedTaxRates,
    getTaxValue,
    getTaxName,
    getEnabledTaxRateCount,
    getUpdatedTransaction,
    getDescription,
    getRequestType,
    isManualRequest,
    isScanRequest,
    getAmount,
    getAttendees,
    getTaxAmount,
    getTaxCode,
    getCurrency,
    getDistanceInMeters,
    getCardID,
    getOriginalCurrency,
    getOriginalAmount,
    getFormattedAttendees,
    getMerchant,
    getMerchantOrDescription,
    getMCCGroup,
    getCreated,
    getFormattedCreated,
    getCategory,
    getBillable,
    getTag,
    getTagArrayFromName,
    getTagForDisplay,
    getTransactionViolations,
    getAllReportTransactions,
    hasReceipt,
    hasEReceipt,
    hasRoute,
    isReceiptBeingScanned,
    didReceiptScanSucceed,
    getValidWaypoints,
    isDistanceRequest,
    isFetchingWaypointsFromServer,
    isExpensifyCardTransaction,
    isCardTransaction,
    isDuplicate,
    isPending,
    isPosted,
    isOnHold,
    isOnHoldByTransactionID,
    getWaypoints,
    isAmountMissing,
    isMerchantMissing,
    isPartialMerchant,
    isCreatedMissing,
    areRequiredFieldsEmpty,
    hasMissingSmartscanFields,
    hasPendingRTERViolation,
    allHavePendingRTERViolation,
    hasPendingUI,
    getWaypointIndex,
    waypointHasValidAddress,
    getRecentTransactions,
    hasReservationList,
    hasViolation,
    hasBrokenConnectionViolation,
    shouldShowBrokenConnectionViolation,
    hasNoticeTypeViolation,
    hasWarningTypeViolation,
    isCustomUnitRateIDForP2P,
    getRateID,
    getTransaction,
    compareDuplicateTransactionFields,
    getTransactionID,
    buildNewTransactionAfterReviewingDuplicates,
    buildTransactionsMergeParams,
    getReimbursable,
    isPayAtEndExpense,
    removeSettledAndApprovedTransactions,
    getCardName,
    hasReceiptSource,
    shouldShowAttendees,
    getAllSortedTransactions,
    getFormattedPostedDate,
    getCategoryTaxCodeAndAmount,
};

export type {TransactionChanges};<|MERGE_RESOLUTION|>--- conflicted
+++ resolved
@@ -750,16 +750,8 @@
 /**
  * Get all transaction violations of the transaction with given tranactionID.
  */
-<<<<<<< HEAD
-function getTransactionViolations(transactionID: string | undefined): TransactionViolations | null {
-    if (!transactionID) {
-        return null;
-    }
-    return allTransactionViolations?.[ONYXKEYS.COLLECTION.TRANSACTION_VIOLATIONS + transactionID]?.filter((v) => !isViolationDismissed(transactionID, v)) ?? null;
-=======
 function getTransactionViolations(transactionID: string | undefined, transactionViolations: OnyxCollection<TransactionViolations> | null): TransactionViolations | null {
     return transactionViolations?.[ONYXKEYS.COLLECTION.TRANSACTION_VIOLATIONS + transactionID] ?? null;
->>>>>>> b23c478c
 }
 
 /**
@@ -778,13 +770,8 @@
 /**
  * Check if there is broken connection violation.
  */
-<<<<<<< HEAD
-function hasBrokenConnectionViolation(transactionID: string): boolean {
-    const violations = getTransactionViolations(transactionID);
-=======
 function hasBrokenConnectionViolation(transactionID?: string): boolean {
     const violations = getTransactionViolations(transactionID, allTransactionViolations);
->>>>>>> b23c478c
     return !!violations?.find(
         (violation) =>
             violation.name === CONST.VIOLATIONS.RTER &&
