--- conflicted
+++ resolved
@@ -1995,11 +1995,8 @@
     isDemoTransaction,
     shouldShowViolation,
     isUnreportedAndHasInvalidDistanceRateTransaction,
-<<<<<<< HEAD
     hasPendingAutoReportedRejectedExpenseViolation,
-=======
     isPendingCardOrIncompleteTransaction,
->>>>>>> 9388b6b5
     getTransactionViolationsOfTransaction,
     isExpenseSplit,
 };
