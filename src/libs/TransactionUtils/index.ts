--- conflicted
+++ resolved
@@ -1488,11 +1488,8 @@
     getFormattedPostedDate,
     getCategoryTaxCodeAndAmount,
     isPerDiemRequest,
-<<<<<<< HEAD
     isViolationDismissed,
-=======
     shouldShowRTERViolationMessage,
->>>>>>> 75bf54eb
 };
 
 export type {TransactionChanges};