import {format, isValid, parse} from 'date-fns';
import lodashDeepClone from 'lodash/cloneDeep';
import lodashHas from 'lodash/has';
import lodashIsEqual from 'lodash/isEqual';
import lodashSet from 'lodash/set';
import type {OnyxCollection, OnyxEntry} from 'react-native-onyx';
import Onyx from 'react-native-onyx';
import type {ValueOf} from 'type-fest';
import {getPolicyCategoriesData} from '@libs/actions/Policy/Category';
import {getPolicyTagsData} from '@libs/actions/Policy/Tag';
import type {MergeDuplicatesParams} from '@libs/API/parameters';
import {getCategoryDefaultTaxRate} from '@libs/CategoryUtils';
import {convertToBackendAmount, getCurrencyDecimals} from '@libs/CurrencyUtils';
import DateUtils from '@libs/DateUtils';
import DistanceRequestUtils from '@libs/DistanceRequestUtils';
import {toLocaleDigit} from '@libs/LocaleDigitUtils';
import * as Localize from '@libs/Localize';
import * as NumberUtils from '@libs/NumberUtils';
import {
    getCleanedTagName,
    getDistanceRateCustomUnitRate,
    getPolicy,
    getTaxByID,
    isInstantSubmitEnabled,
    isMultiLevelTags as isMultiLevelTagsPolicyUtils,
    isPolicyAdmin,
} from '@libs/PolicyUtils';
import {getOriginalMessage, getReportAction, isMoneyRequestAction} from '@libs/ReportActionsUtils';
import {
    getReportOrDraftReport,
    getReportTransactions,
    isCurrentUserSubmitter,
    isOpenExpenseReport,
    isProcessingReport,
    isReportApproved,
    isReportIDApproved,
    isReportManuallyReimbursed,
    isSettled,
    isThread,
} from '@libs/ReportUtils';
import type {IOURequestType} from '@userActions/IOU';
import CONST from '@src/CONST';
import type {IOUType} from '@src/CONST';
import ONYXKEYS from '@src/ONYXKEYS';
import type {OnyxInputOrEntry, Policy, RecentWaypoint, Report, ReviewDuplicates, TaxRate, TaxRates, Transaction, TransactionViolation, TransactionViolations} from '@src/types/onyx';
import type {Attendee} from '@src/types/onyx/IOU';
import type {SearchPolicy, SearchReport, SearchTransaction} from '@src/types/onyx/SearchResults';
import type {Comment, Receipt, TransactionChanges, TransactionCustomUnit, TransactionPendingFieldsKey, Waypoint, WaypointCollection} from '@src/types/onyx/Transaction';
import type DeepValueOf from '@src/types/utils/DeepValueOf';
import {isEmptyObject} from '@src/types/utils/EmptyObject';
import getDistanceInMeters from './getDistanceInMeters';

type TransactionParams = {
    amount: number;
    currency: string;
    reportID: string | undefined;
    comment?: string;
    attendees?: Attendee[];
    created?: string;
    merchant?: string;
    receipt?: OnyxEntry<Receipt>;
    category?: string;
    tag?: string;
    taxCode?: string;
    taxAmount?: number;
    billable?: boolean;
    pendingFields?: Partial<{[K in TransactionPendingFieldsKey]: ValueOf<typeof CONST.RED_BRICK_ROAD_PENDING_ACTION>}>;
    reimbursable?: boolean;
    source?: string;
    filename?: string;
    customUnit?: TransactionCustomUnit;
};

type BuildOptimisticTransactionParams = {
    originalTransactionID?: string;
    existingTransactionID?: string;
    existingTransaction?: OnyxEntry<Transaction>;
    policy?: OnyxEntry<Policy>;
    transactionParams: TransactionParams;
};

let allTransactions: OnyxCollection<Transaction> = {};

Onyx.connect({
    key: ONYXKEYS.COLLECTION.TRANSACTION,
    waitForCollectionCallback: true,
    callback: (value) => {
        if (!value) {
            return;
        }
        allTransactions = Object.fromEntries(Object.entries(value).filter(([, transaction]) => !!transaction));
    },
});

let allReports: OnyxCollection<Report> = {};
Onyx.connect({
    key: ONYXKEYS.COLLECTION.REPORT,
    waitForCollectionCallback: true,
    callback: (value) => {
        allReports = value;
    },
});

let allTransactionViolations: OnyxCollection<TransactionViolations> = {};
Onyx.connect({
    key: ONYXKEYS.COLLECTION.TRANSACTION_VIOLATIONS,
    waitForCollectionCallback: true,
    callback: (value) => (allTransactionViolations = value),
});

let preferredLocale: DeepValueOf<typeof CONST.LOCALES> = CONST.LOCALES.DEFAULT;
Onyx.connect({
    key: ONYXKEYS.NVP_PREFERRED_LOCALE,
    callback: (value) => {
        if (!value) {
            return;
        }
        preferredLocale = value;
    },
});

let currentUserEmail = '';
let currentUserAccountID = -1;
Onyx.connect({
    key: ONYXKEYS.SESSION,
    callback: (val) => {
        currentUserEmail = val?.email ?? '';
        currentUserAccountID = val?.accountID ?? CONST.DEFAULT_NUMBER_ID;
    },
});

function isDistanceRequest(transaction: OnyxEntry<Transaction>): boolean {
    // This is used during the expense creation flow before the transaction has been saved to the server
    if (lodashHas(transaction, 'iouRequestType')) {
        return transaction?.iouRequestType === CONST.IOU.REQUEST_TYPE.DISTANCE;
    }

    // This is the case for transaction objects once they have been saved to the server
    const type = transaction?.comment?.type;
    const customUnitName = transaction?.comment?.customUnit?.name;
    return type === CONST.TRANSACTION.TYPE.CUSTOM_UNIT && customUnitName === CONST.CUSTOM_UNITS.NAME_DISTANCE;
}

function isScanRequest(transaction: OnyxEntry<Transaction>): boolean {
    // This is used during the expense creation flow before the transaction has been saved to the server
    if (lodashHas(transaction, 'iouRequestType')) {
        return transaction?.iouRequestType === CONST.IOU.REQUEST_TYPE.SCAN;
    }

    return !!transaction?.receipt?.source && transaction?.amount === 0;
}

function isPerDiemRequest(transaction: OnyxEntry<Transaction>): boolean {
    // This is used during the expense creation flow before the transaction has been saved to the server
    if (lodashHas(transaction, 'iouRequestType')) {
        return transaction?.iouRequestType === CONST.IOU.REQUEST_TYPE.PER_DIEM;
    }

    // This is the case for transaction objects once they have been saved to the server
    const type = transaction?.comment?.type;
    const customUnitName = transaction?.comment?.customUnit?.name;
    return type === CONST.TRANSACTION.TYPE.CUSTOM_UNIT && customUnitName === CONST.CUSTOM_UNITS.NAME_PER_DIEM_INTERNATIONAL;
}

function getRequestType(transaction: OnyxEntry<Transaction>): IOURequestType {
    if (isDistanceRequest(transaction)) {
        return CONST.IOU.REQUEST_TYPE.DISTANCE;
    }
    if (isScanRequest(transaction)) {
        return CONST.IOU.REQUEST_TYPE.SCAN;
    }

    if (isPerDiemRequest(transaction)) {
        return CONST.IOU.REQUEST_TYPE.PER_DIEM;
    }

    return CONST.IOU.REQUEST_TYPE.MANUAL;
}

/**
 * Determines the expense type of a given transaction.
 */
function getExpenseType(transaction: OnyxEntry<Transaction>): ValueOf<typeof CONST.IOU.EXPENSE_TYPE> | undefined {
    if (!transaction) {
        return undefined;
    }

    if (isExpensifyCardTransaction(transaction)) {
        if (isPending(transaction)) {
            return CONST.IOU.EXPENSE_TYPE.PENDING_EXPENSIFY_CARD;
        }

        return CONST.IOU.EXPENSE_TYPE.EXPENSIFY_CARD;
    }

    return getRequestType(transaction);
}

function isManualRequest(transaction: Transaction): boolean {
    // This is used during the expense creation flow before the transaction has been saved to the server
    if (lodashHas(transaction, 'iouRequestType')) {
        return transaction.iouRequestType === CONST.IOU.REQUEST_TYPE.MANUAL;
    }

    return getRequestType(transaction) === CONST.IOU.REQUEST_TYPE.MANUAL;
}

function isPartialTransaction(transaction: OnyxEntry<Transaction>): boolean {
    const merchant = getMerchant(transaction);

    if (!merchant || isPartialMerchant(merchant)) {
        return true;
    }

    if (isAmountMissing(transaction) && isScanRequest(transaction)) {
        return true;
    }

    return false;
}

function isPendingCardOrScanningTransaction(transaction: OnyxEntry<Transaction>): boolean {
    return (isExpensifyCardTransaction(transaction) && isPending(transaction)) || isPartialTransaction(transaction) || (isScanRequest(transaction) && isReceiptBeingScanned(transaction));
}

/**
 * Optimistically generate a transaction.
 *
 * @param amount – in cents
 * @param [existingTransactionID] When creating a distance expense, an empty transaction has already been created with a transactionID. In that case, the transaction here needs to have
 * it's transactionID match what was already generated.
 */
function buildOptimisticTransaction(params: BuildOptimisticTransactionParams): Transaction {
    const {originalTransactionID = '', existingTransactionID, existingTransaction, policy, transactionParams} = params;
    const {
        amount,
        currency,
        reportID,
        comment = '',
        attendees = [],
        created = '',
        merchant = '',
        receipt,
        category = '',
        tag = '',
        taxCode = '',
        taxAmount = 0,
        billable = false,
        pendingFields,
        reimbursable = true,
        source = '',
        filename = '',
        customUnit,
    } = transactionParams;
    // transactionIDs are random, positive, 64-bit numeric strings.
    // Because JS can only handle 53-bit numbers, transactionIDs are strings in the front-end (just like reportActionID)
    const transactionID = existingTransactionID ?? NumberUtils.rand64();

    const commentJSON: Comment = {comment, attendees};
    if (source) {
        commentJSON.source = source;
    }
    if (originalTransactionID) {
        commentJSON.originalTransactionID = originalTransactionID;
    }

    const isDistanceTransaction = !!pendingFields?.waypoints;
    if (isDistanceTransaction) {
        // Set the distance unit, which comes from the policy distance unit or the P2P rate data
        lodashSet(commentJSON, 'customUnit.distanceUnit', DistanceRequestUtils.getUpdatedDistanceUnit({transaction: existingTransaction, policy}));
    }

    const isPerDiemTransaction = !!pendingFields?.subRates;
    if (isPerDiemTransaction) {
        // Set the custom unit, which comes from the policy per diem rate data
        lodashSet(commentJSON, 'customUnit', customUnit);
    }

    return {
        ...(!isEmptyObject(pendingFields) ? {pendingFields} : {}),
        transactionID,
        amount,
        currency,
        reportID,
        comment: commentJSON,
        merchant: merchant || CONST.TRANSACTION.PARTIAL_TRANSACTION_MERCHANT,
        created: created || DateUtils.getDBTime(),
        pendingAction: CONST.RED_BRICK_ROAD_PENDING_ACTION.ADD,
        receipt: receipt?.source ? {source: receipt.source, state: receipt.state ?? CONST.IOU.RECEIPT_STATE.SCAN_READY} : {},
        filename: (receipt?.source ? receipt?.name ?? filename : filename).toString(),
        category,
        tag,
        taxCode,
        taxAmount,
        billable,
        reimbursable,
        inserted: DateUtils.getDBTime(),
    };
}

/**
 * Check if the transaction has an Ereceipt
 */
function hasEReceipt(transaction: Transaction | undefined | null): boolean {
    return !!transaction?.hasEReceipt;
}

function hasReceipt(transaction: OnyxInputOrEntry<Transaction> | undefined): boolean {
    return !!transaction?.receipt?.state || hasEReceipt(transaction);
}

/** Check if the receipt has the source file */
function hasReceiptSource(transaction: OnyxInputOrEntry<Transaction>): boolean {
    return !!transaction?.receipt?.source;
}

function isMerchantMissing(transaction: OnyxEntry<Transaction>) {
    if (transaction?.modifiedMerchant && transaction.modifiedMerchant !== '') {
        return transaction.modifiedMerchant === CONST.TRANSACTION.PARTIAL_TRANSACTION_MERCHANT;
    }
    const isMerchantEmpty = transaction?.merchant === CONST.TRANSACTION.PARTIAL_TRANSACTION_MERCHANT || transaction?.merchant === '';

    return isMerchantEmpty;
}

// eslint-disable-next-line @typescript-eslint/no-unused-vars
function shouldShowAttendees(iouType: IOUType, policy: OnyxEntry<Policy>): boolean {
<<<<<<< HEAD
    return false;
    // To be enabled once feature is complete: https://github.com/Expensify/App/issues/44725
    // Keep this disabled for per diem expense
    return iouType === CONST.IOU.TYPE.SUBMIT && !!policy?.id && (policy?.type === CONST.POLICY.TYPE.CORPORATE || policy?.type === CONST.POLICY.TYPE.TEAM);
=======
    return (
        (iouType === CONST.IOU.TYPE.SUBMIT || iouType === CONST.IOU.TYPE.CREATE) && !!policy?.id && (policy?.type === CONST.POLICY.TYPE.CORPORATE || policy?.type === CONST.POLICY.TYPE.TEAM)
    );
>>>>>>> db1b3afb
}

/**
 * Check if the merchant is partial i.e. `(none)`
 */
function isPartialMerchant(merchant: string): boolean {
    return merchant === CONST.TRANSACTION.PARTIAL_TRANSACTION_MERCHANT;
}

function isAmountMissing(transaction: OnyxEntry<Transaction>) {
    return transaction?.amount === 0 && (!transaction.modifiedAmount || transaction.modifiedAmount === 0);
}

function isCreatedMissing(transaction: OnyxEntry<Transaction>) {
    return transaction?.created === '' && (!transaction.created || transaction.modifiedCreated === '');
}

function areRequiredFieldsEmpty(transaction: OnyxEntry<Transaction>): boolean {
    const parentReport = allReports?.[`${ONYXKEYS.COLLECTION.REPORT}${transaction?.reportID}`];
    const isFromExpenseReport = parentReport?.type === CONST.REPORT.TYPE.EXPENSE;
    const isSplitPolicyExpenseChat = !!transaction?.comment?.splits?.some((participant) => allReports?.[`${ONYXKEYS.COLLECTION.REPORT}${participant.chatReportID}`]?.isOwnPolicyExpenseChat);
    const isMerchantRequired = isFromExpenseReport || isSplitPolicyExpenseChat;
    return (isMerchantRequired && isMerchantMissing(transaction)) || isAmountMissing(transaction) || isCreatedMissing(transaction);
}

/**
 * Given the edit made to the expense, return an updated transaction object.
 */
function getUpdatedTransaction({
    transaction,
    transactionChanges,
    isFromExpenseReport,
    shouldUpdateReceiptState = true,
    policy = undefined,
}: {
    transaction: Transaction;
    transactionChanges: TransactionChanges;
    isFromExpenseReport: boolean;
    shouldUpdateReceiptState?: boolean;
    policy?: OnyxEntry<Policy>;
}): Transaction {
    // Only changing the first level fields so no need for deep clone now
    const updatedTransaction = lodashDeepClone(transaction);
    let shouldStopSmartscan = false;

    // The comment property does not have its modifiedComment counterpart
    if (Object.hasOwn(transactionChanges, 'comment')) {
        updatedTransaction.comment = {
            ...updatedTransaction.comment,
            comment: transactionChanges.comment,
        };
    }
    if (Object.hasOwn(transactionChanges, 'created')) {
        updatedTransaction.modifiedCreated = transactionChanges.created;
        shouldStopSmartscan = true;
    }
    if (Object.hasOwn(transactionChanges, 'amount') && typeof transactionChanges.amount === 'number') {
        updatedTransaction.modifiedAmount = isFromExpenseReport ? -transactionChanges.amount : transactionChanges.amount;
        shouldStopSmartscan = true;
    }
    if (Object.hasOwn(transactionChanges, 'currency')) {
        updatedTransaction.modifiedCurrency = transactionChanges.currency;
        shouldStopSmartscan = true;
    }

    if (Object.hasOwn(transactionChanges, 'merchant')) {
        updatedTransaction.modifiedMerchant = transactionChanges.merchant;
        shouldStopSmartscan = true;
    }

    if (Object.hasOwn(transactionChanges, 'waypoints')) {
        updatedTransaction.modifiedWaypoints = transactionChanges.waypoints;
        updatedTransaction.isLoading = true;
        shouldStopSmartscan = true;

        if (!transactionChanges.routes?.route0?.geometry?.coordinates) {
            // The waypoints were changed, but there is no route – it is pending from the BE and we should mark the fields as pending
            updatedTransaction.amount = CONST.IOU.DEFAULT_AMOUNT;
            updatedTransaction.modifiedAmount = CONST.IOU.DEFAULT_AMOUNT;
            updatedTransaction.modifiedMerchant = Localize.translateLocal('iou.fieldPending');
        } else {
            const mileageRate = DistanceRequestUtils.getRate({transaction: updatedTransaction, policy});
            const {unit, rate} = mileageRate;

            const distanceInMeters = getDistanceInMeters(transaction, unit);
            const amount = DistanceRequestUtils.getDistanceRequestAmount(distanceInMeters, unit, rate ?? 0);
            const updatedAmount = isFromExpenseReport ? -amount : amount;
            const updatedMerchant = DistanceRequestUtils.getDistanceMerchant(true, distanceInMeters, unit, rate, transaction.currency, Localize.translateLocal, (digit) =>
                toLocaleDigit(preferredLocale, digit),
            );

            updatedTransaction.amount = updatedAmount;
            updatedTransaction.modifiedAmount = updatedAmount;
            updatedTransaction.modifiedMerchant = updatedMerchant;
        }
    }

    if (Object.hasOwn(transactionChanges, 'customUnitRateID')) {
        lodashSet(updatedTransaction, 'comment.customUnit.customUnitRateID', transactionChanges.customUnitRateID);
        lodashSet(updatedTransaction, 'comment.customUnit.defaultP2PRate', null);
        shouldStopSmartscan = true;

        const existingDistanceUnit = transaction?.comment?.customUnit?.distanceUnit;

        // Get the new distance unit from the rate's unit
        const newDistanceUnit = DistanceRequestUtils.getUpdatedDistanceUnit({transaction: updatedTransaction, policy});
        lodashSet(updatedTransaction, 'comment.customUnit.distanceUnit', newDistanceUnit);

        // If the distanceUnit is set and the rate is changed to one that has a different unit, convert the distance to the new unit
        if (existingDistanceUnit && newDistanceUnit !== existingDistanceUnit) {
            const conversionFactor = existingDistanceUnit === CONST.CUSTOM_UNITS.DISTANCE_UNIT_MILES ? CONST.CUSTOM_UNITS.MILES_TO_KILOMETERS : CONST.CUSTOM_UNITS.KILOMETERS_TO_MILES;
            const distance = NumberUtils.roundToTwoDecimalPlaces((transaction?.comment?.customUnit?.quantity ?? 0) * conversionFactor);
            lodashSet(updatedTransaction, 'comment.customUnit.quantity', distance);
        }

        if (!isFetchingWaypointsFromServer(transaction)) {
            // When the waypoints are being fetched from the server, we have no information about the distance, and cannot recalculate the updated amount.
            // Otherwise, recalculate the fields based on the new rate.

            const oldMileageRate = DistanceRequestUtils.getRate({transaction, policy});
            const updatedMileageRate = DistanceRequestUtils.getRate({transaction: updatedTransaction, policy, useTransactionDistanceUnit: false});
            const {unit, rate} = updatedMileageRate;

            const distanceInMeters = getDistanceInMeters(transaction, oldMileageRate?.unit);
            const amount = DistanceRequestUtils.getDistanceRequestAmount(distanceInMeters, unit, rate ?? 0);
            const updatedAmount = isFromExpenseReport ? -amount : amount;
            const updatedCurrency = updatedMileageRate.currency ?? CONST.CURRENCY.USD;
            const updatedMerchant = DistanceRequestUtils.getDistanceMerchant(true, distanceInMeters, unit, rate, updatedCurrency, Localize.translateLocal, (digit) =>
                toLocaleDigit(preferredLocale, digit),
            );

            updatedTransaction.amount = updatedAmount;
            updatedTransaction.modifiedAmount = updatedAmount;
            updatedTransaction.modifiedMerchant = updatedMerchant;
            updatedTransaction.modifiedCurrency = updatedCurrency;
        }
    }

    if (Object.hasOwn(transactionChanges, 'taxAmount') && typeof transactionChanges.taxAmount === 'number') {
        updatedTransaction.taxAmount = isFromExpenseReport ? -transactionChanges.taxAmount : transactionChanges.taxAmount;
    }

    if (Object.hasOwn(transactionChanges, 'taxCode') && typeof transactionChanges.taxCode === 'string') {
        updatedTransaction.taxCode = transactionChanges.taxCode;
    }

    if (Object.hasOwn(transactionChanges, 'billable') && typeof transactionChanges.billable === 'boolean') {
        updatedTransaction.billable = transactionChanges.billable;
    }

    if (Object.hasOwn(transactionChanges, 'category') && typeof transactionChanges.category === 'string') {
        updatedTransaction.category = transactionChanges.category;
        const {categoryTaxCode, categoryTaxAmount} = getCategoryTaxCodeAndAmount(transactionChanges.category, transaction, policy);
        if (categoryTaxCode && categoryTaxAmount !== undefined) {
            updatedTransaction.taxCode = categoryTaxCode;
            updatedTransaction.taxAmount = categoryTaxAmount;
        }
    }

    if (Object.hasOwn(transactionChanges, 'tag') && typeof transactionChanges.tag === 'string') {
        updatedTransaction.tag = transactionChanges.tag;
    }

    if (Object.hasOwn(transactionChanges, 'attendees')) {
        updatedTransaction.modifiedAttendees = transactionChanges?.attendees;
    }

    if (
        shouldUpdateReceiptState &&
        shouldStopSmartscan &&
        transaction?.receipt &&
        Object.keys(transaction.receipt).length > 0 &&
        transaction?.receipt?.state !== CONST.IOU.RECEIPT_STATE.OPEN &&
        updatedTransaction.receipt
    ) {
        updatedTransaction.receipt.state = CONST.IOU.RECEIPT_STATE.OPEN;
    }

    updatedTransaction.pendingFields = {
        ...(updatedTransaction?.pendingFields ?? {}),
        ...(Object.hasOwn(transactionChanges, 'comment') && {comment: CONST.RED_BRICK_ROAD_PENDING_ACTION.UPDATE}),
        ...(Object.hasOwn(transactionChanges, 'created') && {created: CONST.RED_BRICK_ROAD_PENDING_ACTION.UPDATE}),
        ...(Object.hasOwn(transactionChanges, 'amount') && {amount: CONST.RED_BRICK_ROAD_PENDING_ACTION.UPDATE}),
        ...(Object.hasOwn(transactionChanges, 'currency') && {currency: CONST.RED_BRICK_ROAD_PENDING_ACTION.UPDATE}),
        ...(Object.hasOwn(transactionChanges, 'merchant') && {merchant: CONST.RED_BRICK_ROAD_PENDING_ACTION.UPDATE}),
        ...(Object.hasOwn(transactionChanges, 'waypoints') && {waypoints: CONST.RED_BRICK_ROAD_PENDING_ACTION.UPDATE}),
        ...(Object.hasOwn(transactionChanges, 'billable') && {billable: CONST.RED_BRICK_ROAD_PENDING_ACTION.UPDATE}),
        ...(Object.hasOwn(transactionChanges, 'category') && {category: CONST.RED_BRICK_ROAD_PENDING_ACTION.UPDATE}),
        ...(Object.hasOwn(transactionChanges, 'tag') && {tag: CONST.RED_BRICK_ROAD_PENDING_ACTION.UPDATE}),
        ...(Object.hasOwn(transactionChanges, 'taxAmount') && {taxAmount: CONST.RED_BRICK_ROAD_PENDING_ACTION.UPDATE}),
        ...(Object.hasOwn(transactionChanges, 'taxCode') && {taxCode: CONST.RED_BRICK_ROAD_PENDING_ACTION.UPDATE}),
        ...(Object.hasOwn(transactionChanges, 'attendees') && {attendees: CONST.RED_BRICK_ROAD_PENDING_ACTION.UPDATE}),
    };

    return updatedTransaction;
}

/**
 * Return the comment field (referred to as description in the App) from the transaction.
 * The comment does not have its modifiedComment counterpart.
 */
function getDescription(transaction: OnyxInputOrEntry<Transaction>): string {
    // Casting the description to string to avoid wrong data types (e.g. number) being returned from the API
    return transaction?.comment?.comment?.toString() ?? '';
}

/**
 * Return the amount field from the transaction, return the modifiedAmount if present.
 */
function getAmount(transaction: OnyxInputOrEntry<Transaction>, isFromExpenseReport = false, isFromTrackedExpense = false): number {
    // IOU requests cannot have negative values, but they can be stored as negative values, let's return absolute value
    if (!isFromExpenseReport || isFromTrackedExpense) {
        const amount = transaction?.modifiedAmount ?? 0;
        if (amount) {
            return Math.abs(amount);
        }
        return Math.abs(transaction?.amount ?? 0);
    }

    // Expense report case:
    // The amounts are stored using an opposite sign and negative values can be set,
    // we need to return an opposite sign than is saved in the transaction object
    let amount = transaction?.modifiedAmount ?? 0;
    if (amount) {
        return -amount;
    }

    // To avoid -0 being shown, lets only change the sign if the value is other than 0.
    amount = transaction?.amount ?? 0;
    return amount ? -amount : 0;
}

/**
 * Return the tax amount field from the transaction.
 */
function getTaxAmount(transaction: OnyxInputOrEntry<Transaction>, isFromExpenseReport: boolean): number {
    // IOU requests cannot have negative values but they can be stored as negative values, let's return absolute value
    if (!isFromExpenseReport) {
        return Math.abs(transaction?.taxAmount ?? 0);
    }

    // To avoid -0 being shown, lets only change the sign if the value is other than 0.
    const amount = transaction?.taxAmount ?? 0;
    return amount ? -amount : 0;
}

/**
 * Return the tax code from the transaction.
 */
function getTaxCode(transaction: OnyxInputOrEntry<Transaction>): string {
    return transaction?.taxCode ?? '';
}

/**
 * Return the posted date from the transaction.
 */
function getPostedDate(transaction: OnyxInputOrEntry<Transaction>): string {
    return transaction?.posted ?? '';
}

/**
 * Return the formatted posted date from the transaction.
 */
function getFormattedPostedDate(transaction: OnyxInputOrEntry<Transaction>, dateFormat: string = CONST.DATE.FNS_FORMAT_STRING): string {
    const postedDate = getPostedDate(transaction);
    const parsedDate = parse(postedDate, 'yyyyMMdd', new Date());

    if (isValid(parsedDate)) {
        return DateUtils.formatWithUTCTimeZone(format(parsedDate, 'yyyy-MM-dd'), dateFormat);
    }
    return '';
}

/**
 * Return the currency field from the transaction, return the modifiedCurrency if present.
 */
function getCurrency(transaction: OnyxInputOrEntry<Transaction>): string {
    const currency = transaction?.modifiedCurrency ?? '';
    if (currency) {
        return currency;
    }
    return transaction?.currency ?? CONST.CURRENCY.USD;
}

/**
 * Return the original currency field from the transaction.
 */
function getOriginalCurrency(transaction: Transaction): string {
    return transaction?.originalCurrency ?? '';
}

/**
 * Return the absolute value of the original amount field from the transaction.
 */
function getOriginalAmount(transaction: Transaction): number {
    const amount = transaction?.originalAmount ?? 0;
    return Math.abs(amount);
}

/**
 * Verify if the transaction is expecting the distance to be calculated on the server
 */
function isFetchingWaypointsFromServer(transaction: OnyxInputOrEntry<Transaction>): boolean {
    return !!transaction?.pendingFields?.waypoints;
}

/**
 * Return the merchant field from the transaction, return the modifiedMerchant if present.
 */
function getMerchant(transaction: OnyxInputOrEntry<Transaction>): string {
    if (transaction && isDistanceRequest(transaction)) {
        const report = getReportOrDraftReport(transaction.reportID);
        const policy = getPolicy(report?.policyID);
        const mileageRate = DistanceRequestUtils.getRate({transaction, policy});
        const {unit, rate} = mileageRate;
        const distanceInMeters = getDistanceInMeters(transaction, unit);
        return DistanceRequestUtils.getDistanceMerchant(true, distanceInMeters, unit, rate, transaction.currency, Localize.translateLocal, (digit) => toLocaleDigit(preferredLocale, digit));
    }
    return transaction?.modifiedMerchant ? transaction.modifiedMerchant : transaction?.merchant ?? '';
}

function getMerchantOrDescription(transaction: OnyxEntry<Transaction>) {
    return !isMerchantMissing(transaction) ? getMerchant(transaction) : getDescription(transaction);
}

/**
 * Return the list of modified attendees if present otherwise list of attendees
 */
function getAttendees(transaction: OnyxInputOrEntry<Transaction>): Attendee[] {
    return transaction?.modifiedAttendees ? transaction.modifiedAttendees : transaction?.comment?.attendees ?? [];
}

/**
 * Return the list of attendees as a string and modified list of attendees as a string if present.
 */
function getFormattedAttendees(modifiedAttendees?: Attendee[], attendees?: Attendee[]): [string, string] {
    const oldAttendees = modifiedAttendees ?? [];
    const newAttendees = attendees ?? [];
    return [oldAttendees.map((item) => item.displayName ?? item.login).join(', '), newAttendees.map((item) => item.displayName ?? item.login).join(', ')];
}

/**
 * Return the reimbursable value. Defaults to true to match BE logic.
 */
function getReimbursable(transaction: Transaction): boolean {
    return transaction?.reimbursable ?? true;
}

/**
 * Return the mccGroup field from the transaction, return the modifiedMCCGroup if present.
 */
function getMCCGroup(transaction: Transaction): ValueOf<typeof CONST.MCC_GROUPS> | undefined {
    return transaction?.modifiedMCCGroup ? transaction.modifiedMCCGroup : transaction?.mccGroup;
}

/**
 * Return the waypoints field from the transaction, return the modifiedWaypoints if present.
 */
function getWaypoints(transaction: OnyxEntry<Transaction>): WaypointCollection | undefined {
    return transaction?.modifiedWaypoints ?? transaction?.comment?.waypoints;
}

/**
 * Return the category from the transaction. This "category" field has no "modified" complement.
 */
function getCategory(transaction: OnyxInputOrEntry<Transaction>): string {
    return transaction?.category ?? '';
}

/**
 * Return the cardID from the transaction.
 */
function getCardID(transaction: Transaction): number {
    return transaction?.cardID ?? CONST.DEFAULT_NUMBER_ID;
}

/**
 * Return the billable field from the transaction. This "billable" field has no "modified" complement.
 */
function getBillable(transaction: OnyxInputOrEntry<Transaction>): boolean {
    return transaction?.billable ?? false;
}

/**
 * Return a colon-delimited tag string as an array, considering escaped colons and double backslashes.
 */
function getTagArrayFromName(tagName: string): string[] {
    // WAIT!!!!!!!!!!!!!!!!!!
    // You need to keep this in sync with TransactionUtils.php

    // We need to be able to preserve double backslashes in the original string
    // and not have it interfere with splitting on a colon (:).
    // So, let's replace it with something absurd to begin with, do our split, and
    // then replace the double backslashes in the end.
    const tagWithoutDoubleSlashes = tagName.replace(/\\\\/g, '☠');
    const tagWithoutEscapedColons = tagWithoutDoubleSlashes.replace(/\\:/g, '☢');

    // Do our split
    const matches = tagWithoutEscapedColons.split(':');
    const newMatches: string[] = [];

    for (const item of matches) {
        const tagWithEscapedColons = item.replace(/☢/g, '\\:');
        const tagWithDoubleSlashes = tagWithEscapedColons.replace(/☠/g, '\\\\');
        newMatches.push(tagWithDoubleSlashes);
    }

    return newMatches;
}

/**
 * Return the tag from the transaction. When the tagIndex is passed, return the tag based on the index.
 * This "tag" field has no "modified" complement.
 */
function getTag(transaction: OnyxInputOrEntry<Transaction>, tagIndex?: number): string {
    if (tagIndex !== undefined) {
        const tagsArray = getTagArrayFromName(transaction?.tag ?? '');
        return tagsArray.at(tagIndex) ?? '';
    }

    return transaction?.tag ?? '';
}

function getTagForDisplay(transaction: OnyxEntry<Transaction>, tagIndex?: number): string {
    return getCleanedTagName(getTag(transaction, tagIndex));
}

function getCreated(transaction: OnyxInputOrEntry<Transaction>): string {
    // eslint-disable-next-line @typescript-eslint/prefer-nullish-coalescing
    return transaction?.modifiedCreated ? transaction.modifiedCreated : transaction?.created || '';
}

/**
 * Return the created field from the transaction, return the modifiedCreated if present.
 */
function getFormattedCreated(transaction: OnyxInputOrEntry<Transaction>, dateFormat: string = CONST.DATE.FNS_FORMAT_STRING): string {
    const created = getCreated(transaction);
    return DateUtils.formatWithUTCTimeZone(created, dateFormat);
}

/**
 * Determine whether a transaction is made with an Expensify card.
 */
function isExpensifyCardTransaction(transaction: OnyxEntry<Transaction>): boolean {
    return transaction?.bank === CONST.EXPENSIFY_CARD.BANK;
}

/**
 * Determine whether a transaction is made with a card (Expensify or Company Card).
 */
function isCardTransaction(transaction: OnyxEntry<Transaction>): boolean {
    return !!transaction?.managedCard;
}

function getCardName(transaction: OnyxEntry<Transaction>): string {
    return transaction?.cardName ?? '';
}

/**
 * Check if the transaction status is set to Pending.
 */
function isPending(transaction: OnyxEntry<Transaction>): boolean {
    if (!transaction?.status) {
        return false;
    }
    return transaction.status === CONST.TRANSACTION.STATUS.PENDING;
}

/**
 * Check if the transaction status is set to Posted.
 */
function isPosted(transaction: Transaction): boolean {
    if (!transaction.status) {
        return false;
    }
    return transaction.status === CONST.TRANSACTION.STATUS.POSTED;
}

function isReceiptBeingScanned(transaction: OnyxInputOrEntry<Transaction>): boolean {
    return [CONST.IOU.RECEIPT_STATE.SCAN_READY, CONST.IOU.RECEIPT_STATE.SCANNING].some((value) => value === transaction?.receipt?.state);
}

function didReceiptScanSucceed(transaction: OnyxEntry<Transaction>): boolean {
    return [CONST.IOU.RECEIPT_STATE.SCAN_COMPLETE].some((value) => value === transaction?.receipt?.state);
}

/**
 * Check if the transaction has a non-smart-scanning receipt and is missing required fields
 */
function hasMissingSmartscanFields(transaction: OnyxInputOrEntry<Transaction>): boolean {
    return !!(transaction && !isDistanceRequest(transaction) && !isReceiptBeingScanned(transaction) && areRequiredFieldsEmpty(transaction));
}

/**
 * Get all transaction violations of the transaction with given transactionID.
 */
function getTransactionViolations(transactionID: string | undefined, transactionViolations: OnyxCollection<TransactionViolations> | undefined): TransactionViolations | undefined {
    const transaction = getTransaction(transactionID);
    if (!transactionID || !transactionViolations) {
        return undefined;
    }
    return transactionViolations?.[ONYXKEYS.COLLECTION.TRANSACTION_VIOLATIONS + transactionID]?.filter((violation) => !isViolationDismissed(transaction, violation));
}

/**
 * Check if there is pending rter violation in transactionViolations.
 */
function hasPendingRTERViolation(transactionViolations?: TransactionViolations | null): boolean {
    return !!transactionViolations?.some(
        (transactionViolation: TransactionViolation) =>
            transactionViolation.name === CONST.VIOLATIONS.RTER &&
            transactionViolation.data?.pendingPattern &&
            transactionViolation.data?.rterType !== CONST.RTER_VIOLATION_TYPES.BROKEN_CARD_CONNECTION &&
            transactionViolation.data?.rterType !== CONST.RTER_VIOLATION_TYPES.BROKEN_CARD_CONNECTION_530,
    );
}

/**
 * Check if there is broken connection violation.
 */
function hasBrokenConnectionViolation(transactionID: string | undefined, transactionViolations: OnyxCollection<TransactionViolations> | undefined): boolean {
    const violations = getTransactionViolations(transactionID, transactionViolations);
    return !!violations?.find((violation) => isBrokenConnectionViolation(violation));
}

function isBrokenConnectionViolation(violation: TransactionViolation) {
    return (
        violation.name === CONST.VIOLATIONS.RTER &&
        (violation.data?.rterType === CONST.RTER_VIOLATION_TYPES.BROKEN_CARD_CONNECTION || violation.data?.rterType === CONST.RTER_VIOLATION_TYPES.BROKEN_CARD_CONNECTION_530)
    );
}

function shouldShowBrokenConnectionViolationInternal(brokenConnectionViolations: TransactionViolation[], report: OnyxEntry<Report> | SearchReport, policy: OnyxEntry<Policy> | SearchPolicy) {
    if (brokenConnectionViolations.length === 0) {
        return false;
    }

    if (!isPolicyAdmin(policy) || isCurrentUserSubmitter(report?.reportID)) {
        return true;
    }

    if (isOpenExpenseReport(report)) {
        return true;
    }

    return isProcessingReport(report) && isInstantSubmitEnabled(policy);
}

/**
 * Check if user should see broken connection violation warning based on violations list.
 */
function shouldShowBrokenConnectionViolation(report: OnyxEntry<Report> | SearchReport, policy: OnyxEntry<Policy> | SearchPolicy, transactionViolations: TransactionViolation[]): boolean {
    const brokenConnectionViolations = transactionViolations.filter((violation) => isBrokenConnectionViolation(violation));

    return shouldShowBrokenConnectionViolationInternal(brokenConnectionViolations, report, policy);
}

/**
 * Check if user should see broken connection violation warning based on selected transactions.
 */
function shouldShowBrokenConnectionViolationForMultipleTransactions(
    transactionIDs: string[],
    report: OnyxEntry<Report> | SearchReport,
    policy: OnyxEntry<Policy> | SearchPolicy,
    transactionViolations: OnyxCollection<TransactionViolation[]>,
): boolean {
    const violations = transactionIDs.flatMap((id) => transactionViolations?.[`${ONYXKEYS.COLLECTION.TRANSACTION_VIOLATIONS}${id}`] ?? []);

    const brokenConnectionViolations = violations.filter((violation) => isBrokenConnectionViolation(violation));

    return shouldShowBrokenConnectionViolationInternal(brokenConnectionViolations, report, policy);
}

/**
 * Check if there is pending rter violation in all transactionViolations with given transactionIDs.
 */
function allHavePendingRTERViolation(transactionIds: string[], transactionViolations: OnyxCollection<TransactionViolations> | undefined): boolean {
    const transactionsWithRTERViolations = transactionIds.map((transactionId) => {
        const filteredTransactionViolations = getTransactionViolations(transactionId, transactionViolations);
        return hasPendingRTERViolation(filteredTransactionViolations);
    });
    return transactionsWithRTERViolations.length > 0 && transactionsWithRTERViolations.every((value) => value === true);
}

function checkIfShouldShowMarkAsCashButton(hasRTERPendingViolation: boolean, shouldDisplayBrokenConnectionViolation: boolean, report: OnyxEntry<Report>, policy: OnyxEntry<Policy>) {
    if (hasRTERPendingViolation) {
        return true;
    }
    return (
        shouldDisplayBrokenConnectionViolation && (!isPolicyAdmin(policy) || isCurrentUserSubmitter(report?.reportID)) && !isReportApproved({report}) && !isReportManuallyReimbursed(report)
    );
}

/**
 * Check if there is any transaction without RTER violation within the given transactionIDs.
 */
function hasAnyTransactionWithoutRTERViolation(transactionIds: string[], transactionViolations: OnyxCollection<TransactionViolations> | undefined): boolean {
    return (
        transactionIds.length > 0 &&
        transactionIds.some((transactionId) => {
            return !hasBrokenConnectionViolation(transactionId, transactionViolations);
        })
    );
}

/**
 * Check if the transaction is pending or has a pending rter violation.
 */
function hasPendingUI(transaction: OnyxEntry<Transaction>, transactionViolations?: TransactionViolations | null): boolean {
    return isReceiptBeingScanned(transaction) || isPending(transaction) || (!!transaction && hasPendingRTERViolation(transactionViolations));
}

/**
 * Check if the transaction has a defined route
 */
function hasRoute(transaction: OnyxEntry<Transaction>, isDistanceRequestType?: boolean): boolean {
    return !!transaction?.routes?.route0?.geometry?.coordinates || (!!isDistanceRequestType && !!transaction?.comment?.customUnit?.quantity);
}

function waypointHasValidAddress(waypoint: RecentWaypoint | Waypoint): boolean {
    return !!waypoint?.address?.trim();
}

/**
 * Converts the key of a waypoint to its index
 */
function getWaypointIndex(key: string): number {
    return Number(key.replace('waypoint', ''));
}

/**
 * Filters the waypoints which are valid and returns those
 */
function getValidWaypoints(waypoints: WaypointCollection | undefined, reArrangeIndexes = false): WaypointCollection {
    if (!waypoints) {
        return {};
    }

    const sortedIndexes = Object.keys(waypoints)
        .map(getWaypointIndex)
        .sort((a, b) => a - b);
    const waypointValues = sortedIndexes.map((index) => waypoints[`waypoint${index}`]);
    // Ensure the number of waypoints is between 2 and 25
    if (waypointValues.length < 2 || waypointValues.length > 25) {
        return {};
    }

    let lastWaypointIndex = -1;
    let waypointIndex = -1;

    return waypointValues.reduce<WaypointCollection>((acc, currentWaypoint, index) => {
        // Array.at(-1) returns the last element of the array
        // If a user does a round trip, the last waypoint will be the same as the first waypoint
        // We want to avoid comparing them as this will result in an incorrect duplicate waypoint error.
        const previousWaypoint = lastWaypointIndex !== -1 ? waypointValues.at(lastWaypointIndex) : undefined;

        // Check if the waypoint has a valid address
        if (!waypointHasValidAddress(currentWaypoint)) {
            return acc;
        }

        // Check for adjacent waypoints with the same address
        if (previousWaypoint && currentWaypoint?.address === previousWaypoint.address) {
            return acc;
        }

        acc[`waypoint${reArrangeIndexes ? waypointIndex + 1 : index}`] = currentWaypoint;

        lastWaypointIndex = index;
        waypointIndex += 1;

        return acc;
    }, {});
}

/**
 * Returns the most recent transactions in an object
 */
function getRecentTransactions(transactions: Record<string, string>, size = 2): string[] {
    return Object.keys(transactions)
        .sort((transactionID1, transactionID2) => (new Date(transactions[transactionID1]) < new Date(transactions[transactionID2]) ? 1 : -1))
        .slice(0, size);
}

/**
 * Check if transaction has duplicatedTransaction violation.
 * @param transactionID - the transaction to check
 * @param checkDismissed - whether to check if the violation has already been dismissed as well
 */
function isDuplicate(transactionID: string | undefined, checkDismissed = false): boolean {
    const transaction = getTransaction(transactionID);
    if (!transaction) {
        return false;
    }
    const duplicateViolation = allTransactionViolations?.[`${ONYXKEYS.COLLECTION.TRANSACTION_VIOLATIONS}${transactionID}`]?.find(
        (violation: TransactionViolation) => violation.name === CONST.VIOLATIONS.DUPLICATED_TRANSACTION,
    );
    const hasDuplicatedViolation = !!duplicateViolation;
    if (!checkDismissed) {
        return hasDuplicatedViolation;
    }

    const didDismissedViolation = isViolationDismissed(transaction, duplicateViolation);

    return hasDuplicatedViolation && !didDismissedViolation;
}

/**
 * Check if transaction is on hold
 */
function isOnHold(transaction: OnyxEntry<Transaction>): boolean {
    if (!transaction) {
        return false;
    }

    return !!transaction.comment?.hold;
}

/**
 * Check if transaction is on hold for the given transactionID
 */
function isOnHoldByTransactionID(transactionID: string | undefined | null): boolean {
    if (!transactionID) {
        return false;
    }

    return isOnHold(allTransactions?.[`${ONYXKEYS.COLLECTION.TRANSACTION}${transactionID}`]);
}

/**
 * Checks if a violation is dismissed for the given transaction
 */
function isViolationDismissed(transaction: OnyxEntry<Transaction>, violation: TransactionViolation | undefined): boolean {
    if (!transaction || !violation) {
        return false;
    }
    return transaction?.comment?.dismissedViolations?.[violation.name]?.[currentUserEmail] === `${currentUserAccountID}`;
}

/**
 * Checks if violations are supported for the given transaction
 */
function doesTransactionSupportViolations(transaction: Transaction | undefined): transaction is Transaction {
    if (!transaction) {
        return false;
    }
    if (isExpensifyCardTransaction(transaction) && isPending(transaction)) {
        return false;
    }
    return true;
}

/**
 * Checks if any violations for the provided transaction are of type 'violation'
 */
function hasViolation(transaction: Transaction | undefined, transactionViolations: TransactionViolation[] | OnyxCollection<TransactionViolation[]>, showInReview?: boolean): boolean {
    if (!doesTransactionSupportViolations(transaction)) {
        return false;
    }
    const violations = Array.isArray(transactionViolations) ? transactionViolations : transactionViolations?.[ONYXKEYS.COLLECTION.TRANSACTION_VIOLATIONS + transaction.transactionID];

    return !!violations?.some(
        (violation) =>
            violation.type === CONST.VIOLATION_TYPES.VIOLATION &&
            (showInReview === undefined || showInReview === (violation.showInReview ?? false)) &&
            !isViolationDismissed(transaction, violation),
    );
}

function hasDuplicateTransactions(iouReportID?: string, allReportTransactions?: SearchTransaction[]): boolean {
    const transactionsByIouReportID = getReportTransactions(iouReportID);
    const reportTransactions = allReportTransactions ?? transactionsByIouReportID;

    return reportTransactions.length > 0 && reportTransactions.some((transaction) => isDuplicate(transaction?.transactionID, true));
}

/**
 * Checks if any violations for the provided transaction are of type 'notice'
 */
function hasNoticeTypeViolation(transactionID: string | undefined, transactionViolations: TransactionViolation[] | OnyxCollection<TransactionViolation[]>, showInReview?: boolean): boolean {
    const transaction = getTransaction(transactionID);
    if (!doesTransactionSupportViolations(transaction)) {
        return false;
    }
    const violations = Array.isArray(transactionViolations) ? transactionViolations : transactionViolations?.[ONYXKEYS.COLLECTION.TRANSACTION_VIOLATIONS + transactionID];

    return !!violations?.some(
        (violation: TransactionViolation) =>
            violation.type === CONST.VIOLATION_TYPES.NOTICE &&
            (showInReview === undefined || showInReview === (violation.showInReview ?? false)) &&
            !isViolationDismissed(transaction, violation),
    );
}

/**
 * Checks if any violations for the provided transaction are of type 'warning'
 */
function hasWarningTypeViolation(transactionID: string | undefined, transactionViolations: TransactionViolation[] | OnyxCollection<TransactionViolation[]>, showInReview?: boolean): boolean {
    const transaction = getTransaction(transactionID);
    if (!doesTransactionSupportViolations(transaction)) {
        return false;
    }
    const violations = Array.isArray(transactionViolations) ? transactionViolations : transactionViolations?.[ONYXKEYS.COLLECTION.TRANSACTION_VIOLATIONS + transactionID];
    const warningTypeViolations =
        violations?.filter(
            (violation: TransactionViolation) =>
                violation.type === CONST.VIOLATION_TYPES.WARNING &&
                (showInReview === undefined || showInReview === (violation.showInReview ?? false)) &&
                !isViolationDismissed(transaction, violation),
        ) ?? [];

    return warningTypeViolations.length > 0;
}

/**
 * Calculates tax amount from the given expense amount and tax percentage
 */
function calculateTaxAmount(percentage: string | undefined, amount: number, currency: string) {
    if (!percentage) {
        return 0;
    }

    const divisor = Number(percentage.slice(0, -1)) / 100 + 1;
    const taxAmount = (amount - amount / divisor) / 100;
    const decimals = getCurrencyDecimals(currency);
    return parseFloat(taxAmount.toFixed(decimals));
}

/**
 * Calculates count of all tax enabled options
 */
function getEnabledTaxRateCount(options: TaxRates) {
    return Object.values(options).filter((option: TaxRate) => !option.isDisabled).length;
}

/**
 * Check if the customUnitRateID has a value default for P2P distance requests
 */
function isCustomUnitRateIDForP2P(transaction: OnyxInputOrEntry<Transaction>): boolean {
    return transaction?.comment?.customUnit?.customUnitRateID === CONST.CUSTOM_UNITS.FAKE_P2P_ID;
}

function hasReservationList(transaction: Transaction | undefined | null): boolean {
    return !!transaction?.receipt?.reservationList && transaction?.receipt?.reservationList.length > 0;
}

/**
 * Whether an expense is going to be paid later, either at checkout for hotels or drop off for car rental
 */
function isPayAtEndExpense(transaction: Transaction | undefined | null): boolean {
    return !!transaction?.receipt?.reservationList?.some((reservation) => reservation.paymentType === 'PAY_AT_HOTEL' || reservation.paymentType === 'PAY_AT_VENDOR');
}

/**
 * Get custom unit rate (distance rate) ID from the transaction object
 */
function getRateID(transaction: OnyxInputOrEntry<Transaction>): string | undefined {
    return transaction?.comment?.customUnit?.customUnitRateID ?? CONST.CUSTOM_UNITS.FAKE_P2P_ID;
}

/**
 * Gets the tax code based on the type of transaction and selected currency.
 * If it is distance request, then returns the tax code corresponding to the custom unit rate
 * Else returns policy default tax rate if transaction is in policy default currency, otherwise foreign default tax rate
 */
function getDefaultTaxCode(policy: OnyxEntry<Policy>, transaction: OnyxEntry<Transaction>, currency?: string | undefined): string | undefined {
    if (isDistanceRequest(transaction)) {
        const customUnitRateID = getRateID(transaction) ?? '';
        const customUnitRate = getDistanceRateCustomUnitRate(policy, customUnitRateID);
        return customUnitRate?.attributes?.taxRateExternalID;
    }
    const defaultExternalID = policy?.taxRates?.defaultExternalID;
    const foreignTaxDefault = policy?.taxRates?.foreignTaxDefault;
    return policy?.outputCurrency === (currency ?? getCurrency(transaction)) ? defaultExternalID : foreignTaxDefault;
}

/**
 * Transforms tax rates to a new object format - to add codes and new name with concatenated name and value.
 *
 * @param  policy - The policy which the user has access to and which the report is tied to.
 * @returns The transformed tax rates object.g
 */
function transformedTaxRates(policy: OnyxEntry<Policy> | undefined, transaction?: OnyxEntry<Transaction>): Record<string, TaxRate> {
    const taxRates = policy?.taxRates;
    const defaultExternalID = taxRates?.defaultExternalID;

    const defaultTaxCode = () => {
        if (!transaction) {
            return defaultExternalID;
        }

        return policy && getDefaultTaxCode(policy, transaction);
    };

    const getModifiedName = (data: TaxRate, code: string) =>
        `${data.name} (${data.value})${defaultTaxCode() === code ? ` ${CONST.DOT_SEPARATOR} ${Localize.translateLocal('common.default')}` : ''}`;
    const taxes = Object.fromEntries(Object.entries(taxRates?.taxes ?? {}).map(([code, data]) => [code, {...data, code, modifiedName: getModifiedName(data, code), name: data.name}]));
    return taxes;
}

/**
 * Gets the tax value of a selected tax
 */
function getTaxValue(policy: OnyxEntry<Policy>, transaction: OnyxEntry<Transaction>, taxCode: string) {
    return Object.values(transformedTaxRates(policy, transaction)).find((taxRate) => taxRate.code === taxCode)?.value;
}

/**
 * Gets the tax name for Workspace Taxes Settings
 */
function getWorkspaceTaxesSettingsName(policy: OnyxEntry<Policy>, taxCode: string) {
    return Object.values(transformedTaxRates(policy)).find((taxRate) => taxRate.code === taxCode)?.modifiedName;
}

/**
 * Gets the name corresponding to the taxCode that is displayed to the user
 */
function getTaxName(policy: OnyxEntry<Policy>, transaction: OnyxEntry<Transaction>) {
    const defaultTaxCode = getDefaultTaxCode(policy, transaction);
    return Object.values(transformedTaxRates(policy, transaction)).find((taxRate) => taxRate.code === (transaction?.taxCode ?? defaultTaxCode))?.modifiedName;
}

function getTransaction(transactionID: string | number | undefined): OnyxEntry<Transaction> {
    return allTransactions?.[`${ONYXKEYS.COLLECTION.TRANSACTION}${transactionID}`];
}

type FieldsToCompare = Record<string, Array<keyof Transaction>>;
type FieldsToChange = {
    category?: Array<string | undefined>;
    merchant?: Array<string | undefined>;
    tag?: Array<string | undefined>;
    description?: Array<Comment | undefined>;
    taxCode?: Array<string | undefined>;
    billable?: Array<boolean | undefined>;
    reimbursable?: Array<boolean | undefined>;
};

function removeSettledAndApprovedTransactions(transactionIDs: string[]): string[] {
    return transactionIDs.filter(
        (transactionID) =>
            !isSettled(allTransactions?.[`${ONYXKEYS.COLLECTION.TRANSACTION}${transactionID}`]?.reportID) &&
            !isReportIDApproved(allTransactions?.[`${ONYXKEYS.COLLECTION.TRANSACTION}${transactionID}`]?.reportID),
    );
}

/**
 * This function compares fields of duplicate transactions and determines which fields should be kept and which should be changed.
 *
 * @returns An object with two properties: 'keep' and 'change'.
 * 'keep' is an object where each key is a field name and the value is the value of that field in the transaction that should be kept.
 * 'change' is an object where each key is a field name and the value is an array of different values of that field in the duplicate transactions.
 *
 * The function works as follows:
 * 1. It fetches the transaction violations for the given transaction ID.
 * 2. It finds the duplicate transactions.
 * 3. It creates two empty objects, 'keep' and 'change'.
 * 4. It defines the fields to compare in the transactions.
 * 5. It iterates over the fields to compare. For each field:
 *    - If the field is 'description', it checks if all comments are equal, exist, or are empty. If so, it keeps the first transaction's comment. Otherwise, it finds the different values and adds them to 'change'.
 *    - For other fields, it checks if all fields are equal. If so, it keeps the first transaction's field value. Otherwise, it finds the different values and adds them to 'change'.
 * 6. It returns the 'keep' and 'change' objects.
 */

function compareDuplicateTransactionFields(
    reviewingTransactionID?: string | undefined,
    reportID?: string | undefined,
    selectedTransactionID?: string,
): {keep: Partial<ReviewDuplicates>; change: FieldsToChange} {
    if (!reviewingTransactionID || !reportID) {
        return {change: {}, keep: {}};
    }

    // eslint-disable-next-line @typescript-eslint/no-explicit-any
    const keep: Record<string, any> = {};
    // eslint-disable-next-line @typescript-eslint/no-explicit-any
    const change: Record<string, any[]> = {};
    if (!reviewingTransactionID || !reportID) {
        return {keep, change};
    }
    const transactionViolations = allTransactionViolations?.[`${ONYXKEYS.COLLECTION.TRANSACTION_VIOLATIONS}${reviewingTransactionID}`];
    const duplicates = transactionViolations?.find((violation) => violation.name === CONST.VIOLATIONS.DUPLICATED_TRANSACTION)?.data?.duplicates ?? [];
    const transactions = removeSettledAndApprovedTransactions([reviewingTransactionID, ...duplicates]).map((item) => getTransaction(item));

    const fieldsToCompare: FieldsToCompare = {
        merchant: ['modifiedMerchant', 'merchant'],
        category: ['category'],
        tag: ['tag'],
        description: ['comment'],
        taxCode: ['taxCode'],
        billable: ['billable'],
        reimbursable: ['reimbursable'],
    };

    // Helper function thats create an array of different values for a given key in the transactions
    function getDifferentValues(items: Array<OnyxEntry<Transaction>>, keys: Array<keyof Transaction>) {
        return [
            ...new Set(
                items
                    .map((item) => {
                        // Prioritize modifiedMerchant over merchant
                        if (keys.includes('modifiedMerchant' as keyof Transaction) && keys.includes('merchant' as keyof Transaction)) {
                            // eslint-disable-next-line @typescript-eslint/prefer-nullish-coalescing
                            return getMerchant(item);
                        }
                        return keys.map((key) => item?.[key]);
                    })
                    .flat(),
            ),
        ];
    }

    // Helper function to check if all comments are equal
    function areAllCommentsEqual(items: Array<OnyxEntry<Transaction>>, firstTransaction: OnyxEntry<Transaction>) {
        return items.every((item) => lodashIsEqual(getDescription(item), getDescription(firstTransaction)));
    }

    // Helper function to check if all fields are equal for a given key
    function areAllFieldsEqual(items: Array<OnyxEntry<Transaction>>, keyExtractor: (item: OnyxEntry<Transaction>) => string) {
        const firstTransaction = transactions.at(0);
        return items.every((item) => keyExtractor(item) === keyExtractor(firstTransaction));
    }

    // Helper function to process changes
    function processChanges(fieldName: string, items: Array<OnyxEntry<Transaction>>, keys: Array<keyof Transaction>) {
        const differentValues = getDifferentValues(items, keys);
        if (differentValues.length > 0) {
            change[fieldName] = differentValues;
        }
    }

    // The comment object needs to be stored only when selecting a specific transaction to keep.
    // It contains details such as 'customUnit' and 'waypoints,' which remain unchanged during the review steps
    // but are essential for displaying complete information on the confirmation page.
    if (selectedTransactionID) {
        const selectedTransaction = transactions.find((t) => t?.transactionID === selectedTransactionID);
        keep.comment = selectedTransaction?.comment ?? {};
    }

    for (const fieldName in fieldsToCompare) {
        if (Object.prototype.hasOwnProperty.call(fieldsToCompare, fieldName)) {
            const keys = fieldsToCompare[fieldName];
            const firstTransaction = transactions.at(0);
            const isFirstTransactionCommentEmptyObject = typeof firstTransaction?.comment === 'object' && firstTransaction?.comment?.comment === '';
            const report = allReports?.[`${ONYXKEYS.COLLECTION.REPORT}${reportID}`];
            const policy = getPolicy(report?.policyID);

            const areAllFieldsEqualForKey = areAllFieldsEqual(transactions, (item) => keys.map((key) => item?.[key]).join('|'));
            if (fieldName === 'description') {
                const allCommentsAreEqual = areAllCommentsEqual(transactions, firstTransaction);
                const allCommentsAreEmpty = isFirstTransactionCommentEmptyObject && transactions.every((item) => getDescription(item) === '');
                if (allCommentsAreEqual || allCommentsAreEmpty) {
                    keep[fieldName] = firstTransaction?.comment?.comment ?? firstTransaction?.comment;
                } else {
                    processChanges(fieldName, transactions, keys);
                }
            } else if (fieldName === 'merchant') {
                if (areAllFieldsEqual(transactions, getMerchant)) {
                    keep[fieldName] = getMerchant(firstTransaction);
                } else {
                    processChanges(fieldName, transactions, keys);
                }
            } else if (fieldName === 'taxCode') {
                const differentValues = getDifferentValues(transactions, keys);
                const validTaxes = differentValues?.filter((taxID) => {
                    const tax = getTaxByID(policy, (taxID as string) ?? '');
                    return tax?.name && !tax.isDisabled && tax.pendingAction !== CONST.RED_BRICK_ROAD_PENDING_ACTION.DELETE;
                });

                if (!areAllFieldsEqualForKey && validTaxes.length > 1) {
                    change[fieldName] = validTaxes;
                } else if (areAllFieldsEqualForKey) {
                    keep[fieldName] = firstTransaction?.[keys[0]] ?? firstTransaction?.[keys[1]];
                }
            } else if (fieldName === 'category') {
                const differentValues = getDifferentValues(transactions, keys);
                const policyCategories = report?.policyID ? getPolicyCategoriesData(report.policyID) : {};
                const availableCategories = Object.values(policyCategories)
                    .filter((category) => differentValues.includes(category.name) && category.enabled && category.pendingAction !== CONST.RED_BRICK_ROAD_PENDING_ACTION.DELETE)
                    .map((e) => e.name);

                if (!areAllFieldsEqualForKey && policy?.areCategoriesEnabled && (availableCategories.length > 1 || (availableCategories.length === 1 && differentValues.includes('')))) {
                    change[fieldName] = [...availableCategories, ...(differentValues.includes('') ? [''] : [])];
                } else if (areAllFieldsEqualForKey) {
                    keep[fieldName] = firstTransaction?.[keys[0]] ?? firstTransaction?.[keys[1]];
                }
            } else if (fieldName === 'tag') {
                const policyTags = report?.policyID ? getPolicyTagsData(report?.policyID) : {};
                const isMultiLevelTags = isMultiLevelTagsPolicyUtils(policyTags);
                if (isMultiLevelTags) {
                    if (areAllFieldsEqualForKey || !policy?.areTagsEnabled) {
                        keep[fieldName] = firstTransaction?.[keys[0]] ?? firstTransaction?.[keys[1]];
                    } else {
                        processChanges(fieldName, transactions, keys);
                    }
                } else {
                    const differentValues = getDifferentValues(transactions, keys);
                    const policyTagsObj = Object.values(Object.values(policyTags).at(0)?.tags ?? {});
                    const availableTags = policyTagsObj
                        .filter((tag) => differentValues.includes(tag.name) && tag.enabled && tag.pendingAction !== CONST.RED_BRICK_ROAD_PENDING_ACTION.DELETE)
                        .map((e) => e.name);
                    if (!areAllFieldsEqualForKey && policy?.areTagsEnabled && (availableTags.length > 1 || (availableTags.length === 1 && differentValues.includes('')))) {
                        change[fieldName] = [...availableTags, ...(differentValues.includes('') ? [''] : [])];
                    } else if (areAllFieldsEqualForKey) {
                        keep[fieldName] = firstTransaction?.[keys[0]] ?? firstTransaction?.[keys[1]];
                    }
                }
            } else if (areAllFieldsEqualForKey) {
                keep[fieldName] = firstTransaction?.[keys[0]] ?? firstTransaction?.[keys[1]];
            } else {
                processChanges(fieldName, transactions, keys);
            }
        }
    }

    return {keep, change};
}

function getTransactionID(threadReportID?: string): string | undefined {
    if (!threadReportID) {
        return;
    }
    const report = allReports?.[`${ONYXKEYS.COLLECTION.REPORT}${threadReportID}`];
    const parentReportAction = isThread(report) ? getReportAction(report.parentReportID, report.parentReportActionID) : undefined;
    const IOUTransactionID = isMoneyRequestAction(parentReportAction) ? getOriginalMessage(parentReportAction)?.IOUTransactionID : undefined;

    return IOUTransactionID;
}

function buildNewTransactionAfterReviewingDuplicates(reviewDuplicateTransaction: OnyxEntry<ReviewDuplicates>): Partial<Transaction> {
    const originalTransaction = allTransactions?.[`${ONYXKEYS.COLLECTION.TRANSACTION}${reviewDuplicateTransaction?.transactionID}`] ?? undefined;
    const {duplicates, ...restReviewDuplicateTransaction} = reviewDuplicateTransaction ?? {};

    return {
        ...originalTransaction,
        ...restReviewDuplicateTransaction,
        modifiedMerchant: reviewDuplicateTransaction?.merchant,
        merchant: reviewDuplicateTransaction?.merchant,
        comment: {...reviewDuplicateTransaction?.comment, comment: reviewDuplicateTransaction?.description},
    };
}

function buildMergeDuplicatesParams(reviewDuplicates: OnyxEntry<ReviewDuplicates>, originalTransaction: Partial<Transaction>): MergeDuplicatesParams {
    return {
        amount: -getAmount(originalTransaction as OnyxEntry<Transaction>, true),
        reportID: originalTransaction?.reportID,
        receiptID: originalTransaction?.receipt?.receiptID ?? CONST.DEFAULT_NUMBER_ID,
        currency: getCurrency(originalTransaction as OnyxEntry<Transaction>),
        created: getFormattedCreated(originalTransaction as OnyxEntry<Transaction>),
        transactionID: reviewDuplicates?.transactionID,
        transactionIDList: removeSettledAndApprovedTransactions(reviewDuplicates?.duplicates ?? []),
        billable: reviewDuplicates?.billable ?? false,
        reimbursable: reviewDuplicates?.reimbursable ?? false,
        category: reviewDuplicates?.category ?? '',
        tag: reviewDuplicates?.tag ?? '',
        merchant: reviewDuplicates?.merchant ?? '',
        comment: reviewDuplicates?.description ?? '',
    };
}

function getCategoryTaxCodeAndAmount(category: string, transaction: OnyxEntry<Transaction>, policy: OnyxEntry<Policy>) {
    const taxRules = policy?.rules?.expenseRules?.filter((rule) => rule.tax);
    if (!taxRules || taxRules?.length === 0 || isDistanceRequest(transaction)) {
        return {categoryTaxCode: undefined, categoryTaxAmount: undefined};
    }

    const defaultTaxCode = getDefaultTaxCode(policy, transaction, getCurrency(transaction));
    const categoryTaxCode = getCategoryDefaultTaxRate(taxRules, category, defaultTaxCode);
    const categoryTaxPercentage = getTaxValue(policy, transaction, categoryTaxCode ?? '');
    let categoryTaxAmount;

    if (categoryTaxPercentage) {
        categoryTaxAmount = convertToBackendAmount(calculateTaxAmount(categoryTaxPercentage, getAmount(transaction), getCurrency(transaction)));
    }

    return {categoryTaxCode, categoryTaxAmount};
}

/**
 * Return the sorted list transactions of an iou report
 */
function getAllSortedTransactions(iouReportID?: string): Array<OnyxEntry<Transaction>> {
    return getReportTransactions(iouReportID).sort((transA, transB) => {
        if (transA.created < transB.created) {
            return -1;
        }

        if (transA.created > transB.created) {
            return 1;
        }

        return (transA.inserted ?? '') < (transB.inserted ?? '') ? -1 : 1;
    });
}

function shouldShowRTERViolationMessage(transactions?: Transaction[]) {
    return transactions?.length === 1 && hasPendingUI(transactions?.at(0), getTransactionViolations(transactions?.at(0)?.transactionID, allTransactionViolations));
}

export {
    buildOptimisticTransaction,
    calculateTaxAmount,
    getWorkspaceTaxesSettingsName,
    getDefaultTaxCode,
    transformedTaxRates,
    getTaxValue,
    getTaxName,
    getEnabledTaxRateCount,
    getUpdatedTransaction,
    getDescription,
    getRequestType,
    getExpenseType,
    isManualRequest,
    isScanRequest,
    getAmount,
    getAttendees,
    getTaxAmount,
    getTaxCode,
    getCurrency,
    getDistanceInMeters,
    getCardID,
    getOriginalCurrency,
    getOriginalAmount,
    getFormattedAttendees,
    getMerchant,
    hasAnyTransactionWithoutRTERViolation,
    getMerchantOrDescription,
    getMCCGroup,
    getCreated,
    getFormattedCreated,
    getCategory,
    getBillable,
    getTag,
    getTagArrayFromName,
    getTagForDisplay,
    getTransactionViolations,
    hasReceipt,
    hasEReceipt,
    hasRoute,
    isReceiptBeingScanned,
    didReceiptScanSucceed,
    getValidWaypoints,
    isDistanceRequest,
    isFetchingWaypointsFromServer,
    isExpensifyCardTransaction,
    isCardTransaction,
    isDuplicate,
    isPending,
    isPosted,
    isOnHold,
    isOnHoldByTransactionID,
    getWaypoints,
    isAmountMissing,
    isMerchantMissing,
    isPartialMerchant,
    isCreatedMissing,
    areRequiredFieldsEmpty,
    hasMissingSmartscanFields,
    hasPendingRTERViolation,
    allHavePendingRTERViolation,
    hasPendingUI,
    getWaypointIndex,
    waypointHasValidAddress,
    getRecentTransactions,
    hasReservationList,
    hasViolation,
    hasDuplicateTransactions,
    hasBrokenConnectionViolation,
    shouldShowBrokenConnectionViolation,
    shouldShowBrokenConnectionViolationForMultipleTransactions,
    hasNoticeTypeViolation,
    hasWarningTypeViolation,
    isCustomUnitRateIDForP2P,
    getRateID,
    getTransaction,
    compareDuplicateTransactionFields,
    getTransactionID,
    buildNewTransactionAfterReviewingDuplicates,
    buildMergeDuplicatesParams,
    getReimbursable,
    isPayAtEndExpense,
    removeSettledAndApprovedTransactions,
    getCardName,
    hasReceiptSource,
    shouldShowAttendees,
    getAllSortedTransactions,
    getFormattedPostedDate,
    getCategoryTaxCodeAndAmount,
    isPerDiemRequest,
    isViolationDismissed,
    isBrokenConnectionViolation,
    shouldShowRTERViolationMessage,
    isPartialTransaction,
    isPendingCardOrScanningTransaction,
    checkIfShouldShowMarkAsCashButton,
};

export type {TransactionChanges};<|MERGE_RESOLUTION|>--- conflicted
+++ resolved
@@ -325,16 +325,9 @@
 
 // eslint-disable-next-line @typescript-eslint/no-unused-vars
 function shouldShowAttendees(iouType: IOUType, policy: OnyxEntry<Policy>): boolean {
-<<<<<<< HEAD
-    return false;
-    // To be enabled once feature is complete: https://github.com/Expensify/App/issues/44725
-    // Keep this disabled for per diem expense
-    return iouType === CONST.IOU.TYPE.SUBMIT && !!policy?.id && (policy?.type === CONST.POLICY.TYPE.CORPORATE || policy?.type === CONST.POLICY.TYPE.TEAM);
-=======
     return (
         (iouType === CONST.IOU.TYPE.SUBMIT || iouType === CONST.IOU.TYPE.CREATE) && !!policy?.id && (policy?.type === CONST.POLICY.TYPE.CORPORATE || policy?.type === CONST.POLICY.TYPE.TEAM)
     );
->>>>>>> db1b3afb
 }
 
 /**
