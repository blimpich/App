--- conflicted
+++ resolved
@@ -997,13 +997,8 @@
 /**
  * Check if the user should see the violation
  */
-<<<<<<< HEAD
 function shouldShowViolation(iouReport: OnyxEntry<Report>, policy: OnyxEntry<Policy>, violationName: ViolationName, shouldShowRterForSettledReport = true): boolean {
-    const isSubmitter = isCurrentUserSubmitter(iouReport?.reportID);
-=======
-function shouldShowViolation(iouReport: OnyxEntry<Report>, policy: OnyxEntry<Policy>, violationName: ViolationName): boolean {
     const isSubmitter = isCurrentUserSubmitter(iouReport);
->>>>>>> add1583e
     const isPolicyMember = isPolicyMemberPolicyUtils(currentUserEmail, policy?.id);
     const isReportOpen = isOpenExpenseReport(iouReport);
 
