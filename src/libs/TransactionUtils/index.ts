--- conflicted
+++ resolved
@@ -1769,11 +1769,8 @@
     getTransactionPendingAction,
     isTransactionPendingDelete,
     createUnreportedExpenseSections,
-<<<<<<< HEAD
     isDemoTransaction,
-=======
     isUnreportedAndHasInvalidDistanceRateTransaction,
->>>>>>> c73ede0b
 };
 
 export type {TransactionChanges};