--- conflicted
+++ resolved
@@ -1920,13 +1920,9 @@
     ];
 }
 
-<<<<<<< HEAD
-function isExpenseUnreported(transaction?: Transaction): transaction is UnreportedTransaction {
-=======
 // Temporarily only for use in the Unreported Expense project
 function isExpenseUnreported(transaction?: Transaction): transaction is UnreportedTransaction {
     // TODO: added for development purposes, should be removed once the feature are fully implemented
->>>>>>> 6422e3ae
     if (!Permissions.canUseUnreportedExpense()) {
         return false;
     }
