--- conflicted
+++ resolved
@@ -1,13 +1,9 @@
+import {InteractionManager} from 'react-native';
 import Onyx from 'react-native-onyx';
-<<<<<<< HEAD
-import {InteractionManager} from 'react-native';
-import ONYXKEYS from '../../ONYXKEYS';
-=======
 import _ from 'underscore';
 import * as ReportUtils from '@libs/ReportUtils';
 import CONST from '@src/CONST';
 import ONYXKEYS from '@src/ONYXKEYS';
->>>>>>> 84687b8a
 import updateUnread from './updateUnread/index';
 
 let previousUnreadCount = 0;
@@ -16,7 +12,6 @@
     key: ONYXKEYS.COLLECTION.REPORT,
     waitForCollectionCallback: true,
     callback: (reportsFromOnyx) => {
-<<<<<<< HEAD
         if (!reportsFromOnyx) {
             return;
         }
@@ -32,15 +27,12 @@
          * More info: https://reactnative.dev/docs/interactionmanager
          */
         InteractionManager.runAfterInteractions(() => {
-            const unreadReportsCount = _.filter(reportsFromOnyx, ReportUtils.isUnread).length || 0;
+            const unreadReports = _.filter(reportsFromOnyx, (report) => ReportUtils.isUnread(report) && report.notificationPreference !== CONST.REPORT.NOTIFICATION_PREFERENCE.HIDDEN);
+            const unreadReportsCount = _.size(unreadReports);
             if (previousUnreadCount !== unreadReportsCount) {
                 previousUnreadCount = unreadReportsCount;
                 updateUnread(unreadReportsCount);
             }
         });
-=======
-        const unreadReports = _.filter(reportsFromOnyx, (report) => ReportUtils.isUnread(report) && report.notificationPreference !== CONST.REPORT.NOTIFICATION_PREFERENCE.HIDDEN);
-        updateUnread(_.size(unreadReports));
->>>>>>> 84687b8a
     },
 });