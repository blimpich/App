import debounce from 'lodash/debounce';
import type {OnyxCollection} from 'react-native-onyx';
<<<<<<< HEAD
import Onyx from 'react-native-onyx';
import memoize from '@libs/memoize';
=======
import * as ReportConnection from '@libs/ReportConnection';
>>>>>>> e4e7baa7
import * as ReportUtils from '@libs/ReportUtils';
import Navigation, {navigationRef} from '@navigation/Navigation';
import CONST from '@src/CONST';
import type {Report} from '@src/types/onyx';
import updateUnread from './updateUnread';

function getUnreadReportsForUnreadIndicator(reports: OnyxCollection<Report>, currentReportID: string) {
    return Object.values(reports ?? {}).filter(
        (report) =>
            ReportUtils.isUnread(report) &&
            ReportUtils.shouldReportBeInOptionList({
                report,
                currentReportId: currentReportID ?? '-1',
                betas: [],
                policies: {},
                doesReportHaveViolations: false,
                isInFocusMode: false,
                excludeEmptyChats: false,
            }) &&
            /**
             * Chats with hidden preference remain invisible in the LHN and are not considered "unread."
             * They are excluded from the LHN rendering, but not filtered from the "option list."
             * This ensures they appear in Search, but not in the LHN or unread count.
             *
             * Furthermore, muted reports may or may not appear in the LHN depending on priority mode,
             * but they should not be considered in the unread indicator count.
             */
            report?.notificationPreference !== CONST.REPORT.NOTIFICATION_PREFERENCE.HIDDEN &&
            report?.notificationPreference !== CONST.REPORT.NOTIFICATION_PREFERENCE.MUTE,
    );
}

const memoizedGetUnreadReportsForUnreadIndicator = memoize(getUnreadReportsForUnreadIndicator, {maxArgs: 1});

const triggerUnreadUpdate = debounce(() => {
    const currentReportID = navigationRef?.isReady?.() ? Navigation.getTopmostReportId() ?? '-1' : '-1';

    // We want to keep notification count consistent with what can be accessed from the LHN list
    const unreadReports = memoizedGetUnreadReportsForUnreadIndicator(ReportConnection.getAllReports(), currentReportID);

    updateUnread(unreadReports.length);
}, CONST.TIMING.UNREAD_UPDATE_DEBOUNCE_TIME);

navigationRef?.addListener?.('state', () => {
    triggerUnreadUpdate();
});

export {triggerUnreadUpdate, getUnreadReportsForUnreadIndicator};<|MERGE_RESOLUTION|>--- conflicted
+++ resolved
@@ -1,11 +1,7 @@
 import debounce from 'lodash/debounce';
 import type {OnyxCollection} from 'react-native-onyx';
-<<<<<<< HEAD
-import Onyx from 'react-native-onyx';
 import memoize from '@libs/memoize';
-=======
 import * as ReportConnection from '@libs/ReportConnection';
->>>>>>> e4e7baa7
 import * as ReportUtils from '@libs/ReportUtils';
 import Navigation, {navigationRef} from '@navigation/Navigation';
 import CONST from '@src/CONST';
