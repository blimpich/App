--- conflicted
+++ resolved
@@ -1,12 +1,8 @@
 import moment from 'moment';
 import _ from 'underscore';
 import CONST from '../CONST';
-<<<<<<< HEAD
 import * as CardUtils from './CardUtils';
-=======
-import {getMonthFromExpirationDateString, getYearFromExpirationDateString} from './CardUtils';
 import LoginUtil from './LoginUtil';
->>>>>>> c95c2ddb
 
 /**
  * Implements the Luhn Algorithm, a checksum formula used to validate credit card
