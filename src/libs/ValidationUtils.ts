--- conflicted
+++ resolved
@@ -658,7 +658,15 @@
 }
 
 /**
-<<<<<<< HEAD
+ * Checks if the `inputValue` byte length exceeds the specified byte length,
+ * returning `isValid` (boolean) and `byteLength` (number) to be used in dynamic error copy.
+ */
+function isValidInputLength(inputValue: string, byteLength: number) {
+    const valueByteLength = StringUtils.getUTF8ByteLength(inputValue);
+    return {isValid: valueByteLength <= byteLength, byteLength: valueByteLength};
+}
+
+/**
  * Validates the given value as a U.S. Employer Identification Number (EIN).
  * Format: XX-XXXXXXX
  * @param ein - The EIN to validate.
@@ -715,14 +723,6 @@
         default:
             return isValidEUVATNumber(number);
     }
-=======
- * Checks if the `inputValue` byte length exceeds the specified byte length,
- * returning `isValid` (boolean) and `byteLength` (number) to be used in dynamic error copy.
- */
-function isValidInputLength(inputValue: string, byteLength: number) {
-    const valueByteLength = StringUtils.getUTF8ByteLength(inputValue);
-    return {isValid: valueByteLength <= byteLength, byteLength: valueByteLength};
->>>>>>> 4c48b2c1
 }
 
 export {
@@ -776,9 +776,6 @@
     isValidZipCodeInternational,
     isValidOwnershipPercentage,
     isValidRegistrationNumber,
-<<<<<<< HEAD
+    isValidInputLength,
     isValidTaxIDEINNumber,
-=======
-    isValidInputLength,
->>>>>>> 4c48b2c1
 };