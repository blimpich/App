--- conflicted
+++ resolved
@@ -43,11 +43,7 @@
 
     let callback = null;
     if (card.token) {
-<<<<<<< HEAD
-        callback = getCardStatusByIdentifier(panReferenceID, ExpensifyCardNetwork);
-=======
-        callback = getCardStatusByIdentifier(card.token, CONST.COMPANY_CARDS.CARD_TYPE.VISA);
->>>>>>> 2944f32d
+        callback = getCardStatusByIdentifier(panReferenceID, CONST.COMPANY_CARDS.CARD_TYPE.VISA);
     } else if (card.lastFourPAN) {
         callback = getCardStatusBySuffix(card.lastFourPAN);
     }
