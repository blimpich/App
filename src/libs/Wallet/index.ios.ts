<<<<<<< HEAD
import {addCardToAppleWallet, checkWalletAvailability, getCardStatus} from '@expensify/react-native-wallet';
import type {IOSCardData} from '@expensify/react-native-wallet';
=======
import {addCardToAppleWallet, checkWalletAvailability, getCardStatusByIdentifier, getCardStatusBySuffix} from '@expensify/react-native-wallet';
import type {IOSCardData} from '@expensify/react-native-wallet/lib/typescript/src/NativeWallet';
>>>>>>> 53f97dad
import {Alert} from 'react-native';
import {issuerEncryptPayloadCallback} from '@libs/actions/Wallet';
import Log from '@libs/Log';
import CONST from '@src/CONST';
import type {Card} from '@src/types/onyx';

const ExpensifyCardNetwork = CONST.COMPANY_CARDS.CARD_TYPE.VISA.toUpperCase();

function checkIfWalletIsAvailable(): Promise<boolean> {
    return checkWalletAvailability();
}

function handleAddCardToWallet(card: Card, cardHolderName: string, cardDescription: string, onFinished?: () => void) {
    const data = {
        network: ExpensifyCardNetwork,
        lastDigits: card.lastFourPAN,
        cardDescription,
        cardHolderName,
    } as IOSCardData;

    addCardToAppleWallet(data, issuerEncryptPayloadCallback)
        .then(() => {
            Log.info('Card added to wallet');
            onFinished?.();
        })
        .catch((e) => {
            Log.warn(`handleAddCardToWallet error: ${e}`);
            Alert.alert('Failed to add card to wallet', 'Please try again later.');
        });
}

function isCardInWallet(card: Card): Promise<boolean> {
<<<<<<< HEAD
    if (!card.lastFourPAN) {
        return Promise.resolve(false);
=======
    if (card.state !== CONST.EXPENSIFY_CARD.STATE.OPEN) {
        return Promise.resolve(false);
    }

    let callback = null;
    if (card.token) {
        callback = getCardStatusByIdentifier(card.token, ExpensifyCardNetwork);
    } else if (card.lastFourPAN) {
        callback = getCardStatusBySuffix(card.lastFourPAN);
    }

    if (callback) {
        return callback
            .then((status) => {
                Log.info(`Card status: ${status}`);
                return status === 'active';
            })
            .catch((e) => {
                Log.warn(`isCardInWallet error: ${e}`);
                return Promise.resolve(false);
            });
>>>>>>> 53f97dad
    }

    return getCardStatus(card.lastFourPAN)
        .then((status) => {
            Log.info(`Card status: ${status}`);
            return status === 'active';
        })
        .catch((e) => {
            Log.warn(`isCardInWallet error: ${e}`);
            return Promise.resolve(false);
        });
}

export {handleAddCardToWallet, isCardInWallet, checkIfWalletIsAvailable};<|MERGE_RESOLUTION|>--- conflicted
+++ resolved
@@ -1,10 +1,5 @@
-<<<<<<< HEAD
-import {addCardToAppleWallet, checkWalletAvailability, getCardStatus} from '@expensify/react-native-wallet';
+import {addCardToAppleWallet, checkWalletAvailability, getCardStatusByIdentifier, getCardStatusBySuffix} from '@expensify/react-native-wallet';
 import type {IOSCardData} from '@expensify/react-native-wallet';
-=======
-import {addCardToAppleWallet, checkWalletAvailability, getCardStatusByIdentifier, getCardStatusBySuffix} from '@expensify/react-native-wallet';
-import type {IOSCardData} from '@expensify/react-native-wallet/lib/typescript/src/NativeWallet';
->>>>>>> 53f97dad
 import {Alert} from 'react-native';
 import {issuerEncryptPayloadCallback} from '@libs/actions/Wallet';
 import Log from '@libs/Log';
@@ -37,10 +32,6 @@
 }
 
 function isCardInWallet(card: Card): Promise<boolean> {
-<<<<<<< HEAD
-    if (!card.lastFourPAN) {
-        return Promise.resolve(false);
-=======
     if (card.state !== CONST.EXPENSIFY_CARD.STATE.OPEN) {
         return Promise.resolve(false);
     }
@@ -62,18 +53,8 @@
                 Log.warn(`isCardInWallet error: ${e}`);
                 return Promise.resolve(false);
             });
->>>>>>> 53f97dad
     }
-
-    return getCardStatus(card.lastFourPAN)
-        .then((status) => {
-            Log.info(`Card status: ${status}`);
-            return status === 'active';
-        })
-        .catch((e) => {
-            Log.warn(`isCardInWallet error: ${e}`);
-            return Promise.resolve(false);
-        });
+    return Promise.resolve(false);
 }
 
 export {handleAddCardToWallet, isCardInWallet, checkIfWalletIsAvailable};