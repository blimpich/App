import CONST from '@src/CONST';
import Beta from '@src/types/onyx/Beta';

/**
 * This module is mocked in tests because all the permission methods call canUseAllBetas() and that will
 * always return true because Environment.isDevelopment() is always true when running tests. It's not possible
 * to mock canUseAllBetas() directly because it's not an exported method and we don't want to export it just
 * so it can be mocked.
 */

export default {
    ...jest.requireActual('../Permissions'),
    canUseDefaultRooms: (betas: Beta[]) => betas.includes(CONST.BETAS.DEFAULT_ROOMS),
    canUsePolicyRooms: (betas: Beta[]) => betas.includes(CONST.BETAS.POLICY_ROOMS),
<<<<<<< HEAD
    canUseCustomStatus: (betas: Beta[]) => betas.includes(CONST.BETAS.CUSTOM_STATUS),
    canUseViolations: (betas: Beta[]) => betas.includes(CONST.BETAS.VIOLATIONS),
=======
>>>>>>> d985a0ee
};<|MERGE_RESOLUTION|>--- conflicted
+++ resolved
@@ -12,9 +12,5 @@
     ...jest.requireActual('../Permissions'),
     canUseDefaultRooms: (betas: Beta[]) => betas.includes(CONST.BETAS.DEFAULT_ROOMS),
     canUsePolicyRooms: (betas: Beta[]) => betas.includes(CONST.BETAS.POLICY_ROOMS),
-<<<<<<< HEAD
-    canUseCustomStatus: (betas: Beta[]) => betas.includes(CONST.BETAS.CUSTOM_STATUS),
     canUseViolations: (betas: Beta[]) => betas.includes(CONST.BETAS.VIOLATIONS),
-=======
->>>>>>> d985a0ee
 };