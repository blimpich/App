import moment from 'moment-timezone';
import {AppState} from 'react-native';
import Onyx from 'react-native-onyx';
import lodashGet from 'lodash/get';
import Str from 'expensify-common/lib/str';
import _ from 'underscore';
import * as API from '../API';
import ONYXKEYS from '../../ONYXKEYS';
import CONST from '../../CONST';
import Log from '../Log';
import Performance from '../Performance';
import * as Policy from './Policy';
import Navigation from '../Navigation/Navigation';
import ROUTES from '../../ROUTES';
import * as SessionUtils from '../SessionUtils';
import getCurrentUrl from '../Navigation/currentUrl';
import * as Session from './Session';

let currentUserAccountID;
let currentUserEmail = '';
Onyx.connect({
    key: ONYXKEYS.SESSION,
    callback: (val) => {
        currentUserAccountID = lodashGet(val, 'accountID', '');
        currentUserEmail = lodashGet(val, 'email', '');
    },
});

let isSidebarLoaded;
Onyx.connect({
    key: ONYXKEYS.IS_SIDEBAR_LOADED,
    callback: (val) => (isSidebarLoaded = val),
    initWithStoredValues: false,
});

let myPersonalDetails;
Onyx.connect({
    key: ONYXKEYS.PERSONAL_DETAILS,
    callback: (val) => {
        if (!val || !currentUserEmail) {
            return;
        }

        myPersonalDetails = val[currentUserEmail];
    },
});

let allPolicies = [];
Onyx.connect({
    key: ONYXKEYS.COLLECTION.POLICY,
    waitForCollectionCallback: true,
    callback: (policies) => (allPolicies = policies),
});

let preferredLocale;
Onyx.connect({
    key: ONYXKEYS.NVP_PREFERRED_LOCALE,
    callback: (val) => (preferredLocale = val),
});

let resolveIsReadyPromise;
const isReadyToOpenApp = new Promise((resolve) => {
    resolveIsReadyPromise = resolve;
});

function confirmReadyToOpenApp() {
    resolveIsReadyPromise();
}

/**
 * @param {Array} policies
 * @return {Array<String>} array of policy ids
 */
function getNonOptimisticPolicyIDs(policies) {
    return _.chain(policies)
        .reject((policy) => lodashGet(policy, 'pendingAction', null) === CONST.RED_BRICK_ROAD_PENDING_ACTION.ADD)
        .pluck('id')
        .compact()
        .value();
}

/**
 * @param {String} locale
 */
function setLocale(locale) {
    if (locale === preferredLocale) {
        return;
    }

    // If user is not signed in, change just locally.
    if (!currentUserAccountID) {
        Onyx.merge(ONYXKEYS.NVP_PREFERRED_LOCALE, locale);
        return;
    }

    // Optimistically change preferred locale
    const optimisticData = [
        {
            onyxMethod: Onyx.METHOD.MERGE,
            key: ONYXKEYS.NVP_PREFERRED_LOCALE,
            value: locale,
        },
    ];

    API.write(
        'UpdatePreferredLocale',
        {
            value: locale,
        },
        {optimisticData},
    );
}

/**
 * @param {String} locale
 */
function setLocaleAndNavigate(locale) {
    setLocale(locale);
    Navigation.navigate(ROUTES.SETTINGS_PREFERENCES);
}

/**
* @param {String} colorTheme
*/
// eslint-disable-next-line rulesdir/prefer-early-return
function setColorTheme(colorTheme) {
    // If user is not signed in, change just locally.
    if (!currentUserAccountID) {
        Onyx.set(ONYXKEYS.COLOR_THEME, colorTheme);
        return;
    }

    Onyx.set(ONYXKEYS.COLOR_THEME, colorTheme);

    // TODO: Implement this in the backend
    // // Optimistically change preferred locale
    // const optimisticData = [
    //     {
    //         onyxMethod: CONST.ONYX.METHOD.SET,
    //         key: ONYXKEYS.COLOR_THEME,
    //         value: colorTheme,
    //     },
    // ];

    // API.write('UpdateColorTheme', {
    //     value: colorTheme,
    // }, {optimisticData});
}

/**
* @param {String} colorTheme
*/
function setColorThemeAndNavigate(colorTheme) {
    setColorTheme(colorTheme);
    Navigation.navigate(ROUTES.SETTINGS_PREFERENCES);
}

function setSidebarLoaded() {
    if (isSidebarLoaded) {
        return;
    }

    Onyx.set(ONYXKEYS.IS_SIDEBAR_LOADED, true);
    Performance.markEnd(CONST.TIMING.SIDEBAR_LOADED);
    Performance.markStart(CONST.TIMING.REPORT_INITIAL_RENDER);
}

let appState;
AppState.addEventListener('change', (nextAppState) => {
    if (nextAppState.match(/inactive|background/) && appState === 'active') {
        Log.info('Flushing logs as app is going inactive', true, {}, true);
    }
    appState = nextAppState;
});

/**
 * Fetches data needed for app initialization
 */
function openApp() {
    isReadyToOpenApp.then(() => {
        // We need a fresh connection/callback here to make sure that the list of policyIDs that is sent to OpenApp is the most updated list from Onyx
        const connectionID = Onyx.connect({
            key: ONYXKEYS.COLLECTION.POLICY,
            waitForCollectionCallback: true,
            callback: (policies) => {
                Onyx.disconnect(connectionID);
                API.read(
                    'OpenApp',
                    {policyIDList: getNonOptimisticPolicyIDs(policies)},
                    {
                        optimisticData: [
                            {
                                onyxMethod: Onyx.METHOD.MERGE,
                                key: ONYXKEYS.IS_LOADING_REPORT_DATA,
                                value: true,
                            },
                        ],
                        successData: [
                            {
                                onyxMethod: Onyx.METHOD.MERGE,
                                key: ONYXKEYS.IS_LOADING_REPORT_DATA,
                                value: false,
                            },
                        ],
                        failureData: [
                            {
                                onyxMethod: Onyx.METHOD.MERGE,
                                key: ONYXKEYS.IS_LOADING_REPORT_DATA,
                                value: false,
                            },
                        ],
                    },
                );
            },
        });
    });
}

/**
 * Refreshes data when the app reconnects
 */
function reconnectApp() {
    API.write(
        CONST.NETWORK.COMMAND.RECONNECT_APP,
        {policyIDList: getNonOptimisticPolicyIDs(allPolicies)},
        {
            optimisticData: [
                {
                    onyxMethod: Onyx.METHOD.MERGE,
                    key: ONYXKEYS.IS_LOADING_REPORT_DATA,
                    value: true,
                },
            ],
            successData: [
                {
                    onyxMethod: Onyx.METHOD.MERGE,
                    key: ONYXKEYS.IS_LOADING_REPORT_DATA,
                    value: false,
                },
            ],
            failureData: [
                {
                    onyxMethod: Onyx.METHOD.MERGE,
                    key: ONYXKEYS.IS_LOADING_REPORT_DATA,
                    value: false,
                },
            ],
        },
    );
}

/**
 * This action runs when the Navigator is ready and the current route changes
 *
 * currentPath should be the path as reported by the NavigationContainer
 *
 * The transition link contains an exitTo param that contains the route to
 * navigate to after the user is signed in. A user can transition from OldDot
 * with a different account than the one they are currently signed in with, so
 * we only navigate if they are not signing in as a new user. Once they are
 * signed in as that new user, this action will run again and the navigation
 * will occur.

 * When the exitTo route is 'workspace/new', we create a new
 * workspace and navigate to it
 *
 * We subscribe to the session using withOnyx in the AuthScreens and
 * pass it in as a parameter. withOnyx guarantees that the value has been read
 * from Onyx because it will not render the AuthScreens until that point.
 * @param {Object} session
 */
function setUpPoliciesAndNavigate(session) {
    const currentUrl = getCurrentUrl();
    if (!session || !currentUrl || !currentUrl.includes('exitTo')) {
        return;
    }

    const isLoggingInAsNewUser = SessionUtils.isLoggingInAsNewUser(currentUrl, session.email);
    const url = new URL(currentUrl);
    const exitTo = url.searchParams.get('exitTo');

    // Approved Accountants and Guides can enter a flow where they make a workspace for other users,
    // and those are passed as a search parameter when using transition links
    const ownerEmail = url.searchParams.get('ownerEmail');
    const makeMeAdmin = url.searchParams.get('makeMeAdmin');
    const policyName = url.searchParams.get('policyName');

    // Sign out the current user if we're transitioning from oldDot with a different user
    const isTransitioningFromOldDot = Str.startsWith(url.pathname, Str.normalizeUrl(ROUTES.TRANSITION_FROM_OLD_DOT));
    if (isLoggingInAsNewUser && isTransitioningFromOldDot) {
        Session.signOut();
    }

    const shouldCreateFreePolicy = !isLoggingInAsNewUser && isTransitioningFromOldDot && exitTo === ROUTES.WORKSPACE_NEW;
    if (shouldCreateFreePolicy) {
        Policy.createWorkspace(ownerEmail, makeMeAdmin, policyName, true);
        return;
    }
    if (!isLoggingInAsNewUser && exitTo) {
        Navigation.isNavigationReady().then(() => {
            // The drawer navigation is only created after we have fetched reports from the server.
            // Thus, if we use the standard navigation and try to navigate to a drawer route before
            // the reports have been fetched, we will fail to navigate.
            Navigation.isDrawerReady().then(() => {
                // We must call dismissModal() to remove the /transition route from history
                Navigation.dismissModal();
                Navigation.navigate(exitTo);
            });
        });
    }
}

function openProfile() {
    const oldTimezoneData = myPersonalDetails.timezone || {};
    let newTimezoneData = oldTimezoneData;

    if (lodashGet(oldTimezoneData, 'automatic', true)) {
        newTimezoneData = {
            automatic: true,
            selected: moment.tz.guess(true),
        };
    }

    API.write(
        'OpenProfile',
        {
            timezone: JSON.stringify(newTimezoneData),
        },
        {
            optimisticData: [
                {
                    onyxMethod: Onyx.METHOD.MERGE,
                    key: ONYXKEYS.PERSONAL_DETAILS,
                    value: {
                        [currentUserEmail]: {
                            timezone: newTimezoneData,
                        },
                    },
                },
            ],
            failureData: [
                {
                    onyxMethod: Onyx.METHOD.MERGE,
                    key: ONYXKEYS.PERSONAL_DETAILS,
                    value: {
                        [currentUserEmail]: {
                            timezone: oldTimezoneData,
                        },
                    },
                },
            ],
        },
    );

    Navigation.navigate(ROUTES.SETTINGS_PROFILE);
}

<<<<<<< HEAD
export {
    setLocale,
    setLocaleAndNavigate,
    setColorTheme,
    setColorThemeAndNavigate,
    setSidebarLoaded,
    setUpPoliciesAndNavigate,
    openProfile,
    openApp,
    reconnectApp,
    confirmReadyToOpenApp,
};
=======
export {setLocale, setLocaleAndNavigate, setSidebarLoaded, setUpPoliciesAndNavigate, openProfile, openApp, reconnectApp, confirmReadyToOpenApp};
>>>>>>> 034b35cb
<|MERGE_RESOLUTION|>--- conflicted
+++ resolved
@@ -355,19 +355,4 @@
     Navigation.navigate(ROUTES.SETTINGS_PROFILE);
 }
 
-<<<<<<< HEAD
-export {
-    setLocale,
-    setLocaleAndNavigate,
-    setColorTheme,
-    setColorThemeAndNavigate,
-    setSidebarLoaded,
-    setUpPoliciesAndNavigate,
-    openProfile,
-    openApp,
-    reconnectApp,
-    confirmReadyToOpenApp,
-};
-=======
-export {setLocale, setLocaleAndNavigate, setSidebarLoaded, setUpPoliciesAndNavigate, openProfile, openApp, reconnectApp, confirmReadyToOpenApp};
->>>>>>> 034b35cb
+export {setLocale, setLocaleAndNavigate, setSidebarLoaded, setColorThemeAndNavigate, setUpPoliciesAndNavigate, openProfile, openApp, reconnectApp, confirmReadyToOpenApp};