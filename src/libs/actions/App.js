import {AppState, Linking} from 'react-native';
import Onyx from 'react-native-onyx';
import lodashGet from 'lodash/get';
import Str from 'expensify-common/lib/str';
import _ from 'underscore';
import * as API from '../API';
import ONYXKEYS from '../../ONYXKEYS';
import * as DeprecatedAPI from '../deprecatedAPI';
import CONST from '../../CONST';
import Log from '../Log';
import Performance from '../Performance';
import Timing from './Timing';
import * as Report from './Report';
import * as BankAccounts from './BankAccounts';
import * as Policy from './Policy';
import NetworkConnection from '../NetworkConnection';
import Navigation from '../Navigation/Navigation';
import ROUTES from '../../ROUTES';
import * as SessionUtils from '../SessionUtils';

let currentUserAccountID;
Onyx.connect({
    key: ONYXKEYS.SESSION,
    callback: (val) => {
        currentUserAccountID = lodashGet(val, 'accountID', '');
    },
});

let isSidebarLoaded;
Onyx.connect({
    key: ONYXKEYS.IS_SIDEBAR_LOADED,
    callback: val => isSidebarLoaded = val,
    initWithStoredValues: false,
});

const allPolicies = {};
Onyx.connect({
    key: ONYXKEYS.COLLECTION.POLICY,
    callback: (val, key) => {
        if (!val || !key) {
            return;
        }

        allPolicies[key] = {...allPolicies[key], ...val};
    },
});

/**
 * @param {String} url
 */
function setCurrentURL(url) {
    Onyx.set(ONYXKEYS.CURRENT_URL, url);
}

/**
* @param {String} locale
*/
function setLocale(locale) {
    // If user is not signed in, change just locally.
    if (!currentUserAccountID) {
        Onyx.merge(ONYXKEYS.NVP_PREFERRED_LOCALE, locale);
        return;
    }

    // Optimistically change preferred locale
    const optimisticData = [
        {
            onyxMethod: 'merge',
            key: ONYXKEYS.NVP_PREFERRED_LOCALE,
            value: locale,
        },
    ];

    API.write('UpdatePreferredLocale', {
        value: locale,
    }, {optimisticData});
}

function setSidebarLoaded() {
    if (isSidebarLoaded) {
        return;
    }

    Onyx.set(ONYXKEYS.IS_SIDEBAR_LOADED, true);
    Timing.end(CONST.TIMING.SIDEBAR_LOADED);
    Performance.markEnd(CONST.TIMING.SIDEBAR_LOADED);
    Performance.markStart(CONST.TIMING.REPORT_INITIAL_RENDER);
}

let appState;
AppState.addEventListener('change', (nextAppState) => {
    if (nextAppState.match(/inactive|background/) && appState === 'active') {
        Log.info('Flushing logs as app is going inactive', true, {}, true);
    }
    appState = nextAppState;
});

/**
 * Fetches data needed for app initialization
 * @returns {Promise}
 */
function getAppData() {
    BankAccounts.fetchUserWallet();

    // We should update the syncing indicator when personal details and reports are both done fetching.
    return Promise.all([
<<<<<<< HEAD
        PersonalDetails.fetchPersonalDetails(),
        Report.fetchAllReports(true),
=======
        Report.fetchAllReports(true, true),
>>>>>>> c15f7412
    ]);
}

/**
 * Gets a comma separated list of locally stored policy ids
 *
 * @param {Array} policies
 * @return {String}
 */
function getPolicyIDList(policies) {
    return _.chain(policies)
        .filter(Boolean)
        .map(policy => policy.id)
        .join(',');
}

/**
 * Fetches data needed for app initialization
 * @param {Array} policies
 */
function openApp(policies) {
    API.read('OpenApp', {
        policyIDList: getPolicyIDList(policies),
    });
}

/**
 * Refreshes data when the app reconnects
 */
function reconnectApp() {
    API.read('ReconnectApp', {
        policyIDList: getPolicyIDList(allPolicies),
    });
}

/**
 * Run FixAccount to check if we need to fix anything for the user or run migrations. Reinitialize the data if anything changed
 * because some migrations might create new chat reports or their change data.
 */
function fixAccountAndReloadData() {
    DeprecatedAPI.User_FixAccount()
        .then((response) => {
            if (!response.changed) {
                return;
            }
            Log.info('FixAccount found updates for this user, so data will be reinitialized', true, response);
            getAppData();
        });
}

/**
 * This action runs every time the AuthScreens are mounted. The navigator may
 * not be ready yet, and therefore we need to wait before navigating within this
 * action and any actions this method calls.
 *
 * getInitialURL allows us to access params from the transition link more easily
 * than trying to extract them from the navigation state.

 * The transition link contains an exitTo param that contains the route to
 * navigate to after the user is signed in. A user can transition from OldDot
 * with a different account than the one they are currently signed in with, so
 * we only navigate if they are not signing in as a new user. Once they are
 * signed in as that new user, this action will run again and the navigation
 * will occur.

 * When the exitTo route is 'workspace/new', we create a new
 * workspace and navigate to it via Policy.createAndGetPolicyList.
 *
 * We subscribe to the session using withOnyx in the AuthScreens and
 * pass it in as a parameter. withOnyx guarantees that the value has been read
 * from Onyx because it will not render the AuthScreens until that point.
 * @param {Object} session
 */
function setUpPoliciesAndNavigate(session) {
    Linking.getInitialURL()
        .then((url) => {
            if (!url) {
                return;
            }
            const path = new URL(url).pathname;
            const params = new URLSearchParams(url);
            const exitTo = params.get('exitTo');
            const isLoggingInAsNewUser = SessionUtils.isLoggingInAsNewUser(url, session.email);
            const shouldCreateFreePolicy = !isLoggingInAsNewUser
                        && Str.startsWith(path, Str.normalizeUrl(ROUTES.TRANSITION_FROM_OLD_DOT))
                        && exitTo === ROUTES.WORKSPACE_NEW;
            if (shouldCreateFreePolicy) {
                Policy.createAndGetPolicyList();
                return;
            }
            if (!isLoggingInAsNewUser && exitTo) {
                Navigation.isNavigationReady()
                    .then(() => {
                        // We must call dismissModal() to remove the /transition route from history
                        Navigation.dismissModal();
                        Navigation.navigate(exitTo);
                    });
            }
        });
}

// When the app reconnects from being offline, fetch all initialization data
NetworkConnection.onReconnect(() => {
    getAppData();
    reconnectApp();
});

export {
    setCurrentURL,
    setLocale,
    setSidebarLoaded,
    getAppData,
    fixAccountAndReloadData,
    setUpPoliciesAndNavigate,
    openApp,
};<|MERGE_RESOLUTION|>--- conflicted
+++ resolved
@@ -104,12 +104,7 @@
 
     // We should update the syncing indicator when personal details and reports are both done fetching.
     return Promise.all([
-<<<<<<< HEAD
-        PersonalDetails.fetchPersonalDetails(),
         Report.fetchAllReports(true),
-=======
-        Report.fetchAllReports(true, true),
->>>>>>> c15f7412
     ]);
 }
 
