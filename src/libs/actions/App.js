import moment from 'moment-timezone';
import {AppState} from 'react-native';
import Onyx from 'react-native-onyx';
import lodashGet from 'lodash/get';
import Str from 'expensify-common/lib/str';
import _ from 'underscore';
import * as API from '../API';
import ONYXKEYS from '../../ONYXKEYS';
import CONST from '../../CONST';
import Log from '../Log';
import Performance from '../Performance';
import * as Policy from './Policy';
import Navigation from '../Navigation/Navigation';
import ROUTES from '../../ROUTES';
import * as SessionUtils from '../SessionUtils';
import getCurrentUrl from '../Navigation/currentUrl';
import * as Session from './Session';
import * as ReportActionsUtils from '../ReportActionsUtils';
import Timing from './Timing';
import * as Browser from '../Browser';

let currentUserAccountID;
let currentUserEmail;
Onyx.connect({
    key: ONYXKEYS.SESSION,
    callback: (val) => {
        currentUserAccountID = lodashGet(val, 'accountID', '');
        currentUserEmail = lodashGet(val, 'email', '');
    },
});

let isSidebarLoaded;
Onyx.connect({
    key: ONYXKEYS.IS_SIDEBAR_LOADED,
    callback: (val) => (isSidebarLoaded = val),
    initWithStoredValues: false,
});

let preferredLocale;
Onyx.connect({
    key: ONYXKEYS.NVP_PREFERRED_LOCALE,
    callback: (val) => (preferredLocale = val),
});

let resolveIsReadyPromise;
const isReadyToOpenApp = new Promise((resolve) => {
    resolveIsReadyPromise = resolve;
});

function confirmReadyToOpenApp() {
    resolveIsReadyPromise();
}

/**
 * @param {Array} policies
 * @return {Object} map of policy id to lastUpdated
 */
function getNonOptimisticPolicyIDToLastModifiedMap(policies) {
    return _.chain(policies)
        .reject((policy) => lodashGet(policy, 'pendingAction', '') === CONST.RED_BRICK_ROAD_PENDING_ACTION.ADD)
        .map((policy) => [policy.id, policy.lastModified || 0])
        .object()
        .value();
}

/**
 * @param {String} locale
 */
function setLocale(locale) {
    if (locale === preferredLocale) {
        return;
    }

    // If user is not signed in, change just locally.
    if (!currentUserAccountID) {
        Onyx.merge(ONYXKEYS.NVP_PREFERRED_LOCALE, locale);
        return;
    }

    // Optimistically change preferred locale
    const optimisticData = [
        {
            onyxMethod: Onyx.METHOD.MERGE,
            key: ONYXKEYS.NVP_PREFERRED_LOCALE,
            value: locale,
        },
    ];

    API.write(
        'UpdatePreferredLocale',
        {
            value: locale,
        },
        {optimisticData},
    );
}

/**
 * @param {String} locale
 */
function setLocaleAndNavigate(locale) {
    setLocale(locale);
    Navigation.goBack(ROUTES.SETTINGS_PREFERENCES);
}

function setSidebarLoaded() {
    if (isSidebarLoaded) {
        return;
    }

    Onyx.set(ONYXKEYS.IS_SIDEBAR_LOADED, true);
    Performance.markEnd(CONST.TIMING.SIDEBAR_LOADED);
    Performance.markStart(CONST.TIMING.REPORT_INITIAL_RENDER);
}

let appState;
AppState.addEventListener('change', (nextAppState) => {
    if (nextAppState.match(/inactive|background/) && appState === 'active') {
        Log.info('Flushing logs as app is going inactive', true, {}, true);
    }
    appState = nextAppState;
});

/**
 * Gets the policy IDs that are passed to the server in the OpenApp and ReconnectApp API commands. This includes a full list of policy IDs the client knows about as well as when they were last modified.
 * @returns {Object}
 */
<<<<<<< HEAD
function getPolicyIDsForOpenOrReconnect() {
    return new Promise((resolve) => {
        isReadyToOpenApp.then(() => {
            const connectionID = Onyx.connect({
                key: ONYXKEYS.COLLECTION.POLICY,
                waitForCollectionCallback: true,
                callback: (policies) => {
                    Onyx.disconnect(connectionID);
                    resolve({policyIDList: getNonOptimisticPolicyIDs(policies), policyIDToLastModified: JSON.stringify(getNonOptimisticPolicyIDToLastModifiedMap(policies))});
                },
            });
=======
function openApp(isReconnecting = false) {
    isReadyToOpenApp.then(() => {
        const connectionID = Onyx.connect({
            key: ONYXKEYS.COLLECTION.POLICY,
            waitForCollectionCallback: true,
            callback: (policies) => {
                // When the app reconnects we do a fast "sync" of the LHN and only return chats that have new messages. We achieve this by sending the most recent reportActionID.
                // we have locally. And then only update the user about chats with messages that have occurred after that reportActionID.
                //
                // - Look through the local report actions and reports to find the most recently modified report action or report.
                // - We send this to the server so that it can compute which new chats the user needs to see and return only those as an optimization.
                const params = {policyIDToLastModified: JSON.stringify(getNonOptimisticPolicyIDToLastModifiedMap(policies))};
                if (isReconnecting) {
                    Timing.start(CONST.TIMING.CALCULATE_MOST_RECENT_LAST_MODIFIED_ACTION);
                    params.mostRecentReportActionLastModified = ReportActionsUtils.getMostRecentReportActionLastModified();
                    Timing.end(CONST.TIMING.CALCULATE_MOST_RECENT_LAST_MODIFIED_ACTION, '', 500);
                }
                Onyx.disconnect(connectionID);

                // eslint-disable-next-line rulesdir/no-multiple-api-calls
                const apiMethod = isReconnecting ? API.write : API.read;
                apiMethod(isReconnecting ? 'ReconnectApp' : 'OpenApp', params, {
                    optimisticData: [
                        {
                            onyxMethod: Onyx.METHOD.MERGE,
                            key: ONYXKEYS.IS_LOADING_REPORT_DATA,
                            value: true,
                        },
                    ],
                    successData: [
                        {
                            onyxMethod: Onyx.METHOD.MERGE,
                            key: ONYXKEYS.IS_LOADING_REPORT_DATA,
                            value: false,
                        },
                    ],
                    failureData: [
                        {
                            onyxMethod: Onyx.METHOD.MERGE,
                            key: ONYXKEYS.IS_LOADING_REPORT_DATA,
                            value: false,
                        },
                    ],
                });
            },
>>>>>>> 55eccde0
        });
    });
}

/**
 * Returns the Onyx data that is used for both the OpenApp and ReconnectApp API commands.
 * @returns {Object}
 */
function getOnyxDataForOpenOrReconnect() {
    return {
        optimisticData: [
            {
                onyxMethod: Onyx.METHOD.MERGE,
                key: ONYXKEYS.IS_LOADING_REPORT_DATA,
                value: true,
            },
        ],
        successData: [
            {
                onyxMethod: Onyx.METHOD.MERGE,
                key: ONYXKEYS.IS_LOADING_REPORT_DATA,
                value: false,
            },
        ],
        failureData: [
            {
                onyxMethod: Onyx.METHOD.MERGE,
                key: ONYXKEYS.IS_LOADING_REPORT_DATA,
                value: false,
            },
        ],
    };
}

/**
 * Fetches data needed for app initialization
 */
function openApp() {
    getPolicyIDsForOpenOrReconnect().then((policyIDs) => {
        API.read('OpenApp', policyIDs, getOnyxDataForOpenOrReconnect());
    });
}

/**
 * Fetches data when the app reconnects to the network
 * @param {Number} [updateIDFrom] the ID of the Onyx update that we want to start fetching from
 * @param {Number} [updateIDTo] the ID of the Onyx update that we want to fetch up to
 */
function reconnectApp(updateIDFrom = 0, updateIDTo = 0) {
    console.debug(`[OnyxUpdates] App reconnecting with updateIDFrom: ${updateIDFrom} and updateIDTo: ${updateIDTo}`);
    getPolicyIDsForOpenOrReconnect().then((policyIDs) => {
        const params = {...policyIDs};

        // When the app reconnects we do a fast "sync" of the LHN and only return chats that have new messages. We achieve this by sending the most recent reportActionID.
        // we have locally. And then only update the user about chats with messages that have occurred after that reportActionID.
        //
        // - Look through the local report actions and reports to find the most recently modified report action or report.
        // - We send this to the server so that it can compute which new chats the user needs to see and return only those as an optimization.
        Timing.start(CONST.TIMING.CALCULATE_MOST_RECENT_LAST_MODIFIED_ACTION);
        params.mostRecentReportActionLastModified = ReportActionsUtils.getMostRecentReportActionLastModified();
        Timing.end(CONST.TIMING.CALCULATE_MOST_RECENT_LAST_MODIFIED_ACTION, '', 500);

        // Include the update IDs when reconnecting so that the server can send incremental updates if they are available.
        // Otherwise, a full set of app data will be returned.
        if (updateIDFrom) {
            params.updateIDFrom = updateIDFrom;
        }

        if (updateIDTo) {
            params.updateIDTo = updateIDTo;
        }

        API.write('ReconnectApp', params, getOnyxDataForOpenOrReconnect());
    });
}

/**
 * This promise is used so that deeplink component know when a transition is end.
 * This is necessary because we want to begin deeplink redirection after the transition is end.
 */
let resolveSignOnTransitionToFinishPromise;
const signOnTransitionToFinishPromise = new Promise((resolve) => {
    resolveSignOnTransitionToFinishPromise = resolve;
});

function waitForSignOnTransitionToFinish() {
    return signOnTransitionToFinishPromise;
}

function endSignOnTransition() {
    return resolveSignOnTransitionToFinishPromise();
}

/**
 * Create a new workspace and navigate to it
 *
 * @param {String} [policyOwnerEmail] Optional, the email of the account to make the owner of the policy
 * @param {Boolean} [makeMeAdmin] Optional, leave the calling account as an admin on the policy
 * @param {String} [policyName] Optional, custom policy name we will use for created workspace
 * @param {Boolean} [transitionFromOldDot] Optional, if the user is transitioning from old dot
 * @param {Boolean} [shouldNavigateToAdminChat] Optional, navigate to the #admin room after creation
 */
function createWorkspaceAndNavigateToIt(policyOwnerEmail = '', makeMeAdmin = false, policyName = '', transitionFromOldDot = false, shouldNavigateToAdminChat = true) {
    const policyID = Policy.generatePolicyID();
    const adminsChatReportID = Policy.createWorkspace(policyOwnerEmail, makeMeAdmin, policyName, policyID);
    Navigation.isNavigationReady()
        .then(() => {
            if (transitionFromOldDot) {
                // We must call goBack() to remove the /transition route from history
                Navigation.goBack();
            }

            if (shouldNavigateToAdminChat) {
                Navigation.navigate(ROUTES.getReportRoute(adminsChatReportID));
            }

            Navigation.navigate(ROUTES.getWorkspaceInitialRoute(policyID));
        })
        .then(endSignOnTransition);
}

/**
 * This action runs when the Navigator is ready and the current route changes
 *
 * currentPath should be the path as reported by the NavigationContainer
 *
 * The transition link contains an exitTo param that contains the route to
 * navigate to after the user is signed in. A user can transition from OldDot
 * with a different account than the one they are currently signed in with, so
 * we only navigate if they are not signing in as a new user. Once they are
 * signed in as that new user, this action will run again and the navigation
 * will occur.

 * When the exitTo route is 'workspace/new', we create a new
 * workspace and navigate to it
 *
 * We subscribe to the session using withOnyx in the AuthScreens and
 * pass it in as a parameter. withOnyx guarantees that the value has been read
 * from Onyx because it will not render the AuthScreens until that point.
 * @param {Object} session
 * @param {Boolean} shouldNavigateToAdminChat Should we navigate to admin chat after creating workspace
 */
function setUpPoliciesAndNavigate(session, shouldNavigateToAdminChat) {
    const currentUrl = getCurrentUrl();
    if (!session || !currentUrl || !currentUrl.includes('exitTo')) {
        return;
    }

    const isLoggingInAsNewUser = SessionUtils.isLoggingInAsNewUser(currentUrl, session.email);
    const url = new URL(currentUrl);
    const exitTo = url.searchParams.get('exitTo');

    // Approved Accountants and Guides can enter a flow where they make a workspace for other users,
    // and those are passed as a search parameter when using transition links
    const policyOwnerEmail = url.searchParams.get('ownerEmail');
    const makeMeAdmin = url.searchParams.get('makeMeAdmin');
    const policyName = url.searchParams.get('policyName');

    // Sign out the current user if we're transitioning with a different user
    const isTransitioning = Str.startsWith(url.pathname, Str.normalizeUrl(ROUTES.TRANSITION_BETWEEN_APPS));
    if (isLoggingInAsNewUser && isTransitioning) {
        Session.signOut();
    }

    const shouldCreateFreePolicy = !isLoggingInAsNewUser && isTransitioning && exitTo === ROUTES.WORKSPACE_NEW;
    if (shouldCreateFreePolicy) {
        createWorkspaceAndNavigateToIt(policyOwnerEmail, makeMeAdmin, policyName, true, shouldNavigateToAdminChat);
        return;
    }
    if (!isLoggingInAsNewUser && exitTo) {
        Navigation.isNavigationReady()
            .then(() => {
                // We must call goBack() to remove the /transition route from history
                Navigation.goBack();
                Navigation.navigate(exitTo);
            })
            .then(endSignOnTransition);
    }
}

function openProfile(personalDetails) {
    const oldTimezoneData = personalDetails.timezone || {};
    let newTimezoneData = oldTimezoneData;

    if (lodashGet(oldTimezoneData, 'automatic', true)) {
        newTimezoneData = {
            automatic: true,
            selected: moment.tz.guess(true),
        };
    }

    API.write(
        'OpenProfile',
        {
            timezone: JSON.stringify(newTimezoneData),
        },
        {
            optimisticData: [
                {
                    onyxMethod: Onyx.METHOD.MERGE,
                    key: ONYXKEYS.PERSONAL_DETAILS_LIST,
                    value: {
                        [currentUserAccountID]: {
                            timezone: newTimezoneData,
                        },
                    },
                },
            ],
            failureData: [
                {
                    onyxMethod: Onyx.METHOD.MERGE,
                    key: ONYXKEYS.PERSONAL_DETAILS_LIST,
                    value: {
                        [currentUserAccountID]: {
                            timezone: oldTimezoneData,
                        },
                    },
                },
            ],
        },
    );
}

function beginDeepLinkRedirect() {
    // There's no support for anonymous users on desktop
    if (Session.isAnonymousUser()) {
        return;
    }

    if (!currentUserAccountID) {
        Browser.openRouteInDesktopApp();
        return;
    }

    // eslint-disable-next-line rulesdir/no-api-side-effects-method
    API.makeRequestWithSideEffects('OpenOldDotLink', {shouldRetry: false}, {}).then((response) => {
        Browser.openRouteInDesktopApp(response.shortLivedAuthToken, currentUserEmail);
    });
}

function beginDeepLinkRedirectAfterTransition() {
    waitForSignOnTransitionToFinish().then(beginDeepLinkRedirect);
}

export {
    setLocale,
    setLocaleAndNavigate,
    setSidebarLoaded,
    setUpPoliciesAndNavigate,
    openProfile,
    openApp,
    reconnectApp,
    confirmReadyToOpenApp,
    beginDeepLinkRedirect,
    beginDeepLinkRedirectAfterTransition,
    createWorkspaceAndNavigateToIt,
};<|MERGE_RESOLUTION|>--- conflicted
+++ resolved
@@ -125,8 +125,7 @@
  * Gets the policy IDs that are passed to the server in the OpenApp and ReconnectApp API commands. This includes a full list of policy IDs the client knows about as well as when they were last modified.
  * @returns {Object}
  */
-<<<<<<< HEAD
-function getPolicyIDsForOpenOrReconnect() {
+function getPolicyParamsForOpenOrReconnect() {
     return new Promise((resolve) => {
         isReadyToOpenApp.then(() => {
             const connectionID = Onyx.connect({
@@ -134,56 +133,9 @@
                 waitForCollectionCallback: true,
                 callback: (policies) => {
                     Onyx.disconnect(connectionID);
-                    resolve({policyIDList: getNonOptimisticPolicyIDs(policies), policyIDToLastModified: JSON.stringify(getNonOptimisticPolicyIDToLastModifiedMap(policies))});
+                    resolve({policyIDToLastModified: JSON.stringify(getNonOptimisticPolicyIDToLastModifiedMap(policies))});
                 },
             });
-=======
-function openApp(isReconnecting = false) {
-    isReadyToOpenApp.then(() => {
-        const connectionID = Onyx.connect({
-            key: ONYXKEYS.COLLECTION.POLICY,
-            waitForCollectionCallback: true,
-            callback: (policies) => {
-                // When the app reconnects we do a fast "sync" of the LHN and only return chats that have new messages. We achieve this by sending the most recent reportActionID.
-                // we have locally. And then only update the user about chats with messages that have occurred after that reportActionID.
-                //
-                // - Look through the local report actions and reports to find the most recently modified report action or report.
-                // - We send this to the server so that it can compute which new chats the user needs to see and return only those as an optimization.
-                const params = {policyIDToLastModified: JSON.stringify(getNonOptimisticPolicyIDToLastModifiedMap(policies))};
-                if (isReconnecting) {
-                    Timing.start(CONST.TIMING.CALCULATE_MOST_RECENT_LAST_MODIFIED_ACTION);
-                    params.mostRecentReportActionLastModified = ReportActionsUtils.getMostRecentReportActionLastModified();
-                    Timing.end(CONST.TIMING.CALCULATE_MOST_RECENT_LAST_MODIFIED_ACTION, '', 500);
-                }
-                Onyx.disconnect(connectionID);
-
-                // eslint-disable-next-line rulesdir/no-multiple-api-calls
-                const apiMethod = isReconnecting ? API.write : API.read;
-                apiMethod(isReconnecting ? 'ReconnectApp' : 'OpenApp', params, {
-                    optimisticData: [
-                        {
-                            onyxMethod: Onyx.METHOD.MERGE,
-                            key: ONYXKEYS.IS_LOADING_REPORT_DATA,
-                            value: true,
-                        },
-                    ],
-                    successData: [
-                        {
-                            onyxMethod: Onyx.METHOD.MERGE,
-                            key: ONYXKEYS.IS_LOADING_REPORT_DATA,
-                            value: false,
-                        },
-                    ],
-                    failureData: [
-                        {
-                            onyxMethod: Onyx.METHOD.MERGE,
-                            key: ONYXKEYS.IS_LOADING_REPORT_DATA,
-                            value: false,
-                        },
-                    ],
-                });
-            },
->>>>>>> 55eccde0
         });
     });
 }
@@ -222,8 +174,8 @@
  * Fetches data needed for app initialization
  */
 function openApp() {
-    getPolicyIDsForOpenOrReconnect().then((policyIDs) => {
-        API.read('OpenApp', policyIDs, getOnyxDataForOpenOrReconnect());
+    getPolicyParamsForOpenOrReconnect().then((policyParams) => {
+        API.read('OpenApp', policyParams, getOnyxDataForOpenOrReconnect());
     });
 }
 
@@ -234,8 +186,8 @@
  */
 function reconnectApp(updateIDFrom = 0, updateIDTo = 0) {
     console.debug(`[OnyxUpdates] App reconnecting with updateIDFrom: ${updateIDFrom} and updateIDTo: ${updateIDTo}`);
-    getPolicyIDsForOpenOrReconnect().then((policyIDs) => {
-        const params = {...policyIDs};
+    getPolicyParamsForOpenOrReconnect().then((policyParams) => {
+        const params = {...policyParams};
 
         // When the app reconnects we do a fast "sync" of the LHN and only return chats that have new messages. We achieve this by sending the most recent reportActionID.
         // we have locally. And then only update the user about chats with messages that have occurred after that reportActionID.
