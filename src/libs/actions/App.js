import moment from 'moment-timezone';
import {AppState} from 'react-native';
import Onyx from 'react-native-onyx';
import lodashGet from 'lodash/get';
import Str from 'expensify-common/lib/str';
import _ from 'underscore';
import * as API from '../API';
import ONYXKEYS from '../../ONYXKEYS';
import CONST from '../../CONST';
import Log from '../Log';
import Performance from '../Performance';
import * as Policy from './Policy';
import Navigation from '../Navigation/Navigation';
import ROUTES from '../../ROUTES';
import * as SessionUtils from '../SessionUtils';
import getCurrentUrl from '../Navigation/currentUrl';
import * as Session from './Session';

let currentUserAccountID;
let currentUserEmail = '';
Onyx.connect({
    key: ONYXKEYS.SESSION,
    callback: (val) => {
        currentUserAccountID = lodashGet(val, 'accountID', '');
        currentUserEmail = lodashGet(val, 'email', '');
    },
});

let isSidebarLoaded;
Onyx.connect({
    key: ONYXKEYS.IS_SIDEBAR_LOADED,
    callback: (val) => (isSidebarLoaded = val),
    initWithStoredValues: false,
});

let myPersonalDetails;
Onyx.connect({
    key: ONYXKEYS.PERSONAL_DETAILS,
    callback: (val) => {
        if (!val || !currentUserEmail) {
            return;
        }

        myPersonalDetails = val[currentUserEmail];
    },
});

let allPolicies = [];
Onyx.connect({
    key: ONYXKEYS.COLLECTION.POLICY,
    waitForCollectionCallback: true,
    callback: (policies) => (allPolicies = policies),
});

let preferredLocale;
Onyx.connect({
    key: ONYXKEYS.NVP_PREFERRED_LOCALE,
    callback: (val) => (preferredLocale = val),
});

let resolveIsReadyPromise;
const isReadyToOpenApp = new Promise((resolve) => {
    resolveIsReadyPromise = resolve;
});

function confirmReadyToOpenApp() {
    resolveIsReadyPromise();
}

/**
 * @param {Array} policies
 * @return {Array<String>} array of policy ids
 */
function getNonOptimisticPolicyIDs(policies) {
    return _.chain(policies)
        .reject((policy) => lodashGet(policy, 'pendingAction', null) === CONST.RED_BRICK_ROAD_PENDING_ACTION.ADD)
        .pluck('id')
        .compact()
        .value();
}

/**
 * @param {String} locale
 */
function setLocale(locale) {
    if (locale === preferredLocale) {
        return;
    }

    // If user is not signed in, change just locally.
    if (!currentUserAccountID) {
        Onyx.merge(ONYXKEYS.NVP_PREFERRED_LOCALE, locale);
        return;
    }

    // Optimistically change preferred locale
    const optimisticData = [
        {
            onyxMethod: Onyx.METHOD.MERGE,
            key: ONYXKEYS.NVP_PREFERRED_LOCALE,
            value: locale,
        },
    ];

    API.write(
        'UpdatePreferredLocale',
        {
            value: locale,
        },
        {optimisticData},
    );
}

/**
 * @param {String} locale
 */
function setLocaleAndNavigate(locale) {
    setLocale(locale);
    Navigation.navigate(ROUTES.SETTINGS_PREFERENCES);
}

function setSidebarLoaded() {
    if (isSidebarLoaded) {
        return;
    }

    Onyx.set(ONYXKEYS.IS_SIDEBAR_LOADED, true);
    Performance.markEnd(CONST.TIMING.SIDEBAR_LOADED);
    Performance.markStart(CONST.TIMING.REPORT_INITIAL_RENDER);
}

let appState;
AppState.addEventListener('change', (nextAppState) => {
    if (nextAppState.match(/inactive|background/) && appState === 'active') {
        Log.info('Flushing logs as app is going inactive', true, {}, true);
    }
    appState = nextAppState;
});

/**
 * Fetches data needed for app initialization
 */
function openApp() {
    isReadyToOpenApp.then(() => {
        // We need a fresh connection/callback here to make sure that the list of policyIDs that is sent to OpenApp is the most updated list from Onyx
        const connectionID = Onyx.connect({
            key: ONYXKEYS.COLLECTION.POLICY,
            waitForCollectionCallback: true,
            callback: (policies) => {
                Onyx.disconnect(connectionID);
                API.read(
                    'OpenApp',
                    {policyIDList: getNonOptimisticPolicyIDs(policies)},
                    {
                        optimisticData: [
                            {
<<<<<<< HEAD
                                onyxMethod: CONST.ONYX.METHOD.MERGE,
=======
                                onyxMethod: Onyx.METHOD.MERGE,
>>>>>>> 6d17cc80
                                key: ONYXKEYS.IS_LOADING_REPORT_DATA,
                                value: true,
                            },
                        ],
                        successData: [
                            {
<<<<<<< HEAD
                                onyxMethod: CONST.ONYX.METHOD.MERGE,
=======
                                onyxMethod: Onyx.METHOD.MERGE,
>>>>>>> 6d17cc80
                                key: ONYXKEYS.IS_LOADING_REPORT_DATA,
                                value: false,
                            },
                        ],
                        failureData: [
                            {
<<<<<<< HEAD
                                onyxMethod: CONST.ONYX.METHOD.MERGE,
=======
                                onyxMethod: Onyx.METHOD.MERGE,
>>>>>>> 6d17cc80
                                key: ONYXKEYS.IS_LOADING_REPORT_DATA,
                                value: false,
                            },
                        ],
                    },
                );
            },
        });
    });
}

/**
 * Refreshes data when the app reconnects
 */
function reconnectApp() {
    API.write(
        CONST.NETWORK.COMMAND.RECONNECT_APP,
        {policyIDList: getNonOptimisticPolicyIDs(allPolicies)},
        {
            optimisticData: [
                {
<<<<<<< HEAD
                    onyxMethod: CONST.ONYX.METHOD.MERGE,
=======
                    onyxMethod: Onyx.METHOD.MERGE,
>>>>>>> 6d17cc80
                    key: ONYXKEYS.IS_LOADING_REPORT_DATA,
                    value: true,
                },
            ],
            successData: [
                {
<<<<<<< HEAD
                    onyxMethod: CONST.ONYX.METHOD.MERGE,
=======
                    onyxMethod: Onyx.METHOD.MERGE,
>>>>>>> 6d17cc80
                    key: ONYXKEYS.IS_LOADING_REPORT_DATA,
                    value: false,
                },
            ],
            failureData: [
                {
<<<<<<< HEAD
                    onyxMethod: CONST.ONYX.METHOD.MERGE,
=======
                    onyxMethod: Onyx.METHOD.MERGE,
>>>>>>> 6d17cc80
                    key: ONYXKEYS.IS_LOADING_REPORT_DATA,
                    value: false,
                },
            ],
        },
    );
}

/**
 * This action runs when the Navigator is ready and the current route changes
 *
 * currentPath should be the path as reported by the NavigationContainer
 *
 * The transition link contains an exitTo param that contains the route to
 * navigate to after the user is signed in. A user can transition from OldDot
 * with a different account than the one they are currently signed in with, so
 * we only navigate if they are not signing in as a new user. Once they are
 * signed in as that new user, this action will run again and the navigation
 * will occur.

 * When the exitTo route is 'workspace/new', we create a new
 * workspace and navigate to it
 *
 * We subscribe to the session using withOnyx in the AuthScreens and
 * pass it in as a parameter. withOnyx guarantees that the value has been read
 * from Onyx because it will not render the AuthScreens until that point.
 * @param {Object} session
 */
function setUpPoliciesAndNavigate(session) {
    const currentUrl = getCurrentUrl();
    if (!session || !currentUrl || !currentUrl.includes('exitTo')) {
        return;
    }

    const isLoggingInAsNewUser = SessionUtils.isLoggingInAsNewUser(currentUrl, session.email);
    const url = new URL(currentUrl);
    const exitTo = url.searchParams.get('exitTo');

    // Approved Accountants and Guides can enter a flow where they make a workspace for other users,
    // and those are passed as a search parameter when using transition links
    const ownerEmail = url.searchParams.get('ownerEmail');
    const makeMeAdmin = url.searchParams.get('makeMeAdmin');
    const policyName = url.searchParams.get('policyName');

    // Sign out the current user if we're transitioning from oldDot with a different user
    const isTransitioningFromOldDot = Str.startsWith(url.pathname, Str.normalizeUrl(ROUTES.TRANSITION_FROM_OLD_DOT));
    if (isLoggingInAsNewUser && isTransitioningFromOldDot) {
        Session.signOut();
    }

    const shouldCreateFreePolicy = !isLoggingInAsNewUser && isTransitioningFromOldDot && exitTo === ROUTES.WORKSPACE_NEW;
    if (shouldCreateFreePolicy) {
        Policy.createWorkspace(ownerEmail, makeMeAdmin, policyName, true);
        return;
    }
    if (!isLoggingInAsNewUser && exitTo) {
        Navigation.isNavigationReady().then(() => {
            // We must call goBack() to remove the /transition route from history
            Navigation.goBack();
            Navigation.navigate(exitTo);
        });
    }
}

function openProfile() {
    const oldTimezoneData = myPersonalDetails.timezone || {};
    let newTimezoneData = oldTimezoneData;

    if (lodashGet(oldTimezoneData, 'automatic', true)) {
        newTimezoneData = {
            automatic: true,
            selected: moment.tz.guess(true),
        };
    }

    API.write(
        'OpenProfile',
        {
            timezone: JSON.stringify(newTimezoneData),
        },
        {
            optimisticData: [
                {
<<<<<<< HEAD
                    onyxMethod: CONST.ONYX.METHOD.MERGE,
=======
                    onyxMethod: Onyx.METHOD.MERGE,
>>>>>>> 6d17cc80
                    key: ONYXKEYS.PERSONAL_DETAILS,
                    value: {
                        [currentUserEmail]: {
                            timezone: newTimezoneData,
                        },
                    },
                },
            ],
            failureData: [
                {
<<<<<<< HEAD
                    onyxMethod: CONST.ONYX.METHOD.MERGE,
=======
                    onyxMethod: Onyx.METHOD.MERGE,
>>>>>>> 6d17cc80
                    key: ONYXKEYS.PERSONAL_DETAILS,
                    value: {
                        [currentUserEmail]: {
                            timezone: oldTimezoneData,
                        },
                    },
                },
            ],
        },
    );

    Navigation.navigate(ROUTES.SETTINGS_PROFILE);
}

export {setLocale, setLocaleAndNavigate, setSidebarLoaded, setUpPoliciesAndNavigate, openProfile, openApp, reconnectApp, confirmReadyToOpenApp};<|MERGE_RESOLUTION|>--- conflicted
+++ resolved
@@ -154,33 +154,21 @@
                     {
                         optimisticData: [
                             {
-<<<<<<< HEAD
-                                onyxMethod: CONST.ONYX.METHOD.MERGE,
-=======
                                 onyxMethod: Onyx.METHOD.MERGE,
->>>>>>> 6d17cc80
                                 key: ONYXKEYS.IS_LOADING_REPORT_DATA,
                                 value: true,
                             },
                         ],
                         successData: [
                             {
-<<<<<<< HEAD
-                                onyxMethod: CONST.ONYX.METHOD.MERGE,
-=======
                                 onyxMethod: Onyx.METHOD.MERGE,
->>>>>>> 6d17cc80
                                 key: ONYXKEYS.IS_LOADING_REPORT_DATA,
                                 value: false,
                             },
                         ],
                         failureData: [
                             {
-<<<<<<< HEAD
-                                onyxMethod: CONST.ONYX.METHOD.MERGE,
-=======
                                 onyxMethod: Onyx.METHOD.MERGE,
->>>>>>> 6d17cc80
                                 key: ONYXKEYS.IS_LOADING_REPORT_DATA,
                                 value: false,
                             },
@@ -202,33 +190,21 @@
         {
             optimisticData: [
                 {
-<<<<<<< HEAD
-                    onyxMethod: CONST.ONYX.METHOD.MERGE,
-=======
-                    onyxMethod: Onyx.METHOD.MERGE,
->>>>>>> 6d17cc80
+                    onyxMethod: Onyx.METHOD.MERGE,
                     key: ONYXKEYS.IS_LOADING_REPORT_DATA,
                     value: true,
                 },
             ],
             successData: [
                 {
-<<<<<<< HEAD
-                    onyxMethod: CONST.ONYX.METHOD.MERGE,
-=======
-                    onyxMethod: Onyx.METHOD.MERGE,
->>>>>>> 6d17cc80
+                    onyxMethod: Onyx.METHOD.MERGE,
                     key: ONYXKEYS.IS_LOADING_REPORT_DATA,
                     value: false,
                 },
             ],
             failureData: [
                 {
-<<<<<<< HEAD
-                    onyxMethod: CONST.ONYX.METHOD.MERGE,
-=======
-                    onyxMethod: Onyx.METHOD.MERGE,
->>>>>>> 6d17cc80
+                    onyxMethod: Onyx.METHOD.MERGE,
                     key: ONYXKEYS.IS_LOADING_REPORT_DATA,
                     value: false,
                 },
@@ -312,11 +288,7 @@
         {
             optimisticData: [
                 {
-<<<<<<< HEAD
-                    onyxMethod: CONST.ONYX.METHOD.MERGE,
-=======
-                    onyxMethod: Onyx.METHOD.MERGE,
->>>>>>> 6d17cc80
+                    onyxMethod: Onyx.METHOD.MERGE,
                     key: ONYXKEYS.PERSONAL_DETAILS,
                     value: {
                         [currentUserEmail]: {
@@ -327,11 +299,7 @@
             ],
             failureData: [
                 {
-<<<<<<< HEAD
-                    onyxMethod: CONST.ONYX.METHOD.MERGE,
-=======
-                    onyxMethod: Onyx.METHOD.MERGE,
->>>>>>> 6d17cc80
+                    onyxMethod: Onyx.METHOD.MERGE,
                     key: ONYXKEYS.PERSONAL_DETAILS,
                     value: {
                         [currentUserEmail]: {
