--- conflicted
+++ resolved
@@ -353,9 +353,6 @@
         isBusinessBankAccount: true,
     };
 
-<<<<<<< HEAD
-    return API.read(READ_COMMANDS.GET_CORPAY_BANK_ACCOUNT_FIELDS, parameters);
-=======
     const onyxData: OnyxData = {
         optimisticData: [
             {
@@ -390,7 +387,6 @@
     };
 
     return API.read(READ_COMMANDS.GET_CORPAY_BANK_ACCOUNT_FIELDS, parameters, onyxData);
->>>>>>> 70d9667a
 }
 
 function createCorpayBankAccount(fields: ReimbursementAccountForm) {
@@ -399,10 +395,43 @@
         isSavings: false,
         isWithdrawal: true,
         inputs: JSON.stringify(fields),
-<<<<<<< HEAD
-    };
-
-    return API.write(WRITE_COMMANDS.BANK_ACCOUNT_CREATE_CORPAY, parameters);
+    };
+
+    const onyxData: OnyxData = {
+        optimisticData: [
+            {
+                onyxMethod: Onyx.METHOD.MERGE,
+                key: ONYXKEYS.REIMBURSEMENT_ACCOUNT,
+                value: {
+                    isLoading: true,
+                    isSuccess: false,
+                },
+            },
+        ],
+        successData: [
+            {
+                onyxMethod: Onyx.METHOD.MERGE,
+                key: ONYXKEYS.REIMBURSEMENT_ACCOUNT,
+                value: {
+                    isLoading: false,
+                    isSuccess: true,
+                },
+            },
+        ],
+        failureData: [
+            {
+                onyxMethod: Onyx.METHOD.MERGE,
+                key: ONYXKEYS.REIMBURSEMENT_ACCOUNT,
+                value: {
+                    isLoading: false,
+                    isSuccess: false,
+                    errors: ErrorUtils.getMicroSecondOnyxErrorWithTranslationKey('common.genericErrorMessage'),
+                },
+            },
+        ],
+    };
+
+    return API.write(WRITE_COMMANDS.BANK_ACCOUNT_CREATE_CORPAY, parameters, onyxData);
 }
 
 function getCorpayOnboardingFields(country: Country | '') {
@@ -414,45 +443,6 @@
         inputs: JSON.stringify(parameters),
         bankAccountID,
     });
-=======
-    };
-
-    const onyxData: OnyxData = {
-        optimisticData: [
-            {
-                onyxMethod: Onyx.METHOD.MERGE,
-                key: ONYXKEYS.REIMBURSEMENT_ACCOUNT,
-                value: {
-                    isLoading: true,
-                    isSuccess: false,
-                },
-            },
-        ],
-        successData: [
-            {
-                onyxMethod: Onyx.METHOD.MERGE,
-                key: ONYXKEYS.REIMBURSEMENT_ACCOUNT,
-                value: {
-                    isLoading: false,
-                    isSuccess: true,
-                },
-            },
-        ],
-        failureData: [
-            {
-                onyxMethod: Onyx.METHOD.MERGE,
-                key: ONYXKEYS.REIMBURSEMENT_ACCOUNT,
-                value: {
-                    isLoading: false,
-                    isSuccess: false,
-                    errors: ErrorUtils.getMicroSecondOnyxErrorWithTranslationKey('common.genericErrorMessage'),
-                },
-            },
-        ],
-    };
-
-    return API.write(WRITE_COMMANDS.BANK_ACCOUNT_CREATE_CORPAY, parameters, onyxData);
->>>>>>> 70d9667a
 }
 
 function clearReimbursementAccount() {
