import type {OnyxEntry} from 'react-native-onyx';
import Onyx from 'react-native-onyx';
import type {FormInputErrors, FormOnyxValues} from '@components/Form/types';
import type {OnfidoDataWithApplicantID} from '@components/Onfido/types';
import * as API from '@libs/API';
import type {
    AddPersonalBankAccountParams,
    BankAccountHandlePlaidErrorParams,
    ConnectBankAccountParams,
    DeletePaymentBankAccountParams,
    FinishCorpayBankAccountOnboardingParams,
    OpenReimbursementAccountPageParams,
    SaveCorpayOnboardingBeneficialOwnerParams,
    ValidateBankAccountWithTransactionsParams,
    VerifyIdentityForBankAccountParams,
} from '@libs/API/parameters';
import type {SaveCorpayOnboardingCompanyDetails} from '@libs/API/parameters/SaveCorpayOnboardingCompanyDetailsParams';
import type SaveCorpayOnboardingDirectorInformationParams from '@libs/API/parameters/SaveCorpayOnboardingDirectorInformationParams';
import {READ_COMMANDS, SIDE_EFFECT_REQUEST_COMMANDS, WRITE_COMMANDS} from '@libs/API/types';
import {getMicroSecondOnyxErrorWithTranslationKey} from '@libs/ErrorUtils';
import {translateLocal} from '@libs/Localize';
import Navigation from '@libs/Navigation/Navigation';
import CONST from '@src/CONST';
import type {Country} from '@src/CONST';
import ONYXKEYS from '@src/ONYXKEYS';
import ROUTES from '@src/ROUTES';
import type {Route} from '@src/ROUTES';
import type {InternationalBankAccountForm, PersonalBankAccountForm} from '@src/types/form';
import type {ACHContractStepProps, BeneficialOwnersStepProps, CompanyStepProps, ReimbursementAccountForm, RequestorStepProps} from '@src/types/form/ReimbursementAccountForm';
<<<<<<< HEAD
import type {LastPaymentMethod, LastPaymentMethodType, PersonalBankAccount} from '@src/types/onyx';
=======
>>>>>>> 8c0d91a2
import type PlaidBankAccount from '@src/types/onyx/PlaidBankAccount';
import type {BankAccountStep, ReimbursementAccountStep, ReimbursementAccountSubStep} from '@src/types/onyx/ReimbursementAccount';
import type {OnyxData} from '@src/types/onyx/Request';
import {setBankAccountSubStep} from './ReimbursementAccount';

export {
    goToWithdrawalAccountSetupStep,
    setBankAccountFormValidationErrors,
    resetReimbursementAccount,
    resetUSDBankAccount,
    resetNonUSDBankAccount,
    hideBankAccountErrors,
    setBankAccountSubStep,
    updateReimbursementAccountDraft,
    requestResetBankAccount,
    cancelResetBankAccount,
} from './ReimbursementAccount';
export {openPlaidBankAccountSelector, openPlaidBankLogin} from './Plaid';
export {openOnfidoFlow, answerQuestionsForWallet, verifyIdentity, acceptWalletTerms} from './Wallet';

type AccountFormValues = typeof ONYXKEYS.FORMS.PERSONAL_BANK_ACCOUNT_FORM | typeof ONYXKEYS.FORMS.REIMBURSEMENT_ACCOUNT_FORM;

type OpenPersonalBankAccountSetupViewProps = {
    /** The reportID of the report to redirect to once the flow is finished */
    exitReportID?: string;

    /** The policyID of the policy to set the bank account on */
    policyID?: string;

    /** The source of the bank account */
    source?: string;

    /** Whether to set up a US bank account */
    shouldSetUpUSBankAccount?: boolean;

    /** Whether the user is validated */
    isUserValidated?: boolean;
};

function clearPlaid(): Promise<void | void[]> {
    Onyx.set(ONYXKEYS.PLAID_LINK_TOKEN, '');
    Onyx.set(ONYXKEYS.PLAID_CURRENT_EVENT, null);
    return Onyx.set(ONYXKEYS.PLAID_DATA, CONST.PLAID.DEFAULT_DATA);
}

function clearInternationalBankAccount() {
    return clearPlaid()
        .then(() => Onyx.set(ONYXKEYS.CORPAY_FIELDS, null))
        .then(() => Onyx.set(ONYXKEYS.FORMS.INTERNATIONAL_BANK_ACCOUNT_FORM_DRAFT, null));
}

function openPlaidView() {
    clearPlaid().then(() => setBankAccountSubStep(CONST.BANK_ACCOUNT.SETUP_TYPE.PLAID));
}

function setPlaidEvent(eventName: string | null) {
    Onyx.set(ONYXKEYS.PLAID_CURRENT_EVENT, eventName);
}

/**
 * Open the personal bank account setup flow, with an optional exitReportID to redirect to once the flow is finished.
 */
function openPersonalBankAccountSetupView({exitReportID, policyID, source, shouldSetUpUSBankAccount = false, isUserValidated = true}: OpenPersonalBankAccountSetupViewProps) {
    clearInternationalBankAccount().then(() => {
        if (exitReportID) {
            Onyx.merge(ONYXKEYS.PERSONAL_BANK_ACCOUNT, {exitReportID});
        }
        if (policyID) {
            Onyx.merge(ONYXKEYS.PERSONAL_BANK_ACCOUNT, {policyID});
        }
        if (source) {
            Onyx.merge(ONYXKEYS.PERSONAL_BANK_ACCOUNT, {source});
        }
        if (!isUserValidated) {
            Navigation.navigate(ROUTES.SETTINGS_CONTACT_METHOD_VERIFY_ACCOUNT.getRoute(Navigation.getActiveRoute(), ROUTES.SETTINGS_ADD_BANK_ACCOUNT.route));
            return;
        }
        if (shouldSetUpUSBankAccount) {
            Navigation.navigate(ROUTES.SETTINGS_ADD_US_BANK_ACCOUNT);
            return;
        }
        Navigation.navigate(ROUTES.SETTINGS_ADD_BANK_ACCOUNT.getRoute(Navigation.getActiveRoute()));
    });
}

/**
 * Open the personal bank account setup flow using Plaid, with an optional exitReportID to redirect to once the flow is finished.
 */
function openPersonalBankAccountSetupWithPlaid(exitReportID?: string) {
    clearPlaid().then(() => {
        if (exitReportID) {
            Onyx.merge(ONYXKEYS.PERSONAL_BANK_ACCOUNT, {exitReportID});
        }
        Onyx.merge(ONYXKEYS.FORMS.PERSONAL_BANK_ACCOUNT_FORM_DRAFT, {setupType: CONST.BANK_ACCOUNT.SETUP_TYPE.PLAID});
    });
}

function clearPersonalBankAccountSetupType() {
    Onyx.merge(ONYXKEYS.FORMS.PERSONAL_BANK_ACCOUNT_FORM_DRAFT, {setupType: null});
}

/**
 * Whether after adding a bank account we should continue with the KYC flow. If so, we must specify the fallback route.
 */
function setPersonalBankAccountContinueKYCOnSuccess(onSuccessFallbackRoute: Route) {
    Onyx.merge(ONYXKEYS.PERSONAL_BANK_ACCOUNT, {onSuccessFallbackRoute});
}

function clearPersonalBankAccount() {
    clearPlaid();
    Onyx.set(ONYXKEYS.PERSONAL_BANK_ACCOUNT, null);
    Onyx.set(ONYXKEYS.FORMS.PERSONAL_BANK_ACCOUNT_FORM_DRAFT, null);
    clearPersonalBankAccountSetupType();
}

function clearOnfidoToken() {
    Onyx.merge(ONYXKEYS.ONFIDO_TOKEN, '');
    Onyx.merge(ONYXKEYS.ONFIDO_APPLICANT_ID, '');
}

function updateAddPersonalBankAccountDraft(bankData: Partial<PersonalBankAccountForm>) {
    Onyx.merge(ONYXKEYS.FORMS.PERSONAL_BANK_ACCOUNT_FORM_DRAFT, bankData);
}

/**
 * Helper method to build the Onyx data required during setup of a Verified Business Bank Account
 */
function getVBBADataForOnyx(currentStep?: BankAccountStep, shouldShowLoading = true): OnyxData {
    return {
        optimisticData: [
            {
                onyxMethod: Onyx.METHOD.MERGE,
                key: ONYXKEYS.REIMBURSEMENT_ACCOUNT,
                value: {
                    isLoading: shouldShowLoading,
                    errors: null,
                },
            },
        ],
        successData: [
            {
                onyxMethod: Onyx.METHOD.MERGE,
                key: ONYXKEYS.REIMBURSEMENT_ACCOUNT,
                value: {
                    isLoading: false,
                    errors: null,
                    // When setting up a bank account, we save the draft form values in Onyx.
                    // When we update the information for a step, the value of some fields that are returned from the API
                    // can be different from the value that we stored as the draft in Onyx (i.e. the phone number is formatted).
                    // This is why we store the current step used to call the API in order to update the corresponding draft data in Onyx.
                    // If currentStep is undefined that means this step don't need to update the data of the draft in Onyx.
                    draftStep: currentStep,
                },
            },
        ],
        failureData: [
            {
                onyxMethod: Onyx.METHOD.MERGE,
                key: ONYXKEYS.REIMBURSEMENT_ACCOUNT,
                value: {
                    isLoading: false,
                    errors: getMicroSecondOnyxErrorWithTranslationKey('walletPage.addBankAccountFailure'),
                },
            },
        ],
    };
}

function addBusinessWebsiteForDraft(websiteUrl: string) {
    Onyx.merge(ONYXKEYS.FORMS.REIMBURSEMENT_ACCOUNT_FORM_DRAFT, {website: websiteUrl});
}

/**
 * Submit Bank Account step with Plaid data so php can perform some checks.
 */
function connectBankAccountWithPlaid(bankAccountID: number, selectedPlaidBankAccount: PlaidBankAccount, policyID: string) {
    const parameters: ConnectBankAccountParams = {
        bankAccountID,
        routingNumber: selectedPlaidBankAccount.routingNumber,
        accountNumber: selectedPlaidBankAccount.accountNumber,
        bank: selectedPlaidBankAccount.bankName,
        plaidAccountID: selectedPlaidBankAccount.plaidAccountID,
        plaidAccessToken: selectedPlaidBankAccount.plaidAccessToken,
        plaidMask: selectedPlaidBankAccount.mask,
        isSavings: selectedPlaidBankAccount.isSavings,
        policyID,
    };

    API.write(WRITE_COMMANDS.CONNECT_BANK_ACCOUNT_WITH_PLAID, parameters, getVBBADataForOnyx());
}

/**
 * Adds a bank account via Plaid
 *
 * TODO: offline pattern for this command will have to be added later once the pattern B design doc is complete
 */
function addPersonalBankAccount(account: PlaidBankAccount, policyID?: string, source?: string) {
    const parameters: AddPersonalBankAccountParams = {
        addressName: account.addressName ?? '',
        routingNumber: account.routingNumber,
        accountNumber: account.accountNumber,
        isSavings: account.isSavings ?? false,
        setupType: 'plaid',
        bank: account.bankName,
        plaidAccountID: account.plaidAccountID,
        plaidAccessToken: account.plaidAccessToken,
    };
    if (policyID) {
        parameters.policyID = policyID;
    }
    if (source) {
        parameters.source = source;
    }

    const onyxData: OnyxData = {
        optimisticData: [
            {
                onyxMethod: Onyx.METHOD.MERGE,
                key: ONYXKEYS.PERSONAL_BANK_ACCOUNT,
                value: {
                    isLoading: true,
                    errors: null,
                    plaidAccountID: account.plaidAccountID,
                },
            },
        ],
        successData: [
            {
                onyxMethod: Onyx.METHOD.MERGE,
                key: ONYXKEYS.PERSONAL_BANK_ACCOUNT,
                value: {
                    isLoading: false,
                    errors: null,
                    shouldShowSuccess: true,
                },
            },
            {
                onyxMethod: Onyx.METHOD.MERGE,
                key: ONYXKEYS.USER_WALLET,
                value: {
                    currentStep: CONST.WALLET.STEP.ADDITIONAL_DETAILS,
                },
            },
        ],
        failureData: [
            {
                onyxMethod: Onyx.METHOD.MERGE,
                key: ONYXKEYS.PERSONAL_BANK_ACCOUNT,
                value: {
                    isLoading: false,
                    errors: getMicroSecondOnyxErrorWithTranslationKey('walletPage.addBankAccountFailure'),
                },
            },
        ],
    };

    API.write(WRITE_COMMANDS.ADD_PERSONAL_BANK_ACCOUNT, parameters, onyxData);
}

<<<<<<< HEAD
function deletePaymentBankAccount(bankAccountID: number, lastUsedPaymentMethods?: LastPaymentMethod, bankAccount?: OnyxEntry<PersonalBankAccount>) {
    const parameters: DeletePaymentBankAccountParams = {bankAccountID};

    const bankAccountFailureData = {
        ...bankAccount,
        errors: getMicroSecondOnyxErrorWithTranslationKey('bankAccount.error.deletePaymentBankAccount'),
        pendingAction: CONST.RED_BRICK_ROAD_PENDING_ACTION.DELETE,
    };

    const personalPolicy = getPersonalPolicy();

=======
function deletePaymentBankAccount(bankAccountID: number) {
    const parameters: DeletePaymentBankAccountParams = {bankAccountID};

>>>>>>> 8c0d91a2
    const onyxData: OnyxData = {
        optimisticData: [
            {
                onyxMethod: Onyx.METHOD.MERGE,
                key: `${ONYXKEYS.BANK_ACCOUNT_LIST}`,
                value: {[bankAccountID]: {pendingAction: CONST.RED_BRICK_ROAD_PENDING_ACTION.DELETE}},
            },
        ],

        // Sometimes pusher updates aren't received when we close the App while still offline,
        // so we are setting the bankAccount to null here to ensure that it gets cleared out once we come back online.
        successData: [
            {
                onyxMethod: Onyx.METHOD.MERGE,
                key: `${ONYXKEYS.BANK_ACCOUNT_LIST}`,
                value: {[bankAccountID]: null},
            },
        ],

        failureData: [
            {
                onyxMethod: Onyx.METHOD.SET,
                key: `${ONYXKEYS.BANK_ACCOUNT_LIST}`,
                value: {
                    [bankAccountID]: bankAccountFailureData,
                },
            },
        ],
    };

    API.write(WRITE_COMMANDS.DELETE_PAYMENT_BANK_ACCOUNT, parameters, onyxData);
}

/**
 * Update the user's personal information on the bank account in database.
 *
 * This action is called by the requestor step in the Verified Bank Account flow
 * @param bankAccountID - ID for bank account
 * @param params - User personal data
 * @param policyID - ID of the policy we're setting the bank account on
 * @param isConfirmPage - If we're submitting from the confirmation substep, to trigger all external checks
 */
function updatePersonalInformationForBankAccount(bankAccountID: number, params: RequestorStepProps, policyID: string | undefined, isConfirmPage: boolean) {
    if (!policyID) {
        return;
    }
    API.write(
        WRITE_COMMANDS.UPDATE_PERSONAL_INFORMATION_FOR_BANK_ACCOUNT,
        {
            ...params,
            bankAccountID,
            policyID,
            confirm: isConfirmPage,
        },
        getVBBADataForOnyx(CONST.BANK_ACCOUNT.STEP.REQUESTOR, isConfirmPage),
    );
}

function validateBankAccount(bankAccountID: number, validateCode: string, policyID: string) {
    const parameters: ValidateBankAccountWithTransactionsParams = {
        bankAccountID,
        validateCode,
        policyID,
    };

    const onyxData: OnyxData = {
        optimisticData: [
            {
                onyxMethod: Onyx.METHOD.MERGE,
                key: ONYXKEYS.REIMBURSEMENT_ACCOUNT,
                value: {
                    isLoading: true,
                    errors: null,
                },
            },
        ],
        successData: [
            {
                onyxMethod: Onyx.METHOD.MERGE,
                key: ONYXKEYS.REIMBURSEMENT_ACCOUNT,
                value: {
                    isLoading: false,
                },
            },
        ],
        failureData: [
            {
                onyxMethod: Onyx.METHOD.MERGE,
                key: ONYXKEYS.REIMBURSEMENT_ACCOUNT,
                value: {
                    isLoading: false,
                    errors: getMicroSecondOnyxErrorWithTranslationKey('common.genericErrorMessage'),
                },
            },
        ],
    };

    API.write(WRITE_COMMANDS.VALIDATE_BANK_ACCOUNT_WITH_TRANSACTIONS, parameters, onyxData);
}

function getCorpayBankAccountFields(country: string, currency: string) {
    const parameters = {
        countryISO: country,
        currency,
        isWithdrawal: true,
        isBusinessBankAccount: true,
    };

    const onyxData: OnyxData = {
        optimisticData: [
            {
                onyxMethod: Onyx.METHOD.MERGE,
                key: ONYXKEYS.CORPAY_FIELDS,
                value: {
                    isLoading: true,
                    isSuccess: false,
                },
            },
        ],
        successData: [
            {
                onyxMethod: Onyx.METHOD.MERGE,
                key: ONYXKEYS.CORPAY_FIELDS,
                value: {
                    isLoading: false,
                    isSuccess: true,
                },
            },
        ],
        failureData: [
            {
                onyxMethod: Onyx.METHOD.MERGE,
                key: ONYXKEYS.CORPAY_FIELDS,
                value: {
                    isLoading: false,
                    isSuccess: false,
                },
            },
        ],
    };

    return API.read(READ_COMMANDS.GET_CORPAY_BANK_ACCOUNT_FIELDS, parameters, onyxData);
}

function createCorpayBankAccount(fields: ReimbursementAccountForm, policyID: string | undefined) {
    const parameters = {
        type: 1,
        isSavings: false,
        isWithdrawal: true,
        inputs: JSON.stringify(fields),
        policyID,
    };

    const onyxData: OnyxData = {
        optimisticData: [
            {
                onyxMethod: Onyx.METHOD.MERGE,
                key: ONYXKEYS.REIMBURSEMENT_ACCOUNT,
                value: {
                    isLoading: true,
                    isCreateCorpayBankAccount: true,
                },
            },
        ],
        successData: [
            {
                onyxMethod: Onyx.METHOD.MERGE,
                key: ONYXKEYS.REIMBURSEMENT_ACCOUNT,
                value: {
                    isLoading: false,
                    isCreateCorpayBankAccount: false,
                    errors: null,
                    isSuccess: true,
                },
            },
        ],
        failureData: [
            {
                onyxMethod: Onyx.METHOD.MERGE,
                key: ONYXKEYS.REIMBURSEMENT_ACCOUNT,
                value: {
                    isLoading: false,
                    isCreateCorpayBankAccount: false,
                    isSuccess: false,
                },
            },
        ],
    };

    return API.write(WRITE_COMMANDS.BANK_ACCOUNT_CREATE_CORPAY, parameters, onyxData);
}

function getCorpayOnboardingFields(country: Country | '') {
    return API.read(READ_COMMANDS.GET_CORPAY_ONBOARDING_FIELDS, {countryISO: country});
}

function saveCorpayOnboardingCompanyDetails(parameters: SaveCorpayOnboardingCompanyDetails, bankAccountID: number) {
    const formattedParams = {
        inputs: JSON.stringify(parameters),
        bankAccountID,
    };

    const onyxData: OnyxData = {
        optimisticData: [
            {
                onyxMethod: Onyx.METHOD.MERGE,
                key: ONYXKEYS.REIMBURSEMENT_ACCOUNT,
                value: {
                    isSavingCorpayOnboardingCompanyFields: true,
                    errors: null,
                },
            },
        ],
        successData: [
            {
                onyxMethod: Onyx.METHOD.MERGE,
                key: ONYXKEYS.REIMBURSEMENT_ACCOUNT,
                value: {
                    isSavingCorpayOnboardingCompanyFields: false,
                    isSuccess: true,
                },
            },
        ],
        failureData: [
            {
                onyxMethod: Onyx.METHOD.MERGE,
                key: ONYXKEYS.REIMBURSEMENT_ACCOUNT,
                value: {
                    isSavingCorpayOnboardingCompanyFields: false,
                    isSuccess: false,
                    errors: getMicroSecondOnyxErrorWithTranslationKey('common.genericErrorMessage'),
                },
            },
        ],
    };

    return API.write(WRITE_COMMANDS.SAVE_CORPAY_ONBOARDING_COMPANY_DETAILS, formattedParams, onyxData);
}

function saveCorpayOnboardingBeneficialOwners(parameters: SaveCorpayOnboardingBeneficialOwnerParams) {
    const onyxData: OnyxData = {
        optimisticData: [
            {
                onyxMethod: Onyx.METHOD.MERGE,
                key: ONYXKEYS.REIMBURSEMENT_ACCOUNT,
                value: {
                    isSavingCorpayOnboardingBeneficialOwnersFields: true,
                    errors: null,
                },
            },
        ],
        successData: [
            {
                onyxMethod: Onyx.METHOD.MERGE,
                key: ONYXKEYS.REIMBURSEMENT_ACCOUNT,
                value: {
                    isSavingCorpayOnboardingBeneficialOwnersFields: false,
                    isSuccess: true,
                },
            },
        ],
        failureData: [
            {
                onyxMethod: Onyx.METHOD.MERGE,
                key: ONYXKEYS.REIMBURSEMENT_ACCOUNT,
                value: {
                    isSavingCorpayOnboardingBeneficialOwnersFields: false,
                    isSuccess: false,
                    errors: getMicroSecondOnyxErrorWithTranslationKey('common.genericErrorMessage'),
                },
            },
        ],
    };

    return API.write(WRITE_COMMANDS.SAVE_CORPAY_ONBOARDING_BENEFICIAL_OWNER, parameters, onyxData);
}

function saveCorpayOnboardingDirectorInformation(parameters: SaveCorpayOnboardingDirectorInformationParams) {
    const onyxData: OnyxData = {
        optimisticData: [
            {
                onyxMethod: Onyx.METHOD.MERGE,
                key: ONYXKEYS.REIMBURSEMENT_ACCOUNT,
                value: {
                    isSavingCorpayOnboardingDirectorInformation: true,
                    errors: null,
                },
            },
        ],
        successData: [
            {
                onyxMethod: Onyx.METHOD.MERGE,
                key: ONYXKEYS.REIMBURSEMENT_ACCOUNT,
                value: {
                    isSavingCorpayOnboardingDirectorInformation: false,
                    isSuccess: true,
                },
            },
        ],
        failureData: [
            {
                onyxMethod: Onyx.METHOD.MERGE,
                key: ONYXKEYS.REIMBURSEMENT_ACCOUNT,
                value: {
                    isSavingCorpayOnboardingDirectorInformation: false,
                    isSuccess: false,
                    errors: getMicroSecondOnyxErrorWithTranslationKey('common.genericErrorMessage'),
                },
            },
        ],
    };

    return API.write(WRITE_COMMANDS.SAVE_CORPAY_ONBOARDING_DIRECTOR_INFORMATION, parameters, onyxData);
}

function finishCorpayBankAccountOnboarding(parameters: FinishCorpayBankAccountOnboardingParams) {
    const onyxData: OnyxData = {
        optimisticData: [
            {
                onyxMethod: Onyx.METHOD.MERGE,
                key: ONYXKEYS.REIMBURSEMENT_ACCOUNT,
                value: {
                    isFinishingCorpayBankAccountOnboarding: true,
                    errors: null,
                },
            },
        ],
        successData: [
            {
                onyxMethod: Onyx.METHOD.MERGE,
                key: ONYXKEYS.REIMBURSEMENT_ACCOUNT,
                value: {
                    isFinishingCorpayBankAccountOnboarding: false,
                    isSuccess: true,
                },
            },
        ],
        failureData: [
            {
                onyxMethod: Onyx.METHOD.MERGE,
                key: ONYXKEYS.REIMBURSEMENT_ACCOUNT,
                value: {
                    isFinishingCorpayBankAccountOnboarding: false,
                    isSuccess: false,
                    errors: getMicroSecondOnyxErrorWithTranslationKey('common.genericErrorMessage'),
                },
            },
        ],
    };

    return API.write(WRITE_COMMANDS.FINISH_CORPAY_BANK_ACCOUNT_ONBOARDING, parameters, onyxData);
}

function clearCorpayBankAccountFields() {
    Onyx.set(ONYXKEYS.CORPAY_FIELDS, null);
}

function clearReimbursementAccountBankCreation() {
    Onyx.merge(ONYXKEYS.REIMBURSEMENT_ACCOUNT, {isCreateCorpayBankAccount: null, isSuccess: null, isLoading: null});
}

function clearReimbursementAccountSaveCorpayOnboardingCompanyDetails() {
    Onyx.merge(ONYXKEYS.REIMBURSEMENT_ACCOUNT, {isSuccess: null, isSavingCorpayOnboardingCompanyFields: null});
}

function clearReimbursementAccountSaveCorpayOnboardingBeneficialOwners() {
    Onyx.merge(ONYXKEYS.REIMBURSEMENT_ACCOUNT, {isSuccess: null, isSavingCorpayOnboardingBeneficialOwnersFields: null});
}

function clearReimbursementAccountSaveCorpayOnboardingDirectorInformation() {
    Onyx.merge(ONYXKEYS.REIMBURSEMENT_ACCOUNT, {isSuccess: null, isSavingCorpayOnboardingDirectorInformation: null});
}

function clearReimbursementAccountFinishCorpayBankAccountOnboarding() {
    Onyx.merge(ONYXKEYS.REIMBURSEMENT_ACCOUNT, {isSuccess: null, isFinishingCorpayBankAccountOnboarding: null});
}

/**
 * Function to display and fetch data for Reimbursement Account step
 * @param stepToOpen - current step to open
 * @param subStep - particular step
 * @param localCurrentStep - last step on device
 * @param policyID - policy ID
 */
function openReimbursementAccountPage(stepToOpen: ReimbursementAccountStep, subStep: ReimbursementAccountSubStep, localCurrentStep: ReimbursementAccountStep, policyID: string) {
    const onyxData: OnyxData = {
        optimisticData: [
            {
                onyxMethod: Onyx.METHOD.MERGE,
                key: ONYXKEYS.REIMBURSEMENT_ACCOUNT,
                value: {
                    isLoading: true,
                },
            },
        ],
        successData: [
            {
                onyxMethod: Onyx.METHOD.MERGE,
                key: ONYXKEYS.REIMBURSEMENT_ACCOUNT,
                value: {
                    isLoading: false,
                },
            },
        ],
        failureData: [
            {
                onyxMethod: Onyx.METHOD.MERGE,
                key: ONYXKEYS.REIMBURSEMENT_ACCOUNT,
                value: {
                    isLoading: false,
                },
            },
        ],
    };

    const parameters: OpenReimbursementAccountPageParams = {
        stepToOpen,
        subStep,
        localCurrentStep,
        policyID,
    };

    return API.read(READ_COMMANDS.OPEN_REIMBURSEMENT_ACCOUNT_PAGE, parameters, onyxData);
}

/**
 * Updates the bank account in the database with the company step data
 * @param params - Business step form data
 * @param policyID - ID of the policy we're setting the bank account on
 * @param isConfirmPage - If we're submitting from the confirmation substep, to trigger all external checks
 */
function updateCompanyInformationForBankAccount(bankAccountID: number, params: Partial<CompanyStepProps>, policyID: string | undefined, isConfirmPage: boolean) {
    API.write(
        WRITE_COMMANDS.UPDATE_COMPANY_INFORMATION_FOR_BANK_ACCOUNT,
        {
            ...params,
            bankAccountID,
            policyID,
            confirm: isConfirmPage,
        },
        getVBBADataForOnyx(CONST.BANK_ACCOUNT.STEP.COMPANY, isConfirmPage),
    );
}

/**
 * Add beneficial owners for the bank account and verify the accuracy of the information provided
 * @param params - Beneficial Owners step form params
 */
function updateBeneficialOwnersForBankAccount(bankAccountID: number, params: Partial<BeneficialOwnersStepProps>, policyID: string | undefined) {
    API.write(
        WRITE_COMMANDS.UPDATE_BENEFICIAL_OWNERS_FOR_BANK_ACCOUNT,
        {
            ...params,
            bankAccountID,
            policyID,
        },
        getVBBADataForOnyx(),
    );
}

/**
 * Accept the ACH terms and conditions and verify the accuracy of the information provided
 * @param params - Verification step form params
 */
function acceptACHContractForBankAccount(bankAccountID: number, params: ACHContractStepProps, policyID: string) {
    API.write(
        WRITE_COMMANDS.ACCEPT_ACH_CONTRACT_FOR_BANK_ACCOUNT,
        {
            ...params,
            bankAccountID,
            policyID,
        },
        getVBBADataForOnyx(),
    );
}

/**
 * Create the bank account with manually entered data.
 */
function connectBankAccountManually(bankAccountID: number, bankAccount: PlaidBankAccount, policyID: string) {
    const parameters: ConnectBankAccountParams = {
        bankAccountID,
        routingNumber: bankAccount.routingNumber,
        accountNumber: bankAccount.accountNumber,
        bank: bankAccount.bankName,
        plaidAccountID: bankAccount.plaidAccountID,
        plaidAccessToken: bankAccount.plaidAccessToken,
        plaidMask: bankAccount.mask,
        isSavings: bankAccount.isSavings,
        policyID,
    };

    API.write(WRITE_COMMANDS.CONNECT_BANK_ACCOUNT_MANUALLY, parameters, getVBBADataForOnyx(CONST.BANK_ACCOUNT.STEP.BANK_ACCOUNT));
}

/**
 * Verify the user's identity via Onfido
 */
function verifyIdentityForBankAccount(bankAccountID: number, onfidoData: OnfidoDataWithApplicantID, policyID: string) {
    const parameters: VerifyIdentityForBankAccountParams = {
        bankAccountID,
        onfidoData: JSON.stringify(onfidoData),
        policyID,
    };

    API.write(WRITE_COMMANDS.VERIFY_IDENTITY_FOR_BANK_ACCOUNT, parameters, getVBBADataForOnyx());
}

function openWorkspaceView(policyID: string | undefined) {
    API.read(
        READ_COMMANDS.OPEN_WORKSPACE_VIEW,
        {
            policyID,
        },
        {
            optimisticData: [
                {
                    onyxMethod: Onyx.METHOD.MERGE,
                    key: ONYXKEYS.REIMBURSEMENT_ACCOUNT,
                    value: {
                        isLoading: true,
                    },
                },
            ],
            successData: [
                {
                    onyxMethod: Onyx.METHOD.MERGE,
                    key: ONYXKEYS.REIMBURSEMENT_ACCOUNT,
                    value: {
                        isLoading: false,
                    },
                },
            ],
            failureData: [
                {
                    onyxMethod: Onyx.METHOD.MERGE,
                    key: ONYXKEYS.REIMBURSEMENT_ACCOUNT,
                    value: {
                        isLoading: false,
                    },
                },
            ],
        },
    );
}

function handlePlaidError(bankAccountID: number, error: string, errorDescription: string, plaidRequestID: string) {
    const parameters: BankAccountHandlePlaidErrorParams = {
        bankAccountID,
        error,
        errorDescription,
        plaidRequestID,
    };

    API.write(WRITE_COMMANDS.BANK_ACCOUNT_HANDLE_PLAID_ERROR, parameters);
}

/**
 * Set the reimbursement account loading so that it happens right away, instead of when the API command is processed.
 */
function setReimbursementAccountLoading(isLoading: boolean) {
    Onyx.merge(ONYXKEYS.REIMBURSEMENT_ACCOUNT, {isLoading});
}

function validatePlaidSelection(values: FormOnyxValues<AccountFormValues>): FormInputErrors<AccountFormValues> {
    const errorFields: FormInputErrors<AccountFormValues> = {};

    if (!values.selectedPlaidAccountID) {
        errorFields.selectedPlaidAccountID = translateLocal('bankAccount.error.youNeedToSelectAnOption');
    }

    return errorFields;
}

function fetchCorpayFields(bankCountry: string, bankCurrency?: string, isWithdrawal?: boolean, isBusinessBankAccount?: boolean) {
    API.write(
        WRITE_COMMANDS.GET_CORPAY_BANK_ACCOUNT_FIELDS,
        {countryISO: bankCountry, currency: bankCurrency, isWithdrawal, isBusinessBankAccount},
        {
            optimisticData: [
                {
                    onyxMethod: Onyx.METHOD.MERGE,
                    key: ONYXKEYS.PERSONAL_BANK_ACCOUNT,
                    value: {
                        isLoading: true,
                    },
                },
                {
                    onyxMethod: Onyx.METHOD.SET,
                    key: ONYXKEYS.FORMS.INTERNATIONAL_BANK_ACCOUNT_FORM_DRAFT,
                    value: {
                        bankCountry,
                        bankCurrency: bankCurrency ?? null,
                    },
                },
            ],
            finallyData: [
                {
                    onyxMethod: Onyx.METHOD.MERGE,
                    key: ONYXKEYS.PERSONAL_BANK_ACCOUNT,
                    value: {
                        isLoading: false,
                    },
                },
            ],
        },
    );
}

function createCorpayBankAccountForWalletFlow(data: InternationalBankAccountForm, classification: string, destinationCountry: string, preferredMethod: string) {
    const inputData = {
        ...data,
        classification,
        destinationCountry,
        preferredMethod,
        setupType: 'manual',
        fieldsType: 'international',
        country: data.bankCountry,
        currency: data.bankCurrency,
    };
    // eslint-disable-next-line rulesdir/no-api-side-effects-method
    return API.makeRequestWithSideEffects(SIDE_EFFECT_REQUEST_COMMANDS.BANK_ACCOUNT_CREATE_CORPAY, {isWithdrawal: false, isSavings: true, inputs: JSON.stringify(inputData)});
}

export {
    acceptACHContractForBankAccount,
    addBusinessWebsiteForDraft,
    addPersonalBankAccount,
    clearOnfidoToken,
    clearPersonalBankAccount,
    setPlaidEvent,
    openPlaidView,
    connectBankAccountManually,
    connectBankAccountWithPlaid,
    createCorpayBankAccount,
    deletePaymentBankAccount,
    handlePlaidError,
    setPersonalBankAccountContinueKYCOnSuccess,
    openPersonalBankAccountSetupView,
    openReimbursementAccountPage,
    updateBeneficialOwnersForBankAccount,
    updateCompanyInformationForBankAccount,
    updatePersonalInformationForBankAccount,
    openWorkspaceView,
    validateBankAccount,
    verifyIdentityForBankAccount,
    setReimbursementAccountLoading,
    openPersonalBankAccountSetupWithPlaid,
    updateAddPersonalBankAccountDraft,
    clearPersonalBankAccountSetupType,
    validatePlaidSelection,
    fetchCorpayFields,
    clearReimbursementAccountBankCreation,
    getCorpayBankAccountFields,
    createCorpayBankAccountForWalletFlow,
    getCorpayOnboardingFields,
    saveCorpayOnboardingCompanyDetails,
    clearReimbursementAccountSaveCorpayOnboardingCompanyDetails,
    saveCorpayOnboardingBeneficialOwners,
    saveCorpayOnboardingDirectorInformation,
    clearReimbursementAccountSaveCorpayOnboardingBeneficialOwners,
    clearReimbursementAccountSaveCorpayOnboardingDirectorInformation,
    clearCorpayBankAccountFields,
    finishCorpayBankAccountOnboarding,
    clearReimbursementAccountFinishCorpayBankAccountOnboarding,
};<|MERGE_RESOLUTION|>--- conflicted
+++ resolved
@@ -27,10 +27,7 @@
 import type {Route} from '@src/ROUTES';
 import type {InternationalBankAccountForm, PersonalBankAccountForm} from '@src/types/form';
 import type {ACHContractStepProps, BeneficialOwnersStepProps, CompanyStepProps, ReimbursementAccountForm, RequestorStepProps} from '@src/types/form/ReimbursementAccountForm';
-<<<<<<< HEAD
-import type {LastPaymentMethod, LastPaymentMethodType, PersonalBankAccount} from '@src/types/onyx';
-=======
->>>>>>> 8c0d91a2
+import type {LastPaymentMethod, PersonalBankAccount} from '@src/types/onyx';
 import type PlaidBankAccount from '@src/types/onyx/PlaidBankAccount';
 import type {BankAccountStep, ReimbursementAccountStep, ReimbursementAccountSubStep} from '@src/types/onyx/ReimbursementAccount';
 import type {OnyxData} from '@src/types/onyx/Request';
@@ -290,7 +287,6 @@
     API.write(WRITE_COMMANDS.ADD_PERSONAL_BANK_ACCOUNT, parameters, onyxData);
 }
 
-<<<<<<< HEAD
 function deletePaymentBankAccount(bankAccountID: number, lastUsedPaymentMethods?: LastPaymentMethod, bankAccount?: OnyxEntry<PersonalBankAccount>) {
     const parameters: DeletePaymentBankAccountParams = {bankAccountID};
 
@@ -300,13 +296,6 @@
         pendingAction: CONST.RED_BRICK_ROAD_PENDING_ACTION.DELETE,
     };
 
-    const personalPolicy = getPersonalPolicy();
-
-=======
-function deletePaymentBankAccount(bankAccountID: number) {
-    const parameters: DeletePaymentBankAccountParams = {bankAccountID};
-
->>>>>>> 8c0d91a2
     const onyxData: OnyxData = {
         optimisticData: [
             {
