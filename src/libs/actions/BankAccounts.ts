--- conflicted
+++ resolved
@@ -12,10 +12,7 @@
     VerifyIdentityForBankAccountParams,
 } from '@libs/API/parameters';
 import type {SaveCorpayOnboardingCompanyDetails} from '@libs/API/parameters/SaveCorpayOnboardingCompanyDetailsParams';
-<<<<<<< HEAD
 import type {SaveCorpayOnboardingDirectorInformation} from '@libs/API/parameters/SaveCorpayOnboardingDirectorInformationParams';
-=======
->>>>>>> 39b8cf5c
 import {READ_COMMANDS, WRITE_COMMANDS} from '@libs/API/types';
 import * as ErrorUtils from '@libs/ErrorUtils';
 import * as Localize from '@libs/Localize';
@@ -437,17 +434,6 @@
     };
 
     return API.write(WRITE_COMMANDS.BANK_ACCOUNT_CREATE_CORPAY, parameters, onyxData);
-}
-
-function getCorpayOnboardingFields(country: Country | '') {
-    return API.read(READ_COMMANDS.GET_CORPAY_ONBOARDING_FIELDS, {countryISO: country});
-}
-
-function saveCorpayOnboardingCompanyDetails(parameters: SaveCorpayOnboardingCompanyDetails, bankAccountID: number) {
-    return API.write(WRITE_COMMANDS.SAVE_CORPAY_ONBOARDING_COMPANY_DETAILS, {
-        inputs: JSON.stringify(parameters),
-        bankAccountID,
-    });
 }
 
 function getCorpayOnboardingFields(country: Country | '') {
@@ -701,10 +687,7 @@
     getCorpayBankAccountFields,
     getCorpayOnboardingFields,
     saveCorpayOnboardingCompanyDetails,
-<<<<<<< HEAD
     saveCorpayOnboardingDirectorInformation,
-=======
->>>>>>> 39b8cf5c
 };
 
 export type {BusinessAddress, PersonalAddress};