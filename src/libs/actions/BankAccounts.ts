--- conflicted
+++ resolved
@@ -730,11 +730,8 @@
     clearReimbursementAccountBankCreation,
     getCorpayOnboardingFields,
     saveCorpayOnboardingCompanyDetails,
-<<<<<<< HEAD
+    clearReimbursementAccountSaveCorpayOnboardingCompanyDetails,
     saveCorpayOnboardingBeneficialOwners,
-=======
-    clearReimbursementAccountSaveCorpayOnboardingCompanyDetails,
->>>>>>> 81a07f55
 };
 
 export type {BusinessAddress, PersonalAddress};