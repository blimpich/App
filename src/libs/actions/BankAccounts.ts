--- conflicted
+++ resolved
@@ -860,40 +860,24 @@
     return API.write(WRITE_COMMANDS.FINISH_CORPAY_BANK_ACCOUNT_ONBOARDING, parameters, onyxData);
 }
 
-<<<<<<< HEAD
 function sendReminderForCorpaySignerInformation(parameters: SendReminderForCorpaySignerInformationParams) {
-=======
-function enableGlobalReimbursementsForUSDBankAccount(parameters: EnableGlobalReimbursementsForUSDBankAccountParams) {
->>>>>>> 227c0c26
     const onyxData: OnyxData = {
         optimisticData: [
             {
                 onyxMethod: Onyx.METHOD.MERGE,
-<<<<<<< HEAD
                 key: ONYXKEYS.REIMBURSEMENT_ACCOUNT,
                 value: {
                     isSendingReminderForCorpaySignerInformation: true,
-=======
-                key: ONYXKEYS.FORMS.ENABLE_GLOBAL_REIMBURSEMENTS,
-                value: {
-                    isEnablingGlobalReimbursements: true,
->>>>>>> 227c0c26
-                    errors: null,
-                },
-            },
-        ],
-        successData: [
-            {
-                onyxMethod: Onyx.METHOD.MERGE,
-<<<<<<< HEAD
+                    errors: null,
+                },
+            },
+        ],
+        successData: [
+            {
+                onyxMethod: Onyx.METHOD.MERGE,
                 key: ONYXKEYS.REIMBURSEMENT_ACCOUNT,
                 value: {
                     isSendingReminderForCorpaySignerInformation: false,
-=======
-                key: ONYXKEYS.FORMS.ENABLE_GLOBAL_REIMBURSEMENTS,
-                value: {
-                    isEnablingGlobalReimbursements: false,
->>>>>>> 227c0c26
                     isSuccess: true,
                 },
             },
@@ -901,15 +885,9 @@
         failureData: [
             {
                 onyxMethod: Onyx.METHOD.MERGE,
-<<<<<<< HEAD
                 key: ONYXKEYS.REIMBURSEMENT_ACCOUNT,
                 value: {
                     isSendingReminderForCorpaySignerInformation: false,
-=======
-                key: ONYXKEYS.FORMS.ENABLE_GLOBAL_REIMBURSEMENTS,
-                value: {
-                    isEnablingGlobalReimbursements: false,
->>>>>>> 227c0c26
                     isSuccess: false,
                     errors: getMicroSecondOnyxErrorWithTranslationKey('common.genericErrorMessage'),
                 },
@@ -917,15 +895,49 @@
         ],
     };
 
-<<<<<<< HEAD
     return API.write(WRITE_COMMANDS.SEND_REMINDER_FOR_CORPAY_SINGER_INFORMATION, parameters, onyxData);
-=======
+}
+
+function enableGlobalReimbursementsForUSDBankAccount(parameters: EnableGlobalReimbursementsForUSDBankAccountParams) {
+    const onyxData: OnyxData = {
+        optimisticData: [
+            {
+                onyxMethod: Onyx.METHOD.MERGE,
+                key: ONYXKEYS.FORMS.ENABLE_GLOBAL_REIMBURSEMENTS,
+                value: {
+                    isEnablingGlobalReimbursements: true,
+                    errors: null,
+                },
+            },
+        ],
+        successData: [
+            {
+                onyxMethod: Onyx.METHOD.MERGE,
+                key: ONYXKEYS.FORMS.ENABLE_GLOBAL_REIMBURSEMENTS,
+                value: {
+                    isEnablingGlobalReimbursements: false,
+                    isSuccess: true,
+                },
+            },
+        ],
+        failureData: [
+            {
+                onyxMethod: Onyx.METHOD.MERGE,
+                key: ONYXKEYS.FORMS.ENABLE_GLOBAL_REIMBURSEMENTS,
+                value: {
+                    isEnablingGlobalReimbursements: false,
+                    isSuccess: false,
+                    errors: getMicroSecondOnyxErrorWithTranslationKey('common.genericErrorMessage'),
+                },
+            },
+        ],
+    };
+
     return API.write(WRITE_COMMANDS.ENABLE_GLOBAL_REIMBURSEMENTS_FOR_USD_BANK_ACCOUNT, parameters, onyxData);
 }
 
 function clearEnableGlobalReimbursementsForUSDBankAccount() {
     Onyx.merge(ONYXKEYS.FORMS.ENABLE_GLOBAL_REIMBURSEMENTS, {isSuccess: null, isEnablingGlobalReimbursements: null});
->>>>>>> 227c0c26
 }
 
 function clearCorpayBankAccountFields() {
@@ -1291,14 +1303,11 @@
     clearCorpayBankAccountFields,
     finishCorpayBankAccountOnboarding,
     clearReimbursementAccountFinishCorpayBankAccountOnboarding,
-<<<<<<< HEAD
+    enableGlobalReimbursementsForUSDBankAccount,
+    clearEnableGlobalReimbursementsForUSDBankAccount,
     askForCorpaySignerInformation,
     clearReimbursementAccount,
     clearEnterSignerInformationFormSave,
     sendReminderForCorpaySignerInformation,
     clearReimbursementAccountSendReminderForCorpaySignerInformation,
-=======
-    enableGlobalReimbursementsForUSDBankAccount,
-    clearEnableGlobalReimbursementsForUSDBankAccount,
->>>>>>> 227c0c26
 };