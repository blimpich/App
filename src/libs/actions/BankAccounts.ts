import Onyx from 'react-native-onyx';
import type {FormInputErrors, FormOnyxValues} from '@components/Form/types';
import type {OnfidoDataWithApplicantID} from '@components/Onfido/types';
import * as API from '@libs/API';
import type {
    AddPersonalBankAccountParams,
    BankAccountHandlePlaidErrorParams,
    ConnectBankAccountParams,
    DeletePaymentBankAccountParams,
    OpenReimbursementAccountPageParams,
    SaveCorpayOnboardingBeneficialOwnerParams,
    ValidateBankAccountWithTransactionsParams,
    VerifyIdentityForBankAccountParams,
} from '@libs/API/parameters';
import type {SaveCorpayOnboardingCompanyDetails} from '@libs/API/parameters/SaveCorpayOnboardingCompanyDetailsParams';
<<<<<<< HEAD
import type {SaveCorpayOnboardingDirectorInformation} from '@libs/API/parameters/SaveCorpayOnboardingDirectorInformationParams';
=======
>>>>>>> 4e8db04f
import {READ_COMMANDS, WRITE_COMMANDS} from '@libs/API/types';
import {getMicroSecondOnyxErrorWithTranslationKey} from '@libs/ErrorUtils';
import {translateLocal} from '@libs/Localize';
import Navigation from '@libs/Navigation/Navigation';
import CONST from '@src/CONST';
import type {Country} from '@src/CONST';
import ONYXKEYS from '@src/ONYXKEYS';
import ROUTES from '@src/ROUTES';
import type {Route} from '@src/ROUTES';
import type {PersonalBankAccountForm} from '@src/types/form';
import type {ACHContractStepProps, BeneficialOwnersStepProps, CompanyStepProps, ReimbursementAccountForm, RequestorStepProps} from '@src/types/form/ReimbursementAccountForm';
import type PlaidBankAccount from '@src/types/onyx/PlaidBankAccount';
import type {BankAccountStep, ReimbursementAccountStep, ReimbursementAccountSubStep} from '@src/types/onyx/ReimbursementAccount';
import type {OnyxData} from '@src/types/onyx/Request';
import {setBankAccountSubStep} from './ReimbursementAccount';

export {
    goToWithdrawalAccountSetupStep,
    setBankAccountFormValidationErrors,
    resetReimbursementAccount,
    resetFreePlanBankAccount,
    hideBankAccountErrors,
    setBankAccountSubStep,
    updateReimbursementAccountDraft,
    requestResetFreePlanBankAccount,
    cancelResetFreePlanBankAccount,
} from './ReimbursementAccount';
export {openPlaidBankAccountSelector, openPlaidBankLogin} from './Plaid';
export {openOnfidoFlow, answerQuestionsForWallet, verifyIdentity, acceptWalletTerms} from './Wallet';

type AccountFormValues = typeof ONYXKEYS.FORMS.PERSONAL_BANK_ACCOUNT_FORM | typeof ONYXKEYS.FORMS.REIMBURSEMENT_ACCOUNT_FORM;

type BusinessAddress = {
    addressStreet?: string;
    addressCity?: string;
    addressState?: string;
    addressZipCode?: string;
};

type PersonalAddress = {
    requestorAddressStreet?: string;
    requestorAddressCity?: string;
    requestorAddressState?: string;
    requestorAddressZipCode?: string;
};

function clearPlaid(): Promise<void | void[]> {
    Onyx.set(ONYXKEYS.PLAID_LINK_TOKEN, '');
    Onyx.set(ONYXKEYS.PLAID_CURRENT_EVENT, null);
    return Onyx.set(ONYXKEYS.PLAID_DATA, CONST.PLAID.DEFAULT_DATA);
}

function openPlaidView() {
    clearPlaid().then(() => setBankAccountSubStep(CONST.BANK_ACCOUNT.SETUP_TYPE.PLAID));
}

function setPlaidEvent(eventName: string | null) {
    Onyx.set(ONYXKEYS.PLAID_CURRENT_EVENT, eventName);
}

/**
 * Open the personal bank account setup flow, with an optional exitReportID to redirect to once the flow is finished.
 */
function openPersonalBankAccountSetupView(exitReportID?: string, isUserValidated = true) {
    clearPlaid().then(() => {
        if (exitReportID) {
            Onyx.merge(ONYXKEYS.PERSONAL_BANK_ACCOUNT, {exitReportID});
        }
        if (!isUserValidated) {
            Navigation.navigate(ROUTES.SETTINGS_WALLET_VERIFY_ACCOUNT.getRoute(Navigation.getActiveRoute(), ROUTES.SETTINGS_ADD_BANK_ACCOUNT));
        }
        Navigation.navigate(ROUTES.SETTINGS_ADD_BANK_ACCOUNT);
    });
}

/**
 * Open the personal bank account setup flow using Plaid, with an optional exitReportID to redirect to once the flow is finished.
 */
function openPersonalBankAccountSetupWithPlaid(exitReportID?: string) {
    clearPlaid().then(() => {
        if (exitReportID) {
            Onyx.merge(ONYXKEYS.PERSONAL_BANK_ACCOUNT, {exitReportID});
        }
        Onyx.merge(ONYXKEYS.FORMS.PERSONAL_BANK_ACCOUNT_FORM_DRAFT, {setupType: CONST.BANK_ACCOUNT.SETUP_TYPE.PLAID});
    });
}

function clearPersonalBankAccountSetupType() {
    Onyx.merge(ONYXKEYS.FORMS.PERSONAL_BANK_ACCOUNT_FORM_DRAFT, {setupType: null});
}

/**
 * Whether after adding a bank account we should continue with the KYC flow. If so, we must specify the fallback route.
 */
function setPersonalBankAccountContinueKYCOnSuccess(onSuccessFallbackRoute: Route) {
    Onyx.merge(ONYXKEYS.PERSONAL_BANK_ACCOUNT, {onSuccessFallbackRoute});
}

function clearPersonalBankAccount() {
    clearPlaid();
    Onyx.set(ONYXKEYS.PERSONAL_BANK_ACCOUNT, null);
    Onyx.set(ONYXKEYS.FORMS.PERSONAL_BANK_ACCOUNT_FORM_DRAFT, null);
    clearPersonalBankAccountSetupType();
}

function clearOnfidoToken() {
    Onyx.merge(ONYXKEYS.ONFIDO_TOKEN, '');
    Onyx.merge(ONYXKEYS.ONFIDO_APPLICANT_ID, '');
}

function updateAddPersonalBankAccountDraft(bankData: Partial<PersonalBankAccountForm>) {
    Onyx.merge(ONYXKEYS.FORMS.PERSONAL_BANK_ACCOUNT_FORM_DRAFT, bankData);
}

/**
 * Helper method to build the Onyx data required during setup of a Verified Business Bank Account
 */
function getVBBADataForOnyx(currentStep?: BankAccountStep, shouldShowLoading = true): OnyxData {
    return {
        optimisticData: [
            {
                onyxMethod: Onyx.METHOD.MERGE,
                key: ONYXKEYS.REIMBURSEMENT_ACCOUNT,
                value: {
                    isLoading: shouldShowLoading,
                    errors: null,
                },
            },
        ],
        successData: [
            {
                onyxMethod: Onyx.METHOD.MERGE,
                key: ONYXKEYS.REIMBURSEMENT_ACCOUNT,
                value: {
                    isLoading: false,
                    errors: null,
                    // When setting up a bank account, we save the draft form values in Onyx.
                    // When we update the information for a step, the value of some fields that are returned from the API
                    // can be different from the value that we stored as the draft in Onyx (i.e. the phone number is formatted).
                    // This is why we store the current step used to call the API in order to update the corresponding draft data in Onyx.
                    // If currentStep is undefined that means this step don't need to update the data of the draft in Onyx.
                    draftStep: currentStep,
                },
            },
        ],
        failureData: [
            {
                onyxMethod: Onyx.METHOD.MERGE,
                key: ONYXKEYS.REIMBURSEMENT_ACCOUNT,
                value: {
                    isLoading: false,
                    errors: getMicroSecondOnyxErrorWithTranslationKey('walletPage.addBankAccountFailure'),
                },
            },
        ],
    };
}

function addBusinessWebsiteForDraft(websiteUrl: string) {
    Onyx.merge(ONYXKEYS.FORMS.REIMBURSEMENT_ACCOUNT_FORM_DRAFT, {website: websiteUrl});
}

/**
 * Submit Bank Account step with Plaid data so php can perform some checks.
 */
function connectBankAccountWithPlaid(bankAccountID: number, selectedPlaidBankAccount: PlaidBankAccount, policyID: string) {
    const parameters: ConnectBankAccountParams = {
        bankAccountID,
        routingNumber: selectedPlaidBankAccount.routingNumber,
        accountNumber: selectedPlaidBankAccount.accountNumber,
        bank: selectedPlaidBankAccount.bankName,
        plaidAccountID: selectedPlaidBankAccount.plaidAccountID,
        plaidAccessToken: selectedPlaidBankAccount.plaidAccessToken,
        plaidMask: selectedPlaidBankAccount.mask,
        isSavings: selectedPlaidBankAccount.isSavings,
        policyID,
    };

    API.write(WRITE_COMMANDS.CONNECT_BANK_ACCOUNT_WITH_PLAID, parameters, getVBBADataForOnyx());
}

/**
 * Adds a bank account via Plaid
 *
 * TODO: offline pattern for this command will have to be added later once the pattern B design doc is complete
 */
function addPersonalBankAccount(account: PlaidBankAccount) {
    const parameters: AddPersonalBankAccountParams = {
        addressName: account.addressName ?? '',
        routingNumber: account.routingNumber,
        accountNumber: account.accountNumber,
        isSavings: account.isSavings ?? false,
        setupType: 'plaid',
        bank: account.bankName,
        plaidAccountID: account.plaidAccountID,
        plaidAccessToken: account.plaidAccessToken,
    };

    const onyxData: OnyxData = {
        optimisticData: [
            {
                onyxMethod: Onyx.METHOD.MERGE,
                key: ONYXKEYS.PERSONAL_BANK_ACCOUNT,
                value: {
                    isLoading: true,
                    errors: null,
                    plaidAccountID: account.plaidAccountID,
                },
            },
        ],
        successData: [
            {
                onyxMethod: Onyx.METHOD.MERGE,
                key: ONYXKEYS.PERSONAL_BANK_ACCOUNT,
                value: {
                    isLoading: false,
                    errors: null,
                    shouldShowSuccess: true,
                },
            },
            {
                onyxMethod: Onyx.METHOD.MERGE,
                key: ONYXKEYS.USER_WALLET,
                value: {
                    currentStep: CONST.WALLET.STEP.ADDITIONAL_DETAILS,
                },
            },
        ],
        failureData: [
            {
                onyxMethod: Onyx.METHOD.MERGE,
                key: ONYXKEYS.PERSONAL_BANK_ACCOUNT,
                value: {
                    isLoading: false,
                    errors: getMicroSecondOnyxErrorWithTranslationKey('walletPage.addBankAccountFailure'),
                },
            },
        ],
    };

    API.write(WRITE_COMMANDS.ADD_PERSONAL_BANK_ACCOUNT, parameters, onyxData);
}

function deletePaymentBankAccount(bankAccountID: number) {
    const parameters: DeletePaymentBankAccountParams = {bankAccountID};

    const onyxData: OnyxData = {
        optimisticData: [
            {
                onyxMethod: Onyx.METHOD.MERGE,
                key: `${ONYXKEYS.BANK_ACCOUNT_LIST}`,
                value: {[bankAccountID]: {pendingAction: CONST.RED_BRICK_ROAD_PENDING_ACTION.DELETE}},
            },
        ],

        // Sometimes pusher updates aren't received when we close the App while still offline,
        // so we are setting the bankAccount to null here to ensure that it gets cleared out once we come back online.
        successData: [
            {
                onyxMethod: Onyx.METHOD.MERGE,
                key: `${ONYXKEYS.BANK_ACCOUNT_LIST}`,
                value: {[bankAccountID]: null},
            },
        ],
    };

    API.write(WRITE_COMMANDS.DELETE_PAYMENT_BANK_ACCOUNT, parameters, onyxData);
}

/**
 * Update the user's personal information on the bank account in database.
 *
 * This action is called by the requestor step in the Verified Bank Account flow
 * @param bankAccountID - ID for bank account
 * @param params - User personal data
 * @param policyID - ID of the policy we're setting the bank account on
 * @param isConfirmPage - If we're submitting from the confirmation substep, to trigger all external checks
 */
function updatePersonalInformationForBankAccount(bankAccountID: number, params: RequestorStepProps, policyID: string, isConfirmPage: boolean) {
    API.write(
        WRITE_COMMANDS.UPDATE_PERSONAL_INFORMATION_FOR_BANK_ACCOUNT,
        {
            ...params,
            bankAccountID,
            policyID,
            confirm: isConfirmPage,
        },
        getVBBADataForOnyx(CONST.BANK_ACCOUNT.STEP.REQUESTOR, isConfirmPage),
    );
}

function validateBankAccount(bankAccountID: number, validateCode: string, policyID: string) {
    const parameters: ValidateBankAccountWithTransactionsParams = {
        bankAccountID,
        validateCode,
        policyID,
    };

    const onyxData: OnyxData = {
        optimisticData: [
            {
                onyxMethod: Onyx.METHOD.MERGE,
                key: ONYXKEYS.REIMBURSEMENT_ACCOUNT,
                value: {
                    isLoading: true,
                    errors: null,
                },
            },
        ],
        successData: [
            {
                onyxMethod: Onyx.METHOD.MERGE,
                key: ONYXKEYS.REIMBURSEMENT_ACCOUNT,
                value: {
                    isLoading: false,
                },
            },
        ],
        failureData: [
            {
                onyxMethod: Onyx.METHOD.MERGE,
                key: ONYXKEYS.REIMBURSEMENT_ACCOUNT,
                value: {
                    isLoading: false,
                    errors: getMicroSecondOnyxErrorWithTranslationKey('common.genericErrorMessage'),
                },
            },
        ],
    };

    API.write(WRITE_COMMANDS.VALIDATE_BANK_ACCOUNT_WITH_TRANSACTIONS, parameters, onyxData);
}

function getCorpayBankAccountFields(country: string, currency: string) {
    const parameters = {
        countryISO: country,
        currency,
        isWithdrawal: true,
        isBusinessBankAccount: true,
    };

    const onyxData: OnyxData = {
        optimisticData: [
            {
                onyxMethod: Onyx.METHOD.MERGE,
                key: ONYXKEYS.CORPAY_FIELDS,
                value: {
                    isLoading: true,
                    isSuccess: false,
                },
            },
        ],
        successData: [
            {
                onyxMethod: Onyx.METHOD.MERGE,
                key: ONYXKEYS.CORPAY_FIELDS,
                value: {
                    isLoading: false,
                    isSuccess: true,
                },
            },
        ],
        failureData: [
            {
                onyxMethod: Onyx.METHOD.MERGE,
                key: ONYXKEYS.CORPAY_FIELDS,
                value: {
                    isLoading: false,
                    isSuccess: false,
                },
            },
        ],
    };

    return API.read(READ_COMMANDS.GET_CORPAY_BANK_ACCOUNT_FIELDS, parameters, onyxData);
}

function createCorpayBankAccount(fields: ReimbursementAccountForm) {
    const parameters = {
        type: 1,
        isSavings: false,
        isWithdrawal: true,
        inputs: JSON.stringify(fields),
    };

    const onyxData: OnyxData = {
        optimisticData: [
            {
                onyxMethod: Onyx.METHOD.MERGE,
                key: ONYXKEYS.REIMBURSEMENT_ACCOUNT,
                value: {
                    isLoading: true,
                    isCreateCorpayBankAccount: true,
                },
            },
        ],
        successData: [
            {
                onyxMethod: Onyx.METHOD.MERGE,
                key: ONYXKEYS.REIMBURSEMENT_ACCOUNT,
                value: {
                    isLoading: false,
                    isCreateCorpayBankAccount: false,
                    isSuccess: true,
                },
            },
        ],
        failureData: [
            {
                onyxMethod: Onyx.METHOD.MERGE,
                key: ONYXKEYS.REIMBURSEMENT_ACCOUNT,
                value: {
                    isLoading: false,
                    isCreateCorpayBankAccount: false,
                    isSuccess: false,
                    errors: getMicroSecondOnyxErrorWithTranslationKey('common.genericErrorMessage'),
                },
            },
        ],
    };

    return API.write(WRITE_COMMANDS.BANK_ACCOUNT_CREATE_CORPAY, parameters, onyxData);
}

function getCorpayOnboardingFields(country: Country | '') {
    return API.read(READ_COMMANDS.GET_CORPAY_ONBOARDING_FIELDS, {countryISO: country});
}

function saveCorpayOnboardingCompanyDetails(parameters: SaveCorpayOnboardingCompanyDetails, bankAccountID: number) {
    const formattedParams = {
        inputs: JSON.stringify(parameters),
        bankAccountID,
    };

    const onyxData: OnyxData = {
        optimisticData: [
            {
                onyxMethod: Onyx.METHOD.MERGE,
                key: ONYXKEYS.REIMBURSEMENT_ACCOUNT,
                value: {
                    isSavingCorpayOnboardingCompanyFields: true,
                    errors: null,
                },
            },
        ],
        successData: [
            {
                onyxMethod: Onyx.METHOD.MERGE,
                key: ONYXKEYS.REIMBURSEMENT_ACCOUNT,
                value: {
                    isSavingCorpayOnboardingCompanyFields: false,
                    isSuccess: true,
                },
            },
        ],
        failureData: [
            {
                onyxMethod: Onyx.METHOD.MERGE,
                key: ONYXKEYS.REIMBURSEMENT_ACCOUNT,
                value: {
                    isSavingCorpayOnboardingCompanyFields: false,
                    isSuccess: false,
<<<<<<< HEAD
                    errors: ErrorUtils.getMicroSecondOnyxErrorWithTranslationKey('common.genericErrorMessage'),
=======
                    errors: getMicroSecondOnyxErrorWithTranslationKey('common.genericErrorMessage'),
>>>>>>> 4e8db04f
                },
            },
        ],
    };

    return API.write(WRITE_COMMANDS.SAVE_CORPAY_ONBOARDING_COMPANY_DETAILS, formattedParams, onyxData);
}

function saveCorpayOnboardingBeneficialOwners(parameters: SaveCorpayOnboardingBeneficialOwnerParams) {
<<<<<<< HEAD
    return API.write(WRITE_COMMANDS.SAVE_CORPAY_ONBOARDING_BENEFICIAL_OWNER, parameters);
}

function saveCorpayOnboardingDirectorInformation(parameters: SaveCorpayOnboardingDirectorInformation, bankAccountID: number) {
    const formattedParams = {
        inputs: JSON.stringify(parameters),
        bankAccountID,
    };

=======
>>>>>>> 4e8db04f
    const onyxData: OnyxData = {
        optimisticData: [
            {
                onyxMethod: Onyx.METHOD.MERGE,
                key: ONYXKEYS.REIMBURSEMENT_ACCOUNT,
                value: {
<<<<<<< HEAD
                    isSavingCorpayOnboardingDirectorInformation: true,
=======
                    isSavingCorpayOnboardingBeneficialOwnersFields: true,
>>>>>>> 4e8db04f
                    errors: null,
                },
            },
        ],
        successData: [
            {
                onyxMethod: Onyx.METHOD.MERGE,
                key: ONYXKEYS.REIMBURSEMENT_ACCOUNT,
                value: {
<<<<<<< HEAD
                    isSavingCorpayOnboardingDirectorInformation: false,
=======
                    isSavingCorpayOnboardingBeneficialOwnersFields: false,
>>>>>>> 4e8db04f
                    isSuccess: true,
                },
            },
        ],
        failureData: [
            {
                onyxMethod: Onyx.METHOD.MERGE,
                key: ONYXKEYS.REIMBURSEMENT_ACCOUNT,
                value: {
<<<<<<< HEAD
                    isSavingCorpayOnboardingDirectorInformation: false,
                    isSuccess: false,
                    errors: ErrorUtils.getMicroSecondOnyxErrorWithTranslationKey('common.genericErrorMessage'),
                },
            },
        ],
    };

    return API.write(WRITE_COMMANDS.SAVE_CORPAY_ONBOARDING_DIRECTOR_INFORMATION, formattedParams, onyxData);
=======
                    isSavingCorpayOnboardingBeneficialOwnersFields: false,
                    isSuccess: false,
                    errors: getMicroSecondOnyxErrorWithTranslationKey('common.genericErrorMessage'),
                },
            },
        ],
    };

    return API.write(WRITE_COMMANDS.SAVE_CORPAY_ONBOARDING_BENEFICIAL_OWNER, parameters, onyxData);
>>>>>>> 4e8db04f
}

function clearReimbursementAccount() {
    Onyx.set(ONYXKEYS.REIMBURSEMENT_ACCOUNT, null);
}

function clearReimbursementAccountBankCreation() {
    Onyx.merge(ONYXKEYS.REIMBURSEMENT_ACCOUNT, {isCreateCorpayBankAccount: null, isSuccess: null, isLoading: null});
}

function clearReimbursementAccountSaveCorpayOnboardingCompanyDetails() {
    Onyx.merge(ONYXKEYS.REIMBURSEMENT_ACCOUNT, {isSuccess: null, isSavingCorpayOnboardingCompanyFields: null});
}

<<<<<<< HEAD
=======
function clearReimbursementAccountSaveCorpayOnboardingBeneficialOwners() {
    Onyx.merge(ONYXKEYS.REIMBURSEMENT_ACCOUNT, {isSuccess: null, isSavingCorpayOnboardingBeneficialOwnersFields: null});
}

>>>>>>> 4e8db04f
/**
 * Function to display and fetch data for Reimbursement Account step
 * @param stepToOpen - current step to open
 * @param subStep - particular step
 * @param localCurrentStep - last step on device
 * @param policyID - policy ID
 */
function openReimbursementAccountPage(stepToOpen: ReimbursementAccountStep, subStep: ReimbursementAccountSubStep, localCurrentStep: ReimbursementAccountStep, policyID: string) {
    const onyxData: OnyxData = {
        optimisticData: [
            {
                onyxMethod: Onyx.METHOD.MERGE,
                key: ONYXKEYS.REIMBURSEMENT_ACCOUNT,
                value: {
                    isLoading: true,
                },
            },
        ],
        successData: [
            {
                onyxMethod: Onyx.METHOD.MERGE,
                key: ONYXKEYS.REIMBURSEMENT_ACCOUNT,
                value: {
                    isLoading: false,
                },
            },
        ],
        failureData: [
            {
                onyxMethod: Onyx.METHOD.MERGE,
                key: ONYXKEYS.REIMBURSEMENT_ACCOUNT,
                value: {
                    isLoading: false,
                },
            },
        ],
    };

    const parameters: OpenReimbursementAccountPageParams = {
        stepToOpen,
        subStep,
        localCurrentStep,
        policyID,
    };

    return API.read(READ_COMMANDS.OPEN_REIMBURSEMENT_ACCOUNT_PAGE, parameters, onyxData);
}

/**
 * Updates the bank account in the database with the company step data
 * @param params - Business step form data
 * @param policyID - ID of the policy we're setting the bank account on
 * @param isConfirmPage - If we're submitting from the confirmation substep, to trigger all external checks
 */
function updateCompanyInformationForBankAccount(bankAccountID: number, params: Partial<CompanyStepProps>, policyID: string, isConfirmPage: boolean) {
    API.write(
        WRITE_COMMANDS.UPDATE_COMPANY_INFORMATION_FOR_BANK_ACCOUNT,
        {
            ...params,
            bankAccountID,
            policyID,
            confirm: isConfirmPage,
        },
        getVBBADataForOnyx(CONST.BANK_ACCOUNT.STEP.COMPANY, isConfirmPage),
    );
}

/**
 * Add beneficial owners for the bank account and verify the accuracy of the information provided
 * @param params - Beneficial Owners step form params
 */
function updateBeneficialOwnersForBankAccount(bankAccountID: number, params: Partial<BeneficialOwnersStepProps>, policyID: string) {
    API.write(
        WRITE_COMMANDS.UPDATE_BENEFICIAL_OWNERS_FOR_BANK_ACCOUNT,
        {
            ...params,
            bankAccountID,
            policyID,
        },
        getVBBADataForOnyx(),
    );
}

/**
 * Accept the ACH terms and conditions and verify the accuracy of the information provided
 * @param params - Verification step form params
 */
function acceptACHContractForBankAccount(bankAccountID: number, params: ACHContractStepProps, policyID: string) {
    API.write(
        WRITE_COMMANDS.ACCEPT_ACH_CONTRACT_FOR_BANK_ACCOUNT,
        {
            ...params,
            bankAccountID,
            policyID,
        },
        getVBBADataForOnyx(),
    );
}

/**
 * Create the bank account with manually entered data.
 */
function connectBankAccountManually(bankAccountID: number, bankAccount: PlaidBankAccount, policyID: string) {
    const parameters: ConnectBankAccountParams = {
        bankAccountID,
        routingNumber: bankAccount.routingNumber,
        accountNumber: bankAccount.accountNumber,
        bank: bankAccount.bankName,
        plaidAccountID: bankAccount.plaidAccountID,
        plaidAccessToken: bankAccount.plaidAccessToken,
        plaidMask: bankAccount.mask,
        isSavings: bankAccount.isSavings,
        policyID,
    };

    API.write(WRITE_COMMANDS.CONNECT_BANK_ACCOUNT_MANUALLY, parameters, getVBBADataForOnyx(CONST.BANK_ACCOUNT.STEP.BANK_ACCOUNT));
}

/**
 * Verify the user's identity via Onfido
 */
function verifyIdentityForBankAccount(bankAccountID: number, onfidoData: OnfidoDataWithApplicantID, policyID?: string) {
    const parameters: VerifyIdentityForBankAccountParams = {
        bankAccountID,
        onfidoData: JSON.stringify(onfidoData),
        policyID,
    };

    API.write(WRITE_COMMANDS.VERIFY_IDENTITY_FOR_BANK_ACCOUNT, parameters, getVBBADataForOnyx());
}

function openWorkspaceView(policyID: string) {
    API.read(
        READ_COMMANDS.OPEN_WORKSPACE_VIEW,
        {
            policyID,
        },
        {
            optimisticData: [
                {
                    onyxMethod: Onyx.METHOD.MERGE,
                    key: ONYXKEYS.REIMBURSEMENT_ACCOUNT,
                    value: {
                        isLoading: true,
                    },
                },
            ],
            successData: [
                {
                    onyxMethod: Onyx.METHOD.MERGE,
                    key: ONYXKEYS.REIMBURSEMENT_ACCOUNT,
                    value: {
                        isLoading: false,
                    },
                },
            ],
            failureData: [
                {
                    onyxMethod: Onyx.METHOD.MERGE,
                    key: ONYXKEYS.REIMBURSEMENT_ACCOUNT,
                    value: {
                        isLoading: false,
                    },
                },
            ],
        },
    );
}

function handlePlaidError(bankAccountID: number, error: string, errorDescription: string, plaidRequestID: string) {
    const parameters: BankAccountHandlePlaidErrorParams = {
        bankAccountID,
        error,
        errorDescription,
        plaidRequestID,
    };

    API.write(WRITE_COMMANDS.BANK_ACCOUNT_HANDLE_PLAID_ERROR, parameters);
}

/**
 * Set the reimbursement account loading so that it happens right away, instead of when the API command is processed.
 */
function setReimbursementAccountLoading(isLoading: boolean) {
    Onyx.merge(ONYXKEYS.REIMBURSEMENT_ACCOUNT, {isLoading});
}

function validatePlaidSelection(values: FormOnyxValues<AccountFormValues>): FormInputErrors<AccountFormValues> {
    const errorFields: FormInputErrors<AccountFormValues> = {};

    if (!values.selectedPlaidAccountID) {
        errorFields.selectedPlaidAccountID = translateLocal('bankAccount.error.youNeedToSelectAnOption');
    }

    return errorFields;
}

export {
    acceptACHContractForBankAccount,
    addBusinessWebsiteForDraft,
    addPersonalBankAccount,
    clearOnfidoToken,
    clearPersonalBankAccount,
    clearPlaid,
    setPlaidEvent,
    openPlaidView,
    connectBankAccountManually,
    connectBankAccountWithPlaid,
    createCorpayBankAccount,
    deletePaymentBankAccount,
    handlePlaidError,
    setPersonalBankAccountContinueKYCOnSuccess,
    openPersonalBankAccountSetupView,
    clearReimbursementAccount,
    openReimbursementAccountPage,
    updateBeneficialOwnersForBankAccount,
    updateCompanyInformationForBankAccount,
    updatePersonalInformationForBankAccount,
    openWorkspaceView,
    validateBankAccount,
    verifyIdentityForBankAccount,
    setReimbursementAccountLoading,
    openPersonalBankAccountSetupWithPlaid,
    updateAddPersonalBankAccountDraft,
    clearPersonalBankAccountSetupType,
    validatePlaidSelection,
    getCorpayBankAccountFields,
    clearReimbursementAccountBankCreation,
    getCorpayOnboardingFields,
    saveCorpayOnboardingCompanyDetails,
    clearReimbursementAccountSaveCorpayOnboardingCompanyDetails,
    saveCorpayOnboardingBeneficialOwners,
<<<<<<< HEAD
    saveCorpayOnboardingDirectorInformation,
=======
    clearReimbursementAccountSaveCorpayOnboardingBeneficialOwners,
>>>>>>> 4e8db04f
};

export type {BusinessAddress, PersonalAddress};<|MERGE_RESOLUTION|>--- conflicted
+++ resolved
@@ -13,10 +13,7 @@
     VerifyIdentityForBankAccountParams,
 } from '@libs/API/parameters';
 import type {SaveCorpayOnboardingCompanyDetails} from '@libs/API/parameters/SaveCorpayOnboardingCompanyDetailsParams';
-<<<<<<< HEAD
 import type {SaveCorpayOnboardingDirectorInformation} from '@libs/API/parameters/SaveCorpayOnboardingDirectorInformationParams';
-=======
->>>>>>> 4e8db04f
 import {READ_COMMANDS, WRITE_COMMANDS} from '@libs/API/types';
 import {getMicroSecondOnyxErrorWithTranslationKey} from '@libs/ErrorUtils';
 import {translateLocal} from '@libs/Localize';
@@ -479,11 +476,7 @@
                 value: {
                     isSavingCorpayOnboardingCompanyFields: false,
                     isSuccess: false,
-<<<<<<< HEAD
-                    errors: ErrorUtils.getMicroSecondOnyxErrorWithTranslationKey('common.genericErrorMessage'),
-=======
                     errors: getMicroSecondOnyxErrorWithTranslationKey('common.genericErrorMessage'),
->>>>>>> 4e8db04f
                 },
             },
         ],
@@ -493,8 +486,41 @@
 }
 
 function saveCorpayOnboardingBeneficialOwners(parameters: SaveCorpayOnboardingBeneficialOwnerParams) {
-<<<<<<< HEAD
-    return API.write(WRITE_COMMANDS.SAVE_CORPAY_ONBOARDING_BENEFICIAL_OWNER, parameters);
+    const onyxData: OnyxData = {
+        optimisticData: [
+            {
+                onyxMethod: Onyx.METHOD.MERGE,
+                key: ONYXKEYS.REIMBURSEMENT_ACCOUNT,
+                value: {
+                    isSavingCorpayOnboardingBeneficialOwnersFields: true,
+                    errors: null,
+                },
+            },
+        ],
+        successData: [
+            {
+                onyxMethod: Onyx.METHOD.MERGE,
+                key: ONYXKEYS.REIMBURSEMENT_ACCOUNT,
+                value: {
+                    isSavingCorpayOnboardingBeneficialOwnersFields: false,
+                    isSuccess: true,
+                },
+            },
+        ],
+        failureData: [
+            {
+                onyxMethod: Onyx.METHOD.MERGE,
+                key: ONYXKEYS.REIMBURSEMENT_ACCOUNT,
+                value: {
+                    isSavingCorpayOnboardingBeneficialOwnersFields: false,
+                    isSuccess: false,
+                    errors: getMicroSecondOnyxErrorWithTranslationKey('common.genericErrorMessage'),
+                },
+            },
+        ],
+    };
+
+    return API.write(WRITE_COMMANDS.SAVE_CORPAY_ONBOARDING_BENEFICIAL_OWNER, parameters, onyxData);
 }
 
 function saveCorpayOnboardingDirectorInformation(parameters: SaveCorpayOnboardingDirectorInformation, bankAccountID: number) {
@@ -503,19 +529,13 @@
         bankAccountID,
     };
 
-=======
->>>>>>> 4e8db04f
     const onyxData: OnyxData = {
         optimisticData: [
             {
                 onyxMethod: Onyx.METHOD.MERGE,
                 key: ONYXKEYS.REIMBURSEMENT_ACCOUNT,
                 value: {
-<<<<<<< HEAD
                     isSavingCorpayOnboardingDirectorInformation: true,
-=======
-                    isSavingCorpayOnboardingBeneficialOwnersFields: true,
->>>>>>> 4e8db04f
                     errors: null,
                 },
             },
@@ -525,11 +545,7 @@
                 onyxMethod: Onyx.METHOD.MERGE,
                 key: ONYXKEYS.REIMBURSEMENT_ACCOUNT,
                 value: {
-<<<<<<< HEAD
                     isSavingCorpayOnboardingDirectorInformation: false,
-=======
-                    isSavingCorpayOnboardingBeneficialOwnersFields: false,
->>>>>>> 4e8db04f
                     isSuccess: true,
                 },
             },
@@ -539,7 +555,6 @@
                 onyxMethod: Onyx.METHOD.MERGE,
                 key: ONYXKEYS.REIMBURSEMENT_ACCOUNT,
                 value: {
-<<<<<<< HEAD
                     isSavingCorpayOnboardingDirectorInformation: false,
                     isSuccess: false,
                     errors: ErrorUtils.getMicroSecondOnyxErrorWithTranslationKey('common.genericErrorMessage'),
@@ -549,17 +564,6 @@
     };
 
     return API.write(WRITE_COMMANDS.SAVE_CORPAY_ONBOARDING_DIRECTOR_INFORMATION, formattedParams, onyxData);
-=======
-                    isSavingCorpayOnboardingBeneficialOwnersFields: false,
-                    isSuccess: false,
-                    errors: getMicroSecondOnyxErrorWithTranslationKey('common.genericErrorMessage'),
-                },
-            },
-        ],
-    };
-
-    return API.write(WRITE_COMMANDS.SAVE_CORPAY_ONBOARDING_BENEFICIAL_OWNER, parameters, onyxData);
->>>>>>> 4e8db04f
 }
 
 function clearReimbursementAccount() {
@@ -574,13 +578,10 @@
     Onyx.merge(ONYXKEYS.REIMBURSEMENT_ACCOUNT, {isSuccess: null, isSavingCorpayOnboardingCompanyFields: null});
 }
 
-<<<<<<< HEAD
-=======
 function clearReimbursementAccountSaveCorpayOnboardingBeneficialOwners() {
     Onyx.merge(ONYXKEYS.REIMBURSEMENT_ACCOUNT, {isSuccess: null, isSavingCorpayOnboardingBeneficialOwnersFields: null});
 }
 
->>>>>>> 4e8db04f
 /**
  * Function to display and fetch data for Reimbursement Account step
  * @param stepToOpen - current step to open
@@ -813,11 +814,8 @@
     saveCorpayOnboardingCompanyDetails,
     clearReimbursementAccountSaveCorpayOnboardingCompanyDetails,
     saveCorpayOnboardingBeneficialOwners,
-<<<<<<< HEAD
     saveCorpayOnboardingDirectorInformation,
-=======
     clearReimbursementAccountSaveCorpayOnboardingBeneficialOwners,
->>>>>>> 4e8db04f
 };
 
 export type {BusinessAddress, PersonalAddress};