--- conflicted
+++ resolved
@@ -79,13 +79,8 @@
 /**
  * Open the personal bank account setup flow, with an optional exitReportID to redirect to once the flow is finished.
  */
-<<<<<<< HEAD
-function openPersonalBankAccountSetupView(exitReportID?: string, isUserValidated = true) {
+function openPersonalBankAccountSetupView(exitReportID?: string, policyID?: string, source?: string, isUserValidated = true) {
     clearInternationalBankAccount().then(() => {
-=======
-function openPersonalBankAccountSetupView(exitReportID?: string, policyID?: string, source?: string, isUserValidated = true) {
-    clearPlaid().then(() => {
->>>>>>> 46a58878
         if (exitReportID) {
             Onyx.merge(ONYXKEYS.PERSONAL_BANK_ACCOUNT, {exitReportID});
         }
