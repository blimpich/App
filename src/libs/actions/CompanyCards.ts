--- conflicted
+++ resolved
@@ -1,9 +1,5 @@
-import type {OnyxEntry, OnyxUpdate} from 'react-native-onyx';
+import type {OnyxEntry, OnyxUpdate, OnyxCollection} from 'react-native-onyx';
 import Onyx from 'react-native-onyx';
-<<<<<<< HEAD
-import type {OnyxCollection, OnyxUpdate} from 'react-native-onyx';
-=======
->>>>>>> 86a7c900
 import * as API from '@libs/API';
 import type {
     AssignCompanyCardParams,
@@ -22,11 +18,7 @@
 import * as ReportUtils from '@libs/ReportUtils';
 import CONST from '@src/CONST';
 import ONYXKEYS from '@src/ONYXKEYS';
-<<<<<<< HEAD
-import type {Card, WorkspaceCardsList} from '@src/types/onyx';
-=======
-import type {Card, CardFeeds} from '@src/types/onyx';
->>>>>>> 86a7c900
+import type {Card, CardFeeds, WorkspaceCardsList} from '@src/types/onyx';
 import type {AssignCard, AssignCardData} from '@src/types/onyx/AssignCard';
 import type {AddNewCardFeedData, AddNewCardFeedStep, CompanyCardFeed, CompanyCardFeedConnection} from '@src/types/onyx/CardFeeds';
 import type {OnyxData} from '@src/types/onyx/Request';
