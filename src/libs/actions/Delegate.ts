--- conflicted
+++ resolved
@@ -1,24 +1,15 @@
 import Onyx from 'react-native-onyx';
 import type {OnyxUpdate} from 'react-native-onyx';
 import * as API from '@libs/API';
-<<<<<<< HEAD
 import type {AddDelegateParams, RemoveDelegateParams} from '@libs/API/parameters';
 import {SIDE_EFFECT_REQUEST_COMMANDS, WRITE_COMMANDS} from '@libs/API/types';
-=======
-import type {AddDelegateParams} from '@libs/API/parameters';
-import {SIDE_EFFECT_REQUEST_COMMANDS, WRITE_COMMANDS} from '@libs/API/types';
 import * as ErrorUtils from '@libs/ErrorUtils';
->>>>>>> aa5dabe3
 import Log from '@libs/Log';
 import * as NetworkStore from '@libs/Network/NetworkStore';
 import * as SequentialQueue from '@libs/Network/SequentialQueue';
 import CONST from '@src/CONST';
 import ONYXKEYS from '@src/ONYXKEYS';
-<<<<<<< HEAD
-import type {DelegatedAccess, DelegateRole} from '@src/types/onyx/Account';
-=======
 import type {Delegate, DelegatedAccess, DelegateRole} from '@src/types/onyx/Account';
->>>>>>> aa5dabe3
 import {confirmReadyToOpenApp, openApp} from './App';
 import updateSessionAuthTokens from './Session/updateSessionAuthTokens';
 
@@ -170,9 +161,6 @@
     Onyx.merge(ONYXKEYS.ACCOUNT, {delegatedAccess: {delegators: delegatedAccess.delegators.map((delegator) => ({...delegator, errorFields: undefined}))}});
 }
 
-<<<<<<< HEAD
-function addDelegate(email: string, role: DelegateRole) {
-=======
 function requestValidationCode() {
     API.write(WRITE_COMMANDS.RESEND_VALIDATE_CODE, null);
 }
@@ -210,24 +198,12 @@
         ];
     };
 
->>>>>>> aa5dabe3
     const optimisticData: OnyxUpdate[] = [
         {
             onyxMethod: Onyx.METHOD.MERGE,
             key: ONYXKEYS.ACCOUNT,
             value: {
                 delegatedAccess: {
-<<<<<<< HEAD
-                    delegates: [
-                        ...(delegatedAccess.delegates ?? []),
-                        {email, role, pendingAction: 'add', pendingFields: {email: CONST.RED_BRICK_ROAD_PENDING_ACTION.ADD, role: CONST.RED_BRICK_ROAD_PENDING_ACTION.ADD}},
-                    ],
-                },
-            },
-        },
-    ];
-
-=======
                     delegates: optimisticDelegateData(),
                 },
             },
@@ -266,21 +242,12 @@
         ];
     };
 
->>>>>>> aa5dabe3
     const successData: OnyxUpdate[] = [
         {
             onyxMethod: Onyx.METHOD.MERGE,
             key: ONYXKEYS.ACCOUNT,
             value: {
                 delegatedAccess: {
-<<<<<<< HEAD
-                    delegates: [...(delegatedAccess.delegates ?? []), {email, role, error: undefined, pendingAction: null, pendingFields: {email: null, role: null}}],
-                },
-            },
-        },
-    ];
-
-=======
                     delegates: successDelegateData(),
                 },
             },
@@ -317,22 +284,12 @@
         ];
     };
 
->>>>>>> aa5dabe3
     const failureData: OnyxUpdate[] = [
         {
             onyxMethod: Onyx.METHOD.MERGE,
             key: ONYXKEYS.ACCOUNT,
             value: {
                 delegatedAccess: {
-<<<<<<< HEAD
-                    delegates: delegatedAccess.delegates?.map((delegate) => (delegate.email !== email ? delegate : {...delegate, error: 'delegate.genericError'})),
-                },
-            },
-        },
-    ];
-
-    const parameters: AddDelegateParams = {delegate: email, role};
-=======
                     delegates: failureDelegateData(),
                 },
             },
@@ -340,12 +297,10 @@
     ];
 
     const parameters: AddDelegateParams = {delegate: email, validateCode, role};
->>>>>>> aa5dabe3
 
     API.write(WRITE_COMMANDS.ADD_DELEGATE, parameters, {optimisticData, successData, failureData});
 }
 
-<<<<<<< HEAD
 function removeDelegate(email: string) {
     if (!email) {
         return;
@@ -361,6 +316,7 @@
                         delegate.email === email
                             ? {
                                   ...delegate,
+                                  errorFields: {removeDelegate: null},
                                   pendingAction: CONST.RED_BRICK_ROAD_PENDING_ACTION.DELETE,
                                   pendingFields: {email: CONST.RED_BRICK_ROAD_PENDING_ACTION.DELETE, role: CONST.RED_BRICK_ROAD_PENDING_ACTION.DELETE},
                               }
@@ -390,7 +346,16 @@
             value: {
                 delegatedAccess: {
                     delegates: delegatedAccess.delegates?.map((delegate) =>
-                        delegate.email === email ? {...delegate, error: 'delegate.genericError', pendingAction: null, pendingFields: undefined} : delegate,
+                        delegate.email === email
+                            ? {
+                                  ...delegate,
+                                  errorFields: {
+                                      removeDelegate: ErrorUtils.getMicroSecondOnyxErrorWithTranslationKey('delegate.genericError'),
+                                  },
+                                  pendingAction: null,
+                                  pendingFields: undefined,
+                              }
+                            : delegate,
                     ),
                 },
             },
@@ -402,8 +367,6 @@
     API.write(WRITE_COMMANDS.REMOVE_DELEGATE, parameters, {optimisticData, successData, failureData});
 }
 
-export {connect, disconnect, clearDelegatorErrors, addDelegate, removeDelegate};
-=======
 function clearAddDelegateErrors(email: string, fieldName: string) {
     if (!delegatedAccess?.delegates) {
         return;
@@ -428,5 +391,4 @@
     });
 }
 
-export {connect, disconnect, clearDelegatorErrors, addDelegate, requestValidationCode, clearAddDelegateErrors, removePendingDelegate};
->>>>>>> aa5dabe3
+export {connect, disconnect, clearDelegatorErrors, addDelegate, requestValidationCode, clearAddDelegateErrors, removePendingDelegate, removeDelegate};