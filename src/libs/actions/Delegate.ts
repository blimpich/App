--- conflicted
+++ resolved
@@ -158,23 +158,17 @@
 
                     NetworkStore.setAuthToken(response?.restrictedToken ?? null);
                     confirmReadyToOpenApp();
-<<<<<<< HEAD
                     openApp().then(() => {
                         if (!CONFIG.IS_HYBRID_APP) {
                             return;
                         }
-                        HybridAppModule.switchAccount(email, restrictedToken, policyID, String(previousAccountID));
-                    });
-=======
-                    openApp().then(() =>
-                        NativeModules.HybridAppModule?.switchAccount({
+                        HybridAppModule.switchAccount({
                             newDotCurrentAccountEmail: email,
                             authToken: restrictedToken,
                             policyID,
                             accountID: String(previousAccountID),
-                        }),
-                    );
->>>>>>> c5bba74f
+                        });
+                    });
                 });
         })
         .catch((error) => {
@@ -258,23 +252,17 @@
                     NetworkStore.setAuthToken(response?.authToken ?? null);
 
                     confirmReadyToOpenApp();
-<<<<<<< HEAD
                     openApp().then(() => {
                         if (!CONFIG.IS_HYBRID_APP) {
                             return;
                         }
-                        HybridAppModule.switchAccount(requesterEmail, authToken, '', '');
-                    });
-=======
-                    openApp().then(() =>
-                        NativeModules.HybridAppModule?.switchAccount({
+                        HybridAppModule.switchAccount({
                             newDotCurrentAccountEmail: requesterEmail,
                             authToken,
                             policyID: '',
                             accountID: '',
-                        }),
-                    );
->>>>>>> c5bba74f
+                        });
+                    });
                 });
         })
         .catch((error) => {
