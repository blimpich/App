--- conflicted
+++ resolved
@@ -156,7 +156,6 @@
     Onyx.merge(ONYXKEYS.ACCOUNT, {delegatedAccess: {delegators: delegatedAccess.delegators.map((delegator) => ({...delegator, error: undefined}))}});
 }
 
-<<<<<<< HEAD
 function addDelegate(email: string, role: DelegateRole) {
     const optimisticData: OnyxUpdate[] = [
         {
@@ -202,7 +201,4 @@
     API.write(WRITE_COMMANDS.ADD_DELEGATE, parameters, {optimisticData, successData, failureData});
 }
 
-export {connect, clearDelegatorErrors, addDelegate};
-=======
-export {connect, clearDelegatorErrors, disconnect};
->>>>>>> 9d6c29b9
+export {connect, disconnect, clearDelegatorErrors, addDelegate};