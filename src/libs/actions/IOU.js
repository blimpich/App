import {format} from 'date-fns';
import fastMerge from 'expensify-common/lib/fastMerge';
import Str from 'expensify-common/lib/str';
import lodashGet from 'lodash/get';
import lodashHas from 'lodash/has';
import Onyx from 'react-native-onyx';
import _ from 'underscore';
import ReceiptGeneric from '@assets/images/receipt-generic.png';
import * as API from '@libs/API';
import * as CurrencyUtils from '@libs/CurrencyUtils';
import DateUtils from '@libs/DateUtils';
import * as ErrorUtils from '@libs/ErrorUtils';
import * as FileUtils from '@libs/fileDownload/FileUtils';
import * as IOUUtils from '@libs/IOUUtils';
import * as LocalePhoneNumber from '@libs/LocalePhoneNumber';
import * as Localize from '@libs/Localize';
import Navigation from '@libs/Navigation/Navigation';
import * as NumberUtils from '@libs/NumberUtils';
import * as OptionsListUtils from '@libs/OptionsListUtils';
import Permissions from '@libs/Permissions';
import * as PolicyUtils from '@libs/PolicyUtils';
import * as ReportActionsUtils from '@libs/ReportActionsUtils';
import * as ReportUtils from '@libs/ReportUtils';
import * as TransactionUtils from '@libs/TransactionUtils';
import * as UserUtils from '@libs/UserUtils';
import ViolationsUtils from '@libs/Violations/ViolationsUtils';
import CONST from '@src/CONST';
import ONYXKEYS from '@src/ONYXKEYS';
import ROUTES from '@src/ROUTES';
import * as Policy from './Policy';
import * as Report from './Report';

let betas;
Onyx.connect({
    key: ONYXKEYS.BETAS,
    callback: (val) => (betas = val || []),
});

let allPersonalDetails;
Onyx.connect({
    key: ONYXKEYS.PERSONAL_DETAILS_LIST,
    callback: (val) => {
        allPersonalDetails = val || {};
    },
});

let allReports;
Onyx.connect({
    key: ONYXKEYS.COLLECTION.REPORT,
    waitForCollectionCallback: true,
    callback: (val) => (allReports = val),
});

let allTransactions;
Onyx.connect({
    key: ONYXKEYS.COLLECTION.TRANSACTION,
    waitForCollectionCallback: true,
    callback: (val) => {
        if (!val) {
            allTransactions = {};
            return;
        }

        allTransactions = val;
    },
});

let allTransactionDrafts = {};
Onyx.connect({
    key: ONYXKEYS.COLLECTION.TRANSACTION_DRAFT,
    waitForCollectionCallback: true,
    callback: (val) => {
        allTransactionDrafts = val || {};
    },
});

let allTransactionViolations;
Onyx.connect({
    key: ONYXKEYS.COLLECTION.TRANSACTION_VIOLATIONS,
    waitForCollectionCallback: true,
    callback: (val) => {
        if (!val) {
            allTransactionViolations = {};
            return;
        }

        allTransactionViolations = val;
    },
});

let allDraftSplitTransactions;
Onyx.connect({
    key: ONYXKEYS.COLLECTION.SPLIT_TRANSACTION_DRAFT,
    waitForCollectionCallback: true,
    callback: (val) => {
        allDraftSplitTransactions = val || {};
    },
});

let allNextSteps = {};
Onyx.connect({
    key: ONYXKEYS.COLLECTION.NEXT_STEP,
    waitForCollectionCallback: true,
    callback: (val) => {
        allNextSteps = val || {};
    },
});

let userAccountID = '';
let currentUserEmail = '';
Onyx.connect({
    key: ONYXKEYS.SESSION,
    callback: (val) => {
        currentUserEmail = lodashGet(val, 'email', '');
        userAccountID = lodashGet(val, 'accountID', '');
    },
});

let currentUserPersonalDetails = {};
Onyx.connect({
    key: ONYXKEYS.PERSONAL_DETAILS_LIST,
    callback: (val) => {
        currentUserPersonalDetails = lodashGet(val, userAccountID, {});
    },
});

let currentDate = '';
Onyx.connect({
    key: ONYXKEYS.CURRENT_DATE,
    callback: (val) => {
        currentDate = val;
    },
});

/**
 * Initialize money request info
 * @param {String} reportID to attach the transaction to
 * @param {Boolean} isFromGlobalCreate
 * @param {String} [iouRequestType] one of manual/scan/distance
 */
function startMoneyRequest_temporaryForRefactor(reportID, isFromGlobalCreate, iouRequestType = CONST.IOU.REQUEST_TYPE.MANUAL) {
    // Generate a brand new transactionID
    const newTransactionID = CONST.IOU.OPTIMISTIC_TRANSACTION_ID;
    const created = currentDate || format(new Date(), 'yyyy-MM-dd');
    const comment = {};

    // Add initial empty waypoints when starting a distance request
    if (iouRequestType === CONST.IOU.REQUEST_TYPE.DISTANCE) {
        comment.waypoints = {
            waypoint0: {},
            waypoint1: {},
        };
    }

    // Store the transaction in Onyx and mark it as not saved so it can be cleaned up later
    // Use set() here so that there is no way that data will be leaked between objects when it gets reset
    Onyx.set(`${ONYXKEYS.COLLECTION.TRANSACTION_DRAFT}${newTransactionID}`, {
        amount: 0,
        comment,
        created,
        currency: lodashGet(currentUserPersonalDetails, 'localCurrencyCode', CONST.CURRENCY.USD),
        iouRequestType,
        reportID,
        transactionID: newTransactionID,
        isFromGlobalCreate,
        merchant: CONST.TRANSACTION.PARTIAL_TRANSACTION_MERCHANT,
    });
}

/**
 * @param {String} transactionID
 */
function clearMoneyRequest(transactionID) {
    Onyx.set(`${ONYXKEYS.COLLECTION.TRANSACTION_DRAFT}${transactionID}`, null);
}

/**
 * @param {String} transactionID
 * @param {Number} amount
 * @param {String} currency
 * @param {Boolean} [removeOriginalCurrency]
 */
function setMoneyRequestAmount_temporaryForRefactor(transactionID, amount, currency, removeOriginalCurrency = false) {
    if (removeOriginalCurrency) {
        Onyx.merge(`${ONYXKEYS.COLLECTION.TRANSACTION_DRAFT}${transactionID}`, {amount, currency, originalCurrency: null});
        return;
    }
    Onyx.merge(`${ONYXKEYS.COLLECTION.TRANSACTION_DRAFT}${transactionID}`, {amount, currency});
}

/**
 * @param {String} transactionID
 * @param {String} created
 */
function setMoneyRequestCreated_temporaryForRefactor(transactionID, created) {
    Onyx.merge(`${ONYXKEYS.COLLECTION.TRANSACTION_DRAFT}${transactionID}`, {created});
}

/**
 * @param {String} transactionID
 * @param {String} currency
 * @param {Boolean} [removeOriginalCurrency]
 */
function setMoneyRequestCurrency_temporaryForRefactor(transactionID, currency, removeOriginalCurrency = false) {
    if (removeOriginalCurrency) {
        Onyx.merge(`${ONYXKEYS.COLLECTION.TRANSACTION_DRAFT}${transactionID}`, {currency, originalCurrency: null});
        return;
    }
    Onyx.merge(`${ONYXKEYS.COLLECTION.TRANSACTION_DRAFT}${transactionID}`, {currency});
}

/**
 * @param {String} transactionID
 * @param {String} originalCurrency
 */
function setMoneyRequestOriginalCurrency_temporaryForRefactor(transactionID, originalCurrency) {
    Onyx.merge(`${ONYXKEYS.COLLECTION.TRANSACTION_DRAFT}${transactionID}`, {originalCurrency});
}

/**
 * @param {String} transactionID
 * @param {String} comment
 * @param {Boolean} isDraft
 */
function setMoneyRequestDescription(transactionID, comment, isDraft) {
    Onyx.merge(`${isDraft ? ONYXKEYS.COLLECTION.TRANSACTION_DRAFT : ONYXKEYS.COLLECTION.TRANSACTION}${transactionID}`, {comment: {comment: comment.trim()}});
}

/**
 * @param {String} transactionID
 * @param {String} merchant
 */
function setMoneyRequestMerchant_temporaryForRefactor(transactionID, merchant) {
    Onyx.merge(`${ONYXKEYS.COLLECTION.TRANSACTION_DRAFT}${transactionID}`, {merchant: merchant.trim()});
}

/**
 * @param {String} transactionID
 * @param {String} category
 */
function setMoneyRequestCategory_temporaryForRefactor(transactionID, category) {
    Onyx.merge(`${ONYXKEYS.COLLECTION.TRANSACTION_DRAFT}${transactionID}`, {category});
}

/*
 * @param {String} transactionID
 */
function resetMoneyRequestCategory_temporaryForRefactor(transactionID) {
    Onyx.merge(`${ONYXKEYS.COLLECTION.TRANSACTION_DRAFT}${transactionID}`, {category: null});
}

/*
 * @param {String} transactionID
 * @param {String} tag
 */
function setMoneyRequestTag(transactionID, tag) {
    Onyx.merge(`${ONYXKEYS.COLLECTION.TRANSACTION_DRAFT}${transactionID}`, {tag});
}

/**
 * @param {String} transactionID
 * @param {Boolean} billable
 */
function setMoneyRequestBillable_temporaryForRefactor(transactionID, billable) {
    Onyx.merge(`${ONYXKEYS.COLLECTION.TRANSACTION_DRAFT}${transactionID}`, {billable});
}

/**
 * @param {String} transactionID
 * @param {Object[]} participants
 */
function setMoneyRequestParticipants_temporaryForRefactor(transactionID, participants) {
    Onyx.merge(`${ONYXKEYS.COLLECTION.TRANSACTION_DRAFT}${transactionID}`, {participants});
}

/**
 * @param {String} transactionID
 * @param {String} source
 * @param {String} filename
 * @param {Boolean} isDraft
 */
function setMoneyRequestReceipt(transactionID, source, filename, isDraft) {
    Onyx.merge(`${isDraft ? ONYXKEYS.COLLECTION.TRANSACTION_DRAFT : ONYXKEYS.COLLECTION.TRANSACTION}${transactionID}`, {
        receipt: {source},
        filename,
    });
}

/**
 * Reset money request info from the store with its initial value
 * @param {String} id
 */
function resetMoneyRequestInfo(id = '') {
    const created = currentDate || format(new Date(), CONST.DATE.FNS_FORMAT_STRING);
    Onyx.merge(ONYXKEYS.IOU, {
        id,
        amount: 0,
        currency: lodashGet(currentUserPersonalDetails, 'localCurrencyCode', CONST.CURRENCY.USD),
        comment: '',
        participants: [],
        merchant: CONST.TRANSACTION.PARTIAL_TRANSACTION_MERCHANT,
        category: '',
        tag: '',
        created,
        receiptPath: '',
        receiptFilename: '',
        transactionID: '',
        billable: null,
        isSplitRequest: false,
    });
}

/**
 *  Helper function to get the receipt error for money requests, or the generic error if there's no receipt
 *
 * @param {Object} receipt
 * @param {String} filename
 * @param {Boolean} [isScanRequest]
 * @returns {Object}
 */
function getReceiptError(receipt, filename, isScanRequest = true) {
    return _.isEmpty(receipt) || !isScanRequest
        ? ErrorUtils.getMicroSecondOnyxError('iou.error.genericCreateFailureMessage')
        : ErrorUtils.getMicroSecondOnyxErrorObject({error: CONST.IOU.RECEIPT_ERROR, source: receipt.source, filename});
}

/**
 * Return the object to update hasOutstandingChildRequest
 * @param {Object} [policy]
 * @param {Boolean} needsToBeManuallySubmitted
 * @returns {Object}
 */
function getOutstandingChildRequest(policy, needsToBeManuallySubmitted) {
    if (!needsToBeManuallySubmitted) {
        return {
            hasOutstandingChildRequest: false,
        };
    }

    if (PolicyUtils.isPolicyAdmin(policy)) {
        return {
            hasOutstandingChildRequest: true,
        };
    }

    // We don't need to update hasOutstandingChildRequest in this case
    return {};
}

/**
 * Builds the Onyx data for a money request.
 *
 * @param {Object} chatReport
 * @param {Object} iouReport
 * @param {Object} transaction
 * @param {Object} chatCreatedAction
 * @param {Object} iouCreatedAction
 * @param {Object} iouAction
 * @param {Object} optimisticPersonalDetailListAction
 * @param {Object} reportPreviewAction
 * @param {Array} optimisticPolicyRecentlyUsedCategories
 * @param {Array} optimisticPolicyRecentlyUsedTags
 * @param {boolean} isNewChatReport
 * @param {boolean} shouldCreateNewMoneyRequestReport
 * @param {Object} policy - May be undefined, an empty object, or an object matching the Policy type (src/types/onyx/Policy.ts)
 * @param {Array} policyTags
 * @param {Array} policyCategories
 * @param {Boolean} needsToBeManuallySubmitted
 * @returns {Array} - An array containing the optimistic data, success data, and failure data.
 */
function buildOnyxDataForMoneyRequest(
    chatReport,
    iouReport,
    transaction,
    chatCreatedAction,
    iouCreatedAction,
    iouAction,
    optimisticPersonalDetailListAction,
    reportPreviewAction,
    optimisticPolicyRecentlyUsedCategories,
    optimisticPolicyRecentlyUsedTags,
    isNewChatReport,
    shouldCreateNewMoneyRequestReport,
    policy,
    policyTags,
    policyCategories,
    needsToBeManuallySubmitted = true,
) {
    const isScanRequest = TransactionUtils.isScanRequest(transaction);
    const outstandingChildRequest = getOutstandingChildRequest(needsToBeManuallySubmitted, policy);
    const optimisticData = [
        {
            // Use SET for new reports because it doesn't exist yet, is faster and we need the data to be available when we navigate to the chat page
            onyxMethod: isNewChatReport ? Onyx.METHOD.SET : Onyx.METHOD.MERGE,
            key: `${ONYXKEYS.COLLECTION.REPORT}${chatReport.reportID}`,
            value: {
                ...chatReport,
                lastReadTime: DateUtils.getDBTime(),
                lastMessageTranslationKey: '',
                iouReportID: iouReport.reportID,
                ...outstandingChildRequest,
                ...(isNewChatReport ? {pendingFields: {createChat: CONST.RED_BRICK_ROAD_PENDING_ACTION.ADD}} : {}),
            },
        },
        {
            onyxMethod: shouldCreateNewMoneyRequestReport ? Onyx.METHOD.SET : Onyx.METHOD.MERGE,
            key: `${ONYXKEYS.COLLECTION.REPORT}${iouReport.reportID}`,
            value: {
                ...iouReport,
                lastMessageText: iouAction.message[0].text,
                lastMessageHtml: iouAction.message[0].html,
                pendingFields: {
                    ...(shouldCreateNewMoneyRequestReport ? {createChat: CONST.RED_BRICK_ROAD_PENDING_ACTION.ADD} : {preview: CONST.RED_BRICK_ROAD_PENDING_ACTION.UPDATE}),
                },
            },
        },
        {
            onyxMethod: Onyx.METHOD.SET,
            key: `${ONYXKEYS.COLLECTION.TRANSACTION}${transaction.transactionID}`,
            value: transaction,
        },
        {
            onyxMethod: isNewChatReport ? Onyx.METHOD.SET : Onyx.METHOD.MERGE,
            key: `${ONYXKEYS.COLLECTION.REPORT_ACTIONS}${chatReport.reportID}`,
            value: {
                ...(isNewChatReport ? {[chatCreatedAction.reportActionID]: chatCreatedAction} : {}),
                [reportPreviewAction.reportActionID]: reportPreviewAction,
            },
        },
        {
            onyxMethod: shouldCreateNewMoneyRequestReport ? Onyx.METHOD.SET : Onyx.METHOD.MERGE,
            key: `${ONYXKEYS.COLLECTION.REPORT_ACTIONS}${iouReport.reportID}`,
            value: {
                ...(shouldCreateNewMoneyRequestReport ? {[iouCreatedAction.reportActionID]: iouCreatedAction} : {}),
                [iouAction.reportActionID]: iouAction,
            },
        },

        // Remove the temporary transaction used during the creation flow
        {
            onyxMethod: Onyx.METHOD.SET,
            key: `${ONYXKEYS.COLLECTION.TRANSACTION_DRAFT}${CONST.IOU.OPTIMISTIC_TRANSACTION_ID}`,
            value: null,
        },
    ];

    if (!_.isEmpty(optimisticPolicyRecentlyUsedCategories)) {
        optimisticData.push({
            onyxMethod: Onyx.METHOD.SET,
            key: `${ONYXKEYS.COLLECTION.POLICY_RECENTLY_USED_CATEGORIES}${iouReport.policyID}`,
            value: optimisticPolicyRecentlyUsedCategories,
        });
    }

    if (!_.isEmpty(optimisticPolicyRecentlyUsedTags)) {
        optimisticData.push({
            onyxMethod: Onyx.METHOD.MERGE,
            key: `${ONYXKEYS.COLLECTION.POLICY_RECENTLY_USED_TAGS}${iouReport.policyID}`,
            value: optimisticPolicyRecentlyUsedTags,
        });
    }

    if (!_.isEmpty(optimisticPersonalDetailListAction)) {
        optimisticData.push({
            onyxMethod: Onyx.METHOD.MERGE,
            key: ONYXKEYS.PERSONAL_DETAILS_LIST,
            value: optimisticPersonalDetailListAction,
        });
    }

    const successData = [
        ...(isNewChatReport
            ? [
                  {
                      onyxMethod: Onyx.METHOD.MERGE,
                      key: `${ONYXKEYS.COLLECTION.REPORT}${chatReport.reportID}`,
                      value: {
                          pendingFields: null,
                          errorFields: null,
                      },
                  },
              ]
            : []),
        {
            onyxMethod: Onyx.METHOD.MERGE,
            key: `${ONYXKEYS.COLLECTION.REPORT}${iouReport.reportID}`,
            value: {
                pendingFields: null,
                errorFields: null,
            },
        },
        {
            onyxMethod: Onyx.METHOD.MERGE,
            key: `${ONYXKEYS.COLLECTION.TRANSACTION}${transaction.transactionID}`,
            value: {
                pendingAction: null,
                pendingFields: null,
            },
        },

        {
            onyxMethod: Onyx.METHOD.MERGE,
            key: `${ONYXKEYS.COLLECTION.REPORT_ACTIONS}${chatReport.reportID}`,
            value: {
                ...(isNewChatReport
                    ? {
                          [chatCreatedAction.reportActionID]: {
                              pendingAction: null,
                              errors: null,
                          },
                      }
                    : {}),
                [reportPreviewAction.reportActionID]: {
                    pendingAction: null,
                },
            },
        },
        {
            onyxMethod: Onyx.METHOD.MERGE,
            key: `${ONYXKEYS.COLLECTION.REPORT_ACTIONS}${iouReport.reportID}`,
            value: {
                ...(shouldCreateNewMoneyRequestReport
                    ? {
                          [iouCreatedAction.reportActionID]: {
                              pendingAction: null,
                              errors: null,
                          },
                      }
                    : {}),
                [iouAction.reportActionID]: {
                    pendingAction: null,
                    errors: null,
                },
            },
        },
    ];

    const failureData = [
        {
            onyxMethod: Onyx.METHOD.MERGE,
            key: `${ONYXKEYS.COLLECTION.REPORT}${chatReport.reportID}`,
            value: {
                iouReportID: chatReport.iouReportID,
                lastReadTime: chatReport.lastReadTime,
                pendingFields: null,
                hasOutstandingChildRequest: chatReport.hasOutstandingChildRequest,
                ...(isNewChatReport
                    ? {
                          errorFields: {
                              createChat: ErrorUtils.getMicroSecondOnyxError('report.genericCreateReportFailureMessage'),
                          },
                      }
                    : {}),
            },
        },
        {
            onyxMethod: Onyx.METHOD.MERGE,
            key: `${ONYXKEYS.COLLECTION.REPORT}${iouReport.reportID}`,
            value: {
                pendingFields: null,
                errorFields: {
                    ...(shouldCreateNewMoneyRequestReport ? {createChat: ErrorUtils.getMicroSecondOnyxError('report.genericCreateReportFailureMessage')} : {}),
                },
            },
        },
        {
            onyxMethod: Onyx.METHOD.MERGE,
            key: `${ONYXKEYS.COLLECTION.TRANSACTION}${transaction.transactionID}`,
            value: {
                errors: ErrorUtils.getMicroSecondOnyxError('iou.error.genericCreateFailureMessage'),
                pendingAction: null,
                pendingFields: null,
            },
        },

        // Remove the temporary transaction used during the creation flow
        {
            onyxMethod: Onyx.METHOD.SET,
            key: `${ONYXKEYS.COLLECTION.TRANSACTION_DRAFT}${CONST.IOU.OPTIMISTIC_TRANSACTION_ID}`,
            value: null,
        },

        {
            onyxMethod: Onyx.METHOD.MERGE,
            key: `${ONYXKEYS.COLLECTION.REPORT_ACTIONS}${chatReport.reportID}`,
            value: {
                ...(isNewChatReport
                    ? {
                          [chatCreatedAction.reportActionID]: {
                              errors: getReceiptError(transaction.receipt, transaction.filename || transaction.receipt.filename, isScanRequest),
                          },
                          [reportPreviewAction.reportActionID]: {
                              errors: ErrorUtils.getMicroSecondOnyxError(null),
                          },
                      }
                    : {
                          [reportPreviewAction.reportActionID]: {
                              created: reportPreviewAction.created,
                              errors: getReceiptError(transaction.receipt, transaction.filename || transaction.receipt.filename, isScanRequest),
                          },
                      }),
            },
        },
        {
            onyxMethod: Onyx.METHOD.MERGE,
            key: `${ONYXKEYS.COLLECTION.REPORT_ACTIONS}${iouReport.reportID}`,
            value: {
                ...(shouldCreateNewMoneyRequestReport
                    ? {
                          [iouCreatedAction.reportActionID]: {
                              errors: getReceiptError(transaction.receipt, transaction.filename || transaction.receipt.filename, isScanRequest),
                          },
                          [iouAction.reportActionID]: {
                              errors: ErrorUtils.getMicroSecondOnyxError(null),
                          },
                      }
                    : {
                          [iouAction.reportActionID]: {
                              errors: getReceiptError(transaction.receipt, transaction.filename || transaction.receipt.filename, isScanRequest),
                          },
                      }),
            },
        },
    ];

    // Policy won't be set for P2P cases for which we don't need to compute violations
    if (!policy || !policy.id) {
        return [optimisticData, successData, failureData];
    }

    const violationsOnyxData = ViolationsUtils.getViolationsOnyxData(transaction, [], policy.requiresTag, policyTags, policy.requiresCategory, policyCategories);

    if (violationsOnyxData) {
        optimisticData.push(violationsOnyxData);
        failureData.push({
            onyxMethod: Onyx.METHOD.SET,
            key: `${ONYXKEYS.COLLECTION.TRANSACTION_VIOLATIONS}${transaction.transactionID}`,
            value: [],
        });
    }

    return [optimisticData, successData, failureData];
}

/**
 * Gathers all the data needed to make a money request. It attempts to find existing reports, iouReports, and receipts. If it doesn't find them, then
 * it creates optimistic versions of them and uses those instead
 *
 * @param {Object} parentChatReport
 * @param {Object} participant
 * @param {String} comment
 * @param {Number} amount
 * @param {String} currency
 * @param {String} created
 * @param {String} merchant
 * @param {Number} [payeeAccountID]
 * @param {String} [payeeEmail]
 * @param {Object} [receipt]
 * @param {String} [existingTransactionID]
 * @param {String} [category]
 * @param {String} [tag]
 * @param {Boolean} [billable]
 * @param {Object} [policy]
 * @param {Object} [policyTags]
 * @param {Object} [policyCategories]
 * @param {Number} [moneyRequestReportID] - If user requests money via the report composer on some money request report, we always add a request to that specific report.
 * @returns {Object} data
 * @returns {String} data.payerEmail
 * @returns {Object} data.iouReport
 * @returns {Object} data.chatReport
 * @returns {Object} data.transaction
 * @returns {Object} data.iouAction
 * @returns {Object} data.createdChatReportActionID
 * @returns {Object} data.createdIOUReportActionID
 * @returns {Object} data.reportPreviewAction
 * @returns {Object} data.onyxData
 * @returns {Object} data.onyxData.optimisticData
 * @returns {Object} data.onyxData.successData
 * @returns {Object} data.onyxData.failureData
 */
function getMoneyRequestInformation(
    parentChatReport,
    participant,
    comment,
    amount,
    currency,
    created,
    merchant,
    payeeAccountID = userAccountID,
    payeeEmail = currentUserEmail,
    receipt = undefined,
    existingTransactionID = undefined,
    category = undefined,
    tag = undefined,
    billable = undefined,
    policy = undefined,
    policyTags = undefined,
    policyCategories = undefined,
    moneyRequestReportID = 0,
) {
    const payerEmail = OptionsListUtils.addSMSDomainIfPhoneNumber(participant.login);
    const payerAccountID = Number(participant.accountID);
    const isPolicyExpenseChat = participant.isPolicyExpenseChat;

    // STEP 1: Get existing chat report OR build a new optimistic one
    let isNewChatReport = false;
    let chatReport = lodashGet(parentChatReport, 'reportID', null) ? parentChatReport : null;

    // If this is a policyExpenseChat, the chatReport must exist and we can get it from Onyx.
    // report is null if the flow is initiated from the global create menu. However, participant always stores the reportID if it exists, which is the case for policyExpenseChats
    if (!chatReport && isPolicyExpenseChat) {
        chatReport = allReports[`${ONYXKEYS.COLLECTION.REPORT}${participant.reportID}`];
    }

    if (!chatReport) {
        chatReport = ReportUtils.getChatByParticipants([payerAccountID]);
    }

    // If we still don't have a report, it likely doens't exist and we need to build an optimistic one
    if (!chatReport) {
        isNewChatReport = true;
        chatReport = ReportUtils.buildOptimisticChatReport([payerAccountID]);
    }

    // STEP 2: Get the money request report. If the moneyRequestReportID has been provided, we want to add the transaction to this specific report.
    // If no such reportID has been provided, let's use the chatReport.iouReportID property. In case that is not present, build a new optimistic money request report.
    let iouReport = null;
    const shouldCreateNewMoneyRequestReport = !moneyRequestReportID && (!chatReport.iouReportID || ReportUtils.hasIOUWaitingOnCurrentUserBankAccount(chatReport));
    if (moneyRequestReportID > 0) {
        iouReport = allReports[`${ONYXKEYS.COLLECTION.REPORT}${moneyRequestReportID}`];
    } else if (!shouldCreateNewMoneyRequestReport) {
        iouReport = allReports[`${ONYXKEYS.COLLECTION.REPORT}${chatReport.iouReportID}`];
    }

    // Check if the Scheduled Submit is enabled in case of expense report
    let needsToBeManuallySubmitted = true;
    let isFromPaidPolicy = false;
    if (isPolicyExpenseChat) {
        isFromPaidPolicy = PolicyUtils.isPaidGroupPolicy(policy);

        // If the scheduled submit is turned off on the policy, user needs to manually submit the report which is indicated by GBR in LHN
        needsToBeManuallySubmitted = isFromPaidPolicy && !(lodashGet(policy, 'harvesting.enabled', policy.isHarvestingEnabled) || false);

        // If the linked expense report on paid policy is not draft, we need to create a new draft expense report
        if (iouReport && isFromPaidPolicy && !ReportUtils.isDraftExpenseReport(iouReport)) {
            iouReport = null;
        }
    }

    if (iouReport) {
        if (isPolicyExpenseChat) {
            iouReport = {...iouReport};
            if (lodashGet(iouReport, 'currency') === currency) {
                // Because of the Expense reports are stored as negative values, we substract the total from the amount
                iouReport.total -= amount;
            }
        } else {
            iouReport = IOUUtils.updateIOUOwnerAndTotal(iouReport, payeeAccountID, amount, currency);
        }
    } else {
        iouReport = isPolicyExpenseChat
            ? ReportUtils.buildOptimisticExpenseReport(chatReport.reportID, chatReport.policyID, payeeAccountID, amount, currency)
            : ReportUtils.buildOptimisticIOUReport(payeeAccountID, payerAccountID, amount, chatReport.reportID, currency);
    }

    // STEP 3: Build optimistic receipt and transaction
    const receiptObject = {};
    let filename;
    if (receipt && receipt.source) {
        receiptObject.source = receipt.source;
        receiptObject.state = receipt.state || CONST.IOU.RECEIPT_STATE.SCANREADY;
        filename = receipt.name;
    }
    let optimisticTransaction = TransactionUtils.buildOptimisticTransaction(
        ReportUtils.isExpenseReport(iouReport) ? -amount : amount,
        currency,
        iouReport.reportID,
        comment,
        created,
        '',
        '',
        merchant,
        receiptObject,
        filename,
        existingTransactionID,
        category,
        tag,
        billable,
    );

    const optimisticPolicyRecentlyUsedCategories = Policy.buildOptimisticPolicyRecentlyUsedCategories(iouReport.policyID, category);

    const optimisticPolicyRecentlyUsedTags = Policy.buildOptimisticPolicyRecentlyUsedTags(iouReport.policyID, tag);

    // If there is an existing transaction (which is the case for distance requests), then the data from the existing transaction
    // needs to be manually merged into the optimistic transaction. This is because buildOnyxDataForMoneyRequest() uses `Onyx.set()` for the transaction
    // data. This is a big can of worms to change it to `Onyx.merge()` as explored in https://expensify.slack.com/archives/C05DWUDHVK7/p1692139468252109.
    // I want to clean this up at some point, but it's possible this will live in the code for a while so I've created https://github.com/Expensify/App/issues/25417
    // to remind me to do this.
    const existingTransaction = allTransactionDrafts[`${ONYXKEYS.COLLECTION.TRANSACTION_DRAFT}${CONST.IOU.OPTIMISTIC_TRANSACTION_ID}`];
    if (existingTransaction && existingTransaction.iouRequestType === CONST.IOU.REQUEST_TYPE.DISTANCE) {
        optimisticTransaction = fastMerge(existingTransaction, optimisticTransaction);
    }

    // STEP 4: Build optimistic reportActions. We need:
    // 1. CREATED action for the chatReport
    // 2. CREATED action for the iouReport
    // 3. IOU action for the iouReport
    // 4. REPORTPREVIEW action for the chatReport
    // Note: The CREATED action for the IOU report must be optimistically generated before the IOU action so there's no chance that it appears after the IOU action in the chat
    const currentTime = DateUtils.getDBTime();
    const optimisticCreatedActionForChat = ReportUtils.buildOptimisticCreatedReportAction(payeeEmail);
    const optimisticCreatedActionForIOU = ReportUtils.buildOptimisticCreatedReportAction(payeeEmail, DateUtils.subtractMillisecondsFromDateTime(currentTime, 1));
    const iouAction = ReportUtils.buildOptimisticIOUReportAction(
        CONST.IOU.REPORT_ACTION_TYPE.CREATE,
        amount,
        currency,
        comment,
        [participant],
        optimisticTransaction.transactionID,
        '',
        iouReport.reportID,
        false,
        false,
        receiptObject,
        false,
        currentTime,
    );

    let reportPreviewAction = shouldCreateNewMoneyRequestReport ? null : ReportActionsUtils.getReportPreviewAction(chatReport.reportID, iouReport.reportID);
    if (reportPreviewAction) {
        reportPreviewAction = ReportUtils.updateReportPreview(iouReport, reportPreviewAction, false, comment, optimisticTransaction);
    } else {
        reportPreviewAction = ReportUtils.buildOptimisticReportPreview(chatReport, iouReport, comment, optimisticTransaction);

        // Generated ReportPreview action is a parent report action of the iou report.
        // We are setting the iou report's parentReportActionID to display subtitle correctly in IOU page when offline.
        iouReport.parentReportActionID = reportPreviewAction.reportActionID;
    }

    const shouldCreateOptimisticPersonalDetails = isNewChatReport && !allPersonalDetails[payerAccountID];
    // Add optimistic personal details for participant
    const optimisticPersonalDetailListAction = shouldCreateOptimisticPersonalDetails
        ? {
              [payerAccountID]: {
                  accountID: payerAccountID,
                  avatar: UserUtils.getDefaultAvatarURL(payerAccountID),
                  displayName: LocalePhoneNumber.formatPhoneNumber(participant.displayName || payerEmail),
                  login: participant.login,
                  isOptimisticPersonalDetail: true,
              },
          }
        : undefined;

    // STEP 5: Build Onyx Data
    const [optimisticData, successData, failureData] = buildOnyxDataForMoneyRequest(
        chatReport,
        iouReport,
        optimisticTransaction,
        optimisticCreatedActionForChat,
        optimisticCreatedActionForIOU,
        iouAction,
        optimisticPersonalDetailListAction,
        reportPreviewAction,
        optimisticPolicyRecentlyUsedCategories,
        optimisticPolicyRecentlyUsedTags,
        isNewChatReport,
        shouldCreateNewMoneyRequestReport,
        policy,
        policyTags,
        policyCategories,
        needsToBeManuallySubmitted,
    );

    return {
        payerAccountID,
        payerEmail,
        iouReport,
        chatReport,
        transaction: optimisticTransaction,
        iouAction,
        createdChatReportActionID: isNewChatReport ? optimisticCreatedActionForChat.reportActionID : 0,
        createdIOUReportActionID: shouldCreateNewMoneyRequestReport ? optimisticCreatedActionForIOU.reportActionID : 0,
        reportPreviewAction,
        onyxData: {
            optimisticData,
            successData,
            failureData,
        },
    };
}

/**
 * Requests money based on a distance (eg. mileage from a map)
 *
 * @param {Object} report
 * @param {Object} participant
 * @param {String} comment
 * @param {String} created
 * @param {String} [category]
 * @param {String} [tag]
 * @param {Number} amount
 * @param {String} currency
 * @param {String} merchant
 * @param {Boolean} [billable]
 * @param {Object} validWaypoints
 * @param {Object} policy - May be undefined, an empty object, or an object matching the Policy type (src/types/onyx/Policy.ts)
 * @param {Array} policyTags
 * @param {Array} policyCategories
 */
function createDistanceRequest(report, participant, comment, created, category, tag, amount, currency, merchant, billable, validWaypoints, policy, policyTags, policyCategories) {
    // If the report is an iou or expense report, we should get the linked chat report to be passed to the getMoneyRequestInformation function
    const isMoneyRequestReport = ReportUtils.isMoneyRequestReport(report);
    const currentChatReport = isMoneyRequestReport ? ReportUtils.getReport(report.chatReportID) : report;
    const moneyRequestReportID = isMoneyRequestReport ? report.reportID : 0;
    const currentCreated = DateUtils.enrichMoneyRequestTimestamp(created);

    const optimisticReceipt = {
        source: ReceiptGeneric,
        state: CONST.IOU.RECEIPT_STATE.OPEN,
    };
    const {iouReport, chatReport, transaction, iouAction, createdChatReportActionID, createdIOUReportActionID, reportPreviewAction, onyxData} = getMoneyRequestInformation(
        currentChatReport,
        participant,
        comment,
        amount,
        currency,
        currentCreated,
        merchant,
        userAccountID,
        currentUserEmail,
        optimisticReceipt,
        undefined,
        category,
        tag,
        billable,
        policy,
        policyTags,
        policyCategories,
        moneyRequestReportID,
    );
    API.write(
        'CreateDistanceRequest',
        {
            comment,
            iouReportID: iouReport.reportID,
            chatReportID: chatReport.reportID,
            transactionID: transaction.transactionID,
            reportActionID: iouAction.reportActionID,
            createdChatReportActionID,
            createdIOUReportActionID,
            reportPreviewReportActionID: reportPreviewAction.reportActionID,
            waypoints: JSON.stringify(validWaypoints),
            created: currentCreated,
            category,
            tag,
            billable,
        },
        onyxData,
    );
    Navigation.dismissModal(isMoneyRequestReport ? report.reportID : chatReport.reportID);
    Report.notifyNewAction(chatReport.reportID, userAccountID);
}

/**
 * @param {String} transactionID
 * @param {String} transactionThreadReportID
 * @param {Object} transactionChanges
 * @param {String} [transactionChanges.created] Present when updated the date field
 * @param {Boolean} onlyIncludeChangedFields
 *                      When 'true', then the returned params will only include the transaction details for the fields that were changed.
 *                      When `false`, then the returned params will include all the transaction details, regardless of which fields were changed.
 *                      This setting is necessary while the UpdateDistanceRequest API is refactored to be fully 1:1:1 in https://github.com/Expensify/App/issues/28358
 * @returns {object}
 */
function getUpdateMoneyRequestParams(transactionID, transactionThreadReportID, transactionChanges, onlyIncludeChangedFields) {
    const optimisticData = [];
    const successData = [];
    const failureData = [];

    // Step 1: Set any "pending fields" (ones updated while the user was offline) to have error messages in the failureData
    const pendingFields = _.mapObject(transactionChanges, () => CONST.RED_BRICK_ROAD_PENDING_ACTION.UPDATE);
    const clearedPendingFields = _.mapObject(transactionChanges, () => null);
    const errorFields = _.mapObject(pendingFields, () => ({
        [DateUtils.getMicroseconds()]: Localize.translateLocal('iou.error.genericEditFailureMessage'),
    }));

    // Step 2: Get all the collections being updated
    const transactionThread = allReports[`${ONYXKEYS.COLLECTION.REPORT}${transactionThreadReportID}`];
    const transaction = allTransactions[`${ONYXKEYS.COLLECTION.TRANSACTION}${transactionID}`];
    const iouReport = allReports[`${ONYXKEYS.COLLECTION.REPORT}${transactionThread.parentReportID}`];
    const isFromExpenseReport = ReportUtils.isExpenseReport(iouReport);
    const isScanning = TransactionUtils.hasReceipt(transaction) && TransactionUtils.isReceiptBeingScanned(transaction);
    const updatedTransaction = TransactionUtils.getUpdatedTransaction(transaction, transactionChanges, isFromExpenseReport);
    const transactionDetails = ReportUtils.getTransactionDetails(updatedTransaction);

    // This needs to be a JSON string since we're sending this to the MapBox API
    transactionDetails.waypoints = JSON.stringify(transactionDetails.waypoints);

    const dataToIncludeInParams = onlyIncludeChangedFields ? _.pick(transactionDetails, _.keys(transactionChanges)) : transactionDetails;

    const params = {
        ...dataToIncludeInParams,
        reportID: iouReport.reportID,
        transactionID,
    };

    // Step 3: Build the modified expense report actions
    // We don't create a modified report action if we're updating the waypoints,
    // since there isn't actually any optimistic data we can create for them and the report action is created on the server
    // with the response from the MapBox API
    if (!_.has(transactionChanges, 'waypoints')) {
        const updatedReportAction = ReportUtils.buildOptimisticModifiedExpenseReportAction(transactionThread, transaction, transactionChanges, isFromExpenseReport);
        params.reportActionID = updatedReportAction.reportActionID;

        optimisticData.push({
            onyxMethod: Onyx.METHOD.MERGE,
            key: `${ONYXKEYS.COLLECTION.REPORT_ACTIONS}${transactionThread.reportID}`,
            value: {
                [updatedReportAction.reportActionID]: updatedReportAction,
            },
        });
        successData.push({
            onyxMethod: Onyx.METHOD.MERGE,
            key: `${ONYXKEYS.COLLECTION.REPORT_ACTIONS}${transactionThread.reportID}`,
            value: {
                [updatedReportAction.reportActionID]: {pendingAction: null},
            },
        });
        failureData.push({
            onyxMethod: Onyx.METHOD.MERGE,
            key: `${ONYXKEYS.COLLECTION.REPORT_ACTIONS}${transactionThread.reportID}`,
            value: {
                [updatedReportAction.reportActionID]: {
                    ...updatedReportAction,
                    errors: ErrorUtils.getMicroSecondOnyxError('iou.error.genericEditFailureMessage'),
                },
            },
        });

        // Step 4: Compute the IOU total and update the report preview message (and report header) so LHN amount owed is correct.
        // Should only update if the transaction matches the currency of the report, else we wait for the update
        // from the server with the currency conversion
        let updatedMoneyRequestReport = {...iouReport};
        if (updatedTransaction.currency === iouReport.currency && updatedTransaction.modifiedAmount) {
            const diff = TransactionUtils.getAmount(transaction, true) - TransactionUtils.getAmount(updatedTransaction, true);
            if (ReportUtils.isExpenseReport(iouReport)) {
                updatedMoneyRequestReport.total += diff;
            } else {
                updatedMoneyRequestReport = IOUUtils.updateIOUOwnerAndTotal(iouReport, updatedReportAction.actorAccountID, diff, TransactionUtils.getCurrency(transaction), false);
            }

            updatedMoneyRequestReport.cachedTotal = CurrencyUtils.convertToDisplayString(updatedMoneyRequestReport.total, updatedTransaction.currency);
            optimisticData.push({
                onyxMethod: Onyx.METHOD.MERGE,
                key: `${ONYXKEYS.COLLECTION.REPORT}${iouReport.reportID}`,
                value: updatedMoneyRequestReport,
            });
            successData.push({
                onyxMethod: Onyx.METHOD.MERGE,
                key: `${ONYXKEYS.COLLECTION.REPORT}${iouReport.reportID}`,
                value: {pendingAction: null},
            });
        }
    }

    // Optimistically modify the transaction
    optimisticData.push({
        onyxMethod: Onyx.METHOD.MERGE,
        key: `${ONYXKEYS.COLLECTION.TRANSACTION}${transactionID}`,
        value: {
            ...updatedTransaction,
            pendingFields,
            isLoading: _.has(transactionChanges, 'waypoints'),
            errorFields: null,
        },
    });

    if (isScanning && (_.has(transactionChanges, 'amount') || _.has(transactionChanges, 'currency'))) {
        optimisticData.push(
            ...[
                {
                    onyxMethod: Onyx.METHOD.MERGE,
                    key: `${ONYXKEYS.COLLECTION.REPORT_ACTIONS}${iouReport.reportID}`,
                    value: {
                        [transactionThread.parentReportActionID]: {
                            whisperedToAccountIDs: [],
                        },
                    },
                },
                {
                    onyxMethod: Onyx.METHOD.MERGE,
                    key: `${ONYXKEYS.COLLECTION.REPORT_ACTIONS}${iouReport.parentReportID}`,
                    value: {
                        [iouReport.parentReportActionID]: {
                            whisperedToAccountIDs: [],
                        },
                    },
                },
            ],
        );
    }
    // Update recently used categories if the category is changed
    if (_.has(transactionChanges, 'category')) {
        const optimisticPolicyRecentlyUsedCategories = Policy.buildOptimisticPolicyRecentlyUsedCategories(iouReport.policyID, transactionChanges.category);
        if (!_.isEmpty(optimisticPolicyRecentlyUsedCategories)) {
            optimisticData.push({
                onyxMethod: Onyx.METHOD.SET,
                key: `${ONYXKEYS.COLLECTION.POLICY_RECENTLY_USED_CATEGORIES}${iouReport.policyID}`,
                value: optimisticPolicyRecentlyUsedCategories,
            });
        }
    }

    // Update recently used categories if the tag is changed
    if (_.has(transactionChanges, 'tag')) {
        const optimisticPolicyRecentlyUsedTags = Policy.buildOptimisticPolicyRecentlyUsedTags(iouReport.policyID, transactionChanges.tag);
        if (!_.isEmpty(optimisticPolicyRecentlyUsedTags)) {
            optimisticData.push({
                onyxMethod: Onyx.METHOD.MERGE,
                key: `${ONYXKEYS.COLLECTION.POLICY_RECENTLY_USED_TAGS}${iouReport.policyID}`,
                value: optimisticPolicyRecentlyUsedTags,
            });
        }
    }

    // Clear out the error fields and loading states on success
    successData.push({
        onyxMethod: Onyx.METHOD.MERGE,
        key: `${ONYXKEYS.COLLECTION.TRANSACTION}${transactionID}`,
        value: {
            pendingFields: clearedPendingFields,
            isLoading: false,
            errorFields: null,
        },
    });

    if (_.has(transactionChanges, 'waypoints')) {
        // Delete the draft transaction when editing waypoints when the server responds successfully and there are no errors
        successData.push({
            onyxMethod: Onyx.METHOD.SET,
            key: `${ONYXKEYS.COLLECTION.TRANSACTION_DRAFT}${transactionID}`,
            value: null,
        });
    }

    // Clear out loading states, pending fields, and add the error fields
    failureData.push({
        onyxMethod: Onyx.METHOD.MERGE,
        key: `${ONYXKEYS.COLLECTION.TRANSACTION}${transactionID}`,
        value: {
            pendingFields: clearedPendingFields,
            isLoading: false,
            errorFields,
        },
    });

    // Reset the iouReport to it's original state
    failureData.push({
        onyxMethod: Onyx.METHOD.MERGE,
        key: `${ONYXKEYS.COLLECTION.REPORT}${iouReport.reportID}`,
        value: iouReport,
    });

    return {
        params,
        onyxData: {optimisticData, successData, failureData},
    };
}

/**
 * Updates the created date of a money request
 *
 * @param {String} transactionID
 * @param {String} transactionThreadReportID
 * @param {String} val
 */
function updateMoneyRequestDate(transactionID, transactionThreadReportID, val) {
    const transactionChanges = {
        created: val,
    };
    const {params, onyxData} = getUpdateMoneyRequestParams(transactionID, transactionThreadReportID, transactionChanges, true);
    API.write('UpdateMoneyRequestDate', params, onyxData);
}

/**
 * Updates the billable field of a money request
 *
 * @param {String} transactionID
 * @param {String} transactionThreadReportID
 * @param {Boolean} val
 */
function updateMoneyRequestBillable(transactionID, transactionThreadReportID, val) {
    const transactionChanges = {
        billable: val,
    };
    const {params, onyxData} = getUpdateMoneyRequestParams(transactionID, transactionThreadReportID, transactionChanges, true);
    API.write('UpdateMoneyRequestBillable', params, onyxData);
}

/**
 * Updates the merchant field of a money request
 *
 * @param {String} transactionID
 * @param {Number} transactionThreadReportID
 * @param {String} val
 */
function updateMoneyRequestMerchant(transactionID, transactionThreadReportID, val) {
    const transactionChanges = {
        merchant: val,
    };
    const {params, onyxData} = getUpdateMoneyRequestParams(transactionID, transactionThreadReportID, transactionChanges, true);
    API.write('UpdateMoneyRequestMerchant', params, onyxData);
}

/**
 * Updates the tag of a money request
 *
 * @param {String} transactionID
 * @param {Number} transactionThreadReportID
 * @param {String} tag
 */
function updateMoneyRequestTag(transactionID, transactionThreadReportID, tag) {
    const transactionChanges = {
        tag,
    };
    const {params, onyxData} = getUpdateMoneyRequestParams(transactionID, transactionThreadReportID, transactionChanges, true);
    API.write('UpdateMoneyRequestTag', params, onyxData);
}

/**
 * Updates the waypoints of a distance money request
 *
 * @param {String} transactionID
 * @param {Number} transactionThreadReportID
 * @param {Object} waypoints
 */
function updateMoneyRequestDistance(transactionID, transactionThreadReportID, waypoints) {
    const transactionChanges = {
        waypoints,
    };
    const {params, onyxData} = getUpdateMoneyRequestParams(transactionID, transactionThreadReportID, transactionChanges, true);
    API.write('UpdateMoneyRequestDistance', params, onyxData);
}

/**
 * Updates the category of a money request
 *
 * @param {String} transactionID
 * @param {Number} transactionThreadReportID
 * @param {String} category
 */
function updateMoneyRequestCategory(transactionID, transactionThreadReportID, category) {
    const transactionChanges = {
        category,
    };
    const {params, onyxData} = getUpdateMoneyRequestParams(transactionID, transactionThreadReportID, transactionChanges, true);
    API.write('UpdateMoneyRequestCategory', params, onyxData);
}

/**
 * Updates the description of a money request
 *
 * @param {String} transactionID
 * @param {Number} transactionThreadReportID
 * @param {String} comment
 */
function updateMoneyRequestDescription(transactionID, transactionThreadReportID, comment) {
    const transactionChanges = {
        comment,
    };
    const {params, onyxData} = getUpdateMoneyRequestParams(transactionID, transactionThreadReportID, transactionChanges, true);
    API.write('UpdateMoneyRequestDescription', params, onyxData);
}

/**
 * Edits an existing distance request
 *
 * @param {String} transactionID
 * @param {String} transactionThreadReportID
 * @param {Object} transactionChanges
 * @param {String} [transactionChanges.created]
 * @param {Number} [transactionChanges.amount]
 * @param {Object} [transactionChanges.comment]
 * @param {Object} [transactionChanges.waypoints]
 *
 */
function updateDistanceRequest(transactionID, transactionThreadReportID, transactionChanges) {
    const {params, onyxData} = getUpdateMoneyRequestParams(transactionID, transactionThreadReportID, transactionChanges, false);
    API.write('UpdateDistanceRequest', params, onyxData);
}

/**
 * Request money from another user
 *
 * @param {Object} report
 * @param {Number} amount - always in the smallest unit of the currency
 * @param {String} currency
 * @param {String} created
 * @param {String} merchant
 * @param {String} payeeEmail
 * @param {Number} payeeAccountID
 * @param {Object} participant
 * @param {String} comment
 * @param {Object} [receipt]
 * @param {String} [category]
 * @param {String} [tag]
 * @param {String} [taxCode]
 * @param {Number} [taxAmount]
 * @param {Boolean} [billable]
 * @param {Object} [policy]
 * @param {Object} [policyTags]
 * @param {Object} [policyCategories]
 */
function requestMoney(
    report,
    amount,
    currency,
    created,
    merchant,
    payeeEmail,
    payeeAccountID,
    participant,
    comment,
    receipt = undefined,
    category = undefined,
    tag = undefined,
    taxCode = '',
    taxAmount = 0,
    billable = undefined,
    policy = undefined,
    policyTags = undefined,
    policyCategories = undefined,
) {
    // If the report is iou or expense report, we should get the linked chat report to be passed to the getMoneyRequestInformation function
    const isMoneyRequestReport = ReportUtils.isMoneyRequestReport(report);
    const currentChatReport = isMoneyRequestReport ? ReportUtils.getReport(report.chatReportID) : report;
    const moneyRequestReportID = isMoneyRequestReport ? report.reportID : 0;
    const currentCreated = DateUtils.enrichMoneyRequestTimestamp(created);
    const {payerAccountID, payerEmail, iouReport, chatReport, transaction, iouAction, createdChatReportActionID, createdIOUReportActionID, reportPreviewAction, onyxData} =
        getMoneyRequestInformation(
            currentChatReport,
            participant,
            comment,
            amount,
            currency,
            currentCreated,
            merchant,
            payeeAccountID,
            payeeEmail,
            receipt,
            undefined,
            category,
            tag,
            billable,
            policy,
            policyTags,
            policyCategories,
            moneyRequestReportID,
        );
    const activeReportID = isMoneyRequestReport ? report.reportID : chatReport.reportID;

    API.write(
        'RequestMoney',
        {
            debtorEmail: payerEmail,
            debtorAccountID: payerAccountID,
            amount,
            currency,
            comment,
            created: currentCreated,
            merchant,
            iouReportID: iouReport.reportID,
            chatReportID: chatReport.reportID,
            transactionID: transaction.transactionID,
            reportActionID: iouAction.reportActionID,
            createdChatReportActionID,
            createdIOUReportActionID,
            reportPreviewReportActionID: reportPreviewAction.reportActionID,
            receipt,
            receiptState: lodashGet(receipt, 'state'),
            category,
            tag,
            taxCode,
            taxAmount,
            billable,
        },
        onyxData,
    );
    resetMoneyRequestInfo();
    Navigation.dismissModal(activeReportID);
    Report.notifyNewAction(activeReportID, payeeAccountID);
}

/**
 * Build the Onyx data and IOU split necessary for splitting a bill with 3+ users.
 * 1. Build the optimistic Onyx data for the group chat, i.e. chatReport and iouReportAction creating the former if it doesn't yet exist.
 * 2. Loop over the group chat participant list, building optimistic or updating existing chatReports, iouReports and iouReportActions between the user and each participant.
 * We build both Onyx data and the IOU split that is sent as a request param and is used by Auth to create the chatReports, iouReports and iouReportActions in the database.
 * The IOU split has the following shape:
 *  [
 *      {email: 'currentUser', amount: 100},
 *      {email: 'user2', amount: 100, iouReportID: '100', chatReportID: '110', transactionID: '120', reportActionID: '130'},
 *      {email: 'user3', amount: 100, iouReportID: '200', chatReportID: '210', transactionID: '220', reportActionID: '230'}
 *  ]
 * @param {Array} participants
 * @param {String} currentUserLogin
 * @param {Number} currentUserAccountID
 * @param {Number} amount - always in the smallest unit of the currency
 * @param {String} comment
 * @param {String} currency
 * @param {String} merchant
 * @param {String} category
 * @param {String} tag
 * @param {String} existingSplitChatReportID - the report ID where the split bill happens, could be a group chat or a workspace chat
 * @param {Boolean} billable
 *
 * @return {Object}
 */
function createSplitsAndOnyxData(participants, currentUserLogin, currentUserAccountID, amount, comment, currency, merchant, category, tag, existingSplitChatReportID = '', billable = false) {
    const currentUserEmailForIOUSplit = OptionsListUtils.addSMSDomainIfPhoneNumber(currentUserLogin);
    const participantAccountIDs = _.map(participants, (participant) => Number(participant.accountID));
    const existingSplitChatReport =
        existingSplitChatReportID || participants[0].reportID
            ? allReports[`${ONYXKEYS.COLLECTION.REPORT}${existingSplitChatReportID || participants[0].reportID}`]
            : ReportUtils.getChatByParticipants(participantAccountIDs);
    const splitChatReport = existingSplitChatReport || ReportUtils.buildOptimisticChatReport(participantAccountIDs);
    const isOwnPolicyExpenseChat = splitChatReport.isOwnPolicyExpenseChat;

    const splitTransaction = TransactionUtils.buildOptimisticTransaction(
        amount,
        currency,
        CONST.REPORT.SPLIT_REPORTID,
        comment,
        '',
        '',
        '',
        merchant || Localize.translateLocal('iou.request'),
        undefined,
        undefined,
        undefined,
        category,
        tag,
        billable,
    );

    // Note: The created action must be optimistically generated before the IOU action so there's no chance that the created action appears after the IOU action in the chat
    const splitCreatedReportAction = ReportUtils.buildOptimisticCreatedReportAction(currentUserEmailForIOUSplit);
    const splitIOUReportAction = ReportUtils.buildOptimisticIOUReportAction(
        CONST.IOU.REPORT_ACTION_TYPE.SPLIT,
        amount,
        currency,
        comment,
        participants,
        splitTransaction.transactionID,
        '',
        '',
        false,
        false,
        {},
        isOwnPolicyExpenseChat,
    );

    splitChatReport.lastReadTime = DateUtils.getDBTime();
    splitChatReport.lastMessageText = splitIOUReportAction.message[0].text;
    splitChatReport.lastMessageHtml = splitIOUReportAction.message[0].html;

    // If we have an existing splitChatReport (group chat or workspace) use it's pending fields, otherwise indicate that we are adding a chat
    if (!existingSplitChatReport) {
        splitChatReport.pendingFields = {
            createChat: CONST.RED_BRICK_ROAD_PENDING_ACTION.ADD,
        };
    }

    const optimisticData = [
        {
            // Use set for new reports because it doesn't exist yet, is faster,
            // and we need the data to be available when we navigate to the chat page
            onyxMethod: existingSplitChatReport ? Onyx.METHOD.MERGE : Onyx.METHOD.SET,
            key: `${ONYXKEYS.COLLECTION.REPORT}${splitChatReport.reportID}`,
            value: splitChatReport,
        },
        {
            onyxMethod: existingSplitChatReport ? Onyx.METHOD.MERGE : Onyx.METHOD.SET,
            key: `${ONYXKEYS.COLLECTION.REPORT_ACTIONS}${splitChatReport.reportID}`,
            value: {
                ...(existingSplitChatReport ? {} : {[splitCreatedReportAction.reportActionID]: splitCreatedReportAction}),
                [splitIOUReportAction.reportActionID]: splitIOUReportAction,
            },
        },
        {
            onyxMethod: Onyx.METHOD.SET,
            key: `${ONYXKEYS.COLLECTION.TRANSACTION}${splitTransaction.transactionID}`,
            value: splitTransaction,
        },
    ];

    const successData = [
        {
            onyxMethod: Onyx.METHOD.MERGE,
            key: `${ONYXKEYS.COLLECTION.REPORT_ACTIONS}${splitChatReport.reportID}`,
            value: {
                ...(existingSplitChatReport ? {} : {[splitCreatedReportAction.reportActionID]: {pendingAction: null}}),
                [splitIOUReportAction.reportActionID]: {pendingAction: null},
            },
        },
        {
            onyxMethod: Onyx.METHOD.MERGE,
            key: `${ONYXKEYS.COLLECTION.TRANSACTION}${splitTransaction.transactionID}`,
            value: {pendingAction: null},
        },
        {
            onyxMethod: Onyx.METHOD.MERGE,
            key: `${ONYXKEYS.COLLECTION.TRANSACTION_DRAFT}${CONST.IOU.OPTIMISTIC_TRANSACTION_ID}`,
            value: null,
        },
    ];

    if (!existingSplitChatReport) {
        successData.push({
            onyxMethod: Onyx.METHOD.MERGE,
            key: `${ONYXKEYS.COLLECTION.REPORT}${splitChatReport.reportID}`,
            value: {pendingFields: {createChat: null}},
        });
    }

    const failureData = [
        {
            onyxMethod: Onyx.METHOD.MERGE,
            key: `${ONYXKEYS.COLLECTION.TRANSACTION}${splitTransaction.transactionID}`,
            value: {
                errors: ErrorUtils.getMicroSecondOnyxError('iou.error.genericCreateFailureMessage'),
            },
        },
        {
            onyxMethod: Onyx.METHOD.MERGE,
            key: `${ONYXKEYS.COLLECTION.TRANSACTION_DRAFT}${CONST.IOU.OPTIMISTIC_TRANSACTION_ID}`,
            value: null,
        },
    ];

    if (existingSplitChatReport) {
        failureData.push({
            onyxMethod: Onyx.METHOD.MERGE,
            key: `${ONYXKEYS.COLLECTION.REPORT_ACTIONS}${splitChatReport.reportID}`,
            value: {
                [splitIOUReportAction.reportActionID]: {
                    errors: ErrorUtils.getMicroSecondOnyxError('iou.error.genericCreateFailureMessage'),
                },
            },
        });
    } else {
        failureData.push(
            {
                onyxMethod: Onyx.METHOD.MERGE,
                key: `${ONYXKEYS.COLLECTION.REPORT}${splitChatReport.reportID}`,
                value: {
                    errorFields: {
                        createChat: ErrorUtils.getMicroSecondOnyxError('report.genericCreateReportFailureMessage'),
                    },
                },
            },
            {
                onyxMethod: Onyx.METHOD.MERGE,
                key: `${ONYXKEYS.COLLECTION.REPORT_ACTIONS}${splitChatReport.reportID}`,
                value: {
                    [splitIOUReportAction.reportActionID]: {
                        errors: ErrorUtils.getMicroSecondOnyxError(null),
                    },
                },
            },
        );
    }

    // Loop through participants creating individual chats, iouReports and reportActionIDs as needed
    const splitAmount = IOUUtils.calculateAmount(participants.length, amount, currency, false);
    const splits = [{email: currentUserEmailForIOUSplit, accountID: currentUserAccountID, amount: IOUUtils.calculateAmount(participants.length, amount, currency, true)}];

    const hasMultipleParticipants = participants.length > 1;
    _.each(participants, (participant) => {
        // In a case when a participant is a workspace, even when a current user is not an owner of the workspace
        const isPolicyExpenseChat = ReportUtils.isPolicyExpenseChat(participant);

        // In case the participant is a workspace, email & accountID should remain undefined and won't be used in the rest of this code
        // participant.login is undefined when the request is initiated from a group DM with an unknown user, so we need to add a default
        const email = isOwnPolicyExpenseChat || isPolicyExpenseChat ? '' : OptionsListUtils.addSMSDomainIfPhoneNumber(participant.login || '').toLowerCase();
        const accountID = isOwnPolicyExpenseChat || isPolicyExpenseChat ? 0 : Number(participant.accountID);
        if (email === currentUserEmailForIOUSplit) {
            return;
        }

        // STEP 1: Get existing chat report OR build a new optimistic one
        // If we only have one participant and the request was initiated from the global create menu, i.e. !existingGroupChatReportID, the oneOnOneChatReport is the groupChatReport
        let oneOnOneChatReport;
        let isNewOneOnOneChatReport = false;
        let shouldCreateOptimisticPersonalDetails = false;
        const personalDetailExists = lodashHas(allPersonalDetails, accountID);

        // If this is a split between two people only and the function
        // wasn't provided with an existing group chat report id
        // or, if the split is being made from the workspace chat, then the oneOnOneChatReport is the same as the splitChatReport
        // in this case existingSplitChatReport will belong to the policy expense chat and we won't be
        // entering code that creates optimistic personal details
        if ((!hasMultipleParticipants && !existingSplitChatReportID) || isOwnPolicyExpenseChat) {
            oneOnOneChatReport = splitChatReport;
            shouldCreateOptimisticPersonalDetails = !existingSplitChatReport && !personalDetailExists;
        } else {
            const existingChatReport = ReportUtils.getChatByParticipants([accountID]);
            isNewOneOnOneChatReport = !existingChatReport;
            shouldCreateOptimisticPersonalDetails = isNewOneOnOneChatReport && !personalDetailExists;
            oneOnOneChatReport = existingChatReport || ReportUtils.buildOptimisticChatReport([accountID]);
        }

        // STEP 2: Get existing IOU/Expense report and update its total OR build a new optimistic one
        // For Control policy expense chats, if the report is already approved, create a new expense report
        let oneOnOneIOUReport = oneOnOneChatReport.iouReportID ? lodashGet(allReports, `${ONYXKEYS.COLLECTION.REPORT}${oneOnOneChatReport.iouReportID}`, undefined) : undefined;
        const shouldCreateNewOneOnOneIOUReport =
            _.isUndefined(oneOnOneIOUReport) || (isOwnPolicyExpenseChat && ReportUtils.isControlPolicyExpenseReport(oneOnOneIOUReport) && ReportUtils.isReportApproved(oneOnOneIOUReport));

        if (shouldCreateNewOneOnOneIOUReport) {
            oneOnOneIOUReport = isOwnPolicyExpenseChat
                ? ReportUtils.buildOptimisticExpenseReport(oneOnOneChatReport.reportID, oneOnOneChatReport.policyID, currentUserAccountID, splitAmount, currency)
                : ReportUtils.buildOptimisticIOUReport(currentUserAccountID, accountID, splitAmount, oneOnOneChatReport.reportID, currency);
        } else if (isOwnPolicyExpenseChat) {
            // Because of the Expense reports are stored as negative values, we subtract the total from the amount
            oneOnOneIOUReport.total -= splitAmount;
        } else {
            oneOnOneIOUReport = IOUUtils.updateIOUOwnerAndTotal(oneOnOneIOUReport, currentUserAccountID, splitAmount, currency);
        }

        // STEP 3: Build optimistic transaction
        const oneOnOneTransaction = TransactionUtils.buildOptimisticTransaction(
            ReportUtils.isExpenseReport(oneOnOneIOUReport) ? -splitAmount : splitAmount,
            currency,
            oneOnOneIOUReport.reportID,
            comment,
            '',
            CONST.IOU.TYPE.SPLIT,
            splitTransaction.transactionID,
            merchant || Localize.translateLocal('iou.request'),
            undefined,
            undefined,
            undefined,
            category,
            tag,
            billable,
        );

        // STEP 4: Build optimistic reportActions. We need:
        // 1. CREATED action for the chatReport
        // 2. CREATED action for the iouReport
        // 3. IOU action for the iouReport
        // 4. REPORTPREVIEW action for the chatReport
        // Note: The CREATED action for the IOU report must be optimistically generated before the IOU action so there's no chance that it appears after the IOU action in the chat
        const currentTime = DateUtils.getDBTime();
        const oneOnOneCreatedActionForChat = ReportUtils.buildOptimisticCreatedReportAction(currentUserEmailForIOUSplit);
        const oneOnOneCreatedActionForIOU = ReportUtils.buildOptimisticCreatedReportAction(currentUserEmailForIOUSplit, DateUtils.subtractMillisecondsFromDateTime(currentTime, 1));
        const oneOnOneIOUAction = ReportUtils.buildOptimisticIOUReportAction(
            CONST.IOU.REPORT_ACTION_TYPE.CREATE,
            splitAmount,
            currency,
            comment,
            [participant],
            oneOnOneTransaction.transactionID,
            '',
            oneOnOneIOUReport.reportID,
            undefined,
            undefined,
            undefined,
            undefined,
            currentTime,
        );

        // Add optimistic personal details for new participants
        const oneOnOnePersonalDetailListAction = shouldCreateOptimisticPersonalDetails
            ? {
                  [accountID]: {
                      accountID,
                      avatar: UserUtils.getDefaultAvatarURL(accountID),
                      displayName: LocalePhoneNumber.formatPhoneNumber(participant.displayName || email),
                      login: participant.login,
                      isOptimisticPersonalDetail: true,
                  },
              }
            : undefined;

        let oneOnOneReportPreviewAction = ReportActionsUtils.getReportPreviewAction(oneOnOneChatReport.reportID, oneOnOneIOUReport.reportID);
        if (oneOnOneReportPreviewAction) {
            oneOnOneReportPreviewAction = ReportUtils.updateReportPreview(oneOnOneIOUReport, oneOnOneReportPreviewAction);
        } else {
            oneOnOneReportPreviewAction = ReportUtils.buildOptimisticReportPreview(oneOnOneChatReport, oneOnOneIOUReport);
        }

        // Add category to optimistic policy recently used categories when a participant is a workspace
        const optimisticPolicyRecentlyUsedCategories = isPolicyExpenseChat ? Policy.buildOptimisticPolicyRecentlyUsedCategories(participant.policyID, category) : [];

        // Add tag to optimistic policy recently used tags when a participant is a workspace
        const optimisticPolicyRecentlyUsedTags = isPolicyExpenseChat ? Policy.buildOptimisticPolicyRecentlyUsedTags(participant.policyID, tag) : {};

        // STEP 5: Build Onyx Data
        const [oneOnOneOptimisticData, oneOnOneSuccessData, oneOnOneFailureData] = buildOnyxDataForMoneyRequest(
            oneOnOneChatReport,
            oneOnOneIOUReport,
            oneOnOneTransaction,
            oneOnOneCreatedActionForChat,
            oneOnOneCreatedActionForIOU,
            oneOnOneIOUAction,
            oneOnOnePersonalDetailListAction,
            oneOnOneReportPreviewAction,
            optimisticPolicyRecentlyUsedCategories,
            optimisticPolicyRecentlyUsedTags,
            isNewOneOnOneChatReport,
            shouldCreateNewOneOnOneIOUReport,
        );

        const individualSplit = {
            email,
            accountID,
            amount: splitAmount,
            iouReportID: oneOnOneIOUReport.reportID,
            chatReportID: oneOnOneChatReport.reportID,
            transactionID: oneOnOneTransaction.transactionID,
            reportActionID: oneOnOneIOUAction.reportActionID,
            createdChatReportActionID: oneOnOneCreatedActionForChat.reportActionID,
            createdIOUReportActionID: oneOnOneCreatedActionForIOU.reportActionID,
            reportPreviewReportActionID: oneOnOneReportPreviewAction.reportActionID,
        };

        splits.push(individualSplit);
        optimisticData.push(...oneOnOneOptimisticData);
        successData.push(...oneOnOneSuccessData);
        failureData.push(...oneOnOneFailureData);
    });

    const splitData = {
        chatReportID: splitChatReport.reportID,
        transactionID: splitTransaction.transactionID,
        reportActionID: splitIOUReportAction.reportActionID,
        policyID: splitChatReport.policyID,
    };

    if (_.isEmpty(existingSplitChatReport)) {
        splitData.createdReportActionID = splitCreatedReportAction.reportActionID;
    }

    return {
        splitData,
        splits,
        onyxData: {optimisticData, successData, failureData},
    };
}

/**
 * @param {Array} participants
 * @param {String} currentUserLogin
 * @param {Number} currentUserAccountID
 * @param {Number} amount - always in smallest currency unit
 * @param {String} comment
 * @param {String} currency
 * @param {String} merchant
 * @param {String} category
 * @param {String} tag
 * @param {String} existingSplitChatReportID - Either a group DM or a workspace chat
 * @param {Boolean} billable
 */
function splitBill(participants, currentUserLogin, currentUserAccountID, amount, comment, currency, merchant, category, tag, existingSplitChatReportID = '', billable = false) {
    const {splitData, splits, onyxData} = createSplitsAndOnyxData(
        participants,
        currentUserLogin,
        currentUserAccountID,
        amount,
        comment,
        currency,
        merchant,
        category,
        tag,
        existingSplitChatReportID,
        billable,
    );
    API.write(
        'SplitBill',
        {
            reportID: splitData.chatReportID,
            amount,
            splits: JSON.stringify(splits),
            currency,
            comment,
            category,
            merchant,
            tag,
            billable,
            transactionID: splitData.transactionID,
            reportActionID: splitData.reportActionID,
            createdReportActionID: splitData.createdReportActionID,
            policyID: splitData.policyID,
        },
        onyxData,
    );

    resetMoneyRequestInfo();
    Navigation.dismissModal();
    Report.notifyNewAction(splitData.chatReportID, currentUserAccountID);
}

/**
 * @param {Array} participants
 * @param {String} currentUserLogin
 * @param {Number} currentUserAccountID
 * @param {Number} amount - always in smallest currency unit
 * @param {String} comment
 * @param {String} currency
 * @param {String} merchant
 * @param {String} category
 * @param {String} tag
 * @param {Boolean} billable
 */
function splitBillAndOpenReport(participants, currentUserLogin, currentUserAccountID, amount, comment, currency, merchant, category, tag, billable) {
    const {splitData, splits, onyxData} = createSplitsAndOnyxData(participants, currentUserLogin, currentUserAccountID, amount, comment, currency, merchant, category, tag, billable);

    API.write(
        'SplitBillAndOpenReport',
        {
            reportID: splitData.chatReportID,
            amount,
            splits: JSON.stringify(splits),
            currency,
            merchant,
            comment,
            category,
            tag,
            billable,
            transactionID: splitData.transactionID,
            reportActionID: splitData.reportActionID,
            createdReportActionID: splitData.createdReportActionID,
            policyID: splitData.policyID,
        },
        onyxData,
    );

    resetMoneyRequestInfo();
    Navigation.dismissModal(splitData.chatReportID);
    Report.notifyNewAction(splitData.chatReportID, currentUserAccountID);
}

/** Used exclusively for starting a split bill request that contains a receipt, the split request will be completed once the receipt is scanned
 *  or user enters details manually.
 *
 * @param {Array} participants
 * @param {String} currentUserLogin
 * @param {Number} currentUserAccountID
 * @param {String} comment
 * @param {String} category
 * @param {String} tag
 * @param {Object} receipt
 * @param {String} existingSplitChatReportID - Either a group DM or a workspace chat
 * @param {Boolean} billable
 */
function startSplitBill(participants, currentUserLogin, currentUserAccountID, comment, category, tag, receipt, existingSplitChatReportID = '', billable = false) {
    const currentUserEmailForIOUSplit = OptionsListUtils.addSMSDomainIfPhoneNumber(currentUserLogin);
    const participantAccountIDs = _.map(participants, (participant) => Number(participant.accountID));
    const existingSplitChatReport =
        existingSplitChatReportID || participants[0].reportID
            ? allReports[`${ONYXKEYS.COLLECTION.REPORT}${existingSplitChatReportID || participants[0].reportID}`]
            : ReportUtils.getChatByParticipants(participantAccountIDs);
    const splitChatReport = existingSplitChatReport || ReportUtils.buildOptimisticChatReport(participantAccountIDs);
    const isOwnPolicyExpenseChat = splitChatReport.isOwnPolicyExpenseChat || false;

    const {name: filename, source, state = CONST.IOU.RECEIPT_STATE.SCANREADY} = receipt;
    const receiptObject = {state, source};

    // ReportID is -2 (aka "deleted") on the group transaction
    const splitTransaction = TransactionUtils.buildOptimisticTransaction(
        0,
        CONST.CURRENCY.USD,
        CONST.REPORT.SPLIT_REPORTID,
        comment,
        '',
        '',
        '',
        CONST.TRANSACTION.PARTIAL_TRANSACTION_MERCHANT,
        receiptObject,
        filename,
        undefined,
        category,
        tag,
        billable,
    );

    // Note: The created action must be optimistically generated before the IOU action so there's no chance that the created action appears after the IOU action in the chat
    const splitChatCreatedReportAction = ReportUtils.buildOptimisticCreatedReportAction(currentUserEmailForIOUSplit);
    const splitIOUReportAction = ReportUtils.buildOptimisticIOUReportAction(
        CONST.IOU.REPORT_ACTION_TYPE.SPLIT,
        0,
        CONST.CURRENCY.USD,
        comment,
        participants,
        splitTransaction.transactionID,
        '',
        '',
        false,
        false,
        receiptObject,
        isOwnPolicyExpenseChat,
    );

    splitChatReport.lastReadTime = DateUtils.getDBTime();
    splitChatReport.lastMessageText = splitIOUReportAction.message[0].text;
    splitChatReport.lastMessageHtml = splitIOUReportAction.message[0].html;

    // If we have an existing splitChatReport (group chat or workspace) use it's pending fields, otherwise indicate that we are adding a chat
    if (!existingSplitChatReport) {
        splitChatReport.pendingFields = {
            createChat: CONST.RED_BRICK_ROAD_PENDING_ACTION.ADD,
        };
    }

    const optimisticData = [
        {
            // Use set for new reports because it doesn't exist yet, is faster,
            // and we need the data to be available when we navigate to the chat page
            onyxMethod: existingSplitChatReport ? Onyx.METHOD.MERGE : Onyx.METHOD.SET,
            key: `${ONYXKEYS.COLLECTION.REPORT}${splitChatReport.reportID}`,
            value: splitChatReport,
        },
        {
            onyxMethod: existingSplitChatReport ? Onyx.METHOD.MERGE : Onyx.METHOD.SET,
            key: `${ONYXKEYS.COLLECTION.REPORT_ACTIONS}${splitChatReport.reportID}`,
            value: {
                ...(existingSplitChatReport ? {} : {[splitChatCreatedReportAction.reportActionID]: splitChatCreatedReportAction}),
                [splitIOUReportAction.reportActionID]: splitIOUReportAction,
            },
        },
        {
            onyxMethod: Onyx.METHOD.SET,
            key: `${ONYXKEYS.COLLECTION.TRANSACTION}${splitTransaction.transactionID}`,
            value: splitTransaction,
        },
    ];

    const successData = [
        {
            onyxMethod: Onyx.METHOD.MERGE,
            key: `${ONYXKEYS.COLLECTION.REPORT_ACTIONS}${splitChatReport.reportID}`,
            value: {
                ...(existingSplitChatReport ? {} : {[splitChatCreatedReportAction.reportActionID]: {pendingAction: null}}),
                [splitIOUReportAction.reportActionID]: {pendingAction: null},
            },
        },
        {
            onyxMethod: Onyx.METHOD.MERGE,
            key: `${ONYXKEYS.COLLECTION.TRANSACTION}${splitTransaction.transactionID}`,
            value: {pendingAction: null},
        },
    ];

    if (!existingSplitChatReport) {
        successData.push({
            onyxMethod: Onyx.METHOD.MERGE,
            key: `${ONYXKEYS.COLLECTION.REPORT}${splitChatReport.reportID}`,
            value: {pendingFields: {createChat: null}},
        });
    }

    const failureData = [
        {
            onyxMethod: Onyx.METHOD.MERGE,
            key: `${ONYXKEYS.COLLECTION.TRANSACTION}${splitTransaction.transactionID}`,
            value: {
                errors: ErrorUtils.getMicroSecondOnyxError('iou.error.genericCreateFailureMessage'),
            },
        },
    ];

    if (existingSplitChatReport) {
        failureData.push({
            onyxMethod: Onyx.METHOD.MERGE,
            key: `${ONYXKEYS.COLLECTION.REPORT_ACTIONS}${splitChatReport.reportID}`,
            value: {
                [splitIOUReportAction.reportActionID]: {
                    errors: getReceiptError(receipt, filename),
                },
            },
        });
    } else {
        failureData.push(
            {
                onyxMethod: Onyx.METHOD.MERGE,
                key: `${ONYXKEYS.COLLECTION.REPORT}${splitChatReport.reportID}`,
                value: {
                    errorFields: {
                        createChat: ErrorUtils.getMicroSecondOnyxError('report.genericCreateReportFailureMessage'),
                    },
                },
            },
            {
                onyxMethod: Onyx.METHOD.MERGE,
                key: `${ONYXKEYS.COLLECTION.REPORT_ACTIONS}${splitChatReport.reportID}`,
                value: {
                    [splitChatCreatedReportAction.reportActionID]: {
                        errors: ErrorUtils.getMicroSecondOnyxError('report.genericCreateReportFailureMessage'),
                    },
                    [splitIOUReportAction.reportActionID]: {
                        errors: getReceiptError(receipt, filename),
                    },
                },
            },
        );
    }

    const splits = [{email: currentUserEmailForIOUSplit, accountID: currentUserAccountID}];

    _.each(participants, (participant) => {
        const email = participant.isOwnPolicyExpenseChat ? '' : OptionsListUtils.addSMSDomainIfPhoneNumber(participant.login || participant.text).toLowerCase();
        const accountID = participant.isOwnPolicyExpenseChat ? 0 : Number(participant.accountID);
        if (email === currentUserEmailForIOUSplit) {
            return;
        }

        // When splitting with a workspace chat, we only need to supply the policyID and the workspace reportID as it's needed so we can update the report preview
        if (participant.isOwnPolicyExpenseChat) {
            splits.push({
                policyID: participant.policyID,
                chatReportID: splitChatReport.reportID,
            });
            return;
        }

        const participantPersonalDetails = allPersonalDetails[participant.accountID];
        if (!participantPersonalDetails) {
            optimisticData.push({
                onyxMethod: Onyx.METHOD.MERGE,
                key: ONYXKEYS.PERSONAL_DETAILS_LIST,
                value: {
                    [accountID]: {
                        accountID,
                        avatar: UserUtils.getDefaultAvatarURL(accountID),
                        displayName: LocalePhoneNumber.formatPhoneNumber(participant.displayName || email),
                        login: participant.login || participant.text,
                        isOptimisticPersonalDetail: true,
                    },
                },
            });
        }

        splits.push({
            email,
            accountID,
        });
    });

    _.each(participants, (participant) => {
        const isPolicyExpenseChat = ReportUtils.isPolicyExpenseChat(participant);
        if (!isPolicyExpenseChat) {
            return;
        }

        const optimisticPolicyRecentlyUsedCategories = Policy.buildOptimisticPolicyRecentlyUsedCategories(participant.policyID, category);
        const optimisticPolicyRecentlyUsedTags = Policy.buildOptimisticPolicyRecentlyUsedTags(participant.policyID, tag);

        if (!_.isEmpty(optimisticPolicyRecentlyUsedCategories)) {
            optimisticData.push({
                onyxMethod: Onyx.METHOD.SET,
                key: `${ONYXKEYS.COLLECTION.POLICY_RECENTLY_USED_CATEGORIES}${participant.policyID}`,
                value: optimisticPolicyRecentlyUsedCategories,
            });
        }

        if (!_.isEmpty(optimisticPolicyRecentlyUsedTags)) {
            optimisticData.push({
                onyxMethod: Onyx.METHOD.MERGE,
                key: `${ONYXKEYS.COLLECTION.POLICY_RECENTLY_USED_TAGS}${participant.policyID}`,
                value: optimisticPolicyRecentlyUsedTags,
            });
        }
    });

    // Save the new splits array into the transaction's comment in case the user calls CompleteSplitBill while offline
    optimisticData.push({
        onyxMethod: Onyx.METHOD.MERGE,
        key: `${ONYXKEYS.COLLECTION.TRANSACTION}${splitTransaction.transactionID}`,
        value: {
            comment: {
                splits,
            },
        },
    });

    API.write(
        'StartSplitBill',
        {
            chatReportID: splitChatReport.reportID,
            reportActionID: splitIOUReportAction.reportActionID,
            transactionID: splitTransaction.transactionID,
            splits: JSON.stringify(splits),
            receipt,
            comment,
            category,
            tag,
            isFromGroupDM: !existingSplitChatReport,
            billable,
            ...(existingSplitChatReport ? {} : {createdReportActionID: splitChatCreatedReportAction.reportActionID}),
        },
        {optimisticData, successData, failureData},
    );

    resetMoneyRequestInfo();
    Navigation.dismissModalWithReport(splitChatReport);
    Report.notifyNewAction(splitChatReport.chatReportID, currentUserAccountID);
}

/** Used for editing a split bill while it's still scanning or when SmartScan fails, it completes a split bill started by startSplitBill above.
 *
 * @param {number} chatReportID - The group chat or workspace reportID
 * @param {Object} reportAction - The split action that lives in the chatReport above
 * @param {Object} updatedTransaction - The updated **draft** split transaction
 * @param {Number} sessionAccountID - accountID of the current user
 * @param {String} sessionEmail - email of the current user
 */
function completeSplitBill(chatReportID, reportAction, updatedTransaction, sessionAccountID, sessionEmail) {
    const currentUserEmailForIOUSplit = OptionsListUtils.addSMSDomainIfPhoneNumber(sessionEmail);
    const {transactionID} = updatedTransaction;
    const unmodifiedTransaction = allTransactions[`${ONYXKEYS.COLLECTION.TRANSACTION}${transactionID}`];

    // Save optimistic updated transaction and action
    const optimisticData = [
        {
            onyxMethod: Onyx.METHOD.MERGE,
            key: `${ONYXKEYS.COLLECTION.TRANSACTION}${transactionID}`,
            value: {
                ...updatedTransaction,
                receipt: {
                    state: CONST.IOU.RECEIPT_STATE.OPEN,
                },
            },
        },
        {
            onyxMethod: Onyx.METHOD.MERGE,
            key: `${ONYXKEYS.COLLECTION.REPORT_ACTIONS}${chatReportID}`,
            value: {
                [reportAction.reportActionID]: {
                    lastModified: DateUtils.getDBTime(),
                    whisperedToAccountIDs: [],
                },
            },
        },
    ];

    const successData = [
        {
            onyxMethod: Onyx.METHOD.MERGE,
            key: `${ONYXKEYS.COLLECTION.TRANSACTION}${transactionID}`,
            value: {pendingAction: null},
        },
        {
            onyxMethod: Onyx.METHOD.MERGE,
            key: `${ONYXKEYS.COLLECTION.SPLIT_TRANSACTION_DRAFT}${transactionID}`,
            value: null,
        },
    ];

    const failureData = [
        {
            onyxMethod: Onyx.METHOD.MERGE,
            key: `${ONYXKEYS.COLLECTION.TRANSACTION}${transactionID}`,
            value: {
                ...unmodifiedTransaction,
                errors: ErrorUtils.getMicroSecondOnyxError('iou.error.genericCreateFailureMessage'),
            },
        },
        {
            onyxMethod: Onyx.METHOD.MERGE,
            key: `${ONYXKEYS.COLLECTION.REPORT_ACTIONS}${chatReportID}`,
            value: {
                [reportAction.reportActionID]: {
                    ...reportAction,
                    errors: ErrorUtils.getMicroSecondOnyxError('iou.error.genericCreateFailureMessage'),
                },
            },
        },
    ];

    const splitParticipants = updatedTransaction.comment.splits;
    const {modifiedAmount: amount, modifiedCurrency: currency} = updatedTransaction;

    // Exclude the current user when calculating the split amount, `calculateAmount` takes it into account
    const splitAmount = IOUUtils.calculateAmount(splitParticipants.length - 1, amount, currency, false);

    const splits = [{email: currentUserEmailForIOUSplit}];
    _.each(splitParticipants, (participant) => {
        // Skip creating the transaction for the current user
        if (participant.email === currentUserEmailForIOUSplit) {
            return;
        }
        const isPolicyExpenseChat = !_.isEmpty(participant.policyID);

        if (!isPolicyExpenseChat) {
            // In case this is still the optimistic accountID saved in the splits array, return early as we cannot know
            // if there is an existing chat between the split creator and this participant
            // Instead, we will rely on Auth generating the report IDs and the user won't see any optimistic chats or reports created
            const participantPersonalDetails = allPersonalDetails[participant.accountID] || {};
            if (!participantPersonalDetails || participantPersonalDetails.isOptimisticPersonalDetail) {
                splits.push({
                    email: participant.email,
                });
                return;
            }
        }

        let oneOnOneChatReport;
        let isNewOneOnOneChatReport = false;
        if (isPolicyExpenseChat) {
            // The workspace chat reportID is saved in the splits array when starting a split bill with a workspace
            oneOnOneChatReport = allReports[`${ONYXKEYS.COLLECTION.REPORT}${participant.chatReportID}`];
        } else {
            const existingChatReport = ReportUtils.getChatByParticipants([participant.accountID]);
            isNewOneOnOneChatReport = !existingChatReport;
            oneOnOneChatReport = existingChatReport || ReportUtils.buildOptimisticChatReport([participant.accountID]);
        }

        let oneOnOneIOUReport = oneOnOneChatReport.iouReportID ? lodashGet(allReports, `${ONYXKEYS.COLLECTION.REPORT}${oneOnOneChatReport.iouReportID}`, undefined) : undefined;
        const shouldCreateNewOneOnOneIOUReport =
            _.isUndefined(oneOnOneIOUReport) || (isPolicyExpenseChat && ReportUtils.isControlPolicyExpenseReport(oneOnOneIOUReport) && ReportUtils.isReportApproved(oneOnOneIOUReport));

        if (shouldCreateNewOneOnOneIOUReport) {
            oneOnOneIOUReport = isPolicyExpenseChat
                ? ReportUtils.buildOptimisticExpenseReport(oneOnOneChatReport.reportID, participant.policyID, sessionAccountID, splitAmount, currency)
                : ReportUtils.buildOptimisticIOUReport(sessionAccountID, participant.accountID, splitAmount, oneOnOneChatReport.reportID, currency);
        } else if (isPolicyExpenseChat) {
            // Because of the Expense reports are stored as negative values, we subtract the total from the amount
            oneOnOneIOUReport.total -= splitAmount;
        } else {
            oneOnOneIOUReport = IOUUtils.updateIOUOwnerAndTotal(oneOnOneIOUReport, sessionAccountID, splitAmount, currency);
        }

        const oneOnOneTransaction = TransactionUtils.buildOptimisticTransaction(
            isPolicyExpenseChat ? -splitAmount : splitAmount,
            currency,
            oneOnOneIOUReport.reportID,
            updatedTransaction.comment.comment,
            updatedTransaction.modifiedCreated,
            CONST.IOU.TYPE.SPLIT,
            transactionID,
            updatedTransaction.modifiedMerchant,
            {...updatedTransaction.receipt, state: CONST.IOU.RECEIPT_STATE.OPEN},
            updatedTransaction.filename,
        );

        const oneOnOneCreatedActionForChat = ReportUtils.buildOptimisticCreatedReportAction(currentUserEmailForIOUSplit);
        const oneOnOneCreatedActionForIOU = ReportUtils.buildOptimisticCreatedReportAction(currentUserEmailForIOUSplit);
        const oneOnOneIOUAction = ReportUtils.buildOptimisticIOUReportAction(
            CONST.IOU.REPORT_ACTION_TYPE.CREATE,
            splitAmount,
            currency,
            updatedTransaction.comment.comment,
            [participant],
            oneOnOneTransaction.transactionID,
            '',
            oneOnOneIOUReport.reportID,
        );

        let oneOnOneReportPreviewAction = ReportActionsUtils.getReportPreviewAction(oneOnOneChatReport.reportID, oneOnOneIOUReport.reportID);
        if (oneOnOneReportPreviewAction) {
            oneOnOneReportPreviewAction = ReportUtils.updateReportPreview(oneOnOneIOUReport, oneOnOneReportPreviewAction);
        } else {
            oneOnOneReportPreviewAction = ReportUtils.buildOptimisticReportPreview(oneOnOneChatReport, oneOnOneIOUReport, '', oneOnOneTransaction);
        }

        const [oneOnOneOptimisticData, oneOnOneSuccessData, oneOnOneFailureData] = buildOnyxDataForMoneyRequest(
            oneOnOneChatReport,
            oneOnOneIOUReport,
            oneOnOneTransaction,
            oneOnOneCreatedActionForChat,
            oneOnOneCreatedActionForIOU,
            oneOnOneIOUAction,
            {},
            oneOnOneReportPreviewAction,
            {},
            {},
            isNewOneOnOneChatReport,
            shouldCreateNewOneOnOneIOUReport,
        );

        splits.push({
            email: participant.email,
            accountID: participant.accountID,
            policyID: participant.policyID,
            iouReportID: oneOnOneIOUReport.reportID,
            chatReportID: oneOnOneChatReport.reportID,
            transactionID: oneOnOneTransaction.transactionID,
            reportActionID: oneOnOneIOUAction.reportActionID,
            createdChatReportActionID: oneOnOneCreatedActionForChat.reportActionID,
            createdIOUReportActionID: oneOnOneCreatedActionForIOU.reportActionID,
            reportPreviewReportActionID: oneOnOneReportPreviewAction.reportActionID,
        });

        optimisticData.push(...oneOnOneOptimisticData);
        successData.push(...oneOnOneSuccessData);
        failureData.push(...oneOnOneFailureData);
    });

    const {
        amount: transactionAmount,
        currency: transactionCurrency,
        created: transactionCreated,
        merchant: transactionMerchant,
        comment: transactionComment,
        category: transactionCategory,
        tag: transactionTag,
    } = ReportUtils.getTransactionDetails(updatedTransaction);

    API.write(
        'CompleteSplitBill',
        {
            transactionID,
            amount: transactionAmount,
            currency: transactionCurrency,
            created: transactionCreated,
            merchant: transactionMerchant,
            comment: transactionComment,
            category: transactionCategory,
            tag: transactionTag,
            splits: JSON.stringify(splits),
        },
        {optimisticData, successData, failureData},
    );
    Navigation.dismissModal(chatReportID);
    Report.notifyNewAction(chatReportID, sessionAccountID);
}

/**
 * @param {String} transactionID
 * @param {Object} transactionChanges
 */
function setDraftSplitTransaction(transactionID, transactionChanges = {}) {
    let draftSplitTransaction = allDraftSplitTransactions[`${ONYXKEYS.COLLECTION.SPLIT_TRANSACTION_DRAFT}${transactionID}`];

    if (!draftSplitTransaction) {
        draftSplitTransaction = allTransactions[`${ONYXKEYS.COLLECTION.TRANSACTION}${transactionID}`];
    }

    const updatedTransaction = TransactionUtils.getUpdatedTransaction(draftSplitTransaction, transactionChanges, false, false);

    Onyx.merge(`${ONYXKEYS.COLLECTION.SPLIT_TRANSACTION_DRAFT}${transactionID}`, updatedTransaction);
}

/**
 * @param {String} transactionID
 * @param {Number} transactionThreadReportID
 * @param {Object} transactionChanges
 */
function editRegularMoneyRequest(transactionID, transactionThreadReportID, transactionChanges) {
    // STEP 1: Get all collections we're updating
    const transactionThread = allReports[`${ONYXKEYS.COLLECTION.REPORT}${transactionThreadReportID}`];
    const transaction = allTransactions[`${ONYXKEYS.COLLECTION.TRANSACTION}${transactionID}`];
    const iouReport = allReports[`${ONYXKEYS.COLLECTION.REPORT}${transactionThread.parentReportID}`];
    const chatReport = allReports[`${ONYXKEYS.COLLECTION.REPORT}${iouReport.chatReportID}`];
    const isFromExpenseReport = ReportUtils.isExpenseReport(iouReport);

    // STEP 2: Build new modified expense report action.
    const updatedReportAction = ReportUtils.buildOptimisticModifiedExpenseReportAction(transactionThread, transaction, transactionChanges, isFromExpenseReport);
    const updatedTransaction = TransactionUtils.getUpdatedTransaction(transaction, transactionChanges, isFromExpenseReport);

    // STEP 3: Compute the IOU total and update the report preview message so LHN amount owed is correct
    // Should only update if the transaction matches the currency of the report, else we wait for the update
    // from the server with the currency conversion
    let updatedMoneyRequestReport = {...iouReport};
    const updatedChatReport = {...chatReport};
    const diff = TransactionUtils.getAmount(transaction, true) - TransactionUtils.getAmount(updatedTransaction, true);
    if (updatedTransaction.currency === iouReport.currency && updatedTransaction.modifiedAmount && diff !== 0) {
        if (ReportUtils.isExpenseReport(iouReport)) {
            updatedMoneyRequestReport.total += diff;
        } else {
            updatedMoneyRequestReport = IOUUtils.updateIOUOwnerAndTotal(iouReport, updatedReportAction.actorAccountID, diff, TransactionUtils.getCurrency(transaction), false);
        }

        updatedMoneyRequestReport.cachedTotal = CurrencyUtils.convertToDisplayString(updatedMoneyRequestReport.total, updatedTransaction.currency);

        // Update the last message of the IOU report
        const lastMessage = ReportUtils.getIOUReportActionMessage(
            iouReport.reportID,
            CONST.IOU.REPORT_ACTION_TYPE.CREATE,
            updatedMoneyRequestReport.total,
            '',
            updatedTransaction.currency,
            '',
            false,
        );
        updatedMoneyRequestReport.lastMessageText = lastMessage[0].text;
        updatedMoneyRequestReport.lastMessageHtml = lastMessage[0].html;

        // Update the last message of the chat report
        const hasNonReimbursableTransactions = ReportUtils.hasNonReimbursableTransactions(iouReport);
        const messageText = Localize.translateLocal(hasNonReimbursableTransactions ? 'iou.payerSpentAmount' : 'iou.payerOwesAmount', {
            payer: ReportUtils.getPersonalDetailsForAccountID(updatedMoneyRequestReport.managerID).login || '',
            amount: CurrencyUtils.convertToDisplayString(updatedMoneyRequestReport.total, updatedMoneyRequestReport.currency),
        });
        updatedChatReport.lastMessageText = messageText;
        updatedChatReport.lastMessageHtml = messageText;
    }

    const isScanning = TransactionUtils.hasReceipt(updatedTransaction) && TransactionUtils.isReceiptBeingScanned(updatedTransaction);

    // STEP 4: Compose the optimistic data
    const currentTime = DateUtils.getDBTime();
    const optimisticData = [
        {
            onyxMethod: Onyx.METHOD.MERGE,
            key: `${ONYXKEYS.COLLECTION.REPORT_ACTIONS}${transactionThread.reportID}`,
            value: {
                [updatedReportAction.reportActionID]: updatedReportAction,
            },
        },
        {
            onyxMethod: Onyx.METHOD.MERGE,
            key: `${ONYXKEYS.COLLECTION.TRANSACTION}${transactionID}`,
            value: updatedTransaction,
        },
        {
            onyxMethod: Onyx.METHOD.MERGE,
            key: `${ONYXKEYS.COLLECTION.REPORT}${iouReport.reportID}`,
            value: updatedMoneyRequestReport,
        },
        {
            onyxMethod: Onyx.METHOD.MERGE,
            key: `${ONYXKEYS.COLLECTION.REPORT}${iouReport.chatReportID}`,
            value: updatedChatReport,
        },
        {
            onyxMethod: Onyx.METHOD.MERGE,
            key: `${ONYXKEYS.COLLECTION.REPORT}${transactionThreadReportID}`,
            value: {
                lastReadTime: currentTime,
                lastVisibleActionCreated: currentTime,
            },
        },
        ...(!isScanning
            ? [
                  {
                      onyxMethod: Onyx.METHOD.MERGE,
                      key: `${ONYXKEYS.COLLECTION.REPORT_ACTIONS}${iouReport.reportID}`,
                      value: {
                          [transactionThread.parentReportActionID]: {
                              whisperedToAccountIDs: [],
                          },
                      },
                  },
                  {
                      onyxMethod: Onyx.METHOD.MERGE,
                      key: `${ONYXKEYS.COLLECTION.REPORT_ACTIONS}${iouReport.parentReportID}`,
                      value: {
                          [iouReport.parentReportActionID]: {
                              whisperedToAccountIDs: [],
                          },
                      },
                  },
              ]
            : []),
    ];

    // Update recently used categories if the category is changed
    if (_.has(transactionChanges, 'category')) {
        const optimisticPolicyRecentlyUsedCategories = Policy.buildOptimisticPolicyRecentlyUsedCategories(iouReport.policyID, transactionChanges.category);
        if (!_.isEmpty(optimisticPolicyRecentlyUsedCategories)) {
            optimisticData.push({
                onyxMethod: Onyx.METHOD.SET,
                key: `${ONYXKEYS.COLLECTION.POLICY_RECENTLY_USED_CATEGORIES}${iouReport.policyID}`,
                value: optimisticPolicyRecentlyUsedCategories,
            });
        }
    }

    // Update recently used categories if the tag is changed
    if (_.has(transactionChanges, 'tag')) {
        const optimisticPolicyRecentlyUsedTags = Policy.buildOptimisticPolicyRecentlyUsedTags(iouReport.policyID, transactionChanges.tag);
        if (!_.isEmpty(optimisticPolicyRecentlyUsedTags)) {
            optimisticData.push({
                onyxMethod: Onyx.METHOD.MERGE,
                key: `${ONYXKEYS.COLLECTION.POLICY_RECENTLY_USED_TAGS}${iouReport.policyID}`,
                value: optimisticPolicyRecentlyUsedTags,
            });
        }
    }

    const successData = [
        {
            onyxMethod: Onyx.METHOD.MERGE,
            key: `${ONYXKEYS.COLLECTION.REPORT_ACTIONS}${transactionThread.reportID}`,
            value: {
                [updatedReportAction.reportActionID]: {pendingAction: null},
            },
        },
        {
            onyxMethod: Onyx.METHOD.MERGE,
            key: `${ONYXKEYS.COLLECTION.TRANSACTION}${transactionID}`,
            value: {
                pendingFields: {
                    comment: null,
                    amount: null,
                    created: null,
                    currency: null,
                    merchant: null,
                    billable: null,
                    category: null,
                    tag: null,
                },
            },
        },
        {
            onyxMethod: Onyx.METHOD.MERGE,
            key: `${ONYXKEYS.COLLECTION.REPORT}${iouReport.reportID}`,
            value: {pendingAction: null},
        },
    ];

    const failureData = [
        {
            onyxMethod: Onyx.METHOD.MERGE,
            key: `${ONYXKEYS.COLLECTION.REPORT_ACTIONS}${transactionThread.reportID}`,
            value: {
                [updatedReportAction.reportActionID]: {
                    errors: ErrorUtils.getMicroSecondOnyxError('iou.error.genericEditFailureMessage'),
                },
            },
        },
        {
            onyxMethod: Onyx.METHOD.MERGE,
            key: `${ONYXKEYS.COLLECTION.TRANSACTION}${transactionID}`,
            value: {
                ...transaction,
                modifiedCreated: transaction.modifiedCreated ? transaction.modifiedCreated : null,
                modifiedAmount: transaction.modifiedAmount ? transaction.modifiedAmount : null,
                modifiedCurrency: transaction.modifiedCurrency ? transaction.modifiedCurrency : null,
                modifiedMerchant: transaction.modifiedMerchant ? transaction.modifiedMerchant : null,
                modifiedWaypoints: transaction.modifiedWaypoints ? transaction.modifiedWaypoints : null,
                pendingFields: null,
            },
        },
        {
            onyxMethod: Onyx.METHOD.MERGE,
            key: `${ONYXKEYS.COLLECTION.REPORT}${iouReport.reportID}`,
            value: {
                ...iouReport,
                cachedTotal: iouReport.cachedTotal ? iouReport.cachedTotal : null,
            },
        },
        {
            onyxMethod: Onyx.METHOD.MERGE,
            key: `${ONYXKEYS.COLLECTION.REPORT}${iouReport.chatReportID}`,
            value: chatReport,
        },
        {
            onyxMethod: Onyx.METHOD.MERGE,
            key: `${ONYXKEYS.COLLECTION.REPORT}${transactionThreadReportID}`,
            value: {
                lastReadTime: transactionThread.lastReadTime,
                lastVisibleActionCreated: transactionThread.lastVisibleActionCreated,
            },
        },
    ];

    // STEP 6: Call the API endpoint
    const {created, amount, currency, comment, merchant, category, billable, tag} = ReportUtils.getTransactionDetails(updatedTransaction);
    API.write(
        'EditMoneyRequest',
        {
            transactionID,
            reportActionID: updatedReportAction.reportActionID,
            created,
            amount,
            currency,
            comment,
            merchant,
            category,
            billable,
            tag,
        },
        {optimisticData, successData, failureData},
    );
}

/**
 * @param {object} transaction
 * @param {String} transactionThreadReportID
 * @param {Object} transactionChanges
 */
function editMoneyRequest(transaction, transactionThreadReportID, transactionChanges) {
    if (TransactionUtils.isDistanceRequest(transaction)) {
        updateDistanceRequest(transaction.transactionID, transactionThreadReportID, transactionChanges);
    } else {
        editRegularMoneyRequest(transaction.transactionID, transactionThreadReportID, transactionChanges);
    }
}

/**
 * Updates the amount and currency fields of a money request
 *
 * @param {String} transactionID
 * @param {String} transactionThreadReportID
 * @param {String} currency
 * @param {Number} amount
 */
function updateMoneyRequestAmountAndCurrency(transactionID, transactionThreadReportID, currency, amount) {
    const transactionChanges = {
        amount,
        currency,
    };
    const {params, onyxData} = getUpdateMoneyRequestParams(transactionID, transactionThreadReportID, transactionChanges, true);
    API.write('UpdateMoneyRequestAmountAndCurrency', params, onyxData);
}

/**
 * @param {String | undefined} transactionID
 * @param {Object} reportAction - the money request reportAction we are deleting
 * @param {Boolean} isSingleTransactionView
 */
function deleteMoneyRequest(transactionID, reportAction, isSingleTransactionView = false) {
    // STEP 1: Get all collections we're updating
    const iouReport = allReports[`${ONYXKEYS.COLLECTION.REPORT}${reportAction.originalMessage.IOUReportID}`];
    const chatReport = allReports[`${ONYXKEYS.COLLECTION.REPORT}${iouReport.chatReportID}`];
    const reportPreviewAction = ReportActionsUtils.getReportPreviewAction(iouReport.chatReportID, iouReport.reportID);
    const transaction = allTransactions[`${ONYXKEYS.COLLECTION.TRANSACTION}${transactionID}`];
    const transactionViolations = allTransactionViolations[`${ONYXKEYS.COLLECTION.TRANSACTION_VIOLATIONS}${transactionID}`];
    const transactionThreadID = reportAction.childReportID;
    let transactionThread = null;
    if (transactionThreadID) {
        transactionThread = allReports[`${ONYXKEYS.COLLECTION.REPORT}${transactionThreadID}`];
    }

    // STEP 2: Decide if we need to:
    // 1. Delete the transactionThread - delete if there are no visible comments in the thread
    // 2. Update the moneyRequestPreview to show [Deleted request] - update if the transactionThread exists AND it isn't being deleted
    const shouldDeleteTransactionThread = transactionThreadID ? lodashGet(reportAction, 'childVisibleActionCount', 0) === 0 : false;
    const shouldShowDeletedRequestMessage = transactionThreadID && !shouldDeleteTransactionThread;

    // STEP 3: Update the IOU reportAction and decide if the iouReport should be deleted. We delete the iouReport if there are no visible comments left in the report.
    const updatedReportAction = {
        [reportAction.reportActionID]: {
            pendingAction: shouldShowDeletedRequestMessage ? CONST.RED_BRICK_ROAD_PENDING_ACTION.UPDATE : CONST.RED_BRICK_ROAD_PENDING_ACTION.DELETE,
            previousMessage: reportAction.message,
            message: [
                {
                    type: 'COMMENT',
                    html: '',
                    text: '',
                    isEdited: true,
                    isDeletedParentAction: shouldShowDeletedRequestMessage,
                },
            ],
            originalMessage: {
                IOUTransactionID: null,
            },
            errors: null,
        },
    };

    const lastVisibleAction = ReportActionsUtils.getLastVisibleAction(iouReport.reportID, updatedReportAction);
    const iouReportLastMessageText = ReportActionsUtils.getLastVisibleMessage(iouReport.reportID, updatedReportAction).lastMessageText;
    const shouldDeleteIOUReport =
        iouReportLastMessageText.length === 0 && !ReportActionsUtils.isDeletedParentAction(lastVisibleAction) && (!transactionThreadID || shouldDeleteTransactionThread);

    // STEP 4: Update the iouReport and reportPreview with new totals and messages if it wasn't deleted
    let updatedIOUReport = {...iouReport};
    const updatedReportPreviewAction = {...reportPreviewAction};
    updatedReportPreviewAction.pendingAction = shouldDeleteIOUReport ? CONST.RED_BRICK_ROAD_PENDING_ACTION.DELETE : CONST.RED_BRICK_ROAD_PENDING_ACTION.UPDATE;
    if (ReportUtils.isExpenseReport(iouReport)) {
        updatedIOUReport = {...iouReport};

        // Because of the Expense reports are stored as negative values, we add the total from the amount
        updatedIOUReport.total += TransactionUtils.getAmount(transaction, true);
    } else {
        updatedIOUReport = IOUUtils.updateIOUOwnerAndTotal(
            iouReport,
            reportAction.actorAccountID,
            TransactionUtils.getAmount(transaction, false),
            TransactionUtils.getCurrency(transaction),
            true,
        );
    }

    updatedIOUReport.lastMessageText = iouReportLastMessageText;
    updatedIOUReport.lastVisibleActionCreated = lodashGet(lastVisibleAction, 'created');

    const hasNonReimbursableTransactions = ReportUtils.hasNonReimbursableTransactions(iouReport);
    const messageText = Localize.translateLocal(hasNonReimbursableTransactions ? 'iou.payerSpentAmount' : 'iou.payerOwesAmount', {
        payer: ReportUtils.getPersonalDetailsForAccountID(updatedIOUReport.managerID).login || '',
        amount: CurrencyUtils.convertToDisplayString(updatedIOUReport.total, updatedIOUReport.currency),
    });
    updatedReportPreviewAction.message[0].text = messageText;
    updatedReportPreviewAction.message[0].html = shouldDeleteIOUReport ? '' : messageText;

    if (reportPreviewAction.childMoneyRequestCount > 0) {
        updatedReportPreviewAction.childMoneyRequestCount = reportPreviewAction.childMoneyRequestCount - 1;
    }

    // STEP 5: Build Onyx data
    const optimisticData = [
        {
            onyxMethod: Onyx.METHOD.SET,
            key: `${ONYXKEYS.COLLECTION.TRANSACTION}${transactionID}`,
            value: null,
        },
        ...(Permissions.canUseViolations(betas)
            ? [
                  {
                      onyxMethod: Onyx.METHOD.SET,
                      key: `${ONYXKEYS.COLLECTION.TRANSACTION_VIOLATIONS}${transactionID}`,
                      value: null,
                  },
              ]
            : []),
        ...(shouldDeleteTransactionThread
            ? [
                  {
                      onyxMethod: Onyx.METHOD.SET,
                      key: `${ONYXKEYS.COLLECTION.REPORT}${transactionThreadID}`,
                      value: null,
                  },
                  {
                      onyxMethod: Onyx.METHOD.SET,
                      key: `${ONYXKEYS.COLLECTION.REPORT_ACTIONS}${transactionThreadID}`,
                      value: null,
                  },
              ]
            : []),
        {
            onyxMethod: Onyx.METHOD.MERGE,
            key: `${ONYXKEYS.COLLECTION.REPORT_ACTIONS}${iouReport.reportID}`,
            value: updatedReportAction,
        },
        {
            onyxMethod: Onyx.METHOD.MERGE,
            key: `${ONYXKEYS.COLLECTION.REPORT}${iouReport.reportID}`,
            value: updatedIOUReport,
        },
        {
            onyxMethod: Onyx.METHOD.MERGE,
            key: `${ONYXKEYS.COLLECTION.REPORT_ACTIONS}${chatReport.reportID}`,
            value: {
                [reportPreviewAction.reportActionID]: updatedReportPreviewAction,
            },
        },
        ...(!shouldDeleteIOUReport && updatedReportPreviewAction.childMoneyRequestCount === 0
            ? [
                  {
                      onyxMethod: Onyx.METHOD.MERGE,
                      key: `${ONYXKEYS.COLLECTION.REPORT}${chatReport.reportID}`,
                      value: {
                          hasOutstandingChildRequest: false,
                      },
                  },
              ]
            : []),
        ...(shouldDeleteIOUReport
            ? [
                  {
                      onyxMethod: Onyx.METHOD.MERGE,
                      key: `${ONYXKEYS.COLLECTION.REPORT}${chatReport.reportID}`,
                      value: {
                          hasOutstandingChildRequest: false,
                          iouReportID: null,
                          lastMessageText: ReportActionsUtils.getLastVisibleMessage(iouReport.chatReportID, {[reportPreviewAction.reportActionID]: null}).lastMessageText,
                          lastVisibleActionCreated: lodashGet(ReportActionsUtils.getLastVisibleAction(iouReport.chatReportID, {[reportPreviewAction.reportActionID]: null}), 'created'),
                      },
                  },
              ]
            : []),
    ];

    const successData = [
        {
            onyxMethod: Onyx.METHOD.MERGE,
            key: `${ONYXKEYS.COLLECTION.REPORT_ACTIONS}${iouReport.reportID}`,
            value: {
                [reportAction.reportActionID]: shouldDeleteIOUReport
                    ? null
                    : {
                          pendingAction: null,
                      },
            },
        },
        {
            onyxMethod: Onyx.METHOD.MERGE,
            key: `${ONYXKEYS.COLLECTION.REPORT_ACTIONS}${chatReport.reportID}`,
            value: {
                [reportPreviewAction.reportActionID]: shouldDeleteIOUReport
                    ? null
                    : {
                          pendingAction: null,
                          errors: null,
                      },
            },
        },
        ...(shouldDeleteIOUReport
            ? [
                  {
                      onyxMethod: Onyx.METHOD.SET,
                      key: `${ONYXKEYS.COLLECTION.REPORT}${iouReport.reportID}`,
                      value: null,
                  },
              ]
            : []),
    ];

    const failureData = [
        {
            onyxMethod: Onyx.METHOD.SET,
            key: `${ONYXKEYS.COLLECTION.TRANSACTION}${transactionID}`,
            value: transaction,
        },
        ...(Permissions.canUseViolations(betas)
            ? [
                  {
                      onyxMethod: Onyx.METHOD.SET,
                      key: `${ONYXKEYS.COLLECTION.TRANSACTION_VIOLATIONS}${transactionID}`,
                      value: transactionViolations,
                  },
              ]
            : []),
        ...(shouldDeleteTransactionThread
            ? [
                  {
                      onyxMethod: Onyx.METHOD.SET,
                      key: `${ONYXKEYS.COLLECTION.REPORT}${transactionThreadID}`,
                      value: transactionThread,
                  },
              ]
            : []),
        {
            onyxMethod: Onyx.METHOD.MERGE,
            key: `${ONYXKEYS.COLLECTION.REPORT_ACTIONS}${iouReport.reportID}`,
            value: {
                [reportAction.reportActionID]: {
                    ...reportAction,
                    pendingAction: null,
                    errors: ErrorUtils.getMicroSecondOnyxError('iou.error.genericDeleteFailureMessage'),
                },
            },
        },
        {
            onyxMethod: shouldDeleteIOUReport ? Onyx.METHOD.SET : Onyx.METHOD.MERGE,
            key: `${ONYXKEYS.COLLECTION.REPORT}${iouReport.reportID}`,
            value: iouReport,
        },
        {
            onyxMethod: Onyx.METHOD.MERGE,
            key: `${ONYXKEYS.COLLECTION.REPORT_ACTIONS}${chatReport.reportID}`,
            value: {
                [reportPreviewAction.reportActionID]: {
                    ...reportPreviewAction,
                    errors: ErrorUtils.getMicroSecondOnyxError('iou.error.genericDeleteFailureMessage'),
                },
            },
        },
        ...(shouldDeleteIOUReport
            ? [
                  {
                      onyxMethod: Onyx.METHOD.MERGE,
                      key: `${ONYXKEYS.COLLECTION.REPORT}${chatReport.reportID}`,
                      value: chatReport,
                  },
              ]
            : []),
        ...(!shouldDeleteIOUReport && updatedReportPreviewAction.childMoneyRequestCount === 0
            ? [
                  {
                      onyxMethod: Onyx.METHOD.MERGE,
                      key: `${ONYXKEYS.COLLECTION.REPORT}${chatReport.reportID}`,
                      value: {
                          hasOutstandingChildRequest: true,
                      },
                  },
              ]
            : []),
    ];

    // STEP 6: Make the API request
    API.write(
        'DeleteMoneyRequest',
        {
            transactionID,
            reportActionID: reportAction.reportActionID,
        },
        {optimisticData, successData, failureData},
    );

    // STEP 7: Navigate the user depending on which page they are on and which resources were deleted
    if (isSingleTransactionView && shouldDeleteTransactionThread && !shouldDeleteIOUReport) {
        // Pop the deleted report screen before navigating. This prevents navigating to the Concierge chat due to the missing report.
        Navigation.goBack(ROUTES.REPORT_WITH_ID.getRoute(iouReport.reportID));
        return;
    }

    if (shouldDeleteIOUReport) {
        // Pop the deleted report screen before navigating. This prevents navigating to the Concierge chat due to the missing report.
        Navigation.goBack(ROUTES.REPORT_WITH_ID.getRoute(iouReport.chatReportID));
    }
}

/**
 * @param {Object} report
 * @param {Number} amount
 * @param {String} currency
 * @param {String} comment
 * @param {String} paymentMethodType
 * @param {String} managerID - Account ID of the person sending the money
 * @param {Object} recipient - The user receiving the money
 * @returns {Object}
 */
function getSendMoneyParams(report, amount, currency, comment, paymentMethodType, managerID, recipient) {
    const recipientEmail = OptionsListUtils.addSMSDomainIfPhoneNumber(recipient.login);
    const recipientAccountID = Number(recipient.accountID);
    const newIOUReportDetails = JSON.stringify({
        amount,
        currency,
        requestorEmail: recipientEmail,
        requestorAccountID: recipientAccountID,
        comment,
        idempotencyKey: Str.guid(),
    });

    let chatReport = report.reportID ? report : null;
    let isNewChat = false;
    if (!chatReport) {
        chatReport = ReportUtils.getChatByParticipants([recipientAccountID]);
    }
    if (!chatReport) {
        chatReport = ReportUtils.buildOptimisticChatReport([recipientAccountID]);
        isNewChat = true;
    }
    const optimisticIOUReport = ReportUtils.buildOptimisticIOUReport(recipientAccountID, managerID, amount, chatReport.reportID, currency, true);

    const optimisticTransaction = TransactionUtils.buildOptimisticTransaction(amount, currency, optimisticIOUReport.reportID, comment);
    const optimisticTransactionData = {
        onyxMethod: Onyx.METHOD.SET,
        key: `${ONYXKEYS.COLLECTION.TRANSACTION}${optimisticTransaction.transactionID}`,
        value: optimisticTransaction,
    };

    // Note: The created action must be optimistically generated before the IOU action so there's no chance that the created action appears after the IOU action in the chat
    const optimisticCreatedAction = ReportUtils.buildOptimisticCreatedReportAction(recipientEmail);
    const optimisticIOUReportAction = ReportUtils.buildOptimisticIOUReportAction(
        CONST.IOU.REPORT_ACTION_TYPE.PAY,
        amount,
        currency,
        comment,
        [recipient],
        optimisticTransaction.transactionID,
        paymentMethodType,
        optimisticIOUReport.reportID,
        false,
        true,
    );

    const reportPreviewAction = ReportUtils.buildOptimisticReportPreview(chatReport, optimisticIOUReport);

    // First, add data that will be used in all cases
    const optimisticChatReportData = {
        onyxMethod: Onyx.METHOD.MERGE,
        key: `${ONYXKEYS.COLLECTION.REPORT}${chatReport.reportID}`,
        value: {
            ...chatReport,
            lastReadTime: DateUtils.getDBTime(),
            lastVisibleActionCreated: reportPreviewAction.created,
        },
    };
    const optimisticIOUReportData = {
        onyxMethod: Onyx.METHOD.SET,
        key: `${ONYXKEYS.COLLECTION.REPORT}${optimisticIOUReport.reportID}`,
        value: {
            ...optimisticIOUReport,
            lastMessageText: optimisticIOUReportAction.message[0].text,
            lastMessageHtml: optimisticIOUReportAction.message[0].html,
        },
    };
    const optimisticIOUReportActionsData = {
        onyxMethod: Onyx.METHOD.MERGE,
        key: `${ONYXKEYS.COLLECTION.REPORT_ACTIONS}${optimisticIOUReport.reportID}`,
        value: {
            [optimisticIOUReportAction.reportActionID]: {
                ...optimisticIOUReportAction,
                pendingAction: CONST.RED_BRICK_ROAD_PENDING_ACTION.ADD,
            },
        },
    };
    const optimisticChatReportActionsData = {
        onyxMethod: Onyx.METHOD.MERGE,
        key: `${ONYXKEYS.COLLECTION.REPORT_ACTIONS}${chatReport.reportID}`,
        value: {
            [reportPreviewAction.reportActionID]: reportPreviewAction,
        },
    };

    const successData = [
        {
            onyxMethod: Onyx.METHOD.MERGE,
            key: `${ONYXKEYS.COLLECTION.REPORT_ACTIONS}${optimisticIOUReport.reportID}`,
            value: {
                [optimisticIOUReportAction.reportActionID]: {
                    pendingAction: null,
                },
            },
        },
        {
            onyxMethod: Onyx.METHOD.MERGE,
            key: `${ONYXKEYS.COLLECTION.TRANSACTION}${optimisticTransaction.transactionID}`,
            value: {pendingAction: null},
        },
        {
            onyxMethod: Onyx.METHOD.MERGE,
            key: `${ONYXKEYS.COLLECTION.REPORT_ACTIONS}${chatReport.reportID}`,
            value: {
                [reportPreviewAction.reportActionID]: {
                    pendingAction: null,
                },
            },
        },
    ];

    const failureData = [
        {
            onyxMethod: Onyx.METHOD.MERGE,
            key: `${ONYXKEYS.COLLECTION.TRANSACTION}${optimisticTransaction.transactionID}`,
            value: {
                errors: ErrorUtils.getMicroSecondOnyxError('iou.error.other'),
            },
        },
    ];

    let optimisticPersonalDetailListData = {};

    // Now, let's add the data we need just when we are creating a new chat report
    if (isNewChat) {
        // Change the method to set for new reports because it doesn't exist yet, is faster,
        // and we need the data to be available when we navigate to the chat page
        optimisticChatReportData.onyxMethod = Onyx.METHOD.SET;
        optimisticIOUReportData.onyxMethod = Onyx.METHOD.SET;

        // Set and clear pending fields on the chat report
        optimisticChatReportData.value.pendingFields = {createChat: CONST.RED_BRICK_ROAD_PENDING_ACTION.ADD};
        successData.push({
            onyxMethod: Onyx.METHOD.MERGE,
            key: optimisticChatReportData.key,
            value: {pendingFields: null},
        });
        failureData.push(
            {
                onyxMethod: Onyx.METHOD.MERGE,
                key: optimisticChatReportData.key,
                value: {
                    errorFields: {
                        createChat: ErrorUtils.getMicroSecondOnyxError('report.genericCreateReportFailureMessage'),
                    },
                },
            },
            {
                onyxMethod: Onyx.METHOD.MERGE,
                key: `${ONYXKEYS.COLLECTION.REPORT_ACTIONS}${optimisticIOUReport.reportID}`,
                value: {
                    [optimisticIOUReportAction.reportActionID]: {
                        errors: ErrorUtils.getMicroSecondOnyxError(null),
                    },
                },
            },
        );

        // Add optimistic personal details for recipient
        optimisticPersonalDetailListData = {
            onyxMethod: Onyx.METHOD.MERGE,
            key: ONYXKEYS.PERSONAL_DETAILS_LIST,
            value: {
                [recipientAccountID]: {
                    accountID: recipientAccountID,
                    avatar: UserUtils.getDefaultAvatarURL(recipient.accountID),
                    displayName: recipient.displayName || recipient.login,
                    login: recipient.login,
                },
            },
        };

        // Add an optimistic created action to the optimistic chat reportActions data
        optimisticChatReportActionsData.value[optimisticCreatedAction.reportActionID] = optimisticCreatedAction;
    } else {
        failureData.push({
            onyxMethod: Onyx.METHOD.MERGE,
            key: `${ONYXKEYS.COLLECTION.REPORT_ACTIONS}${optimisticIOUReport.reportID}`,
            value: {
                [optimisticIOUReportAction.reportActionID]: {
                    errors: ErrorUtils.getMicroSecondOnyxError('iou.error.other'),
                },
            },
        });
    }

    const optimisticData = [optimisticChatReportData, optimisticIOUReportData, optimisticChatReportActionsData, optimisticIOUReportActionsData, optimisticTransactionData];
    if (!_.isEmpty(optimisticPersonalDetailListData)) {
        optimisticData.push(optimisticPersonalDetailListData);
    }

    return {
        params: {
            iouReportID: optimisticIOUReport.reportID,
            chatReportID: chatReport.reportID,
            reportActionID: optimisticIOUReportAction.reportActionID,
            paymentMethodType,
            transactionID: optimisticTransaction.transactionID,
            newIOUReportDetails,
            createdReportActionID: isNewChat ? optimisticCreatedAction.reportActionID : 0,
            reportPreviewReportActionID: reportPreviewAction.reportActionID,
        },
        optimisticData,
        successData,
        failureData,
    };
}

/**
 * @param {Object} chatReport
 * @param {Object} iouReport
 * @param {Object} recipient
 * @param {String} paymentMethodType
 * @returns {Object}
 */
function getPayMoneyRequestParams(chatReport, iouReport, recipient, paymentMethodType) {
    const optimisticIOUReportAction = ReportUtils.buildOptimisticIOUReportAction(
        CONST.IOU.REPORT_ACTION_TYPE.PAY,
        -iouReport.total,
        iouReport.currency,
        '',
        [recipient],
        '',
        paymentMethodType,
        iouReport.reportID,
        true,
    );

    // In some instances, the report preview action might not be available to the payer (only whispered to the requestor)
    // hence we need to make the updates to the action safely.
    let optimisticReportPreviewAction = null;
    const reportPreviewAction = ReportActionsUtils.getReportPreviewAction(chatReport.reportID, iouReport.reportID);
    if (reportPreviewAction) {
        optimisticReportPreviewAction = ReportUtils.updateReportPreview(iouReport, reportPreviewAction, true);
    }

    const currentNextStep = lodashGet(allNextSteps, `${ONYXKEYS.COLLECTION.NEXT_STEP}${iouReport.reportID}`, null);

    const optimisticData = [
        {
            onyxMethod: Onyx.METHOD.MERGE,
            key: `${ONYXKEYS.COLLECTION.REPORT}${chatReport.reportID}`,
            value: {
                ...chatReport,
                lastReadTime: DateUtils.getDBTime(),
                lastVisibleActionCreated: optimisticIOUReportAction.created,
                hasOutstandingChildRequest: false,
                iouReportID: null,
                lastMessageText: optimisticIOUReportAction.message[0].text,
                lastMessageHtml: optimisticIOUReportAction.message[0].html,
            },
        },
        {
            onyxMethod: Onyx.METHOD.MERGE,
            key: `${ONYXKEYS.COLLECTION.REPORT_ACTIONS}${iouReport.reportID}`,
            value: {
                [optimisticIOUReportAction.reportActionID]: {
                    ...optimisticIOUReportAction,
                    pendingAction: CONST.RED_BRICK_ROAD_PENDING_ACTION.ADD,
                },
            },
        },
        {
            onyxMethod: Onyx.METHOD.MERGE,
            key: `${ONYXKEYS.COLLECTION.REPORT}${iouReport.reportID}`,
            value: {
                ...iouReport,
                lastMessageText: optimisticIOUReportAction.message[0].text,
                lastMessageHtml: optimisticIOUReportAction.message[0].html,
                hasOutstandingChildRequest: false,
                statusNum: CONST.REPORT.STATUS_NUM.REIMBURSED,
            },
        },
        {
            onyxMethod: Onyx.METHOD.MERGE,
            key: ONYXKEYS.NVP_LAST_PAYMENT_METHOD,
            value: {[iouReport.policyID]: paymentMethodType},
        },
    ];

    const successData = [
        {
            onyxMethod: Onyx.METHOD.MERGE,
            key: `${ONYXKEYS.COLLECTION.REPORT_ACTIONS}${iouReport.reportID}`,
            value: {
                [optimisticIOUReportAction.reportActionID]: {
                    pendingAction: null,
                },
            },
        },
    ];

    const failureData = [
        {
            onyxMethod: Onyx.METHOD.MERGE,
            key: `${ONYXKEYS.COLLECTION.REPORT_ACTIONS}${iouReport.reportID}`,
            value: {
                [optimisticIOUReportAction.reportActionID]: {
                    errors: ErrorUtils.getMicroSecondOnyxError('iou.error.other'),
                },
            },
        },
        {
            onyxMethod: Onyx.METHOD.MERGE,
            key: `${ONYXKEYS.COLLECTION.REPORT}${iouReport.reportID}`,
            value: iouReport,
        },
        {
            onyxMethod: Onyx.METHOD.MERGE,
            key: `${ONYXKEYS.COLLECTION.REPORT}${chatReport.reportID}`,
            value: chatReport,
        },
    ];

    if (!_.isNull(currentNextStep)) {
        optimisticData.push({
            onyxMethod: Onyx.METHOD.SET,
            key: `${ONYXKEYS.COLLECTION.NEXT_STEP}${iouReport.reportID}`,
            value: null,
        });
        failureData.push({
            onyxMethod: Onyx.METHOD.MERGE,
            key: `${ONYXKEYS.COLLECTION.NEXT_STEP}${iouReport.reportID}`,
            value: currentNextStep,
        });
    }

    // In case the report preview action is loaded locally, let's update it.
    if (optimisticReportPreviewAction) {
        optimisticData.push({
            onyxMethod: Onyx.METHOD.MERGE,
            key: `${ONYXKEYS.COLLECTION.REPORT_ACTIONS}${chatReport.reportID}`,
            value: {
                [optimisticReportPreviewAction.reportActionID]: optimisticReportPreviewAction,
            },
        });
        failureData.push({
            onyxMethod: Onyx.METHOD.MERGE,
            key: `${ONYXKEYS.COLLECTION.REPORT_ACTIONS}${chatReport.reportID}`,
            value: {
                [optimisticReportPreviewAction.reportActionID]: {
                    created: optimisticReportPreviewAction.created,
                },
            },
        });
    }

    return {
        params: {
            iouReportID: iouReport.reportID,
            chatReportID: chatReport.reportID,
            reportActionID: optimisticIOUReportAction.reportActionID,
            paymentMethodType,
        },
        optimisticData,
        successData,
        failureData,
    };
}

/**
 * @param {Object} report
 * @param {Number} amount
 * @param {String} currency
 * @param {String} comment
 * @param {String} managerID - Account ID of the person sending the money
 * @param {Object} recipient - The user receiving the money
 */
function sendMoneyElsewhere(report, amount, currency, comment, managerID, recipient) {
    const {params, optimisticData, successData, failureData} = getSendMoneyParams(report, amount, currency, comment, CONST.IOU.PAYMENT_TYPE.ELSEWHERE, managerID, recipient);

    API.write('SendMoneyElsewhere', params, {optimisticData, successData, failureData});

    resetMoneyRequestInfo();
    Navigation.dismissModal(params.chatReportID);
    Report.notifyNewAction(params.chatReportID, managerID);
}

/**
 * @param {Object} report
 * @param {Number} amount
 * @param {String} currency
 * @param {String} comment
 * @param {String} managerID - Account ID of the person sending the money
 * @param {Object} recipient - The user receiving the money
 */
function sendMoneyWithWallet(report, amount, currency, comment, managerID, recipient) {
    const {params, optimisticData, successData, failureData} = getSendMoneyParams(report, amount, currency, comment, CONST.IOU.PAYMENT_TYPE.EXPENSIFY, managerID, recipient);

    API.write('SendMoneyWithWallet', params, {optimisticData, successData, failureData});

    resetMoneyRequestInfo();
    Navigation.dismissModal(params.chatReportID);
    Report.notifyNewAction(params.chatReportID, managerID);
}

function approveMoneyRequest(expenseReport) {
    const currentNextStep = lodashGet(allNextSteps, `${ONYXKEYS.COLLECTION.NEXT_STEP}${expenseReport.reportID}`, null);

    const optimisticApprovedReportAction = ReportUtils.buildOptimisticApprovedReportAction(expenseReport.total, expenseReport.currency, expenseReport.reportID);

    const optimisticReportActionsData = {
        onyxMethod: Onyx.METHOD.MERGE,
        key: `${ONYXKEYS.COLLECTION.REPORT_ACTIONS}${expenseReport.reportID}`,
        value: {
            [optimisticApprovedReportAction.reportActionID]: {
                ...optimisticApprovedReportAction,
                pendingAction: CONST.RED_BRICK_ROAD_PENDING_ACTION.ADD,
            },
        },
    };
    const optimisticIOUReportData = {
        onyxMethod: Onyx.METHOD.MERGE,
        key: `${ONYXKEYS.COLLECTION.REPORT}${expenseReport.reportID}`,
        value: {
            ...expenseReport,
            lastMessageText: optimisticApprovedReportAction.message[0].text,
            lastMessageHtml: optimisticApprovedReportAction.message[0].html,
            stateNum: CONST.REPORT.STATE_NUM.APPROVED,
            statusNum: CONST.REPORT.STATUS_NUM.APPROVED,
        },
    };
    const optimisticData = [optimisticIOUReportData, optimisticReportActionsData];

    const successData = [
        {
            onyxMethod: Onyx.METHOD.MERGE,
            key: `${ONYXKEYS.COLLECTION.REPORT_ACTIONS}${expenseReport.reportID}`,
            value: {
                [optimisticApprovedReportAction.reportActionID]: {
                    pendingAction: null,
                },
            },
        },
    ];

    const failureData = [
        {
            onyxMethod: Onyx.METHOD.MERGE,
            key: `${ONYXKEYS.COLLECTION.REPORT_ACTIONS}${expenseReport.reportID}`,
            value: {
                [expenseReport.reportActionID]: {
                    errors: ErrorUtils.getMicroSecondOnyxError('iou.error.other'),
                },
            },
        },
    ];

    if (!_.isNull(currentNextStep)) {
        optimisticData.push({
            onyxMethod: Onyx.METHOD.SET,
            key: `${ONYXKEYS.COLLECTION.NEXT_STEP}${expenseReport.reportID}`,
            value: null,
        });
        failureData.push({
            onyxMethod: Onyx.METHOD.MERGE,
            key: `${ONYXKEYS.COLLECTION.NEXT_STEP}${expenseReport.reportID}`,
            value: currentNextStep,
        });
    }

    API.write('ApproveMoneyRequest', {reportID: expenseReport.reportID, approvedReportActionID: optimisticApprovedReportAction.reportActionID}, {optimisticData, successData, failureData});
}

/**
 * @param {Object} expenseReport
 */
function submitReport(expenseReport) {
    const currentNextStep = lodashGet(allNextSteps, `${ONYXKEYS.COLLECTION.NEXT_STEP}${expenseReport.reportID}`, null);

    const optimisticSubmittedReportAction = ReportUtils.buildOptimisticSubmittedReportAction(expenseReport.total, expenseReport.currency, expenseReport.reportID);
    const parentReport = ReportUtils.getReport(expenseReport.parentReportID);
    const policy = ReportUtils.getPolicy(expenseReport.policyID);
    const isCurrentUserManager = currentUserPersonalDetails.accountID === expenseReport.managerID;

    const optimisticData = [
        {
            onyxMethod: Onyx.METHOD.MERGE,
            key: `${ONYXKEYS.COLLECTION.REPORT_ACTIONS}${expenseReport.reportID}`,
            value: {
                [optimisticSubmittedReportAction.reportActionID]: {
                    ...optimisticSubmittedReportAction,
                    pendingAction: CONST.RED_BRICK_ROAD_PENDING_ACTION.ADD,
                },
            },
        },
        {
            onyxMethod: Onyx.METHOD.MERGE,
            key: `${ONYXKEYS.COLLECTION.REPORT}${expenseReport.reportID}`,
            value: {
                ...expenseReport,
                lastMessageText: lodashGet(optimisticSubmittedReportAction, 'message.0.text', ''),
                lastMessageHtml: lodashGet(optimisticSubmittedReportAction, 'message.0.html', ''),
                stateNum: CONST.REPORT.STATE_NUM.SUBMITTED,
                statusNum: CONST.REPORT.STATUS_NUM.SUBMITTED,
            },
        },
        ...(parentReport.reportID
            ? [
                  {
                      onyxMethod: Onyx.METHOD.MERGE,
                      key: `${ONYXKEYS.COLLECTION.REPORT}${parentReport.reportID}`,
                      value: {
                          ...parentReport,

                          // In case its a manager who force submitted the report, they are the next user who needs to take an action
                          hasOutstandingChildRequest: isCurrentUserManager,
                          iouReportID: null,
                      },
                  },
              ]
            : []),
    ];

    const successData = [
        {
            onyxMethod: Onyx.METHOD.MERGE,
            key: `${ONYXKEYS.COLLECTION.REPORT_ACTIONS}${expenseReport.reportID}`,
            value: {
                [optimisticSubmittedReportAction.reportActionID]: {
                    pendingAction: null,
                },
            },
        },
    ];

    const failureData = [
        {
            onyxMethod: Onyx.METHOD.MERGE,
            key: `${ONYXKEYS.COLLECTION.REPORT_ACTIONS}${expenseReport.reportID}`,
            value: {
                [optimisticSubmittedReportAction.reportActionID]: {
                    errors: ErrorUtils.getMicroSecondOnyxError('iou.error.other'),
                },
            },
        },
        {
            onyxMethod: Onyx.METHOD.MERGE,
            key: `${ONYXKEYS.COLLECTION.REPORT}${expenseReport.reportID}`,
            value: {
                statusNum: CONST.REPORT.STATUS_NUM.OPEN,
                stateNum: CONST.REPORT.STATE_NUM.OPEN,
            },
        },
        ...(parentReport.reportID
            ? [
                  {
                      onyxMethod: Onyx.METHOD.MERGE,
                      key: `${ONYXKEYS.COLLECTION.REPORT}${parentReport.reportID}`,
                      value: {
                          hasOutstandingChildRequest: parentReport.hasOutstandingChildRequest,
                          iouReportID: expenseReport.reportID,
                      },
                  },
              ]
            : []),
    ];

    if (!_.isNull(currentNextStep)) {
        optimisticData.push({
            onyxMethod: Onyx.METHOD.SET,
            key: `${ONYXKEYS.COLLECTION.NEXT_STEP}${expenseReport.reportID}`,
            value: null,
        });
        failureData.push({
            onyxMethod: Onyx.METHOD.MERGE,
            key: `${ONYXKEYS.COLLECTION.NEXT_STEP}${expenseReport.reportID}`,
            value: currentNextStep,
        });
    }

    API.write(
        'SubmitReport',
        {
            reportID: expenseReport.reportID,
            managerAccountID: policy.submitsTo || expenseReport.managerID,
            reportActionID: optimisticSubmittedReportAction.reportActionID,
        },
        {optimisticData, successData, failureData},
    );
}

/**
 * @param {String} paymentType
 * @param {Object} chatReport
 * @param {Object} iouReport
 * @param {String} reimbursementBankAccountState
 */
function payMoneyRequest(paymentType, chatReport, iouReport) {
    const recipient = {accountID: iouReport.ownerAccountID};
    const {params, optimisticData, successData, failureData} = getPayMoneyRequestParams(chatReport, iouReport, recipient, paymentType);

    // For now we need to call the PayMoneyRequestWithWallet API since PayMoneyRequest was not updated to work with
    // Expensify Wallets.
    const apiCommand = paymentType === CONST.IOU.PAYMENT_TYPE.EXPENSIFY ? 'PayMoneyRequestWithWallet' : 'PayMoneyRequest';

    API.write(apiCommand, params, {optimisticData, successData, failureData});
    Navigation.dismissModalWithReport(chatReport);
}

function detachReceipt(transactionID) {
    const transaction = allTransactions[`${ONYXKEYS.COLLECTION.TRANSACTION}${transactionID}`] || {};
    const newTransaction = {...transaction, filename: '', receipt: {}};

    const optimisticData = [
        {
            onyxMethod: Onyx.METHOD.SET,
            key: `${ONYXKEYS.COLLECTION.TRANSACTION}${transactionID}`,
            value: newTransaction,
        },
    ];

    const failureData = [
        {
            onyxMethod: Onyx.METHOD.MERGE,
            key: `${ONYXKEYS.COLLECTION.TRANSACTION}${transactionID}`,
            value: transaction,
        },
    ];

    API.write('DetachReceipt', {transactionID}, {optimisticData, failureData});
}

/**
 * @param {String} transactionID
 * @param {Object} file
 * @param {String} source
 */
function replaceReceipt(transactionID, file, source) {
    const transaction = allTransactions[`${ONYXKEYS.COLLECTION.TRANSACTION}${transactionID}`] || {};
    const oldReceipt = lodashGet(transaction, 'receipt', {});
    const receiptOptimistic = {
        source,
        state: CONST.IOU.RECEIPT_STATE.OPEN,
    };
    const optimisticData = [
        {
            onyxMethod: Onyx.METHOD.MERGE,
            key: `${ONYXKEYS.COLLECTION.TRANSACTION}${transactionID}`,
            value: {
                receipt: receiptOptimistic,
                filename: file.name,
            },
        },
    ];

    const failureData = [
        {
            onyxMethod: Onyx.METHOD.MERGE,
            key: `${ONYXKEYS.COLLECTION.TRANSACTION}${transactionID}`,
            value: {
                receipt: oldReceipt,
                filename: transaction.filename,
                errors: getReceiptError(receiptOptimistic, file.name),
            },
        },
    ];

    API.write('ReplaceReceipt', {transactionID, receipt: file}, {optimisticData, failureData});
}

/**
 * Finds the participants for an IOU based on the attached report
 * @param {String} transactionID of the transaction to set the participants of
 * @param {Object} report attached to the transaction
 */
function setMoneyRequestParticipantsFromReport(transactionID, report) {
    // If the report is iou or expense report, we should get the chat report to set participant for request money
    const chatReport = ReportUtils.isMoneyRequestReport(report) ? ReportUtils.getReport(report.chatReportID) : report;
    const currentUserAccountID = currentUserPersonalDetails.accountID;
    const participants = ReportUtils.isPolicyExpenseChat(chatReport)
        ? [{reportID: chatReport.reportID, isPolicyExpenseChat: true, selected: true}]
        : _.chain(chatReport.participantAccountIDs)
              .filter((accountID) => currentUserAccountID !== accountID)
              .map((accountID) => ({accountID, selected: true}))
              .value();
    Onyx.merge(`${ONYXKEYS.COLLECTION.TRANSACTION_DRAFT}${transactionID}`, {participants, participantsAutoAssigned: true});
}

/**
 * Initialize money request info and navigate to the MoneyRequest page
 * @param {String} iouType
 * @param {String} reportID
 */
function startMoneyRequest(iouType, reportID = '') {
    resetMoneyRequestInfo(`${iouType}${reportID}`);
    Navigation.navigate(ROUTES.MONEY_REQUEST.getRoute(iouType, reportID));
}

/**
 * @param {String} id
 */
function setMoneyRequestId(id) {
    Onyx.merge(ONYXKEYS.IOU, {id});
}

/**
 * @param {Number} amount
 */
function setMoneyRequestAmount(amount) {
    Onyx.merge(ONYXKEYS.IOU, {amount});
}

/**
 * @param {String} created
 */
function setMoneyRequestCreated(created) {
    Onyx.merge(ONYXKEYS.IOU, {created});
}

/**
 * @param {String} currency
 */
function setMoneyRequestCurrency(currency) {
    Onyx.merge(ONYXKEYS.IOU, {currency});
}

/**
 * @param {String} merchant
 */
function setMoneyRequestMerchant(merchant) {
    Onyx.merge(ONYXKEYS.IOU, {merchant: merchant.trim()});
}

/**
 * @param {String} category
 */
function setMoneyRequestCategory(category) {
    Onyx.merge(ONYXKEYS.IOU, {category});
}

function resetMoneyRequestCategory() {
    Onyx.merge(ONYXKEYS.IOU, {category: ''});
}

/**
 * @param {String} transactionID
 * @param {Object} taxRate
 */
function setMoneyRequestTaxRate(transactionID, taxRate) {
    Onyx.merge(`${ONYXKEYS.COLLECTION.TRANSACTION_DRAFT}${transactionID}`, {taxRate});
}

/**
 * @param {String} transactionID
 * @param {Number} taxAmount
 */
function setMoneyRequestTaxAmount(transactionID, taxAmount) {
    Onyx.merge(`${ONYXKEYS.COLLECTION.TRANSACTION_DRAFT}${transactionID}`, {taxAmount});
}

/**
 * @param {Boolean} billable
 */
function setMoneyRequestBillable(billable) {
    Onyx.merge(ONYXKEYS.IOU, {billable});
}

/**
 * @param {Object[]} participants
 * @param {Boolean} isSplitRequest
 */
function setMoneyRequestParticipants(participants, isSplitRequest) {
    Onyx.merge(ONYXKEYS.IOU, {participants, isSplitRequest});
}

function setUpDistanceTransaction() {
    const transactionID = NumberUtils.rand64();
    Onyx.merge(`${ONYXKEYS.COLLECTION.TRANSACTION}${transactionID}`, {
        transactionID,
        comment: {type: CONST.TRANSACTION.TYPE.CUSTOM_UNIT, customUnit: {name: CONST.CUSTOM_UNITS.NAME_DISTANCE}},
    });
    Onyx.merge(ONYXKEYS.IOU, {transactionID});
}

/**
 * Navigates to the next IOU page based on where the IOU request was started
 *
 * @param {Object} iou
 * @param {String} iouType
 * @param {Object} report
 * @param {String} report.reportID
 * @param {String} path
 */
function navigateToNextPage(iou, iouType, report, path = '') {
    const moneyRequestID = `${iouType}${report.reportID || ''}`;
    const shouldReset = iou.id !== moneyRequestID && !_.isEmpty(report.reportID);

    // If the money request ID in Onyx does not match the ID from params, we want to start a new request
    // with the ID from params. We need to clear the participants in case the new request is initiated from FAB.
    if (shouldReset) {
        resetMoneyRequestInfo(moneyRequestID);
    }

    // If we're adding a receipt, that means the user came from the confirmation page and we need to navigate back to it.
    if (path.slice(1) === ROUTES.MONEY_REQUEST_RECEIPT.getRoute(iouType, report.reportID)) {
        Navigation.navigate(ROUTES.MONEY_REQUEST_CONFIRMATION.getRoute(iouType, report.reportID));
        return;
    }

    // If a request is initiated on a report, skip the participants selection step and navigate to the confirmation page.
    if (report.reportID) {
        // If the report is iou or expense report, we should get the chat report to set participant for request money
        const chatReport = ReportUtils.isMoneyRequestReport(report) ? ReportUtils.getReport(report.chatReportID) : report;
        // Reinitialize the participants when the money request ID in Onyx does not match the ID from params
        if (_.isEmpty(iou.participants) || shouldReset) {
            const currentUserAccountID = currentUserPersonalDetails.accountID;
            const participants = ReportUtils.isPolicyExpenseChat(chatReport)
                ? [{reportID: chatReport.reportID, isPolicyExpenseChat: true, selected: true}]
                : _.chain(chatReport.participantAccountIDs)
                      .filter((accountID) => currentUserAccountID !== accountID)
                      .map((accountID) => ({accountID, selected: true}))
                      .value();
            setMoneyRequestParticipants(participants);
            resetMoneyRequestCategory();
        }
        Navigation.navigate(ROUTES.MONEY_REQUEST_CONFIRMATION.getRoute(iouType, report.reportID));
        return;
    }
    Navigation.navigate(ROUTES.MONEY_REQUEST_PARTICIPANTS.getRoute(iouType));
}

/**
 *  When the money request or split bill creation flow is initialized via FAB, the reportID is not passed as a navigation
 * parameter.
 * Gets a report id from the first participant of the IOU object stored in Onyx.
 * @param {Object} iou
 * @param {Array} iou.participants
 * @param {Object} route
 * @param {Object} route.params
 * @param {String} [route.params.reportID]
 * @returns {String}
 */
function getIOUReportID(iou, route) {
    return lodashGet(route, 'params.reportID') || lodashGet(iou, 'participants.0.reportID', '');
}

/**
 * @param {String} receiptFilename
 * @param {String} receiptPath
 * @param {Function} onSuccess
 * @param {String} requestType
 * @param {String} iouType
 * @param {String} transactionID
 * @param {String} reportID
 */
// eslint-disable-next-line rulesdir/no-negated-variables
function navigateToStartStepIfScanFileCannotBeRead(receiptFilename, receiptPath, onSuccess, requestType, iouType, transactionID, reportID) {
    if (!receiptFilename || !receiptPath) {
        return;
    }

    const onFailure = () => {
        setMoneyRequestReceipt(transactionID, '', '', true);
        if (requestType === CONST.IOU.REQUEST_TYPE.MANUAL) {
            Navigation.navigate(ROUTES.MONEY_REQUEST_STEP_SCAN.getRoute(CONST.IOU.ACTION.CREATE, iouType, transactionID, reportID, Navigation.getActiveRouteWithoutParams()));
            return;
        }
        IOUUtils.navigateToStartMoneyRequestStep(requestType, iouType, transactionID, reportID);
    };
    FileUtils.readFileAsync(receiptPath, receiptFilename, onSuccess, onFailure);
}

/**
 * Save the preferred payment method for a policy
 * @param {String} policyID
 * @param {String} paymentMethod
 */
function savePreferredPaymentMethod(policyID, paymentMethod) {
    Onyx.merge(`${ONYXKEYS.NVP_LAST_PAYMENT_METHOD}`, {[policyID]: paymentMethod});
}

export {
    setMoneyRequestParticipants,
    createDistanceRequest,
    deleteMoneyRequest,
    splitBill,
    splitBillAndOpenReport,
    setDraftSplitTransaction,
    startSplitBill,
    completeSplitBill,
    requestMoney,
    sendMoneyElsewhere,
    approveMoneyRequest,
    submitReport,
    payMoneyRequest,
    sendMoneyWithWallet,
    startMoneyRequest,
    startMoneyRequest_temporaryForRefactor,
    resetMoneyRequestCategory,
    resetMoneyRequestCategory_temporaryForRefactor,
    resetMoneyRequestInfo,
    clearMoneyRequest,
    setMoneyRequestAmount_temporaryForRefactor,
    setMoneyRequestBillable_temporaryForRefactor,
    setMoneyRequestCategory_temporaryForRefactor,
    setMoneyRequestCreated_temporaryForRefactor,
    setMoneyRequestCurrency_temporaryForRefactor,
<<<<<<< HEAD
    setMoneyRequestDescription,
=======
    setMoneyRequestOriginalCurrency_temporaryForRefactor,
    setMoneyRequestDescription_temporaryForRefactor,
>>>>>>> 8034a1bd
    setMoneyRequestMerchant_temporaryForRefactor,
    setMoneyRequestParticipants_temporaryForRefactor,
    setMoneyRequestReceipt,
    setMoneyRequestAmount,
    setMoneyRequestBillable,
    setMoneyRequestCategory,
    setMoneyRequestCreated,
    setMoneyRequestCurrency,
    setMoneyRequestId,
    setMoneyRequestMerchant,
    setMoneyRequestParticipantsFromReport,
    setMoneyRequestTag,
    setMoneyRequestTaxAmount,
    setMoneyRequestTaxRate,
    setUpDistanceTransaction,
    navigateToNextPage,
    updateMoneyRequestDate,
    updateMoneyRequestBillable,
    updateMoneyRequestMerchant,
    updateMoneyRequestTag,
    updateMoneyRequestDistance,
    updateMoneyRequestCategory,
    updateMoneyRequestAmountAndCurrency,
    updateMoneyRequestDescription,
    replaceReceipt,
    detachReceipt,
    getIOUReportID,
    editMoneyRequest,
    navigateToStartStepIfScanFileCannotBeRead,
    savePreferredPaymentMethod,
};<|MERGE_RESOLUTION|>--- conflicted
+++ resolved
@@ -3803,12 +3803,8 @@
     setMoneyRequestCategory_temporaryForRefactor,
     setMoneyRequestCreated_temporaryForRefactor,
     setMoneyRequestCurrency_temporaryForRefactor,
-<<<<<<< HEAD
     setMoneyRequestDescription,
-=======
     setMoneyRequestOriginalCurrency_temporaryForRefactor,
-    setMoneyRequestDescription_temporaryForRefactor,
->>>>>>> 8034a1bd
     setMoneyRequestMerchant_temporaryForRefactor,
     setMoneyRequestParticipants_temporaryForRefactor,
     setMoneyRequestReceipt,
