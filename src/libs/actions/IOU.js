--- conflicted
+++ resolved
@@ -3596,9 +3596,6 @@
     detachReceipt,
     getIOUReportID,
     editMoneyRequest,
-<<<<<<< HEAD
     cancelPayment,
-=======
     resetMoneyRequestAmount_temporaryForRefactor,
->>>>>>> 27a51a44
 };