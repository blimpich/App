import Onyx from 'react-native-onyx';
import _ from 'underscore';
import lodashGet from 'lodash/get';
import Str from 'expensify-common/lib/str';
import moment from 'moment';
import CONST from '../../CONST';
import ROUTES from '../../ROUTES';
import ONYXKEYS from '../../ONYXKEYS';
import Navigation from '../Navigation/Navigation';
import * as Localize from '../Localize';
import asyncOpenURL from '../asyncOpenURL';
import * as API from '../API';
import * as ReportUtils from '../ReportUtils';
import * as CurrencyUtils from '../CurrencyUtils';
import * as ReportActionsUtils from '../ReportActionsUtils';
import * as IOUUtils from '../IOUUtils';
import * as OptionsListUtils from '../OptionsListUtils';
import DateUtils from '../DateUtils';
import * as TransactionUtils from '../TransactionUtils';
import * as ErrorUtils from '../ErrorUtils';
import * as UserUtils from '../UserUtils';
import * as Report from './Report';
import * as NumberUtils from '../NumberUtils';

let allReports;
Onyx.connect({
    key: ONYXKEYS.COLLECTION.REPORT,
    waitForCollectionCallback: true,
    callback: (val) => (allReports = val),
});

let allTransactions;
Onyx.connect({
    key: ONYXKEYS.COLLECTION.TRANSACTION,
    waitForCollectionCallback: true,
    callback: (val) => {
        if (!val) {
            allTransactions = {};
            return;
        }

        allTransactions = val;
    },
});

let userAccountID = '';
Onyx.connect({
    key: ONYXKEYS.SESSION,
    callback: (val) => {
        userAccountID = lodashGet(val, 'accountID', '');
    },
});

let currentUserPersonalDetails = {};
Onyx.connect({
    key: ONYXKEYS.PERSONAL_DETAILS_LIST,
    callback: (val) => {
        currentUserPersonalDetails = lodashGet(val, userAccountID, {});
    },
});

let currentDate = '';
Onyx.connect({
    key: ONYXKEYS.CURRENT_DATE,
    callback: (val) => {
        currentDate = val;
    },
});

/**
 * Reset money request info from the store with its initial value
 * @param {String} id
 */
function resetMoneyRequestInfo(id = '') {
    const date = currentDate || moment().format('YYYY-MM-DD');
    Onyx.merge(ONYXKEYS.IOU, {
        id,
        amount: 0,
        currency: lodashGet(currentUserPersonalDetails, 'localCurrencyCode', CONST.CURRENCY.USD),
        comment: '',
        participants: [],
        merchant: '',
        date,
        receiptPath: '',
        receiptSource: '',
    });
}

function buildOnyxDataForMoneyRequest(
    chatReport,
    iouReport,
    transaction,
    chatCreatedAction,
    iouCreatedAction,
    iouAction,
    optimisticPersonalDetailListAction,
    reportPreviewAction,
    isNewChatReport,
    isNewIOUReport,
) {
    const optimisticData = [
        {
            // Use SET for new reports because it doesn't exist yet, is faster and we need the data to be available when we navigate to the chat page
            onyxMethod: isNewChatReport ? Onyx.METHOD.SET : Onyx.METHOD.MERGE,
            key: `${ONYXKEYS.COLLECTION.REPORT}${chatReport.reportID}`,
            value: {
                ...chatReport,
                lastReadTime: DateUtils.getDBTime(),
                hasOutstandingIOU: iouReport.total !== 0,
                iouReportID: iouReport.reportID,
                ...(isNewChatReport ? {pendingFields: {createChat: CONST.RED_BRICK_ROAD_PENDING_ACTION.ADD}} : {}),
            },
        },
        {
            onyxMethod: isNewIOUReport ? Onyx.METHOD.SET : Onyx.METHOD.MERGE,
            key: `${ONYXKEYS.COLLECTION.REPORT}${iouReport.reportID}`,
            value: {
                ...iouReport,
                lastMessageText: iouAction.message[0].text,
                lastMessageHtml: iouAction.message[0].html,
                ...(isNewIOUReport ? {pendingFields: {createChat: CONST.RED_BRICK_ROAD_PENDING_ACTION.ADD}} : {}),
            },
        },
        {
            onyxMethod: Onyx.METHOD.SET,
            key: `${ONYXKEYS.COLLECTION.TRANSACTION}${transaction.transactionID}`,
            value: transaction,
        },
        {
            onyxMethod: isNewChatReport ? Onyx.METHOD.SET : Onyx.METHOD.MERGE,
            key: `${ONYXKEYS.COLLECTION.REPORT_ACTIONS}${chatReport.reportID}`,
            value: {
                ...(isNewChatReport ? {[chatCreatedAction.reportActionID]: chatCreatedAction} : {}),
                [reportPreviewAction.reportActionID]: reportPreviewAction,
            },
        },
        {
            onyxMethod: isNewIOUReport ? Onyx.METHOD.SET : Onyx.METHOD.MERGE,
            key: `${ONYXKEYS.COLLECTION.REPORT_ACTIONS}${iouReport.reportID}`,
            value: {
                ...(isNewIOUReport ? {[iouCreatedAction.reportActionID]: iouCreatedAction} : {}),
                [iouAction.reportActionID]: iouAction,
            },
        },
    ];

    if (!_.isEmpty(optimisticPersonalDetailListAction)) {
        optimisticData.push({
            onyxMethod: Onyx.METHOD.MERGE,
            key: ONYXKEYS.PERSONAL_DETAILS_LIST,
            value: optimisticPersonalDetailListAction,
        });
    }

    const successData = [
        ...(isNewChatReport
            ? [
                  {
                      onyxMethod: Onyx.METHOD.MERGE,
                      key: `${ONYXKEYS.COLLECTION.REPORT}${chatReport.reportID}`,
                      value: {
                          pendingFields: null,
                          errorFields: null,
                      },
                  },
              ]
            : []),
        ...(isNewIOUReport
            ? [
                  {
                      onyxMethod: Onyx.METHOD.MERGE,
                      key: `${ONYXKEYS.COLLECTION.REPORT}${iouReport.reportID}`,
                      value: {
                          pendingFields: null,
                          errorFields: null,
                      },
                  },
              ]
            : []),
        {
            onyxMethod: Onyx.METHOD.MERGE,
            key: `${ONYXKEYS.COLLECTION.TRANSACTION}${transaction.transactionID}`,
            value: {pendingAction: null},
        },
        {
            onyxMethod: Onyx.METHOD.MERGE,
            key: `${ONYXKEYS.COLLECTION.REPORT_ACTIONS}${chatReport.reportID}`,
            value: {
                ...(isNewChatReport
                    ? {
                          [chatCreatedAction.reportActionID]: {
                              pendingAction: null,
                              errors: null,
                          },
                      }
                    : {}),
                [reportPreviewAction.reportActionID]: {
                    pendingAction: null,
                },
            },
        },
        {
            onyxMethod: Onyx.METHOD.MERGE,
            key: `${ONYXKEYS.COLLECTION.REPORT_ACTIONS}${iouReport.reportID}`,
            value: {
                ...(isNewIOUReport
                    ? {
                          [iouCreatedAction.reportActionID]: {
                              pendingAction: null,
                              errors: null,
                          },
                      }
                    : {}),
                [iouAction.reportActionID]: {
                    pendingAction: null,
                    errors: null,
                },
            },
        },
    ];

    const failureData = [
        {
            onyxMethod: Onyx.METHOD.MERGE,
            key: `${ONYXKEYS.COLLECTION.REPORT}${chatReport.reportID}`,
            value: {
                hasOutstandingIOU: chatReport.hasOutstandingIOU,
                iouReportID: chatReport.iouReportID,
                lastReadTime: chatReport.lastReadTime,
                ...(isNewChatReport
                    ? {
                          errorFields: {
                              createChat: ErrorUtils.getMicroSecondOnyxError('report.genericCreateReportFailureMessage'),
                          },
                      }
                    : {}),
            },
        },
        ...(isNewIOUReport
            ? [
                  {
                      onyxMethod: Onyx.METHOD.MERGE,
                      key: `${ONYXKEYS.COLLECTION.REPORT}${iouReport.reportID}`,
                      value: {
                          errorFields: {
                              createChat: ErrorUtils.getMicroSecondOnyxError('report.genericCreateReportFailureMessage'),
                          },
                      },
                  },
              ]
            : []),
        {
            onyxMethod: Onyx.METHOD.MERGE,
            key: `${ONYXKEYS.COLLECTION.TRANSACTION}${transaction.transactionID}`,
            value: {
                errors: ErrorUtils.getMicroSecondOnyxError('iou.error.genericCreateFailureMessage'),
            },
        },
        {
            onyxMethod: Onyx.METHOD.MERGE,
            key: `${ONYXKEYS.COLLECTION.REPORT_ACTIONS}${chatReport.reportID}`,
            value: {
                ...(isNewChatReport
                    ? {
                          [chatCreatedAction.reportActionID]: {
                              errors: ErrorUtils.getMicroSecondOnyxError('iou.error.genericCreateFailureMessage'),
                          },
                          [reportPreviewAction.reportActionID]: {
                              errors: ErrorUtils.getMicroSecondOnyxError(null),
                          },
                      }
                    : {
                          [reportPreviewAction.reportActionID]: {
                              created: reportPreviewAction.created,
                          },
                      }),
            },
        },
        {
            onyxMethod: Onyx.METHOD.MERGE,
            key: `${ONYXKEYS.COLLECTION.REPORT_ACTIONS}${iouReport.reportID}`,
            value: {
                ...(isNewIOUReport
                    ? {
                          [iouCreatedAction.reportActionID]: {
                              errors: ErrorUtils.getMicroSecondOnyxError('iou.error.genericCreateFailureMessage'),
                          },
                          [iouAction.reportActionID]: {
                              errors: ErrorUtils.getMicroSecondOnyxError(null),
                          },
                      }
                    : {
                          [iouAction.reportActionID]: {
                              errors: ErrorUtils.getMicroSecondOnyxError('iou.error.genericCreateFailureMessage'),
                          },
                      }),
            },
        },
    ];

    return [optimisticData, successData, failureData];
}

/**
 * Request money from another user
 *
 * @param {Object} report
 * @param {Number} amount - always in the smallest unit of the currency
 * @param {String} currency
 * @param {String} payeeEmail
 * @param {Number} payeeAccountID
 * @param {Object} participant
 * @param {String} comment
 * @param {Object} [receipt]
 *
 */
function requestMoney(report, amount, currency, payeeEmail, payeeAccountID, participant, comment, receipt = undefined) {
    const payerEmail = OptionsListUtils.addSMSDomainIfPhoneNumber(participant.login);
    const payerAccountID = Number(participant.accountID);
    const isPolicyExpenseChat = participant.isPolicyExpenseChat;

    // STEP 1: Get existing chat report OR build a new optimistic one
    let isNewChatReport = false;
    let chatReport = lodashGet(report, 'reportID', null) ? report : null;

    // If this is a policyExpenseChat, the chatReport must exist and we can get it from Onyx.
    // report is null if the flow is initiated from the global create menu. However, participant always stores the reportID if it exists, which is the case for policyExpenseChats
    if (!chatReport && isPolicyExpenseChat) {
        chatReport = allReports[`${ONYXKEYS.COLLECTION.REPORT}${participant.reportID}`];
    }

    if (!chatReport) {
        chatReport = ReportUtils.getChatByParticipants([payerAccountID]);
    }

    // If we still don't have a report, it likely doens't exist and we need to build an optimistic one
    if (!chatReport) {
        isNewChatReport = true;
        chatReport = ReportUtils.buildOptimisticChatReport([payerAccountID]);
    }

    // STEP 2: Get existing IOU report and update its total OR build a new optimistic one
    const isNewIOUReport = !chatReport.iouReportID || ReportUtils.hasIOUWaitingOnCurrentUserBankAccount(chatReport);
    let iouReport = isNewIOUReport ? null : allReports[`${ONYXKEYS.COLLECTION.REPORT}${chatReport.iouReportID}`];

    if (iouReport) {
        if (isPolicyExpenseChat) {
            iouReport = {...iouReport};

            // Because of the Expense reports are stored as negative values, we substract the total from the amount
            iouReport.total -= amount;
        } else {
            iouReport = IOUUtils.updateIOUOwnerAndTotal(iouReport, payeeAccountID, amount, currency);
        }
    } else {
        iouReport = isPolicyExpenseChat
            ? ReportUtils.buildOptimisticExpenseReport(chatReport.reportID, chatReport.policyID, payeeAccountID, amount, currency)
            : ReportUtils.buildOptimisticIOUReport(payeeAccountID, payerAccountID, amount, chatReport.reportID, currency);
    }

    // STEP 3: Build optimistic receipt and transaction
    const receiptObject = {};
    if (receipt && receipt.source) {
        receiptObject.source = receipt.source;
        receiptObject.state = CONST.IOU.RECEIPT_STATE.SCANREADY;
    }
    const optimisticTransaction = TransactionUtils.buildOptimisticTransaction(
        ReportUtils.isExpenseReport(iouReport) ? -amount : amount,
        currency,
        iouReport.reportID,
        comment,
        '',
        '',
        undefined,
        receiptObject,
    );

    // STEP 4: Build optimistic reportActions. We need:
    // 1. CREATED action for the chatReport
    // 2. CREATED action for the iouReport
    // 3. IOU action for the iouReport
    // 4. REPORTPREVIEW action for the chatReport
    // Note: The CREATED action for the IOU report must be optimistically generated before the IOU action so there's no chance that it appears after the IOU action in the chat
    const optimisticCreatedActionForChat = ReportUtils.buildOptimisticCreatedReportAction(payeeEmail);
    const optimisticCreatedActionForIOU = ReportUtils.buildOptimisticCreatedReportAction(payeeEmail);
    const optimisticIOUAction = ReportUtils.buildOptimisticIOUReportAction(
        CONST.IOU.REPORT_ACTION_TYPE.CREATE,
        amount,
        currency,
        comment,
        [participant],
        optimisticTransaction.transactionID,
        '',
        iouReport.reportID,
        receiptObject,
    );

    // Add optimistic personal details for participant
    const optimisticPersonalDetailListAction = isNewChatReport
        ? {
              [payerAccountID]: {
                  accountID: payerAccountID,
                  avatar: UserUtils.getDefaultAvatarURL(payerAccountID),
                  displayName: participant.displayName || payerEmail,
                  login: participant.login,
              },
          }
        : undefined;

    let reportPreviewAction = isNewIOUReport ? null : ReportActionsUtils.getReportPreviewAction(chatReport.reportID, iouReport.reportID);
    if (reportPreviewAction) {
        reportPreviewAction = ReportUtils.updateReportPreview(iouReport, reportPreviewAction, comment);
    } else {
        reportPreviewAction = ReportUtils.buildOptimisticReportPreview(chatReport, iouReport, comment);
    }

    // STEP 5: Build Onyx Data
    const [optimisticData, successData, failureData] = buildOnyxDataForMoneyRequest(
        chatReport,
        iouReport,
        optimisticTransaction,
        optimisticCreatedActionForChat,
        optimisticCreatedActionForIOU,
        optimisticIOUAction,
        optimisticPersonalDetailListAction,
        reportPreviewAction,
        isNewChatReport,
        isNewIOUReport,
    );

    // STEP 6: Make the request
    API.write(
        'RequestMoney',
        {
            debtorEmail: payerEmail,
            amount,
            currency,
            comment,
            iouReportID: iouReport.reportID,
            chatReportID: chatReport.reportID,
            transactionID: optimisticTransaction.transactionID,
            reportActionID: optimisticIOUAction.reportActionID,
            createdChatReportActionID: isNewChatReport ? optimisticCreatedActionForChat.reportActionID : 0,
            createdIOUReportActionID: isNewIOUReport ? optimisticCreatedActionForIOU.reportActionID : 0,
            reportPreviewReportActionID: reportPreviewAction.reportActionID,
            receipt,
        },
        {optimisticData, successData, failureData},
    );
    resetMoneyRequestInfo();
    Navigation.dismissModal(chatReport.reportID);
    Report.notifyNewAction(chatReport.reportID, payeeAccountID);
}

/**
 * Build the Onyx data and IOU split necessary for splitting a bill with 3+ users.
 * 1. Build the optimistic Onyx data for the group chat, i.e. chatReport and iouReportAction creating the former if it doesn't yet exist.
 * 2. Loop over the group chat participant list, building optimistic or updating existing chatReports, iouReports and iouReportActions between the user and each participant.
 * We build both Onyx data and the IOU split that is sent as a request param and is used by Auth to create the chatReports, iouReports and iouReportActions in the database.
 * The IOU split has the following shape:
 *  [
 *      {email: 'currentUser', amount: 100},
 *      {email: 'user2', amount: 100, iouReportID: '100', chatReportID: '110', transactionID: '120', reportActionID: '130'},
 *      {email: 'user3', amount: 100, iouReportID: '200', chatReportID: '210', transactionID: '220', reportActionID: '230'}
 *  ]
 * @param {Array} participants
 * @param {String} currentUserLogin
 * @param {Number} currentUserAccountID
 * @param {Number} amount - always in the smallest unit of the currency
 * @param {String} comment
 * @param {String} currency
 * @param {String} existingSplitChatReportID - the report ID where the split bill happens, could be a group chat or a workspace chat
 *
 * @return {Object}
 */
function createSplitsAndOnyxData(participants, currentUserLogin, currentUserAccountID, amount, comment, currency, existingSplitChatReportID = '') {
    const currentUserEmail = OptionsListUtils.addSMSDomainIfPhoneNumber(currentUserLogin);
    const participantAccountIDs = _.map(participants, (participant) => Number(participant.accountID));
    const existingSplitChatReport = existingSplitChatReportID
        ? allReports[`${ONYXKEYS.COLLECTION.REPORT}${existingSplitChatReportID}`]
        : ReportUtils.getChatByParticipants(participantAccountIDs);
    const splitChatReport = existingSplitChatReport || ReportUtils.buildOptimisticChatReport(participantAccountIDs);
    const isOwnPolicyExpenseChat = splitChatReport.isOwnPolicyExpenseChat;

    // ReportID is -2 (aka "deleted") on the group transaction: https://github.com/Expensify/Auth/blob/3fa2698654cd4fbc30f9de38acfca3fbeb7842e4/auth/command/SplitTransaction.cpp#L24-L27
    const formattedParticipants = isOwnPolicyExpenseChat
        ? [currentUserLogin, ReportUtils.getReportName(splitChatReport)]
        : Localize.arrayToString([currentUserLogin, ..._.map(participants, (participant) => participant.login || '')]);

    const splitTransaction = TransactionUtils.buildOptimisticTransaction(
        amount,
        currency,
        CONST.REPORT.SPLIT_REPORTID,
        comment,
        '',
        '',
        `${Localize.translateLocal('iou.splitBill')} ${Localize.translateLocal('common.with')} ${formattedParticipants} [${DateUtils.getDBTime().slice(0, 10)}]`,
    );

    // Note: The created action must be optimistically generated before the IOU action so there's no chance that the created action appears after the IOU action in the chat
    const splitCreatedReportAction = ReportUtils.buildOptimisticCreatedReportAction(currentUserEmail);
    const splitIOUReportAction = ReportUtils.buildOptimisticIOUReportAction(
        CONST.IOU.REPORT_ACTION_TYPE.SPLIT,
        amount,
        currency,
        comment,
        participants,
        splitTransaction.transactionID,
        '',
        '',
        false,
        false,
        {},
        isOwnPolicyExpenseChat,
    );

    splitChatReport.lastReadTime = DateUtils.getDBTime();
    splitChatReport.lastMessageText = splitIOUReportAction.message[0].text;
    splitChatReport.lastMessageHtml = splitIOUReportAction.message[0].html;

    // If we have an existing groupChatReport use it's pending fields, otherwise indicate that we are adding a chat
    if (!existingSplitChatReport) {
        splitChatReport.pendingFields = {
            createChat: CONST.RED_BRICK_ROAD_PENDING_ACTION.ADD,
        };
    }

    const optimisticData = [
        {
            // Use set for new reports because it doesn't exist yet, is faster,
            // and we need the data to be available when we navigate to the chat page
            onyxMethod: existingSplitChatReport ? Onyx.METHOD.MERGE : Onyx.METHOD.SET,
            key: `${ONYXKEYS.COLLECTION.REPORT}${splitChatReport.reportID}`,
            value: splitChatReport,
        },
        {
            onyxMethod: existingSplitChatReport ? Onyx.METHOD.MERGE : Onyx.METHOD.SET,
            key: `${ONYXKEYS.COLLECTION.REPORT_ACTIONS}${splitChatReport.reportID}`,
            value: {
                ...(existingSplitChatReport ? {} : {[splitCreatedReportAction.reportActionID]: splitCreatedReportAction}),
                [splitIOUReportAction.reportActionID]: splitIOUReportAction,
            },
        },
        {
<<<<<<< HEAD
            onyxMethod: Onyx.METHOD.MERGE,
            key: `${ONYXKEYS.COLLECTION.TRANSACTION}${splitTransaction.transactionID}`,
            value: splitTransaction,
=======
            onyxMethod: Onyx.METHOD.SET,
            key: `${ONYXKEYS.COLLECTION.TRANSACTION}${groupTransaction.transactionID}`,
            value: groupTransaction,
>>>>>>> b07cbefe
        },
    ];

    const successData = [
        {
            onyxMethod: Onyx.METHOD.MERGE,
            key: `${ONYXKEYS.COLLECTION.REPORT_ACTIONS}${splitChatReport.reportID}`,
            value: {
                ...(existingSplitChatReport ? {} : {[splitCreatedReportAction.reportActionID]: {pendingAction: null}}),
                [splitIOUReportAction.reportActionID]: {pendingAction: null},
            },
        },
        {
            onyxMethod: Onyx.METHOD.MERGE,
            key: `${ONYXKEYS.COLLECTION.TRANSACTION}${splitTransaction.transactionID}`,
            value: {pendingAction: null},
        },
    ];

    if (!existingSplitChatReport) {
        successData.push({
            onyxMethod: Onyx.METHOD.MERGE,
            key: `${ONYXKEYS.COLLECTION.REPORT}${splitChatReport.reportID}`,
            value: {pendingFields: {createChat: null}},
        });
    }

    const failureData = [
        {
            onyxMethod: Onyx.METHOD.MERGE,
            key: `${ONYXKEYS.COLLECTION.TRANSACTION}${splitTransaction.transactionID}`,
            value: {
                errors: ErrorUtils.getMicroSecondOnyxError('iou.error.genericCreateFailureMessage'),
            },
        },
    ];

    if (existingSplitChatReport) {
        failureData.push({
            onyxMethod: Onyx.METHOD.MERGE,
            key: `${ONYXKEYS.COLLECTION.REPORT_ACTIONS}${splitChatReport.reportID}`,
            value: {
                [splitIOUReportAction.reportActionID]: {
                    errors: ErrorUtils.getMicroSecondOnyxError('iou.error.genericCreateFailureMessage'),
                },
            },
        });
    } else {
        failureData.push(
            {
                onyxMethod: Onyx.METHOD.MERGE,
                key: `${ONYXKEYS.COLLECTION.REPORT}${splitChatReport.reportID}`,
                value: {
                    errorFields: {
                        createChat: ErrorUtils.getMicroSecondOnyxError('report.genericCreateReportFailureMessage'),
                    },
                },
            },
            {
                onyxMethod: Onyx.METHOD.MERGE,
                key: `${ONYXKEYS.COLLECTION.REPORT_ACTIONS}${splitChatReport.reportID}`,
                value: {
                    [splitIOUReportAction.reportActionID]: {
                        errors: ErrorUtils.getMicroSecondOnyxError(null),
                    },
                },
            },
        );
    }

    // Loop through participants creating individual chats, iouReports and reportActionIDs as needed
    const splitAmount = IOUUtils.calculateAmount(participants.length, amount, currency, false);
    const splits = [{email: currentUserEmail, accountID: currentUserAccountID, amount: IOUUtils.calculateAmount(participants.length, amount, currency, true)}];

    const hasMultipleParticipants = participants.length > 1;
    _.each(participants, (participant) => {
        const email = isOwnPolicyExpenseChat ? '' : OptionsListUtils.addSMSDomainIfPhoneNumber(participant.login).toLowerCase();
        const accountID = isOwnPolicyExpenseChat ? 0 : Number(participant.accountID);
        if (email === currentUserEmail) {
            return;
        }

        // STEP 1: Get existing chat report OR build a new optimistic one
        // If we only have one participant and the request was initiated from the global create menu, i.e. !existingGroupChatReportID, the oneOnOneChatReport is the groupChatReport
        let oneOnOneChatReport;
        let isNewOneOnOneChatReport = false;
        let shouldCreateOptimisticPersonalDetails = false;

        // If this is a split between two people only and the function
        // wasn't provided with an existing group chat report id
        // or, if this is workspace chat, then the oneOnOneChatReport is the same as the splitChatReport
        if ((!hasMultipleParticipants && !existingSplitChatReportID) || isOwnPolicyExpenseChat) {
            oneOnOneChatReport = splitChatReport;
            shouldCreateOptimisticPersonalDetails = !existingSplitChatReport;
        } else {
            const existingChatReport = ReportUtils.getChatByParticipants([accountID]);
            isNewOneOnOneChatReport = !existingChatReport;
            shouldCreateOptimisticPersonalDetails = isNewOneOnOneChatReport;
            oneOnOneChatReport = existingChatReport || ReportUtils.buildOptimisticChatReport([accountID]);
        }

        // STEP 2: Get existing IOU report and update its total OR build a new optimistic one
        const isNewOneOnOneIOUReport = !oneOnOneChatReport.iouReportID;
        let oneOnOneIOUReport;
        if (!isNewOneOnOneIOUReport) {
            oneOnOneIOUReport = allReports[`${ONYXKEYS.COLLECTION.REPORT}${oneOnOneChatReport.iouReportID}`];
            if (isOwnPolicyExpenseChat) {
                // Because of the Expense reports are stored as negative values, we substract the total from the amount
                oneOnOneIOUReport.total -= splitAmount;
            } else {
                oneOnOneIOUReport = IOUUtils.updateIOUOwnerAndTotal(oneOnOneIOUReport, currentUserAccountID, splitAmount, currency);
            }
        } else {
            oneOnOneIOUReport = ReportUtils.buildOptimisticIOUReport(currentUserAccountID, accountID, splitAmount, oneOnOneChatReport.reportID, currency);
        }

        // STEP 3: Build optimistic transaction
        const oneOnOneTransaction = TransactionUtils.buildOptimisticTransaction(
            ReportUtils.isExpenseReport(oneOnOneIOUReport) ? -splitAmount : splitAmount,
            currency,
            oneOnOneIOUReport.reportID,
            comment,
            CONST.IOU.MONEY_REQUEST_TYPE.SPLIT,
            splitTransaction.transactionID,
        );

        // STEP 4: Build optimistic reportActions. We need:
        // 1. CREATED action for the chatReport
        // 2. CREATED action for the iouReport
        // 3. IOU action for the iouReport
        // 4. REPORTPREVIEW action for the chatReport
        // Note: The CREATED action for the IOU report must be optimistically generated before the IOU action so there's no chance that it appears after the IOU action in the chat
        const oneOnOneCreatedActionForChat = ReportUtils.buildOptimisticCreatedReportAction(currentUserEmail);
        const oneOnOneCreatedActionForIOU = ReportUtils.buildOptimisticCreatedReportAction(currentUserEmail);
        const oneOnOneIOUAction = ReportUtils.buildOptimisticIOUReportAction(
            CONST.IOU.REPORT_ACTION_TYPE.CREATE,
            splitAmount,
            currency,
            comment,
            [participant],
            oneOnOneTransaction.transactionID,
            '',
            oneOnOneIOUReport.reportID,
        );

        // Add optimistic personal details for new participants
        const oneOnOnePersonalDetailListAction = shouldCreateOptimisticPersonalDetails
            ? {
                  [accountID]: {
                      accountID,
                      avatar: UserUtils.getDefaultAvatarURL(accountID),
                      displayName: participant.displayName || email,
                      login: participant.login,
                  },
              }
            : undefined;

        let oneOnOneReportPreviewAction = ReportActionsUtils.getReportPreviewAction(oneOnOneChatReport.reportID, oneOnOneIOUReport.reportID);
        if (oneOnOneReportPreviewAction) {
            oneOnOneReportPreviewAction = ReportUtils.updateReportPreview(oneOnOneIOUReport, oneOnOneReportPreviewAction);
        } else {
            oneOnOneReportPreviewAction = ReportUtils.buildOptimisticReportPreview(oneOnOneChatReport, oneOnOneIOUReport);
        }

        // STEP 5: Build Onyx Data
        const [oneOnOneOptimisticData, oneOnOneSuccessData, oneOnOneFailureData] = buildOnyxDataForMoneyRequest(
            oneOnOneChatReport,
            oneOnOneIOUReport,
            oneOnOneTransaction,
            oneOnOneCreatedActionForChat,
            oneOnOneCreatedActionForIOU,
            oneOnOneIOUAction,
            oneOnOnePersonalDetailListAction,
            oneOnOneReportPreviewAction,
            isNewOneOnOneChatReport,
            isNewOneOnOneIOUReport,
        );

        const splitData = {
            email,
            accountID,
            amount: splitAmount,
            iouReportID: oneOnOneIOUReport.reportID,
            chatReportID: oneOnOneChatReport.reportID,
            transactionID: oneOnOneTransaction.transactionID,
            reportActionID: oneOnOneIOUAction.reportActionID,
            createdChatReportActionID: oneOnOneCreatedActionForChat.reportActionID,
            createdIOUReportActionID: oneOnOneCreatedActionForIOU.reportActionID,
            reportPreviewReportActionID: oneOnOneReportPreviewAction.reportActionID,
        };

        splits.push(splitData);
        optimisticData.push(...oneOnOneOptimisticData);
        successData.push(...oneOnOneSuccessData);
        failureData.push(...oneOnOneFailureData);
    });

    const splitData = {
        chatReportID: splitChatReport.reportID,
        transactionID: splitTransaction.transactionID,
        reportActionID: splitIOUReportAction.reportActionID,
        policyID: splitChatReport.policyID,
    };

    if (_.isEmpty(existingSplitChatReport)) {
        splitData.createdReportActionID = splitCreatedReportAction.reportActionID;
    }

    return {
        splitData,
        splits,
        onyxData: {optimisticData, successData, failureData},
    };
}

/**
 * @param {Array} participants
 * @param {String} currentUserLogin
 * @param {Number} currentUserAccountID
 * @param {Number} amount - always in smallest currency unit
 * @param {String} comment
 * @param {String} currency
 * @param {String} existingGroupChatReportID
 */
function splitBill(participants, currentUserLogin, currentUserAccountID, amount, comment, currency, existingGroupChatReportID = '') {
    const {splitData, splits, onyxData} = createSplitsAndOnyxData(participants, currentUserLogin, currentUserAccountID, amount, comment, currency, existingGroupChatReportID);

    API.write(
        'SplitBill',
        {
            reportID: splitData.chatReportID,
            amount,
            splits: JSON.stringify(splits),
            currency,
            comment,
            transactionID: splitData.transactionID,
            reportActionID: splitData.reportActionID,
            createdReportActionID: splitData.createdReportActionID,
            policyID: splitData.policyID,
        },
        onyxData,
    );

    resetMoneyRequestInfo();
    Navigation.dismissModal();
    Report.notifyNewAction(splitData.chatReportID, currentUserAccountID);
}

/**
 * @param {Array} participants
 * @param {String} currentUserLogin
 * @param {Number} currentUserAccountID
 * @param {Number} amount - always in smallest currency unit
 * @param {String} comment
 * @param {String} currency
 */
function splitBillAndOpenReport(participants, currentUserLogin, currentUserAccountID, amount, comment, currency) {
    const {splitData, splits, onyxData} = createSplitsAndOnyxData(participants, currentUserLogin, currentUserAccountID, amount, comment, currency);

    API.write(
        'SplitBillAndOpenReport',
        {
            reportID: splitData.chatReportID,
            amount,
            splits: JSON.stringify(splits),
            currency,
            comment,
            transactionID: splitData.transactionID,
            reportActionID: splitData.reportActionID,
            createdReportActionID: splitData.createdReportActionID,
        },
        onyxData,
    );

    resetMoneyRequestInfo();
    Navigation.dismissModal(splitData.chatReportID);
    Report.notifyNewAction(splitData.chatReportID, currentUserAccountID);
}

/**
 * @param {String} transactionID
 * @param {Number} transactionThreadReportID
 * @param {Object} transactionChanges
 */
function editMoneyRequest(transactionID, transactionThreadReportID, transactionChanges) {
    // STEP 1: Get all collections we're updating
    const transactionThread = allReports[`${ONYXKEYS.COLLECTION.REPORT}${transactionThreadReportID}`];
    const transaction = allTransactions[`${ONYXKEYS.COLLECTION.TRANSACTION}${transactionID}`];
    const iouReport = allReports[`${ONYXKEYS.COLLECTION.REPORT}${transactionThread.parentReportID}`];
    const isFromExpenseReport = ReportUtils.isExpenseReport(iouReport);

    // STEP 2: Build new modified expense report action.
    const updatedReportAction = ReportUtils.buildOptimisticModifiedExpenseReportAction(transactionThread, transaction, transactionChanges, isFromExpenseReport);
    const updatedTransaction = TransactionUtils.getUpdatedTransaction(transaction, transactionChanges, isFromExpenseReport);
    // STEP 3: Compute the IOU total and update the report preview message so LHN amount owed is correct
    // STEP 4: Compose the optimistic data
    const optimisticData = [
        {
            onyxMethod: Onyx.METHOD.MERGE,
            key: `${ONYXKEYS.COLLECTION.REPORT_ACTIONS}${transactionThread.reportID}`,
            value: {
                [updatedReportAction.reportActionID]: updatedReportAction,
            },
        },
        {
            onyxMethod: Onyx.METHOD.MERGE,
            key: `${ONYXKEYS.COLLECTION.TRANSACTION}${transactionID}`,
            value: updatedTransaction,
        },
    ];

    const successData = [
        {
            onyxMethod: Onyx.METHOD.MERGE,
            key: `${ONYXKEYS.COLLECTION.REPORT_ACTIONS}${transactionThread.reportID}`,
            value: {
                [updatedReportAction.reportActionID]: {pendingAction: null},
            },
        },
        {
            onyxMethod: Onyx.METHOD.MERGE,
            key: `${ONYXKEYS.COLLECTION.TRANSACTION}${transactionID}`,
            value: {pendingAction: null},
        },
    ];

    const failureData = [
        {
            onyxMethod: Onyx.METHOD.MERGE,
            key: `${ONYXKEYS.COLLECTION.REPORT_ACTIONS}${transactionThread.reportID}`,
            value: {
                [updatedReportAction.reportActionID]: updatedReportAction,
            },
        },
        {
            onyxMethod: Onyx.METHOD.MERGE,
            key: `${ONYXKEYS.COLLECTION.TRANSACTION}${transactionID}`,
            value: transaction,
        },
        {
            onyxMethod: Onyx.METHOD.MERGE,
            key: `${ONYXKEYS.COLLECTION.REPORT}${iouReport.report}`,
            value: iouReport,
        },
    ];

    // STEP 6: Call the API endpoint
    const {created, amount, currency, comment} = ReportUtils.getTransactionDetails(updatedTransaction);
    API.write(
        'EditMoneyRequest',
        {
            transactionID,
            reportActionID: updatedReportAction.reportActionID,
            created,
            amount,
            currency,
            comment,
        },
        {optimisticData, successData, failureData},
    );
}

/**
 * @param {String} transactionID
 * @param {Object} reportAction - the money request reportAction we are deleting
 * @param {Boolean} isSingleTransactionView
 */
function deleteMoneyRequest(transactionID, reportAction, isSingleTransactionView = false) {
    // STEP 1: Get all collections we're updating
    const iouReport = allReports[`${ONYXKEYS.COLLECTION.REPORT}${reportAction.originalMessage.IOUReportID}`];
    const chatReport = allReports[`${ONYXKEYS.COLLECTION.REPORT}${iouReport.chatReportID}`];
    const reportPreviewAction = ReportActionsUtils.getReportPreviewAction(iouReport.chatReportID, iouReport.reportID);
    const transaction = allTransactions[`${ONYXKEYS.COLLECTION.TRANSACTION}${transactionID}`];
    const transactionThreadID = reportAction.childReportID;
    let transactionThread = null;
    if (transactionThreadID) {
        transactionThread = allReports[`${ONYXKEYS.COLLECTION.REPORT}${transactionThreadID}`];
    }

    // STEP 2: Decide if we need to:
    // 1. Delete the transactionThread - delete if there are no visible comments in the thread
    // 2. Update the iouPreview to show [Deleted request] - update if the transactionThread exists AND it isn't being deleted
    const shouldDeleteTransactionThread = transactionThreadID ? ReportActionsUtils.getLastVisibleMessage(transactionThreadID).lastMessageText.length === 0 : false;
    const shouldShowDeletedRequestMessage = transactionThreadID && !shouldDeleteTransactionThread;

    // STEP 3: Update the IOU reportAction and decide if the iouReport should be deleted. We delete the iouReport if there are no visible comments left in the report.
    const updatedReportAction = {
        [reportAction.reportActionID]: {
            pendingAction: shouldShowDeletedRequestMessage ? CONST.RED_BRICK_ROAD_PENDING_ACTION.UPDATE : CONST.RED_BRICK_ROAD_PENDING_ACTION.DELETE,
            previousMessage: reportAction.message,
            message: [
                {
                    type: 'COMMENT',
                    html: '',
                    text: '',
                    isEdited: true,
                    isDeletedParentAction: shouldShowDeletedRequestMessage,
                },
            ],
            originalMessage: {
                IOUTransactionID: null,
            },
            errors: null,
        },
    };

    const lastVisibleAction = ReportActionsUtils.getLastVisibleAction(iouReport.reportID, updatedReportAction);
    const iouReportLastMessageText = ReportActionsUtils.getLastVisibleMessage(iouReport.reportID, updatedReportAction).lastMessageText;
    const shouldDeleteIOUReport =
        iouReportLastMessageText.length === 0 && !ReportActionsUtils.isDeletedParentAction(lastVisibleAction) && (!transactionThreadID || shouldDeleteTransactionThread);

    // STEP 4: Update the iouReport and reportPreview with new totals and messages if it wasn't deleted
    let updatedIOUReport = null;
    let updatedReportPreviewAction = null;
    if (!shouldDeleteIOUReport) {
        if (ReportUtils.isExpenseReport(iouReport)) {
            updatedIOUReport = {...iouReport};

            // Because of the Expense reports are stored as negative values, we add the total from the amount
            updatedIOUReport.total += TransactionUtils.getAmount(transaction, true);
        } else {
            updatedIOUReport = IOUUtils.updateIOUOwnerAndTotal(
                iouReport,
                reportAction.actorAccountID,
                TransactionUtils.getAmount(transaction, false),
                TransactionUtils.getCurrency(transaction),
                true,
            );
        }

        updatedIOUReport.lastMessageText = iouReportLastMessageText;
        updatedIOUReport.lastVisibleActionCreated = lastVisibleAction.created;

        updatedReportPreviewAction = {...reportPreviewAction};
        const messageText = Localize.translateLocal('iou.payerOwesAmount', {
            payer: updatedIOUReport.managerEmail,
            amount: CurrencyUtils.convertToDisplayString(updatedIOUReport.total, updatedIOUReport.currency),
        });
        updatedReportPreviewAction.message[0].text = messageText;
        updatedReportPreviewAction.message[0].html = messageText;
        if (reportPreviewAction.childMoneyRequestCount > 0) {
            updatedReportPreviewAction.childMoneyRequestCount = reportPreviewAction.childMoneyRequestCount - 1;
        }
    }

    // STEP 5: Build Onyx data
    const optimisticData = [
        {
            onyxMethod: Onyx.METHOD.SET,
            key: `${ONYXKEYS.COLLECTION.TRANSACTION}${transactionID}`,
            value: null,
        },
        ...(shouldDeleteTransactionThread
            ? [
                  {
                      onyxMethod: Onyx.METHOD.SET,
                      key: `${ONYXKEYS.COLLECTION.REPORT}${transactionThreadID}`,
                      value: null,
                  },
                  {
                      onyxMethod: Onyx.METHOD.SET,
                      key: `${ONYXKEYS.COLLECTION.REPORT_ACTIONS}${transactionThreadID}`,
                      value: null,
                  },
              ]
            : []),
        {
            onyxMethod: shouldDeleteIOUReport ? Onyx.METHOD.SET : Onyx.METHOD.MERGE,
            key: `${ONYXKEYS.COLLECTION.REPORT_ACTIONS}${iouReport.reportID}`,
            value: shouldDeleteIOUReport ? null : updatedReportAction,
        },
        {
            onyxMethod: shouldDeleteIOUReport ? Onyx.METHOD.SET : Onyx.METHOD.MERGE,
            key: `${ONYXKEYS.COLLECTION.REPORT}${iouReport.reportID}`,
            value: updatedIOUReport,
        },
        {
            onyxMethod: Onyx.METHOD.MERGE,
            key: `${ONYXKEYS.COLLECTION.REPORT_ACTIONS}${chatReport.reportID}`,
            value: {
                [reportPreviewAction.reportActionID]: updatedReportPreviewAction,
            },
        },
        ...(shouldDeleteIOUReport
            ? [
                  {
                      onyxMethod: Onyx.METHOD.MERGE,
                      key: `${ONYXKEYS.COLLECTION.REPORT}${chatReport.reportID}`,
                      value: {
                          hasOutstandingIOU: false,
                          iouReportID: null,
                          lastMessageText: ReportActionsUtils.getLastVisibleMessage(iouReport.chatReportID, {[reportPreviewAction.reportActionID]: null}).lastMessageText,
                          lastVisibleActionCreated: ReportActionsUtils.getLastVisibleAction(iouReport.chatReportID, {[reportPreviewAction.reportActionID]: null}).created,
                      },
                  },
              ]
            : []),
    ];

    const successData = [
        {
            onyxMethod: Onyx.METHOD.MERGE,
            key: `${ONYXKEYS.COLLECTION.REPORT_ACTIONS}${iouReport.reportID}`,
            value: {
                [reportAction.reportActionID]: {pendingAction: null},
            },
        },
    ];

    const failureData = [
        {
            onyxMethod: Onyx.METHOD.SET,
            key: `${ONYXKEYS.COLLECTION.TRANSACTION}${transactionID}`,
            value: transaction,
        },
        ...(shouldDeleteTransactionThread
            ? [
                  {
                      onyxMethod: Onyx.METHOD.SET,
                      key: `${ONYXKEYS.COLLECTION.REPORT}${transactionThreadID}`,
                      value: transactionThread,
                  },
              ]
            : []),
        {
            onyxMethod: Onyx.METHOD.MERGE,
            key: `${ONYXKEYS.COLLECTION.REPORT_ACTIONS}${iouReport.reportID}`,
            value: {
                [reportAction.reportActionID]: {
                    ...reportAction,
                    errors: ErrorUtils.getMicroSecondOnyxError('iou.error.genericDeleteFailureMessage'),
                },
            },
        },
        {
            onyxMethod: shouldDeleteIOUReport ? Onyx.METHOD.SET : Onyx.METHOD.MERGE,
            key: `${ONYXKEYS.COLLECTION.REPORT}${iouReport.reportID}`,
            value: iouReport,
        },
        {
            onyxMethod: Onyx.METHOD.MERGE,
            key: `${ONYXKEYS.COLLECTION.REPORT_ACTIONS}${chatReport.reportID}`,
            value: {
                [reportPreviewAction.reportActionID]: reportPreviewAction,
            },
        },
        ...(shouldDeleteIOUReport
            ? [
                  {
                      onyxMethod: Onyx.METHOD.MERGE,
                      key: `${ONYXKEYS.COLLECTION.REPORT}${chatReport.reportID}`,
                      value: chatReport,
                  },
              ]
            : []),
    ];

    // STEP 6: Make the API request
    API.write(
        'DeleteMoneyRequest',
        {
            transactionID,
            reportActionID: reportAction.reportActionID,
        },
        {optimisticData, successData, failureData},
    );

    // STEP 7: Navigate the user depending on which page they are on and which resources were deleted
    if (isSingleTransactionView && shouldDeleteTransactionThread && !shouldDeleteIOUReport) {
        // Pop the deleted report screen before navigating. This prevents navigating to the Concierge chat due to the missing report.
        Navigation.goBack();
        Navigation.navigate(ROUTES.getReportRoute(iouReport.reportID));
        return;
    }

    if (shouldDeleteIOUReport) {
        // Pop the deleted report screen before navigating. This prevents navigating to the Concierge chat due to the missing report.
        Navigation.goBack();
        Navigation.navigate(ROUTES.getReportRoute(iouReport.chatReportID));
    }
}

/**
 * @param {Number} amount
 * @param {String} submitterPayPalMeAddress
 * @param {String} currency
 * @returns {String}
 */
function buildPayPalPaymentUrl(amount, submitterPayPalMeAddress, currency) {
    return `https://paypal.me/${submitterPayPalMeAddress}/${Math.abs(amount) / 100}${currency}`;
}

/**
 * @param {Object} report
 * @param {Number} amount
 * @param {String} currency
 * @param {String} comment
 * @param {String} paymentMethodType
 * @param {String} managerID - Account ID of the person sending the money
 * @param {Object} recipient - The user receiving the money
 * @returns {Object}
 */
function getSendMoneyParams(report, amount, currency, comment, paymentMethodType, managerID, recipient) {
    const recipientEmail = OptionsListUtils.addSMSDomainIfPhoneNumber(recipient.login);
    const recipientAccountID = Number(recipient.accountID);
    const newIOUReportDetails = JSON.stringify({
        amount,
        currency,
        requestorEmail: recipientEmail,
        requestorAccountID: recipientAccountID,
        comment,
        idempotencyKey: Str.guid(),
    });

    let chatReport = report.reportID ? report : null;
    let isNewChat = false;
    if (!chatReport) {
        chatReport = ReportUtils.getChatByParticipants([recipientAccountID]);
    }
    if (!chatReport) {
        chatReport = ReportUtils.buildOptimisticChatReport([recipientAccountID]);
        isNewChat = true;
    }
    const optimisticIOUReport = ReportUtils.buildOptimisticIOUReport(recipientAccountID, managerID, amount, chatReport.reportID, currency, true);

    const optimisticTransaction = TransactionUtils.buildOptimisticTransaction(amount * 100, currency, optimisticIOUReport.reportID, comment);
    const optimisticTransactionData = {
        onyxMethod: Onyx.METHOD.SET,
        key: `${ONYXKEYS.COLLECTION.TRANSACTION}${optimisticTransaction.transactionID}`,
        value: optimisticTransaction,
    };

    // Note: The created action must be optimistically generated before the IOU action so there's no chance that the created action appears after the IOU action in the chat
    const optimisticCreatedAction = ReportUtils.buildOptimisticCreatedReportAction(recipientEmail);
    const optimisticIOUReportAction = ReportUtils.buildOptimisticIOUReportAction(
        CONST.IOU.REPORT_ACTION_TYPE.PAY,
        amount,
        currency,
        comment,
        [recipient],
        optimisticTransaction.transactionID,
        paymentMethodType,
        optimisticIOUReport.reportID,
        false,
        true,
    );

    const reportPreviewAction = ReportUtils.buildOptimisticReportPreview(chatReport, optimisticIOUReport);

    // First, add data that will be used in all cases
    const optimisticChatReportData = {
        onyxMethod: Onyx.METHOD.MERGE,
        key: `${ONYXKEYS.COLLECTION.REPORT}${chatReport.reportID}`,
        value: {
            ...chatReport,
            lastReadTime: DateUtils.getDBTime(),
            lastVisibleActionCreated: reportPreviewAction.created,
        },
    };
    const optimisticIOUReportData = {
        onyxMethod: Onyx.METHOD.SET,
        key: `${ONYXKEYS.COLLECTION.REPORT}${optimisticIOUReport.reportID}`,
        value: {
            ...optimisticIOUReport,
            lastMessageText: optimisticIOUReportAction.message[0].text,
            lastMessageHtml: optimisticIOUReportAction.message[0].html,
        },
    };
    const optimisticIOUReportActionsData = {
        onyxMethod: Onyx.METHOD.MERGE,
        key: `${ONYXKEYS.COLLECTION.REPORT_ACTIONS}${optimisticIOUReport.reportID}`,
        value: {
            [optimisticIOUReportAction.reportActionID]: {
                ...optimisticIOUReportAction,
                pendingAction: CONST.RED_BRICK_ROAD_PENDING_ACTION.ADD,
            },
        },
    };
    const optimisticChatReportActionsData = {
        onyxMethod: Onyx.METHOD.SET,
        key: `${ONYXKEYS.COLLECTION.REPORT_ACTIONS}${chatReport.reportID}`,
        value: {
            [reportPreviewAction.reportActionID]: reportPreviewAction,
        },
    };

    const successData = [
        {
            onyxMethod: Onyx.METHOD.MERGE,
            key: `${ONYXKEYS.COLLECTION.REPORT_ACTIONS}${optimisticIOUReport.reportID}`,
            value: {
                [optimisticIOUReportAction.reportActionID]: {
                    pendingAction: null,
                },
            },
        },
        {
            onyxMethod: Onyx.METHOD.MERGE,
            key: `${ONYXKEYS.COLLECTION.TRANSACTION}${optimisticTransaction.transactionID}`,
            value: {pendingAction: null},
        },
        {
            onyxMethod: Onyx.METHOD.MERGE,
            key: `${ONYXKEYS.COLLECTION.REPORT_ACTIONS}${chatReport.reportID}`,
            value: {
                [reportPreviewAction.reportActionID]: {
                    pendingAction: null,
                },
            },
        },
    ];

    const failureData = [
        {
            onyxMethod: Onyx.METHOD.MERGE,
            key: `${ONYXKEYS.COLLECTION.TRANSACTION}${optimisticTransaction.transactionID}`,
            value: {
                errors: ErrorUtils.getMicroSecondOnyxError('iou.error.other'),
            },
        },
    ];

    let optimisticPersonalDetailListData = {};

    // Now, let's add the data we need just when we are creating a new chat report
    if (isNewChat) {
        // Change the method to set for new reports because it doesn't exist yet, is faster,
        // and we need the data to be available when we navigate to the chat page
        optimisticChatReportData.onyxMethod = Onyx.METHOD.SET;
        optimisticIOUReportData.onyxMethod = Onyx.METHOD.SET;

        // Set and clear pending fields on the chat report
        optimisticChatReportData.value.pendingFields = {createChat: CONST.RED_BRICK_ROAD_PENDING_ACTION.ADD};
        successData.push({
            onyxMethod: Onyx.METHOD.MERGE,
            key: optimisticChatReportData.key,
            value: {pendingFields: null},
        });
        failureData.push(
            {
                onyxMethod: Onyx.METHOD.MERGE,
                key: optimisticChatReportData.key,
                value: {
                    errorFields: {
                        createChat: ErrorUtils.getMicroSecondOnyxError('report.genericCreateReportFailureMessage'),
                    },
                },
            },
            {
                onyxMethod: Onyx.METHOD.MERGE,
                key: `${ONYXKEYS.COLLECTION.REPORT_ACTIONS}${optimisticIOUReport.reportID}`,
                value: {
                    [optimisticIOUReportAction.reportActionID]: {
                        errors: ErrorUtils.getMicroSecondOnyxError(null),
                    },
                },
            },
        );

        // Add optimistic personal details for recipient
        optimisticPersonalDetailListData = {
            onyxMethod: Onyx.METHOD.MERGE,
            key: ONYXKEYS.PERSONAL_DETAILS_LIST,
            value: {
                [recipientAccountID]: {
                    accountID: recipientAccountID,
                    avatar: UserUtils.getDefaultAvatarURL(recipient.accountID),
                    displayName: recipient.displayName || recipient.login,
                    login: recipient.login,
                },
            },
        };

        // Add an optimistic created action to the optimistic chat reportActions data
        optimisticChatReportActionsData.value[optimisticCreatedAction.reportActionID] = optimisticCreatedAction;
    } else {
        failureData.push({
            onyxMethod: Onyx.METHOD.MERGE,
            key: `${ONYXKEYS.COLLECTION.REPORT_ACTIONS}${optimisticIOUReport.reportID}`,
            value: {
                [optimisticIOUReportAction.reportActionID]: {
                    errors: ErrorUtils.getMicroSecondOnyxError('iou.error.other'),
                },
            },
        });
    }

    const optimisticData = [optimisticChatReportData, optimisticIOUReportData, optimisticChatReportActionsData, optimisticIOUReportActionsData, optimisticTransactionData];
    if (!_.isEmpty(optimisticPersonalDetailListData)) {
        optimisticData.push(optimisticPersonalDetailListData);
    }

    return {
        params: {
            iouReportID: optimisticIOUReport.reportID,
            chatReportID: chatReport.reportID,
            reportActionID: optimisticIOUReportAction.reportActionID,
            paymentMethodType,
            transactionID: optimisticTransaction.transactionID,
            newIOUReportDetails,
            createdReportActionID: isNewChat ? optimisticCreatedAction.reportActionID : 0,
            reportPreviewReportActionID: reportPreviewAction.reportActionID,
        },
        optimisticData,
        successData,
        failureData,
    };
}

/**
 * @param {Object} chatReport
 * @param {Object} iouReport
 * @param {Object} recipient
 * @param {String} paymentMethodType
 * @returns {Object}
 */
function getPayMoneyRequestParams(chatReport, iouReport, recipient, paymentMethodType) {
    const optimisticIOUReportAction = ReportUtils.buildOptimisticIOUReportAction(
        CONST.IOU.REPORT_ACTION_TYPE.PAY,
        iouReport.total,
        iouReport.currency,
        '',
        [recipient],
        '',
        paymentMethodType,
        iouReport.reportID,
        true,
    );

    const optimisticReportPreviewAction = ReportUtils.updateReportPreview(iouReport, ReportActionsUtils.getReportPreviewAction(chatReport.reportID, iouReport.reportID));

    const optimisticData = [
        {
            onyxMethod: Onyx.METHOD.MERGE,
            key: `${ONYXKEYS.COLLECTION.REPORT}${chatReport.reportID}`,
            value: {
                ...chatReport,
                lastReadTime: DateUtils.getDBTime(),
                lastVisibleActionCreated: optimisticIOUReportAction.created,
                hasOutstandingIOU: false,
                iouReportID: null,
                lastMessageText: optimisticIOUReportAction.message[0].text,
                lastMessageHtml: optimisticIOUReportAction.message[0].html,
            },
        },
        {
            onyxMethod: Onyx.METHOD.MERGE,
            key: `${ONYXKEYS.COLLECTION.REPORT_ACTIONS}${iouReport.reportID}`,
            value: {
                [optimisticIOUReportAction.reportActionID]: {
                    ...optimisticIOUReportAction,
                    pendingAction: CONST.RED_BRICK_ROAD_PENDING_ACTION.ADD,
                },
            },
        },
        {
            onyxMethod: Onyx.METHOD.MERGE,
            key: `${ONYXKEYS.COLLECTION.REPORT_ACTIONS}${chatReport.reportID}`,
            value: {
                [optimisticReportPreviewAction.reportActionID]: optimisticReportPreviewAction,
            },
        },
        {
            onyxMethod: Onyx.METHOD.MERGE,
            key: `${ONYXKEYS.COLLECTION.REPORT}${iouReport.reportID}`,
            value: {
                ...iouReport,
                lastMessageText: optimisticIOUReportAction.message[0].text,
                lastMessageHtml: optimisticIOUReportAction.message[0].html,
                hasOutstandingIOU: false,
                stateNum: CONST.REPORT.STATE_NUM.SUBMITTED,
            },
        },
        {
            onyxMethod: Onyx.METHOD.MERGE,
            key: ONYXKEYS.NVP_LAST_PAYMENT_METHOD,
            value: {[iouReport.policyID]: paymentMethodType},
        },
    ];

    const successData = [
        {
            onyxMethod: Onyx.METHOD.MERGE,
            key: `${ONYXKEYS.COLLECTION.REPORT_ACTIONS}${iouReport.reportID}`,
            value: {
                [optimisticIOUReportAction.reportActionID]: {
                    pendingAction: null,
                },
            },
        },
    ];

    const failureData = [
        {
            onyxMethod: Onyx.METHOD.MERGE,
            key: `${ONYXKEYS.COLLECTION.REPORT_ACTIONS}${iouReport.reportID}`,
            value: {
                [optimisticIOUReportAction.reportActionID]: {
                    errors: ErrorUtils.getMicroSecondOnyxError('iou.error.other'),
                },
            },
        },
        {
            onyxMethod: Onyx.METHOD.MERGE,
            key: `${ONYXKEYS.COLLECTION.REPORT_ACTIONS}${chatReport.reportID}`,
            value: {
                [optimisticReportPreviewAction.reportActionID]: {
                    created: optimisticReportPreviewAction.created,
                },
            },
        },
    ];

    return {
        params: {
            iouReportID: iouReport.reportID,
            chatReportID: chatReport.reportID,
            reportActionID: optimisticIOUReportAction.reportActionID,
            paymentMethodType,
        },
        optimisticData,
        successData,
        failureData,
    };
}

/**
 * @param {Object} report
 * @param {Number} amount
 * @param {String} currency
 * @param {String} comment
 * @param {String} managerID - Account ID of the person sending the money
 * @param {Object} recipient - The user receiving the money
 */
function sendMoneyElsewhere(report, amount, currency, comment, managerID, recipient) {
    const {params, optimisticData, successData, failureData} = getSendMoneyParams(report, amount, currency, comment, CONST.IOU.PAYMENT_TYPE.ELSEWHERE, managerID, recipient);

    API.write('SendMoneyElsewhere', params, {optimisticData, successData, failureData});

    resetMoneyRequestInfo();
    Navigation.dismissModal(params.chatReportID);
    Report.notifyNewAction(params.chatReportID, managerID);
}

/**
 * @param {Object} report
 * @param {Number} amount
 * @param {String} currency
 * @param {String} comment
 * @param {String} managerID - Account ID of the person sending the money
 * @param {Object} recipient - The user receiving the money
 */
function sendMoneyWithWallet(report, amount, currency, comment, managerID, recipient) {
    const {params, optimisticData, successData, failureData} = getSendMoneyParams(report, amount, currency, comment, CONST.IOU.PAYMENT_TYPE.EXPENSIFY, managerID, recipient);

    API.write('SendMoneyWithWallet', params, {optimisticData, successData, failureData});

    resetMoneyRequestInfo();
    Navigation.dismissModal(params.chatReportID);
    Report.notifyNewAction(params.chatReportID, managerID);
}

/**
 * @param {Object} report
 * @param {Number} amount
 * @param {String} currency
 * @param {String} comment
 * @param {String} managerID - Account ID of the person sending the money
 * @param {Object} recipient - The user receiving the money
 */
function sendMoneyViaPaypal(report, amount, currency, comment, managerID, recipient) {
    const {params, optimisticData, successData, failureData} = getSendMoneyParams(report, amount, currency, comment, CONST.IOU.PAYMENT_TYPE.PAYPAL_ME, managerID, recipient);

    API.write('SendMoneyViaPaypal', params, {optimisticData, successData, failureData});

    resetMoneyRequestInfo();
    Navigation.dismissModal(params.chatReportID);
    Report.notifyNewAction(params.chatReportID, managerID);

    asyncOpenURL(Promise.resolve(), buildPayPalPaymentUrl(amount, recipient.payPalMeAddress, currency));
}

/**
 * @param {String} paymentType
 * @param {Object} chatReport
 * @param {Object} iouReport
 * @param {String} reimbursementBankAccountState
 */
function payMoneyRequest(paymentType, chatReport, iouReport) {
    const recipient = {
        login: iouReport.ownerEmail,
        accountID: iouReport.ownerAccountID,
        payPalMeAddress: iouReport.submitterPayPalMeAddress,
    };
    const {params, optimisticData, successData, failureData} = getPayMoneyRequestParams(chatReport, iouReport, recipient, paymentType);

    // For now we need to call the PayMoneyRequestWithWallet API since PayMoneyRequest was not updated to work with
    // Expensify Wallets.
    const apiCommand = paymentType === CONST.IOU.PAYMENT_TYPE.EXPENSIFY ? 'PayMoneyRequestWithWallet' : 'PayMoneyRequest';

    API.write(apiCommand, params, {optimisticData, successData, failureData});
    Navigation.dismissModal(chatReport.reportID);
    if (paymentType === CONST.IOU.PAYMENT_TYPE.PAYPAL_ME) {
        asyncOpenURL(Promise.resolve(), buildPayPalPaymentUrl(iouReport.total, recipient.payPalMeAddress, iouReport.currency));
    }
}

/**
 * Initialize money request info and navigate to the MoneyRequest page
 * @param {String} iouType
 * @param {String} reportID
 */
function startMoneyRequest(iouType, reportID = '') {
    resetMoneyRequestInfo(`${iouType}${reportID}`);
    Navigation.navigate(ROUTES.getMoneyRequestRoute(iouType, reportID));
}

/**
 * @param {String} id
 */
function setMoneyRequestId(id) {
    Onyx.merge(ONYXKEYS.IOU, {id});
}

/**
 * @param {Number} amount
 */
function setMoneyRequestAmount(amount) {
    Onyx.merge(ONYXKEYS.IOU, {amount});
}

/**
 * @param {String} currency
 */
function setMoneyRequestCurrency(currency) {
    Onyx.merge(ONYXKEYS.IOU, {currency});
}

/**
 * @param {String} comment
 */
function setMoneyRequestDescription(comment) {
    Onyx.merge(ONYXKEYS.IOU, {comment: comment.trim()});
}

/**
 * @param {Object[]} participants
 */
function setMoneyRequestParticipants(participants) {
    Onyx.merge(ONYXKEYS.IOU, {participants});
}

/**
 * @param {String} receiptPath
 * @param {String} receiptSource
 */
function setMoneyRequestReceipt(receiptPath, receiptSource) {
    Onyx.merge(ONYXKEYS.IOU, {receiptPath, receiptSource});
}

function createEmptyTransaction() {
    const transactionID = NumberUtils.rand64();
    Onyx.merge(`${ONYXKEYS.COLLECTION.TRANSACTION}${transactionID}`, {transactionID});
    Onyx.merge(ONYXKEYS.IOU, {transactionID});
}

/**
 * Navigates to the next IOU page based on where the IOU request was started
 *
 * @param {Object} iou
 * @param {String} iouType
 * @param {String} reportID
 * @param {Object} report
 */
function navigateToNextPage(iou, iouType, reportID, report) {
    const moneyRequestID = `${iouType}${reportID}`;
    const shouldReset = iou.id !== moneyRequestID;
    // If the money request ID in Onyx does not match the ID from params, we want to start a new request
    // with the ID from params. We need to clear the participants in case the new request is initiated from FAB.
    if (shouldReset) {
        resetMoneyRequestInfo(moneyRequestID);
    }

    // If a request is initiated on a report, skip the participants selection step and navigate to the confirmation page.
    if (report.reportID) {
        // Reinitialize the participants when the money request ID in Onyx does not match the ID from params
        if (_.isEmpty(iou.participants) || shouldReset) {
            const currentUserAccountID = currentUserPersonalDetails.accountID;
            const participants = ReportUtils.isPolicyExpenseChat(report)
                ? [{reportID: report.reportID, isPolicyExpenseChat: true, selected: true}]
                : _.chain(report.participantAccountIDs)
                      .filter((accountID) => currentUserAccountID !== accountID)
                      .map((accountID) => ({accountID, selected: true}))
                      .value();
            setMoneyRequestParticipants(participants);
        }
        Navigation.navigate(ROUTES.getMoneyRequestConfirmationRoute(iouType, reportID));
        return;
    }
    Navigation.navigate(ROUTES.getMoneyRequestParticipantsRoute(iouType));
}

export {
    editMoneyRequest,
    deleteMoneyRequest,
    splitBill,
    splitBillAndOpenReport,
    requestMoney,
    sendMoneyElsewhere,
    sendMoneyViaPaypal,
    payMoneyRequest,
    sendMoneyWithWallet,
    startMoneyRequest,
    resetMoneyRequestInfo,
    setMoneyRequestId,
    setMoneyRequestAmount,
    setMoneyRequestCurrency,
    setMoneyRequestDescription,
    setMoneyRequestParticipants,
    setMoneyRequestReceipt,
    createEmptyTransaction,
    navigateToNextPage,
};<|MERGE_RESOLUTION|>--- conflicted
+++ resolved
@@ -542,15 +542,9 @@
             },
         },
         {
-<<<<<<< HEAD
-            onyxMethod: Onyx.METHOD.MERGE,
+            onyxMethod: Onyx.METHOD.SET,
             key: `${ONYXKEYS.COLLECTION.TRANSACTION}${splitTransaction.transactionID}`,
             value: splitTransaction,
-=======
-            onyxMethod: Onyx.METHOD.SET,
-            key: `${ONYXKEYS.COLLECTION.TRANSACTION}${groupTransaction.transactionID}`,
-            value: groupTransaction,
->>>>>>> b07cbefe
         },
     ];
 
