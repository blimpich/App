import {format} from 'date-fns';
import Str from 'expensify-common/lib/str';
import lodashGet from 'lodash/get';
import lodashHas from 'lodash/has';
import Onyx from 'react-native-onyx';
import _ from 'underscore';
import ReceiptGeneric from '@assets/images/receipt-generic.png';
import * as API from '@libs/API';
import * as CurrencyUtils from '@libs/CurrencyUtils';
import DateUtils from '@libs/DateUtils';
import * as ErrorUtils from '@libs/ErrorUtils';
import * as IOUUtils from '@libs/IOUUtils';
import * as LocalePhoneNumber from '@libs/LocalePhoneNumber';
import * as Localize from '@libs/Localize';
import Navigation from '@libs/Navigation/Navigation';
import * as NumberUtils from '@libs/NumberUtils';
import * as OptionsListUtils from '@libs/OptionsListUtils';
import * as ReportActionsUtils from '@libs/ReportActionsUtils';
import * as ReportUtils from '@libs/ReportUtils';
import * as TransactionUtils from '@libs/TransactionUtils';
import * as UserUtils from '@libs/UserUtils';
import CONST from '@src/CONST';
import ONYXKEYS from '@src/ONYXKEYS';
import ROUTES from '@src/ROUTES';
import * as Policy from './Policy';
import * as Report from './Report';

let allPersonalDetails;
Onyx.connect({
    key: ONYXKEYS.PERSONAL_DETAILS_LIST,
    callback: (val) => {
        allPersonalDetails = val || {};
    },
});

let allReports;
Onyx.connect({
    key: ONYXKEYS.COLLECTION.REPORT,
    waitForCollectionCallback: true,
    callback: (val) => (allReports = val),
});

let allTransactions;
Onyx.connect({
    key: ONYXKEYS.COLLECTION.TRANSACTION,
    waitForCollectionCallback: true,
    callback: (val) => {
        if (!val) {
            allTransactions = {};
            return;
        }

        allTransactions = val;
    },
});

let allDraftSplitTransactions;
Onyx.connect({
    key: ONYXKEYS.COLLECTION.SPLIT_TRANSACTION_DRAFT,
    waitForCollectionCallback: true,
    callback: (val) => {
        allDraftSplitTransactions = val || {};
    },
});

let allRecentlyUsedTags = {};
Onyx.connect({
    key: ONYXKEYS.COLLECTION.POLICY_RECENTLY_USED_TAGS,
    waitForCollectionCallback: true,
    callback: (value) => {
        if (!value) {
            allRecentlyUsedTags = {};
            return;
        }

        allRecentlyUsedTags = value;
    },
});

let allPolicyTags = {};
Onyx.connect({
    key: ONYXKEYS.COLLECTION.POLICY_TAGS,
    waitForCollectionCallback: true,
    callback: (value) => {
        if (!value) {
            allPolicyTags = {};
            return;
        }

        allPolicyTags = value;
    },
});

let userAccountID = '';
let currentUserEmail = '';
Onyx.connect({
    key: ONYXKEYS.SESSION,
    callback: (val) => {
        currentUserEmail = lodashGet(val, 'email', '');
        userAccountID = lodashGet(val, 'accountID', '');
    },
});

let currentUserPersonalDetails = {};
Onyx.connect({
    key: ONYXKEYS.PERSONAL_DETAILS_LIST,
    callback: (val) => {
        currentUserPersonalDetails = lodashGet(val, userAccountID, {});
    },
});

let currentDate = '';
Onyx.connect({
    key: ONYXKEYS.CURRENT_DATE,
    callback: (val) => {
        currentDate = val;
    },
});

/**
 * Reset money request info from the store with its initial value
 * @param {String} id
 */
function resetMoneyRequestInfo(id = '') {
    const created = currentDate || format(new Date(), CONST.DATE.FNS_FORMAT_STRING);
    Onyx.merge(ONYXKEYS.IOU, {
        id,
        amount: 0,
        currency: lodashGet(currentUserPersonalDetails, 'localCurrencyCode', CONST.CURRENCY.USD),
        comment: '',
        participants: [],
        merchant: CONST.TRANSACTION.DEFAULT_MERCHANT,
        category: '',
        tag: '',
        created,
        receiptPath: '',
        receiptFilename: '',
        transactionID: '',
        billable: null,
        isSplitRequest: false,
    });
}

function buildOnyxDataForMoneyRequest(
    chatReport,
    iouReport,
    transaction,
    chatCreatedAction,
    iouCreatedAction,
    iouAction,
    optimisticPersonalDetailListAction,
    reportPreviewAction,
    optimisticPolicyRecentlyUsedCategories,
    optimisticPolicyRecentlyUsedTags,
    isNewChatReport,
    isNewIOUReport,
) {
    const optimisticData = [
        {
            // Use SET for new reports because it doesn't exist yet, is faster and we need the data to be available when we navigate to the chat page
            onyxMethod: isNewChatReport ? Onyx.METHOD.SET : Onyx.METHOD.MERGE,
            key: `${ONYXKEYS.COLLECTION.REPORT}${chatReport.reportID}`,
            value: {
                ...chatReport,
                lastReadTime: DateUtils.getDBTime(),
                lastMessageTranslationKey: '',
                hasOutstandingIOU: iouReport.total !== 0,
                iouReportID: iouReport.reportID,
                ...(isNewChatReport ? {pendingFields: {createChat: CONST.RED_BRICK_ROAD_PENDING_ACTION.ADD}} : {}),
            },
        },
        {
            onyxMethod: isNewIOUReport ? Onyx.METHOD.SET : Onyx.METHOD.MERGE,
            key: `${ONYXKEYS.COLLECTION.REPORT}${iouReport.reportID}`,
            value: {
                ...iouReport,
                lastMessageText: iouAction.message[0].text,
                lastMessageHtml: iouAction.message[0].html,
                ...(isNewIOUReport ? {pendingFields: {createChat: CONST.RED_BRICK_ROAD_PENDING_ACTION.ADD}} : {}),
            },
        },
        {
            onyxMethod: Onyx.METHOD.SET,
            key: `${ONYXKEYS.COLLECTION.TRANSACTION}${transaction.transactionID}`,
            value: transaction,
        },
        {
            onyxMethod: isNewChatReport ? Onyx.METHOD.SET : Onyx.METHOD.MERGE,
            key: `${ONYXKEYS.COLLECTION.REPORT_ACTIONS}${chatReport.reportID}`,
            value: {
                ...(isNewChatReport ? {[chatCreatedAction.reportActionID]: chatCreatedAction} : {}),
                [reportPreviewAction.reportActionID]: reportPreviewAction,
            },
        },
        {
            onyxMethod: isNewIOUReport ? Onyx.METHOD.SET : Onyx.METHOD.MERGE,
            key: `${ONYXKEYS.COLLECTION.REPORT_ACTIONS}${iouReport.reportID}`,
            value: {
                ...(isNewIOUReport ? {[iouCreatedAction.reportActionID]: iouCreatedAction} : {}),
                [iouAction.reportActionID]: iouAction,
            },
        },
    ];

    if (!_.isEmpty(optimisticPolicyRecentlyUsedCategories)) {
        optimisticData.push({
            onyxMethod: Onyx.METHOD.SET,
            key: `${ONYXKEYS.COLLECTION.POLICY_RECENTLY_USED_CATEGORIES}${iouReport.policyID}`,
            value: optimisticPolicyRecentlyUsedCategories,
        });
    }

    if (!_.isEmpty(optimisticPolicyRecentlyUsedTags)) {
        optimisticData.push({
            onyxMethod: Onyx.METHOD.MERGE,
            key: `${ONYXKEYS.COLLECTION.POLICY_RECENTLY_USED_TAGS}${iouReport.policyID}`,
            value: optimisticPolicyRecentlyUsedTags,
        });
    }

    if (!_.isEmpty(optimisticPersonalDetailListAction)) {
        optimisticData.push({
            onyxMethod: Onyx.METHOD.MERGE,
            key: ONYXKEYS.PERSONAL_DETAILS_LIST,
            value: optimisticPersonalDetailListAction,
        });
    }

    const successData = [
        ...(isNewChatReport
            ? [
                  {
                      onyxMethod: Onyx.METHOD.MERGE,
                      key: `${ONYXKEYS.COLLECTION.REPORT}${chatReport.reportID}`,
                      value: {
                          pendingFields: null,
                          errorFields: null,
                      },
                  },
              ]
            : []),
        ...(isNewIOUReport
            ? [
                  {
                      onyxMethod: Onyx.METHOD.MERGE,
                      key: `${ONYXKEYS.COLLECTION.REPORT}${iouReport.reportID}`,
                      value: {
                          pendingFields: null,
                          errorFields: null,
                      },
                  },
              ]
            : []),
        {
            onyxMethod: Onyx.METHOD.MERGE,
            key: `${ONYXKEYS.COLLECTION.TRANSACTION}${transaction.transactionID}`,
            value: {
                pendingAction: null,
                pendingFields: null,
            },
        },
        {
            onyxMethod: Onyx.METHOD.MERGE,
            key: `${ONYXKEYS.COLLECTION.REPORT_ACTIONS}${chatReport.reportID}`,
            value: {
                ...(isNewChatReport
                    ? {
                          [chatCreatedAction.reportActionID]: {
                              pendingAction: null,
                              errors: null,
                          },
                      }
                    : {}),
                [reportPreviewAction.reportActionID]: {
                    pendingAction: null,
                },
            },
        },
        {
            onyxMethod: Onyx.METHOD.MERGE,
            key: `${ONYXKEYS.COLLECTION.REPORT_ACTIONS}${iouReport.reportID}`,
            value: {
                ...(isNewIOUReport
                    ? {
                          [iouCreatedAction.reportActionID]: {
                              pendingAction: null,
                              errors: null,
                          },
                      }
                    : {}),
                [iouAction.reportActionID]: {
                    pendingAction: null,
                    errors: null,
                },
            },
        },
    ];

    const failureData = [
        {
            onyxMethod: Onyx.METHOD.MERGE,
            key: `${ONYXKEYS.COLLECTION.REPORT}${chatReport.reportID}`,
            value: {
                hasOutstandingIOU: chatReport.hasOutstandingIOU,
                iouReportID: chatReport.iouReportID,
                lastReadTime: chatReport.lastReadTime,
                pendingFields: null,
                ...(isNewChatReport
                    ? {
                          errorFields: {
                              createChat: ErrorUtils.getMicroSecondOnyxError('report.genericCreateReportFailureMessage'),
                          },
                      }
                    : {}),
            },
        },
        ...(isNewIOUReport
            ? [
                  {
                      onyxMethod: Onyx.METHOD.MERGE,
                      key: `${ONYXKEYS.COLLECTION.REPORT}${iouReport.reportID}`,
                      value: {
                          pendingFields: null,
                          errorFields: {
                              createChat: ErrorUtils.getMicroSecondOnyxError('report.genericCreateReportFailureMessage'),
                          },
                      },
                  },
              ]
            : []),
        {
            onyxMethod: Onyx.METHOD.MERGE,
            key: `${ONYXKEYS.COLLECTION.TRANSACTION}${transaction.transactionID}`,
            value: {
                errors: ErrorUtils.getMicroSecondOnyxError('iou.error.genericCreateFailureMessage'),
                pendingAction: null,
                pendingFields: null,
            },
        },
        {
            onyxMethod: Onyx.METHOD.MERGE,
            key: `${ONYXKEYS.COLLECTION.REPORT_ACTIONS}${chatReport.reportID}`,
            value: {
                ...(isNewChatReport
                    ? {
                          [chatCreatedAction.reportActionID]: {
                              errors: ErrorUtils.getMicroSecondOnyxError('iou.error.genericCreateFailureMessage'),
                          },
                          [reportPreviewAction.reportActionID]: {
                              errors: ErrorUtils.getMicroSecondOnyxError(null),
                          },
                      }
                    : {
                          [reportPreviewAction.reportActionID]: {
                              created: reportPreviewAction.created,
                              errors: ErrorUtils.getMicroSecondOnyxError('iou.error.genericCreateFailureMessage'),
                          },
                      }),
            },
        },
        {
            onyxMethod: Onyx.METHOD.MERGE,
            key: `${ONYXKEYS.COLLECTION.REPORT_ACTIONS}${iouReport.reportID}`,
            value: {
                ...(isNewIOUReport
                    ? {
                          [iouCreatedAction.reportActionID]: {
                              errors: ErrorUtils.getMicroSecondOnyxError('iou.error.genericCreateFailureMessage'),
                          },
                          [iouAction.reportActionID]: {
                              errors: ErrorUtils.getMicroSecondOnyxError(null),
                          },
                      }
                    : {
                          [iouAction.reportActionID]: {
                              errors: ErrorUtils.getMicroSecondOnyxError('iou.error.genericCreateFailureMessage'),
                          },
                      }),
            },
        },
    ];

    return [optimisticData, successData, failureData];
}

/**
 * Gathers all the data needed to make a money request. It attempts to find existing reports, iouReports, and receipts. If it doesn't find them, then
 * it creates optimistic versions of them and uses those instead
 *
 * @param {Object} report
 * @param {Object} participant
 * @param {String} comment
 * @param {Number} amount
 * @param {String} currency
 * @param {String} created
 * @param {String} merchant
 * @param {Number} [payeeAccountID]
 * @param {String} [payeeEmail]
 * @param {Object} [receipt]
 * @param {String} [existingTransactionID]
 * @param {String} [category]
 * @param {String} [tag]
 * @param {Boolean} [billable]
 * @returns {Object} data
 * @returns {String} data.payerEmail
 * @returns {Object} data.iouReport
 * @returns {Object} data.chatReport
 * @returns {Object} data.transaction
 * @returns {Object} data.iouAction
 * @returns {Object} data.createdChatReportActionID
 * @returns {Object} data.createdIOUReportActionID
 * @returns {Object} data.reportPreviewAction
 * @returns {Object} data.onyxData
 * @returns {Object} data.onyxData.optimisticData
 * @returns {Object} data.onyxData.successData
 * @returns {Object} data.onyxData.failureData
 */
function getMoneyRequestInformation(
    report,
    participant,
    comment,
    amount,
    currency,
    created,
    merchant,
    payeeAccountID = userAccountID,
    payeeEmail = currentUserEmail,
    receipt = undefined,
    existingTransactionID = undefined,
    category = undefined,
    tag = undefined,
    billable = undefined,
) {
    const payerEmail = OptionsListUtils.addSMSDomainIfPhoneNumber(participant.login);
    const payerAccountID = Number(participant.accountID);
    const isPolicyExpenseChat = participant.isPolicyExpenseChat;

    // STEP 1: Get existing chat report OR build a new optimistic one
    let isNewChatReport = false;
    let chatReport = lodashGet(report, 'reportID', null) ? report : null;

    // If this is a policyExpenseChat, the chatReport must exist and we can get it from Onyx.
    // report is null if the flow is initiated from the global create menu. However, participant always stores the reportID if it exists, which is the case for policyExpenseChats
    if (!chatReport && isPolicyExpenseChat) {
        chatReport = allReports[`${ONYXKEYS.COLLECTION.REPORT}${participant.reportID}`];
    }

    if (!chatReport) {
        chatReport = ReportUtils.getChatByParticipants([payerAccountID]);
    }

    // If we still don't have a report, it likely doens't exist and we need to build an optimistic one
    if (!chatReport) {
        isNewChatReport = true;
        chatReport = ReportUtils.buildOptimisticChatReport([payerAccountID]);
    }

    // STEP 2: Get existing IOU report and update its total OR build a new optimistic one
    const isNewIOUReport = !chatReport.iouReportID || ReportUtils.hasIOUWaitingOnCurrentUserBankAccount(chatReport);
    let iouReport = isNewIOUReport ? null : allReports[`${ONYXKEYS.COLLECTION.REPORT}${chatReport.iouReportID}`];

    if (iouReport) {
        if (isPolicyExpenseChat) {
            iouReport = {...iouReport};

            // Because of the Expense reports are stored as negative values, we substract the total from the amount
            iouReport.total -= amount;
        } else {
            iouReport = IOUUtils.updateIOUOwnerAndTotal(iouReport, payeeAccountID, amount, currency);
        }
    } else {
        iouReport = isPolicyExpenseChat
            ? ReportUtils.buildOptimisticExpenseReport(chatReport.reportID, chatReport.policyID, payeeAccountID, amount, currency)
            : ReportUtils.buildOptimisticIOUReport(payeeAccountID, payerAccountID, amount, chatReport.reportID, currency);
    }

    // STEP 3: Build optimistic receipt and transaction
    const receiptObject = {};
    let filename;
    if (receipt && receipt.source) {
        receiptObject.source = receipt.source;
        receiptObject.state = receipt.state || CONST.IOU.RECEIPT_STATE.SCANREADY;
        filename = receipt.name;
    }
    let optimisticTransaction = TransactionUtils.buildOptimisticTransaction(
        ReportUtils.isExpenseReport(iouReport) ? -amount : amount,
        currency,
        iouReport.reportID,
        comment,
        created,
        '',
        '',
        merchant,
        receiptObject,
        filename,
        existingTransactionID,
        category,
        tag,
        billable,
    );

    let optimisticPolicyRecentlyUsedCategories = [];
    if (category) {
        optimisticPolicyRecentlyUsedCategories = Policy.buildOptimisticPolicyRecentlyUsedCategories(iouReport.policyID, category);
    }

    const optimisticPolicyRecentlyUsedTags = {};
    const policyTags = allPolicyTags[`${ONYXKEYS.COLLECTION.POLICY_TAGS}${iouReport.policyID}`];
    const recentlyUsedPolicyTags = allRecentlyUsedTags[`${ONYXKEYS.COLLECTION.POLICY_RECENTLY_USED_TAGS}${iouReport.policyID}`];

    if (policyTags) {
        // For now it only uses the first tag of the policy, since multi-tags are not yet supported
        const tagListKey = _.first(_.keys(policyTags));
        const uniquePolicyRecentlyUsedTags = recentlyUsedPolicyTags ? _.filter(recentlyUsedPolicyTags[tagListKey], (recentlyUsedPolicyTag) => recentlyUsedPolicyTag !== tag) : [];
        optimisticPolicyRecentlyUsedTags[tagListKey] = [tag, ...uniquePolicyRecentlyUsedTags];
    }

    // If there is an existing transaction (which is the case for distance requests), then the data from the existing transaction
    // needs to be manually merged into the optimistic transaction. This is because buildOnyxDataForMoneyRequest() uses `Onyx.set()` for the transaction
    // data. This is a big can of worms to change it to `Onyx.merge()` as explored in https://expensify.slack.com/archives/C05DWUDHVK7/p1692139468252109.
    // I want to clean this up at some point, but it's possible this will live in the code for a while so I've created https://github.com/Expensify/App/issues/25417
    // to remind me to do this.
    const existingTransaction = existingTransactionID && TransactionUtils.getTransaction(existingTransactionID);
    if (existingTransaction) {
        optimisticTransaction = {
            ...optimisticTransaction,
            ...existingTransaction,
        };
    }

    // STEP 4: Build optimistic reportActions. We need:
    // 1. CREATED action for the chatReport
    // 2. CREATED action for the iouReport
    // 3. IOU action for the iouReport
    // 4. REPORTPREVIEW action for the chatReport
    // Note: The CREATED action for the IOU report must be optimistically generated before the IOU action so there's no chance that it appears after the IOU action in the chat
    const currentTime = DateUtils.getDBTime();
    const optimisticCreatedActionForChat = ReportUtils.buildOptimisticCreatedReportAction(payeeEmail);
    const optimisticCreatedActionForIOU = ReportUtils.buildOptimisticCreatedReportAction(payeeEmail, DateUtils.subtractMillisecondsFromDateTime(currentTime, 1));
    const iouAction = ReportUtils.buildOptimisticIOUReportAction(
        CONST.IOU.REPORT_ACTION_TYPE.CREATE,
        amount,
        currency,
        comment,
        [participant],
        optimisticTransaction.transactionID,
        '',
        iouReport.reportID,
        false,
        false,
        receiptObject,
        false,
        currentTime,
    );

    let reportPreviewAction = isNewIOUReport ? null : ReportActionsUtils.getReportPreviewAction(chatReport.reportID, iouReport.reportID);
    if (reportPreviewAction) {
        reportPreviewAction = ReportUtils.updateReportPreview(iouReport, reportPreviewAction, false, comment, optimisticTransaction);
    } else {
        reportPreviewAction = ReportUtils.buildOptimisticReportPreview(chatReport, iouReport, comment, optimisticTransaction);

        // Generated ReportPreview action is a parent report action of the iou report.
        // We are setting the iou report's parentReportActionID to display subtitle correctly in IOU page when offline.
        iouReport.parentReportActionID = reportPreviewAction.reportActionID;
    }

    const shouldCreateOptimisticPersonalDetails = isNewChatReport && !allPersonalDetails[payerAccountID];
    // Add optimistic personal details for participant
    const optimisticPersonalDetailListAction = shouldCreateOptimisticPersonalDetails
        ? {
              [payerAccountID]: {
                  accountID: payerAccountID,
                  avatar: UserUtils.getDefaultAvatarURL(payerAccountID),
                  displayName: LocalePhoneNumber.formatPhoneNumber(participant.displayName || payerEmail),
                  login: participant.login,
                  isOptimisticPersonalDetail: true,
              },
          }
        : undefined;

    // STEP 5: Build Onyx Data
    const [optimisticData, successData, failureData] = buildOnyxDataForMoneyRequest(
        chatReport,
        iouReport,
        optimisticTransaction,
        optimisticCreatedActionForChat,
        optimisticCreatedActionForIOU,
        iouAction,
        optimisticPersonalDetailListAction,
        reportPreviewAction,
        optimisticPolicyRecentlyUsedCategories,
        optimisticPolicyRecentlyUsedTags,
        isNewChatReport,
        isNewIOUReport,
    );

    return {
        payerAccountID,
        payerEmail,
        iouReport,
        chatReport,
        transaction: optimisticTransaction,
        iouAction,
        createdChatReportActionID: isNewChatReport ? optimisticCreatedActionForChat.reportActionID : 0,
        createdIOUReportActionID: isNewIOUReport ? optimisticCreatedActionForIOU.reportActionID : 0,
        reportPreviewAction,
        onyxData: {
            optimisticData,
            successData,
            failureData,
        },
    };
}

/**
 * Requests money based on a distance (eg. mileage from a map)
 *
 * @param {Object} report
 * @param {Object} participant
 * @param {String} comment
 * @param {String} created
 * @param {String} [transactionID]
 * @param {String} [category]
 * @param {String} [tag]
 * @param {Number} amount
 * @param {String} currency
 * @param {String} merchant
 * @param {Boolean} [billable]
 */
function createDistanceRequest(report, participant, comment, created, transactionID, category, tag, amount, currency, merchant, billable) {
    // If the report is an iou or expense report, we should get the linked chat report to be passed to the getMoneyRequestInformation function
    const isMoneyRequestReport = ReportUtils.isMoneyRequestReport(report);
    const currentChatReport = isMoneyRequestReport ? ReportUtils.getReport(report.chatReportID) : report;

    const optimisticReceipt = {
        source: ReceiptGeneric,
        state: CONST.IOU.RECEIPT_STATE.OPEN,
    };
    const {iouReport, chatReport, transaction, iouAction, createdChatReportActionID, createdIOUReportActionID, reportPreviewAction, onyxData} = getMoneyRequestInformation(
        currentChatReport,
        participant,
        comment,
        amount,
        currency,
        created,
        merchant,
        userAccountID,
        currentUserEmail,
        optimisticReceipt,
        transactionID,
        category,
        tag,
        billable,
    );
    API.write(
        'CreateDistanceRequest',
        {
            comment,
            iouReportID: iouReport.reportID,
            chatReportID: chatReport.reportID,
            transactionID: transaction.transactionID,
            reportActionID: iouAction.reportActionID,
            createdChatReportActionID,
            createdIOUReportActionID,
            reportPreviewReportActionID: reportPreviewAction.reportActionID,
            waypoints: JSON.stringify(TransactionUtils.getValidWaypoints(transaction.comment.waypoints, true)),
            created,
            category,
            tag,
            billable,
        },
        onyxData,
    );
    Navigation.dismissModal(isMoneyRequestReport ? report.reportID : chatReport.reportID);
    Report.notifyNewAction(chatReport.reportID, userAccountID);
}

/**
 * @param {String} transactionID
 * @param {Number} transactionThreadReportID
 * @param {Object} transactionChanges
 * @param {String} [transactionChanges.created] // Present when updated the date field
 * @param {Boolean} onlyIncludeChangedFields
 *                      // When 'true', then the returned params will only include the transaction details for the fields that were changed.
 *                      // When `false`, then the returned params will include all the transaction details, regardless of which fields were changed.
 *                      // This setting is necessary while the UpdateDistanceRequest API is refactored to be fully 1:1:1 in https://github.com/Expensify/App/issues/28358
 * @returns {object}
 */
<<<<<<< HEAD
function getUpdateMoneyRequestParams(transactionID, transactionThreadReportID, transactionChanges, onlyIncludeChangedFields) {
=======
function editDistanceMoneyRequest(transactionID, transactionThreadReportID, transactionChanges) {
>>>>>>> 2c001042
    const optimisticData = [];
    const successData = [];
    const failureData = [];

    // Step 1: Set any "pending fields" (ones updated while the user was offline) to have error messages in the failureData
    const pendingFields = _.mapObject(transactionChanges, () => CONST.RED_BRICK_ROAD_PENDING_ACTION.UPDATE);
    const clearedPendingFields = _.mapObject(transactionChanges, () => null);
    const errorFields = _.mapObject(pendingFields, () => ({
        [DateUtils.getMicroseconds()]: Localize.translateLocal('iou.error.genericEditFailureMessage'),
    }));

    // Step 2: Get all the collections being updated
    const transactionThread = allReports[`${ONYXKEYS.COLLECTION.REPORT}${transactionThreadReportID}`];
    const transaction = allTransactions[`${ONYXKEYS.COLLECTION.TRANSACTION}${transactionID}`];
    const iouReport = allReports[`${ONYXKEYS.COLLECTION.REPORT}${transactionThread.parentReportID}`];
    const isFromExpenseReport = ReportUtils.isExpenseReport(iouReport);
    const updatedTransaction = TransactionUtils.getUpdatedTransaction(transaction, transactionChanges, isFromExpenseReport);
    const transactionDetails = ReportUtils.getTransactionDetails(updatedTransaction);

    // This needs to be a JSON string since we're sending this to the MapBox API
    transactionDetails.waypoints = JSON.stringify(transactionDetails.waypoints);

    const dataToIncludeInParams = onlyIncludeChangedFields ? _.pick(transactionDetails, _.keys(transactionChanges)) : transactionDetails;

    const params = {
        ...dataToIncludeInParams,
        reportID: iouReport.reportID,
        transactionID,
    };

    // Step 3: Build the modified expense report actions
    // We don't create a modified report action if we're updating the waypoints,
    // since there isn't actually any optimistic data we can create for them and the report action is created on the server
    // with the response from the MapBox API
    if (!_.has(transactionChanges, 'waypoints')) {
        const updatedReportAction = ReportUtils.buildOptimisticModifiedExpenseReportAction(transactionThread, transaction, transactionChanges, isFromExpenseReport);
        params.reportActionID = updatedReportAction.reportActionID;

        optimisticData.push({
            onyxMethod: Onyx.METHOD.MERGE,
            key: `${ONYXKEYS.COLLECTION.REPORT_ACTIONS}${transactionThread.reportID}`,
            value: {
                [updatedReportAction.reportActionID]: updatedReportAction,
            },
        });
        successData.push({
            onyxMethod: Onyx.METHOD.MERGE,
            key: `${ONYXKEYS.COLLECTION.REPORT_ACTIONS}${transactionThread.reportID}`,
            value: {
                [updatedReportAction.reportActionID]: {pendingAction: null},
            },
        });
        failureData.push({
            onyxMethod: Onyx.METHOD.MERGE,
            key: `${ONYXKEYS.COLLECTION.REPORT_ACTIONS}${transactionThread.reportID}`,
            value: {
                [updatedReportAction.reportActionID]: updatedReportAction,
            },
        });

        // Step 4: Compute the IOU total and update the report preview message (and report header) so LHN amount owed is correct.
        // Should only update if the transaction matches the currency of the report, else we wait for the update
        // from the server with the currency conversion
        let updatedMoneyRequestReport = {...iouReport};
        if (updatedTransaction.currency === iouReport.currency && updatedTransaction.modifiedAmount) {
            const diff = TransactionUtils.getAmount(transaction, true) - TransactionUtils.getAmount(updatedTransaction, true);
            if (ReportUtils.isExpenseReport(iouReport)) {
                updatedMoneyRequestReport.total += diff;
            } else {
                updatedMoneyRequestReport = IOUUtils.updateIOUOwnerAndTotal(iouReport, updatedReportAction.actorAccountID, diff, TransactionUtils.getCurrency(transaction), false);
            }

            updatedMoneyRequestReport.cachedTotal = CurrencyUtils.convertToDisplayString(updatedMoneyRequestReport.total, updatedTransaction.currency);
            optimisticData.push({
                onyxMethod: Onyx.METHOD.MERGE,
                key: `${ONYXKEYS.COLLECTION.REPORT}${iouReport.reportID}`,
                value: updatedMoneyRequestReport,
            });
            successData.push({
                onyxMethod: Onyx.METHOD.MERGE,
                key: `${ONYXKEYS.COLLECTION.REPORT}${iouReport.reportID}`,
                value: {pendingAction: null},
            });
        }
    }

    // Optimistically modify the transaction
    const optimisticTransaction = onlyIncludeChangedFields ? _.pick(updatedTransaction, _.keys(transactionChanges)) : updatedTransaction;
    optimisticData.push({
        onyxMethod: Onyx.METHOD.MERGE,
        key: `${ONYXKEYS.COLLECTION.TRANSACTION}${transactionID}`,
        value: {
            ...optimisticTransaction,
            pendingFields,
            isLoading: _.has(transactionChanges, 'waypoints'),
            errorFields: null,
        },
    });

    // Clear out the error fields and loading states on success
    successData.push({
        onyxMethod: Onyx.METHOD.MERGE,
        key: `${ONYXKEYS.COLLECTION.TRANSACTION}${transactionID}`,
        value: {
            pendingFields: clearedPendingFields,
            isLoading: false,
            errorFields: null,
        },
    });

    if (_.has(transactionChanges, 'waypoints')) {
        // Delete the backup transaction when editing waypoints when the server responds successfully and there are no errors
        successData.push({
            onyxMethod: Onyx.METHOD.SET,
            key: `${ONYXKEYS.COLLECTION.TRANSACTION}${transactionID}-backup`,
            value: null,
        });
    }

    // Clear out loading states, pending fields, and add the error fields
    failureData.push({
        onyxMethod: Onyx.METHOD.MERGE,
        key: `${ONYXKEYS.COLLECTION.TRANSACTION}${transactionID}`,
        value: {
            pendingFields: clearedPendingFields,
            isLoading: false,
            errorFields,
        },
    });

    // Reset the iouReport to it's original state
    failureData.push({
        onyxMethod: Onyx.METHOD.MERGE,
        key: `${ONYXKEYS.COLLECTION.REPORT}${iouReport.reportID}`,
        value: iouReport,
    });

    return {
        params,
        onyxData: {optimisticData, successData, failureData},
    };
}

/**
 * Updates the created date of a money request
 *
 * @param {String} transactionID
 * @param {Number} transactionThreadReportID
 * @param {String} val
 */
function updateMoneyRequestDate(transactionID, transactionThreadReportID, val) {
    const transactionChanges = {
        created: val,
    };
    const {params, onyxData} = getUpdateMoneyRequestParams(transactionID, transactionThreadReportID, transactionChanges, true);
    API.write('UpdateMoneyRequestDate', params, onyxData);
}

/**
 * Edits an existing distance request
 *
 * @param {String} transactionID
 * @param {Number} transactionThreadReportID
 * @param {Object} transactionChanges
 * @param {String} [transactionChanges.created]
 * @param {Number} [transactionChanges.amount]
 * @param {Object} [transactionChanges.comment]
 * @param {Object} [transactionChanges.waypoints]
 *
 */
function updateDistanceRequest(transactionID, transactionThreadReportID, transactionChanges) {
    const {params, onyxData} = getUpdateMoneyRequestParams(transactionID, transactionThreadReportID, transactionChanges, false);
    API.write('UpdateDistanceRequest', params, onyxData);
}

/**
 * Request money from another user
 *
 * @param {Object} report
 * @param {Number} amount - always in the smallest unit of the currency
 * @param {String} currency
 * @param {String} created
 * @param {String} merchant
 * @param {String} payeeEmail
 * @param {Number} payeeAccountID
 * @param {Object} participant
 * @param {String} comment
 * @param {Object} [receipt]
 * @param {String} [category]
 * @param {String} [tag]
 * @param {Boolean} [billable]
 */
function requestMoney(
    report,
    amount,
    currency,
    created,
    merchant,
    payeeEmail,
    payeeAccountID,
    participant,
    comment,
    receipt = undefined,
    category = undefined,
    tag = undefined,
    billable = undefined,
) {
    // If the report is iou or expense report, we should get the linked chat report to be passed to the getMoneyRequestInformation function
    const isMoneyRequestReport = ReportUtils.isMoneyRequestReport(report);
    const currentChatReport = isMoneyRequestReport ? ReportUtils.getReport(report.chatReportID) : report;
    const {payerAccountID, payerEmail, iouReport, chatReport, transaction, iouAction, createdChatReportActionID, createdIOUReportActionID, reportPreviewAction, onyxData} =
        getMoneyRequestInformation(currentChatReport, participant, comment, amount, currency, created, merchant, payeeAccountID, payeeEmail, receipt, undefined, category, tag, billable);

    API.write(
        'RequestMoney',
        {
            debtorEmail: payerEmail,
            debtorAccountID: payerAccountID,
            amount,
            currency,
            comment,
            created,
            merchant,
            iouReportID: iouReport.reportID,
            chatReportID: chatReport.reportID,
            transactionID: transaction.transactionID,
            reportActionID: iouAction.reportActionID,
            createdChatReportActionID,
            createdIOUReportActionID,
            reportPreviewReportActionID: reportPreviewAction.reportActionID,
            receipt,
            receiptState: lodashGet(receipt, 'state'),
            category,
            tag,
            billable,
        },
        onyxData,
    );
    resetMoneyRequestInfo();
    Navigation.dismissModal(isMoneyRequestReport ? report.reportID : chatReport.reportID);
    Report.notifyNewAction(chatReport.reportID, payeeAccountID);
}

/**
 * Build the Onyx data and IOU split necessary for splitting a bill with 3+ users.
 * 1. Build the optimistic Onyx data for the group chat, i.e. chatReport and iouReportAction creating the former if it doesn't yet exist.
 * 2. Loop over the group chat participant list, building optimistic or updating existing chatReports, iouReports and iouReportActions between the user and each participant.
 * We build both Onyx data and the IOU split that is sent as a request param and is used by Auth to create the chatReports, iouReports and iouReportActions in the database.
 * The IOU split has the following shape:
 *  [
 *      {email: 'currentUser', amount: 100},
 *      {email: 'user2', amount: 100, iouReportID: '100', chatReportID: '110', transactionID: '120', reportActionID: '130'},
 *      {email: 'user3', amount: 100, iouReportID: '200', chatReportID: '210', transactionID: '220', reportActionID: '230'}
 *  ]
 * @param {Array} participants
 * @param {String} currentUserLogin
 * @param {Number} currentUserAccountID
 * @param {Number} amount - always in the smallest unit of the currency
 * @param {String} comment
 * @param {String} currency
 * @param {String} category
 * @param {String} existingSplitChatReportID - the report ID where the split bill happens, could be a group chat or a workspace chat
 *
 * @return {Object}
 */
function createSplitsAndOnyxData(participants, currentUserLogin, currentUserAccountID, amount, comment, currency, category, existingSplitChatReportID = '') {
    const currentUserEmailForIOUSplit = OptionsListUtils.addSMSDomainIfPhoneNumber(currentUserLogin);
    const participantAccountIDs = _.map(participants, (participant) => Number(participant.accountID));
    const existingSplitChatReport =
        existingSplitChatReportID || participants[0].reportID
            ? allReports[`${ONYXKEYS.COLLECTION.REPORT}${existingSplitChatReportID || participants[0].reportID}`]
            : ReportUtils.getChatByParticipants(participantAccountIDs);
    const splitChatReport = existingSplitChatReport || ReportUtils.buildOptimisticChatReport(participantAccountIDs);
    const isOwnPolicyExpenseChat = splitChatReport.isOwnPolicyExpenseChat;

    // ReportID is -2 (aka "deleted") on the group transaction: https://github.com/Expensify/Auth/blob/3fa2698654cd4fbc30f9de38acfca3fbeb7842e4/auth/command/SplitTransaction.cpp#L24-L27
    const formattedParticipants = isOwnPolicyExpenseChat
        ? [currentUserLogin, ReportUtils.getReportName(splitChatReport)]
        : Localize.arrayToString([currentUserLogin, ..._.map(participants, (participant) => participant.login || '')]);

    const splitTransaction = TransactionUtils.buildOptimisticTransaction(
        amount,
        currency,
        CONST.REPORT.SPLIT_REPORTID,
        comment,
        '',
        '',
        '',
        `${Localize.translateLocal('iou.splitBill')} ${Localize.translateLocal('common.with')} ${formattedParticipants} [${DateUtils.getDBTime().slice(0, 10)}]`,
        undefined,
        undefined,
        undefined,
        category,
    );

    // Note: The created action must be optimistically generated before the IOU action so there's no chance that the created action appears after the IOU action in the chat
    const splitCreatedReportAction = ReportUtils.buildOptimisticCreatedReportAction(currentUserEmailForIOUSplit);
    const splitIOUReportAction = ReportUtils.buildOptimisticIOUReportAction(
        CONST.IOU.REPORT_ACTION_TYPE.SPLIT,
        amount,
        currency,
        comment,
        participants,
        splitTransaction.transactionID,
        '',
        '',
        false,
        false,
        {},
        isOwnPolicyExpenseChat,
    );

    splitChatReport.lastReadTime = DateUtils.getDBTime();
    splitChatReport.lastMessageText = splitIOUReportAction.message[0].text;
    splitChatReport.lastMessageHtml = splitIOUReportAction.message[0].html;

    // If we have an existing splitChatReport (group chat or workspace) use it's pending fields, otherwise indicate that we are adding a chat
    if (!existingSplitChatReport) {
        splitChatReport.pendingFields = {
            createChat: CONST.RED_BRICK_ROAD_PENDING_ACTION.ADD,
        };
    }

    const optimisticData = [
        {
            // Use set for new reports because it doesn't exist yet, is faster,
            // and we need the data to be available when we navigate to the chat page
            onyxMethod: existingSplitChatReport ? Onyx.METHOD.MERGE : Onyx.METHOD.SET,
            key: `${ONYXKEYS.COLLECTION.REPORT}${splitChatReport.reportID}`,
            value: splitChatReport,
        },
        {
            onyxMethod: existingSplitChatReport ? Onyx.METHOD.MERGE : Onyx.METHOD.SET,
            key: `${ONYXKEYS.COLLECTION.REPORT_ACTIONS}${splitChatReport.reportID}`,
            value: {
                ...(existingSplitChatReport ? {} : {[splitCreatedReportAction.reportActionID]: splitCreatedReportAction}),
                [splitIOUReportAction.reportActionID]: splitIOUReportAction,
            },
        },
        {
            onyxMethod: Onyx.METHOD.SET,
            key: `${ONYXKEYS.COLLECTION.TRANSACTION}${splitTransaction.transactionID}`,
            value: splitTransaction,
        },
    ];

    const successData = [
        {
            onyxMethod: Onyx.METHOD.MERGE,
            key: `${ONYXKEYS.COLLECTION.REPORT_ACTIONS}${splitChatReport.reportID}`,
            value: {
                ...(existingSplitChatReport ? {} : {[splitCreatedReportAction.reportActionID]: {pendingAction: null}}),
                [splitIOUReportAction.reportActionID]: {pendingAction: null},
            },
        },
        {
            onyxMethod: Onyx.METHOD.MERGE,
            key: `${ONYXKEYS.COLLECTION.TRANSACTION}${splitTransaction.transactionID}`,
            value: {pendingAction: null},
        },
    ];

    if (!existingSplitChatReport) {
        successData.push({
            onyxMethod: Onyx.METHOD.MERGE,
            key: `${ONYXKEYS.COLLECTION.REPORT}${splitChatReport.reportID}`,
            value: {pendingFields: {createChat: null}},
        });
    }

    const failureData = [
        {
            onyxMethod: Onyx.METHOD.MERGE,
            key: `${ONYXKEYS.COLLECTION.TRANSACTION}${splitTransaction.transactionID}`,
            value: {
                errors: ErrorUtils.getMicroSecondOnyxError('iou.error.genericCreateFailureMessage'),
            },
        },
    ];

    if (existingSplitChatReport) {
        failureData.push({
            onyxMethod: Onyx.METHOD.MERGE,
            key: `${ONYXKEYS.COLLECTION.REPORT_ACTIONS}${splitChatReport.reportID}`,
            value: {
                [splitIOUReportAction.reportActionID]: {
                    errors: ErrorUtils.getMicroSecondOnyxError('iou.error.genericCreateFailureMessage'),
                },
            },
        });
    } else {
        failureData.push(
            {
                onyxMethod: Onyx.METHOD.MERGE,
                key: `${ONYXKEYS.COLLECTION.REPORT}${splitChatReport.reportID}`,
                value: {
                    errorFields: {
                        createChat: ErrorUtils.getMicroSecondOnyxError('report.genericCreateReportFailureMessage'),
                    },
                },
            },
            {
                onyxMethod: Onyx.METHOD.MERGE,
                key: `${ONYXKEYS.COLLECTION.REPORT_ACTIONS}${splitChatReport.reportID}`,
                value: {
                    [splitIOUReportAction.reportActionID]: {
                        errors: ErrorUtils.getMicroSecondOnyxError(null),
                    },
                },
            },
        );
    }

    // Loop through participants creating individual chats, iouReports and reportActionIDs as needed
    const splitAmount = IOUUtils.calculateAmount(participants.length, amount, currency, false);
    const splits = [{email: currentUserEmailForIOUSplit, accountID: currentUserAccountID, amount: IOUUtils.calculateAmount(participants.length, amount, currency, true)}];

    const hasMultipleParticipants = participants.length > 1;
    _.each(participants, (participant) => {
        // In a case when a participant is a workspace, even when a current user is not an owner of the workspace
        const isPolicyExpenseChat = ReportUtils.isPolicyExpenseChat(participant);

        // In case the participant is a workspace, email & accountID should remain undefined and won't be used in the rest of this code
        // participant.login is undefined when the request is initiated from a group DM with an unknown user, so we need to add a default
        const email = isOwnPolicyExpenseChat || isPolicyExpenseChat ? '' : OptionsListUtils.addSMSDomainIfPhoneNumber(participant.login || '').toLowerCase();
        const accountID = isOwnPolicyExpenseChat || isPolicyExpenseChat ? 0 : Number(participant.accountID);
        if (email === currentUserEmailForIOUSplit) {
            return;
        }

        // STEP 1: Get existing chat report OR build a new optimistic one
        // If we only have one participant and the request was initiated from the global create menu, i.e. !existingGroupChatReportID, the oneOnOneChatReport is the groupChatReport
        let oneOnOneChatReport;
        let isNewOneOnOneChatReport = false;
        let shouldCreateOptimisticPersonalDetails = false;
        const personalDetailExists = lodashHas(allPersonalDetails, accountID);

        // If this is a split between two people only and the function
        // wasn't provided with an existing group chat report id
        // or, if the split is being made from the workspace chat, then the oneOnOneChatReport is the same as the splitChatReport
        // in this case existingSplitChatReport will belong to the policy expense chat and we won't be
        // entering code that creates optimistic personal details
        if ((!hasMultipleParticipants && !existingSplitChatReportID) || isOwnPolicyExpenseChat) {
            oneOnOneChatReport = splitChatReport;
            shouldCreateOptimisticPersonalDetails = !existingSplitChatReport && !personalDetailExists;
        } else {
            const existingChatReport = ReportUtils.getChatByParticipants([accountID]);
            isNewOneOnOneChatReport = !existingChatReport;
            shouldCreateOptimisticPersonalDetails = isNewOneOnOneChatReport && !personalDetailExists;
            oneOnOneChatReport = existingChatReport || ReportUtils.buildOptimisticChatReport([accountID]);
        }

        // STEP 2: Get existing IOU/Expense report and update its total OR build a new optimistic one
        // For Control policy expense chats, if the report is already approved, create a new expense report
        let oneOnOneIOUReport = oneOnOneChatReport.iouReportID ? lodashGet(allReports, `${ONYXKEYS.COLLECTION.REPORT}${oneOnOneChatReport.iouReportID}`, undefined) : undefined;
        const shouldCreateNewOneOnOneIOUReport =
            _.isUndefined(oneOnOneIOUReport) || (isOwnPolicyExpenseChat && ReportUtils.isControlPolicyExpenseReport(oneOnOneIOUReport) && ReportUtils.isReportApproved(oneOnOneIOUReport));

        if (shouldCreateNewOneOnOneIOUReport) {
            oneOnOneIOUReport = isOwnPolicyExpenseChat
                ? ReportUtils.buildOptimisticExpenseReport(oneOnOneChatReport.reportID, oneOnOneChatReport.policyID, currentUserAccountID, splitAmount, currency)
                : ReportUtils.buildOptimisticIOUReport(currentUserAccountID, accountID, splitAmount, oneOnOneChatReport.reportID, currency);
        } else if (isOwnPolicyExpenseChat) {
            // Because of the Expense reports are stored as negative values, we subtract the total from the amount
            oneOnOneIOUReport.total -= splitAmount;
        } else {
            oneOnOneIOUReport = IOUUtils.updateIOUOwnerAndTotal(oneOnOneIOUReport, currentUserAccountID, splitAmount, currency);
        }

        // STEP 3: Build optimistic transaction
        const oneOnOneTransaction = TransactionUtils.buildOptimisticTransaction(
            ReportUtils.isExpenseReport(oneOnOneIOUReport) ? -splitAmount : splitAmount,
            currency,
            oneOnOneIOUReport.reportID,
            comment,
            '',
            CONST.IOU.TYPE.SPLIT,
            splitTransaction.transactionID,
            undefined,
            undefined,
            undefined,
            undefined,
            category,
        );

        // STEP 4: Build optimistic reportActions. We need:
        // 1. CREATED action for the chatReport
        // 2. CREATED action for the iouReport
        // 3. IOU action for the iouReport
        // 4. REPORTPREVIEW action for the chatReport
        // Note: The CREATED action for the IOU report must be optimistically generated before the IOU action so there's no chance that it appears after the IOU action in the chat
        const currentTime = DateUtils.getDBTime();
        const oneOnOneCreatedActionForChat = ReportUtils.buildOptimisticCreatedReportAction(currentUserEmailForIOUSplit);
        const oneOnOneCreatedActionForIOU = ReportUtils.buildOptimisticCreatedReportAction(currentUserEmailForIOUSplit, DateUtils.subtractMillisecondsFromDateTime(currentTime, 1));
        const oneOnOneIOUAction = ReportUtils.buildOptimisticIOUReportAction(
            CONST.IOU.REPORT_ACTION_TYPE.CREATE,
            splitAmount,
            currency,
            comment,
            [participant],
            oneOnOneTransaction.transactionID,
            '',
            oneOnOneIOUReport.reportID,
            undefined,
            undefined,
            undefined,
            undefined,
            currentTime,
        );

        // Add optimistic personal details for new participants
        const oneOnOnePersonalDetailListAction = shouldCreateOptimisticPersonalDetails
            ? {
                  [accountID]: {
                      accountID,
                      avatar: UserUtils.getDefaultAvatarURL(accountID),
                      displayName: LocalePhoneNumber.formatPhoneNumber(participant.displayName || email),
                      login: participant.login,
                      isOptimisticPersonalDetail: true,
                  },
              }
            : undefined;

        let oneOnOneReportPreviewAction = ReportActionsUtils.getReportPreviewAction(oneOnOneChatReport.reportID, oneOnOneIOUReport.reportID);
        if (oneOnOneReportPreviewAction) {
            oneOnOneReportPreviewAction = ReportUtils.updateReportPreview(oneOnOneIOUReport, oneOnOneReportPreviewAction);
        } else {
            oneOnOneReportPreviewAction = ReportUtils.buildOptimisticReportPreview(oneOnOneChatReport, oneOnOneIOUReport);
        }

        // Add category to optimistic policy recently used categories when a participant is a workspace
        let optimisticPolicyRecentlyUsedCategories = [];
        if (isPolicyExpenseChat) {
            optimisticPolicyRecentlyUsedCategories = Policy.buildOptimisticPolicyRecentlyUsedCategories(participant.policyID, category);
        }

        // STEP 5: Build Onyx Data
        const [oneOnOneOptimisticData, oneOnOneSuccessData, oneOnOneFailureData] = buildOnyxDataForMoneyRequest(
            oneOnOneChatReport,
            oneOnOneIOUReport,
            oneOnOneTransaction,
            oneOnOneCreatedActionForChat,
            oneOnOneCreatedActionForIOU,
            oneOnOneIOUAction,
            oneOnOnePersonalDetailListAction,
            oneOnOneReportPreviewAction,
            optimisticPolicyRecentlyUsedCategories,
            {},
            isNewOneOnOneChatReport,
            shouldCreateNewOneOnOneIOUReport,
        );

        const individualSplit = {
            email,
            accountID,
            amount: splitAmount,
            iouReportID: oneOnOneIOUReport.reportID,
            chatReportID: oneOnOneChatReport.reportID,
            transactionID: oneOnOneTransaction.transactionID,
            reportActionID: oneOnOneIOUAction.reportActionID,
            createdChatReportActionID: oneOnOneCreatedActionForChat.reportActionID,
            createdIOUReportActionID: oneOnOneCreatedActionForIOU.reportActionID,
            reportPreviewReportActionID: oneOnOneReportPreviewAction.reportActionID,
        };

        splits.push(individualSplit);
        optimisticData.push(...oneOnOneOptimisticData);
        successData.push(...oneOnOneSuccessData);
        failureData.push(...oneOnOneFailureData);
    });

    const splitData = {
        chatReportID: splitChatReport.reportID,
        transactionID: splitTransaction.transactionID,
        reportActionID: splitIOUReportAction.reportActionID,
        policyID: splitChatReport.policyID,
    };

    if (_.isEmpty(existingSplitChatReport)) {
        splitData.createdReportActionID = splitCreatedReportAction.reportActionID;
    }

    return {
        splitData,
        splits,
        onyxData: {optimisticData, successData, failureData},
    };
}

/**
 * @param {Array} participants
 * @param {String} currentUserLogin
 * @param {Number} currentUserAccountID
 * @param {Number} amount - always in smallest currency unit
 * @param {String} comment
 * @param {String} currency
 * @param {String} category
 * @param {String} existingSplitChatReportID - Either a group DM or a workspace chat
 */
function splitBill(participants, currentUserLogin, currentUserAccountID, amount, comment, currency, category, existingSplitChatReportID = '') {
    const {splitData, splits, onyxData} = createSplitsAndOnyxData(participants, currentUserLogin, currentUserAccountID, amount, comment, currency, category, existingSplitChatReportID);
    API.write(
        'SplitBill',
        {
            reportID: splitData.chatReportID,
            amount,
            splits: JSON.stringify(splits),
            currency,
            comment,
            category,
            transactionID: splitData.transactionID,
            reportActionID: splitData.reportActionID,
            createdReportActionID: splitData.createdReportActionID,
            policyID: splitData.policyID,
        },
        onyxData,
    );

    resetMoneyRequestInfo();
    Navigation.dismissModal();
    Report.notifyNewAction(splitData.chatReportID, currentUserAccountID);
}

/**
 * @param {Array} participants
 * @param {String} currentUserLogin
 * @param {Number} currentUserAccountID
 * @param {Number} amount - always in smallest currency unit
 * @param {String} comment
 * @param {String} currency
 * @param {String} category
 */
function splitBillAndOpenReport(participants, currentUserLogin, currentUserAccountID, amount, comment, currency, category) {
    const {splitData, splits, onyxData} = createSplitsAndOnyxData(participants, currentUserLogin, currentUserAccountID, amount, comment, currency, category);

    API.write(
        'SplitBillAndOpenReport',
        {
            reportID: splitData.chatReportID,
            amount,
            splits: JSON.stringify(splits),
            currency,
            comment,
            category,
            transactionID: splitData.transactionID,
            reportActionID: splitData.reportActionID,
            createdReportActionID: splitData.createdReportActionID,
            policyID: splitData.policyID,
        },
        onyxData,
    );

    resetMoneyRequestInfo();
    Navigation.dismissModal(splitData.chatReportID);
    Report.notifyNewAction(splitData.chatReportID, currentUserAccountID);
}

/** Used exclusively for starting a split bill request that contains a receipt, the split request will be completed once the receipt is scanned
 *  or user enters details manually.
 *
 * @param {Array} participants
 * @param {String} currentUserLogin
 * @param {Number} currentUserAccountID
 * @param {String} comment
 * @param {Object} receipt
 * @param {String} existingSplitChatReportID - Either a group DM or a workspace chat
 */
function startSplitBill(participants, currentUserLogin, currentUserAccountID, comment, receipt, existingSplitChatReportID = '') {
    const currentUserEmailForIOUSplit = OptionsListUtils.addSMSDomainIfPhoneNumber(currentUserLogin);
    const participantAccountIDs = _.map(participants, (participant) => Number(participant.accountID));
    const existingSplitChatReport =
        existingSplitChatReportID || participants[0].reportID
            ? allReports[`${ONYXKEYS.COLLECTION.REPORT}${existingSplitChatReportID || participants[0].reportID}`]
            : ReportUtils.getChatByParticipants(participantAccountIDs);
    const splitChatReport = existingSplitChatReport || ReportUtils.buildOptimisticChatReport(participantAccountIDs);
    const isOwnPolicyExpenseChat = splitChatReport.isOwnPolicyExpenseChat || false;

    const {name: filename, source, state = CONST.IOU.RECEIPT_STATE.SCANREADY} = receipt;
    const receiptObject = {state, source};

    // ReportID is -2 (aka "deleted") on the group transaction
    const splitTransaction = TransactionUtils.buildOptimisticTransaction(
        0,
        CONST.CURRENCY.USD,
        CONST.REPORT.SPLIT_REPORTID,
        comment,
        '',
        '',
        '',
        CONST.TRANSACTION.PARTIAL_TRANSACTION_MERCHANT,
        receiptObject,
        filename,
    );

    // Note: The created action must be optimistically generated before the IOU action so there's no chance that the created action appears after the IOU action in the chat
    const splitChatCreatedReportAction = ReportUtils.buildOptimisticCreatedReportAction(currentUserEmailForIOUSplit);
    const splitIOUReportAction = ReportUtils.buildOptimisticIOUReportAction(
        CONST.IOU.REPORT_ACTION_TYPE.SPLIT,
        0,
        CONST.CURRENCY.USD,
        comment,
        participants,
        splitTransaction.transactionID,
        '',
        '',
        false,
        false,
        receiptObject,
        isOwnPolicyExpenseChat,
    );

    splitChatReport.lastReadTime = DateUtils.getDBTime();
    splitChatReport.lastMessageText = splitIOUReportAction.message[0].text;
    splitChatReport.lastMessageHtml = splitIOUReportAction.message[0].html;

    // If we have an existing splitChatReport (group chat or workspace) use it's pending fields, otherwise indicate that we are adding a chat
    if (!existingSplitChatReport) {
        splitChatReport.pendingFields = {
            createChat: CONST.RED_BRICK_ROAD_PENDING_ACTION.ADD,
        };
    }

    const optimisticData = [
        {
            // Use set for new reports because it doesn't exist yet, is faster,
            // and we need the data to be available when we navigate to the chat page
            onyxMethod: existingSplitChatReport ? Onyx.METHOD.MERGE : Onyx.METHOD.SET,
            key: `${ONYXKEYS.COLLECTION.REPORT}${splitChatReport.reportID}`,
            value: splitChatReport,
        },
        {
            onyxMethod: existingSplitChatReport ? Onyx.METHOD.MERGE : Onyx.METHOD.SET,
            key: `${ONYXKEYS.COLLECTION.REPORT_ACTIONS}${splitChatReport.reportID}`,
            value: {
                ...(existingSplitChatReport ? {} : {[splitChatCreatedReportAction.reportActionID]: splitChatCreatedReportAction}),
                [splitIOUReportAction.reportActionID]: splitIOUReportAction,
            },
        },
        {
            onyxMethod: Onyx.METHOD.SET,
            key: `${ONYXKEYS.COLLECTION.TRANSACTION}${splitTransaction.transactionID}`,
            value: splitTransaction,
        },
    ];

    const successData = [
        {
            onyxMethod: Onyx.METHOD.MERGE,
            key: `${ONYXKEYS.COLLECTION.REPORT_ACTIONS}${splitChatReport.reportID}`,
            value: {
                ...(existingSplitChatReport ? {} : {[splitChatCreatedReportAction.reportActionID]: {pendingAction: null}}),
                [splitIOUReportAction.reportActionID]: {pendingAction: null},
            },
        },
        {
            onyxMethod: Onyx.METHOD.MERGE,
            key: `${ONYXKEYS.COLLECTION.TRANSACTION}${splitTransaction.transactionID}`,
            value: {pendingAction: null},
        },
    ];

    if (!existingSplitChatReport) {
        successData.push({
            onyxMethod: Onyx.METHOD.MERGE,
            key: `${ONYXKEYS.COLLECTION.REPORT}${splitChatReport.reportID}`,
            value: {pendingFields: {createChat: null}},
        });
    }

    const failureData = [
        {
            onyxMethod: Onyx.METHOD.MERGE,
            key: `${ONYXKEYS.COLLECTION.TRANSACTION}${splitTransaction.transactionID}`,
            value: {
                errors: ErrorUtils.getMicroSecondOnyxError('iou.error.genericCreateFailureMessage'),
            },
        },
    ];

    if (existingSplitChatReport) {
        failureData.push({
            onyxMethod: Onyx.METHOD.MERGE,
            key: `${ONYXKEYS.COLLECTION.REPORT_ACTIONS}${splitChatReport.reportID}`,
            value: {
                [splitIOUReportAction.reportActionID]: {
                    errors: ErrorUtils.getMicroSecondOnyxError('iou.error.genericCreateFailureMessage'),
                },
            },
        });
    } else {
        failureData.push(
            {
                onyxMethod: Onyx.METHOD.MERGE,
                key: `${ONYXKEYS.COLLECTION.REPORT}${splitChatReport.reportID}`,
                value: {
                    errorFields: {
                        createChat: ErrorUtils.getMicroSecondOnyxError('report.genericCreateReportFailureMessage'),
                    },
                },
            },
            {
                onyxMethod: Onyx.METHOD.MERGE,
                key: `${ONYXKEYS.COLLECTION.REPORT_ACTIONS}${splitChatReport.reportID}`,
                value: {
                    [splitChatCreatedReportAction.reportActionID]: {
                        errors: ErrorUtils.getMicroSecondOnyxError('report.genericCreateReportFailureMessage'),
                    },
                    [splitIOUReportAction.reportActionID]: {
                        errors: ErrorUtils.getMicroSecondOnyxError('iou.error.genericCreateFailureMessage'),
                    },
                },
            },
        );
    }

    const splits = [{email: currentUserEmailForIOUSplit, accountID: currentUserAccountID}];

    _.each(participants, (participant) => {
        const email = participant.isOwnPolicyExpenseChat ? '' : OptionsListUtils.addSMSDomainIfPhoneNumber(participant.login || participant.text).toLowerCase();
        const accountID = participant.isOwnPolicyExpenseChat ? 0 : Number(participant.accountID);
        if (email === currentUserEmailForIOUSplit) {
            return;
        }

        // When splitting with a workspace chat, we only need to supply the policyID and the workspace reportID as it's needed so we can update the report preview
        if (participant.isOwnPolicyExpenseChat) {
            splits.push({
                policyID: participant.policyID,
                chatReportID: splitChatReport.reportID,
            });
            return;
        }

        const participantPersonalDetails = allPersonalDetails[participant.accountID];
        if (!participantPersonalDetails) {
            optimisticData.push({
                onyxMethod: Onyx.METHOD.MERGE,
                key: ONYXKEYS.PERSONAL_DETAILS_LIST,
                value: {
                    [accountID]: {
                        accountID,
                        avatar: UserUtils.getDefaultAvatarURL(accountID),
                        displayName: LocalePhoneNumber.formatPhoneNumber(participant.displayName || email),
                        login: participant.login || participant.text,
                        isOptimisticPersonalDetail: true,
                    },
                },
            });
        }

        splits.push({
            email,
            accountID,
        });
    });

    // Save the new splits array into the transaction's comment in case the user calls CompleteSplitBill while offline
    optimisticData.push({
        onyxMethod: Onyx.METHOD.MERGE,
        key: `${ONYXKEYS.COLLECTION.TRANSACTION}${splitTransaction.transactionID}`,
        value: {
            comment: {
                splits,
            },
        },
    });

    API.write(
        'StartSplitBill',
        {
            chatReportID: splitChatReport.reportID,
            reportActionID: splitIOUReportAction.reportActionID,
            transactionID: splitTransaction.transactionID,
            splits: JSON.stringify(splits),
            receipt,
            comment,
            isFromGroupDM: !existingSplitChatReport,
            ...(existingSplitChatReport ? {} : {createdReportActionID: splitChatCreatedReportAction.reportActionID}),
        },
        {optimisticData, successData, failureData},
    );

    resetMoneyRequestInfo();
    Navigation.dismissModal(splitChatReport.reportID);
    Report.notifyNewAction(splitChatReport.chatReportID, currentUserAccountID);
}

/** Used for editing a split bill while it's still scanning or when SmartScan fails, it completes a split bill started by startSplitBill above.
 *
 * @param {number} chatReportID - The group chat or workspace reportID
 * @param {Object} reportAction - The split action that lives in the chatReport above
 * @param {Object} updatedTransaction - The updated **draft** split transaction
 * @param {Number} sessionAccountID - accountID of the current user
 * @param {String} sessionEmail - email of the current user
 */
function completeSplitBill(chatReportID, reportAction, updatedTransaction, sessionAccountID, sessionEmail) {
    const currentUserEmailForIOUSplit = OptionsListUtils.addSMSDomainIfPhoneNumber(sessionEmail);
    const {transactionID} = updatedTransaction;
    const unmodifiedTransaction = allTransactions[`${ONYXKEYS.COLLECTION.TRANSACTION}${transactionID}`];

    // Save optimistic updated transaction and action
    const optimisticData = [
        {
            onyxMethod: Onyx.METHOD.MERGE,
            key: `${ONYXKEYS.COLLECTION.TRANSACTION}${transactionID}`,
            value: {
                ...updatedTransaction,
                receipt: {
                    state: CONST.IOU.RECEIPT_STATE.OPEN,
                },
            },
        },
        {
            onyxMethod: Onyx.METHOD.MERGE,
            key: `${ONYXKEYS.COLLECTION.REPORT_ACTIONS}${chatReportID}`,
            value: {
                [reportAction.reportActionID]: {
                    lastModified: DateUtils.getDBTime(),
                    whisperedToAccountIDs: [],
                },
            },
        },
    ];

    const successData = [
        {
            onyxMethod: Onyx.METHOD.MERGE,
            key: `${ONYXKEYS.COLLECTION.TRANSACTION}${transactionID}`,
            value: {pendingAction: null},
        },
        {
            onyxMethod: Onyx.METHOD.MERGE,
            key: `${ONYXKEYS.COLLECTION.SPLIT_TRANSACTION_DRAFT}${transactionID}`,
            value: null,
        },
    ];

    const failureData = [
        {
            onyxMethod: Onyx.METHOD.MERGE,
            key: `${ONYXKEYS.COLLECTION.TRANSACTION}${transactionID}`,
            value: {
                ...unmodifiedTransaction,
                errors: ErrorUtils.getMicroSecondOnyxError('iou.error.genericCreateFailureMessage'),
            },
        },
        {
            onyxMethod: Onyx.METHOD.MERGE,
            key: `${ONYXKEYS.COLLECTION.REPORT_ACTIONS}${chatReportID}`,
            value: {
                [reportAction.reportActionID]: {
                    ...reportAction,
                    errors: ErrorUtils.getMicroSecondOnyxError('iou.error.genericCreateFailureMessage'),
                },
            },
        },
    ];

    const splitParticipants = updatedTransaction.comment.splits;
    const {modifiedAmount: amount, modifiedCurrency: currency} = updatedTransaction;

    // Exclude the current user when calculating the split amount, `calculateAmount` takes it into account
    const splitAmount = IOUUtils.calculateAmount(splitParticipants.length - 1, amount, currency, false);

    const splits = [{email: currentUserEmailForIOUSplit}];
    _.each(splitParticipants, (participant) => {
        // Skip creating the transaction for the current user
        if (participant.email === currentUserEmailForIOUSplit) {
            return;
        }
        const isPolicyExpenseChat = !_.isEmpty(participant.policyID);

        if (!isPolicyExpenseChat) {
            // In case this is still the optimistic accountID saved in the splits array, return early as we cannot know
            // if there is an existing chat between the split creator and this participant
            // Instead, we will rely on Auth generating the report IDs and the user won't see any optimistic chats or reports created
            const participantPersonalDetails = allPersonalDetails[participant.accountID] || {};
            if (!participantPersonalDetails || participantPersonalDetails.isOptimisticPersonalDetail) {
                splits.push({
                    email: participant.email,
                });
                return;
            }
        }

        let oneOnOneChatReport;
        let isNewOneOnOneChatReport = false;
        if (isPolicyExpenseChat) {
            // The workspace chat reportID is saved in the splits array when starting a split bill with a workspace
            oneOnOneChatReport = allReports[`${ONYXKEYS.COLLECTION.REPORT}${participant.chatReportID}`];
        } else {
            const existingChatReport = ReportUtils.getChatByParticipants([participant.accountID]);
            isNewOneOnOneChatReport = !existingChatReport;
            oneOnOneChatReport = existingChatReport || ReportUtils.buildOptimisticChatReport([participant.accountID]);
        }

        let oneOnOneIOUReport = oneOnOneChatReport.iouReportID ? lodashGet(allReports, `${ONYXKEYS.COLLECTION.REPORT}${oneOnOneChatReport.iouReportID}`, undefined) : undefined;
        const shouldCreateNewOneOnOneIOUReport =
            _.isUndefined(oneOnOneIOUReport) || (isPolicyExpenseChat && ReportUtils.isControlPolicyExpenseReport(oneOnOneIOUReport) && ReportUtils.isReportApproved(oneOnOneIOUReport));

        if (shouldCreateNewOneOnOneIOUReport) {
            oneOnOneIOUReport = isPolicyExpenseChat
                ? ReportUtils.buildOptimisticExpenseReport(oneOnOneChatReport.reportID, participant.policyID, sessionAccountID, splitAmount, currency)
                : ReportUtils.buildOptimisticIOUReport(sessionAccountID, participant.accountID, splitAmount, oneOnOneChatReport.reportID, currency);
        } else if (isPolicyExpenseChat) {
            // Because of the Expense reports are stored as negative values, we subtract the total from the amount
            oneOnOneIOUReport.total -= splitAmount;
        } else {
            oneOnOneIOUReport = IOUUtils.updateIOUOwnerAndTotal(oneOnOneIOUReport, sessionAccountID, splitAmount, currency);
        }

        const oneOnOneTransaction = TransactionUtils.buildOptimisticTransaction(
            isPolicyExpenseChat ? -splitAmount : splitAmount,
            currency,
            oneOnOneIOUReport.reportID,
            updatedTransaction.comment.comment,
            updatedTransaction.modifiedCreated,
            CONST.IOU.TYPE.SPLIT,
            transactionID,
            updatedTransaction.modifiedMerchant,
            {...updatedTransaction.receipt, state: CONST.IOU.RECEIPT_STATE.OPEN},
            updatedTransaction.filename,
        );

        const oneOnOneCreatedActionForChat = ReportUtils.buildOptimisticCreatedReportAction(currentUserEmailForIOUSplit);
        const oneOnOneCreatedActionForIOU = ReportUtils.buildOptimisticCreatedReportAction(currentUserEmailForIOUSplit);
        const oneOnOneIOUAction = ReportUtils.buildOptimisticIOUReportAction(
            CONST.IOU.REPORT_ACTION_TYPE.CREATE,
            splitAmount,
            currency,
            updatedTransaction.comment.comment,
            [participant],
            oneOnOneTransaction.transactionID,
            '',
            oneOnOneIOUReport.reportID,
        );

        let oneOnOneReportPreviewAction = ReportActionsUtils.getReportPreviewAction(oneOnOneChatReport.reportID, oneOnOneIOUReport.reportID);
        if (oneOnOneReportPreviewAction) {
            oneOnOneReportPreviewAction = ReportUtils.updateReportPreview(oneOnOneIOUReport, oneOnOneReportPreviewAction);
        } else {
            oneOnOneReportPreviewAction = ReportUtils.buildOptimisticReportPreview(oneOnOneChatReport, oneOnOneIOUReport, '', oneOnOneTransaction);
        }

        const [oneOnOneOptimisticData, oneOnOneSuccessData, oneOnOneFailureData] = buildOnyxDataForMoneyRequest(
            oneOnOneChatReport,
            oneOnOneIOUReport,
            oneOnOneTransaction,
            oneOnOneCreatedActionForChat,
            oneOnOneCreatedActionForIOU,
            oneOnOneIOUAction,
            {},
            oneOnOneReportPreviewAction,
            {},
            {},
            isNewOneOnOneChatReport,
            shouldCreateNewOneOnOneIOUReport,
        );

        splits.push({
            email: participant.email,
            accountID: participant.accountID,
            policyID: participant.policyID,
            iouReportID: oneOnOneIOUReport.reportID,
            chatReportID: oneOnOneChatReport.reportID,
            transactionID: oneOnOneTransaction.transactionID,
            reportActionID: oneOnOneIOUAction.reportActionID,
            createdChatReportActionID: oneOnOneCreatedActionForChat.reportActionID,
            createdIOUReportActionID: oneOnOneCreatedActionForIOU.reportActionID,
            reportPreviewReportActionID: oneOnOneReportPreviewAction.reportActionID,
        });

        optimisticData.push(...oneOnOneOptimisticData);
        successData.push(...oneOnOneSuccessData);
        failureData.push(...oneOnOneFailureData);
    });

    const {
        amount: transactionAmount,
        currency: transactionCurrency,
        created: transactionCreated,
        merchant: transactionMerchant,
        comment: transactionComment,
    } = ReportUtils.getTransactionDetails(updatedTransaction);

    API.write(
        'CompleteSplitBill',
        {
            transactionID,
            amount: transactionAmount,
            currency: transactionCurrency,
            created: transactionCreated,
            merchant: transactionMerchant,
            comment: transactionComment,
            splits: JSON.stringify(splits),
        },
        {optimisticData, successData, failureData},
    );
    Navigation.dismissModal(chatReportID);
    Report.notifyNewAction(chatReportID, sessionAccountID);
}

/**
 * @param {String} transactionID
 * @param {Object} transactionChanges
 */
function setDraftSplitTransaction(transactionID, transactionChanges = {}) {
    let draftSplitTransaction = allDraftSplitTransactions[`${ONYXKEYS.COLLECTION.SPLIT_TRANSACTION_DRAFT}${transactionID}`];

    if (!draftSplitTransaction) {
        draftSplitTransaction = allTransactions[`${ONYXKEYS.COLLECTION.TRANSACTION}${transactionID}`];
    }

    const updatedTransaction = TransactionUtils.getUpdatedTransaction(draftSplitTransaction, transactionChanges, false, false);

    Onyx.merge(`${ONYXKEYS.COLLECTION.SPLIT_TRANSACTION_DRAFT}${transactionID}`, updatedTransaction);
}

/**
 * @param {String} transactionID
 * @param {Number} transactionThreadReportID
 * @param {Object} transactionChanges
 */
function editRegularMoneyRequest(transactionID, transactionThreadReportID, transactionChanges) {
    // STEP 1: Get all collections we're updating
    const transactionThread = allReports[`${ONYXKEYS.COLLECTION.REPORT}${transactionThreadReportID}`];
    const transaction = allTransactions[`${ONYXKEYS.COLLECTION.TRANSACTION}${transactionID}`];
    const iouReport = allReports[`${ONYXKEYS.COLLECTION.REPORT}${transactionThread.parentReportID}`];
    const chatReport = allReports[`${ONYXKEYS.COLLECTION.REPORT}${iouReport.chatReportID}`];
    const isFromExpenseReport = ReportUtils.isExpenseReport(iouReport);

    // STEP 2: Build new modified expense report action.
    const updatedReportAction = ReportUtils.buildOptimisticModifiedExpenseReportAction(transactionThread, transaction, transactionChanges, isFromExpenseReport);
    const updatedTransaction = TransactionUtils.getUpdatedTransaction(transaction, transactionChanges, isFromExpenseReport);

    // STEP 3: Compute the IOU total and update the report preview message so LHN amount owed is correct
    // Should only update if the transaction matches the currency of the report, else we wait for the update
    // from the server with the currency conversion
    let updatedMoneyRequestReport = {...iouReport};
    const updatedChatReport = {...chatReport};
    const diff = TransactionUtils.getAmount(transaction, true) - TransactionUtils.getAmount(updatedTransaction, true);
    if (updatedTransaction.currency === iouReport.currency && updatedTransaction.modifiedAmount && diff !== 0) {
        if (ReportUtils.isExpenseReport(iouReport)) {
            updatedMoneyRequestReport.total += diff;
        } else {
            updatedMoneyRequestReport = IOUUtils.updateIOUOwnerAndTotal(iouReport, updatedReportAction.actorAccountID, diff, TransactionUtils.getCurrency(transaction), false);
        }

        updatedMoneyRequestReport.cachedTotal = CurrencyUtils.convertToDisplayString(updatedMoneyRequestReport.total, updatedTransaction.currency);

        // Update the last message of the IOU report
        const lastMessage = ReportUtils.getIOUReportActionMessage(
            iouReport.reportID,
            CONST.IOU.REPORT_ACTION_TYPE.CREATE,
            updatedMoneyRequestReport.total,
            '',
            updatedTransaction.currency,
            '',
            false,
        );
        updatedMoneyRequestReport.lastMessageText = lastMessage[0].text;
        updatedMoneyRequestReport.lastMessageHtml = lastMessage[0].html;

        // Update the last message of the chat report
        const hasNonReimbursableTransactions = ReportUtils.hasNonReimbursableTransactions(iouReport);
        const messageText = Localize.translateLocal(hasNonReimbursableTransactions ? 'iou.payerSpentAmount' : 'iou.payerOwesAmount', {
            payer: ReportUtils.getPersonalDetailsForAccountID(updatedMoneyRequestReport.managerID).login || '',
            amount: CurrencyUtils.convertToDisplayString(updatedMoneyRequestReport.total, updatedMoneyRequestReport.currency),
        });
        updatedChatReport.lastMessageText = messageText;
        updatedChatReport.lastMessageHtml = messageText;
    }

    const optimisticPolicyRecentlyUsedTags = {};
    if (_.has(transactionChanges, 'tag')) {
        const tagListName = transactionChanges.tagListName;
        const recentlyUsedPolicyTags = allRecentlyUsedTags[`${ONYXKEYS.COLLECTION.POLICY_RECENTLY_USED_TAGS}${iouReport.policyID}`];

        const uniquePolicyRecentlyUsedTags = recentlyUsedPolicyTags
            ? _.filter(recentlyUsedPolicyTags[tagListName], (recentlyUsedPolicyTag) => recentlyUsedPolicyTag !== transactionChanges.tag)
            : [];
        optimisticPolicyRecentlyUsedTags[tagListName] = [transactionChanges.tag, ...uniquePolicyRecentlyUsedTags];
    }

    const isScanning = TransactionUtils.hasReceipt(updatedTransaction) && TransactionUtils.isReceiptBeingScanned(updatedTransaction);

    // STEP 4: Compose the optimistic data
    const currentTime = DateUtils.getDBTime();
    const optimisticData = [
        {
            onyxMethod: Onyx.METHOD.MERGE,
            key: `${ONYXKEYS.COLLECTION.REPORT_ACTIONS}${transactionThread.reportID}`,
            value: {
                [updatedReportAction.reportActionID]: updatedReportAction,
            },
        },
        {
            onyxMethod: Onyx.METHOD.MERGE,
            key: `${ONYXKEYS.COLLECTION.TRANSACTION}${transactionID}`,
            value: updatedTransaction,
        },
        {
            onyxMethod: Onyx.METHOD.MERGE,
            key: `${ONYXKEYS.COLLECTION.REPORT}${iouReport.reportID}`,
            value: updatedMoneyRequestReport,
        },
        {
            onyxMethod: Onyx.METHOD.MERGE,
            key: `${ONYXKEYS.COLLECTION.REPORT}${iouReport.chatReportID}`,
            value: updatedChatReport,
        },
        {
            onyxMethod: Onyx.METHOD.MERGE,
            key: `${ONYXKEYS.COLLECTION.REPORT}${transactionThreadReportID}`,
            value: {
                lastReadTime: currentTime,
                lastVisibleActionCreated: currentTime,
            },
        },
        ...(!isScanning
            ? [
                  {
                      onyxMethod: Onyx.METHOD.MERGE,
                      key: `${ONYXKEYS.COLLECTION.REPORT_ACTIONS}${iouReport.reportID}`,
                      value: {
                          [transactionThread.parentReportActionID]: {
                              whisperedToAccountIDs: [],
                          },
                      },
                  },
                  {
                      onyxMethod: Onyx.METHOD.MERGE,
                      key: `${ONYXKEYS.COLLECTION.REPORT_ACTIONS}${iouReport.parentReportID}`,
                      value: {
                          [iouReport.parentReportActionID]: {
                              whisperedToAccountIDs: [],
                          },
                      },
                  },
              ]
            : []),
    ];

    if (!_.isEmpty(optimisticPolicyRecentlyUsedTags)) {
        optimisticData.push({
            onyxMethod: Onyx.METHOD.MERGE,
            key: `${ONYXKEYS.COLLECTION.POLICY_RECENTLY_USED_TAGS}${iouReport.policyID}`,
            value: optimisticPolicyRecentlyUsedTags,
        });
    }

    const successData = [
        {
            onyxMethod: Onyx.METHOD.MERGE,
            key: `${ONYXKEYS.COLLECTION.REPORT_ACTIONS}${transactionThread.reportID}`,
            value: {
                [updatedReportAction.reportActionID]: {pendingAction: null},
            },
        },
        {
            onyxMethod: Onyx.METHOD.MERGE,
            key: `${ONYXKEYS.COLLECTION.TRANSACTION}${transactionID}`,
            value: {
                pendingFields: {
                    comment: null,
                    amount: null,
                    created: null,
                    currency: null,
                    merchant: null,
                    billable: null,
                    category: null,
                    tag: null,
                },
            },
        },
        {
            onyxMethod: Onyx.METHOD.MERGE,
            key: `${ONYXKEYS.COLLECTION.REPORT}${iouReport.reportID}`,
            value: {pendingAction: null},
        },
    ];

    const failureData = [
        {
            onyxMethod: Onyx.METHOD.MERGE,
            key: `${ONYXKEYS.COLLECTION.REPORT_ACTIONS}${transactionThread.reportID}`,
            value: {
                [updatedReportAction.reportActionID]: {
                    errors: ErrorUtils.getMicroSecondOnyxError('iou.error.genericEditFailureMessage'),
                },
            },
        },
        {
            onyxMethod: Onyx.METHOD.SET,
            key: `${ONYXKEYS.COLLECTION.TRANSACTION}${transactionID}`,
            value: transaction,
        },
        {
            onyxMethod: Onyx.METHOD.SET,
            key: `${ONYXKEYS.COLLECTION.REPORT}${iouReport.reportID}`,
            value: iouReport,
        },
        {
            onyxMethod: Onyx.METHOD.SET,
            key: `${ONYXKEYS.COLLECTION.REPORT}${iouReport.chatReportID}`,
            value: chatReport,
        },
        {
            onyxMethod: Onyx.METHOD.MERGE,
            key: `${ONYXKEYS.COLLECTION.REPORT}${transactionThreadReportID}`,
            value: {
                lastReadTime: transactionThread.lastReadTime,
                lastVisibleActionCreated: transactionThread.lastVisibleActionCreated,
            },
        },
    ];

    // STEP 6: Call the API endpoint
    const {created, amount, currency, comment, merchant, category, billable, tag} = ReportUtils.getTransactionDetails(updatedTransaction);
    API.write(
        'EditMoneyRequest',
        {
            transactionID,
            reportActionID: updatedReportAction.reportActionID,
            created,
            amount,
            currency,
            comment,
            merchant,
            category,
            billable,
            tag,
        },
        {optimisticData, successData, failureData},
    );
}

/**
 * @param {object} transaction
 * @param {Number} transactionThreadReportID
 * @param {Object} transactionChanges
 */
function editMoneyRequest(transaction, transactionThreadReportID, transactionChanges) {
    if (TransactionUtils.isDistanceRequest(transaction)) {
        editDistanceMoneyRequest(transaction.transactionID, transactionThreadReportID, transactionChanges);
    } else {
        editRegularMoneyRequest(transaction.transactionID, transactionThreadReportID, transactionChanges);
    }
}

/**
 * @param {String} transactionID
 * @param {Object} reportAction - the money request reportAction we are deleting
 * @param {Boolean} isSingleTransactionView
 */
function deleteMoneyRequest(transactionID, reportAction, isSingleTransactionView = false) {
    // STEP 1: Get all collections we're updating
    const iouReport = allReports[`${ONYXKEYS.COLLECTION.REPORT}${reportAction.originalMessage.IOUReportID}`];
    const chatReport = allReports[`${ONYXKEYS.COLLECTION.REPORT}${iouReport.chatReportID}`];
    const reportPreviewAction = ReportActionsUtils.getReportPreviewAction(iouReport.chatReportID, iouReport.reportID);
    const transaction = allTransactions[`${ONYXKEYS.COLLECTION.TRANSACTION}${transactionID}`];
    const transactionThreadID = reportAction.childReportID;
    let transactionThread = null;
    if (transactionThreadID) {
        transactionThread = allReports[`${ONYXKEYS.COLLECTION.REPORT}${transactionThreadID}`];
    }

    // STEP 2: Decide if we need to:
    // 1. Delete the transactionThread - delete if there are no visible comments in the thread
    // 2. Update the moneyRequestPreview to show [Deleted request] - update if the transactionThread exists AND it isn't being deleted
    const shouldDeleteTransactionThread = transactionThreadID ? ReportActionsUtils.getLastVisibleMessage(transactionThreadID).lastMessageText.length === 0 : false;
    const shouldShowDeletedRequestMessage = transactionThreadID && !shouldDeleteTransactionThread;

    // STEP 3: Update the IOU reportAction and decide if the iouReport should be deleted. We delete the iouReport if there are no visible comments left in the report.
    const updatedReportAction = {
        [reportAction.reportActionID]: {
            pendingAction: shouldShowDeletedRequestMessage ? CONST.RED_BRICK_ROAD_PENDING_ACTION.UPDATE : CONST.RED_BRICK_ROAD_PENDING_ACTION.DELETE,
            previousMessage: reportAction.message,
            message: [
                {
                    type: 'COMMENT',
                    html: '',
                    text: '',
                    isEdited: true,
                    isDeletedParentAction: shouldShowDeletedRequestMessage,
                },
            ],
            originalMessage: {
                IOUTransactionID: null,
            },
            errors: null,
        },
    };

    const lastVisibleAction = ReportActionsUtils.getLastVisibleAction(iouReport.reportID, updatedReportAction);
    const iouReportLastMessageText = ReportActionsUtils.getLastVisibleMessage(iouReport.reportID, updatedReportAction).lastMessageText;
    const shouldDeleteIOUReport =
        iouReportLastMessageText.length === 0 && !ReportActionsUtils.isDeletedParentAction(lastVisibleAction) && (!transactionThreadID || shouldDeleteTransactionThread);

    // STEP 4: Update the iouReport and reportPreview with new totals and messages if it wasn't deleted
    let updatedIOUReport = null;
    let updatedReportPreviewAction = null;
    if (!shouldDeleteIOUReport) {
        if (ReportUtils.isExpenseReport(iouReport)) {
            updatedIOUReport = {...iouReport};

            // Because of the Expense reports are stored as negative values, we add the total from the amount
            updatedIOUReport.total += TransactionUtils.getAmount(transaction, true);
        } else {
            updatedIOUReport = IOUUtils.updateIOUOwnerAndTotal(
                iouReport,
                reportAction.actorAccountID,
                TransactionUtils.getAmount(transaction, false),
                TransactionUtils.getCurrency(transaction),
                true,
            );
        }

        updatedIOUReport.lastMessageText = iouReportLastMessageText;
        updatedIOUReport.lastVisibleActionCreated = lodashGet(lastVisibleAction, 'created');

        updatedReportPreviewAction = {...reportPreviewAction};
        const hasNonReimbursableTransactions = ReportUtils.hasNonReimbursableTransactions(iouReport);
        const messageText = Localize.translateLocal(hasNonReimbursableTransactions ? 'iou.payerSpentAmount' : 'iou.payerOwesAmount', {
            payer: ReportUtils.getPersonalDetailsForAccountID(updatedIOUReport.managerID).login || '',
            amount: CurrencyUtils.convertToDisplayString(updatedIOUReport.total, updatedIOUReport.currency),
        });
        updatedReportPreviewAction.message[0].text = messageText;
        updatedReportPreviewAction.message[0].html = messageText;
        if (reportPreviewAction.childMoneyRequestCount > 0) {
            updatedReportPreviewAction.childMoneyRequestCount = reportPreviewAction.childMoneyRequestCount - 1;
        }
    }

    // STEP 5: Build Onyx data
    const optimisticData = [
        {
            onyxMethod: Onyx.METHOD.SET,
            key: `${ONYXKEYS.COLLECTION.TRANSACTION}${transactionID}`,
            value: null,
        },
        ...(shouldDeleteTransactionThread
            ? [
                  {
                      onyxMethod: Onyx.METHOD.SET,
                      key: `${ONYXKEYS.COLLECTION.REPORT}${transactionThreadID}`,
                      value: null,
                  },
                  {
                      onyxMethod: Onyx.METHOD.SET,
                      key: `${ONYXKEYS.COLLECTION.REPORT_ACTIONS}${transactionThreadID}`,
                      value: null,
                  },
              ]
            : []),
        {
            onyxMethod: shouldDeleteIOUReport ? Onyx.METHOD.SET : Onyx.METHOD.MERGE,
            key: `${ONYXKEYS.COLLECTION.REPORT_ACTIONS}${iouReport.reportID}`,
            value: shouldDeleteIOUReport ? null : updatedReportAction,
        },
        {
            onyxMethod: shouldDeleteIOUReport ? Onyx.METHOD.SET : Onyx.METHOD.MERGE,
            key: `${ONYXKEYS.COLLECTION.REPORT}${iouReport.reportID}`,
            value: updatedIOUReport,
        },
        {
            onyxMethod: Onyx.METHOD.MERGE,
            key: `${ONYXKEYS.COLLECTION.REPORT_ACTIONS}${chatReport.reportID}`,
            value: {
                [reportPreviewAction.reportActionID]: updatedReportPreviewAction,
            },
        },
        ...(shouldDeleteIOUReport
            ? [
                  {
                      onyxMethod: Onyx.METHOD.MERGE,
                      key: `${ONYXKEYS.COLLECTION.REPORT}${chatReport.reportID}`,
                      value: {
                          hasOutstandingIOU: false,
                          hasOutstandingChildRequest: false,
                          iouReportID: null,
                          lastMessageText: ReportActionsUtils.getLastVisibleMessage(iouReport.chatReportID, {[reportPreviewAction.reportActionID]: null}).lastMessageText,
                          lastVisibleActionCreated: lodashGet(ReportActionsUtils.getLastVisibleAction(iouReport.chatReportID, {[reportPreviewAction.reportActionID]: null}), 'created'),
                      },
                  },
              ]
            : []),
    ];

    const successData = [
        {
            onyxMethod: Onyx.METHOD.MERGE,
            key: `${ONYXKEYS.COLLECTION.REPORT_ACTIONS}${iouReport.reportID}`,
            value: {
                [reportAction.reportActionID]: {pendingAction: null},
            },
        },
    ];

    const failureData = [
        {
            onyxMethod: Onyx.METHOD.SET,
            key: `${ONYXKEYS.COLLECTION.TRANSACTION}${transactionID}`,
            value: transaction,
        },
        ...(shouldDeleteTransactionThread
            ? [
                  {
                      onyxMethod: Onyx.METHOD.SET,
                      key: `${ONYXKEYS.COLLECTION.REPORT}${transactionThreadID}`,
                      value: transactionThread,
                  },
              ]
            : []),
        {
            onyxMethod: Onyx.METHOD.MERGE,
            key: `${ONYXKEYS.COLLECTION.REPORT_ACTIONS}${iouReport.reportID}`,
            value: {
                [reportAction.reportActionID]: {
                    ...reportAction,
                    errors: ErrorUtils.getMicroSecondOnyxError('iou.error.genericDeleteFailureMessage'),
                },
            },
        },
        {
            onyxMethod: shouldDeleteIOUReport ? Onyx.METHOD.SET : Onyx.METHOD.MERGE,
            key: `${ONYXKEYS.COLLECTION.REPORT}${iouReport.reportID}`,
            value: iouReport,
        },
        {
            onyxMethod: Onyx.METHOD.MERGE,
            key: `${ONYXKEYS.COLLECTION.REPORT_ACTIONS}${chatReport.reportID}`,
            value: {
                [reportPreviewAction.reportActionID]: reportPreviewAction,
            },
        },
        ...(shouldDeleteIOUReport
            ? [
                  {
                      onyxMethod: Onyx.METHOD.MERGE,
                      key: `${ONYXKEYS.COLLECTION.REPORT}${chatReport.reportID}`,
                      value: chatReport,
                  },
              ]
            : []),
    ];

    // STEP 6: Make the API request
    API.write(
        'DeleteMoneyRequest',
        {
            transactionID,
            reportActionID: reportAction.reportActionID,
        },
        {optimisticData, successData, failureData},
    );

    // STEP 7: Navigate the user depending on which page they are on and which resources were deleted
    if (isSingleTransactionView && shouldDeleteTransactionThread && !shouldDeleteIOUReport) {
        // Pop the deleted report screen before navigating. This prevents navigating to the Concierge chat due to the missing report.
        Navigation.goBack(ROUTES.REPORT_WITH_ID.getRoute(iouReport.reportID));
        return;
    }

    if (shouldDeleteIOUReport) {
        // Pop the deleted report screen before navigating. This prevents navigating to the Concierge chat due to the missing report.
        Navigation.goBack(ROUTES.REPORT_WITH_ID.getRoute(iouReport.chatReportID));
    }
}

/**
 * @param {Object} report
 * @param {Number} amount
 * @param {String} currency
 * @param {String} comment
 * @param {String} paymentMethodType
 * @param {String} managerID - Account ID of the person sending the money
 * @param {Object} recipient - The user receiving the money
 * @returns {Object}
 */
function getSendMoneyParams(report, amount, currency, comment, paymentMethodType, managerID, recipient) {
    const recipientEmail = OptionsListUtils.addSMSDomainIfPhoneNumber(recipient.login);
    const recipientAccountID = Number(recipient.accountID);
    const newIOUReportDetails = JSON.stringify({
        amount,
        currency,
        requestorEmail: recipientEmail,
        requestorAccountID: recipientAccountID,
        comment,
        idempotencyKey: Str.guid(),
    });

    let chatReport = report.reportID ? report : null;
    let isNewChat = false;
    if (!chatReport) {
        chatReport = ReportUtils.getChatByParticipants([recipientAccountID]);
    }
    if (!chatReport) {
        chatReport = ReportUtils.buildOptimisticChatReport([recipientAccountID]);
        isNewChat = true;
    }
    const optimisticIOUReport = ReportUtils.buildOptimisticIOUReport(recipientAccountID, managerID, amount, chatReport.reportID, currency, true);

    const optimisticTransaction = TransactionUtils.buildOptimisticTransaction(amount, currency, optimisticIOUReport.reportID, comment);
    const optimisticTransactionData = {
        onyxMethod: Onyx.METHOD.SET,
        key: `${ONYXKEYS.COLLECTION.TRANSACTION}${optimisticTransaction.transactionID}`,
        value: optimisticTransaction,
    };

    // Note: The created action must be optimistically generated before the IOU action so there's no chance that the created action appears after the IOU action in the chat
    const optimisticCreatedAction = ReportUtils.buildOptimisticCreatedReportAction(recipientEmail);
    const optimisticIOUReportAction = ReportUtils.buildOptimisticIOUReportAction(
        CONST.IOU.REPORT_ACTION_TYPE.PAY,
        amount,
        currency,
        comment,
        [recipient],
        optimisticTransaction.transactionID,
        paymentMethodType,
        optimisticIOUReport.reportID,
        false,
        true,
    );

    const reportPreviewAction = ReportUtils.buildOptimisticReportPreview(chatReport, optimisticIOUReport);

    // First, add data that will be used in all cases
    const optimisticChatReportData = {
        onyxMethod: Onyx.METHOD.MERGE,
        key: `${ONYXKEYS.COLLECTION.REPORT}${chatReport.reportID}`,
        value: {
            ...chatReport,
            lastReadTime: DateUtils.getDBTime(),
            lastVisibleActionCreated: reportPreviewAction.created,
        },
    };
    const optimisticIOUReportData = {
        onyxMethod: Onyx.METHOD.SET,
        key: `${ONYXKEYS.COLLECTION.REPORT}${optimisticIOUReport.reportID}`,
        value: {
            ...optimisticIOUReport,
            lastMessageText: optimisticIOUReportAction.message[0].text,
            lastMessageHtml: optimisticIOUReportAction.message[0].html,
        },
    };
    const optimisticIOUReportActionsData = {
        onyxMethod: Onyx.METHOD.MERGE,
        key: `${ONYXKEYS.COLLECTION.REPORT_ACTIONS}${optimisticIOUReport.reportID}`,
        value: {
            [optimisticIOUReportAction.reportActionID]: {
                ...optimisticIOUReportAction,
                pendingAction: CONST.RED_BRICK_ROAD_PENDING_ACTION.ADD,
            },
        },
    };
    const optimisticChatReportActionsData = {
        onyxMethod: Onyx.METHOD.MERGE,
        key: `${ONYXKEYS.COLLECTION.REPORT_ACTIONS}${chatReport.reportID}`,
        value: {
            [reportPreviewAction.reportActionID]: reportPreviewAction,
        },
    };

    const successData = [
        {
            onyxMethod: Onyx.METHOD.MERGE,
            key: `${ONYXKEYS.COLLECTION.REPORT_ACTIONS}${optimisticIOUReport.reportID}`,
            value: {
                [optimisticIOUReportAction.reportActionID]: {
                    pendingAction: null,
                },
            },
        },
        {
            onyxMethod: Onyx.METHOD.MERGE,
            key: `${ONYXKEYS.COLLECTION.TRANSACTION}${optimisticTransaction.transactionID}`,
            value: {pendingAction: null},
        },
        {
            onyxMethod: Onyx.METHOD.MERGE,
            key: `${ONYXKEYS.COLLECTION.REPORT_ACTIONS}${chatReport.reportID}`,
            value: {
                [reportPreviewAction.reportActionID]: {
                    pendingAction: null,
                },
            },
        },
    ];

    const failureData = [
        {
            onyxMethod: Onyx.METHOD.MERGE,
            key: `${ONYXKEYS.COLLECTION.TRANSACTION}${optimisticTransaction.transactionID}`,
            value: {
                errors: ErrorUtils.getMicroSecondOnyxError('iou.error.other'),
            },
        },
    ];

    let optimisticPersonalDetailListData = {};

    // Now, let's add the data we need just when we are creating a new chat report
    if (isNewChat) {
        // Change the method to set for new reports because it doesn't exist yet, is faster,
        // and we need the data to be available when we navigate to the chat page
        optimisticChatReportData.onyxMethod = Onyx.METHOD.SET;
        optimisticIOUReportData.onyxMethod = Onyx.METHOD.SET;

        // Set and clear pending fields on the chat report
        optimisticChatReportData.value.pendingFields = {createChat: CONST.RED_BRICK_ROAD_PENDING_ACTION.ADD};
        successData.push({
            onyxMethod: Onyx.METHOD.MERGE,
            key: optimisticChatReportData.key,
            value: {pendingFields: null},
        });
        failureData.push(
            {
                onyxMethod: Onyx.METHOD.MERGE,
                key: optimisticChatReportData.key,
                value: {
                    errorFields: {
                        createChat: ErrorUtils.getMicroSecondOnyxError('report.genericCreateReportFailureMessage'),
                    },
                },
            },
            {
                onyxMethod: Onyx.METHOD.MERGE,
                key: `${ONYXKEYS.COLLECTION.REPORT_ACTIONS}${optimisticIOUReport.reportID}`,
                value: {
                    [optimisticIOUReportAction.reportActionID]: {
                        errors: ErrorUtils.getMicroSecondOnyxError(null),
                    },
                },
            },
        );

        // Add optimistic personal details for recipient
        optimisticPersonalDetailListData = {
            onyxMethod: Onyx.METHOD.MERGE,
            key: ONYXKEYS.PERSONAL_DETAILS_LIST,
            value: {
                [recipientAccountID]: {
                    accountID: recipientAccountID,
                    avatar: UserUtils.getDefaultAvatarURL(recipient.accountID),
                    displayName: recipient.displayName || recipient.login,
                    login: recipient.login,
                },
            },
        };

        // Add an optimistic created action to the optimistic chat reportActions data
        optimisticChatReportActionsData.value[optimisticCreatedAction.reportActionID] = optimisticCreatedAction;
    } else {
        failureData.push({
            onyxMethod: Onyx.METHOD.MERGE,
            key: `${ONYXKEYS.COLLECTION.REPORT_ACTIONS}${optimisticIOUReport.reportID}`,
            value: {
                [optimisticIOUReportAction.reportActionID]: {
                    errors: ErrorUtils.getMicroSecondOnyxError('iou.error.other'),
                },
            },
        });
    }

    const optimisticData = [optimisticChatReportData, optimisticIOUReportData, optimisticChatReportActionsData, optimisticIOUReportActionsData, optimisticTransactionData];
    if (!_.isEmpty(optimisticPersonalDetailListData)) {
        optimisticData.push(optimisticPersonalDetailListData);
    }

    return {
        params: {
            iouReportID: optimisticIOUReport.reportID,
            chatReportID: chatReport.reportID,
            reportActionID: optimisticIOUReportAction.reportActionID,
            paymentMethodType,
            transactionID: optimisticTransaction.transactionID,
            newIOUReportDetails,
            createdReportActionID: isNewChat ? optimisticCreatedAction.reportActionID : 0,
            reportPreviewReportActionID: reportPreviewAction.reportActionID,
        },
        optimisticData,
        successData,
        failureData,
    };
}

/**
 * @param {Object} chatReport
 * @param {Object} iouReport
 * @param {Object} recipient
 * @param {String} paymentMethodType
 * @returns {Object}
 */
function getPayMoneyRequestParams(chatReport, iouReport, recipient, paymentMethodType) {
    const optimisticIOUReportAction = ReportUtils.buildOptimisticIOUReportAction(
        CONST.IOU.REPORT_ACTION_TYPE.PAY,
        iouReport.total,
        iouReport.currency,
        '',
        [recipient],
        '',
        paymentMethodType,
        iouReport.reportID,
        true,
    );

    // In some instances, the report preview action might not be available to the payer (only whispered to the requestor)
    // hence we need to make the updates to the action safely.
    let optimisticReportPreviewAction = null;
    const reportPreviewAction = ReportActionsUtils.getReportPreviewAction(chatReport.reportID, iouReport.reportID);
    if (reportPreviewAction) {
        optimisticReportPreviewAction = ReportUtils.updateReportPreview(iouReport, reportPreviewAction, true);
    }

    const optimisticData = [
        {
            onyxMethod: Onyx.METHOD.MERGE,
            key: `${ONYXKEYS.COLLECTION.REPORT}${chatReport.reportID}`,
            value: {
                ...chatReport,
                lastReadTime: DateUtils.getDBTime(),
                lastVisibleActionCreated: optimisticIOUReportAction.created,
                hasOutstandingIOU: false,
                hasOutstandingChildRequest: false,
                iouReportID: null,
                lastMessageText: optimisticIOUReportAction.message[0].text,
                lastMessageHtml: optimisticIOUReportAction.message[0].html,
            },
        },
        {
            onyxMethod: Onyx.METHOD.MERGE,
            key: `${ONYXKEYS.COLLECTION.REPORT_ACTIONS}${iouReport.reportID}`,
            value: {
                [optimisticIOUReportAction.reportActionID]: {
                    ...optimisticIOUReportAction,
                    pendingAction: CONST.RED_BRICK_ROAD_PENDING_ACTION.ADD,
                },
            },
        },
        {
            onyxMethod: Onyx.METHOD.MERGE,
            key: `${ONYXKEYS.COLLECTION.REPORT}${iouReport.reportID}`,
            value: {
                ...iouReport,
                lastMessageText: optimisticIOUReportAction.message[0].text,
                lastMessageHtml: optimisticIOUReportAction.message[0].html,
                hasOutstandingIOU: false,
                hasOutstandingChildRequest: false,
                statusNum: CONST.REPORT.STATUS.REIMBURSED,
            },
        },
        {
            onyxMethod: Onyx.METHOD.MERGE,
            key: ONYXKEYS.NVP_LAST_PAYMENT_METHOD,
            value: {[iouReport.policyID]: paymentMethodType},
        },
    ];

    const successData = [
        {
            onyxMethod: Onyx.METHOD.MERGE,
            key: `${ONYXKEYS.COLLECTION.REPORT_ACTIONS}${iouReport.reportID}`,
            value: {
                [optimisticIOUReportAction.reportActionID]: {
                    pendingAction: null,
                },
            },
        },
    ];

    const failureData = [
        {
            onyxMethod: Onyx.METHOD.MERGE,
            key: `${ONYXKEYS.COLLECTION.REPORT_ACTIONS}${iouReport.reportID}`,
            value: {
                [optimisticIOUReportAction.reportActionID]: {
                    errors: ErrorUtils.getMicroSecondOnyxError('iou.error.other'),
                },
            },
        },
    ];

    // In case the report preview action is loaded locally, let's update it.
    if (optimisticReportPreviewAction) {
        optimisticData.push({
            onyxMethod: Onyx.METHOD.MERGE,
            key: `${ONYXKEYS.COLLECTION.REPORT_ACTIONS}${chatReport.reportID}`,
            value: {
                [optimisticReportPreviewAction.reportActionID]: optimisticReportPreviewAction,
            },
        });
        failureData.push({
            onyxMethod: Onyx.METHOD.MERGE,
            key: `${ONYXKEYS.COLLECTION.REPORT_ACTIONS}${chatReport.reportID}`,
            value: {
                [optimisticReportPreviewAction.reportActionID]: {
                    created: optimisticReportPreviewAction.created,
                },
            },
        });
    }

    return {
        params: {
            iouReportID: iouReport.reportID,
            chatReportID: chatReport.reportID,
            reportActionID: optimisticIOUReportAction.reportActionID,
            paymentMethodType,
        },
        optimisticData,
        successData,
        failureData,
    };
}

/**
 * @param {Object} report
 * @param {Number} amount
 * @param {String} currency
 * @param {String} comment
 * @param {String} managerID - Account ID of the person sending the money
 * @param {Object} recipient - The user receiving the money
 */
function sendMoneyElsewhere(report, amount, currency, comment, managerID, recipient) {
    const {params, optimisticData, successData, failureData} = getSendMoneyParams(report, amount, currency, comment, CONST.IOU.PAYMENT_TYPE.ELSEWHERE, managerID, recipient);

    API.write('SendMoneyElsewhere', params, {optimisticData, successData, failureData});

    resetMoneyRequestInfo();
    Navigation.dismissModal(params.chatReportID);
    Report.notifyNewAction(params.chatReportID, managerID);
}

/**
 * @param {Object} report
 * @param {Number} amount
 * @param {String} currency
 * @param {String} comment
 * @param {String} managerID - Account ID of the person sending the money
 * @param {Object} recipient - The user receiving the money
 */
function sendMoneyWithWallet(report, amount, currency, comment, managerID, recipient) {
    const {params, optimisticData, successData, failureData} = getSendMoneyParams(report, amount, currency, comment, CONST.IOU.PAYMENT_TYPE.EXPENSIFY, managerID, recipient);

    API.write('SendMoneyWithWallet', params, {optimisticData, successData, failureData});

    resetMoneyRequestInfo();
    Navigation.dismissModal(params.chatReportID);
    Report.notifyNewAction(params.chatReportID, managerID);
}

function approveMoneyRequest(expenseReport) {
    const optimisticApprovedReportAction = ReportUtils.buildOptimisticApprovedReportAction(expenseReport.total, expenseReport.currency, expenseReport.reportID);

    const optimisticReportActionsData = {
        onyxMethod: Onyx.METHOD.MERGE,
        key: `${ONYXKEYS.COLLECTION.REPORT_ACTIONS}${expenseReport.reportID}`,
        value: {
            [optimisticApprovedReportAction.reportActionID]: {
                ...optimisticApprovedReportAction,
                pendingAction: CONST.RED_BRICK_ROAD_PENDING_ACTION.ADD,
            },
        },
    };
    const optimisticIOUReportData = {
        onyxMethod: Onyx.METHOD.MERGE,
        key: `${ONYXKEYS.COLLECTION.REPORT}${expenseReport.reportID}`,
        value: {
            ...expenseReport,
            lastMessageText: optimisticApprovedReportAction.message[0].text,
            lastMessageHtml: optimisticApprovedReportAction.message[0].html,
            stateNum: CONST.REPORT.STATE_NUM.SUBMITTED,
            statusNum: CONST.REPORT.STATUS.APPROVED,
        },
    };
    const optimisticData = [optimisticIOUReportData, optimisticReportActionsData];

    const successData = [
        {
            onyxMethod: Onyx.METHOD.MERGE,
            key: `${ONYXKEYS.COLLECTION.REPORT_ACTIONS}${expenseReport.reportID}`,
            value: {
                [optimisticApprovedReportAction.reportActionID]: {
                    pendingAction: null,
                },
            },
        },
    ];

    const failureData = [
        {
            onyxMethod: Onyx.METHOD.MERGE,
            key: `${ONYXKEYS.COLLECTION.REPORT_ACTIONS}${expenseReport.reportID}`,
            value: {
                [expenseReport.reportActionID]: {
                    errors: ErrorUtils.getMicroSecondOnyxError('iou.error.other'),
                },
            },
        },
    ];

    API.write('ApproveMoneyRequest', {reportID: expenseReport.reportID, approvedReportActionID: optimisticApprovedReportAction.reportActionID}, {optimisticData, successData, failureData});
}

/**
 * @param {Object} expenseReport
 */
function submitReport(expenseReport) {
    const optimisticSubmittedReportAction = ReportUtils.buildOptimisticSubmittedReportAction(expenseReport.total, expenseReport.currency, expenseReport.reportID);

    const optimisticReportActionsData = {
        onyxMethod: Onyx.METHOD.MERGE,
        key: `${ONYXKEYS.COLLECTION.REPORT_ACTIONS}${expenseReport.reportID}`,
        value: {
            [optimisticSubmittedReportAction.reportActionID]: {
                ...optimisticSubmittedReportAction,
                pendingAction: CONST.RED_BRICK_ROAD_PENDING_ACTION.ADD,
            },
        },
    };
    const optimisticIOUReportData = {
        onyxMethod: Onyx.METHOD.MERGE,
        key: `${ONYXKEYS.COLLECTION.REPORT}${expenseReport.reportID}`,
        value: {
            ...expenseReport,
            lastMessageText: optimisticSubmittedReportAction.message[0].text,
            lastMessageHtml: optimisticSubmittedReportAction.message[0].html,
            state: CONST.REPORT.STATE.SUBMITTED,
            stateNum: CONST.REPORT.STATE_NUM.PROCESSING,
            statusNum: CONST.REPORT.STATUS.SUBMITTED,
        },
    };
    const optimisticData = [optimisticIOUReportData, optimisticReportActionsData];

    const successData = [
        {
            onyxMethod: Onyx.METHOD.MERGE,
            key: `${ONYXKEYS.COLLECTION.REPORT_ACTIONS}${expenseReport.reportID}`,
            value: {
                [optimisticSubmittedReportAction.reportActionID]: {
                    pendingAction: null,
                },
            },
        },
    ];

    const failureData = [
        {
            onyxMethod: Onyx.METHOD.MERGE,
            key: `${ONYXKEYS.COLLECTION.REPORT_ACTIONS}${expenseReport.reportID}`,
            value: {
                [expenseReport.reportActionID]: {
                    errors: ErrorUtils.getMicroSecondOnyxError('iou.error.other'),
                },
            },
        },
        {
            onyxMethod: Onyx.METHOD.MERGE,
            key: `${ONYXKEYS.COLLECTION.REPORT}${expenseReport.reportID}`,
            value: {
                statusNum: CONST.REPORT.STATUS.OPEN,
                stateNum: CONST.REPORT.STATE_NUM.OPEN,
            },
        },
    ];

    API.write(
        'SubmitReport',
        {
            reportID: expenseReport.reportID,
            managerAccountID: expenseReport.managerID,
            reportActionID: optimisticSubmittedReportAction.reportActionID,
        },
        {optimisticData, successData, failureData},
    );
}

/**
 * @param {String} paymentType
 * @param {Object} chatReport
 * @param {Object} iouReport
 * @param {String} reimbursementBankAccountState
 */
function payMoneyRequest(paymentType, chatReport, iouReport) {
    const recipient = {accountID: iouReport.ownerAccountID};
    const {params, optimisticData, successData, failureData} = getPayMoneyRequestParams(chatReport, iouReport, recipient, paymentType);

    // For now we need to call the PayMoneyRequestWithWallet API since PayMoneyRequest was not updated to work with
    // Expensify Wallets.
    const apiCommand = paymentType === CONST.IOU.PAYMENT_TYPE.EXPENSIFY ? 'PayMoneyRequestWithWallet' : 'PayMoneyRequest';

    API.write(apiCommand, params, {optimisticData, successData, failureData});
    Navigation.dismissModal(chatReport.reportID);
}

function detachReceipt(transactionID) {
    const transaction = allTransactions[`${ONYXKEYS.COLLECTION.TRANSACTION}${transactionID}`] || {};
    const newTransaction = {...transaction, filename: '', receipt: {}};

    const optimisticData = [
        {
            onyxMethod: Onyx.METHOD.SET,
            key: `${ONYXKEYS.COLLECTION.TRANSACTION}${transactionID}`,
            value: newTransaction,
        },
    ];

    const failureData = [
        {
            onyxMethod: Onyx.METHOD.MERGE,
            key: `${ONYXKEYS.COLLECTION.TRANSACTION}${transactionID}`,
            value: transaction,
        },
    ];

    API.write('DetachReceipt', {transactionID}, {optimisticData, failureData});
}

/**
 * @param {String} transactionID
 * @param {Object} receipt
 * @param {String} filePath
 */
function replaceReceipt(transactionID, receipt, filePath) {
    const transaction = lodashGet(allTransactions, 'transactionID', {});
    const oldReceipt = lodashGet(transaction, 'receipt', {});

    const optimisticData = [
        {
            onyxMethod: Onyx.METHOD.MERGE,
            key: `${ONYXKEYS.COLLECTION.TRANSACTION}${transactionID}`,
            value: {
                receipt: {
                    source: filePath,
                    state: CONST.IOU.RECEIPT_STATE.OPEN,
                },
                filename: receipt.name,
            },
        },
    ];

    const failureData = [
        {
            onyxMethod: Onyx.METHOD.MERGE,
            key: `${ONYXKEYS.COLLECTION.TRANSACTION}${transactionID}`,
            value: {
                receipt: oldReceipt,
                filename: transaction.filename,
            },
        },
    ];

    API.write('ReplaceReceipt', {transactionID, receipt}, {optimisticData, failureData});
}

/**
 * Initialize money request info and navigate to the MoneyRequest page
 * @param {String} iouType
 * @param {String} reportID
 */
function startMoneyRequest(iouType, reportID = '') {
    resetMoneyRequestInfo(`${iouType}${reportID}`);
    Navigation.navigate(ROUTES.MONEY_REQUEST.getRoute(iouType, reportID));
}

/**
 * @param {String} id
 */
function setMoneyRequestId(id) {
    Onyx.merge(ONYXKEYS.IOU, {id});
}

/**
 * @param {Number} amount
 */
function setMoneyRequestAmount(amount) {
    Onyx.merge(ONYXKEYS.IOU, {amount});
}

/**
 * @param {String} created
 */
function setMoneyRequestCreated(created) {
    Onyx.merge(ONYXKEYS.IOU, {created});
}

/**
 * @param {String} currency
 */
function setMoneyRequestCurrency(currency) {
    Onyx.merge(ONYXKEYS.IOU, {currency});
}

/**
 * @param {String} comment
 */
function setMoneyRequestDescription(comment) {
    Onyx.merge(ONYXKEYS.IOU, {comment: comment.trim()});
}

/**
 * @param {String} merchant
 */
function setMoneyRequestMerchant(merchant) {
    Onyx.merge(ONYXKEYS.IOU, {merchant: merchant.trim()});
}

/**
 * @param {String} category
 */
function setMoneyRequestCategory(category) {
    Onyx.merge(ONYXKEYS.IOU, {category});
}

function resetMoneyRequestCategory() {
    Onyx.merge(ONYXKEYS.IOU, {category: ''});
}

/*
 * @param {String} tag
 */
function setMoneyRequestTag(tag) {
    Onyx.merge(ONYXKEYS.IOU, {tag});
}

function resetMoneyRequestTag() {
    Onyx.merge(ONYXKEYS.IOU, {tag: ''});
}

/**
 * @param {Boolean} billable
 */
function setMoneyRequestBillable(billable) {
    Onyx.merge(ONYXKEYS.IOU, {billable});
}

/**
 * @param {Object[]} participants
 * @param {Boolean} isSplitRequest
 */
function setMoneyRequestParticipants(participants, isSplitRequest) {
    Onyx.merge(ONYXKEYS.IOU, {participants, isSplitRequest});
}

/**
 * @param {String} receiptPath
 * @param {String} receiptFilename
 */
function setMoneyRequestReceipt(receiptPath, receiptFilename) {
    Onyx.merge(ONYXKEYS.IOU, {receiptPath, receiptFilename, merchant: ''});
}

function setUpDistanceTransaction() {
    const transactionID = NumberUtils.rand64();
    Onyx.merge(`${ONYXKEYS.COLLECTION.TRANSACTION}${transactionID}`, {
        transactionID,
        comment: {type: CONST.TRANSACTION.TYPE.CUSTOM_UNIT, customUnit: {name: CONST.CUSTOM_UNITS.NAME_DISTANCE}},
    });
    Onyx.merge(ONYXKEYS.IOU, {transactionID});
}

/**
 * Navigates to the next IOU page based on where the IOU request was started
 *
 * @param {Object} iou
 * @param {String} iouType
 * @param {Object} report
 * @param {String} report.reportID
 * @param {String} path
 */
function navigateToNextPage(iou, iouType, report, path = '') {
    const moneyRequestID = `${iouType}${report.reportID || ''}`;
    const shouldReset = iou.id !== moneyRequestID;

    // If the money request ID in Onyx does not match the ID from params, we want to start a new request
    // with the ID from params. We need to clear the participants in case the new request is initiated from FAB.
    if (shouldReset) {
        resetMoneyRequestInfo(moneyRequestID);
    }

    // If we're adding a receipt, that means the user came from the confirmation page and we need to navigate back to it.
    if (path.slice(1) === ROUTES.MONEY_REQUEST_RECEIPT.getRoute(iouType, report.reportID)) {
        Navigation.navigate(ROUTES.MONEY_REQUEST_CONFIRMATION.getRoute(iouType, report.reportID));
        return;
    }

    // If a request is initiated on a report, skip the participants selection step and navigate to the confirmation page.
    if (report.reportID) {
        // If the report is iou or expense report, we should get the chat report to set participant for request money
        const chatReport = ReportUtils.isMoneyRequestReport(report) ? ReportUtils.getReport(report.chatReportID) : report;
        // Reinitialize the participants when the money request ID in Onyx does not match the ID from params
        if (_.isEmpty(iou.participants) || shouldReset) {
            const currentUserAccountID = currentUserPersonalDetails.accountID;
            const participants = ReportUtils.isPolicyExpenseChat(chatReport)
                ? [{reportID: chatReport.reportID, isPolicyExpenseChat: true, selected: true}]
                : _.chain(chatReport.participantAccountIDs)
                      .filter((accountID) => currentUserAccountID !== accountID)
                      .map((accountID) => ({accountID, selected: true}))
                      .value();
            setMoneyRequestParticipants(participants);
            resetMoneyRequestCategory();
            resetMoneyRequestTag();
        }
        Navigation.navigate(ROUTES.MONEY_REQUEST_CONFIRMATION.getRoute(iouType, report.reportID));
        return;
    }
    Navigation.navigate(ROUTES.MONEY_REQUEST_PARTICIPANTS.getRoute(iouType));
}

/**
 *  When the money request or split bill creation flow is initialized via FAB, the reportID is not passed as a navigation
 * parameter.
 * Gets a report id from the first participant of the IOU object stored in Onyx.
 * @param {Object} iou
 * @param {Array} iou.participants
 * @param {Object} route
 * @param {Object} route.params
 * @param {String} [route.params.reportID]
 * @returns {String}
 */
function getIOUReportID(iou, route) {
    return lodashGet(route, 'params.reportID') || lodashGet(iou, 'participants.0.reportID', '');
}

export {
    createDistanceRequest,
    deleteMoneyRequest,
    splitBill,
    splitBillAndOpenReport,
    setDraftSplitTransaction,
    startSplitBill,
    completeSplitBill,
    requestMoney,
    sendMoneyElsewhere,
    approveMoneyRequest,
    submitReport,
    payMoneyRequest,
    sendMoneyWithWallet,
    startMoneyRequest,
    resetMoneyRequestInfo,
    setMoneyRequestId,
    setMoneyRequestAmount,
    setMoneyRequestCreated,
    setMoneyRequestCurrency,
    setMoneyRequestDescription,
    setMoneyRequestMerchant,
    setMoneyRequestCategory,
    resetMoneyRequestCategory,
    setMoneyRequestTag,
    resetMoneyRequestTag,
    setMoneyRequestBillable,
    setMoneyRequestParticipants,
    setMoneyRequestReceipt,
    setUpDistanceTransaction,
    navigateToNextPage,
<<<<<<< HEAD
    updateDistanceRequest,
    updateMoneyRequestDate,
=======
>>>>>>> 2c001042
    replaceReceipt,
    detachReceipt,
    getIOUReportID,
    editMoneyRequest,
};<|MERGE_RESOLUTION|>--- conflicted
+++ resolved
@@ -686,11 +686,7 @@
  *                      // This setting is necessary while the UpdateDistanceRequest API is refactored to be fully 1:1:1 in https://github.com/Expensify/App/issues/28358
  * @returns {object}
  */
-<<<<<<< HEAD
 function getUpdateMoneyRequestParams(transactionID, transactionThreadReportID, transactionChanges, onlyIncludeChangedFields) {
-=======
-function editDistanceMoneyRequest(transactionID, transactionThreadReportID, transactionChanges) {
->>>>>>> 2c001042
     const optimisticData = [];
     const successData = [];
     const failureData = [];
@@ -3047,11 +3043,8 @@
     setMoneyRequestReceipt,
     setUpDistanceTransaction,
     navigateToNextPage,
-<<<<<<< HEAD
     updateDistanceRequest,
     updateMoneyRequestDate,
-=======
->>>>>>> 2c001042
     replaceReceipt,
     detachReceipt,
     getIOUReportID,
