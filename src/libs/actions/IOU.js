--- conflicted
+++ resolved
@@ -80,16 +80,12 @@
             );
         }
     } else {
-<<<<<<< HEAD
         moneyRequestReport = isPolicyExpenseChat
-            ? ReportUtils.buildOptimisticExpenseReport(chatReport.reportID, chatReport.policyID, payeeEmail, amount, currency, preferredLocale)
-            : ReportUtils.buildOptimisticIOUReport(payeeEmail, payerEmail, amount, chatReport.reportID, currency, preferredLocale);
-=======
-        iouReport = ReportUtils.buildOptimisticIOUReport(recipientEmail, debtorEmail, amount, chatReport.reportID, currency);
->>>>>>> 3585329e
+            ? ReportUtils.buildOptimisticExpenseReport(chatReport.reportID, chatReport.policyID, payeeEmail, amount, currency)
+            : ReportUtils.buildOptimisticIOUReport(payeeEmail, payerEmail, amount, chatReport.reportID, currency);
     }
 
-    const optimisticTransaction = TransactionUtils.buildOptimisticTransaction(amount, currency, iouReport.reportID, comment);
+    const optimisticTransaction = TransactionUtils.buildOptimisticTransaction(amount, currency, moneyRequestReport.reportID, comment);
     const optimisticTransactionData = {
         onyxMethod: Onyx.METHOD.SET,
         key: `${ONYXKEYS.COLLECTION.TRANSACTION}${optimisticTransaction.transactionID}`,
@@ -140,15 +136,9 @@
     };
 
     const optimisticIOUReportData = {
-<<<<<<< HEAD
-        onyxMethod: chatReport.hasOutstandingIOU ? CONST.ONYX.METHOD.MERGE : CONST.ONYX.METHOD.SET,
+        onyxMethod: chatReport.hasOutstandingIOU ? Onyx.METHOD.MERGE : Onyx.METHOD.SET,
         key: `${ONYXKEYS.COLLECTION.REPORT}${moneyRequestReport.reportID}`,
         value: moneyRequestReport,
-=======
-        onyxMethod: chatReport.hasOutstandingIOU ? Onyx.METHOD.MERGE : Onyx.METHOD.SET,
-        key: `${ONYXKEYS.COLLECTION.REPORT}${iouReport.reportID}`,
-        value: iouReport,
->>>>>>> 3585329e
     };
 
     const optimisticReportActionsData = {
