--- conflicted
+++ resolved
@@ -11827,9 +11827,7 @@
     canSubmitReport,
     submitPerDiemExpense,
     calculateDiffAmount,
-<<<<<<< HEAD
     computePerDiemExpenseAmount,
-=======
     initSplitExpense,
     addSplitExpenseField,
     updateSplitExpenseAmountField,
@@ -11837,7 +11835,6 @@
     initDraftSplitExpenseDataForEdit,
     removeSplitExpenseField,
     updateSplitExpenseField,
->>>>>>> 9b2611c9
     reopenReport,
     retractReport,
 };
