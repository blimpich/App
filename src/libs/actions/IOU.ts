--- conflicted
+++ resolved
@@ -6493,13 +6493,8 @@
             onyxMethod: Onyx.METHOD.MERGE,
             key: `${ONYXKEYS.COLLECTION.REPORT_ACTIONS}${expenseReport.reportID}`,
             value: {
-<<<<<<< HEAD
-                [optimisticReportAction.reportActionID ?? '']: {
+                [optimisticReportAction.reportActionID ?? '-1']: {
                     errors: ErrorUtils.getMicroSecondOnyxErrorWithTranslationKey('iou.error.other'),
-=======
-                [optimisticReportAction.reportActionID ?? '-1']: {
-                    errors: ErrorUtils.getMicroSecondOnyxError('iou.error.other'),
->>>>>>> d1e5a9ef
                 },
             },
         },
