import {format} from 'date-fns';
import {fastMerge, Str} from 'expensify-common';
import {InteractionManager} from 'react-native';
import type {NullishDeep, OnyxCollection, OnyxEntry, OnyxInputValue, OnyxUpdate} from 'react-native-onyx';
import Onyx from 'react-native-onyx';
import type {PartialDeep, SetRequired, ValueOf} from 'type-fest';
import ReceiptGeneric from '@assets/images/receipt-generic.png';
import type {PaymentMethod} from '@components/KYCWall/types';
import * as API from '@libs/API';
import type {
    ApproveMoneyRequestParams,
    CategorizeTrackedExpenseParams as CategorizeTrackedExpenseApiParams,
    CompleteSplitBillParams,
    CreateDistanceRequestParams,
    CreatePerDiemRequestParams,
    CreateWorkspaceParams,
    DeleteMoneyRequestParams,
    DetachReceiptParams,
    HoldMoneyRequestParams,
    MergeDuplicatesParams,
    PayInvoiceParams,
    PayMoneyRequestParams,
    ReopenReportParams,
    ReplaceReceiptParams,
    RequestMoneyParams,
    ResolveDuplicatesParams,
    SendInvoiceParams,
    SendMoneyParams,
    SetNameValuePairParams,
    ShareTrackedExpenseParams,
    SplitBillParams,
    StartSplitBillParams,
    SubmitReportParams,
    TrackExpenseParams,
    UnapproveExpenseReportParams,
    UpdateMoneyRequestParams,
} from '@libs/API/parameters';
import {WRITE_COMMANDS} from '@libs/API/types';
import {convertAmountToDisplayString, convertToDisplayString} from '@libs/CurrencyUtils';
import DateUtils from '@libs/DateUtils';
import DistanceRequestUtils from '@libs/DistanceRequestUtils';
import {getMicroSecondOnyxErrorObject, getMicroSecondOnyxErrorWithTranslationKey} from '@libs/ErrorUtils';
import {readFileAsync} from '@libs/fileDownload/FileUtils';
import GoogleTagManager from '@libs/GoogleTagManager';
import {
    calculateAmount as calculateIOUAmount,
    formatCurrentUserToAttendee,
    isMovingTransactionFromTrackExpense as isMovingTransactionFromTrackExpenseIOUUtils,
    navigateToStartMoneyRequestStep,
    updateIOUOwnerAndTotal,
} from '@libs/IOUUtils';
import isFileUploadable from '@libs/isFileUploadable';
import {formatPhoneNumber} from '@libs/LocalePhoneNumber';
import * as Localize from '@libs/Localize';
import Log from '@libs/Log';
import isSearchTopmostFullScreenRoute from '@libs/Navigation/helpers/isSearchTopmostFullScreenRoute';
import Navigation from '@libs/Navigation/Navigation';
import {buildNextStep} from '@libs/NextStepUtils';
import {rand64} from '@libs/NumberUtils';
import {getManagerMcTestParticipant, getPersonalDetailsForAccountIDs} from '@libs/OptionsListUtils';
import {getCustomUnitID} from '@libs/PerDiemRequestUtils';
import Performance from '@libs/Performance';
import Permissions from '@libs/Permissions';
import {getAccountIDsByLogins} from '@libs/PersonalDetailsUtils';
import {addSMSDomainIfPhoneNumber} from '@libs/PhoneNumber';
import {
    getCorrectedAutoReportingFrequency,
    getMemberAccountIDsForWorkspace,
    getPerDiemCustomUnit,
    getPersonalPolicy,
    getPolicy,
    getSubmitToAccountID,
    hasDependentTags,
    isControlPolicy,
    isPaidGroupPolicy,
    isPolicyAdmin,
    isSubmitAndClose,
} from '@libs/PolicyUtils';
import {
    getAllReportActions,
    getIOUActionForReportID,
    getIOUReportIDFromReportActionPreview,
    getLastVisibleAction,
    getLastVisibleMessage,
    getOriginalMessage,
    getReportAction,
    getReportActionHtml,
    getReportActionMessage,
    getReportActionText,
    getTrackExpenseActionableWhisper,
    isActionableTrackExpense,
    isCreatedAction,
    isMoneyRequestAction,
    isReportPreviewAction,
} from '@libs/ReportActionsUtils';
import type {OptimisticChatReport, OptimisticCreatedReportAction, OptimisticIOUReportAction, OptionData, TransactionDetails} from '@libs/ReportUtils';
import {
    buildOptimisticActionableTrackExpenseWhisper,
    buildOptimisticAddCommentReportAction,
    buildOptimisticApprovedReportAction,
    buildOptimisticCancelPaymentReportAction,
    buildOptimisticChatReport,
    buildOptimisticCreatedReportAction,
    buildOptimisticDetachReceipt,
    buildOptimisticDismissedViolationReportAction,
    buildOptimisticExpenseReport,
    buildOptimisticHoldReportAction,
    buildOptimisticHoldReportActionComment,
    buildOptimisticInvoiceReport,
    buildOptimisticIOUReport,
    buildOptimisticIOUReportAction,
    buildOptimisticModifiedExpenseReportAction,
    buildOptimisticMoneyRequestEntities,
    buildOptimisticMovedTransactionAction,
    buildOptimisticReopenedReportAction,
    buildOptimisticReportPreview,
    buildOptimisticResolvedDuplicatesReportAction,
    buildOptimisticSubmittedReportAction,
    buildOptimisticUnapprovedReportAction,
    buildOptimisticUnHoldReportAction,
    buildTransactionThread,
    canBeAutoReimbursed,
    canUserPerformWriteAction as canUserPerformWriteActionReportUtils,
    generateReportID,
    getAllHeldTransactions as getAllHeldTransactionsReportUtils,
    getAllPolicyReports,
    getApprovalChain,
    getChatByParticipants,
    getDisplayedReportID,
    getInvoiceChatByParticipants,
    getMoneyRequestSpendBreakdown,
    getOptimisticDataForParentReportAction,
    getOutstandingChildRequest,
    getParsedComment,
    getPersonalDetailsForAccountID,
    getReportNotificationPreference,
    getReportOrDraftReport,
    getReportTransactions,
    getTransactionDetails,
    hasHeldExpenses as hasHeldExpensesReportUtils,
    hasNonReimbursableTransactions as hasNonReimbursableTransactionsReportUtils,
    isArchivedReport,
    isClosedReport as isClosedReportUtil,
    isDraftReport,
    isExpenseReport,
    isIndividualInvoiceRoom,
    isInvoiceReport as isInvoiceReportReportUtils,
    isInvoiceRoom,
    isMoneyRequestReport as isMoneyRequestReportReportUtils,
    isOneOnOneChat,
    isOneTransactionThread,
    isOpenExpenseReport as isOpenExpenseReportReportUtils,
    isOpenInvoiceReport as isOpenInvoiceReportReportUtils,
    isOptimisticPersonalDetail,
    isPayAtEndExpenseReport as isPayAtEndExpenseReportReportUtils,
    isPayer as isPayerReportUtils,
    isPolicyExpenseChat as isPolicyExpenseChatReportUtil,
    isReportApproved,
    isReportManager,
    isSelectedManagerMcTest,
    isSelfDM,
    isSettled,
    isTestTransactionReport,
    isTrackExpenseReport,
    prepareOnboardingOnyxData,
    shouldCreateNewMoneyRequestReport as shouldCreateNewMoneyRequestReportReportUtils,
    updateReportPreview,
} from '@libs/ReportUtils';
import {buildCannedSearchQuery, getCurrentSearchQueryJSON} from '@libs/SearchQueryUtils';
import {getSession} from '@libs/SessionUtils';
import playSound, {SOUNDS} from '@libs/Sound';
import {shouldRestrictUserBillableActions} from '@libs/SubscriptionUtils';
import {
    allHavePendingRTERViolation,
    buildOptimisticTransaction,
    getAmount,
    getCategoryTaxCodeAndAmount,
    getCurrency,
    getDistanceInMeters,
    getMerchant,
    getUpdatedTransaction,
    hasAnyTransactionWithoutRTERViolation,
    hasDuplicateTransactions,
    hasReceipt as hasReceiptTransactionUtils,
    isAmountMissing,
    isCustomUnitRateIDForP2P,
    isDistanceRequest as isDistanceRequestTransactionUtils,
    isDuplicate,
    isExpensifyCardTransaction,
    isFetchingWaypointsFromServer,
    isOnHold,
    isPartialMerchant,
    isPending,
    isPendingCardOrScanningTransaction,
    isPerDiemRequest as isPerDiemRequestTransactionUtils,
    isReceiptBeingScanned as isReceiptBeingScannedTransactionUtils,
    isScanRequest as isScanRequestTransactionUtils,
    removeSettledAndApprovedTransactions,
} from '@libs/TransactionUtils';
import ViolationsUtils from '@libs/Violations/ViolationsUtils';
import type {IOUAction, IOUActionParams, IOUType} from '@src/CONST';
import CONST from '@src/CONST';
import ONYXKEYS from '@src/ONYXKEYS';
import ROUTES from '@src/ROUTES';
import type {Route} from '@src/ROUTES';
import type * as OnyxTypes from '@src/types/onyx';
import type {Accountant, Attendee, Participant, Split} from '@src/types/onyx/IOU';
import type {ErrorFields, Errors} from '@src/types/onyx/OnyxCommon';
import type {PaymentMethodType} from '@src/types/onyx/OriginalMessage';
import type {QuickActionName} from '@src/types/onyx/QuickAction';
import type {InvoiceReceiver, InvoiceReceiverType} from '@src/types/onyx/Report';
import type ReportAction from '@src/types/onyx/ReportAction';
import type {OnyxData} from '@src/types/onyx/Request';
import type {SearchDataTypes, SearchPolicy, SearchReport, SearchTransaction} from '@src/types/onyx/SearchResults';
import type {Comment, Receipt, ReceiptSource, Routes, SplitShares, TransactionChanges, TransactionCustomUnit, WaypointCollection} from '@src/types/onyx/Transaction';
import {isEmptyObject} from '@src/types/utils/EmptyObject';
import {clearByKey as clearPdfByOnyxKey} from './CachedPDFPaths';
import {buildOptimisticPolicyRecentlyUsedCategories} from './Policy/Category';
import {buildAddMembersToWorkspaceOnyxData, buildUpdateWorkspaceMembersRoleOnyxData} from './Policy/Member';
import {buildOptimisticPolicyRecentlyUsedDestinations} from './Policy/PerDiem';
import {buildOptimisticRecentlyUsedCurrencies, buildPolicyData, generatePolicyID} from './Policy/Policy';
import {buildOptimisticPolicyRecentlyUsedTags} from './Policy/Tag';
import type {GuidedSetupData} from './Report';
import {buildInviteToRoomOnyxData, completeOnboarding, getCurrentUserAccountID, notifyNewAction} from './Report';
import {clearAllRelatedReportActionErrors} from './ReportActions';
import {getRecentWaypoints, sanitizeRecentWaypoints} from './Transaction';
import {removeDraftTransaction, removeDraftTransactions} from './TransactionEdit';

type IOURequestType = ValueOf<typeof CONST.IOU.REQUEST_TYPE>;

type OneOnOneIOUReport = OnyxTypes.Report | undefined | null;

type BaseTransactionParams = {
    amount: number;
    currency: string;
    created: string;
    merchant: string;
    comment: string;
    category?: string;
    tag?: string;
    taxCode?: string;
    taxAmount?: number;
    billable?: boolean;
    customUnitRateID?: string;
};

type MoneyRequestInformation = {
    payerAccountID: number;
    payerEmail: string;
    iouReport: OnyxTypes.Report;
    chatReport: OnyxTypes.Report;
    transaction: OnyxTypes.Transaction;
    iouAction: OptimisticIOUReportAction;
    createdChatReportActionID?: string;
    createdIOUReportActionID?: string;
    reportPreviewAction: OnyxTypes.ReportAction;
    transactionThreadReportID?: string;
    createdReportActionIDForThread: string | undefined;
    onyxData: OnyxData;
    billable?: boolean;
};

type TrackExpenseInformation = {
    createdWorkspaceParams?: CreateWorkspaceParams;
    iouReport?: OnyxTypes.Report;
    chatReport: OnyxTypes.Report;
    transaction: OnyxTypes.Transaction;
    iouAction: OptimisticIOUReportAction;
    createdChatReportActionID?: string;
    createdIOUReportActionID?: string;
    reportPreviewAction?: OnyxTypes.ReportAction;
    transactionThreadReportID: string;
    createdReportActionIDForThread: string | undefined;
    actionableWhisperReportActionIDParam?: string;
    onyxData: OnyxData;
};

type TrackedExpenseTransactionParams = Omit<BaseTransactionParams, 'taxCode' | 'taxAmount'> & {
    waypoints?: string;
    transactionID: string | undefined;
    receipt?: Receipt;
    taxCode: string;
    taxAmount: number;
    attendees?: Attendee[];
};

type TrackedExpensePolicyParams = {
    policyID: string | undefined;
    isDraftPolicy?: boolean;
};
type TrackedExpenseReportInformation = {
    moneyRequestPreviewReportActionID: string | undefined;
    moneyRequestReportID: string | undefined;
    moneyRequestCreatedReportActionID: string | undefined;
    actionableWhisperReportActionID: string | undefined;
    linkedTrackedExpenseReportAction: OnyxTypes.ReportAction;
    linkedTrackedExpenseReportID: string;
    transactionThreadReportID: string | undefined;
    reportPreviewReportActionID: string | undefined;
    chatReportID: string | undefined;
};
type TrackedExpenseParams = {
    onyxData?: OnyxData;
    reportInformation: TrackedExpenseReportInformation;
    transactionParams: TrackedExpenseTransactionParams;
    policyParams: TrackedExpensePolicyParams;
    createdWorkspaceParams?: CreateWorkspaceParams;
    accountantParams?: TrackExpenseAccountantParams;
};

type SendInvoiceInformation = {
    senderWorkspaceID: string | undefined;
    receiver: Partial<OnyxTypes.PersonalDetails>;
    invoiceRoom: OnyxTypes.Report;
    createdChatReportActionID: string;
    invoiceReportID: string;
    reportPreviewReportActionID: string;
    transactionID: string;
    transactionThreadReportID: string;
    createdIOUReportActionID: string;
    createdReportActionIDForThread: string | undefined;
    reportActionID: string;
    onyxData: OnyxData;
};

type SplitData = {
    chatReportID: string;
    transactionID: string;
    reportActionID: string;
    policyID?: string;
    createdReportActionID?: string;
    chatType?: string;
};

type SplitsAndOnyxData = {
    splitData: SplitData;
    splits: Split[];
    onyxData: OnyxData;
};

type UpdateMoneyRequestData = {
    params: UpdateMoneyRequestParams;
    onyxData: OnyxData;
};

type PayMoneyRequestData = {
    params: PayMoneyRequestParams & Partial<PayInvoiceParams>;
    optimisticData: OnyxUpdate[];
    successData: OnyxUpdate[];
    failureData: OnyxUpdate[];
};

type SendMoneyParamsData = {
    params: SendMoneyParams;
    optimisticData: OnyxUpdate[];
    successData: OnyxUpdate[];
    failureData: OnyxUpdate[];
};

type GPSPoint = {
    lat: number;
    long: number;
};

type RequestMoneyTransactionParams = Omit<BaseTransactionParams, 'comment'> & {
    attendees?: Attendee[];
    actionableWhisperReportActionID?: string;
    linkedTrackedExpenseReportAction?: OnyxTypes.ReportAction;
    linkedTrackedExpenseReportID?: string;
    receipt?: Receipt;
    waypoints?: WaypointCollection;
    comment?: string;
    isTestDrive?: boolean;
};

type PerDiemExpenseTransactionParams = Omit<BaseTransactionParams, 'amount' | 'merchant' | 'customUnitRateID' | 'taxAmount' | 'taxCode' | 'comment'> & {
    attendees?: Attendee[];
    customUnit: TransactionCustomUnit;
    comment?: string;
};

type BasePolicyParams = {
    policy?: OnyxEntry<OnyxTypes.Policy>;
    policyTagList?: OnyxEntry<OnyxTypes.PolicyTagLists>;
    policyCategories?: OnyxEntry<OnyxTypes.PolicyCategories>;
};

type RequestMoneyParticipantParams = {
    payeeEmail: string | undefined;
    payeeAccountID: number;
    participant: Participant;
};

type PerDiemExpenseInformation = {
    report: OnyxEntry<OnyxTypes.Report>;
    participantParams: RequestMoneyParticipantParams;
    policyParams?: BasePolicyParams;
    transactionParams: PerDiemExpenseTransactionParams;
};

type PerDiemExpenseInformationParams = {
    parentChatReport: OnyxEntry<OnyxTypes.Report>;
    transactionParams: PerDiemExpenseTransactionParams;
    participantParams: RequestMoneyParticipantParams;
    policyParams?: BasePolicyParams;
    moneyRequestReportID?: string;
};

type RequestMoneyInformation = {
    report: OnyxEntry<OnyxTypes.Report>;
    participantParams: RequestMoneyParticipantParams;
    policyParams?: BasePolicyParams;
    gpsPoints?: GPSPoint;
    action?: IOUAction;
    reimbursible?: boolean;
    transactionParams: RequestMoneyTransactionParams;
    isRetry?: boolean;
    shouldPlaySound?: boolean;
    shouldHandleNavigation?: boolean;
    backToReport?: string;
};

type MoneyRequestInformationParams = {
    parentChatReport: OnyxEntry<OnyxTypes.Report>;
    transactionParams: RequestMoneyTransactionParams;
    participantParams: RequestMoneyParticipantParams;
    policyParams?: BasePolicyParams;
    moneyRequestReportID?: string;
    existingTransactionID?: string;
    existingTransaction?: OnyxEntry<OnyxTypes.Transaction>;
    retryParams?: StartSplitBilActionParams | CreateTrackExpenseParams | RequestMoneyInformation | ReplaceReceipt;
<<<<<<< HEAD
    shouldGenerateOptimisticTransactionThread?: boolean;
=======
    testDriveCommentReportActionID?: string;
>>>>>>> 9401610d
};

type MoneyRequestOptimisticParams = {
    chat: {
        report: OnyxTypes.OnyxInputOrEntry<OnyxTypes.Report>;
        createdAction: OptimisticCreatedReportAction;
        reportPreviewAction: ReportAction;
    };
    iou: {
        report: OnyxTypes.Report;
        createdAction: OptimisticCreatedReportAction;
        action: OptimisticIOUReportAction;
    };
    transactionParams: {
        transaction: OnyxTypes.Transaction;
        transactionThreadReport?: OptimisticChatReport | null;
        transactionThreadCreatedReportAction?: OptimisticCreatedReportAction | null;
    };
    policyRecentlyUsed: {
        categories?: string[];
        tags?: OnyxTypes.RecentlyUsedTags;
        currencies?: string[];
        destinations?: string[];
    };
    personalDetailListAction?: OnyxTypes.PersonalDetailsList;
    nextStep?: OnyxTypes.ReportNextStep | null;
    testDriveCommentReportActionID?: string;
};

type BuildOnyxDataForMoneyRequestParams = {
    isNewChatReport: boolean;
    shouldCreateNewMoneyRequestReport: boolean;
    isOneOnOneSplit?: boolean;
    existingTransactionThreadReportID?: string;
    policyParams?: BasePolicyParams;
    optimisticParams: MoneyRequestOptimisticParams;
    retryParams?: StartSplitBilActionParams | CreateTrackExpenseParams | RequestMoneyInformation | ReplaceReceipt;
    participant?: Participant;
};

type DistanceRequestTransactionParams = BaseTransactionParams & {
    attendees?: Attendee[];
    validWaypoints: WaypointCollection;
    splitShares?: SplitShares;
};

type CreateDistanceRequestInformation = {
    report: OnyxEntry<OnyxTypes.Report>;
    participants: Participant[];
    currentUserLogin?: string;
    currentUserAccountID?: number;
    iouType?: ValueOf<typeof CONST.IOU.TYPE>;
    existingTransaction?: OnyxEntry<OnyxTypes.Transaction>;
    transactionParams: DistanceRequestTransactionParams;
    policyParams?: BasePolicyParams;
    backToReport?: string;
};

type CreateSplitsTransactionParams = Omit<BaseTransactionParams, 'customUnitRateID'> & {
    splitShares: SplitShares;
    iouRequestType?: IOURequestType;
    attendees?: Attendee[];
};

type CreateSplitsAndOnyxDataParams = {
    participants: Participant[];
    currentUserLogin: string;
    currentUserAccountID: number;
    existingSplitChatReportID?: string;
    transactionParams: CreateSplitsTransactionParams;
};

type TrackExpenseTransactionParams = {
    amount: number;
    currency: string;
    created: string | undefined;
    merchant?: string;
    comment?: string;
    receipt?: Receipt;
    category?: string;
    tag?: string;
    taxCode?: string;
    taxAmount?: number;
    billable?: boolean;
    validWaypoints?: WaypointCollection;
    gpsPoints?: GPSPoint;
    actionableWhisperReportActionID?: string;
    linkedTrackedExpenseReportAction?: OnyxTypes.ReportAction;
    linkedTrackedExpenseReportID?: string;
    customUnitRateID?: string;
    attendees?: Attendee[];
};

type TrackExpenseAccountantParams = {
    accountant?: Accountant;
};

type CreateTrackExpenseParams = {
    report: OnyxTypes.Report;
    isDraftPolicy: boolean;
    action?: IOUAction;
    participantParams: RequestMoneyParticipantParams;
    policyParams?: BasePolicyParams;
    transactionParams: TrackExpenseTransactionParams;
    accountantParams?: TrackExpenseAccountantParams;
    isRetry?: boolean;
    shouldPlaySound?: boolean;
    shouldHandleNavigation?: boolean;
};

type BuildOnyxDataForInvoiceParams = {
    chat: {
        report: OnyxEntry<OnyxTypes.Report>;
        createdAction: OptimisticCreatedReportAction;
        reportPreviewAction: ReportAction;
        isNewReport: boolean;
    };
    iou: {
        createdAction: OptimisticCreatedReportAction;
        action: OptimisticIOUReportAction;
        report: OnyxTypes.Report;
    };
    transactionParams: {
        transaction: OnyxTypes.Transaction;
        threadReport: OptimisticChatReport;
        threadCreatedReportAction: OptimisticCreatedReportAction | null;
    };
    policyParams: BasePolicyParams;
    optimisticData: {
        recentlyUsedCurrencies?: string[];
        policyRecentlyUsedCategories: string[];
        policyRecentlyUsedTags: OnyxTypes.RecentlyUsedTags;
        personalDetailListAction: OnyxTypes.PersonalDetailsList;
    };
    companyName?: string;
    companyWebsite?: string;
    participant?: Participant;
};

type GetTrackExpenseInformationTransactionParams = {
    comment: string;
    amount: number;
    currency: string;
    created: string;
    merchant: string;
    receipt: OnyxEntry<Receipt>;
    category?: string;
    tag?: string;
    taxCode?: string;
    taxAmount?: number;
    billable?: boolean;
    linkedTrackedExpenseReportAction?: OnyxTypes.ReportAction;
    attendees?: Attendee[];
};

type GetTrackExpenseInformationParticipantParams = {
    payeeEmail?: string;
    payeeAccountID?: number;
    participant: Participant;
};

type GetTrackExpenseInformationParams = {
    parentChatReport: OnyxEntry<OnyxTypes.Report>;
    moneyRequestReportID?: string;
    existingTransactionID?: string;
    participantParams: GetTrackExpenseInformationParticipantParams;
    policyParams: BasePolicyParams;
    transactionParams: GetTrackExpenseInformationTransactionParams;
    retryParams?: StartSplitBilActionParams | CreateTrackExpenseParams | RequestMoneyInformation | ReplaceReceipt;
};

let allPersonalDetails: OnyxTypes.PersonalDetailsList = {};
Onyx.connect({
    key: ONYXKEYS.PERSONAL_DETAILS_LIST,
    callback: (value) => {
        allPersonalDetails = value ?? {};
    },
});

type StartSplitBilActionParams = {
    participants: Participant[];
    currentUserLogin: string;
    currentUserAccountID: number;
    comment: string;
    receipt: Receipt;
    existingSplitChatReportID?: string;
    billable?: boolean;
    category: string | undefined;
    tag: string | undefined;
    currency: string;
    taxCode: string;
    taxAmount: number;
    shouldPlaySound?: boolean;
};

type ReplaceReceipt = {
    transactionID: string;
    file?: File;
    source: string;
};

type GetSearchOnyxUpdateParams = {
    transaction: OnyxTypes.Transaction;
    participant?: Participant;
};

let allTransactions: NonNullable<OnyxCollection<OnyxTypes.Transaction>> = {};
Onyx.connect({
    key: ONYXKEYS.COLLECTION.TRANSACTION,
    waitForCollectionCallback: true,
    callback: (value) => {
        if (!value) {
            allTransactions = {};
            return;
        }

        allTransactions = value;
    },
});

let allTransactionDrafts: NonNullable<OnyxCollection<OnyxTypes.Transaction>> = {};
Onyx.connect({
    key: ONYXKEYS.COLLECTION.TRANSACTION_DRAFT,
    waitForCollectionCallback: true,
    callback: (value) => {
        allTransactionDrafts = value ?? {};
    },
});

let allTransactionViolations: NonNullable<OnyxCollection<OnyxTypes.TransactionViolations>> = {};
Onyx.connect({
    key: ONYXKEYS.COLLECTION.TRANSACTION_VIOLATIONS,
    waitForCollectionCallback: true,
    callback: (value) => {
        if (!value) {
            allTransactionViolations = {};
            return;
        }

        allTransactionViolations = value;
    },
});

let allDraftSplitTransactions: NonNullable<OnyxCollection<OnyxTypes.Transaction>> = {};
Onyx.connect({
    key: ONYXKEYS.COLLECTION.SPLIT_TRANSACTION_DRAFT,
    waitForCollectionCallback: true,
    callback: (value) => {
        allDraftSplitTransactions = value ?? {};
    },
});

let allNextSteps: NonNullable<OnyxCollection<OnyxTypes.ReportNextStep>> = {};
Onyx.connect({
    key: ONYXKEYS.COLLECTION.NEXT_STEP,
    waitForCollectionCallback: true,
    callback: (value) => {
        allNextSteps = value ?? {};
    },
});

const allPolicies: OnyxCollection<OnyxTypes.Policy> = {};
Onyx.connect({
    key: ONYXKEYS.COLLECTION.POLICY,
    callback: (val, key) => {
        if (!key) {
            return;
        }
        if (val === null || val === undefined) {
            // If we are deleting a policy, we have to check every report linked to that policy
            // and unset the draft indicator (pencil icon) alongside removing any draft comments. Clearing these values will keep the newly archived chats from being displayed in the LHN.
            // More info: https://github.com/Expensify/App/issues/14260
            const policyID = key.replace(ONYXKEYS.COLLECTION.POLICY, '');
            const policyReports = getAllPolicyReports(policyID);
            const cleanUpMergeQueries: Record<`${typeof ONYXKEYS.COLLECTION.REPORT}${string}`, NullishDeep<Report>> = {};
            const cleanUpSetQueries: Record<`${typeof ONYXKEYS.COLLECTION.REPORT_DRAFT_COMMENT}${string}` | `${typeof ONYXKEYS.COLLECTION.REPORT_ACTIONS_DRAFTS}${string}`, null> = {};
            policyReports.forEach((policyReport) => {
                if (!policyReport) {
                    return;
                }
                const {reportID} = policyReport;
                cleanUpSetQueries[`${ONYXKEYS.COLLECTION.REPORT_DRAFT_COMMENT}${reportID}`] = null;
                cleanUpSetQueries[`${ONYXKEYS.COLLECTION.REPORT_ACTIONS_DRAFTS}${reportID}`] = null;
            });
            Onyx.mergeCollection(ONYXKEYS.COLLECTION.REPORT, cleanUpMergeQueries);
            Onyx.multiSet(cleanUpSetQueries);
            delete allPolicies[key];
            return;
        }

        allPolicies[key] = val;
    },
});

let allReports: OnyxCollection<OnyxTypes.Report>;
Onyx.connect({
    key: ONYXKEYS.COLLECTION.REPORT,
    waitForCollectionCallback: true,
    callback: (value) => {
        allReports = value;
    },
});

let allReportNameValuePairs: OnyxCollection<OnyxTypes.ReportNameValuePairs>;
Onyx.connect({
    key: ONYXKEYS.COLLECTION.REPORT_NAME_VALUE_PAIRS,
    waitForCollectionCallback: true,
    callback: (value) => {
        allReportNameValuePairs = value;
    },
});

let userAccountID = -1;
let currentUserEmail = '';
Onyx.connect({
    key: ONYXKEYS.SESSION,
    callback: (value) => {
        currentUserEmail = value?.email ?? '';
        userAccountID = value?.accountID ?? CONST.DEFAULT_NUMBER_ID;
    },
});

let currentUserPersonalDetails: OnyxEntry<OnyxTypes.PersonalDetails>;
Onyx.connect({
    key: ONYXKEYS.PERSONAL_DETAILS_LIST,
    callback: (value) => {
        currentUserPersonalDetails = value?.[userAccountID] ?? undefined;
    },
});

let currentDate: OnyxEntry<string> = '';
Onyx.connect({
    key: ONYXKEYS.CURRENT_DATE,
    callback: (value) => {
        currentDate = value;
    },
});

let quickAction: OnyxEntry<OnyxTypes.QuickAction> = {};
Onyx.connect({
    key: ONYXKEYS.NVP_QUICK_ACTION_GLOBAL_CREATE,
    callback: (value) => {
        quickAction = value;
    },
});

let allReportActions: OnyxCollection<OnyxTypes.ReportActions>;
Onyx.connect({
    key: ONYXKEYS.COLLECTION.REPORT_ACTIONS,
    waitForCollectionCallback: true,
    callback: (actions) => {
        if (!actions) {
            return;
        }
        allReportActions = actions;
    },
});

let activePolicyID: OnyxEntry<string>;
Onyx.connect({
    key: ONYXKEYS.NVP_ACTIVE_POLICY_ID,
    callback: (value) => (activePolicyID = value),
});

let introSelected: OnyxEntry<OnyxTypes.IntroSelected>;
Onyx.connect({
    key: ONYXKEYS.NVP_INTRO_SELECTED,
    callback: (value) => (introSelected = value),
});

let personalDetailsList: OnyxEntry<OnyxTypes.PersonalDetailsList>;
Onyx.connect({
    key: ONYXKEYS.PERSONAL_DETAILS_LIST,
    callback: (value) => (personalDetailsList = value),
});

let betas: OnyxEntry<OnyxTypes.Beta[]>;
Onyx.connect({
    key: ONYXKEYS.BETAS,
    callback: (value) => (betas = value),
});

/**
 * @private
 * After finishing the action in RHP from the Inbox tab, besides dismissing the modal, we should open the report.
 * It is a helper function used only in this file.
 */
function dismissModalAndOpenReportInInboxTab(reportID?: string) {
    const isSearchPageTopmostFullScreenRoute = isSearchTopmostFullScreenRoute();
    if (isSearchPageTopmostFullScreenRoute || !reportID) {
        Navigation.dismissModal();
        if (isSearchPageTopmostFullScreenRoute) {
            const query = buildCannedSearchQuery();
            InteractionManager.runAfterInteractions(() => {
                Navigation.setParams({q: query});
            });
        }
        return;
    }
    Navigation.dismissModalWithReport({reportID});
}

/**
 * Find the report preview action from given chat report and iou report
 */
function getReportPreviewAction(chatReportID: string | undefined, iouReportID: string | undefined): OnyxInputValue<ReportAction<typeof CONST.REPORT.ACTIONS.TYPE.REPORT_PREVIEW>> {
    const reportActions = allReportActions?.[`${ONYXKEYS.COLLECTION.REPORT_ACTIONS}${chatReportID}`] ?? {};

    // Find the report preview action from the chat report
    return (
        Object.values(reportActions).find(
            (reportAction): reportAction is ReportAction<typeof CONST.REPORT.ACTIONS.TYPE.REPORT_PREVIEW> =>
                reportAction && isReportPreviewAction(reportAction) && getOriginalMessage(reportAction)?.linkedReportID === iouReportID,
        ) ?? null
    );
}

/**
 * Initialize expense info
 * @param reportID to attach the transaction to
 * @param policy
 * @param isFromGlobalCreate
 * @param iouRequestType one of manual/scan/distance
 */
function initMoneyRequest(
    reportID: string,
    policy: OnyxEntry<OnyxTypes.Policy>,
    isFromGlobalCreate: boolean,
    currentIouRequestType: IOURequestType | undefined,
    newIouRequestType: IOURequestType,
) {
    // Generate a brand new transactionID
    const personalPolicy = getPolicy(getPersonalPolicy()?.id);
    const newTransactionID = CONST.IOU.OPTIMISTIC_TRANSACTION_ID;
    const currency = policy?.outputCurrency ?? personalPolicy?.outputCurrency ?? CONST.CURRENCY.USD;

    // Disabling this line since currentDate can be an empty string
    // eslint-disable-next-line @typescript-eslint/prefer-nullish-coalescing
    const created = currentDate || format(new Date(), 'yyyy-MM-dd');

    // in case we have to re-init money request, but the IOU request type is the same with the old draft transaction,
    // we should keep most of the existing data by using the ONYX MERGE operation
    if (currentIouRequestType === newIouRequestType) {
        // so, we just need to update the reportID, isFromGlobalCreate, created, currency
        Onyx.merge(`${ONYXKEYS.COLLECTION.TRANSACTION_DRAFT}${newTransactionID}`, {
            reportID,
            isFromGlobalCreate,
            created,
            currency,
            transactionID: newTransactionID,
        });
        return;
    }

    const comment: Comment = {
        attendees: formatCurrentUserToAttendee(currentUserPersonalDetails, reportID),
    };
    let requestCategory: string | null = null;

    // Add initial empty waypoints when starting a distance expense
    if (newIouRequestType === CONST.IOU.REQUEST_TYPE.DISTANCE) {
        comment.waypoints = {
            waypoint0: {keyForList: 'start_waypoint'},
            waypoint1: {keyForList: 'stop_waypoint'},
        };
        if (!isFromGlobalCreate) {
            const customUnitRateID = DistanceRequestUtils.getCustomUnitRateID(reportID);
            comment.customUnit = {customUnitRateID};
        }
    }

    if (newIouRequestType === CONST.IOU.REQUEST_TYPE.PER_DIEM) {
        comment.customUnit = {
            attributes: {
                dates: {
                    start: DateUtils.getStartOfToday(),
                    end: DateUtils.getStartOfToday(),
                },
            },
        };
        if (!isFromGlobalCreate) {
            const {customUnitID, category} = getCustomUnitID(reportID);
            comment.customUnit = {...comment.customUnit, customUnitID};
            requestCategory = category ?? null;
        }
    }

    // Store the transaction in Onyx and mark it as not saved so it can be cleaned up later
    // Use set() here so that there is no way that data will be leaked between objects when it gets reset
    Onyx.set(`${ONYXKEYS.COLLECTION.TRANSACTION_DRAFT}${newTransactionID}`, {
        amount: 0,
        comment,
        created,
        currency,
        category: requestCategory,
        iouRequestType: newIouRequestType,
        reportID,
        transactionID: newTransactionID,
        isFromGlobalCreate,
        merchant: CONST.TRANSACTION.PARTIAL_TRANSACTION_MERCHANT,
        splitPayerAccountIDs: currentUserPersonalDetails ? [currentUserPersonalDetails.accountID] : undefined,
    });
}

function createDraftTransaction(transaction: OnyxTypes.Transaction) {
    if (!transaction) {
        return;
    }

    const newTransaction = {
        ...transaction,
    };

    Onyx.set(`${ONYXKEYS.COLLECTION.TRANSACTION_DRAFT}${transaction.transactionID}`, newTransaction);
}

function clearMoneyRequest(transactionID: string, skipConfirmation = false) {
    removeDraftTransactions();
    Onyx.set(`${ONYXKEYS.COLLECTION.SKIP_CONFIRMATION}${transactionID}`, skipConfirmation);
}

function startMoneyRequest(iouType: ValueOf<typeof CONST.IOU.TYPE>, reportID: string, requestType?: IOURequestType, skipConfirmation = false, backToReport?: string) {
    Performance.markStart(CONST.TIMING.OPEN_CREATE_EXPENSE);
    clearMoneyRequest(CONST.IOU.OPTIMISTIC_TRANSACTION_ID, skipConfirmation);
    switch (requestType) {
        case CONST.IOU.REQUEST_TYPE.MANUAL:
            Navigation.navigate(ROUTES.MONEY_REQUEST_CREATE_TAB_MANUAL.getRoute(CONST.IOU.ACTION.CREATE, iouType, CONST.IOU.OPTIMISTIC_TRANSACTION_ID, reportID, backToReport));
            return;
        case CONST.IOU.REQUEST_TYPE.SCAN:
            Navigation.navigate(ROUTES.MONEY_REQUEST_CREATE_TAB_SCAN.getRoute(CONST.IOU.ACTION.CREATE, iouType, CONST.IOU.OPTIMISTIC_TRANSACTION_ID, reportID, backToReport));
            return;
        case CONST.IOU.REQUEST_TYPE.DISTANCE:
            Navigation.navigate(ROUTES.MONEY_REQUEST_CREATE_TAB_DISTANCE.getRoute(CONST.IOU.ACTION.CREATE, iouType, CONST.IOU.OPTIMISTIC_TRANSACTION_ID, reportID, backToReport));
            return;
        default:
            Navigation.navigate(ROUTES.MONEY_REQUEST_CREATE.getRoute(CONST.IOU.ACTION.CREATE, iouType, CONST.IOU.OPTIMISTIC_TRANSACTION_ID, reportID, backToReport));
    }
}

function setMoneyRequestAmount(transactionID: string, amount: number, currency: string, shouldShowOriginalAmount = false) {
    Onyx.merge(`${ONYXKEYS.COLLECTION.TRANSACTION_DRAFT}${transactionID}`, {amount, currency, shouldShowOriginalAmount});
}

function setMoneyRequestCreated(transactionID: string, created: string, isDraft: boolean) {
    Onyx.merge(`${isDraft ? ONYXKEYS.COLLECTION.TRANSACTION_DRAFT : ONYXKEYS.COLLECTION.TRANSACTION}${transactionID}`, {created});
}

function setMoneyRequestDateAttribute(transactionID: string, start: string, end: string) {
    Onyx.merge(`${ONYXKEYS.COLLECTION.TRANSACTION_DRAFT}${transactionID}`, {comment: {customUnit: {attributes: {dates: {start, end}}}}});
}

function setMoneyRequestCurrency(transactionID: string, currency: string, isEditing = false) {
    const fieldToUpdate = isEditing ? 'modifiedCurrency' : 'currency';
    Onyx.merge(`${ONYXKEYS.COLLECTION.TRANSACTION_DRAFT}${transactionID}`, {[fieldToUpdate]: currency});
}

function setMoneyRequestDescription(transactionID: string, comment: string, isDraft: boolean) {
    Onyx.merge(`${isDraft ? ONYXKEYS.COLLECTION.TRANSACTION_DRAFT : ONYXKEYS.COLLECTION.TRANSACTION}${transactionID}`, {comment: {comment: comment.trim()}});
}

function setMoneyRequestMerchant(transactionID: string, merchant: string, isDraft: boolean) {
    Onyx.merge(`${isDraft ? ONYXKEYS.COLLECTION.TRANSACTION_DRAFT : ONYXKEYS.COLLECTION.TRANSACTION}${transactionID}`, {merchant});
}

function setMoneyRequestAttendees(transactionID: string, attendees: Attendee[], isDraft: boolean) {
    Onyx.merge(`${isDraft ? ONYXKEYS.COLLECTION.TRANSACTION_DRAFT : ONYXKEYS.COLLECTION.TRANSACTION}${transactionID}`, {comment: {attendees}});
}

function setMoneyRequestAccountant(transactionID: string, accountant: Accountant, isDraft: boolean) {
    Onyx.merge(`${isDraft ? ONYXKEYS.COLLECTION.TRANSACTION_DRAFT : ONYXKEYS.COLLECTION.TRANSACTION}${transactionID}`, {accountant});
}

function setMoneyRequestPendingFields(transactionID: string, pendingFields: OnyxTypes.Transaction['pendingFields']) {
    Onyx.merge(`${ONYXKEYS.COLLECTION.TRANSACTION_DRAFT}${transactionID}`, {pendingFields});
}

function setMoneyRequestCategory(transactionID: string, category: string, policyID?: string) {
    Onyx.merge(`${ONYXKEYS.COLLECTION.TRANSACTION_DRAFT}${transactionID}`, {category});
    if (!policyID) {
        setMoneyRequestTaxRate(transactionID, '');
        setMoneyRequestTaxAmount(transactionID, null);
        return;
    }
    const transaction = allTransactionDrafts[`${ONYXKEYS.COLLECTION.TRANSACTION_DRAFT}${transactionID}`];
    const {categoryTaxCode, categoryTaxAmount} = getCategoryTaxCodeAndAmount(category, transaction, getPolicy(policyID));
    if (categoryTaxCode && categoryTaxAmount !== undefined) {
        setMoneyRequestTaxRate(transactionID, categoryTaxCode);
        setMoneyRequestTaxAmount(transactionID, categoryTaxAmount);
    }
}

function setMoneyRequestTag(transactionID: string, tag: string) {
    Onyx.merge(`${ONYXKEYS.COLLECTION.TRANSACTION_DRAFT}${transactionID}`, {tag});
}

function setMoneyRequestBillable(transactionID: string, billable: boolean) {
    Onyx.merge(`${ONYXKEYS.COLLECTION.TRANSACTION_DRAFT}${transactionID}`, {billable});
}

function setMoneyRequestParticipants(transactionID: string, participants: Participant[] = [], isTestTransaction = false) {
    // We should change the reportID and isFromGlobalCreate of the test transaction since this flow can start inside an existing report
    return Onyx.merge(`${ONYXKEYS.COLLECTION.TRANSACTION_DRAFT}${transactionID}`, {
        participants,
        isFromGlobalCreate: isTestTransaction ? true : undefined,
        reportID: isTestTransaction ? participants?.at(0)?.reportID : undefined,
    });
}

function setSplitPayer(transactionID: string, payerAccountID: number) {
    Onyx.merge(`${ONYXKEYS.COLLECTION.TRANSACTION_DRAFT}${transactionID}`, {splitPayerAccountIDs: [payerAccountID]});
}

function setMoneyRequestReceipt(transactionID: string, source: string, filename: string, isDraft: boolean, type?: string, isTestReceipt = false, isTestDriveReceipt = false) {
    Onyx.merge(`${isDraft ? ONYXKEYS.COLLECTION.TRANSACTION_DRAFT : ONYXKEYS.COLLECTION.TRANSACTION}${transactionID}`, {
        // isTestReceipt = false and isTestDriveReceipt = false are being converted to null because we don't really need to store it in Onyx in those cases
        receipt: {source, type: type ?? '', isTestReceipt: isTestReceipt ? true : null, isTestDriveReceipt: isTestDriveReceipt ? true : null},
        filename,
    });
}

/**
 * Set custom unit rateID for the transaction draft
 */
function setCustomUnitRateID(transactionID: string, customUnitRateID: string | undefined) {
    const isFakeP2PRate = customUnitRateID === CONST.CUSTOM_UNITS.FAKE_P2P_ID;
    Onyx.merge(`${ONYXKEYS.COLLECTION.TRANSACTION_DRAFT}${transactionID}`, {
        comment: {
            customUnit: {
                customUnitRateID,
                ...(!isFakeP2PRate && {defaultP2PRate: null}),
            },
        },
    });
}

/**
 * Revert custom unit of the draft transaction to the original transaction's value
 */
function resetDraftTransactionsCustomUnit(transactionID: string | undefined) {
    if (!transactionID) {
        return;
    }

    const originalTransaction = allTransactions[`${ONYXKEYS.COLLECTION.TRANSACTION}${transactionID}`];
    if (!originalTransaction) {
        return;
    }

    Onyx.merge(`${ONYXKEYS.COLLECTION.TRANSACTION_DRAFT}${transactionID}`, {
        comment: {
            customUnit: originalTransaction.comment?.customUnit ?? {},
        },
    });
}

/**
 * Set custom unit ID for the transaction draft
 */
function setCustomUnitID(transactionID: string, customUnitID: string) {
    Onyx.merge(`${ONYXKEYS.COLLECTION.TRANSACTION_DRAFT}${transactionID}`, {comment: {customUnit: {customUnitID}}});
}

function removeSubrate(transaction: OnyxEntry<OnyxTypes.Transaction>, currentIndex: string) {
    // Index comes from the route params and is a string
    const index = Number(currentIndex);
    if (index === -1) {
        return;
    }
    const existingSubrates = transaction?.comment?.customUnit?.subRates ?? [];

    const newSubrates = [...existingSubrates];
    newSubrates.splice(index, 1);

    // Onyx.merge won't remove the null nested object values, this is a workaround
    // to remove nested keys while also preserving other object keys
    // Doing a deep clone of the transaction to avoid mutating the original object and running into a cache issue when using Onyx.set
    const newTransaction: OnyxTypes.Transaction = {
        // eslint-disable-next-line @typescript-eslint/non-nullable-type-assertion-style
        ...(transaction as OnyxTypes.Transaction),
        comment: {
            ...transaction?.comment,
            customUnit: {
                ...transaction?.comment?.customUnit,
                subRates: newSubrates,
                quantity: null,
            },
        },
    };

    Onyx.set(`${ONYXKEYS.COLLECTION.TRANSACTION_DRAFT}${transaction?.transactionID}`, newTransaction);
}

function updateSubrate(transaction: OnyxEntry<OnyxTypes.Transaction>, currentIndex: string, quantity: number, id: string, name: string, rate: number) {
    // Index comes from the route params and is a string
    const index = Number(currentIndex);
    if (index === -1) {
        return;
    }
    const existingSubrates = transaction?.comment?.customUnit?.subRates ?? [];

    if (index >= existingSubrates.length) {
        return;
    }

    const newSubrates = [...existingSubrates];
    newSubrates.splice(index, 1, {quantity, id, name, rate});

    // Onyx.merge won't remove the null nested object values, this is a workaround
    // to remove nested keys while also preserving other object keys
    // Doing a deep clone of the transaction to avoid mutating the original object and running into a cache issue when using Onyx.set
    const newTransaction: OnyxTypes.Transaction = {
        // eslint-disable-next-line @typescript-eslint/non-nullable-type-assertion-style
        ...(transaction as OnyxTypes.Transaction),
        comment: {
            ...transaction?.comment,
            customUnit: {
                ...transaction?.comment?.customUnit,
                subRates: newSubrates,
                quantity: null,
            },
        },
    };

    Onyx.set(`${ONYXKEYS.COLLECTION.TRANSACTION_DRAFT}${transaction?.transactionID}`, newTransaction);
}

function clearSubrates(transactionID: string) {
    Onyx.merge(`${ONYXKEYS.COLLECTION.TRANSACTION_DRAFT}${transactionID}`, {comment: {customUnit: {subRates: []}}});
}

function addSubrate(transaction: OnyxEntry<OnyxTypes.Transaction>, currentIndex: string, quantity: number, id: string, name: string, rate: number) {
    // Index comes from the route params and is a string
    const index = Number(currentIndex);
    if (index === -1) {
        return;
    }
    const existingSubrates = transaction?.comment?.customUnit?.subRates ?? [];

    if (index !== existingSubrates.length) {
        return;
    }

    const newSubrates = [...existingSubrates];
    newSubrates.push({quantity, id, name, rate});

    // Onyx.merge won't remove the null nested object values, this is a workaround
    // to remove nested keys while also preserving other object keys
    // Doing a deep clone of the transaction to avoid mutating the original object and running into a cache issue when using Onyx.set
    const newTransaction: OnyxTypes.Transaction = {
        // eslint-disable-next-line @typescript-eslint/non-nullable-type-assertion-style
        ...(transaction as OnyxTypes.Transaction),
        comment: {
            ...transaction?.comment,
            customUnit: {
                ...transaction?.comment?.customUnit,
                subRates: newSubrates,
                quantity: null,
            },
        },
    };

    Onyx.set(`${ONYXKEYS.COLLECTION.TRANSACTION_DRAFT}${transaction?.transactionID}`, newTransaction);
}

/**
 * Set the distance rate of a transaction.
 * Used when creating a new transaction or moving an existing one from Self DM
 */
function setMoneyRequestDistanceRate(transactionID: string, customUnitRateID: string, policy: OnyxEntry<OnyxTypes.Policy>, isDraft: boolean) {
    if (policy) {
        Onyx.merge(ONYXKEYS.NVP_LAST_SELECTED_DISTANCE_RATES, {[policy.id]: customUnitRateID});
    }

    const distanceRate = DistanceRequestUtils.getRateByCustomUnitRateID({policy, customUnitRateID});
    const transaction = isDraft ? allTransactionDrafts[`${ONYXKEYS.COLLECTION.TRANSACTION_DRAFT}${transactionID}`] : allTransactions[`${ONYXKEYS.COLLECTION.TRANSACTION}${transactionID}`];
    let newDistance;
    if (distanceRate?.unit && distanceRate?.unit !== transaction?.comment?.customUnit?.distanceUnit) {
        newDistance = DistanceRequestUtils.convertDistanceUnit(getDistanceInMeters(transaction, transaction?.comment?.customUnit?.distanceUnit), distanceRate.unit);
    }
    Onyx.merge(`${isDraft ? ONYXKEYS.COLLECTION.TRANSACTION_DRAFT : ONYXKEYS.COLLECTION.TRANSACTION}${transactionID}`, {
        comment: {
            customUnit: {
                customUnitRateID,
                ...(!!policy && {defaultP2PRate: null}),
                ...(distanceRate && {distanceUnit: distanceRate.unit}),
                ...(newDistance && {quantity: newDistance}),
            },
        },
    });
}

/** Helper function to get the receipt error for expenses, or the generic error if there's no receipt */
function getReceiptError(
    receipt: OnyxEntry<Receipt>,
    filename?: string,
    isScanRequest = true,
    errorKey?: number,
    action?: IOUActionParams,
    retryParams?: StartSplitBilActionParams | CreateTrackExpenseParams | RequestMoneyInformation | ReplaceReceipt,
): Errors | ErrorFields {
    const formattedRetryParams = typeof retryParams === 'string' ? retryParams : JSON.stringify(retryParams);

    return isEmptyObject(receipt) || !isScanRequest
        ? getMicroSecondOnyxErrorWithTranslationKey('iou.error.genericCreateFailureMessage', errorKey)
        : getMicroSecondOnyxErrorObject(
              {
                  error: CONST.IOU.RECEIPT_ERROR,
                  source: receipt.source?.toString() ?? '',
                  filename: filename ?? '',
                  action: action ?? '',
                  retryParams: formattedRetryParams,
              },
              errorKey,
          );
}

/** Helper function to get optimistic fields violations onyx data */
function getFieldViolationsOnyxData(iouReport: OnyxTypes.Report): SetRequired<OnyxData, 'optimisticData' | 'failureData'> {
    const missingFields: OnyxTypes.ReportFieldsViolations = {};
    const excludedFields = Object.values(CONST.REPORT_VIOLATIONS_EXCLUDED_FIELDS) as string[];

    Object.values(iouReport.fieldList ?? {}).forEach((field) => {
        if (excludedFields.includes(field.fieldID) || !!field.value || !!field.defaultValue) {
            return;
        }
        // in case of missing field violation the empty object is indicator.
        missingFields[field.fieldID] = {};
    });

    return {
        optimisticData: [
            {
                onyxMethod: Onyx.METHOD.SET,
                key: `${ONYXKEYS.COLLECTION.REPORT_VIOLATIONS}${iouReport.reportID}`,
                value: {
                    fieldRequired: missingFields,
                },
            },
        ],
        failureData: [
            {
                onyxMethod: Onyx.METHOD.SET,
                key: `${ONYXKEYS.COLLECTION.REPORT_VIOLATIONS}${iouReport.reportID}`,
                value: null,
            },
        ],
    };
}

type BuildOnyxDataForTestDriveIOUParams = {
    transaction: OnyxTypes.Transaction;
    iouOptimisticParams: MoneyRequestOptimisticParams['iou'];
    chatOptimisticParams: MoneyRequestOptimisticParams['chat'];
    testDriveCommentReportActionID?: string;
};

function buildOnyxDataForTestDriveIOU(testDriveIOUParams: BuildOnyxDataForTestDriveIOUParams): OnyxData {
    const optimisticData: OnyxUpdate[] = [];
    const successData: OnyxUpdate[] = [];
    const failureData: OnyxUpdate[] = [];

    const optimisticIOUReportAction = buildOptimisticIOUReportAction({
        type: CONST.IOU.REPORT_ACTION_TYPE.PAY,
        amount: testDriveIOUParams.transaction.amount,
        currency: testDriveIOUParams.transaction.currency,
        comment: testDriveIOUParams.transaction.comment?.comment ?? '',
        participants: testDriveIOUParams.transaction.participants ?? [],
        paymentType: CONST.IOU.PAYMENT_TYPE.ELSEWHERE,
        iouReportID: testDriveIOUParams.iouOptimisticParams.report.reportID,
        transactionID: testDriveIOUParams.transaction.transactionID,
    });

    const text = Localize.translateLocal('testDrive.employeeInviteMessage', {name: personalDetailsList?.[userAccountID]?.firstName ?? ''});
    const textComment = buildOptimisticAddCommentReportAction(text, undefined, userAccountID, undefined, undefined, undefined, testDriveIOUParams.testDriveCommentReportActionID);
    textComment.reportAction.created = DateUtils.subtractMillisecondsFromDateTime(testDriveIOUParams.iouOptimisticParams.createdAction.created, 1);

    optimisticData.push(
        {
            onyxMethod: Onyx.METHOD.MERGE,
            key: `${ONYXKEYS.COLLECTION.REPORT_ACTIONS}${testDriveIOUParams.chatOptimisticParams.report?.reportID}`,
            value: {
                [textComment.reportAction.reportActionID]: textComment.reportAction,
            },
        },
        {
            onyxMethod: Onyx.METHOD.MERGE,
            key: `${ONYXKEYS.COLLECTION.REPORT}${testDriveIOUParams.iouOptimisticParams.report.reportID}`,
            value: {
                ...{lastActionType: CONST.REPORT.ACTIONS.TYPE.MARKED_REIMBURSED, statusNum: CONST.REPORT.STATUS_NUM.REIMBURSED},
                hasOutstandingChildRequest: false,
                lastActorAccountID: currentUserPersonalDetails?.accountID,
            },
        },
        {
            onyxMethod: Onyx.METHOD.MERGE,
            key: `${ONYXKEYS.COLLECTION.REPORT_ACTIONS}${testDriveIOUParams.iouOptimisticParams.report.reportID}`,
            value: {
                [testDriveIOUParams.iouOptimisticParams.action.reportActionID]: optimisticIOUReportAction,
            },
        },
    );

    successData.push({
        onyxMethod: Onyx.METHOD.MERGE,
        key: `${ONYXKEYS.COLLECTION.REPORT_ACTIONS}${testDriveIOUParams.chatOptimisticParams.report?.reportID}`,
        value: {
            [textComment.reportAction.reportActionID]: null,
        },
    });

    return {
        optimisticData,
        successData,
        failureData,
    };
}

/** Builds the Onyx data for an expense */
function buildOnyxDataForMoneyRequest(moneyRequestParams: BuildOnyxDataForMoneyRequestParams): [OnyxUpdate[], OnyxUpdate[], OnyxUpdate[]] {
    const {
        isNewChatReport,
        shouldCreateNewMoneyRequestReport,
        isOneOnOneSplit = false,
        existingTransactionThreadReportID,
        policyParams = {},
        optimisticParams,
        retryParams,
        participant,
    } = moneyRequestParams;
    const {policy, policyCategories, policyTagList} = policyParams;
    const {
        chat,
        iou,
        transactionParams: {transaction, transactionThreadReport, transactionThreadCreatedReportAction},
        policyRecentlyUsed,
        personalDetailListAction,
        nextStep,
        testDriveCommentReportActionID,
    } = optimisticParams;

    const isScanRequest = isScanRequestTransactionUtils(transaction);
    const isPerDiemRequest = isPerDiemRequestTransactionUtils(transaction);
    const outstandingChildRequest = getOutstandingChildRequest(iou.report);
    const clearedPendingFields = Object.fromEntries(Object.keys(transaction.pendingFields ?? {}).map((key) => [key, null]));
    const isMoneyRequestToManagerMcTest = isTestTransactionReport(iou.report);

    const optimisticData: OnyxUpdate[] = [];
    const successData: OnyxUpdate[] = [];
    const failureData: OnyxUpdate[] = [];
    let newQuickAction: ValueOf<typeof CONST.QUICK_ACTIONS>;
    if (isScanRequest) {
        newQuickAction = CONST.QUICK_ACTIONS.REQUEST_SCAN;
    } else if (isPerDiemRequest) {
        newQuickAction = CONST.QUICK_ACTIONS.PER_DIEM;
    } else {
        newQuickAction = CONST.QUICK_ACTIONS.REQUEST_MANUAL;
    }

    if (isDistanceRequestTransactionUtils(transaction)) {
        newQuickAction = CONST.QUICK_ACTIONS.REQUEST_DISTANCE;
    }
    const existingTransactionThreadReport = allReports?.[`${ONYXKEYS.COLLECTION.REPORT}${existingTransactionThreadReportID}`] ?? null;

    if (chat.report) {
        optimisticData.push({
            // Use SET for new reports because it doesn't exist yet, is faster and we need the data to be available when we navigate to the chat page
            onyxMethod: isNewChatReport ? Onyx.METHOD.SET : Onyx.METHOD.MERGE,
            key: `${ONYXKEYS.COLLECTION.REPORT}${chat.report.reportID}`,
            value: {
                ...chat.report,
                lastReadTime: DateUtils.getDBTime(),
                ...(shouldCreateNewMoneyRequestReport ? {lastVisibleActionCreated: chat.reportPreviewAction.created} : {}),
                iouReportID: iou.report.reportID,
                ...outstandingChildRequest,
                ...(isNewChatReport ? {pendingFields: {createChat: CONST.RED_BRICK_ROAD_PENDING_ACTION.ADD}} : {}),
            },
        });
    }

    optimisticData.push(
        {
            onyxMethod: shouldCreateNewMoneyRequestReport ? Onyx.METHOD.SET : Onyx.METHOD.MERGE,
            key: `${ONYXKEYS.COLLECTION.REPORT}${iou.report.reportID}`,
            value: {
                ...iou.report,
                lastMessageText: getReportActionText(iou.action),
                lastMessageHtml: getReportActionHtml(iou.action),
                lastVisibleActionCreated: iou.action.created,
                pendingFields: {
                    ...(shouldCreateNewMoneyRequestReport ? {createChat: CONST.RED_BRICK_ROAD_PENDING_ACTION.ADD} : {preview: CONST.RED_BRICK_ROAD_PENDING_ACTION.UPDATE}),
                },
            },
        },
        {
            onyxMethod: Onyx.METHOD.SET,
            key: `${ONYXKEYS.COLLECTION.TRANSACTION}${transaction.transactionID}`,
            value: transaction,
        },
        isNewChatReport
            ? {
                  onyxMethod: Onyx.METHOD.SET,
                  key: `${ONYXKEYS.COLLECTION.REPORT_ACTIONS}${chat.report?.reportID}`,
                  value: {
                      [chat.createdAction.reportActionID]: chat.createdAction,
                      [chat.reportPreviewAction.reportActionID]: chat.reportPreviewAction,
                  },
              }
            : {
                  onyxMethod: Onyx.METHOD.MERGE,
                  key: `${ONYXKEYS.COLLECTION.REPORT_ACTIONS}${chat.report?.reportID}`,
                  value: {
                      [chat.reportPreviewAction.reportActionID]: chat.reportPreviewAction,
                  },
              },
        shouldCreateNewMoneyRequestReport
            ? {
                  onyxMethod: Onyx.METHOD.SET,
                  key: `${ONYXKEYS.COLLECTION.REPORT_ACTIONS}${iou.report.reportID}`,
                  value: {
                      [iou.createdAction.reportActionID]: iou.createdAction as OnyxTypes.ReportAction,
                      [iou.action.reportActionID]: iou.action as OnyxTypes.ReportAction,
                  },
              }
            : {
                  onyxMethod: Onyx.METHOD.MERGE,
                  key: `${ONYXKEYS.COLLECTION.REPORT_ACTIONS}${iou.report.reportID}`,
                  value: {
                      [iou.action.reportActionID]: iou.action as OnyxTypes.ReportAction,
                  },
              },
        {
            onyxMethod: Onyx.METHOD.MERGE,
            key: `${ONYXKEYS.COLLECTION.REPORT}${transactionThreadReport?.reportID}`,
            value: {
                ...transactionThreadReport,
                pendingFields: {createChat: CONST.RED_BRICK_ROAD_PENDING_ACTION.ADD},
            },
        },
        {
            onyxMethod: Onyx.METHOD.MERGE,
            key: `${ONYXKEYS.COLLECTION.REPORT_METADATA}${transactionThreadReport?.reportID}`,
            value: {
                isOptimisticReport: true,
            },
        },
    );

    if (isNewChatReport) {
        optimisticData.push({
            onyxMethod: Onyx.METHOD.MERGE,
            key: `${ONYXKEYS.COLLECTION.REPORT_METADATA}${chat.report?.reportID}`,
            value: {
                isOptimisticReport: true,
            },
        });
    }

    if (shouldCreateNewMoneyRequestReport) {
        optimisticData.push({
            onyxMethod: Onyx.METHOD.MERGE,
            key: `${ONYXKEYS.COLLECTION.REPORT_METADATA}${iou.report?.reportID}`,
            value: {
                isOptimisticReport: true,
            },
        });
    }

    if (!isEmptyObject(transactionThreadCreatedReportAction)) {
        optimisticData.push({
            onyxMethod: Onyx.METHOD.MERGE,
            key: `${ONYXKEYS.COLLECTION.REPORT_ACTIONS}${transactionThreadReport?.reportID}`,
            value: {
                [transactionThreadCreatedReportAction.reportActionID]: transactionThreadCreatedReportAction,
            },
        });
    }

    if (policyRecentlyUsed.categories?.length) {
        optimisticData.push({
            onyxMethod: Onyx.METHOD.SET,
            key: `${ONYXKEYS.COLLECTION.POLICY_RECENTLY_USED_CATEGORIES}${iou.report.policyID}`,
            value: policyRecentlyUsed.categories,
        });
    }

    if (policyRecentlyUsed.currencies?.length) {
        optimisticData.push({
            onyxMethod: Onyx.METHOD.SET,
            key: ONYXKEYS.RECENTLY_USED_CURRENCIES,
            value: policyRecentlyUsed.currencies,
        });
    }

    if (!isEmptyObject(policyRecentlyUsed.tags)) {
        optimisticData.push({
            onyxMethod: Onyx.METHOD.MERGE,
            key: `${ONYXKEYS.COLLECTION.POLICY_RECENTLY_USED_TAGS}${iou.report.policyID}`,
            value: policyRecentlyUsed.tags,
        });
    }

    if (policyRecentlyUsed.destinations?.length) {
        optimisticData.push({
            onyxMethod: Onyx.METHOD.SET,
            key: `${ONYXKEYS.COLLECTION.POLICY_RECENTLY_USED_DESTINATIONS}${iou.report.policyID}`,
            value: policyRecentlyUsed.destinations,
        });
    }

    if (transaction.receipt?.isTestDriveReceipt) {
        const {
            optimisticData: testDriveOptimisticData = [],
            successData: testDriveSuccessData = [],
            failureData: testDriveFailureData = [],
        } = buildOnyxDataForTestDriveIOU({
            transaction,
            iouOptimisticParams: iou,
            chatOptimisticParams: chat,
            testDriveCommentReportActionID,
        });
        optimisticData.push(...testDriveOptimisticData);
        successData.push(...testDriveSuccessData);
        failureData.push(...testDriveFailureData);
    }

    if (isMoneyRequestToManagerMcTest) {
        const date = new Date();
        const isTestReceipt = transaction.receipt?.isTestReceipt ?? false;
        const managerMcTestParticipant = getManagerMcTestParticipant() ?? {};
        const optimisticIOUReportAction = buildOptimisticIOUReportAction({
            type: isScanRequest && !isTestReceipt ? CONST.IOU.REPORT_ACTION_TYPE.CREATE : CONST.IOU.REPORT_ACTION_TYPE.PAY,
            amount: iou.report?.total ?? 0,
            currency: iou.report?.currency ?? '',
            comment: '',
            participants: [managerMcTestParticipant],
            paymentType: isScanRequest && !isTestReceipt ? undefined : CONST.IOU.PAYMENT_TYPE.ELSEWHERE,
            iouReportID: iou.report.reportID,
            transactionID: transaction.transactionID,
        });

        optimisticData.push(
            {
                onyxMethod: Onyx.METHOD.MERGE,
                key: `${ONYXKEYS.NVP_DISMISSED_PRODUCT_TRAINING}`,
                value: {[CONST.PRODUCT_TRAINING_TOOLTIP_NAMES.SCAN_TEST_TOOLTIP]: DateUtils.getDBTime(date.valueOf())},
            },
            {
                onyxMethod: Onyx.METHOD.MERGE,
                key: `${ONYXKEYS.COLLECTION.REPORT}${iou.report.reportID}`,
                value: {
                    ...iou.report,
                    ...(!isScanRequest || isTestReceipt ? {lastActionType: CONST.REPORT.ACTIONS.TYPE.MARKED_REIMBURSED, statusNum: CONST.REPORT.STATUS_NUM.REIMBURSED} : undefined),
                    hasOutstandingChildRequest: false,
                    lastActorAccountID: currentUserPersonalDetails?.accountID,
                },
            },
            {
                onyxMethod: Onyx.METHOD.MERGE,
                key: `${ONYXKEYS.COLLECTION.REPORT_ACTIONS}${iou.report.reportID}`,
                value: {
                    [iou.action.reportActionID]: {
                        ...(optimisticIOUReportAction as OnyxTypes.ReportAction),
                    },
                },
            },
            {
                onyxMethod: Onyx.METHOD.MERGE,
                key: `${ONYXKEYS.COLLECTION.TRANSACTION}${transaction.transactionID}`,
                value: {
                    ...transaction,
                },
            },
        );
    }

    const redundantParticipants: Record<number, null> = {};
    if (!isEmptyObject(personalDetailListAction)) {
        const successPersonalDetailListAction: Record<number, null> = {};

        // BE will send different participants. We clear the optimistic ones to avoid duplicated entries
        Object.keys(personalDetailListAction).forEach((accountIDKey) => {
            const accountID = Number(accountIDKey);
            successPersonalDetailListAction[accountID] = null;
            redundantParticipants[accountID] = null;
        });

        optimisticData.push({
            onyxMethod: Onyx.METHOD.MERGE,
            key: ONYXKEYS.PERSONAL_DETAILS_LIST,
            value: personalDetailListAction,
        });
        successData.push({
            onyxMethod: Onyx.METHOD.MERGE,
            key: ONYXKEYS.PERSONAL_DETAILS_LIST,
            value: successPersonalDetailListAction,
        });
    }

    if (!isEmptyObject(nextStep)) {
        optimisticData.push({
            onyxMethod: Onyx.METHOD.MERGE,
            key: `${ONYXKEYS.COLLECTION.NEXT_STEP}${iou.report.reportID}`,
            value: nextStep,
        });
    }

    if (isNewChatReport) {
        successData.push(
            {
                onyxMethod: Onyx.METHOD.MERGE,
                key: `${ONYXKEYS.COLLECTION.REPORT}${chat.report?.reportID}`,
                value: {
                    participants: redundantParticipants,
                    pendingFields: null,
                    errorFields: null,
                },
            },
            {
                onyxMethod: Onyx.METHOD.MERGE,
                key: `${ONYXKEYS.COLLECTION.REPORT_METADATA}${chat.report?.reportID}`,
                value: {
                    isOptimisticReport: false,
                },
            },
        );
    }

    successData.push(
        {
            onyxMethod: Onyx.METHOD.MERGE,
            key: `${ONYXKEYS.COLLECTION.REPORT}${iou.report.reportID}`,
            value: {
                participants: redundantParticipants,
                pendingFields: null,
                errorFields: null,
            },
        },
        {
            onyxMethod: Onyx.METHOD.MERGE,
            key: `${ONYXKEYS.COLLECTION.REPORT_METADATA}${iou.report.reportID}`,
            value: {
                isOptimisticReport: false,
            },
        },
        {
            onyxMethod: Onyx.METHOD.MERGE,
            key: `${ONYXKEYS.COLLECTION.REPORT}${transactionThreadReport?.reportID}`,
            value: {
                participants: redundantParticipants,
                pendingFields: null,
                errorFields: null,
            },
        },
        {
            onyxMethod: Onyx.METHOD.MERGE,
            key: `${ONYXKEYS.COLLECTION.REPORT_METADATA}${transactionThreadReport?.reportID}`,
            value: {
                isOptimisticReport: false,
            },
        },
        {
            onyxMethod: Onyx.METHOD.MERGE,
            key: `${ONYXKEYS.COLLECTION.TRANSACTION}${transaction.transactionID}`,
            value: {
                pendingAction: null,
                pendingFields: clearedPendingFields,
                // The routes contains the distance in meters. Clearing the routes ensures we use the distance
                // in the correct unit stored under the transaction customUnit once the request is created.
                // The route is also not saved in the backend, so we can't rely on it.
                routes: null,
            },
        },

        {
            onyxMethod: Onyx.METHOD.MERGE,
            key: `${ONYXKEYS.COLLECTION.REPORT_ACTIONS}${chat.report?.reportID}`,
            value: {
                ...(isNewChatReport
                    ? {
                          [chat.createdAction.reportActionID]: {
                              pendingAction: null,
                              errors: null,
                          },
                      }
                    : {}),
                [chat.reportPreviewAction.reportActionID]: {
                    pendingAction: null,
                },
            },
        },
        {
            onyxMethod: Onyx.METHOD.MERGE,
            key: `${ONYXKEYS.COLLECTION.REPORT_ACTIONS}${iou.report.reportID}`,
            value: {
                ...(shouldCreateNewMoneyRequestReport
                    ? {
                          [iou.createdAction.reportActionID]: {
                              pendingAction: null,
                              errors: null,
                          },
                      }
                    : {}),
                [iou.action.reportActionID]: {
                    pendingAction: null,
                    errors: null,
                },
            },
        },
    );

    if (!isEmptyObject(transactionThreadCreatedReportAction)) {
        successData.push({
            onyxMethod: Onyx.METHOD.MERGE,
            key: `${ONYXKEYS.COLLECTION.REPORT_ACTIONS}${transactionThreadReport?.reportID}`,
            value: {
                [transactionThreadCreatedReportAction.reportActionID]: {
                    pendingAction: null,
                    errors: null,
                },
            },
        });
    }

    const errorKey = DateUtils.getMicroseconds();

    failureData.push(
        {
            onyxMethod: Onyx.METHOD.MERGE,
            key: `${ONYXKEYS.COLLECTION.REPORT}${chat.report?.reportID}`,
            value: {
                iouReportID: chat.report?.iouReportID,
                lastReadTime: chat.report?.lastReadTime,
                lastVisibleActionCreated: chat.report?.lastVisibleActionCreated,
                pendingFields: null,
                hasOutstandingChildRequest: chat.report?.hasOutstandingChildRequest,
                ...(isNewChatReport
                    ? {
                          errorFields: {
                              createChat: getMicroSecondOnyxErrorWithTranslationKey('report.genericCreateReportFailureMessage'),
                          },
                      }
                    : {}),
            },
        },
        {
            onyxMethod: Onyx.METHOD.MERGE,
            key: `${ONYXKEYS.COLLECTION.REPORT}${iou.report.reportID}`,
            value: {
                pendingFields: null,
                errorFields: {
                    ...(shouldCreateNewMoneyRequestReport ? {createChat: getMicroSecondOnyxErrorWithTranslationKey('report.genericCreateReportFailureMessage')} : {}),
                },
            },
        },
        {
            onyxMethod: Onyx.METHOD.MERGE,
            key: `${ONYXKEYS.COLLECTION.REPORT}${transactionThreadReport?.reportID}`,
            value: {
                pendingFields: null,
                errorFields: existingTransactionThreadReport
                    ? null
                    : {
                          createChat: getMicroSecondOnyxErrorWithTranslationKey('report.genericCreateReportFailureMessage'),
                      },
            },
        },
        {
            onyxMethod: Onyx.METHOD.MERGE,
            key: `${ONYXKEYS.COLLECTION.TRANSACTION}${transaction.transactionID}`,
            value: {
                errors: getReceiptError(
                    transaction.receipt,
                    // Disabling this line since transaction.filename can be an empty string
                    // eslint-disable-next-line @typescript-eslint/prefer-nullish-coalescing
                    transaction.filename || transaction.receipt?.filename,
                    isScanRequest,
                    errorKey,
                    CONST.IOU.ACTION_PARAMS.MONEY_REQUEST,
                    retryParams,
                ),
                pendingFields: clearedPendingFields,
            },
        },
        {
            onyxMethod: Onyx.METHOD.MERGE,
            key: `${ONYXKEYS.COLLECTION.REPORT_ACTIONS}${iou.report.reportID}`,
            value: {
                ...(shouldCreateNewMoneyRequestReport
                    ? {
                          [iou.createdAction.reportActionID]: {
                              errors: getReceiptError(
                                  transaction.receipt,
                                  // Disabling this line since transaction.filename can be an empty string
                                  // eslint-disable-next-line @typescript-eslint/prefer-nullish-coalescing
                                  transaction.filename || transaction.receipt?.filename,
                                  isScanRequest,
                                  errorKey,
                                  CONST.IOU.ACTION_PARAMS.MONEY_REQUEST,
                                  retryParams,
                              ),
                          },
                          [iou.action.reportActionID]: {
                              errors: getMicroSecondOnyxErrorWithTranslationKey('iou.error.genericCreateFailureMessage'),
                          },
                      }
                    : {
                          [iou.action.reportActionID]: {
                              errors: getReceiptError(
                                  transaction.receipt,
                                  // Disabling this line since transaction.filename can be an empty string
                                  // eslint-disable-next-line @typescript-eslint/prefer-nullish-coalescing
                                  transaction.filename || transaction.receipt?.filename,
                                  isScanRequest,
                                  errorKey,
                                  CONST.IOU.ACTION_PARAMS.MONEY_REQUEST,
                                  retryParams,
                              ),
                          },
                      }),
            },
        },
    );

    if (!isOneOnOneSplit) {
        optimisticData.push({
            onyxMethod: Onyx.METHOD.SET,
            key: ONYXKEYS.NVP_QUICK_ACTION_GLOBAL_CREATE,
            value: {
                action: newQuickAction,
                chatReportID: chat.report?.reportID,
                isFirstQuickAction: isEmptyObject(quickAction),
            },
        });
        failureData.push({
            onyxMethod: Onyx.METHOD.SET,
            key: ONYXKEYS.NVP_QUICK_ACTION_GLOBAL_CREATE,
            value: quickAction ?? null,
        });
    }

    if (!isEmptyObject(transactionThreadCreatedReportAction)) {
        failureData.push({
            onyxMethod: Onyx.METHOD.MERGE,
            key: `${ONYXKEYS.COLLECTION.REPORT_ACTIONS}${transactionThreadReport?.reportID}`,
            value: {
                [transactionThreadCreatedReportAction.reportActionID]: {
                    errors: getMicroSecondOnyxErrorWithTranslationKey('iou.error.genericCreateFailureMessage'),
                },
            },
        });
    }

    const searchUpdate = getSearchOnyxUpdate({
        transaction,
        participant,
    });

    if (searchUpdate) {
        optimisticData.push({...searchUpdate});
    }

    // We don't need to compute violations unless we're on a paid policy
    if (!policy || !isPaidGroupPolicy(policy)) {
        return [optimisticData, successData, failureData];
    }

    const violationsOnyxData = ViolationsUtils.getViolationsOnyxData(
        transaction,
        [],
        policy,
        policyTagList ?? {},
        policyCategories ?? {},
        hasDependentTags(policy, policyTagList ?? {}),
        false,
    );

    if (violationsOnyxData) {
        const shouldFixViolations = Array.isArray(violationsOnyxData.value) && violationsOnyxData.value.length > 0;

        optimisticData.push(violationsOnyxData, {
            key: `${ONYXKEYS.COLLECTION.NEXT_STEP}${iou.report.reportID}`,
            onyxMethod: Onyx.METHOD.SET,
            value: buildNextStep(iou.report, iou.report.statusNum ?? CONST.REPORT.STATE_NUM.OPEN, shouldFixViolations),
        });
        failureData.push({
            onyxMethod: Onyx.METHOD.SET,
            key: `${ONYXKEYS.COLLECTION.TRANSACTION_VIOLATIONS}${transaction.transactionID}`,
            value: [],
        });
    }

    return [optimisticData, successData, failureData];
}

/** Builds the Onyx data for an invoice */
function buildOnyxDataForInvoice(invoiceParams: BuildOnyxDataForInvoiceParams): [OnyxUpdate[], OnyxUpdate[], OnyxUpdate[]] {
    const {chat, iou, transactionParams, policyParams, optimisticData: optimisticDataParams, companyName, companyWebsite, participant} = invoiceParams;
    const transaction = transactionParams.transaction;

    const clearedPendingFields = Object.fromEntries(Object.keys(transactionParams.transaction.pendingFields ?? {}).map((key) => [key, null]));
    const optimisticData: OnyxUpdate[] = [
        {
            onyxMethod: Onyx.METHOD.SET,
            key: `${ONYXKEYS.COLLECTION.REPORT}${iou.report?.reportID}`,
            value: {
                ...iou.report,
                lastMessageText: getReportActionText(iou.action),
                lastMessageHtml: getReportActionHtml(iou.action),
                pendingFields: {
                    createChat: CONST.RED_BRICK_ROAD_PENDING_ACTION.ADD,
                },
            },
        },
        {
            onyxMethod: Onyx.METHOD.MERGE,
            key: `${ONYXKEYS.COLLECTION.REPORT_METADATA}${iou.report?.reportID}`,
            value: {
                isOptimisticReport: true,
            },
        },
        {
            onyxMethod: Onyx.METHOD.SET,
            key: `${ONYXKEYS.COLLECTION.TRANSACTION}${transactionParams.transaction.transactionID}`,
            value: transactionParams.transaction,
        },
        chat.isNewReport
            ? {
                  onyxMethod: Onyx.METHOD.SET,
                  key: `${ONYXKEYS.COLLECTION.REPORT_ACTIONS}${chat.report?.reportID}`,
                  value: {
                      [chat.createdAction.reportActionID]: chat.createdAction,
                      [chat.reportPreviewAction.reportActionID]: chat.reportPreviewAction,
                  },
              }
            : {
                  onyxMethod: Onyx.METHOD.MERGE,
                  key: `${ONYXKEYS.COLLECTION.REPORT_ACTIONS}${chat.report?.reportID}`,
                  value: {
                      [chat.reportPreviewAction.reportActionID]: chat.reportPreviewAction,
                  },
              },
        {
            onyxMethod: Onyx.METHOD.MERGE,
            key: `${ONYXKEYS.COLLECTION.REPORT_ACTIONS}${iou.report?.reportID}`,
            value: {
                [iou.createdAction.reportActionID]: iou.createdAction as OnyxTypes.ReportAction,
                [iou.action.reportActionID]: iou.action as OnyxTypes.ReportAction,
            },
        },
        {
            onyxMethod: Onyx.METHOD.MERGE,
            key: `${ONYXKEYS.COLLECTION.REPORT}${transactionParams.threadReport.reportID}`,
            value: transactionParams.threadReport,
        },
        {
            onyxMethod: Onyx.METHOD.MERGE,
            key: `${ONYXKEYS.COLLECTION.REPORT_METADATA}${transactionParams.threadReport?.reportID}`,
            value: {
                isOptimisticReport: true,
            },
        },
    ];

    if (transactionParams.threadCreatedReportAction?.reportActionID) {
        optimisticData.push({
            onyxMethod: Onyx.METHOD.MERGE,
            key: `${ONYXKEYS.COLLECTION.REPORT_ACTIONS}${transactionParams.threadReport.reportID}`,
            value: {
                [transactionParams.threadCreatedReportAction.reportActionID]: transactionParams.threadCreatedReportAction,
            },
        });
    }

    const successData: OnyxUpdate[] = [];

    if (chat.report) {
        optimisticData.push({
            // Use SET for new reports because it doesn't exist yet, is faster and we need the data to be available when we navigate to the chat page
            onyxMethod: chat.isNewReport ? Onyx.METHOD.SET : Onyx.METHOD.MERGE,
            key: `${ONYXKEYS.COLLECTION.REPORT}${chat.report.reportID}`,
            value: {
                ...chat.report,
                lastReadTime: DateUtils.getDBTime(),
                iouReportID: iou.report?.reportID,
                ...(chat.isNewReport ? {pendingFields: {createChat: CONST.RED_BRICK_ROAD_PENDING_ACTION.ADD}} : {}),
            },
        });

        if (chat.isNewReport) {
            optimisticData.push({
                onyxMethod: Onyx.METHOD.MERGE,
                key: `${ONYXKEYS.COLLECTION.REPORT_METADATA}${chat.report?.reportID}`,
                value: {
                    isOptimisticReport: true,
                },
            });
        }
    }

    if (optimisticDataParams.policyRecentlyUsedCategories.length) {
        optimisticData.push({
            onyxMethod: Onyx.METHOD.SET,
            key: `${ONYXKEYS.COLLECTION.POLICY_RECENTLY_USED_CATEGORIES}${iou.report?.policyID}`,
            value: optimisticDataParams.policyRecentlyUsedCategories,
        });
    }

    if (optimisticDataParams.recentlyUsedCurrencies?.length) {
        optimisticData.push({
            onyxMethod: Onyx.METHOD.SET,
            key: ONYXKEYS.RECENTLY_USED_CURRENCIES,
            value: optimisticDataParams.recentlyUsedCurrencies,
        });
    }

    if (!isEmptyObject(optimisticDataParams.policyRecentlyUsedTags)) {
        optimisticData.push({
            onyxMethod: Onyx.METHOD.MERGE,
            key: `${ONYXKEYS.COLLECTION.POLICY_RECENTLY_USED_TAGS}${iou.report?.policyID}`,
            value: optimisticDataParams.policyRecentlyUsedTags,
        });
    }

    const redundantParticipants: Record<number, null> = {};
    if (!isEmptyObject(optimisticDataParams.personalDetailListAction)) {
        const successPersonalDetailListAction: Record<number, null> = {};

        // BE will send different participants. We clear the optimistic ones to avoid duplicated entries
        Object.keys(optimisticDataParams.personalDetailListAction).forEach((accountIDKey) => {
            const accountID = Number(accountIDKey);
            successPersonalDetailListAction[accountID] = null;
            redundantParticipants[accountID] = null;
        });

        optimisticData.push({
            onyxMethod: Onyx.METHOD.MERGE,
            key: ONYXKEYS.PERSONAL_DETAILS_LIST,
            value: optimisticDataParams.personalDetailListAction,
        });
        successData.push({
            onyxMethod: Onyx.METHOD.MERGE,
            key: ONYXKEYS.PERSONAL_DETAILS_LIST,
            value: successPersonalDetailListAction,
        });
    }

    successData.push(
        {
            onyxMethod: Onyx.METHOD.MERGE,
            key: `${ONYXKEYS.COLLECTION.REPORT}${iou.report?.reportID}`,
            value: {
                participants: redundantParticipants,
                pendingFields: null,
                errorFields: null,
            },
        },
        {
            onyxMethod: Onyx.METHOD.MERGE,
            key: `${ONYXKEYS.COLLECTION.REPORT_METADATA}${iou.report?.reportID}`,
            value: {
                isOptimisticReport: false,
            },
        },
        {
            onyxMethod: Onyx.METHOD.MERGE,
            key: `${ONYXKEYS.COLLECTION.REPORT}${transactionParams.threadReport.reportID}`,
            value: {
                participants: redundantParticipants,
                pendingFields: null,
                errorFields: null,
            },
        },
        {
            onyxMethod: Onyx.METHOD.MERGE,
            key: `${ONYXKEYS.COLLECTION.REPORT_METADATA}${transactionParams.threadReport.reportID}`,
            value: {
                isOptimisticReport: false,
            },
        },
        {
            onyxMethod: Onyx.METHOD.MERGE,
            key: `${ONYXKEYS.COLLECTION.TRANSACTION}${transactionParams.transaction.transactionID}`,
            value: {
                pendingAction: null,
                pendingFields: clearedPendingFields,
            },
        },
        {
            onyxMethod: Onyx.METHOD.MERGE,
            key: `${ONYXKEYS.COLLECTION.REPORT_ACTIONS}${chat.report?.reportID}`,
            value: {
                ...(chat.isNewReport
                    ? {
                          [chat.createdAction.reportActionID]: {
                              pendingAction: null,
                              errors: null,
                          },
                      }
                    : {}),
                [chat.reportPreviewAction.reportActionID]: {
                    pendingAction: null,
                },
            },
        },
        {
            onyxMethod: Onyx.METHOD.MERGE,
            key: `${ONYXKEYS.COLLECTION.REPORT_ACTIONS}${iou.report?.reportID}`,
            value: {
                [iou.createdAction.reportActionID]: {
                    pendingAction: null,
                    errors: null,
                },
                [iou.action.reportActionID]: {
                    pendingAction: null,
                    errors: null,
                },
            },
        },
    );

    if (transactionParams.threadCreatedReportAction?.reportActionID) {
        successData.push({
            onyxMethod: Onyx.METHOD.MERGE,
            key: `${ONYXKEYS.COLLECTION.REPORT_ACTIONS}${transactionParams.threadReport.reportID}`,
            value: {
                [transactionParams.threadCreatedReportAction.reportActionID]: {
                    pendingAction: null,
                    errors: null,
                },
            },
        });
    }

    if (chat.isNewReport) {
        successData.push(
            {
                onyxMethod: Onyx.METHOD.MERGE,
                key: `${ONYXKEYS.COLLECTION.REPORT}${chat.report?.reportID}`,
                value: {
                    participants: redundantParticipants,
                    pendingFields: null,
                    errorFields: null,
                },
            },
            {
                onyxMethod: Onyx.METHOD.MERGE,
                key: `${ONYXKEYS.COLLECTION.REPORT_METADATA}${chat.report?.reportID}`,
                value: {
                    isOptimisticReport: false,
                },
            },
        );
    }

    const errorKey = DateUtils.getMicroseconds();

    const failureData: OnyxUpdate[] = [
        {
            onyxMethod: Onyx.METHOD.MERGE,
            key: `${ONYXKEYS.COLLECTION.REPORT}${chat.report?.reportID}`,
            value: {
                iouReportID: chat.report?.iouReportID,
                lastReadTime: chat.report?.lastReadTime,
                pendingFields: null,
                hasOutstandingChildRequest: chat.report?.hasOutstandingChildRequest,
                ...(chat.isNewReport
                    ? {
                          errorFields: {
                              createChat: getMicroSecondOnyxErrorWithTranslationKey('report.genericCreateReportFailureMessage'),
                          },
                      }
                    : {}),
            },
        },
        {
            onyxMethod: Onyx.METHOD.MERGE,
            key: `${ONYXKEYS.COLLECTION.REPORT}${iou.report?.reportID}`,
            value: {
                pendingFields: null,
                errorFields: {
                    createChat: getMicroSecondOnyxErrorWithTranslationKey('report.genericCreateReportFailureMessage'),
                },
            },
        },
        {
            onyxMethod: Onyx.METHOD.MERGE,
            key: `${ONYXKEYS.COLLECTION.REPORT}${transactionParams.threadReport.reportID}`,
            value: {
                errorFields: {
                    createChat: getMicroSecondOnyxErrorWithTranslationKey('report.genericCreateReportFailureMessage'),
                },
            },
        },
        {
            onyxMethod: Onyx.METHOD.MERGE,
            key: `${ONYXKEYS.COLLECTION.TRANSACTION}${transactionParams.transaction.transactionID}`,
            value: {
                errors: getMicroSecondOnyxErrorWithTranslationKey('iou.error.genericCreateInvoiceFailureMessage'),
                pendingFields: clearedPendingFields,
            },
        },
        {
            onyxMethod: Onyx.METHOD.MERGE,
            key: `${ONYXKEYS.COLLECTION.REPORT_ACTIONS}${iou.report?.reportID}`,
            value: {
                [iou.createdAction.reportActionID]: {
                    // Disabling this line since transactionParams.transaction.filename can be an empty string
                    errors: getReceiptError(
                        transactionParams.transaction.receipt,
                        // eslint-disable-next-line @typescript-eslint/prefer-nullish-coalescing
                        transactionParams.transaction?.filename || transactionParams.transaction.receipt?.filename,
                        false,
                        errorKey,
                    ),
                },
                [iou.action.reportActionID]: {
                    errors: getMicroSecondOnyxErrorWithTranslationKey('iou.error.genericCreateInvoiceFailureMessage'),
                },
            },
        },
    ];

    if (transactionParams.threadCreatedReportAction?.reportActionID) {
        failureData.push({
            onyxMethod: Onyx.METHOD.MERGE,
            key: `${ONYXKEYS.COLLECTION.REPORT_ACTIONS}${transactionParams.threadReport.reportID}`,
            value: {
                [transactionParams.threadCreatedReportAction.reportActionID]: {
                    errors: getMicroSecondOnyxErrorWithTranslationKey('iou.error.genericCreateInvoiceFailureMessage', errorKey),
                },
            },
        });
    }

    if (companyName && companyWebsite) {
        optimisticData.push({
            onyxMethod: Onyx.METHOD.MERGE,
            key: `${ONYXKEYS.COLLECTION.POLICY}${policyParams.policy?.id}`,
            value: {
                invoice: {
                    companyName,
                    companyWebsite,
                    pendingFields: {
                        companyName: CONST.RED_BRICK_ROAD_PENDING_ACTION.UPDATE,
                        companyWebsite: CONST.RED_BRICK_ROAD_PENDING_ACTION.UPDATE,
                    },
                },
            },
        });
        successData.push({
            onyxMethod: Onyx.METHOD.MERGE,
            key: `${ONYXKEYS.COLLECTION.POLICY}${policyParams.policy?.id}`,
            value: {
                invoice: {
                    pendingFields: {
                        companyName: null,
                        companyWebsite: null,
                    },
                },
            },
        });
        failureData.push({
            onyxMethod: Onyx.METHOD.MERGE,
            key: `${ONYXKEYS.COLLECTION.POLICY}${policyParams.policy?.id}`,
            value: {
                invoice: {
                    companyName: null,
                    companyWebsite: null,
                    pendingFields: {
                        companyName: null,
                        companyWebsite: null,
                    },
                },
            },
        });
    }

    const searchUpdate = getSearchOnyxUpdate({
        transaction,
        participant,
    });

    if (searchUpdate) {
        optimisticData.push({...searchUpdate});
    }

    // We don't need to compute violations unless we're on a paid policy
    if (!policyParams.policy || !isPaidGroupPolicy(policyParams.policy)) {
        return [optimisticData, successData, failureData];
    }

    const violationsOnyxData = ViolationsUtils.getViolationsOnyxData(
        transactionParams.transaction,
        [],
        policyParams.policy,
        policyParams.policyTagList ?? {},
        policyParams.policyCategories ?? {},
        hasDependentTags(policyParams.policy, policyParams.policyTagList ?? {}),
        true,
    );

    if (violationsOnyxData) {
        optimisticData.push(violationsOnyxData);
        failureData.push({
            onyxMethod: Onyx.METHOD.SET,
            key: `${ONYXKEYS.COLLECTION.TRANSACTION_VIOLATIONS}${transactionParams.transaction.transactionID}`,
            value: [],
        });
    }

    return [optimisticData, successData, failureData];
}

type BuildOnyxDataForTrackExpenseParams = {
    chat: {report: OnyxInputValue<OnyxTypes.Report>; previewAction: OnyxInputValue<ReportAction>};
    iou: {report: OnyxInputValue<OnyxTypes.Report>; createdAction: OptimisticCreatedReportAction; action: OptimisticIOUReportAction};
    transactionParams: {transaction: OnyxTypes.Transaction; threadReport: OptimisticChatReport | null; threadCreatedReportAction: OptimisticCreatedReportAction | null};
    policyParams: {policy?: OnyxInputValue<OnyxTypes.Policy>; tagList?: OnyxInputValue<OnyxTypes.PolicyTagLists>; categories?: OnyxInputValue<OnyxTypes.PolicyCategories>};
    shouldCreateNewMoneyRequestReport: boolean;
    existingTransactionThreadReportID?: string;
    actionableTrackExpenseWhisper?: OnyxInputValue<OnyxTypes.ReportAction>;
    retryParams?: StartSplitBilActionParams | CreateTrackExpenseParams | RequestMoneyInformation | ReplaceReceipt;
    participant?: Participant;
};

/** Builds the Onyx data for track expense */
function buildOnyxDataForTrackExpense({
    chat,
    iou,
    transactionParams,
    policyParams = {},
    shouldCreateNewMoneyRequestReport,
    existingTransactionThreadReportID,
    actionableTrackExpenseWhisper,
    retryParams,
    participant,
}: BuildOnyxDataForTrackExpenseParams): [OnyxUpdate[], OnyxUpdate[], OnyxUpdate[]] {
    const {report: chatReport, previewAction: reportPreviewAction} = chat;
    const {report: iouReport, createdAction: iouCreatedAction, action: iouAction} = iou;
    const {transaction, threadReport: transactionThreadReport, threadCreatedReportAction: transactionThreadCreatedReportAction} = transactionParams;
    const {policy, tagList: policyTagList, categories: policyCategories} = policyParams;

    const isScanRequest = isScanRequestTransactionUtils(transaction);
    const isDistanceRequest = isDistanceRequestTransactionUtils(transaction);
    const clearedPendingFields = Object.fromEntries(Object.keys(transaction.pendingFields ?? {}).map((key) => [key, null]));

    const optimisticData: OnyxUpdate[] = [];
    const successData: OnyxUpdate[] = [];
    const failureData: OnyxUpdate[] = [];

    const isSelfDMReport = isSelfDM(chatReport);
    let newQuickAction: QuickActionName = isSelfDMReport ? CONST.QUICK_ACTIONS.TRACK_MANUAL : CONST.QUICK_ACTIONS.REQUEST_MANUAL;
    if (isScanRequest) {
        newQuickAction = isSelfDMReport ? CONST.QUICK_ACTIONS.TRACK_SCAN : CONST.QUICK_ACTIONS.REQUEST_SCAN;
    } else if (isDistanceRequest) {
        newQuickAction = isSelfDMReport ? CONST.QUICK_ACTIONS.TRACK_DISTANCE : CONST.QUICK_ACTIONS.REQUEST_DISTANCE;
    }
    const existingTransactionThreadReport = allReports?.[`${ONYXKEYS.COLLECTION.REPORT}${existingTransactionThreadReportID}`] ?? null;

    if (chatReport) {
        optimisticData.push(
            {
                onyxMethod: Onyx.METHOD.MERGE,
                key: `${ONYXKEYS.COLLECTION.REPORT}${chatReport.reportID}`,
                value: {
                    ...chatReport,
                    lastMessageText: getReportActionText(iouAction),
                    lastMessageHtml: getReportActionHtml(iouAction),
                    lastReadTime: DateUtils.getDBTime(),
                    iouReportID: iouReport?.reportID,
                    lastVisibleActionCreated: shouldCreateNewMoneyRequestReport ? reportPreviewAction?.created : chatReport.lastVisibleActionCreated,
                },
            },
            {
                onyxMethod: Onyx.METHOD.SET,
                key: ONYXKEYS.NVP_QUICK_ACTION_GLOBAL_CREATE,
                value: {
                    action: newQuickAction,
                    chatReportID: chatReport.reportID,
                    isFirstQuickAction: isEmptyObject(quickAction),
                },
            },
        );

        if (actionableTrackExpenseWhisper && !iouReport) {
            optimisticData.push({
                onyxMethod: Onyx.METHOD.MERGE,
                key: `${ONYXKEYS.COLLECTION.REPORT_ACTIONS}${chatReport?.reportID}`,
                value: {
                    [actionableTrackExpenseWhisper.reportActionID]: actionableTrackExpenseWhisper,
                },
            });
            optimisticData.push({
                onyxMethod: Onyx.METHOD.MERGE,
                key: `${ONYXKEYS.COLLECTION.REPORT}${chatReport.reportID}`,
                value: {
                    lastVisibleActionCreated: actionableTrackExpenseWhisper.created,
                    lastMessageText: CONST.ACTIONABLE_TRACK_EXPENSE_WHISPER_MESSAGE,
                },
            });
            successData.push({
                onyxMethod: Onyx.METHOD.MERGE,
                key: `${ONYXKEYS.COLLECTION.REPORT_ACTIONS}${chatReport?.reportID}`,
                value: {
                    [actionableTrackExpenseWhisper.reportActionID]: {pendingAction: null, errors: null},
                },
            });
            failureData.push({
                onyxMethod: Onyx.METHOD.MERGE,
                key: `${ONYXKEYS.COLLECTION.REPORT_ACTIONS}${chatReport?.reportID}`,
                value: {[actionableTrackExpenseWhisper.reportActionID]: null},
            });
        }
    }

    if (iouReport) {
        optimisticData.push(
            {
                onyxMethod: shouldCreateNewMoneyRequestReport ? Onyx.METHOD.SET : Onyx.METHOD.MERGE,
                key: `${ONYXKEYS.COLLECTION.REPORT}${iouReport.reportID}`,
                value: {
                    ...iouReport,
                    lastMessageText: getReportActionText(iouAction),
                    lastMessageHtml: getReportActionHtml(iouAction),
                    pendingFields: {
                        ...(shouldCreateNewMoneyRequestReport ? {createChat: CONST.RED_BRICK_ROAD_PENDING_ACTION.ADD} : {preview: CONST.RED_BRICK_ROAD_PENDING_ACTION.UPDATE}),
                    },
                },
            },
            shouldCreateNewMoneyRequestReport
                ? {
                      onyxMethod: Onyx.METHOD.SET,
                      key: `${ONYXKEYS.COLLECTION.REPORT_ACTIONS}${iouReport.reportID}`,
                      value: {
                          [iouCreatedAction.reportActionID]: iouCreatedAction as OnyxTypes.ReportAction,
                          [iouAction.reportActionID]: iouAction as OnyxTypes.ReportAction,
                      },
                  }
                : {
                      onyxMethod: Onyx.METHOD.MERGE,
                      key: `${ONYXKEYS.COLLECTION.REPORT_ACTIONS}${iouReport.reportID}`,
                      value: {
                          [iouAction.reportActionID]: iouAction as OnyxTypes.ReportAction,
                      },
                  },
            {
                onyxMethod: Onyx.METHOD.MERGE,
                key: `${ONYXKEYS.COLLECTION.REPORT_ACTIONS}${chatReport?.reportID}`,
                value: {
                    ...(reportPreviewAction && {[reportPreviewAction.reportActionID]: reportPreviewAction}),
                },
            },
        );
        if (shouldCreateNewMoneyRequestReport) {
            optimisticData.push({
                onyxMethod: Onyx.METHOD.MERGE,
                key: `${ONYXKEYS.COLLECTION.REPORT_METADATA}${iouReport.reportID}`,
                value: {
                    isOptimisticReport: true,
                },
            });
        }
    } else {
        optimisticData.push({
            onyxMethod: Onyx.METHOD.MERGE,
            key: `${ONYXKEYS.COLLECTION.REPORT_ACTIONS}${chatReport?.reportID}`,
            value: {
                [iouAction.reportActionID]: iouAction as OnyxTypes.ReportAction,
            },
        });
    }

    optimisticData.push(
        {
            onyxMethod: Onyx.METHOD.SET,
            key: `${ONYXKEYS.COLLECTION.TRANSACTION}${transaction.transactionID}`,
            value: transaction,
        },
        {
            onyxMethod: Onyx.METHOD.MERGE,
            key: `${ONYXKEYS.COLLECTION.REPORT}${transactionThreadReport?.reportID}`,
            value: {
                ...transactionThreadReport,
                pendingFields: {createChat: CONST.RED_BRICK_ROAD_PENDING_ACTION.ADD},
            },
        },
        {
            onyxMethod: Onyx.METHOD.MERGE,
            key: `${ONYXKEYS.COLLECTION.REPORT_METADATA}${transactionThreadReport?.reportID}`,
            value: {
                isOptimisticReport: true,
            },
        },
    );

    if (!isEmptyObject(transactionThreadCreatedReportAction)) {
        optimisticData.push({
            onyxMethod: Onyx.METHOD.MERGE,
            key: `${ONYXKEYS.COLLECTION.REPORT_ACTIONS}${transactionThreadReport?.reportID}`,
            value: {
                [transactionThreadCreatedReportAction.reportActionID]: transactionThreadCreatedReportAction,
            },
        });
    }

    if (iouReport) {
        successData.push(
            {
                onyxMethod: Onyx.METHOD.MERGE,
                key: `${ONYXKEYS.COLLECTION.REPORT}${iouReport?.reportID}`,
                value: {
                    pendingFields: null,
                    errorFields: null,
                },
            },
            {
                onyxMethod: Onyx.METHOD.MERGE,
                key: `${ONYXKEYS.COLLECTION.REPORT_ACTIONS}${iouReport?.reportID}`,
                value: {
                    ...(shouldCreateNewMoneyRequestReport
                        ? {
                              [iouCreatedAction.reportActionID]: {
                                  pendingAction: null,
                                  errors: null,
                              },
                          }
                        : {}),
                    [iouAction.reportActionID]: {
                        pendingAction: null,
                        errors: null,
                    },
                },
            },
            {
                onyxMethod: Onyx.METHOD.MERGE,
                key: `${ONYXKEYS.COLLECTION.REPORT_ACTIONS}${chatReport?.reportID}`,
                value: {
                    ...(reportPreviewAction && {[reportPreviewAction.reportActionID]: {pendingAction: null}}),
                },
            },
        );
        if (shouldCreateNewMoneyRequestReport) {
            successData.push({
                onyxMethod: Onyx.METHOD.MERGE,
                key: `${ONYXKEYS.COLLECTION.REPORT_METADATA}${iouReport.reportID}`,
                value: {
                    isOptimisticReport: false,
                },
            });
        }
    } else {
        successData.push({
            onyxMethod: Onyx.METHOD.MERGE,
            key: `${ONYXKEYS.COLLECTION.REPORT_ACTIONS}${chatReport?.reportID}`,
            value: {
                [iouAction.reportActionID]: {
                    pendingAction: null,
                    errors: null,
                },
                ...(reportPreviewAction && {[reportPreviewAction.reportActionID]: {pendingAction: null}}),
            },
        });
    }

    successData.push(
        {
            onyxMethod: Onyx.METHOD.MERGE,
            key: `${ONYXKEYS.COLLECTION.REPORT}${transactionThreadReport?.reportID}`,
            value: {
                pendingFields: null,
                errorFields: null,
            },
        },
        {
            onyxMethod: Onyx.METHOD.MERGE,
            key: `${ONYXKEYS.COLLECTION.REPORT_METADATA}${transactionThreadReport?.reportID}`,
            value: {
                isOptimisticReport: false,
            },
        },
        {
            onyxMethod: Onyx.METHOD.MERGE,
            key: `${ONYXKEYS.COLLECTION.TRANSACTION}${transaction.transactionID}`,
            value: {
                pendingAction: null,
                pendingFields: clearedPendingFields,
                routes: null,
            },
        },
    );

    if (!isEmptyObject(transactionThreadCreatedReportAction)) {
        successData.push({
            onyxMethod: Onyx.METHOD.MERGE,
            key: `${ONYXKEYS.COLLECTION.REPORT_ACTIONS}${transactionThreadReport?.reportID}`,
            value: {
                [transactionThreadCreatedReportAction.reportActionID]: {
                    pendingAction: null,
                    errors: null,
                },
            },
        });
    }

    failureData.push({
        onyxMethod: Onyx.METHOD.SET,
        key: ONYXKEYS.NVP_QUICK_ACTION_GLOBAL_CREATE,
        value: quickAction ?? null,
    });

    if (iouReport) {
        failureData.push(
            {
                onyxMethod: Onyx.METHOD.MERGE,
                key: `${ONYXKEYS.COLLECTION.REPORT}${iouReport.reportID}`,
                value: {
                    pendingFields: null,
                    errorFields: {
                        ...(shouldCreateNewMoneyRequestReport ? {createChat: getMicroSecondOnyxErrorWithTranslationKey('report.genericCreateReportFailureMessage')} : {}),
                    },
                },
            },
            {
                onyxMethod: Onyx.METHOD.MERGE,
                key: `${ONYXKEYS.COLLECTION.REPORT_ACTIONS}${iouReport.reportID}`,
                value: {
                    ...(shouldCreateNewMoneyRequestReport
                        ? {
                              [iouCreatedAction.reportActionID]: {
                                  errors: getReceiptError(
                                      transaction.receipt,
                                      // Disabling this line since transaction.filename can be an empty string
                                      // eslint-disable-next-line @typescript-eslint/prefer-nullish-coalescing
                                      transaction.filename || transaction.receipt?.filename,
                                      isScanRequest,
                                      undefined,
                                      CONST.IOU.ACTION_PARAMS.TRACK_EXPENSE,
                                      retryParams,
                                  ),
                              },
                              [iouAction.reportActionID]: {
                                  errors: getMicroSecondOnyxErrorWithTranslationKey('iou.error.genericCreateFailureMessage'),
                              },
                          }
                        : {
                              [iouAction.reportActionID]: {
                                  errors: getReceiptError(
                                      transaction.receipt,
                                      // Disabling this line since transaction.filename can be an empty string
                                      // eslint-disable-next-line @typescript-eslint/prefer-nullish-coalescing
                                      transaction.filename || transaction.receipt?.filename,
                                      isScanRequest,
                                      undefined,
                                      CONST.IOU.ACTION_PARAMS.TRACK_EXPENSE,
                                      retryParams,
                                  ),
                              },
                          }),
                },
            },
        );
    } else {
        failureData.push({
            onyxMethod: Onyx.METHOD.MERGE,
            key: `${ONYXKEYS.COLLECTION.REPORT_ACTIONS}${chatReport?.reportID}`,
            value: {
                [iouAction.reportActionID]: {
                    errors: getReceiptError(
                        transaction.receipt,
                        // Disabling this line since transaction.filename can be an empty string
                        // eslint-disable-next-line @typescript-eslint/prefer-nullish-coalescing
                        transaction.filename || transaction.receipt?.filename,
                        isScanRequest,
                        undefined,
                        CONST.IOU.ACTION_PARAMS.TRACK_EXPENSE,
                        retryParams,
                    ),
                },
            },
        });
    }

    failureData.push(
        {
            onyxMethod: Onyx.METHOD.MERGE,
            key: `${ONYXKEYS.COLLECTION.REPORT}${chatReport?.reportID}`,
            value: {
                lastReadTime: chatReport?.lastReadTime,
                lastMessageText: chatReport?.lastMessageText,
                lastMessageHtml: chatReport?.lastMessageHtml,
            },
        },
        {
            onyxMethod: Onyx.METHOD.MERGE,
            key: `${ONYXKEYS.COLLECTION.REPORT}${transactionThreadReport?.reportID}`,
            value: {
                pendingFields: null,
                errorFields: existingTransactionThreadReport
                    ? null
                    : {
                          createChat: getMicroSecondOnyxErrorWithTranslationKey('report.genericCreateReportFailureMessage'),
                      },
            },
        },
        {
            onyxMethod: Onyx.METHOD.MERGE,
            key: `${ONYXKEYS.COLLECTION.TRANSACTION}${transaction.transactionID}`,
            value: {
                errors: getReceiptError(
                    transaction.receipt,
                    // Disabling this line since transaction.filename can be an empty string
                    // eslint-disable-next-line @typescript-eslint/prefer-nullish-coalescing
                    transaction.filename || transaction.receipt?.filename,
                    isScanRequest,
                    undefined,
                    CONST.IOU.ACTION_PARAMS.TRACK_EXPENSE,
                    retryParams,
                ),
                pendingFields: clearedPendingFields,
            },
        },
    );

    if (transactionThreadCreatedReportAction?.reportActionID) {
        failureData.push({
            onyxMethod: Onyx.METHOD.MERGE,
            key: `${ONYXKEYS.COLLECTION.REPORT_ACTIONS}${transactionThreadReport?.reportID}`,
            value: {
                [transactionThreadCreatedReportAction?.reportActionID]: {
                    errors: getMicroSecondOnyxErrorWithTranslationKey('iou.error.genericCreateFailureMessage'),
                },
            },
        });
    }

    const searchUpdate = getSearchOnyxUpdate({
        transaction,
        participant,
    });

    if (searchUpdate) {
        optimisticData.push({...searchUpdate});
    }

    // We don't need to compute violations unless we're on a paid policy
    if (!policy || !isPaidGroupPolicy(policy)) {
        return [optimisticData, successData, failureData];
    }

    const violationsOnyxData = ViolationsUtils.getViolationsOnyxData(
        transaction,
        [],
        policy,
        policyTagList ?? {},
        policyCategories ?? {},
        hasDependentTags(policy, policyTagList ?? {}),
        false,
    );

    if (violationsOnyxData) {
        optimisticData.push(violationsOnyxData);
        failureData.push({
            onyxMethod: Onyx.METHOD.SET,
            key: `${ONYXKEYS.COLLECTION.TRANSACTION_VIOLATIONS}${transaction.transactionID}`,
            value: [],
        });
    }

    // Show field violations only for control policies
    if (isControlPolicy(policy) && iouReport) {
        const {optimisticData: fieldViolationsOptimisticData, failureData: fieldViolationsFailureData} = getFieldViolationsOnyxData(iouReport);
        optimisticData.push(...fieldViolationsOptimisticData);
        failureData.push(...fieldViolationsFailureData);
    }

    return [optimisticData, successData, failureData];
}

function getDeleteTrackExpenseInformation(
    chatReportID: string,
    transactionID: string | undefined,
    reportAction: OnyxTypes.ReportAction,
    shouldDeleteTransactionFromOnyx = true,
    isMovingTransactionFromTrackExpense = false,
    actionableWhisperReportActionID = '',
    resolution = '',
) {
    // STEP 1: Get all collections we're updating
    const chatReport = allReports?.[`${ONYXKEYS.COLLECTION.REPORT}${chatReportID}`] ?? null;
    const transaction = allTransactions[`${ONYXKEYS.COLLECTION.TRANSACTION}${transactionID}`];
    const transactionViolations = allTransactionViolations[`${ONYXKEYS.COLLECTION.TRANSACTION_VIOLATIONS}${transactionID}`];
    const transactionThreadID = reportAction.childReportID;
    let transactionThread = null;
    if (transactionThreadID) {
        transactionThread = allReports?.[`${ONYXKEYS.COLLECTION.REPORT}${transactionThreadID}`] ?? null;
    }

    // STEP 2: Decide if we need to:
    // 1. Delete the transactionThread - delete if there are no visible comments in the thread and we're not moving the transaction
    // 2. Update the moneyRequestPreview to show [Deleted expense] - update if the transactionThread exists AND it isn't being deleted and we're not moving the transaction
    const shouldDeleteTransactionThread = !isMovingTransactionFromTrackExpense && (transactionThreadID ? (reportAction?.childVisibleActionCount ?? 0) === 0 : false);

    const shouldShowDeletedRequestMessage = !isMovingTransactionFromTrackExpense && !!transactionThreadID && !shouldDeleteTransactionThread;

    // STEP 3: Update the IOU reportAction.
    const updatedReportAction = {
        [reportAction.reportActionID]: {
            pendingAction: shouldShowDeletedRequestMessage ? CONST.RED_BRICK_ROAD_PENDING_ACTION.UPDATE : CONST.RED_BRICK_ROAD_PENDING_ACTION.DELETE,
            previousMessage: reportAction.message,
            message: [
                {
                    type: 'COMMENT',
                    html: '',
                    text: '',
                    isEdited: true,
                    isDeletedParentAction: shouldShowDeletedRequestMessage,
                },
            ],
            originalMessage: {
                IOUTransactionID: null,
            },
            errors: undefined,
        },
        ...(actionableWhisperReportActionID && {[actionableWhisperReportActionID]: {originalMessage: {resolution}}}),
    } as OnyxTypes.ReportActions;
    let canUserPerformWriteAction = true;
    if (chatReport) {
        canUserPerformWriteAction = !!canUserPerformWriteActionReportUtils(chatReport);
    }
    const lastVisibleAction = getLastVisibleAction(chatReportID, canUserPerformWriteAction, updatedReportAction);
    const {lastMessageText = '', lastMessageHtml = ''} = getLastVisibleMessage(chatReportID, canUserPerformWriteAction, updatedReportAction);

    // STEP 4: Build Onyx data
    const optimisticData: OnyxUpdate[] = [];

    if (shouldDeleteTransactionFromOnyx) {
        optimisticData.push({
            onyxMethod: Onyx.METHOD.SET,
            key: `${ONYXKEYS.COLLECTION.TRANSACTION}${transactionID}`,
            value: null,
        });
    }

    optimisticData.push({
        onyxMethod: Onyx.METHOD.SET,
        key: `${ONYXKEYS.COLLECTION.TRANSACTION_VIOLATIONS}${transactionID}`,
        value: null,
    });

    if (shouldDeleteTransactionThread) {
        optimisticData.push(
            // Use merge instead of set to avoid deleting the report too quickly, which could cause a brief "not found" page to appear.
            // The remaining parts of the report object will be removed after the API call is successful.
            {
                onyxMethod: Onyx.METHOD.MERGE,
                key: `${ONYXKEYS.COLLECTION.REPORT}${transactionThreadID}`,
                value: {
                    reportID: null,
                    stateNum: CONST.REPORT.STATE_NUM.APPROVED,
                    statusNum: CONST.REPORT.STATUS_NUM.CLOSED,
                    participants: {
                        [userAccountID]: {
                            notificationPreference: CONST.REPORT.NOTIFICATION_PREFERENCE.HIDDEN,
                        },
                    },
                },
            },
            {
                onyxMethod: Onyx.METHOD.SET,
                key: `${ONYXKEYS.COLLECTION.REPORT_ACTIONS}${transactionThreadID}`,
                value: null,
            },
        );
    }

    optimisticData.push(
        {
            onyxMethod: Onyx.METHOD.MERGE,
            key: `${ONYXKEYS.COLLECTION.REPORT_ACTIONS}${chatReport?.reportID}`,
            value: updatedReportAction,
        },
        {
            onyxMethod: Onyx.METHOD.MERGE,
            key: `${ONYXKEYS.COLLECTION.REPORT}${chatReport?.reportID}`,
            value: {
                lastMessageText,
                lastVisibleActionCreated: lastVisibleAction?.created,
                lastMessageHtml: !lastMessageHtml ? lastMessageText : lastMessageHtml,
            },
        },
    );

    const successData: OnyxUpdate[] = [
        {
            onyxMethod: Onyx.METHOD.MERGE,
            key: `${ONYXKEYS.COLLECTION.REPORT_ACTIONS}${chatReport?.reportID}`,
            value: {
                [reportAction.reportActionID]: {
                    pendingAction: null,
                    errors: null,
                },
            },
        },
    ];

    // Ensure that any remaining data is removed upon successful completion, even if the server sends a report removal response.
    // This is done to prevent the removal update from lingering in the applyHTTPSOnyxUpdates function.
    if (shouldDeleteTransactionThread && transactionThread) {
        successData.push({
            onyxMethod: Onyx.METHOD.MERGE,
            key: `${ONYXKEYS.COLLECTION.REPORT}${transactionThreadID}`,
            value: null,
        });
    }

    const failureData: OnyxUpdate[] = [];

    if (shouldDeleteTransactionFromOnyx) {
        failureData.push({
            onyxMethod: Onyx.METHOD.SET,
            key: `${ONYXKEYS.COLLECTION.TRANSACTION}${transactionID}`,
            value: transaction ?? null,
        });
    }

    failureData.push({
        onyxMethod: Onyx.METHOD.SET,
        key: `${ONYXKEYS.COLLECTION.TRANSACTION_VIOLATIONS}${transactionID}`,
        value: transactionViolations ?? null,
    });

    if (shouldDeleteTransactionThread) {
        failureData.push({
            onyxMethod: Onyx.METHOD.SET,
            key: `${ONYXKEYS.COLLECTION.REPORT}${transactionThreadID}`,
            value: transactionThread,
        });
    }

    if (actionableWhisperReportActionID) {
        const actionableWhisperReportAction = getReportAction(chatReportID, actionableWhisperReportActionID);
        failureData.push({
            onyxMethod: Onyx.METHOD.MERGE,
            key: `${ONYXKEYS.COLLECTION.REPORT_ACTIONS}${chatReport?.reportID}`,
            value: {
                [actionableWhisperReportActionID]: {
                    originalMessage: {
                        resolution: isActionableTrackExpense(actionableWhisperReportAction) ? getOriginalMessage(actionableWhisperReportAction)?.resolution ?? null : null,
                    },
                },
            },
        });
    }
    failureData.push(
        {
            onyxMethod: Onyx.METHOD.MERGE,
            key: `${ONYXKEYS.COLLECTION.REPORT_ACTIONS}${chatReport?.reportID}`,
            value: {
                [reportAction.reportActionID]: {
                    ...reportAction,
                    pendingAction: null,
                    errors: getMicroSecondOnyxErrorWithTranslationKey('iou.error.genericDeleteFailureMessage'),
                },
            },
        },
        {
            onyxMethod: Onyx.METHOD.MERGE,
            key: `${ONYXKEYS.COLLECTION.REPORT}${chatReport?.reportID}`,
            value: chatReport,
        },
    );

    const parameters: DeleteMoneyRequestParams = {
        transactionID,
        reportActionID: reportAction.reportActionID,
    };

    return {parameters, optimisticData, successData, failureData, shouldDeleteTransactionThread, chatReport};
}

/**
 * Get the invoice receiver type based on the receiver participant.
 * @param receiverParticipant The participant who will receive the invoice or the invoice receiver object directly.
 * @returns The invoice receiver type.
 */
function getReceiverType(receiverParticipant: Participant | InvoiceReceiver | undefined): InvoiceReceiverType {
    if (!receiverParticipant) {
        Log.warn('getReceiverType called with no receiverParticipant');
        return CONST.REPORT.INVOICE_RECEIVER_TYPE.INDIVIDUAL;
    }
    if ('type' in receiverParticipant && receiverParticipant.type) {
        return receiverParticipant.type;
    }
    if ('policyID' in receiverParticipant && receiverParticipant.policyID) {
        return CONST.REPORT.INVOICE_RECEIVER_TYPE.BUSINESS;
    }
    return CONST.REPORT.INVOICE_RECEIVER_TYPE.INDIVIDUAL;
}

/** Gathers all the data needed to create an invoice. */
function getSendInvoiceInformation(
    transaction: OnyxEntry<OnyxTypes.Transaction>,
    currentUserAccountID: number,
    invoiceChatReport?: OnyxEntry<OnyxTypes.Report>,
    receipt?: Receipt,
    policy?: OnyxEntry<OnyxTypes.Policy>,
    policyTagList?: OnyxEntry<OnyxTypes.PolicyTagLists>,
    policyCategories?: OnyxEntry<OnyxTypes.PolicyCategories>,
    companyName?: string,
    companyWebsite?: string,
): SendInvoiceInformation {
    const {amount = 0, currency = '', created = '', merchant = '', category = '', tag = '', taxCode = '', taxAmount = 0, billable, comment, participants} = transaction ?? {};
    const trimmedComment = (comment?.comment ?? '').trim();
    const senderWorkspaceID = participants?.find((participant) => participant?.isSender)?.policyID;
    const receiverParticipant: Participant | InvoiceReceiver | undefined = participants?.find((participant) => participant?.accountID) ?? invoiceChatReport?.invoiceReceiver;
    const receiverAccountID = receiverParticipant && 'accountID' in receiverParticipant && receiverParticipant.accountID ? receiverParticipant.accountID : CONST.DEFAULT_NUMBER_ID;
    let receiver = getPersonalDetailsForAccountID(receiverAccountID);
    let optimisticPersonalDetailListAction = {};
    const receiverType = getReceiverType(receiverParticipant);

    // STEP 1: Get existing chat report OR build a new optimistic one
    let isNewChatReport = false;
    let chatReport = !isEmptyObject(invoiceChatReport) && invoiceChatReport?.reportID ? invoiceChatReport : null;

    if (!chatReport) {
        chatReport = getInvoiceChatByParticipants(receiverAccountID, receiverType, senderWorkspaceID) ?? null;
    }

    if (!chatReport) {
        isNewChatReport = true;
        chatReport = buildOptimisticChatReport({
            participantList: [receiverAccountID, currentUserAccountID],
            chatType: CONST.REPORT.CHAT_TYPE.INVOICE,
            policyID: senderWorkspaceID,
        });
    }

    // STEP 2: Create a new optimistic invoice report.
    const optimisticInvoiceReport = buildOptimisticInvoiceReport(
        chatReport.reportID,
        senderWorkspaceID,
        receiverAccountID,
        receiver.displayName ?? (receiverParticipant as Participant)?.login ?? '',
        amount,
        currency,
    );

    // STEP 3: Build optimistic receipt and transaction
    const receiptObject: Receipt = {};
    let filename;
    if (receipt?.source) {
        receiptObject.source = receipt.source;
        receiptObject.state = receipt.state ?? CONST.IOU.RECEIPT_STATE.SCAN_READY;
        filename = receipt.name;
    }
    const optimisticTransaction = buildOptimisticTransaction({
        transactionParams: {
            amount: amount * -1,
            currency,
            reportID: optimisticInvoiceReport.reportID,
            comment: trimmedComment,
            created,
            merchant,
            receipt: receiptObject,
            category,
            tag,
            taxCode,
            taxAmount,
            billable,
            filename,
        },
    });

    const optimisticPolicyRecentlyUsedCategories = buildOptimisticPolicyRecentlyUsedCategories(optimisticInvoiceReport.policyID, category);
    const optimisticPolicyRecentlyUsedTags = buildOptimisticPolicyRecentlyUsedTags(optimisticInvoiceReport.policyID, tag);
    const optimisticRecentlyUsedCurrencies = buildOptimisticRecentlyUsedCurrencies(currency);

    // STEP 4: Add optimistic personal details for participant
    const shouldCreateOptimisticPersonalDetails = isNewChatReport && !allPersonalDetails[receiverAccountID];
    if (shouldCreateOptimisticPersonalDetails) {
        const receiverLogin = receiverParticipant && 'login' in receiverParticipant && receiverParticipant.login ? receiverParticipant.login : '';
        receiver = {
            accountID: receiverAccountID,
            displayName: formatPhoneNumber(receiverLogin),
            login: receiverLogin,
            isOptimisticPersonalDetail: true,
        };

        optimisticPersonalDetailListAction = {[receiverAccountID]: receiver};
    }

    // STEP 5: Build optimistic reportActions.
    const reportPreviewAction = buildOptimisticReportPreview(chatReport, optimisticInvoiceReport, trimmedComment, optimisticTransaction);
    optimisticInvoiceReport.parentReportActionID = reportPreviewAction.reportActionID;
    chatReport.lastVisibleActionCreated = reportPreviewAction.created;
    const [optimisticCreatedActionForChat, optimisticCreatedActionForIOUReport, iouAction, optimisticTransactionThread, optimisticCreatedActionForTransactionThread] =
        buildOptimisticMoneyRequestEntities({
            iouReport: optimisticInvoiceReport,
            type: CONST.IOU.REPORT_ACTION_TYPE.CREATE,
            amount,
            currency,
            comment: trimmedComment,
            payeeEmail: receiver.login ?? '',
            participants: [receiver],
            transactionID: optimisticTransaction.transactionID,
        });

    // STEP 6: Build Onyx Data
    const [optimisticData, successData, failureData] = buildOnyxDataForInvoice({
        chat: {report: chatReport, createdAction: optimisticCreatedActionForChat, reportPreviewAction, isNewReport: isNewChatReport},
        iou: {createdAction: optimisticCreatedActionForIOUReport, action: iouAction, report: optimisticInvoiceReport},
        transactionParams: {
            transaction: optimisticTransaction,
            threadReport: optimisticTransactionThread,
            threadCreatedReportAction: optimisticCreatedActionForTransactionThread,
        },
        policyParams: {policy, policyTagList, policyCategories},
        optimisticData: {
            personalDetailListAction: optimisticPersonalDetailListAction,
            recentlyUsedCurrencies: optimisticRecentlyUsedCurrencies,
            policyRecentlyUsedCategories: optimisticPolicyRecentlyUsedCategories,
            policyRecentlyUsedTags: optimisticPolicyRecentlyUsedTags,
        },
        participant: receiver,
        companyName,
        companyWebsite,
    });

    return {
        createdIOUReportActionID: optimisticCreatedActionForIOUReport.reportActionID,
        createdReportActionIDForThread: optimisticCreatedActionForTransactionThread?.reportActionID,
        reportActionID: iouAction.reportActionID,
        senderWorkspaceID,
        receiver,
        invoiceRoom: chatReport,
        createdChatReportActionID: optimisticCreatedActionForChat.reportActionID,
        invoiceReportID: optimisticInvoiceReport.reportID,
        reportPreviewReportActionID: reportPreviewAction.reportActionID,
        transactionID: optimisticTransaction.transactionID,
        transactionThreadReportID: optimisticTransactionThread.reportID,
        onyxData: {
            optimisticData,
            successData,
            failureData,
        },
    };
}

/**
 * Gathers all the data needed to submit an expense. It attempts to find existing reports, iouReports, and receipts. If it doesn't find them, then
 * it creates optimistic versions of them and uses those instead
 */
function getMoneyRequestInformation(moneyRequestInformation: MoneyRequestInformationParams): MoneyRequestInformation {
    const {
        parentChatReport,
        transactionParams,
        participantParams,
        policyParams = {},
        existingTransaction,
        existingTransactionID,
        moneyRequestReportID = '',
        retryParams,
<<<<<<< HEAD
        shouldGenerateOptimisticTransactionThread = true,
=======
        testDriveCommentReportActionID,
>>>>>>> 9401610d
    } = moneyRequestInformation;
    const {payeeAccountID = userAccountID, payeeEmail = currentUserEmail, participant} = participantParams;
    const {policy, policyCategories, policyTagList} = policyParams;
    const {attendees, amount, comment = '', currency, created, merchant, receipt, category, tag, taxCode, taxAmount, billable, linkedTrackedExpenseReportAction} = transactionParams;

    const payerEmail = addSMSDomainIfPhoneNumber(participant.login ?? '');
    const payerAccountID = Number(participant.accountID);
    const isPolicyExpenseChat = participant.isPolicyExpenseChat;

    // STEP 1: Get existing chat report OR build a new optimistic one
    let isNewChatReport = false;
    let chatReport = !isEmptyObject(parentChatReport) && parentChatReport?.reportID ? parentChatReport : null;

    // If this is a policyExpenseChat, the chatReport must exist and we can get it from Onyx.
    // report is null if the flow is initiated from the global create menu. However, participant always stores the reportID if it exists, which is the case for policyExpenseChats
    if (!chatReport && isPolicyExpenseChat) {
        chatReport = allReports?.[`${ONYXKEYS.COLLECTION.REPORT}${participant.reportID}`] ?? null;
    }

    if (!chatReport) {
        chatReport = getChatByParticipants([payerAccountID, payeeAccountID]) ?? null;
    }

    // If we still don't have a report, it likely doesn't exist and we need to build an optimistic one
    if (!chatReport) {
        isNewChatReport = true;
        chatReport = buildOptimisticChatReport({
            participantList: [payerAccountID, payeeAccountID],
        });
    }

    // STEP 2: Get the Expense/IOU report. If the moneyRequestReportID has been provided, we want to add the transaction to this specific report.
    // If no such reportID has been provided, let's use the chatReport.iouReportID property. In case that is not present, build a new optimistic Expense/IOU report.
    let iouReport: OnyxInputValue<OnyxTypes.Report> = null;
    if (moneyRequestReportID) {
        iouReport = allReports?.[`${ONYXKEYS.COLLECTION.REPORT}${moneyRequestReportID}`] ?? null;
    } else {
        iouReport = allReports?.[`${ONYXKEYS.COLLECTION.REPORT}${chatReport.iouReportID}`] ?? null;
    }

    const shouldCreateNewMoneyRequestReport = shouldCreateNewMoneyRequestReportReportUtils(iouReport, chatReport);

    if (!iouReport || shouldCreateNewMoneyRequestReport) {
        iouReport = isPolicyExpenseChat
            ? buildOptimisticExpenseReport(chatReport.reportID, chatReport.policyID, payeeAccountID, amount, currency)
            : buildOptimisticIOUReport(payeeAccountID, payerAccountID, amount, chatReport.reportID, currency);
    } else if (isPolicyExpenseChat) {
        iouReport = {...iouReport};
        // Because of the Expense reports are stored as negative values, we subtract the total from the amount
        if (iouReport?.currency === currency) {
            if (!Number.isNaN(iouReport.total) && iouReport.total !== undefined) {
                iouReport.total -= amount;
            }

            if (typeof iouReport.unheldTotal === 'number') {
                iouReport.unheldTotal -= amount;
            }
        }
    } else {
        iouReport = updateIOUOwnerAndTotal(iouReport, payeeAccountID, amount, currency);
    }

    // STEP 3: Build an optimistic transaction with the receipt
    const isDistanceRequest = existingTransaction && existingTransaction.iouRequestType === CONST.IOU.REQUEST_TYPE.DISTANCE;
    let optimisticTransaction = buildOptimisticTransaction({
        existingTransactionID,
        existingTransaction,
        policy,
        transactionParams: {
            amount: isExpenseReport(iouReport) ? -amount : amount,
            currency,
            reportID: iouReport.reportID,
            comment,
            attendees,
            created,
            merchant,
            receipt,
            category,
            tag,
            taxCode,
            taxAmount: isExpenseReport(iouReport) ? -(taxAmount ?? 0) : taxAmount,
            billable,
            pendingFields: isDistanceRequest ? {waypoints: CONST.RED_BRICK_ROAD_PENDING_ACTION.ADD} : undefined,
        },
    });

    const optimisticPolicyRecentlyUsedCategories = buildOptimisticPolicyRecentlyUsedCategories(iouReport.policyID, category);
    const optimisticPolicyRecentlyUsedTags = buildOptimisticPolicyRecentlyUsedTags(iouReport.policyID, tag);
    const optimisticPolicyRecentlyUsedCurrencies = buildOptimisticRecentlyUsedCurrencies(currency);

    // If there is an existing transaction (which is the case for distance requests), then the data from the existing transaction
    // needs to be manually merged into the optimistic transaction. This is because buildOnyxDataForMoneyRequest() uses `Onyx.set()` for the transaction
    // data. This is a big can of worms to change it to `Onyx.merge()` as explored in https://expensify.slack.com/archives/C05DWUDHVK7/p1692139468252109.
    // I want to clean this up at some point, but it's possible this will live in the code for a while so I've created https://github.com/Expensify/App/issues/25417
    // to remind me to do this.
    if (isDistanceRequest) {
        optimisticTransaction = fastMerge(existingTransaction, optimisticTransaction, false);
    }

    // STEP 4: Build optimistic reportActions. We need:
    // 1. CREATED action for the chatReport
    // 2. CREATED action for the iouReport
    // 3. IOU action for the iouReport
    // 4. The transaction thread, which requires the iouAction, and CREATED action for the transaction thread
    // 5. REPORT_PREVIEW action for the chatReport
    // Note: The CREATED action for the IOU report must be optimistically generated before the IOU action so there's no chance that it appears after the IOU action in the chat
    const [optimisticCreatedActionForChat, optimisticCreatedActionForIOUReport, iouAction, optimisticTransactionThread, optimisticCreatedActionForTransactionThread] =
        buildOptimisticMoneyRequestEntities({
            iouReport,
            type: CONST.IOU.REPORT_ACTION_TYPE.CREATE,
            amount,
            currency,
            comment,
            payeeEmail,
            participants: [participant],
            transactionID: optimisticTransaction.transactionID,
            paymentType: isSelectedManagerMcTest(participant.login) || transactionParams.receipt?.isTestDriveReceipt ? CONST.IOU.PAYMENT_TYPE.ELSEWHERE : undefined,
            existingTransactionThreadReportID: linkedTrackedExpenseReportAction?.childReportID,
            linkedTrackedExpenseReportAction,
            shouldGenerateOptimisticTransactionThread,
        });

    let reportPreviewAction = shouldCreateNewMoneyRequestReport ? null : getReportPreviewAction(chatReport.reportID, iouReport.reportID);

    if (reportPreviewAction) {
        reportPreviewAction = updateReportPreview(iouReport, reportPreviewAction, false, comment, optimisticTransaction);
    } else {
        reportPreviewAction = buildOptimisticReportPreview(chatReport, iouReport, comment, optimisticTransaction);
        chatReport.lastVisibleActionCreated = reportPreviewAction.created;

        // Generated ReportPreview action is a parent report action of the iou report.
        // We are setting the iou report's parentReportActionID to display subtitle correctly in IOU page when offline.
        iouReport.parentReportActionID = reportPreviewAction.reportActionID;
    }

    const shouldCreateOptimisticPersonalDetails = isNewChatReport && !allPersonalDetails[payerAccountID];
    // Add optimistic personal details for participant
    const optimisticPersonalDetailListAction = shouldCreateOptimisticPersonalDetails
        ? {
              [payerAccountID]: {
                  accountID: payerAccountID,
                  // Disabling this line since participant.displayName can be an empty string
                  // eslint-disable-next-line @typescript-eslint/prefer-nullish-coalescing
                  displayName: formatPhoneNumber(participant.displayName || payerEmail),
                  login: participant.login,
                  isOptimisticPersonalDetail: true,
              },
          }
        : {};

    const predictedNextStatus = policy?.reimbursementChoice === CONST.POLICY.REIMBURSEMENT_CHOICES.REIMBURSEMENT_NO ? CONST.REPORT.STATUS_NUM.CLOSED : CONST.REPORT.STATUS_NUM.OPEN;
    const optimisticNextStep = buildNextStep(iouReport, predictedNextStatus);

    // STEP 5: Build Onyx Data
    const [optimisticData, successData, failureData] = buildOnyxDataForMoneyRequest({
        participant,
        isNewChatReport,
        shouldCreateNewMoneyRequestReport,
        policyParams: {
            policy,
            policyCategories,
            policyTagList,
        },
        optimisticParams: {
            chat: {
                report: chatReport,
                createdAction: optimisticCreatedActionForChat,
                reportPreviewAction,
            },
            iou: {
                report: iouReport,
                createdAction: optimisticCreatedActionForIOUReport,
                action: iouAction,
            },
            transactionParams: {
                transaction: optimisticTransaction,
                transactionThreadReport: optimisticTransactionThread,
                transactionThreadCreatedReportAction: optimisticCreatedActionForTransactionThread,
            },
            policyRecentlyUsed: {
                categories: optimisticPolicyRecentlyUsedCategories,
                tags: optimisticPolicyRecentlyUsedTags,
                currencies: optimisticPolicyRecentlyUsedCurrencies,
            },
            personalDetailListAction: optimisticPersonalDetailListAction,
            nextStep: optimisticNextStep,
            testDriveCommentReportActionID,
        },
        retryParams,
    });

    return {
        payerAccountID,
        payerEmail,
        iouReport,
        chatReport,
        transaction: optimisticTransaction,
        iouAction,
        createdChatReportActionID: isNewChatReport ? optimisticCreatedActionForChat.reportActionID : undefined,
        createdIOUReportActionID: shouldCreateNewMoneyRequestReport ? optimisticCreatedActionForIOUReport.reportActionID : undefined,
        reportPreviewAction,
        transactionThreadReportID: optimisticTransactionThread?.reportID,
        createdReportActionIDForThread: optimisticCreatedActionForTransactionThread?.reportActionID,
        onyxData: {
            optimisticData,
            successData,
            failureData,
        },
    };
}

function computePerDiemExpenseAmount(customUnit: TransactionCustomUnit) {
    const subRates = customUnit.subRates ?? [];
    return subRates.reduce((total, subRate) => total + subRate.quantity * subRate.rate, 0);
}

function computePerDiemExpenseMerchant(customUnit: TransactionCustomUnit, policy: OnyxEntry<OnyxTypes.Policy>) {
    if (!customUnit.customUnitRateID) {
        return '';
    }
    const policyCustomUnit = getPerDiemCustomUnit(policy);
    const rate = policyCustomUnit?.rates?.[customUnit.customUnitRateID];
    const locationName = rate?.name ?? '';
    const startDate = customUnit.attributes?.dates.start;
    const endDate = customUnit.attributes?.dates.end;
    if (!startDate || !endDate) {
        return locationName;
    }
    const formattedTime = DateUtils.getFormattedDateRangeForPerDiem(new Date(startDate), new Date(endDate));
    return `${locationName}, ${formattedTime}`;
}

function computeDefaultPerDiemExpenseComment(customUnit: TransactionCustomUnit, currency: string) {
    const subRates = customUnit.subRates ?? [];
    const subRateComments = subRates.map((subRate) => {
        const rate = subRate.rate ?? 0;
        const rateComment = subRate.name ?? '';
        const quantity = subRate.quantity ?? 0;
        return `${quantity}x ${rateComment} @ ${convertAmountToDisplayString(rate, currency)}`;
    });
    return subRateComments.join(', ');
}

/**
 * Gathers all the data needed to submit a per diem expense. It attempts to find existing reports, iouReports, and receipts. If it doesn't find them, then
 * it creates optimistic versions of them and uses those instead
 */
function getPerDiemExpenseInformation(perDiemExpenseInformation: PerDiemExpenseInformationParams): MoneyRequestInformation {
    const {parentChatReport, transactionParams, participantParams, policyParams = {}, moneyRequestReportID = ''} = perDiemExpenseInformation;
    const {payeeAccountID = userAccountID, payeeEmail = currentUserEmail, participant} = participantParams;
    const {policy, policyCategories, policyTagList} = policyParams;
    const {comment = '', currency, created, category, tag, customUnit, billable, attendees} = transactionParams;

    const amount = computePerDiemExpenseAmount(customUnit);
    const merchant = computePerDiemExpenseMerchant(customUnit, policy);
    const defaultComment = computeDefaultPerDiemExpenseComment(customUnit, currency);
    const finalComment = comment || defaultComment;

    const payerEmail = addSMSDomainIfPhoneNumber(participant.login ?? '');
    const payerAccountID = Number(participant.accountID);
    const isPolicyExpenseChat = participant.isPolicyExpenseChat;

    // STEP 1: Get existing chat report OR build a new optimistic one
    let isNewChatReport = false;
    let chatReport = !isEmptyObject(parentChatReport) && parentChatReport?.reportID ? parentChatReport : null;

    // If this is a policyExpenseChat, the chatReport must exist and we can get it from Onyx.
    // report is null if the flow is initiated from the global create menu. However, participant always stores the reportID if it exists, which is the case for policyExpenseChats
    if (!chatReport && isPolicyExpenseChat) {
        chatReport = allReports?.[`${ONYXKEYS.COLLECTION.REPORT}${participant.reportID}`] ?? null;
    }

    if (!chatReport) {
        chatReport = getChatByParticipants([payerAccountID, payeeAccountID]) ?? null;
    }

    // If we still don't have a report, it likely doesn't exist and we need to build an optimistic one
    if (!chatReport) {
        isNewChatReport = true;
        chatReport = buildOptimisticChatReport({
            participantList: [payerAccountID, payeeAccountID],
        });
    }

    // STEP 2: Get the Expense/IOU report. If the moneyRequestReportID has been provided, we want to add the transaction to this specific report.
    // If no such reportID has been provided, let's use the chatReport.iouReportID property. In case that is not present, build a new optimistic Expense/IOU report.
    let iouReport: OnyxInputValue<OnyxTypes.Report> = null;
    if (moneyRequestReportID) {
        iouReport = allReports?.[`${ONYXKEYS.COLLECTION.REPORT}${moneyRequestReportID}`] ?? null;
    } else {
        iouReport = allReports?.[`${ONYXKEYS.COLLECTION.REPORT}${chatReport.iouReportID}`] ?? null;
    }

    const shouldCreateNewMoneyRequestReport = shouldCreateNewMoneyRequestReportReportUtils(iouReport, chatReport);

    if (!iouReport || shouldCreateNewMoneyRequestReport) {
        iouReport = isPolicyExpenseChat
            ? buildOptimisticExpenseReport(chatReport.reportID, chatReport.policyID, payeeAccountID, amount, currency)
            : buildOptimisticIOUReport(payeeAccountID, payerAccountID, amount, chatReport.reportID, currency);
    } else if (isPolicyExpenseChat) {
        iouReport = {...iouReport};
        // Because of the Expense reports are stored as negative values, we subtract the total from the amount
        if (iouReport?.currency === currency) {
            if (!Number.isNaN(iouReport.total) && iouReport.total !== undefined) {
                iouReport.total -= amount;
            }

            if (typeof iouReport.unheldTotal === 'number') {
                iouReport.unheldTotal -= amount;
            }
        }
    } else {
        iouReport = updateIOUOwnerAndTotal(iouReport, payeeAccountID, amount, currency);
    }

    // STEP 3: Build an optimistic transaction
    const optimisticTransaction = buildOptimisticTransaction({
        policy,
        transactionParams: {
            amount: isExpenseReport(iouReport) ? -amount : amount,
            currency,
            reportID: iouReport.reportID,
            comment: finalComment,
            created,
            category,
            merchant,
            tag,
            customUnit,
            billable,
            pendingFields: {subRates: CONST.RED_BRICK_ROAD_PENDING_ACTION.ADD},
            attendees,
        },
    });
    // This is to differentiate between a normal expense and a per diem expense
    optimisticTransaction.iouRequestType = CONST.IOU.REQUEST_TYPE.PER_DIEM;
    optimisticTransaction.hasEReceipt = true;

    const optimisticPolicyRecentlyUsedCategories = buildOptimisticPolicyRecentlyUsedCategories(iouReport.policyID, category);
    const optimisticPolicyRecentlyUsedTags = buildOptimisticPolicyRecentlyUsedTags(iouReport.policyID, tag);
    const optimisticPolicyRecentlyUsedCurrencies = buildOptimisticRecentlyUsedCurrencies(currency);
    const optimisticPolicyRecentlyUsedDestinations = buildOptimisticPolicyRecentlyUsedDestinations(iouReport.policyID, customUnit.customUnitRateID);

    // STEP 4: Build optimistic reportActions. We need:
    // 1. CREATED action for the chatReport
    // 2. CREATED action for the iouReport
    // 3. IOU action for the iouReport
    // 4. The transaction thread, which requires the iouAction, and CREATED action for the transaction thread
    // 5. REPORT_PREVIEW action for the chatReport
    // Note: The CREATED action for the IOU report must be optimistically generated before the IOU action so there's no chance that it appears after the IOU action in the chat
    const [optimisticCreatedActionForChat, optimisticCreatedActionForIOUReport, iouAction, optimisticTransactionThread, optimisticCreatedActionForTransactionThread] =
        buildOptimisticMoneyRequestEntities({
            iouReport,
            type: CONST.IOU.REPORT_ACTION_TYPE.CREATE,
            amount,
            currency,
            comment,
            payeeEmail,
            participants: [participant],
            transactionID: optimisticTransaction.transactionID,
        });

    let reportPreviewAction = shouldCreateNewMoneyRequestReport ? null : getReportPreviewAction(chatReport.reportID, iouReport.reportID);

    if (reportPreviewAction) {
        reportPreviewAction = updateReportPreview(iouReport, reportPreviewAction, false, comment, optimisticTransaction);
    } else {
        reportPreviewAction = buildOptimisticReportPreview(chatReport, iouReport, comment, optimisticTransaction);
        chatReport.lastVisibleActionCreated = reportPreviewAction.created;

        // Generated ReportPreview action is a parent report action of the iou report.
        // We are setting the iou report's parentReportActionID to display subtitle correctly in IOU page when offline.
        iouReport.parentReportActionID = reportPreviewAction.reportActionID;
    }

    const shouldCreateOptimisticPersonalDetails = isNewChatReport && !allPersonalDetails[payerAccountID];
    // Add optimistic personal details for participant
    const optimisticPersonalDetailListAction = shouldCreateOptimisticPersonalDetails
        ? {
              [payerAccountID]: {
                  accountID: payerAccountID,
                  // Disabling this line since participant.displayName can be an empty string
                  // eslint-disable-next-line @typescript-eslint/prefer-nullish-coalescing
                  displayName: formatPhoneNumber(participant.displayName || payerEmail),
                  login: participant.login,
                  isOptimisticPersonalDetail: true,
              },
          }
        : {};

    const predictedNextStatus = policy?.reimbursementChoice === CONST.POLICY.REIMBURSEMENT_CHOICES.REIMBURSEMENT_NO ? CONST.REPORT.STATUS_NUM.CLOSED : CONST.REPORT.STATUS_NUM.OPEN;
    const optimisticNextStep = buildNextStep(iouReport, predictedNextStatus);

    // STEP 5: Build Onyx Data
    const [optimisticData, successData, failureData] = buildOnyxDataForMoneyRequest({
        isNewChatReport,
        shouldCreateNewMoneyRequestReport,
        policyParams: {
            policy,
            policyCategories,
            policyTagList,
        },
        optimisticParams: {
            chat: {
                report: chatReport,
                createdAction: optimisticCreatedActionForChat,
                reportPreviewAction,
            },
            iou: {
                report: iouReport,
                createdAction: optimisticCreatedActionForIOUReport,
                action: iouAction,
            },
            transactionParams: {
                transaction: optimisticTransaction,
                transactionThreadReport: optimisticTransactionThread,
                transactionThreadCreatedReportAction: optimisticCreatedActionForTransactionThread,
            },
            policyRecentlyUsed: {
                categories: optimisticPolicyRecentlyUsedCategories,
                tags: optimisticPolicyRecentlyUsedTags,
                currencies: optimisticPolicyRecentlyUsedCurrencies,
                destinations: optimisticPolicyRecentlyUsedDestinations,
            },
            personalDetailListAction: optimisticPersonalDetailListAction,
            nextStep: optimisticNextStep,
        },
    });

    return {
        payerAccountID,
        payerEmail,
        iouReport,
        chatReport,
        transaction: optimisticTransaction,
        iouAction,
        createdChatReportActionID: isNewChatReport ? optimisticCreatedActionForChat.reportActionID : undefined,
        createdIOUReportActionID: shouldCreateNewMoneyRequestReport ? optimisticCreatedActionForIOUReport.reportActionID : undefined,
        reportPreviewAction,
        transactionThreadReportID: optimisticTransactionThread?.reportID,
        createdReportActionIDForThread: optimisticCreatedActionForTransactionThread?.reportActionID,
        onyxData: {
            optimisticData,
            successData,
            failureData,
        },
        billable,
    };
}

/**
 * Gathers all the data needed to make an expense. It attempts to find existing reports, iouReports, and receipts. If it doesn't find them, then
 * it creates optimistic versions of them and uses those instead
 */
function getTrackExpenseInformation(params: GetTrackExpenseInformationParams): TrackExpenseInformation | null {
    const {parentChatReport, moneyRequestReportID = '', existingTransactionID, participantParams, policyParams, transactionParams, retryParams} = params;
    const {payeeAccountID = userAccountID, payeeEmail = currentUserEmail, participant} = participantParams;
    const {policy, policyCategories, policyTagList} = policyParams;
    const {comment, amount, currency, created, merchant, receipt, category, tag, taxCode, taxAmount, billable, linkedTrackedExpenseReportAction, attendees} = transactionParams;

    const optimisticData: OnyxUpdate[] = [];
    const successData: OnyxUpdate[] = [];
    const failureData: OnyxUpdate[] = [];

    const isPolicyExpenseChat = participant.isPolicyExpenseChat;

    // STEP 1: Get existing chat report
    let chatReport = !isEmptyObject(parentChatReport) && parentChatReport?.reportID ? parentChatReport : null;
    // The chatReport always exists, and we can get it from Onyx if chatReport is null.
    if (!chatReport) {
        chatReport = allReports?.[`${ONYXKEYS.COLLECTION.REPORT}${participant.reportID}`] ?? null;
    }

    // If we still don't have a report, it likely doesn't exist, and we will early return here as it should not happen
    // Maybe later, we can build an optimistic selfDM chat.
    if (!chatReport) {
        return null;
    }

    // Check if the report is a draft
    const isDraftReportLocal = isDraftReport(chatReport?.reportID);

    let createdWorkspaceParams: CreateWorkspaceParams | undefined;

    if (isDraftReportLocal) {
        const workspaceData = buildPolicyData(undefined, policy?.makeMeAdmin, policy?.name, policy?.id, chatReport?.reportID, CONST.ONBOARDING_CHOICES.TRACK_WORKSPACE);
        createdWorkspaceParams = workspaceData.params;
        optimisticData.push(...workspaceData.optimisticData);
        successData.push(...workspaceData.successData);
        failureData.push(...workspaceData.failureData);
    }

    // STEP 2: If not in the self-DM flow, we need to use the expense report.
    // For this, first use the chatReport.iouReportID property. Build a new optimistic expense report if needed.
    const shouldUseMoneyReport = !!isPolicyExpenseChat;

    let iouReport: OnyxInputValue<OnyxTypes.Report> = null;
    let shouldCreateNewMoneyRequestReport = false;

    if (shouldUseMoneyReport) {
        if (moneyRequestReportID) {
            iouReport = allReports?.[`${ONYXKEYS.COLLECTION.REPORT}${moneyRequestReportID}`] ?? null;
        } else {
            iouReport = allReports?.[`${ONYXKEYS.COLLECTION.REPORT}${chatReport.iouReportID}`] ?? null;
        }

        shouldCreateNewMoneyRequestReport = shouldCreateNewMoneyRequestReportReportUtils(iouReport, chatReport);
        if (!iouReport || shouldCreateNewMoneyRequestReport) {
            iouReport = buildOptimisticExpenseReport(chatReport.reportID, chatReport.policyID, payeeAccountID, amount, currency, amount);
        } else {
            iouReport = {...iouReport};
            // Because of the Expense reports are stored as negative values, we subtract the total from the amount
            if (iouReport?.currency === currency) {
                if (!Number.isNaN(iouReport.total) && iouReport.total !== undefined && typeof iouReport.nonReimbursableTotal === 'number') {
                    iouReport.total -= amount;
                    iouReport.nonReimbursableTotal -= amount;
                }

                if (typeof iouReport.unheldTotal === 'number' && typeof iouReport.unheldNonReimbursableTotal === 'number') {
                    iouReport.unheldTotal -= amount;
                    iouReport.unheldNonReimbursableTotal -= amount;
                }
            }
        }
    }

    // If shouldUseMoneyReport is true, the iouReport was defined.
    // But we'll use the `shouldUseMoneyReport && iouReport` check further instead of `shouldUseMoneyReport` to avoid TS errors.

    // STEP 3: Build optimistic receipt and transaction
    const receiptObject: Receipt = {};
    let filename;
    if (receipt?.source) {
        receiptObject.source = receipt.source;
        receiptObject.state = receipt.state ?? CONST.IOU.RECEIPT_STATE.SCAN_READY;
        filename = receipt.name;
    }
    const existingTransaction = allTransactionDrafts[`${ONYXKEYS.COLLECTION.TRANSACTION_DRAFT}${existingTransactionID ?? CONST.IOU.OPTIMISTIC_TRANSACTION_ID}`];
    if (!filename) {
        filename = existingTransaction?.filename;
    }
    const isDistanceRequest = existingTransaction && isDistanceRequestTransactionUtils(existingTransaction);
    let optimisticTransaction = buildOptimisticTransaction({
        existingTransactionID,
        existingTransaction,
        policy,
        transactionParams: {
            amount: -amount,
            currency,
            reportID: shouldUseMoneyReport && iouReport ? iouReport.reportID : CONST.REPORT.UNREPORTED_REPORT_ID,
            comment,
            created,
            merchant,
            receipt: receiptObject,
            category,
            tag,
            taxCode,
            taxAmount,
            billable,
            pendingFields: isDistanceRequest ? {waypoints: CONST.RED_BRICK_ROAD_PENDING_ACTION.ADD} : undefined,
            reimbursable: false,
            filename,
            attendees,
        },
    });

    // If there is an existing transaction (which is the case for distance requests), then the data from the existing transaction
    // needs to be manually merged into the optimistic transaction. This is because buildOnyxDataForMoneyRequest() uses `Onyx.set()` for the transaction
    // data. This is a big can of worms to change it to `Onyx.merge()` as explored in https://expensify.slack.com/archives/C05DWUDHVK7/p1692139468252109.
    // I want to clean this up at some point, but it's possible this will live in the code for a while so I've created https://github.com/Expensify/App/issues/25417
    // to remind me to do this.
    if (isDistanceRequest) {
        optimisticTransaction = fastMerge(existingTransaction, optimisticTransaction, false);
    }

    // STEP 4: Build optimistic reportActions. We need:
    // 1. CREATED action for the iouReport (if tracking in the Expense chat)
    // 2. IOU action for the iouReport (if tracking in the Expense chat), otherwise – for chatReport
    // 3. The transaction thread, which requires the iouAction, and CREATED action for the transaction thread
    // 4. REPORT_PREVIEW action for the chatReport (if tracking in the Expense chat)
    const [, optimisticCreatedActionForIOUReport, iouAction, optimisticTransactionThread, optimisticCreatedActionForTransactionThread] = buildOptimisticMoneyRequestEntities({
        iouReport: shouldUseMoneyReport && iouReport ? iouReport : chatReport,
        type: CONST.IOU.REPORT_ACTION_TYPE.TRACK,
        amount,
        currency,
        comment,
        payeeEmail,
        participants: [participant],
        transactionID: optimisticTransaction.transactionID,
        isPersonalTrackingExpense: !shouldUseMoneyReport,
        existingTransactionThreadReportID: linkedTrackedExpenseReportAction?.childReportID,
        linkedTrackedExpenseReportAction,
    });

    let reportPreviewAction: OnyxInputValue<OnyxTypes.ReportAction<typeof CONST.REPORT.ACTIONS.TYPE.REPORT_PREVIEW>> = null;
    if (shouldUseMoneyReport && iouReport) {
        reportPreviewAction = shouldCreateNewMoneyRequestReport ? null : getReportPreviewAction(chatReport.reportID, iouReport.reportID);

        if (reportPreviewAction) {
            reportPreviewAction = updateReportPreview(iouReport, reportPreviewAction, false, comment, optimisticTransaction);
        } else {
            reportPreviewAction = buildOptimisticReportPreview(chatReport, iouReport, comment, optimisticTransaction);
            // Generated ReportPreview action is a parent report action of the iou report.
            // We are setting the iou report's parentReportActionID to display subtitle correctly in IOU page when offline.
            iouReport.parentReportActionID = reportPreviewAction.reportActionID;
        }
    }

    let actionableTrackExpenseWhisper: OnyxInputValue<OnyxTypes.ReportAction> = null;
    if (!isPolicyExpenseChat) {
        actionableTrackExpenseWhisper = buildOptimisticActionableTrackExpenseWhisper(iouAction, optimisticTransaction.transactionID);
    }

    // STEP 5: Build Onyx Data
    const trackExpenseOnyxData = buildOnyxDataForTrackExpense({
        participant,
        chat: {report: chatReport, previewAction: reportPreviewAction},
        iou: {report: iouReport, action: iouAction, createdAction: optimisticCreatedActionForIOUReport},
        transactionParams: {
            transaction: optimisticTransaction,
            threadCreatedReportAction: optimisticCreatedActionForTransactionThread,
            threadReport: optimisticTransactionThread ?? {},
        },
        policyParams: {policy, tagList: policyTagList, categories: policyCategories},
        shouldCreateNewMoneyRequestReport,
        actionableTrackExpenseWhisper,
        retryParams,
    });

    return {
        createdWorkspaceParams,
        chatReport,
        iouReport: iouReport ?? undefined,
        transaction: optimisticTransaction,
        iouAction,
        createdIOUReportActionID: shouldCreateNewMoneyRequestReport ? optimisticCreatedActionForIOUReport.reportActionID : undefined,
        reportPreviewAction: reportPreviewAction ?? undefined,
        transactionThreadReportID: optimisticTransactionThread.reportID,
        createdReportActionIDForThread: optimisticCreatedActionForTransactionThread?.reportActionID,
        actionableWhisperReportActionIDParam: actionableTrackExpenseWhisper?.reportActionID,
        onyxData: {
            optimisticData: optimisticData.concat(trackExpenseOnyxData[0]),
            successData: successData.concat(trackExpenseOnyxData[1]),
            failureData: failureData.concat(trackExpenseOnyxData[2]),
        },
    };
}

/**
 * Compute the diff amount when we update the transaction
 */
function calculateDiffAmount(
    iouReport: OnyxTypes.OnyxInputOrEntry<OnyxTypes.Report>,
    updatedTransaction: OnyxTypes.OnyxInputOrEntry<OnyxTypes.Transaction>,
    transaction: OnyxEntry<OnyxTypes.Transaction>,
): number | null {
    if (!iouReport) {
        return 0;
    }
    const isExpenseReportLocal = isExpenseReport(iouReport);
    const updatedCurrency = getCurrency(updatedTransaction);
    const currentCurrency = getCurrency(transaction);

    const currentAmount = getAmount(transaction, isExpenseReportLocal);
    const updatedAmount = getAmount(updatedTransaction, isExpenseReportLocal);

    if (updatedCurrency === currentCurrency && currentAmount === updatedAmount) {
        return 0;
    }

    if (updatedCurrency === iouReport.currency && currentCurrency === iouReport.currency) {
        // Calculate the diff between the updated amount and the current amount if the currency of the updated and current transactions have the same currency as the report
        return updatedAmount - currentAmount;
    }

    return null;
}

/**
 * @param transactionID
 * @param transactionThreadReportID
 * @param transactionChanges
 * @param [transactionChanges.created] Present when updated the date field
 * @param policy  May be undefined, an empty object, or an object matching the Policy type (src/types/onyx/Policy.ts)
 * @param policyTagList
 * @param policyCategories
 */
function getUpdateMoneyRequestParams(
    transactionID: string | undefined,
    transactionThreadReportID: string | undefined,
    transactionChanges: TransactionChanges,
    policy: OnyxEntry<OnyxTypes.Policy>,
    policyTagList: OnyxTypes.OnyxInputOrEntry<OnyxTypes.PolicyTagLists>,
    policyCategories: OnyxTypes.OnyxInputOrEntry<OnyxTypes.PolicyCategories>,
    violations?: OnyxEntry<OnyxTypes.TransactionViolations>,
    hash?: number,
): UpdateMoneyRequestData {
    const optimisticData: OnyxUpdate[] = [];
    const successData: OnyxUpdate[] = [];
    const failureData: OnyxUpdate[] = [];

    // Step 1: Set any "pending fields" (ones updated while the user was offline) to have error messages in the failureData
    const pendingFields: OnyxTypes.Transaction['pendingFields'] = Object.fromEntries(Object.keys(transactionChanges).map((key) => [key, CONST.RED_BRICK_ROAD_PENDING_ACTION.UPDATE]));
    const clearedPendingFields = Object.fromEntries(Object.keys(transactionChanges).map((key) => [key, null]));
    const errorFields = Object.fromEntries(Object.keys(pendingFields).map((key) => [key, {[DateUtils.getMicroseconds()]: Localize.translateLocal('iou.error.genericEditFailureMessage')}]));

    // Step 2: Get all the collections being updated
    const transactionThread = allReports?.[`${ONYXKEYS.COLLECTION.REPORT}${transactionThreadReportID}`] ?? null;
    const transaction = allTransactions?.[`${ONYXKEYS.COLLECTION.TRANSACTION}${transactionID}`];
    const isTransactionOnHold = isOnHold(transaction);
    const iouReport = allReports?.[`${ONYXKEYS.COLLECTION.REPORT}${transactionThread?.parentReportID}`] ?? null;
    const isFromExpenseReport = isExpenseReport(iouReport);
    const isScanning = hasReceiptTransactionUtils(transaction) && isReceiptBeingScannedTransactionUtils(transaction);
    const updatedTransaction: OnyxEntry<OnyxTypes.Transaction> = transaction
        ? getUpdatedTransaction({
              transaction,
              transactionChanges,
              isFromExpenseReport,
              policy,
          })
        : undefined;
    const transactionDetails = getTransactionDetails(updatedTransaction);

    if (transactionDetails?.waypoints) {
        // This needs to be a JSON string since we're sending this to the MapBox API
        transactionDetails.waypoints = JSON.stringify(transactionDetails.waypoints);
    }

    const dataToIncludeInParams: Partial<TransactionDetails> = Object.fromEntries(Object.entries(transactionDetails ?? {}).filter(([key]) => Object.keys(transactionChanges).includes(key)));

    const params: UpdateMoneyRequestParams = {
        ...dataToIncludeInParams,
        reportID: iouReport?.reportID,
        transactionID,
    };

    const hasPendingWaypoints = 'waypoints' in transactionChanges;
    const hasModifiedDistanceRate = 'customUnitRateID' in transactionChanges;
    const hasModifiedCreated = 'created' in transactionChanges;
    const hasModifiedAmount = 'amount' in transactionChanges;
    if (transaction && updatedTransaction && (hasPendingWaypoints || hasModifiedDistanceRate)) {
        // Delete the draft transaction when editing waypoints when the server responds successfully and there are no errors
        successData.push({
            onyxMethod: Onyx.METHOD.SET,
            key: `${ONYXKEYS.COLLECTION.TRANSACTION_DRAFT}${transactionID}`,
            value: null,
        });

        // Revert the transaction's amount to the original value on failure.
        // The IOU Report will be fully reverted in the failureData further below.
        failureData.push({
            onyxMethod: Onyx.METHOD.MERGE,
            key: `${ONYXKEYS.COLLECTION.TRANSACTION}${transactionID}`,
            value: {
                amount: transaction.amount,
                modifiedAmount: transaction.modifiedAmount,
                modifiedMerchant: transaction.modifiedMerchant,
                modifiedCurrency: transaction.modifiedCurrency,
            },
        });
    }

    // Step 3: Build the modified expense report actions
    // We don't create a modified report action if:
    // - we're updating the waypoints
    // - we're updating the distance rate while the waypoints are still pending
    // In these cases, there isn't a valid optimistic mileage data we can use,
    // and the report action is created on the server with the distance-related response from the MapBox API
    const updatedReportAction = buildOptimisticModifiedExpenseReportAction(transactionThread, transaction, transactionChanges, isFromExpenseReport, policy, updatedTransaction);
    if (!hasPendingWaypoints && !(hasModifiedDistanceRate && isFetchingWaypointsFromServer(transaction))) {
        params.reportActionID = updatedReportAction.reportActionID;

        optimisticData.push({
            onyxMethod: Onyx.METHOD.MERGE,
            key: `${ONYXKEYS.COLLECTION.REPORT_ACTIONS}${transactionThread?.reportID}`,
            value: {
                [updatedReportAction.reportActionID]: updatedReportAction as OnyxTypes.ReportAction,
            },
        });
        optimisticData.push({
            onyxMethod: Onyx.METHOD.MERGE,
            key: `${ONYXKEYS.COLLECTION.REPORT}${transactionThread?.reportID}`,
            value: {
                lastVisibleActionCreated: updatedReportAction.created,
                lastReadTime: updatedReportAction.created,
            },
        });
        failureData.push({
            onyxMethod: Onyx.METHOD.MERGE,
            key: `${ONYXKEYS.COLLECTION.REPORT}${transactionThread?.reportID}`,
            value: {
                lastVisibleActionCreated: transactionThread?.lastVisibleActionCreated,
                lastReadTime: transactionThread?.lastReadTime,
            },
        });
        successData.push({
            onyxMethod: Onyx.METHOD.MERGE,
            key: `${ONYXKEYS.COLLECTION.REPORT_ACTIONS}${transactionThread?.reportID}`,
            value: {
                [updatedReportAction.reportActionID]: {pendingAction: null},
            },
        });
        failureData.push({
            onyxMethod: Onyx.METHOD.MERGE,
            key: `${ONYXKEYS.COLLECTION.REPORT_ACTIONS}${transactionThread?.reportID}`,
            value: {
                [updatedReportAction.reportActionID]: {
                    ...(updatedReportAction as OnyxTypes.ReportAction),
                    errors: getMicroSecondOnyxErrorWithTranslationKey('iou.error.genericEditFailureMessage'),
                },
            },
        });
    }

    // Step 4: Compute the IOU total and update the report preview message (and report header) so LHN amount owed is correct.
    const calculatedDiffAmount = calculateDiffAmount(iouReport, updatedTransaction, transaction);
    // If calculatedDiffAmount is null it means we cannot calculate the new iou report total from front-end due to currency differences.
    const isTotalIndeterminate = calculatedDiffAmount === null;
    const diff = calculatedDiffAmount ?? 0;

    let updatedMoneyRequestReport: OnyxTypes.OnyxInputOrEntry<OnyxTypes.Report>;
    if (!iouReport) {
        updatedMoneyRequestReport = null;
    } else if ((isExpenseReport(iouReport) || isInvoiceReportReportUtils(iouReport)) && !Number.isNaN(iouReport.total) && iouReport.total !== undefined) {
        // For expense report, the amount is negative, so we should subtract total from diff
        updatedMoneyRequestReport = {
            ...iouReport,
            total: iouReport.total - diff,
        };
        if (!transaction?.reimbursable && typeof updatedMoneyRequestReport.nonReimbursableTotal === 'number') {
            updatedMoneyRequestReport.nonReimbursableTotal -= diff;
        }
        if (!isTransactionOnHold) {
            if (typeof updatedMoneyRequestReport.unheldTotal === 'number') {
                updatedMoneyRequestReport.unheldTotal -= diff;
            }
            if (!transaction?.reimbursable && typeof updatedMoneyRequestReport.unheldNonReimbursableTotal === 'number') {
                updatedMoneyRequestReport.unheldNonReimbursableTotal -= diff;
            }
        }
    } else {
        updatedMoneyRequestReport = updateIOUOwnerAndTotal(
            iouReport,
            updatedReportAction.actorAccountID ?? CONST.DEFAULT_NUMBER_ID,
            diff,
            getCurrency(transaction),
            false,
            true,
            isTransactionOnHold,
        );
    }

    optimisticData.push(
        {
            onyxMethod: Onyx.METHOD.MERGE,
            key: `${ONYXKEYS.COLLECTION.REPORT}${iouReport?.reportID}`,
            value: {...updatedMoneyRequestReport, ...(isTotalIndeterminate && {pendingFields: {total: CONST.RED_BRICK_ROAD_PENDING_ACTION.UPDATE}})},
        },
        {
            onyxMethod: Onyx.METHOD.MERGE,
            key: `${ONYXKEYS.COLLECTION.REPORT}${iouReport?.parentReportID}`,
            value: getOutstandingChildRequest(updatedMoneyRequestReport),
        },
    );
    if (isOneTransactionThread(transactionThreadReportID, iouReport?.reportID, undefined)) {
        optimisticData.push({
            onyxMethod: Onyx.METHOD.MERGE,
            key: `${ONYXKEYS.COLLECTION.REPORT}${iouReport?.reportID}`,
            value: {
                lastReadTime: updatedReportAction.created,
            },
        });
    }
    successData.push({
        onyxMethod: Onyx.METHOD.MERGE,
        key: `${ONYXKEYS.COLLECTION.REPORT}${iouReport?.reportID}`,
        value: {pendingAction: null, ...(isTotalIndeterminate && {pendingFields: {total: null}})},
    });

    // Optimistically modify the transaction and the transaction thread
    optimisticData.push({
        onyxMethod: Onyx.METHOD.MERGE,
        key: `${ONYXKEYS.COLLECTION.TRANSACTION}${transactionID}`,
        value: {
            ...updatedTransaction,
            pendingFields,
            errorFields: null,
        },
    });

    optimisticData.push({
        onyxMethod: Onyx.METHOD.MERGE,
        key: `${ONYXKEYS.COLLECTION.REPORT}${transactionThreadReportID}`,
        value: {
            lastActorAccountID: updatedReportAction.actorAccountID,
        },
    });

    if (isScanning && ('amount' in transactionChanges || 'currency' in transactionChanges)) {
        if (transactionThread?.parentReportActionID) {
            optimisticData.push({
                onyxMethod: Onyx.METHOD.MERGE,
                key: `${ONYXKEYS.COLLECTION.REPORT_ACTIONS}${iouReport?.reportID}`,
                value: {
                    [transactionThread?.parentReportActionID]: {
                        originalMessage: {
                            whisperedTo: [],
                        },
                    },
                },
            });
        }

        if (iouReport?.parentReportActionID) {
            optimisticData.push({
                onyxMethod: Onyx.METHOD.MERGE,
                key: `${ONYXKEYS.COLLECTION.REPORT_ACTIONS}${iouReport?.parentReportID}`,
                value: {
                    [iouReport.parentReportActionID]: {
                        originalMessage: {
                            whisperedTo: [],
                        },
                    },
                },
            });
        }
    }

    // Update recently used categories if the category is changed
    const hasModifiedCategory = 'category' in transactionChanges;
    if (hasModifiedCategory) {
        const optimisticPolicyRecentlyUsedCategories = buildOptimisticPolicyRecentlyUsedCategories(iouReport?.policyID, transactionChanges.category);
        if (optimisticPolicyRecentlyUsedCategories.length) {
            optimisticData.push({
                onyxMethod: Onyx.METHOD.SET,
                key: `${ONYXKEYS.COLLECTION.POLICY_RECENTLY_USED_CATEGORIES}${iouReport?.policyID}`,
                value: optimisticPolicyRecentlyUsedCategories,
            });
        }
    }

    // Update recently used currencies if the currency is changed
    if ('currency' in transactionChanges) {
        const optimisticRecentlyUsedCurrencies = buildOptimisticRecentlyUsedCurrencies(transactionChanges.currency);
        if (optimisticRecentlyUsedCurrencies.length) {
            optimisticData.push({
                onyxMethod: Onyx.METHOD.SET,
                key: ONYXKEYS.RECENTLY_USED_CURRENCIES,
                value: optimisticRecentlyUsedCurrencies,
            });
        }
    }

    // Update recently used categories if the tag is changed
    const hasModifiedTag = 'tag' in transactionChanges;
    if (hasModifiedTag) {
        const optimisticPolicyRecentlyUsedTags = buildOptimisticPolicyRecentlyUsedTags(iouReport?.policyID, transactionChanges.tag);
        if (!isEmptyObject(optimisticPolicyRecentlyUsedTags)) {
            optimisticData.push({
                onyxMethod: Onyx.METHOD.MERGE,
                key: `${ONYXKEYS.COLLECTION.POLICY_RECENTLY_USED_TAGS}${iouReport?.policyID}`,
                value: optimisticPolicyRecentlyUsedTags,
            });
        }
    }

    const overLimitViolation = violations?.find((violation) => violation.name === 'overLimit');
    // Update violation limit, if we modify attendees. The given limit value is for a single attendee, if we have multiple attendees we should multiply limit by attendee count
    if ('attendees' in transactionChanges && !!overLimitViolation) {
        const limitForSingleAttendee = ViolationsUtils.getViolationAmountLimit(overLimitViolation);
        if (limitForSingleAttendee * (transactionChanges?.attendees?.length ?? 1) > Math.abs(getAmount(transaction))) {
            optimisticData.push({
                onyxMethod: Onyx.METHOD.MERGE,
                key: `${ONYXKEYS.COLLECTION.TRANSACTION_VIOLATIONS}${transactionID}`,
                value: violations?.filter((violation) => violation.name !== 'overLimit') ?? [],
            });
        }
    }

    if (Array.isArray(params?.attendees)) {
        params.attendees = JSON.stringify(params?.attendees);
    }

    // Clear out the error fields and loading states on success
    successData.push({
        onyxMethod: Onyx.METHOD.MERGE,
        key: `${ONYXKEYS.COLLECTION.TRANSACTION}${transactionID}`,
        value: {
            pendingFields: clearedPendingFields,
            isLoading: false,
            errorFields: null,
            routes: null,
        },
    });

    // Clear out loading states, pending fields, and add the error fields
    failureData.push({
        onyxMethod: Onyx.METHOD.MERGE,
        key: `${ONYXKEYS.COLLECTION.TRANSACTION}${transactionID}`,
        value: {
            ...transaction,
            pendingFields: clearedPendingFields,
            isLoading: false,
            errorFields,
        },
    });

    if (iouReport) {
        // Reset the iouReport to its original state
        failureData.push({
            onyxMethod: Onyx.METHOD.MERGE,
            key: `${ONYXKEYS.COLLECTION.REPORT}${iouReport.reportID}`,
            value: {...iouReport, ...(isTotalIndeterminate && {pendingFields: {total: null}})},
        });
    }

    if (policy && isPaidGroupPolicy(policy) && updatedTransaction && (hasModifiedTag || hasModifiedCategory || hasModifiedDistanceRate || hasModifiedAmount || hasModifiedCreated)) {
        const currentTransactionViolations = allTransactionViolations[`${ONYXKEYS.COLLECTION.TRANSACTION_VIOLATIONS}${transactionID}`] ?? [];
        const violationsOnyxData = ViolationsUtils.getViolationsOnyxData(
            updatedTransaction,
            currentTransactionViolations,
            policy,
            policyTagList ?? {},
            policyCategories ?? {},
            hasDependentTags(policy, policyTagList ?? {}),
            isInvoiceReportReportUtils(iouReport),
        );
        optimisticData.push(violationsOnyxData);
        failureData.push({
            onyxMethod: Onyx.METHOD.MERGE,
            key: `${ONYXKEYS.COLLECTION.TRANSACTION_VIOLATIONS}${transactionID}`,
            value: currentTransactionViolations,
        });
        if (hash) {
            optimisticData.push({
                onyxMethod: Onyx.METHOD.MERGE,
                key: `${ONYXKEYS.COLLECTION.SNAPSHOT}${hash}`,
                value: {
                    data: {
                        [`${ONYXKEYS.COLLECTION.TRANSACTION_VIOLATIONS}${transactionID}`]: violationsOnyxData.value,
                    },
                },
            });
            failureData.push({
                onyxMethod: Onyx.METHOD.MERGE,
                key: `${ONYXKEYS.COLLECTION.SNAPSHOT}${hash}`,
                value: {
                    data: {
                        [`${ONYXKEYS.COLLECTION.TRANSACTION_VIOLATIONS}${transactionID}`]: currentTransactionViolations,
                    },
                },
            });
        }
        if (violationsOnyxData && (iouReport?.statusNum ?? CONST.REPORT.STATUS_NUM.OPEN) === CONST.REPORT.STATUS_NUM.OPEN) {
            const currentNextStep = allNextSteps[`${ONYXKEYS.COLLECTION.NEXT_STEP}${iouReport?.reportID}`] ?? {};
            const shouldFixViolations = Array.isArray(violationsOnyxData.value) && violationsOnyxData.value.length > 0;
            optimisticData.push({
                onyxMethod: Onyx.METHOD.MERGE,
                key: `${ONYXKEYS.COLLECTION.NEXT_STEP}${iouReport?.reportID}`,
                value: buildNextStep(iouReport ?? undefined, iouReport?.statusNum ?? CONST.REPORT.STATUS_NUM.OPEN, shouldFixViolations),
            });
            failureData.push({
                onyxMethod: Onyx.METHOD.MERGE,
                key: `${ONYXKEYS.COLLECTION.NEXT_STEP}${iouReport?.reportID}`,
                value: currentNextStep,
            });
        }
    }

    // Reset the transaction thread to its original state
    failureData.push({
        onyxMethod: Onyx.METHOD.MERGE,
        key: `${ONYXKEYS.COLLECTION.REPORT}${transactionThreadReportID}`,
        value: transactionThread,
    });

    return {
        params,
        onyxData: {optimisticData, successData, failureData},
    };
}

/**
 * @param transactionID
 * @param transactionThreadReportID
 * @param transactionChanges
 * @param [transactionChanges.created] Present when updated the date field
 * @param policy  May be undefined, an empty object, or an object matching the Policy type (src/types/onyx/Policy.ts)
 */
function getUpdateTrackExpenseParams(
    transactionID: string | undefined,
    transactionThreadReportID: string | undefined,
    transactionChanges: TransactionChanges,
    policy: OnyxEntry<OnyxTypes.Policy>,
): UpdateMoneyRequestData {
    const optimisticData: OnyxUpdate[] = [];
    const successData: OnyxUpdate[] = [];
    const failureData: OnyxUpdate[] = [];

    // Step 1: Set any "pending fields" (ones updated while the user was offline) to have error messages in the failureData
    const pendingFields = Object.fromEntries(Object.keys(transactionChanges).map((key) => [key, CONST.RED_BRICK_ROAD_PENDING_ACTION.UPDATE]));
    const clearedPendingFields = Object.fromEntries(Object.keys(transactionChanges).map((key) => [key, null]));
    const errorFields = Object.fromEntries(Object.keys(pendingFields).map((key) => [key, {[DateUtils.getMicroseconds()]: Localize.translateLocal('iou.error.genericEditFailureMessage')}]));

    // Step 2: Get all the collections being updated
    const transactionThread = allReports?.[`${ONYXKEYS.COLLECTION.REPORT}${transactionThreadReportID}`] ?? null;
    const transaction = allTransactions?.[`${ONYXKEYS.COLLECTION.TRANSACTION}${transactionID}`];
    const chatReport = allReports?.[`${ONYXKEYS.COLLECTION.REPORT}${transactionThread?.parentReportID}`] ?? null;
    const isScanning = hasReceiptTransactionUtils(transaction) && isReceiptBeingScannedTransactionUtils(transaction);
    const updatedTransaction = transaction
        ? getUpdatedTransaction({
              transaction,
              transactionChanges,
              isFromExpenseReport: false,
              policy,
          })
        : null;
    const transactionDetails = getTransactionDetails(updatedTransaction);

    if (transactionDetails?.waypoints) {
        // This needs to be a JSON string since we're sending this to the MapBox API
        transactionDetails.waypoints = JSON.stringify(transactionDetails.waypoints);
    }

    const dataToIncludeInParams: Partial<TransactionDetails> = Object.fromEntries(Object.entries(transactionDetails ?? {}).filter(([key]) => Object.keys(transactionChanges).includes(key)));

    const params: UpdateMoneyRequestParams = {
        ...dataToIncludeInParams,
        reportID: chatReport?.reportID,
        transactionID,
    };

    const hasPendingWaypoints = 'waypoints' in transactionChanges;
    const hasModifiedDistanceRate = 'customUnitRateID' in transactionChanges;
    if (transaction && updatedTransaction && (hasPendingWaypoints || hasModifiedDistanceRate)) {
        // Delete the draft transaction when editing waypoints when the server responds successfully and there are no errors
        successData.push({
            onyxMethod: Onyx.METHOD.SET,
            key: `${ONYXKEYS.COLLECTION.TRANSACTION_DRAFT}${transactionID}`,
            value: null,
        });

        // Revert the transaction's amount to the original value on failure.
        // The IOU Report will be fully reverted in the failureData further below.
        failureData.push({
            onyxMethod: Onyx.METHOD.MERGE,
            key: `${ONYXKEYS.COLLECTION.TRANSACTION}${transactionID}`,
            value: {
                amount: transaction.amount,
                modifiedAmount: transaction.modifiedAmount,
                modifiedMerchant: transaction.modifiedMerchant,
            },
        });
    }

    // Step 3: Build the modified expense report actions
    // We don't create a modified report action if:
    // - we're updating the waypoints
    // - we're updating the distance rate while the waypoints are still pending
    // In these cases, there isn't a valid optimistic mileage data we can use,
    // and the report action is created on the server with the distance-related response from the MapBox API
    const updatedReportAction = buildOptimisticModifiedExpenseReportAction(transactionThread, transaction, transactionChanges, false, policy, updatedTransaction);
    if (!hasPendingWaypoints && !(hasModifiedDistanceRate && isFetchingWaypointsFromServer(transaction))) {
        params.reportActionID = updatedReportAction.reportActionID;

        optimisticData.push({
            onyxMethod: Onyx.METHOD.MERGE,
            key: `${ONYXKEYS.COLLECTION.REPORT_ACTIONS}${transactionThread?.reportID}`,
            value: {
                [updatedReportAction.reportActionID]: updatedReportAction as OnyxTypes.ReportAction,
            },
        });
        successData.push({
            onyxMethod: Onyx.METHOD.MERGE,
            key: `${ONYXKEYS.COLLECTION.REPORT_ACTIONS}${transactionThread?.reportID}`,
            value: {
                [updatedReportAction.reportActionID]: {pendingAction: null},
            },
        });
        failureData.push({
            onyxMethod: Onyx.METHOD.MERGE,
            key: `${ONYXKEYS.COLLECTION.REPORT_ACTIONS}${transactionThread?.reportID}`,
            value: {
                [updatedReportAction.reportActionID]: {
                    ...(updatedReportAction as OnyxTypes.ReportAction),
                    errors: getMicroSecondOnyxErrorWithTranslationKey('iou.error.genericEditFailureMessage'),
                },
            },
        });
    }

    // Step 4: Update the report preview message (and report header) so LHN amount tracked is correct.
    // Optimistically modify the transaction and the transaction thread
    optimisticData.push({
        onyxMethod: Onyx.METHOD.MERGE,
        key: `${ONYXKEYS.COLLECTION.TRANSACTION}${transactionID}`,
        value: {
            ...updatedTransaction,
            pendingFields,
            errorFields: null,
        },
    });

    optimisticData.push({
        onyxMethod: Onyx.METHOD.MERGE,
        key: `${ONYXKEYS.COLLECTION.REPORT}${transactionThreadReportID}`,
        value: {
            lastActorAccountID: updatedReportAction.actorAccountID,
        },
    });

    if (isScanning && transactionThread?.parentReportActionID && ('amount' in transactionChanges || 'currency' in transactionChanges)) {
        optimisticData.push({
            onyxMethod: Onyx.METHOD.MERGE,
            key: `${ONYXKEYS.COLLECTION.REPORT_ACTIONS}${chatReport?.reportID}`,
            value: {[transactionThread.parentReportActionID]: {originalMessage: {whisperedTo: []}}},
        });
    }

    // Clear out the error fields and loading states on success
    successData.push({
        onyxMethod: Onyx.METHOD.MERGE,
        key: `${ONYXKEYS.COLLECTION.TRANSACTION}${transactionID}`,
        value: {
            pendingFields: clearedPendingFields,
            isLoading: false,
            errorFields: null,
            routes: null,
        },
    });

    // Clear out loading states, pending fields, and add the error fields
    failureData.push({
        onyxMethod: Onyx.METHOD.MERGE,
        key: `${ONYXKEYS.COLLECTION.TRANSACTION}${transactionID}`,
        value: {
            ...transaction,
            pendingFields: clearedPendingFields,
            isLoading: false,
            errorFields,
        },
    });

    // Reset the transaction thread to its original state
    failureData.push({
        onyxMethod: Onyx.METHOD.MERGE,
        key: `${ONYXKEYS.COLLECTION.REPORT}${transactionThreadReportID}`,
        value: transactionThread,
    });

    return {
        params,
        onyxData: {optimisticData, successData, failureData},
    };
}

/** Updates the created date of an expense */
function updateMoneyRequestDate(
    transactionID: string,
    transactionThreadReportID: string,
    value: string,
    policy: OnyxEntry<OnyxTypes.Policy>,
    policyTags: OnyxEntry<OnyxTypes.PolicyTagLists>,
    policyCategories: OnyxEntry<OnyxTypes.PolicyCategories>,
) {
    const transactionChanges: TransactionChanges = {
        created: value,
    };
    const transactionThreadReport = allReports?.[`${ONYXKEYS.COLLECTION.REPORT}${transactionThreadReportID}`] ?? null;
    const parentReport = allReports?.[`${ONYXKEYS.COLLECTION.REPORT}${transactionThreadReport?.parentReportID}`] ?? null;
    let data: UpdateMoneyRequestData;
    if (isTrackExpenseReport(transactionThreadReport) && isSelfDM(parentReport)) {
        data = getUpdateTrackExpenseParams(transactionID, transactionThreadReportID, transactionChanges, policy);
    } else {
        data = getUpdateMoneyRequestParams(transactionID, transactionThreadReportID, transactionChanges, policy, policyTags, policyCategories);
    }
    const {params, onyxData} = data;
    API.write(WRITE_COMMANDS.UPDATE_MONEY_REQUEST_DATE, params, onyxData);
}

/** Updates the billable field of an expense */
function updateMoneyRequestBillable(
    transactionID: string | undefined,
    transactionThreadReportID: string | undefined,
    value: boolean,
    policy: OnyxEntry<OnyxTypes.Policy>,
    policyTagList: OnyxEntry<OnyxTypes.PolicyTagLists>,
    policyCategories: OnyxEntry<OnyxTypes.PolicyCategories>,
) {
    if (!transactionID || !transactionThreadReportID) {
        return;
    }
    const transactionChanges: TransactionChanges = {
        billable: value,
    };
    const {params, onyxData} = getUpdateMoneyRequestParams(transactionID, transactionThreadReportID, transactionChanges, policy, policyTagList, policyCategories);
    API.write(WRITE_COMMANDS.UPDATE_MONEY_REQUEST_BILLABLE, params, onyxData);
}

/** Updates the merchant field of an expense */
function updateMoneyRequestMerchant(
    transactionID: string,
    transactionThreadReportID: string,
    value: string,
    policy: OnyxEntry<OnyxTypes.Policy>,
    policyTagList: OnyxEntry<OnyxTypes.PolicyTagLists>,
    policyCategories: OnyxEntry<OnyxTypes.PolicyCategories>,
) {
    const transactionChanges: TransactionChanges = {
        merchant: value,
    };
    const transactionThreadReport = allReports?.[`${ONYXKEYS.COLLECTION.REPORT}${transactionThreadReportID}`] ?? null;
    const parentReport = allReports?.[`${ONYXKEYS.COLLECTION.REPORT}${transactionThreadReport?.parentReportID}`] ?? null;
    let data: UpdateMoneyRequestData;
    if (isTrackExpenseReport(transactionThreadReport) && isSelfDM(parentReport)) {
        data = getUpdateTrackExpenseParams(transactionID, transactionThreadReportID, transactionChanges, policy);
    } else {
        data = getUpdateMoneyRequestParams(transactionID, transactionThreadReportID, transactionChanges, policy, policyTagList, policyCategories);
    }
    const {params, onyxData} = data;
    API.write(WRITE_COMMANDS.UPDATE_MONEY_REQUEST_MERCHANT, params, onyxData);
}

/** Updates the attendees list of an expense */
function updateMoneyRequestAttendees(
    transactionID: string,
    transactionThreadReportID: string,
    attendees: Attendee[],
    policy: OnyxEntry<OnyxTypes.Policy>,
    policyTagList: OnyxEntry<OnyxTypes.PolicyTagLists>,
    policyCategories: OnyxEntry<OnyxTypes.PolicyCategories>,
    violations: OnyxEntry<OnyxTypes.TransactionViolations> | undefined,
) {
    const transactionChanges: TransactionChanges = {
        attendees,
    };
    const data = getUpdateMoneyRequestParams(transactionID, transactionThreadReportID, transactionChanges, policy, policyTagList, policyCategories, violations);
    const {params, onyxData} = data;
    API.write(WRITE_COMMANDS.UPDATE_MONEY_REQUEST_ATTENDEES, params, onyxData);
}

/** Updates the tag of an expense */
function updateMoneyRequestTag(
    transactionID: string,
    transactionThreadReportID: string | undefined,
    tag: string,
    policy: OnyxEntry<OnyxTypes.Policy>,
    policyTagList: OnyxEntry<OnyxTypes.PolicyTagLists>,
    policyCategories: OnyxEntry<OnyxTypes.PolicyCategories>,
    hash?: number,
) {
    const transactionChanges: TransactionChanges = {
        tag,
    };
    const {params, onyxData} = getUpdateMoneyRequestParams(transactionID, transactionThreadReportID, transactionChanges, policy, policyTagList, policyCategories, undefined, hash);
    API.write(WRITE_COMMANDS.UPDATE_MONEY_REQUEST_TAG, params, onyxData);
}

/** Updates the created tax amount of an expense */
function updateMoneyRequestTaxAmount(
    transactionID: string,
    optimisticReportActionID: string | undefined,
    taxAmount: number,
    policy: OnyxEntry<OnyxTypes.Policy>,
    policyTagList: OnyxEntry<OnyxTypes.PolicyTagLists>,
    policyCategories: OnyxEntry<OnyxTypes.PolicyCategories>,
) {
    const transactionChanges = {
        taxAmount,
    };
    const {params, onyxData} = getUpdateMoneyRequestParams(transactionID, optimisticReportActionID, transactionChanges, policy, policyTagList, policyCategories);
    API.write('UpdateMoneyRequestTaxAmount', params, onyxData);
}

type UpdateMoneyRequestTaxRateParams = {
    transactionID: string;
    optimisticReportActionID: string;
    taxCode: string;
    taxAmount: number;
    policy: OnyxEntry<OnyxTypes.Policy>;
    policyTagList: OnyxEntry<OnyxTypes.PolicyTagLists>;
    policyCategories: OnyxEntry<OnyxTypes.PolicyCategories>;
};

/** Updates the created tax rate of an expense */
function updateMoneyRequestTaxRate({transactionID, optimisticReportActionID, taxCode, taxAmount, policy, policyTagList, policyCategories}: UpdateMoneyRequestTaxRateParams) {
    const transactionChanges = {
        taxCode,
        taxAmount,
    };
    const {params, onyxData} = getUpdateMoneyRequestParams(transactionID, optimisticReportActionID, transactionChanges, policy, policyTagList, policyCategories);
    API.write('UpdateMoneyRequestTaxRate', params, onyxData);
}

type UpdateMoneyRequestDistanceParams = {
    transactionID: string | undefined;
    transactionThreadReportID: string | undefined;
    waypoints: WaypointCollection;
    routes?: Routes;
    policy?: OnyxEntry<OnyxTypes.Policy>;
    policyTagList?: OnyxEntry<OnyxTypes.PolicyTagLists>;
    policyCategories?: OnyxEntry<OnyxTypes.PolicyCategories>;
    transactionBackup: OnyxEntry<OnyxTypes.Transaction>;
};

/** Updates the waypoints of a distance expense */
function updateMoneyRequestDistance({
    transactionID,
    transactionThreadReportID,
    waypoints,
    routes = undefined,
    policy = {} as OnyxTypes.Policy,
    policyTagList = {},
    policyCategories = {},
    transactionBackup,
}: UpdateMoneyRequestDistanceParams) {
    const transactionChanges: TransactionChanges = {
        waypoints: sanitizeRecentWaypoints(waypoints),
        routes,
    };
    const transactionThreadReport = allReports?.[`${ONYXKEYS.COLLECTION.REPORT}${transactionThreadReportID}`] ?? null;
    const parentReport = allReports?.[`${ONYXKEYS.COLLECTION.REPORT}${transactionThreadReport?.parentReportID}`] ?? null;
    let data: UpdateMoneyRequestData;
    if (isTrackExpenseReport(transactionThreadReport) && isSelfDM(parentReport)) {
        data = getUpdateTrackExpenseParams(transactionID, transactionThreadReportID, transactionChanges, policy);
    } else {
        data = getUpdateMoneyRequestParams(transactionID, transactionThreadReportID, transactionChanges, policy, policyTagList, policyCategories);
    }
    const {params, onyxData} = data;

    const recentServerValidatedWaypoints = getRecentWaypoints().filter((item) => !item.pendingAction);
    onyxData?.failureData?.push({
        onyxMethod: Onyx.METHOD.SET,
        key: `${ONYXKEYS.NVP_RECENT_WAYPOINTS}`,
        value: recentServerValidatedWaypoints,
    });

    if (transactionBackup) {
        const transaction = allTransactions?.[`${ONYXKEYS.COLLECTION.TRANSACTION}${transactionID}`];

        // We need to include all keys of the optimisticData's waypoints in the failureData for onyx merge to properly reset
        // waypoint keys that do not exist in the failureData's waypoints. For instance, if the optimisticData waypoints had
        // three keys and the failureData waypoint had only 2 keys then the third key that doesn't exist in the failureData
        // waypoints should be explicitly reset otherwise onyx merge will leave it intact.
        const allWaypointKeys = [...new Set([...Object.keys(transactionBackup.comment?.waypoints ?? {}), ...Object.keys(transaction?.comment?.waypoints ?? {})])];
        const onyxWaypoints = allWaypointKeys.reduce((acc: NullishDeep<WaypointCollection>, key) => {
            acc[key] = transactionBackup.comment?.waypoints?.[key] ? {...transactionBackup.comment?.waypoints?.[key]} : null;
            return acc;
        }, {});
        const allModifiedWaypointsKeys = [...new Set([...Object.keys(waypoints ?? {}), ...Object.keys(transaction?.modifiedWaypoints ?? {})])];
        const onyxModifiedWaypoints = allModifiedWaypointsKeys.reduce((acc: NullishDeep<WaypointCollection>, key) => {
            acc[key] = transactionBackup.modifiedWaypoints?.[key] ? {...transactionBackup.modifiedWaypoints?.[key]} : null;
            return acc;
        }, {});
        onyxData?.failureData?.push({
            onyxMethod: Onyx.METHOD.MERGE,
            key: `${ONYXKEYS.COLLECTION.TRANSACTION}${transactionID}`,
            value: {
                comment: {
                    waypoints: onyxWaypoints,
                    customUnit: {
                        quantity: transactionBackup?.comment?.customUnit?.quantity,
                    },
                },
                modifiedWaypoints: onyxModifiedWaypoints,
                routes: null,
            },
        });
    }

    API.write(WRITE_COMMANDS.UPDATE_MONEY_REQUEST_DISTANCE, params, onyxData);
}

/** Updates the category of an expense */
function updateMoneyRequestCategory(
    transactionID: string,
    transactionThreadReportID: string,
    category: string,
    policy: OnyxEntry<OnyxTypes.Policy>,
    policyTagList: OnyxEntry<OnyxTypes.PolicyTagLists>,
    policyCategories: OnyxEntry<OnyxTypes.PolicyCategories>,
    hash?: number,
) {
    const transactionChanges: TransactionChanges = {
        category,
    };

    const {params, onyxData} = getUpdateMoneyRequestParams(transactionID, transactionThreadReportID, transactionChanges, policy, policyTagList, policyCategories, undefined, hash);
    API.write(WRITE_COMMANDS.UPDATE_MONEY_REQUEST_CATEGORY, params, onyxData);
}

/** Updates the description of an expense */
function updateMoneyRequestDescription(
    transactionID: string,
    transactionThreadReportID: string,
    comment: string,
    policy: OnyxEntry<OnyxTypes.Policy>,
    policyTagList: OnyxEntry<OnyxTypes.PolicyTagLists>,
    policyCategories: OnyxEntry<OnyxTypes.PolicyCategories>,
) {
    const parsedComment = getParsedComment(comment);
    const transactionChanges: TransactionChanges = {
        comment: parsedComment,
    };
    const transactionThreadReport = allReports?.[`${ONYXKEYS.COLLECTION.REPORT}${transactionThreadReportID}`] ?? null;
    const parentReport = allReports?.[`${ONYXKEYS.COLLECTION.REPORT}${transactionThreadReport?.parentReportID}`] ?? null;
    let data: UpdateMoneyRequestData;
    if (isTrackExpenseReport(transactionThreadReport) && isSelfDM(parentReport)) {
        data = getUpdateTrackExpenseParams(transactionID, transactionThreadReportID, transactionChanges, policy);
    } else {
        data = getUpdateMoneyRequestParams(transactionID, transactionThreadReportID, transactionChanges, policy, policyTagList, policyCategories);
    }
    const {params, onyxData} = data;
    params.description = parsedComment;
    API.write(WRITE_COMMANDS.UPDATE_MONEY_REQUEST_DESCRIPTION, params, onyxData);
}

/** Updates the distance rate of an expense */
function updateMoneyRequestDistanceRate(
    transactionID: string,
    transactionThreadReportID: string,
    rateID: string,
    policy: OnyxEntry<OnyxTypes.Policy>,
    policyTagList: OnyxEntry<OnyxTypes.PolicyTagLists>,
    policyCategories: OnyxEntry<OnyxTypes.PolicyCategories>,
    updatedTaxAmount?: number,
    updatedTaxCode?: string,
) {
    const transactionChanges: TransactionChanges = {
        customUnitRateID: rateID,
        ...(typeof updatedTaxAmount === 'number' ? {taxAmount: updatedTaxAmount} : {}),
        ...(updatedTaxCode ? {taxCode: updatedTaxCode} : {}),
    };
    const transactionThreadReport = allReports?.[`${ONYXKEYS.COLLECTION.REPORT}${transactionThreadReportID}`] ?? null;
    const parentReport = allReports?.[`${ONYXKEYS.COLLECTION.REPORT}${transactionThreadReport?.parentReportID}`] ?? null;

    const transaction = allTransactions?.[`${ONYXKEYS.COLLECTION.TRANSACTION}${transactionID}`];
    if (transaction) {
        const existingDistanceUnit = transaction?.comment?.customUnit?.distanceUnit;
        const newDistanceUnit = DistanceRequestUtils.getRateByCustomUnitRateID({customUnitRateID: rateID, policy})?.unit;

        // If the distanceUnit is set and the rate is changed to one that has a different unit, mark the merchant as modified to make the distance field pending
        if (existingDistanceUnit && newDistanceUnit && newDistanceUnit !== existingDistanceUnit) {
            transactionChanges.merchant = getMerchant(transaction);
        }
    }

    let data: UpdateMoneyRequestData;
    if (isTrackExpenseReport(transactionThreadReport) && isSelfDM(parentReport)) {
        data = getUpdateTrackExpenseParams(transactionID, transactionThreadReportID, transactionChanges, policy);
    } else {
        data = getUpdateMoneyRequestParams(transactionID, transactionThreadReportID, transactionChanges, policy, policyTagList, policyCategories);
    }
    const {params, onyxData} = data;
    // `taxAmount` & `taxCode` only needs to be updated in the optimistic data, so we need to remove them from the params
    const {taxAmount, taxCode, ...paramsWithoutTaxUpdated} = params;
    API.write(WRITE_COMMANDS.UPDATE_MONEY_REQUEST_DISTANCE_RATE, paramsWithoutTaxUpdated, onyxData);
}

const getConvertTrackedExpenseInformation = (
    transactionID: string | undefined,
    actionableWhisperReportActionID: string | undefined,
    moneyRequestReportID: string | undefined,
    linkedTrackedExpenseReportAction: OnyxTypes.ReportAction,
    linkedTrackedExpenseReportID: string,
    transactionThreadReportID: string | undefined,
    resolution: IOUAction,
) => {
    const optimisticData: OnyxUpdate[] = [];
    const successData: OnyxUpdate[] = [];
    const failureData: OnyxUpdate[] = [];

    // Delete the transaction from the track expense report
    const {
        optimisticData: deleteOptimisticData,
        successData: deleteSuccessData,
        failureData: deleteFailureData,
    } = getDeleteTrackExpenseInformation(linkedTrackedExpenseReportID, transactionID, linkedTrackedExpenseReportAction, false, true, actionableWhisperReportActionID, resolution);

    optimisticData?.push(...deleteOptimisticData);
    successData?.push(...deleteSuccessData);
    failureData?.push(...deleteFailureData);

    // Build modified expense report action with the transaction changes
    const modifiedExpenseReportAction = buildOptimisticMovedTransactionAction(transactionThreadReportID, moneyRequestReportID ?? CONST.REPORT.UNREPORTED_REPORT_ID);

    if (transactionThreadReportID) {
        optimisticData?.push({
            onyxMethod: Onyx.METHOD.MERGE,
            key: `${ONYXKEYS.COLLECTION.REPORT_ACTIONS}${transactionThreadReportID}`,
            value: {
                [modifiedExpenseReportAction.reportActionID]: modifiedExpenseReportAction,
            },
        });
        successData?.push({
            onyxMethod: Onyx.METHOD.MERGE,
            key: `${ONYXKEYS.COLLECTION.REPORT_ACTIONS}${transactionThreadReportID}`,
            value: {
                [modifiedExpenseReportAction.reportActionID]: {pendingAction: null},
            },
        });
        failureData?.push({
            onyxMethod: Onyx.METHOD.MERGE,
            key: `${ONYXKEYS.COLLECTION.REPORT_ACTIONS}${transactionThreadReportID}`,
            value: {
                [modifiedExpenseReportAction.reportActionID]: {
                    ...modifiedExpenseReportAction,
                    errors: getMicroSecondOnyxErrorWithTranslationKey('iou.error.genericEditFailureMessage'),
                },
            },
        });
    }

    return {optimisticData, successData, failureData, modifiedExpenseReportActionID: modifiedExpenseReportAction.reportActionID};
};

type ConvertTrackedWorkspaceParams = {
    category: string | undefined;
    tag: string | undefined;
    taxCode: string;
    taxAmount: number;
    billable: boolean | undefined;
    policyID: string;
    receipt: Receipt | undefined;
    waypoints?: string;
    customUnitRateID?: string;
};

type AddTrackedExpenseToPolicyParam = {
    amount: number;
    currency: string;
    comment: string;
    created: string;
    merchant: string;
    transactionID: string;
    reimbursable: boolean;
    actionableWhisperReportActionID: string | undefined;
    moneyRequestReportID: string;
    reportPreviewReportActionID: string;
    modifiedExpenseReportActionID: string;
    moneyRequestCreatedReportActionID: string | undefined;
    moneyRequestPreviewReportActionID: string;
} & ConvertTrackedWorkspaceParams;

type ConvertTrackedExpenseToRequestParams = {
    payerParams: {
        accountID: number;
        email: string;
    };
    transactionParams: {
        transactionID: string;
        actionableWhisperReportActionID: string | undefined;
        linkedTrackedExpenseReportAction: OnyxTypes.ReportAction;
        linkedTrackedExpenseReportID: string;
        amount: number;
        currency: string;
        comment: string;
        merchant: string;
        created: string;
        attendees?: Attendee[];
        transactionThreadReportID?: string;
    };
    chatParams: {
        reportID: string;
        createdReportActionID: string | undefined;
        reportPreviewReportActionID: string;
    };
    iouParams: {
        reportID: string;
        createdReportActionID: string | undefined;
        reportActionID: string;
    };
    onyxData: OnyxData;
    workspaceParams?: ConvertTrackedWorkspaceParams;
};

function addTrackedExpenseToPolicy(parameters: AddTrackedExpenseToPolicyParam, onyxData: OnyxData) {
    API.write(WRITE_COMMANDS.ADD_TRACKED_EXPENSE_TO_POLICY, parameters, onyxData);
}

function convertTrackedExpenseToRequest(convertTrackedExpenseParams: ConvertTrackedExpenseToRequestParams) {
    const {payerParams, transactionParams, chatParams, iouParams, onyxData, workspaceParams} = convertTrackedExpenseParams;
    const {accountID: payerAccountID, email: payerEmail} = payerParams;
    const {
        transactionID,
        actionableWhisperReportActionID,
        linkedTrackedExpenseReportAction,
        linkedTrackedExpenseReportID,
        amount,
        currency,
        comment,
        merchant,
        created,
        attendees,
        transactionThreadReportID,
    } = transactionParams;
    const {optimisticData: convertTransactionOptimisticData = [], successData: convertTransactionSuccessData = [], failureData: convertTransactionFailureData = []} = onyxData;

    const {optimisticData, successData, failureData, modifiedExpenseReportActionID} = getConvertTrackedExpenseInformation(
        transactionID,
        actionableWhisperReportActionID,
        iouParams.reportID,
        linkedTrackedExpenseReportAction,
        linkedTrackedExpenseReportID,
        transactionThreadReportID,
        CONST.IOU.ACTION.SUBMIT,
    );

    optimisticData?.push(...convertTransactionOptimisticData);
    successData?.push(...convertTransactionSuccessData);
    failureData?.push(...convertTransactionFailureData);

    if (workspaceParams) {
        const params = {
            amount,
            currency,
            comment,
            created,
            merchant,
            reimbursable: true,
            transactionID,
            actionableWhisperReportActionID,
            moneyRequestReportID: iouParams.reportID,
            moneyRequestCreatedReportActionID: iouParams.createdReportActionID,
            moneyRequestPreviewReportActionID: iouParams.reportActionID,
            modifiedExpenseReportActionID,
            reportPreviewReportActionID: chatParams.reportPreviewReportActionID,
            ...workspaceParams,
        };

        addTrackedExpenseToPolicy(params, {optimisticData, successData, failureData});
        return;
    }

    const parameters = {
        attendees,
        amount,
        currency,
        comment,
        created,
        merchant,
        payerAccountID,
        payerEmail,
        chatReportID: chatParams.reportID,
        transactionID,
        actionableWhisperReportActionID,
        createdChatReportActionID: chatParams.createdReportActionID,
        moneyRequestReportID: iouParams.reportID,
        moneyRequestCreatedReportActionID: iouParams.createdReportActionID,
        moneyRequestPreviewReportActionID: iouParams.reportActionID,
        transactionThreadReportID,
        modifiedExpenseReportActionID,
        reportPreviewReportActionID: chatParams.reportPreviewReportActionID,
    };
    API.write(WRITE_COMMANDS.CONVERT_TRACKED_EXPENSE_TO_REQUEST, parameters, {optimisticData, successData, failureData});
}

function categorizeTrackedExpense(trackedExpenseParams: TrackedExpenseParams) {
    const {onyxData, reportInformation, transactionParams, policyParams, createdWorkspaceParams} = trackedExpenseParams;
    const {optimisticData, successData, failureData} = onyxData ?? {};
    const {transactionID} = transactionParams;
    const {isDraftPolicy} = policyParams;
    const {actionableWhisperReportActionID, moneyRequestReportID, linkedTrackedExpenseReportAction, linkedTrackedExpenseReportID, transactionThreadReportID} = reportInformation;
    const {
        optimisticData: moveTransactionOptimisticData,
        successData: moveTransactionSuccessData,
        failureData: moveTransactionFailureData,
        modifiedExpenseReportActionID,
    } = getConvertTrackedExpenseInformation(
        transactionID,
        actionableWhisperReportActionID,
        moneyRequestReportID,
        linkedTrackedExpenseReportAction,
        linkedTrackedExpenseReportID,
        transactionThreadReportID,
        CONST.IOU.ACTION.CATEGORIZE,
    );

    optimisticData?.push(...moveTransactionOptimisticData);
    successData?.push(...moveTransactionSuccessData);
    failureData?.push(...moveTransactionFailureData);

    const parameters: CategorizeTrackedExpenseApiParams = {
        ...{
            ...reportInformation,
            linkedTrackedExpenseReportAction: undefined,
        },
        ...policyParams,
        ...transactionParams,
        modifiedExpenseReportActionID,
        policyExpenseChatReportID: createdWorkspaceParams?.expenseChatReportID,
        policyExpenseCreatedReportActionID: createdWorkspaceParams?.expenseCreatedReportActionID,
        adminsChatReportID: createdWorkspaceParams?.adminsChatReportID,
        adminsCreatedReportActionID: createdWorkspaceParams?.adminsCreatedReportActionID,
        engagementChoice: createdWorkspaceParams?.engagementChoice,
        guidedSetupData: createdWorkspaceParams?.guidedSetupData,
        description: transactionParams.comment,
        attendees: transactionParams.attendees ? JSON.stringify(transactionParams.attendees) : undefined,
    };

    API.write(WRITE_COMMANDS.CATEGORIZE_TRACKED_EXPENSE, parameters, {optimisticData, successData, failureData});

    // If a draft policy was used, then the CategorizeTrackedExpense command will create a real one
    // so let's track that conversion here
    if (isDraftPolicy) {
        GoogleTagManager.publishEvent(CONST.ANALYTICS.EVENT.WORKSPACE_CREATED, userAccountID);
    }
}

function shareTrackedExpense(trackedExpenseParams: TrackedExpenseParams) {
    const {onyxData, reportInformation, transactionParams, policyParams, createdWorkspaceParams, accountantParams} = trackedExpenseParams;

    const policyID = policyParams?.policyID;
    const chatReportID = reportInformation?.chatReportID;
    const accountantEmail = addSMSDomainIfPhoneNumber(accountantParams?.accountant?.login);
    const accountantAccountID = accountantParams?.accountant?.accountID;

    if (!policyID || !chatReportID || !accountantEmail || !accountantAccountID) {
        return;
    }

    const {optimisticData: shareTrackedExpenseOptimisticData = [], successData: shareTrackedExpenseSuccessData = [], failureData: shareTrackedExpenseFailureData = []} = onyxData ?? {};

    const {transactionID} = transactionParams;
    const {
        actionableWhisperReportActionID,
        moneyRequestPreviewReportActionID,
        moneyRequestCreatedReportActionID,
        reportPreviewReportActionID,
        moneyRequestReportID,
        linkedTrackedExpenseReportAction,
        linkedTrackedExpenseReportID,
        transactionThreadReportID,
    } = reportInformation;

    const {optimisticData, successData, failureData, modifiedExpenseReportActionID} = getConvertTrackedExpenseInformation(
        transactionID,
        actionableWhisperReportActionID,
        moneyRequestReportID,
        linkedTrackedExpenseReportAction,
        linkedTrackedExpenseReportID,
        transactionThreadReportID,
        CONST.IOU.ACTION.SHARE,
    );

    optimisticData?.push(...shareTrackedExpenseOptimisticData);
    successData?.push(...shareTrackedExpenseSuccessData);
    failureData?.push(...shareTrackedExpenseFailureData);

    const policyEmployeeList = allPolicies?.[`${ONYXKEYS.COLLECTION.POLICY}${policyParams?.policyID}`]?.employeeList;
    if (!policyEmployeeList?.[accountantEmail]) {
        const policyMemberAccountIDs = Object.values(getMemberAccountIDsForWorkspace(policyEmployeeList, false, false));
        const {
            optimisticData: addAccountantToWorkspaceOptimisticData,
            successData: addAccountantToWorkspaceSuccessData,
            failureData: addAccountantToWorkspaceFailureData,
        } = buildAddMembersToWorkspaceOnyxData({[accountantEmail]: accountantAccountID}, policyID, policyMemberAccountIDs, CONST.POLICY.ROLE.ADMIN);
        optimisticData?.push(...addAccountantToWorkspaceOptimisticData);
        successData?.push(...addAccountantToWorkspaceSuccessData);
        failureData?.push(...addAccountantToWorkspaceFailureData);
    } else if (policyEmployeeList?.[accountantEmail].role !== CONST.POLICY.ROLE.ADMIN) {
        const {
            optimisticData: addAccountantToWorkspaceOptimisticData,
            successData: addAccountantToWorkspaceSuccessData,
            failureData: addAccountantToWorkspaceFailureData,
        } = buildUpdateWorkspaceMembersRoleOnyxData(policyID, [accountantAccountID], CONST.POLICY.ROLE.ADMIN);
        optimisticData?.push(...addAccountantToWorkspaceOptimisticData);
        successData?.push(...addAccountantToWorkspaceSuccessData);
        failureData?.push(...addAccountantToWorkspaceFailureData);
    }

    const chatReportParticipants = allReports?.[`${ONYXKEYS.COLLECTION.REPORT}${chatReportID}`]?.participants;
    if (!chatReportParticipants?.[accountantAccountID]) {
        const {
            optimisticData: inviteAccountantToRoomOptimisticData,
            successData: inviteAccountantToRoomSuccessData,
            failureData: inviteAccountantToRoomFailureData,
        } = buildInviteToRoomOnyxData(chatReportID, {[accountantEmail]: accountantAccountID});
        optimisticData?.push(...inviteAccountantToRoomOptimisticData);
        successData?.push(...inviteAccountantToRoomSuccessData);
        failureData?.push(...inviteAccountantToRoomFailureData);
    }

    const parameters: ShareTrackedExpenseParams = {
        ...transactionParams,
        policyID,
        moneyRequestPreviewReportActionID,
        moneyRequestReportID,
        moneyRequestCreatedReportActionID,
        actionableWhisperReportActionID,
        modifiedExpenseReportActionID,
        reportPreviewReportActionID,
        policyExpenseChatReportID: createdWorkspaceParams?.expenseChatReportID,
        policyExpenseCreatedReportActionID: createdWorkspaceParams?.expenseCreatedReportActionID,
        adminsChatReportID: createdWorkspaceParams?.adminsChatReportID,
        adminsCreatedReportActionID: createdWorkspaceParams?.adminsCreatedReportActionID,
        engagementChoice: createdWorkspaceParams?.engagementChoice,
        guidedSetupData: createdWorkspaceParams?.guidedSetupData,
        policyName: createdWorkspaceParams?.policyName,
        description: transactionParams.comment,
        attendees: transactionParams.attendees ? JSON.stringify(transactionParams.attendees) : undefined,
        accountantEmail,
    };

    API.write(WRITE_COMMANDS.SHARE_TRACKED_EXPENSE, parameters, {optimisticData, successData, failureData});
}

/**
 * Submit expense to another user
 */
function requestMoney(requestMoneyInformation: RequestMoneyInformation) {
    const {
        report,
        participantParams,
        policyParams = {},
        transactionParams,
        gpsPoints,
        action,
        reimbursible,
        shouldHandleNavigation = true,
        backToReport,
        shouldPlaySound = true,
    } = requestMoneyInformation;
    const {payeeAccountID} = participantParams;
    const parsedComment = getParsedComment(transactionParams.comment ?? '');
    transactionParams.comment = parsedComment;
    const {
        amount,
        currency,
        merchant,
        comment = '',
        receipt,
        category,
        tag,
        taxCode = '',
        taxAmount = 0,
        billable,
        created,
        attendees,
        actionableWhisperReportActionID,
        linkedTrackedExpenseReportAction,
        linkedTrackedExpenseReportID,
        waypoints,
        customUnitRateID,
        isTestDrive,
    } = transactionParams;

    const testDriveCommentReportActionID = isTestDrive ? rand64() : undefined;

    const sanitizedWaypoints = waypoints ? JSON.stringify(sanitizeRecentWaypoints(waypoints)) : undefined;

    // If the report is iou or expense report, we should get the linked chat report to be passed to the getMoneyRequestInformation function
    const isMoneyRequestReport = isMoneyRequestReportReportUtils(report);
    const currentChatReport = isMoneyRequestReport ? getReportOrDraftReport(report?.chatReportID) : report;
    const moneyRequestReportID = isMoneyRequestReport ? report?.reportID : '';
    const isMovingTransactionFromTrackExpense = isMovingTransactionFromTrackExpenseIOUUtils(action);
    const existingTransactionID =
        isMovingTransactionFromTrackExpense && linkedTrackedExpenseReportAction && isMoneyRequestAction(linkedTrackedExpenseReportAction)
            ? getOriginalMessage(linkedTrackedExpenseReportAction)?.IOUTransactionID
            : undefined;
    const existingTransaction =
        action === CONST.IOU.ACTION.SUBMIT
            ? allTransactionDrafts[`${ONYXKEYS.COLLECTION.TRANSACTION_DRAFT}${existingTransactionID}`]
            : allTransactions[`${ONYXKEYS.COLLECTION.TRANSACTION}${existingTransactionID}`];

    const retryParams = {
        ...requestMoneyInformation,
        participantParams: {
            ...requestMoneyInformation.participantParams,
            participant: (({icons, ...rest}) => rest)(requestMoneyInformation.participantParams.participant),
        },
        transactionParams: {
            ...requestMoneyInformation.transactionParams,
            receipt: undefined,
        },
    };

<<<<<<< HEAD
    const {payerAccountID, payerEmail, iouReport, chatReport, transaction, iouAction, createdChatReportActionID, createdIOUReportActionID, reportPreviewAction, onyxData} =
        getMoneyRequestInformation({
            parentChatReport: isMovingTransactionFromTrackExpense ? undefined : currentChatReport,
            participantParams,
            policyParams,
            transactionParams,
            moneyRequestReportID,
            existingTransactionID,
            existingTransaction: isDistanceRequestTransactionUtils(existingTransaction) ? existingTransaction : undefined,
            retryParams,
            shouldGenerateOptimisticTransactionThread: false,
        });
=======
    const {
        payerAccountID,
        payerEmail,
        iouReport,
        chatReport,
        transaction,
        iouAction,
        createdChatReportActionID,
        createdIOUReportActionID,
        reportPreviewAction,
        transactionThreadReportID,
        createdReportActionIDForThread,
        onyxData,
    } = getMoneyRequestInformation({
        parentChatReport: isMovingTransactionFromTrackExpense ? undefined : currentChatReport,
        participantParams,
        policyParams,
        transactionParams,
        moneyRequestReportID,
        existingTransactionID,
        existingTransaction: isDistanceRequestTransactionUtils(existingTransaction) ? existingTransaction : undefined,
        retryParams,
        testDriveCommentReportActionID,
    });
>>>>>>> 9401610d
    const activeReportID = isMoneyRequestReport ? report?.reportID : chatReport.reportID;

    if (shouldPlaySound) {
        playSound(SOUNDS.DONE);
    }

    switch (action) {
        case CONST.IOU.ACTION.SUBMIT: {
            if (!linkedTrackedExpenseReportAction || !linkedTrackedExpenseReportID) {
                return;
            }
            const workspaceParams =
                isPolicyExpenseChatReportUtil(chatReport) && chatReport.policyID
                    ? {
                          receipt: isFileUploadable(receipt) ? receipt : undefined,
                          category,
                          tag,
                          taxCode,
                          taxAmount,
                          billable,
                          policyID: chatReport.policyID,
                          waypoints: sanitizedWaypoints,
                          customUnitRateID,
                      }
                    : undefined;
            convertTrackedExpenseToRequest({
                payerParams: {
                    accountID: payerAccountID,
                    email: payerEmail,
                },
                transactionParams: {
                    amount,
                    currency,
                    comment,
                    merchant,
                    created,
                    attendees,
                    transactionID: transaction.transactionID,
                    actionableWhisperReportActionID,
                    linkedTrackedExpenseReportAction,
                    linkedTrackedExpenseReportID,
                },
                chatParams: {
                    reportID: chatReport.reportID,
                    createdReportActionID: createdChatReportActionID,
                    reportPreviewReportActionID: reportPreviewAction.reportActionID,
                },
                iouParams: {
                    reportID: iouReport.reportID,
                    createdReportActionID: createdIOUReportActionID,
                    reportActionID: iouAction.reportActionID,
                },
                onyxData,
                workspaceParams,
            });
            break;
        }
        default: {
            // This is only required when inviting admins to test drive the app
            const guidedSetupData: GuidedSetupData | undefined = isTestDrive
                ? prepareOnboardingOnyxData(
                      {choice: CONST.ONBOARDING_CHOICES.TEST_DRIVE_RECEIVER},
                      CONST.ONBOARDING_CHOICES.TEST_DRIVE_RECEIVER,
                      CONST.ONBOARDING_MESSAGES[CONST.ONBOARDING_CHOICES.TEST_DRIVE_RECEIVER],
                  )?.guidedSetupData
                : undefined;

            const parameters: RequestMoneyParams = {
                debtorEmail: payerEmail,
                debtorAccountID: payerAccountID,
                amount,
                currency,
                comment,
                created,
                merchant,
                iouReportID: iouReport.reportID,
                chatReportID: chatReport.reportID,
                transactionID: transaction.transactionID,
                reportActionID: iouAction.reportActionID,
                createdChatReportActionID,
                createdIOUReportActionID,
                reportPreviewReportActionID: reportPreviewAction.reportActionID,
                receipt: isFileUploadable(receipt) ? receipt : undefined,
                receiptState: receipt?.state,
                category,
                tag,
                taxCode,
                taxAmount,
                billable,
                // This needs to be a string of JSON because of limitations with the fetch() API and nested objects
                receiptGpsPoints: gpsPoints ? JSON.stringify(gpsPoints) : undefined,
<<<<<<< HEAD
                reimbursable,
=======
                transactionThreadReportID,
                createdReportActionIDForThread,
                reimbursible,
>>>>>>> 9401610d
                description: parsedComment,
                attendees: attendees ? JSON.stringify(attendees) : undefined,
                isTestDrive,
                guidedSetupData: guidedSetupData ? JSON.stringify(guidedSetupData) : undefined,
                testDriveCommentReportActionID,
            };
            // eslint-disable-next-line rulesdir/no-multiple-api-calls
            API.write(WRITE_COMMANDS.REQUEST_MONEY, parameters, onyxData);
        }
    }

    if (shouldHandleNavigation) {
        InteractionManager.runAfterInteractions(() => removeDraftTransactions());
        if (!requestMoneyInformation.isRetry) {
            dismissModalAndOpenReportInInboxTab(backToReport ?? activeReportID);
        }

        const trackReport = Navigation.getReportRouteByID(linkedTrackedExpenseReportAction?.childReportID);
        if (trackReport?.key) {
            Navigation.removeScreenByKey(trackReport.key);
        }
    }

    if (activeReportID && (!isMoneyRequestReport || !Permissions.canUseTableReportView(betas))) {
        notifyNewAction(activeReportID, payeeAccountID);
    }
}

/**
 * Submit per diem expense to another user
 */
function submitPerDiemExpense(submitPerDiemExpenseInformation: PerDiemExpenseInformation) {
    const {report, participantParams, policyParams = {}, transactionParams} = submitPerDiemExpenseInformation;
    const {payeeAccountID} = participantParams;
    const {currency, comment = '', category, tag, created, customUnit, attendees} = transactionParams;

    if (
        isEmptyObject(policyParams.policy) ||
        isEmptyObject(customUnit) ||
        !customUnit.customUnitID ||
        !customUnit.customUnitRateID ||
        (customUnit.subRates ?? []).length === 0 ||
        isEmptyObject(customUnit.attributes)
    ) {
        return;
    }

    // If the report is iou or expense report, we should get the linked chat report to be passed to the getMoneyRequestInformation function
    const isMoneyRequestReport = isMoneyRequestReportReportUtils(report);
    const currentChatReport = isMoneyRequestReport ? getReportOrDraftReport(report?.chatReportID) : report;
    const moneyRequestReportID = isMoneyRequestReport ? report?.reportID : '';

    const {
        iouReport,
        chatReport,
        transaction,
        iouAction,
        createdChatReportActionID,
        createdIOUReportActionID,
        reportPreviewAction,
        transactionThreadReportID,
        createdReportActionIDForThread,
        onyxData,
        billable,
    } = getPerDiemExpenseInformation({
        parentChatReport: currentChatReport,
        participantParams,
        policyParams,
        transactionParams,
        moneyRequestReportID,
    });
    const activeReportID = isMoneyRequestReport ? report?.reportID : chatReport.reportID;

    const parameters: CreatePerDiemRequestParams = {
        policyID: policyParams.policy.id,
        customUnitID: customUnit.customUnitID,
        customUnitRateID: customUnit.customUnitRateID,
        subRates: JSON.stringify(customUnit.subRates),
        startDateTime: customUnit.attributes.dates.start,
        endDateTime: customUnit.attributes.dates.end,
        currency,
        description: comment,
        created,
        iouReportID: iouReport.reportID,
        chatReportID: chatReport.reportID,
        transactionID: transaction.transactionID,
        reportActionID: iouAction.reportActionID,
        createdChatReportActionID,
        createdIOUReportActionID,
        reportPreviewReportActionID: reportPreviewAction.reportActionID,
        category,
        tag,
        transactionThreadReportID,
        createdReportActionIDForThread,
        billable,
        attendees: attendees ? JSON.stringify(attendees) : undefined,
    };

    playSound(SOUNDS.DONE);
    API.write(WRITE_COMMANDS.CREATE_PER_DIEM_REQUEST, parameters, onyxData);

    InteractionManager.runAfterInteractions(() => removeDraftTransaction(CONST.IOU.OPTIMISTIC_TRANSACTION_ID));
    dismissModalAndOpenReportInInboxTab(activeReportID);

    if (activeReportID) {
        notifyNewAction(activeReportID, payeeAccountID);
    }
}

function sendInvoice(
    currentUserAccountID: number,
    transaction: OnyxEntry<OnyxTypes.Transaction>,
    invoiceChatReport?: OnyxEntry<OnyxTypes.Report>,
    receiptFile?: Receipt,
    policy?: OnyxEntry<OnyxTypes.Policy>,
    policyTagList?: OnyxEntry<OnyxTypes.PolicyTagLists>,
    policyCategories?: OnyxEntry<OnyxTypes.PolicyCategories>,
    companyName?: string,
    companyWebsite?: string,
) {
    const parsedComment = getParsedComment(transaction?.comment?.comment?.trim() ?? '');
    if (transaction?.comment) {
        // eslint-disable-next-line no-param-reassign
        transaction.comment.comment = parsedComment;
    }
    const {
        senderWorkspaceID,
        receiver,
        invoiceRoom,
        createdChatReportActionID,
        invoiceReportID,
        reportPreviewReportActionID,
        transactionID,
        transactionThreadReportID,
        createdIOUReportActionID,
        createdReportActionIDForThread,
        reportActionID,
        onyxData,
    } = getSendInvoiceInformation(transaction, currentUserAccountID, invoiceChatReport, receiptFile, policy, policyTagList, policyCategories, companyName, companyWebsite);

    const parameters: SendInvoiceParams = {
        createdIOUReportActionID,
        createdReportActionIDForThread,
        reportActionID,
        senderWorkspaceID,
        accountID: currentUserAccountID,
        amount: transaction?.amount ?? 0,
        currency: transaction?.currency ?? '',
        comment: parsedComment,
        merchant: transaction?.merchant ?? '',
        category: transaction?.category,
        date: transaction?.created ?? '',
        invoiceRoomReportID: invoiceRoom.reportID,
        createdChatReportActionID,
        invoiceReportID,
        reportPreviewReportActionID,
        transactionID,
        transactionThreadReportID,
        companyName,
        companyWebsite,
        description: parsedComment,
        ...(invoiceChatReport?.reportID ? {receiverInvoiceRoomID: invoiceChatReport.reportID} : {receiverEmail: receiver.login ?? ''}),
    };

    playSound(SOUNDS.DONE);
    API.write(WRITE_COMMANDS.SEND_INVOICE, parameters, onyxData);
    InteractionManager.runAfterInteractions(() => removeDraftTransaction(CONST.IOU.OPTIMISTIC_TRANSACTION_ID));

    if (isSearchTopmostFullScreenRoute()) {
        Navigation.dismissModal();
    } else {
        Navigation.dismissModalWithReport({report: invoiceRoom});
    }

    notifyNewAction(invoiceRoom.reportID, receiver.accountID);
}

/**
 * Track an expense
 */
function trackExpense(params: CreateTrackExpenseParams) {
    const {
        report,
        action,
        isDraftPolicy,
        participantParams,
        policyParams: policyData = {},
        transactionParams: transactionData,
        accountantParams,
        shouldHandleNavigation = true,
        shouldPlaySound = true,
    } = params;
    const {participant, payeeAccountID, payeeEmail} = participantParams;
    const {policy, policyCategories, policyTagList} = policyData;
    const parsedComment = getParsedComment(transactionData.comment ?? '');
    transactionData.comment = parsedComment;
    const {
        amount,
        currency,
        created = '',
        merchant = '',
        comment = '',
        receipt,
        category,
        tag,
        taxCode = '',
        taxAmount = 0,
        billable,
        gpsPoints,
        validWaypoints,
        actionableWhisperReportActionID,
        linkedTrackedExpenseReportAction,
        linkedTrackedExpenseReportID,
        customUnitRateID,
        attendees,
    } = transactionData;

    const isMoneyRequestReport = isMoneyRequestReportReportUtils(report);
    const currentChatReport = isMoneyRequestReport ? getReportOrDraftReport(report.chatReportID) : report;
    const moneyRequestReportID = isMoneyRequestReport ? report.reportID : '';
    const isMovingTransactionFromTrackExpense = isMovingTransactionFromTrackExpenseIOUUtils(action);

    // Pass an open receipt so the distance expense will show a map with the route optimistically
    const trackedReceipt = validWaypoints ? {source: ReceiptGeneric as ReceiptSource, state: CONST.IOU.RECEIPT_STATE.OPEN} : receipt;
    const sanitizedWaypoints = validWaypoints ? JSON.stringify(sanitizeRecentWaypoints(validWaypoints)) : undefined;

    const retryParams: CreateTrackExpenseParams = {
        report,
        isDraftPolicy,
        action,
        participantParams: {
            participant,
            payeeAccountID,
            payeeEmail,
        },
        transactionParams: {
            amount,
            currency,
            created,
            merchant,
            comment,
            receipt: undefined,
            category,
            tag,
            taxCode,
            taxAmount,
            billable,
            validWaypoints,
            gpsPoints,
            actionableWhisperReportActionID,
            linkedTrackedExpenseReportAction,
            linkedTrackedExpenseReportID,
            customUnitRateID,
        },
    };

    const {
        createdWorkspaceParams,
        iouReport,
        chatReport,
        transaction,
        iouAction,
        createdChatReportActionID,
        createdIOUReportActionID,
        reportPreviewAction,
        transactionThreadReportID,
        createdReportActionIDForThread,
        actionableWhisperReportActionIDParam,
        onyxData,
    } =
        getTrackExpenseInformation({
            parentChatReport: currentChatReport,
            moneyRequestReportID,
            existingTransactionID:
                isMovingTransactionFromTrackExpense && linkedTrackedExpenseReportAction && isMoneyRequestAction(linkedTrackedExpenseReportAction)
                    ? getOriginalMessage(linkedTrackedExpenseReportAction)?.IOUTransactionID
                    : undefined,
            participantParams: {
                participant,
                payeeAccountID,
                payeeEmail,
            },
            transactionParams: {
                comment,
                amount,
                currency,
                created,
                merchant,
                receipt: trackedReceipt,
                category,
                tag,
                taxCode,
                taxAmount,
                billable,
                linkedTrackedExpenseReportAction,
                attendees,
            },
            policyParams: {
                policy,
                policyCategories,
                policyTagList,
            },
            retryParams,
        }) ?? {};
    const activeReportID = isMoneyRequestReport ? report.reportID : chatReport?.reportID;

    const recentServerValidatedWaypoints = getRecentWaypoints().filter((item) => !item.pendingAction);
    onyxData?.failureData?.push({
        onyxMethod: Onyx.METHOD.SET,
        key: `${ONYXKEYS.NVP_RECENT_WAYPOINTS}`,
        value: recentServerValidatedWaypoints,
    });

    const mileageRate = isCustomUnitRateIDForP2P(transaction) ? undefined : customUnitRateID;
    if (shouldPlaySound) {
        playSound(SOUNDS.DONE);
    }

    switch (action) {
        case CONST.IOU.ACTION.CATEGORIZE: {
            if (!linkedTrackedExpenseReportAction || !linkedTrackedExpenseReportID) {
                return;
            }
            const transactionParams: TrackedExpenseTransactionParams = {
                transactionID: transaction?.transactionID,
                amount,
                currency,
                comment,
                merchant,
                created,
                taxCode,
                taxAmount,
                category,
                tag,
                billable,
                receipt: isFileUploadable(trackedReceipt) ? trackedReceipt : undefined,
                waypoints: sanitizedWaypoints,
                customUnitRateID: mileageRate,
                attendees,
            };
            const policyParams: TrackedExpensePolicyParams = {
                policyID: chatReport?.policyID,
                isDraftPolicy,
            };
            const reportInformation: TrackedExpenseReportInformation = {
                moneyRequestPreviewReportActionID: iouAction?.reportActionID,
                moneyRequestReportID: iouReport?.reportID,
                moneyRequestCreatedReportActionID: createdIOUReportActionID,
                actionableWhisperReportActionID,
                linkedTrackedExpenseReportAction,
                linkedTrackedExpenseReportID,
                transactionThreadReportID,
                reportPreviewReportActionID: reportPreviewAction?.reportActionID,
                chatReportID: chatReport?.reportID,
            };
            const trackedExpenseParams: TrackedExpenseParams = {
                onyxData,
                reportInformation,
                transactionParams,
                policyParams,
                createdWorkspaceParams,
            };

            categorizeTrackedExpense(trackedExpenseParams);
            break;
        }
        case CONST.IOU.ACTION.SHARE: {
            if (!linkedTrackedExpenseReportAction || !linkedTrackedExpenseReportID) {
                return;
            }
            const transactionParams: TrackedExpenseTransactionParams = {
                transactionID: transaction?.transactionID,
                amount,
                currency,
                comment,
                merchant,
                created,
                taxCode: taxCode ?? '',
                taxAmount: taxAmount ?? 0,
                category,
                tag,
                billable,
                receipt: isFileUploadable(trackedReceipt) ? trackedReceipt : undefined,
                waypoints: sanitizedWaypoints,
                customUnitRateID: mileageRate,
                attendees,
            };
            const policyParams: TrackedExpensePolicyParams = {
                policyID: chatReport?.policyID,
            };
            const reportInformation: TrackedExpenseReportInformation = {
                moneyRequestPreviewReportActionID: iouAction?.reportActionID,
                moneyRequestReportID: iouReport?.reportID,
                moneyRequestCreatedReportActionID: createdIOUReportActionID,
                actionableWhisperReportActionID,
                linkedTrackedExpenseReportAction,
                linkedTrackedExpenseReportID,
                transactionThreadReportID,
                reportPreviewReportActionID: reportPreviewAction?.reportActionID,
                chatReportID: chatReport?.reportID,
            };
            const trackedExpenseParams: TrackedExpenseParams = {
                onyxData,
                reportInformation,
                transactionParams,
                policyParams,
                createdWorkspaceParams,
                accountantParams,
            };
            shareTrackedExpense(trackedExpenseParams);
            break;
        }
        default: {
            const parameters: TrackExpenseParams = {
                amount,
                currency,
                comment,
                created,
                merchant,
                iouReportID: iouReport?.reportID,
                chatReportID: chatReport?.reportID,
                transactionID: transaction?.transactionID,
                reportActionID: iouAction?.reportActionID,
                createdChatReportActionID,
                createdIOUReportActionID,
                reportPreviewReportActionID: reportPreviewAction?.reportActionID,
                receipt: isFileUploadable(trackedReceipt) ? trackedReceipt : undefined,
                receiptState: trackedReceipt?.state,
                category,
                tag,
                taxCode,
                taxAmount,
                billable,
                // This needs to be a string of JSON because of limitations with the fetch() API and nested objects
                receiptGpsPoints: gpsPoints ? JSON.stringify(gpsPoints) : undefined,
                transactionThreadReportID,
                createdReportActionIDForThread,
                waypoints: sanitizedWaypoints,
                customUnitRateID,
                description: parsedComment,
            };
            if (actionableWhisperReportActionIDParam) {
                parameters.actionableWhisperReportActionID = actionableWhisperReportActionIDParam;
            }
            API.write(WRITE_COMMANDS.TRACK_EXPENSE, parameters, onyxData);
        }
    }

    if (shouldHandleNavigation) {
        InteractionManager.runAfterInteractions(() => removeDraftTransactions());

        if (!params.isRetry) {
            dismissModalAndOpenReportInInboxTab(activeReportID);
        }
    }

    notifyNewAction(activeReportID, payeeAccountID);
}

function getOrCreateOptimisticSplitChatReport(existingSplitChatReportID: string | undefined, participants: Participant[], participantAccountIDs: number[], currentUserAccountID: number) {
    // The existing chat report could be passed as reportID or exist on the sole "participant" (in this case a report option)
    const existingChatReportID = existingSplitChatReportID ?? participants.at(0)?.reportID;

    // Check if the report is available locally if we do have one
    const existingSplitChatOnyxData = allReports?.[`${ONYXKEYS.COLLECTION.REPORT}${existingChatReportID}`];
    let existingSplitChatReport = existingChatReportID && existingSplitChatOnyxData ? {...existingSplitChatOnyxData} : undefined;

    const allParticipantsAccountIDs = [...participantAccountIDs, currentUserAccountID];
    if (!existingSplitChatReport) {
        existingSplitChatReport = getChatByParticipants(allParticipantsAccountIDs, undefined, participantAccountIDs.length > 1);
    }

    // We found an existing chat report we are done...
    if (existingSplitChatReport) {
        // Yes, these are the same, but give the caller a way to identify if we created a new report or not
        return {existingSplitChatReport, splitChatReport: existingSplitChatReport};
    }

    // Create a Group Chat if we have multiple participants
    if (participants.length > 1) {
        const splitChatReport = buildOptimisticChatReport({
            participantList: allParticipantsAccountIDs,
            reportName: '',
            chatType: CONST.REPORT.CHAT_TYPE.GROUP,
            notificationPreference: CONST.REPORT.NOTIFICATION_PREFERENCE.ALWAYS,
        });

        return {existingSplitChatReport: null, splitChatReport};
    }

    // Otherwise, create a new 1:1 chat report
    const splitChatReport = buildOptimisticChatReport({
        participantList: participantAccountIDs,
    });
    return {existingSplitChatReport: null, splitChatReport};
}

/**
 * Build the Onyx data and IOU split necessary for splitting a bill with 3+ users.
 * 1. Build the optimistic Onyx data for the group chat, i.e. chatReport and iouReportAction creating the former if it doesn't yet exist.
 * 2. Loop over the group chat participant list, building optimistic or updating existing chatReports, iouReports and iouReportActions between the user and each participant.
 * We build both Onyx data and the IOU split that is sent as a request param and is used by Auth to create the chatReports, iouReports and iouReportActions in the database.
 * The IOU split has the following shape:
 *  [
 *      {email: 'currentUser', amount: 100},
 *      {email: 'user2', amount: 100, iouReportID: '100', chatReportID: '110', transactionID: '120', reportActionID: '130'},
 *      {email: 'user3', amount: 100, iouReportID: '200', chatReportID: '210', transactionID: '220', reportActionID: '230'}
 *  ]
 * @param amount - always in the smallest unit of the currency
 * @param existingSplitChatReportID - the report ID where the split expense happens, could be a group chat or a expense chat
 */
function createSplitsAndOnyxData({
    participants,
    currentUserLogin,
    currentUserAccountID,
    existingSplitChatReportID,
    transactionParams: {
        amount,
        comment,
        currency,
        merchant,
        created,
        category,
        tag,
        splitShares = {},
        billable = false,
        iouRequestType = CONST.IOU.REQUEST_TYPE.MANUAL,
        taxCode = '',
        taxAmount = 0,
        attendees,
    },
}: CreateSplitsAndOnyxDataParams): SplitsAndOnyxData {
    const currentUserEmailForIOUSplit = addSMSDomainIfPhoneNumber(currentUserLogin);
    const participantAccountIDs = participants.map((participant) => Number(participant.accountID));

    const {splitChatReport, existingSplitChatReport} = getOrCreateOptimisticSplitChatReport(existingSplitChatReportID, participants, participantAccountIDs, currentUserAccountID);
    const isOwnPolicyExpenseChat = !!splitChatReport.isOwnPolicyExpenseChat;

    // Pass an open receipt so the distance expense will show a map with the route optimistically
    const receipt: Receipt | undefined = iouRequestType === CONST.IOU.REQUEST_TYPE.DISTANCE ? {source: ReceiptGeneric as ReceiptSource, state: CONST.IOU.RECEIPT_STATE.OPEN} : undefined;

    const existingTransaction = allTransactionDrafts[`${ONYXKEYS.COLLECTION.TRANSACTION_DRAFT}${CONST.IOU.OPTIMISTIC_TRANSACTION_ID}`];
    const isDistanceRequest = existingTransaction && existingTransaction.iouRequestType === CONST.IOU.REQUEST_TYPE.DISTANCE;
    let splitTransaction = buildOptimisticTransaction({
        existingTransaction,
        transactionParams: {
            amount,
            currency,
            reportID: CONST.REPORT.SPLIT_REPORT_ID,
            comment,
            created,
            merchant: merchant || Localize.translateLocal('iou.expense'),
            receipt,
            category,
            tag,
            taxCode,
            taxAmount,
            billable,
            pendingFields: isDistanceRequest ? {waypoints: CONST.RED_BRICK_ROAD_PENDING_ACTION.ADD} : undefined,
            attendees,
        },
    });

    // Important data is set on the draft distance transaction, such as the iouRequestType marking it as a distance request, so merge it into the optimistic split transaction
    if (isDistanceRequest) {
        splitTransaction = fastMerge(existingTransaction, splitTransaction, false);
    }

    // Note: The created action must be optimistically generated before the IOU action so there's no chance that the created action appears after the IOU action in the chat
    const splitCreatedReportAction = buildOptimisticCreatedReportAction(currentUserEmailForIOUSplit);
    const splitIOUReportAction = buildOptimisticIOUReportAction({
        type: CONST.IOU.REPORT_ACTION_TYPE.SPLIT,
        amount,
        currency,
        comment,
        participants,
        transactionID: splitTransaction.transactionID,
        isOwnPolicyExpenseChat,
    });

    splitChatReport.lastReadTime = DateUtils.getDBTime();
    splitChatReport.lastMessageText = getReportActionText(splitIOUReportAction);
    splitChatReport.lastMessageHtml = getReportActionHtml(splitIOUReportAction);
    splitChatReport.lastActorAccountID = currentUserAccountID;
    splitChatReport.lastVisibleActionCreated = splitIOUReportAction.created;

    if (splitChatReport.participants && getReportNotificationPreference(splitChatReport) === CONST.REPORT.NOTIFICATION_PREFERENCE.HIDDEN) {
        splitChatReport.participants[currentUserAccountID] = {notificationPreference: CONST.REPORT.NOTIFICATION_PREFERENCE.ALWAYS};
    }

    // If we have an existing splitChatReport (group chat or workspace) use it's pending fields, otherwise indicate that we are adding a chat
    if (!existingSplitChatReport) {
        splitChatReport.pendingFields = {
            createChat: CONST.RED_BRICK_ROAD_PENDING_ACTION.ADD,
        };
    }

    const optimisticData: OnyxUpdate[] = [
        {
            // Use set for new reports because it doesn't exist yet, is faster,
            // and we need the data to be available when we navigate to the chat page
            onyxMethod: existingSplitChatReport ? Onyx.METHOD.MERGE : Onyx.METHOD.SET,
            key: `${ONYXKEYS.COLLECTION.REPORT}${splitChatReport.reportID}`,
            value: splitChatReport,
        },
        {
            onyxMethod: Onyx.METHOD.SET,
            key: ONYXKEYS.NVP_QUICK_ACTION_GLOBAL_CREATE,
            value: {
                action: iouRequestType === CONST.IOU.REQUEST_TYPE.DISTANCE ? CONST.QUICK_ACTIONS.SPLIT_DISTANCE : CONST.QUICK_ACTIONS.SPLIT_MANUAL,
                chatReportID: splitChatReport.reportID,
                isFirstQuickAction: isEmptyObject(quickAction),
            },
        },
        existingSplitChatReport
            ? {
                  onyxMethod: Onyx.METHOD.MERGE,
                  key: `${ONYXKEYS.COLLECTION.REPORT_ACTIONS}${splitChatReport.reportID}`,
                  value: {
                      [splitIOUReportAction.reportActionID]: splitIOUReportAction as OnyxTypes.ReportAction,
                  },
              }
            : {
                  onyxMethod: Onyx.METHOD.SET,
                  key: `${ONYXKEYS.COLLECTION.REPORT_ACTIONS}${splitChatReport.reportID}`,
                  value: {
                      [splitCreatedReportAction.reportActionID]: splitCreatedReportAction as OnyxTypes.ReportAction,
                      [splitIOUReportAction.reportActionID]: splitIOUReportAction as OnyxTypes.ReportAction,
                  },
              },
        {
            onyxMethod: Onyx.METHOD.SET,
            key: `${ONYXKEYS.COLLECTION.TRANSACTION}${splitTransaction.transactionID}`,
            value: splitTransaction,
        },
    ];

    if (!existingSplitChatReport) {
        optimisticData.push({
            onyxMethod: Onyx.METHOD.MERGE,
            key: `${ONYXKEYS.COLLECTION.REPORT_METADATA}${splitChatReport.reportID}`,
            value: {
                isOptimisticReport: true,
            },
        });
    }

    const successData: OnyxUpdate[] = [
        {
            onyxMethod: Onyx.METHOD.MERGE,
            key: `${ONYXKEYS.COLLECTION.REPORT_ACTIONS}${splitChatReport.reportID}`,
            value: {
                ...(existingSplitChatReport ? {} : {[splitCreatedReportAction.reportActionID]: {pendingAction: null}}),
                [splitIOUReportAction.reportActionID]: {pendingAction: null},
            },
        },
        {
            onyxMethod: Onyx.METHOD.MERGE,
            key: `${ONYXKEYS.COLLECTION.TRANSACTION}${splitTransaction.transactionID}`,
            value: {pendingAction: null, pendingFields: null},
        },
    ];

    if (!existingSplitChatReport) {
        successData.push({
            onyxMethod: Onyx.METHOD.MERGE,
            key: `${ONYXKEYS.COLLECTION.REPORT_METADATA}${splitChatReport.reportID}`,
            value: {
                isOptimisticReport: false,
            },
        });
    }

    const redundantParticipants: Record<number, null> = {};
    if (!existingSplitChatReport) {
        successData.push({
            onyxMethod: Onyx.METHOD.MERGE,
            key: `${ONYXKEYS.COLLECTION.REPORT}${splitChatReport.reportID}`,
            value: {pendingFields: {createChat: null}, participants: redundantParticipants},
        });
    }

    const failureData: OnyxUpdate[] = [
        {
            onyxMethod: Onyx.METHOD.MERGE,
            key: `${ONYXKEYS.COLLECTION.TRANSACTION}${splitTransaction.transactionID}`,
            value: {
                errors: getMicroSecondOnyxErrorWithTranslationKey('iou.error.genericCreateFailureMessage'),
                pendingAction: null,
                pendingFields: null,
            },
        },
        {
            onyxMethod: Onyx.METHOD.SET,
            key: ONYXKEYS.NVP_QUICK_ACTION_GLOBAL_CREATE,
            value: quickAction ?? null,
        },
    ];

    if (existingSplitChatReport) {
        failureData.push({
            onyxMethod: Onyx.METHOD.MERGE,
            key: `${ONYXKEYS.COLLECTION.REPORT_ACTIONS}${splitChatReport.reportID}`,
            value: {
                [splitIOUReportAction.reportActionID]: {
                    errors: getMicroSecondOnyxErrorWithTranslationKey('iou.error.genericCreateFailureMessage'),
                },
            },
        });
    } else {
        failureData.push(
            {
                onyxMethod: Onyx.METHOD.MERGE,
                key: `${ONYXKEYS.COLLECTION.REPORT}${splitChatReport.reportID}`,
                value: {
                    errorFields: {
                        createChat: getMicroSecondOnyxErrorWithTranslationKey('report.genericCreateReportFailureMessage'),
                    },
                },
            },
            {
                onyxMethod: Onyx.METHOD.MERGE,
                key: `${ONYXKEYS.COLLECTION.REPORT_ACTIONS}${splitChatReport.reportID}`,
                value: {
                    [splitIOUReportAction.reportActionID]: {
                        errors: getMicroSecondOnyxErrorWithTranslationKey('iou.error.genericCreateFailureMessage'),
                    },
                },
            },
        );
    }

    // Loop through participants creating individual chats, iouReports and reportActionIDs as needed
    const currentUserAmount = splitShares?.[currentUserAccountID]?.amount ?? calculateIOUAmount(participants.length, amount, currency, true);
    const currentUserTaxAmount = calculateIOUAmount(participants.length, taxAmount, currency, true);

    const splits: Split[] = [{email: currentUserEmailForIOUSplit, accountID: currentUserAccountID, amount: currentUserAmount, taxAmount: currentUserTaxAmount}];

    const hasMultipleParticipants = participants.length > 1;
    participants.forEach((participant) => {
        // In a case when a participant is a workspace, even when a current user is not an owner of the workspace
        const isPolicyExpenseChat = isPolicyExpenseChatReportUtil(participant);
        const splitAmount = splitShares?.[participant.accountID ?? CONST.DEFAULT_NUMBER_ID]?.amount ?? calculateIOUAmount(participants.length, amount, currency, false);
        const splitTaxAmount = calculateIOUAmount(participants.length, taxAmount, currency, false);

        // To exclude someone from a split, the amount can be 0. The scenario for this is when creating a split from a group chat, we have remove the option to deselect users to exclude them.
        // We can input '0' next to someone we want to exclude.
        if (splitAmount === 0) {
            return;
        }

        // In case the participant is a workspace, email & accountID should remain undefined and won't be used in the rest of this code
        // participant.login is undefined when the request is initiated from a group DM with an unknown user, so we need to add a default
        const email = isOwnPolicyExpenseChat || isPolicyExpenseChat ? '' : addSMSDomainIfPhoneNumber(participant.login ?? '').toLowerCase();
        const accountID = isOwnPolicyExpenseChat || isPolicyExpenseChat ? 0 : Number(participant.accountID);
        if (email === currentUserEmailForIOUSplit) {
            return;
        }

        // STEP 1: Get existing chat report OR build a new optimistic one
        // If we only have one participant and the request was initiated from the global create menu, i.e. !existingGroupChatReportID, the oneOnOneChatReport is the groupChatReport
        let oneOnOneChatReport: OnyxTypes.Report | OptimisticChatReport;
        let isNewOneOnOneChatReport = false;
        let shouldCreateOptimisticPersonalDetails = false;
        const personalDetailExists = accountID in allPersonalDetails;

        // If this is a split between two people only and the function
        // wasn't provided with an existing group chat report id
        // or, if the split is being made from the expense chat, then the oneOnOneChatReport is the same as the splitChatReport
        // in this case existingSplitChatReport will belong to the policy expense chat and we won't be
        // entering code that creates optimistic personal details
        if ((!hasMultipleParticipants && !existingSplitChatReportID) || isOwnPolicyExpenseChat || isOneOnOneChat(splitChatReport)) {
            oneOnOneChatReport = splitChatReport;
            shouldCreateOptimisticPersonalDetails = !existingSplitChatReport && !personalDetailExists;
        } else {
            const existingChatReport = getChatByParticipants([accountID, currentUserAccountID]);
            isNewOneOnOneChatReport = !existingChatReport;
            shouldCreateOptimisticPersonalDetails = isNewOneOnOneChatReport && !personalDetailExists;
            oneOnOneChatReport =
                existingChatReport ??
                buildOptimisticChatReport({
                    participantList: [accountID, currentUserAccountID],
                });
        }

        // STEP 2: Get existing IOU/Expense report and update its total OR build a new optimistic one
        let oneOnOneIOUReport: OneOnOneIOUReport = oneOnOneChatReport.iouReportID ? allReports?.[`${ONYXKEYS.COLLECTION.REPORT}${oneOnOneChatReport.iouReportID}`] : null;
        const shouldCreateNewOneOnOneIOUReport = shouldCreateNewMoneyRequestReportReportUtils(oneOnOneIOUReport, oneOnOneChatReport);

        if (!oneOnOneIOUReport || shouldCreateNewOneOnOneIOUReport) {
            oneOnOneIOUReport = isOwnPolicyExpenseChat
                ? buildOptimisticExpenseReport(oneOnOneChatReport.reportID, oneOnOneChatReport.policyID, currentUserAccountID, splitAmount, currency)
                : buildOptimisticIOUReport(currentUserAccountID, accountID, splitAmount, oneOnOneChatReport.reportID, currency);
        } else if (isOwnPolicyExpenseChat) {
            // Because of the Expense reports are stored as negative values, we subtract the total from the amount
            if (oneOnOneIOUReport?.currency === currency) {
                if (typeof oneOnOneIOUReport.total === 'number') {
                    oneOnOneIOUReport.total -= splitAmount;
                }

                if (typeof oneOnOneIOUReport.unheldTotal === 'number') {
                    oneOnOneIOUReport.unheldTotal -= splitAmount;
                }
            }
        } else {
            oneOnOneIOUReport = updateIOUOwnerAndTotal(oneOnOneIOUReport, currentUserAccountID, splitAmount, currency);
        }

        // STEP 3: Build optimistic transaction
        let oneOnOneTransaction = buildOptimisticTransaction({
            originalTransactionID: splitTransaction.transactionID,
            transactionParams: {
                amount: isExpenseReport(oneOnOneIOUReport) ? -splitAmount : splitAmount,
                currency,
                reportID: oneOnOneIOUReport.reportID,
                comment,
                created,
                merchant: merchant || Localize.translateLocal('iou.expense'),
                category,
                tag,
                taxCode,
                taxAmount: isExpenseReport(oneOnOneIOUReport) ? -splitTaxAmount : splitTaxAmount,
                billable,
                source: CONST.IOU.TYPE.SPLIT,
            },
        });

        if (isDistanceRequest) {
            oneOnOneTransaction = fastMerge(existingTransaction, oneOnOneTransaction, false);
        }

        // STEP 4: Build optimistic reportActions. We need:
        // 1. CREATED action for the chatReport
        // 2. CREATED action for the iouReport
        // 3. IOU action for the iouReport
        // 4. Transaction Thread and the CREATED action for it
        // 5. REPORT_PREVIEW action for the chatReport
        const [oneOnOneCreatedActionForChat, oneOnOneCreatedActionForIOU, oneOnOneIOUAction, optimisticTransactionThread, optimisticCreatedActionForTransactionThread] =
            buildOptimisticMoneyRequestEntities({
                iouReport: oneOnOneIOUReport,
                type: CONST.IOU.REPORT_ACTION_TYPE.CREATE,
                amount: splitAmount,
                currency,
                comment,
                payeeEmail: currentUserEmailForIOUSplit,
                participants: [participant],
                transactionID: oneOnOneTransaction.transactionID,
            });

        // Add optimistic personal details for new participants
        const oneOnOnePersonalDetailListAction: OnyxTypes.PersonalDetailsList = shouldCreateOptimisticPersonalDetails
            ? {
                  [accountID]: {
                      accountID,
                      // Disabling this line since participant.displayName can be an empty string
                      // eslint-disable-next-line @typescript-eslint/prefer-nullish-coalescing
                      displayName: formatPhoneNumber(participant.displayName || email),
                      login: participant.login,
                      isOptimisticPersonalDetail: true,
                  },
              }
            : {};

        if (shouldCreateOptimisticPersonalDetails) {
            // BE will send different participants. We clear the optimistic ones to avoid duplicated entries
            redundantParticipants[accountID] = null;
        }

        let oneOnOneReportPreviewAction = getReportPreviewAction(oneOnOneChatReport.reportID, oneOnOneIOUReport.reportID);
        if (oneOnOneReportPreviewAction) {
            oneOnOneReportPreviewAction = updateReportPreview(oneOnOneIOUReport, oneOnOneReportPreviewAction);
        } else {
            oneOnOneReportPreviewAction = buildOptimisticReportPreview(oneOnOneChatReport, oneOnOneIOUReport);
        }

        // Add category to optimistic policy recently used categories when a participant is a workspace
        const optimisticPolicyRecentlyUsedCategories = isPolicyExpenseChat ? buildOptimisticPolicyRecentlyUsedCategories(participant.policyID, category) : [];

        const optimisticRecentlyUsedCurrencies = buildOptimisticRecentlyUsedCurrencies(currency);

        // Add tag to optimistic policy recently used tags when a participant is a workspace
        const optimisticPolicyRecentlyUsedTags = isPolicyExpenseChat ? buildOptimisticPolicyRecentlyUsedTags(participant.policyID, tag) : {};

        // STEP 5: Build Onyx Data
        const [oneOnOneOptimisticData, oneOnOneSuccessData, oneOnOneFailureData] = buildOnyxDataForMoneyRequest({
            isNewChatReport: isNewOneOnOneChatReport,
            shouldCreateNewMoneyRequestReport: shouldCreateNewOneOnOneIOUReport,
            isOneOnOneSplit: true,
            optimisticParams: {
                chat: {
                    report: oneOnOneChatReport,
                    createdAction: oneOnOneCreatedActionForChat,
                    reportPreviewAction: oneOnOneReportPreviewAction,
                },
                iou: {
                    report: oneOnOneIOUReport,
                    createdAction: oneOnOneCreatedActionForIOU,
                    action: oneOnOneIOUAction,
                },
                transactionParams: {
                    transaction: oneOnOneTransaction,
                    transactionThreadReport: optimisticTransactionThread,
                    transactionThreadCreatedReportAction: optimisticCreatedActionForTransactionThread,
                },
                policyRecentlyUsed: {
                    categories: optimisticPolicyRecentlyUsedCategories,
                    tags: optimisticPolicyRecentlyUsedTags,
                    currencies: optimisticRecentlyUsedCurrencies,
                },
                personalDetailListAction: oneOnOnePersonalDetailListAction,
            },
        });

        const individualSplit = {
            email,
            accountID,
            isOptimisticAccount: isOptimisticPersonalDetail(accountID),
            amount: splitAmount,
            iouReportID: oneOnOneIOUReport.reportID,
            chatReportID: oneOnOneChatReport.reportID,
            transactionID: oneOnOneTransaction.transactionID,
            reportActionID: oneOnOneIOUAction.reportActionID,
            createdChatReportActionID: oneOnOneCreatedActionForChat.reportActionID,
            createdIOUReportActionID: oneOnOneCreatedActionForIOU.reportActionID,
            reportPreviewReportActionID: oneOnOneReportPreviewAction.reportActionID,
            transactionThreadReportID: optimisticTransactionThread.reportID,
            createdReportActionIDForThread: optimisticCreatedActionForTransactionThread?.reportActionID,
            taxAmount: splitTaxAmount,
        };

        splits.push(individualSplit);
        optimisticData.push(...oneOnOneOptimisticData);
        successData.push(...oneOnOneSuccessData);
        failureData.push(...oneOnOneFailureData);
    });

    optimisticData.push({
        onyxMethod: Onyx.METHOD.MERGE,
        key: `${ONYXKEYS.COLLECTION.TRANSACTION}${splitTransaction.transactionID}`,
        value: {
            comment: {
                splits: splits.map((split) => ({accountID: split.accountID, amount: split.amount})),
            },
        },
    });

    const splitData: SplitData = {
        chatReportID: splitChatReport.reportID,
        transactionID: splitTransaction.transactionID,
        reportActionID: splitIOUReportAction.reportActionID,
        policyID: splitChatReport.policyID,
        chatType: splitChatReport.chatType,
    };

    if (!existingSplitChatReport) {
        splitData.createdReportActionID = splitCreatedReportAction.reportActionID;
    }

    return {
        splitData,
        splits,
        onyxData: {optimisticData, successData, failureData},
    };
}

type SplitBillActionsParams = {
    participants: Participant[];
    currentUserLogin: string;
    currentUserAccountID: number;
    amount: number;
    comment: string;
    currency: string;
    merchant: string;
    created: string;
    category?: string;
    tag?: string;
    billable?: boolean;
    iouRequestType?: IOURequestType;
    existingSplitChatReportID?: string;
    splitShares?: SplitShares;
    splitPayerAccountIDs?: number[];
    taxCode?: string;
    taxAmount?: number;
    isRetry?: boolean;
};

/**
 * @param amount - always in smallest currency unit
 * @param existingSplitChatReportID - Either a group DM or a expense chat
 */
function splitBill({
    participants,
    currentUserLogin,
    currentUserAccountID,
    amount,
    comment,
    currency,
    merchant,
    created,
    category = '',
    tag = '',
    billable = false,
    iouRequestType = CONST.IOU.REQUEST_TYPE.MANUAL,
    existingSplitChatReportID,
    splitShares = {},
    splitPayerAccountIDs = [],
    taxCode = '',
    taxAmount = 0,
}: SplitBillActionsParams) {
    const parsedComment = getParsedComment(comment);
    const {splitData, splits, onyxData} = createSplitsAndOnyxData({
        participants,
        currentUserLogin,
        currentUserAccountID,
        existingSplitChatReportID,
        transactionParams: {
            amount,
            comment: parsedComment,
            currency,
            merchant,
            created,
            category,
            tag,
            splitShares,
            billable,
            iouRequestType,
            taxCode,
            taxAmount,
        },
    });

    const parameters: SplitBillParams = {
        reportID: splitData.chatReportID,
        amount,
        splits: JSON.stringify(splits),
        currency,
        comment: parsedComment,
        category,
        merchant,
        created,
        tag,
        billable,
        transactionID: splitData.transactionID,
        reportActionID: splitData.reportActionID,
        createdReportActionID: splitData.createdReportActionID,
        policyID: splitData.policyID,
        chatType: splitData.chatType,
        splitPayerAccountIDs,
        taxCode,
        taxAmount,
        description: parsedComment,
    };

    playSound(SOUNDS.DONE);
    API.write(WRITE_COMMANDS.SPLIT_BILL, parameters, onyxData);
    InteractionManager.runAfterInteractions(() => removeDraftTransaction(CONST.IOU.OPTIMISTIC_TRANSACTION_ID));

    dismissModalAndOpenReportInInboxTab(existingSplitChatReportID);

    notifyNewAction(splitData.chatReportID, currentUserAccountID);
}

/**
 * @param amount - always in the smallest currency unit
 */
function splitBillAndOpenReport({
    participants,
    currentUserLogin,
    currentUserAccountID,
    amount,
    comment,
    currency,
    merchant,
    created,
    category = '',
    tag = '',
    billable = false,
    iouRequestType = CONST.IOU.REQUEST_TYPE.MANUAL,
    splitShares = {},
    splitPayerAccountIDs = [],
    taxCode = '',
    taxAmount = 0,
    existingSplitChatReportID,
}: SplitBillActionsParams) {
    const parsedComment = getParsedComment(comment);
    const {splitData, splits, onyxData} = createSplitsAndOnyxData({
        participants,
        currentUserLogin,
        currentUserAccountID,
        existingSplitChatReportID,
        transactionParams: {
            amount,
            comment: parsedComment,
            currency,
            merchant,
            created,
            category,
            tag,
            splitShares,
            billable,
            iouRequestType,
            taxCode,
            taxAmount,
        },
    });

    const parameters: SplitBillParams = {
        reportID: splitData.chatReportID,
        amount,
        splits: JSON.stringify(splits),
        currency,
        merchant,
        created,
        comment: parsedComment,
        category,
        tag,
        billable,
        transactionID: splitData.transactionID,
        reportActionID: splitData.reportActionID,
        createdReportActionID: splitData.createdReportActionID,
        policyID: splitData.policyID,
        chatType: splitData.chatType,
        splitPayerAccountIDs,
        taxCode,
        taxAmount,
        description: parsedComment,
    };

    playSound(SOUNDS.DONE);
    API.write(WRITE_COMMANDS.SPLIT_BILL_AND_OPEN_REPORT, parameters, onyxData);
    InteractionManager.runAfterInteractions(() => removeDraftTransaction(CONST.IOU.OPTIMISTIC_TRANSACTION_ID));

    dismissModalAndOpenReportInInboxTab(splitData.chatReportID);
    notifyNewAction(splitData.chatReportID, currentUserAccountID);
}

/** Used exclusively for starting a split expense request that contains a receipt, the split request will be completed once the receipt is scanned
 *  or user enters details manually.
 *
 * @param existingSplitChatReportID - Either a group DM or a expense chat
 */
function startSplitBill({
    participants,
    currentUserLogin,
    currentUserAccountID,
    comment,
    receipt,
    existingSplitChatReportID,
    billable = false,
    category = '',
    tag = '',
    currency,
    taxCode = '',
    taxAmount = 0,
    shouldPlaySound = true,
}: StartSplitBilActionParams) {
    const currentUserEmailForIOUSplit = addSMSDomainIfPhoneNumber(currentUserLogin);
    const participantAccountIDs = participants.map((participant) => Number(participant.accountID));
    const {splitChatReport, existingSplitChatReport} = getOrCreateOptimisticSplitChatReport(existingSplitChatReportID, participants, participantAccountIDs, currentUserAccountID);
    const isOwnPolicyExpenseChat = !!splitChatReport.isOwnPolicyExpenseChat;
    const parsedComment = getParsedComment(comment);

    const {name: filename, source, state = CONST.IOU.RECEIPT_STATE.SCAN_READY} = receipt;
    const receiptObject: Receipt = {state, source};

    // ReportID is -2 (aka "deleted") on the group transaction
    const splitTransaction = buildOptimisticTransaction({
        transactionParams: {
            amount: 0,
            currency,
            reportID: CONST.REPORT.SPLIT_REPORT_ID,
            comment: parsedComment,
            merchant: CONST.TRANSACTION.PARTIAL_TRANSACTION_MERCHANT,
            receipt: receiptObject,
            category,
            tag,
            taxCode,
            taxAmount,
            billable,
            filename,
        },
    });

    // Note: The created action must be optimistically generated before the IOU action so there's no chance that the created action appears after the IOU action in the chat
    const splitChatCreatedReportAction = buildOptimisticCreatedReportAction(currentUserEmailForIOUSplit);
    const splitIOUReportAction = buildOptimisticIOUReportAction({
        type: CONST.IOU.REPORT_ACTION_TYPE.SPLIT,
        amount: 0,
        currency: CONST.CURRENCY.USD,
        comment: parsedComment,
        participants,
        transactionID: splitTransaction.transactionID,
        isOwnPolicyExpenseChat,
    });

    splitChatReport.lastReadTime = DateUtils.getDBTime();
    splitChatReport.lastMessageText = getReportActionText(splitIOUReportAction);
    splitChatReport.lastMessageHtml = getReportActionHtml(splitIOUReportAction);

    // If we have an existing splitChatReport (group chat or workspace) use it's pending fields, otherwise indicate that we are adding a chat
    if (!existingSplitChatReport) {
        splitChatReport.pendingFields = {
            createChat: CONST.RED_BRICK_ROAD_PENDING_ACTION.ADD,
        };
    }

    const optimisticData: OnyxUpdate[] = [
        {
            // Use set for new reports because it doesn't exist yet, is faster,
            // and we need the data to be available when we navigate to the chat page
            onyxMethod: existingSplitChatReport ? Onyx.METHOD.MERGE : Onyx.METHOD.SET,
            key: `${ONYXKEYS.COLLECTION.REPORT}${splitChatReport.reportID}`,
            value: splitChatReport,
        },
        {
            onyxMethod: Onyx.METHOD.SET,
            key: ONYXKEYS.NVP_QUICK_ACTION_GLOBAL_CREATE,
            value: {
                action: CONST.QUICK_ACTIONS.SPLIT_SCAN,
                chatReportID: splitChatReport.reportID,
                isFirstQuickAction: isEmptyObject(quickAction),
            },
        },
        existingSplitChatReport
            ? {
                  onyxMethod: Onyx.METHOD.MERGE,
                  key: `${ONYXKEYS.COLLECTION.REPORT_ACTIONS}${splitChatReport.reportID}`,
                  value: {
                      [splitIOUReportAction.reportActionID]: splitIOUReportAction as OnyxTypes.ReportAction,
                  },
              }
            : {
                  onyxMethod: Onyx.METHOD.SET,
                  key: `${ONYXKEYS.COLLECTION.REPORT_ACTIONS}${splitChatReport.reportID}`,
                  value: {
                      [splitChatCreatedReportAction.reportActionID]: splitChatCreatedReportAction,
                      [splitIOUReportAction.reportActionID]: splitIOUReportAction as OnyxTypes.ReportAction,
                  },
              },
        {
            onyxMethod: Onyx.METHOD.SET,
            key: `${ONYXKEYS.COLLECTION.TRANSACTION}${splitTransaction.transactionID}`,
            value: splitTransaction,
        },
    ];

    if (!existingSplitChatReport) {
        optimisticData.push({
            onyxMethod: Onyx.METHOD.MERGE,
            key: `${ONYXKEYS.COLLECTION.REPORT_METADATA}${splitChatReport.reportID}`,
            value: {
                isOptimisticReport: true,
            },
        });
    }

    const successData: OnyxUpdate[] = [
        {
            onyxMethod: Onyx.METHOD.MERGE,
            key: `${ONYXKEYS.COLLECTION.REPORT_ACTIONS}${splitChatReport.reportID}`,
            value: {
                ...(existingSplitChatReport ? {} : {[splitChatCreatedReportAction.reportActionID]: {pendingAction: null}}),
                [splitIOUReportAction.reportActionID]: {pendingAction: null},
            },
        },
        {
            onyxMethod: Onyx.METHOD.MERGE,
            key: `${ONYXKEYS.COLLECTION.TRANSACTION}${splitTransaction.transactionID}`,
            value: {pendingAction: null},
        },
    ];

    if (!existingSplitChatReport) {
        successData.push({
            onyxMethod: Onyx.METHOD.MERGE,
            key: `${ONYXKEYS.COLLECTION.REPORT_METADATA}${splitChatReport.reportID}`,
            value: {
                isOptimisticReport: false,
            },
        });
    }

    const redundantParticipants: Record<number, null> = {};
    if (!existingSplitChatReport) {
        successData.push({
            onyxMethod: Onyx.METHOD.MERGE,
            key: `${ONYXKEYS.COLLECTION.REPORT}${splitChatReport.reportID}`,
            value: {pendingFields: {createChat: null}, participants: redundantParticipants},
        });
    }

    const failureData: OnyxUpdate[] = [
        {
            onyxMethod: Onyx.METHOD.MERGE,
            key: `${ONYXKEYS.COLLECTION.TRANSACTION}${splitTransaction.transactionID}`,
            value: {
                errors: getMicroSecondOnyxErrorWithTranslationKey('iou.error.genericCreateFailureMessage'),
            },
        },
        {
            onyxMethod: Onyx.METHOD.SET,
            key: ONYXKEYS.NVP_QUICK_ACTION_GLOBAL_CREATE,
            value: quickAction ?? null,
        },
    ];

    const retryParams = {
        participants: participants.map(({icons, ...rest}) => rest),
        currentUserLogin,
        currentUserAccountID,
        comment,
        receipt: receiptObject,
        existingSplitChatReportID,
        billable,
        category,
        tag,
        currency,
        taxCode,
        taxAmount,
    };

    if (existingSplitChatReport) {
        failureData.push({
            onyxMethod: Onyx.METHOD.MERGE,
            key: `${ONYXKEYS.COLLECTION.REPORT_ACTIONS}${splitChatReport.reportID}`,
            value: {
                [splitIOUReportAction.reportActionID]: {
                    errors: getReceiptError(receipt, filename, undefined, undefined, CONST.IOU.ACTION_PARAMS.START_SPLIT_BILL, retryParams),
                },
            },
        });
    } else {
        failureData.push(
            {
                onyxMethod: Onyx.METHOD.MERGE,
                key: `${ONYXKEYS.COLLECTION.REPORT}${splitChatReport.reportID}`,
                value: {
                    errorFields: {
                        createChat: getMicroSecondOnyxErrorWithTranslationKey('report.genericCreateReportFailureMessage'),
                    },
                },
            },
            {
                onyxMethod: Onyx.METHOD.MERGE,
                key: `${ONYXKEYS.COLLECTION.REPORT_ACTIONS}${splitChatReport.reportID}`,
                value: {
                    [splitChatCreatedReportAction.reportActionID]: {
                        errors: getMicroSecondOnyxErrorWithTranslationKey('report.genericCreateReportFailureMessage'),
                    },
                    [splitIOUReportAction.reportActionID]: {
                        errors: getReceiptError(receipt, filename, undefined, undefined, CONST.IOU.ACTION_PARAMS.START_SPLIT_BILL, retryParams),
                    },
                },
            },
        );
    }

    const splits: Split[] = [{email: currentUserEmailForIOUSplit, accountID: currentUserAccountID}];

    participants.forEach((participant) => {
        // Disabling this line since participant.login can be an empty string
        // eslint-disable-next-line @typescript-eslint/prefer-nullish-coalescing
        const email = participant.isOwnPolicyExpenseChat ? '' : addSMSDomainIfPhoneNumber(participant.login || participant.text || '').toLowerCase();
        const accountID = participant.isOwnPolicyExpenseChat ? 0 : Number(participant.accountID);
        if (email === currentUserEmailForIOUSplit) {
            return;
        }

        // When splitting with a expense chat, we only need to supply the policyID and the workspace reportID as it's needed so we can update the report preview
        if (participant.isOwnPolicyExpenseChat) {
            splits.push({
                policyID: participant.policyID,
                chatReportID: splitChatReport.reportID,
            });
            return;
        }

        const participantPersonalDetails = allPersonalDetails[participant?.accountID ?? CONST.DEFAULT_NUMBER_ID];
        if (!participantPersonalDetails) {
            optimisticData.push({
                onyxMethod: Onyx.METHOD.MERGE,
                key: ONYXKEYS.PERSONAL_DETAILS_LIST,
                value: {
                    [accountID]: {
                        accountID,
                        // Disabling this line since participant.displayName can be an empty string
                        // eslint-disable-next-line @typescript-eslint/prefer-nullish-coalescing
                        displayName: formatPhoneNumber(participant.displayName || email),
                        // Disabling this line since participant.login can be an empty string
                        // eslint-disable-next-line @typescript-eslint/prefer-nullish-coalescing
                        login: participant.login || participant.text,
                        isOptimisticPersonalDetail: true,
                    },
                },
            });
            // BE will send different participants. We clear the optimistic ones to avoid duplicated entries
            redundantParticipants[accountID] = null;
        }

        splits.push({
            email,
            accountID,
        });
    });

    participants.forEach((participant) => {
        const isPolicyExpenseChat = isPolicyExpenseChatReportUtil(participant);
        if (!isPolicyExpenseChat) {
            return;
        }

        const optimisticPolicyRecentlyUsedCategories = buildOptimisticPolicyRecentlyUsedCategories(participant.policyID, category);
        const optimisticPolicyRecentlyUsedTags = buildOptimisticPolicyRecentlyUsedTags(participant.policyID, tag);
        const optimisticRecentlyUsedCurrencies = buildOptimisticRecentlyUsedCurrencies(currency);

        if (optimisticPolicyRecentlyUsedCategories.length > 0) {
            optimisticData.push({
                onyxMethod: Onyx.METHOD.SET,
                key: `${ONYXKEYS.COLLECTION.POLICY_RECENTLY_USED_CATEGORIES}${participant.policyID}`,
                value: optimisticPolicyRecentlyUsedCategories,
            });
        }

        if (optimisticRecentlyUsedCurrencies.length > 0) {
            optimisticData.push({
                onyxMethod: Onyx.METHOD.SET,
                key: ONYXKEYS.RECENTLY_USED_CURRENCIES,
                value: optimisticRecentlyUsedCurrencies,
            });
        }

        if (!isEmptyObject(optimisticPolicyRecentlyUsedTags)) {
            optimisticData.push({
                onyxMethod: Onyx.METHOD.MERGE,
                key: `${ONYXKEYS.COLLECTION.POLICY_RECENTLY_USED_TAGS}${participant.policyID}`,
                value: optimisticPolicyRecentlyUsedTags,
            });
        }
    });

    // Save the new splits array into the transaction's comment in case the user calls CompleteSplitBill while offline
    optimisticData.push({
        onyxMethod: Onyx.METHOD.MERGE,
        key: `${ONYXKEYS.COLLECTION.TRANSACTION}${splitTransaction.transactionID}`,
        value: {
            comment: {
                splits,
            },
        },
    });

    const parameters: StartSplitBillParams = {
        chatReportID: splitChatReport.reportID,
        reportActionID: splitIOUReportAction.reportActionID,
        transactionID: splitTransaction.transactionID,
        splits: JSON.stringify(splits),
        receipt,
        comment: parsedComment,
        category,
        tag,
        currency,
        isFromGroupDM: !existingSplitChatReport,
        billable,
        ...(existingSplitChatReport ? {} : {createdReportActionID: splitChatCreatedReportAction.reportActionID}),
        chatType: splitChatReport?.chatType,
        taxCode,
        taxAmount,
        description: parsedComment,
    };
    if (shouldPlaySound) {
        playSound(SOUNDS.DONE);
    }

    API.write(WRITE_COMMANDS.START_SPLIT_BILL, parameters, {optimisticData, successData, failureData});

    Navigation.dismissModalWithReport({report: splitChatReport});
    notifyNewAction(splitChatReport.reportID, currentUserAccountID);
}

/** Used for editing a split expense while it's still scanning or when SmartScan fails, it completes a split expense started by startSplitBill above.
 *
 * @param chatReportID - The group chat or workspace reportID
 * @param reportAction - The split action that lives in the chatReport above
 * @param updatedTransaction - The updated **draft** split transaction
 * @param sessionAccountID - accountID of the current user
 * @param sessionEmail - email of the current user
 */
function completeSplitBill(
    chatReportID: string,
    reportAction: OnyxTypes.ReportAction,
    updatedTransaction: OnyxEntry<OnyxTypes.Transaction>,
    sessionAccountID: number,
    sessionEmail?: string,
) {
    const parsedComment = getParsedComment(updatedTransaction?.comment?.comment ?? '');
    if (updatedTransaction?.comment) {
        // eslint-disable-next-line no-param-reassign
        updatedTransaction.comment.comment = parsedComment;
    }
    const currentUserEmailForIOUSplit = addSMSDomainIfPhoneNumber(sessionEmail);
    const transactionID = updatedTransaction?.transactionID;
    const unmodifiedTransaction = allTransactions[`${ONYXKEYS.COLLECTION.TRANSACTION}${transactionID}`];

    // Save optimistic updated transaction and action
    const optimisticData: OnyxUpdate[] = [
        {
            onyxMethod: Onyx.METHOD.MERGE,
            key: `${ONYXKEYS.COLLECTION.TRANSACTION}${transactionID}`,
            value: {
                ...updatedTransaction,
                receipt: {
                    state: CONST.IOU.RECEIPT_STATE.OPEN,
                },
            },
        },
        {
            onyxMethod: Onyx.METHOD.MERGE,
            key: `${ONYXKEYS.COLLECTION.REPORT_ACTIONS}${chatReportID}`,
            value: {
                [reportAction.reportActionID]: {
                    lastModified: DateUtils.getDBTime(),
                    originalMessage: {
                        whisperedTo: [],
                    },
                },
            },
        },
    ];

    const successData: OnyxUpdate[] = [
        {
            onyxMethod: Onyx.METHOD.MERGE,
            key: `${ONYXKEYS.COLLECTION.TRANSACTION}${transactionID}`,
            value: {pendingAction: null},
        },
        {
            onyxMethod: Onyx.METHOD.MERGE,
            key: `${ONYXKEYS.COLLECTION.SPLIT_TRANSACTION_DRAFT}${transactionID}`,
            value: {pendingAction: null},
        },
    ];

    const failureData: OnyxUpdate[] = [
        {
            onyxMethod: Onyx.METHOD.MERGE,
            key: `${ONYXKEYS.COLLECTION.TRANSACTION}${transactionID}`,
            value: {
                ...unmodifiedTransaction,
                errors: getMicroSecondOnyxErrorWithTranslationKey('iou.error.genericCreateFailureMessage'),
            },
        },
        {
            onyxMethod: Onyx.METHOD.MERGE,
            key: `${ONYXKEYS.COLLECTION.REPORT_ACTIONS}${chatReportID}`,
            value: {
                [reportAction.reportActionID]: {
                    ...reportAction,
                    errors: getMicroSecondOnyxErrorWithTranslationKey('iou.error.genericCreateFailureMessage'),
                },
            },
        },
    ];

    const splitParticipants: Split[] = updatedTransaction?.comment?.splits ?? [];
    const amount = updatedTransaction?.modifiedAmount;
    const currency = updatedTransaction?.modifiedCurrency;

    // Exclude the current user when calculating the split amount, `calculateAmount` takes it into account
    const splitAmount = calculateIOUAmount(splitParticipants.length - 1, amount ?? 0, currency ?? '', false);
    const splitTaxAmount = calculateIOUAmount(splitParticipants.length - 1, updatedTransaction?.taxAmount ?? 0, currency ?? '', false);

    const splits: Split[] = [{email: currentUserEmailForIOUSplit}];
    splitParticipants.forEach((participant) => {
        // Skip creating the transaction for the current user
        if (participant.email === currentUserEmailForIOUSplit) {
            return;
        }
        const isPolicyExpenseChat = !!participant.policyID;

        if (!isPolicyExpenseChat) {
            // In case this is still the optimistic accountID saved in the splits array, return early as we cannot know
            // if there is an existing chat between the split creator and this participant
            // Instead, we will rely on Auth generating the report IDs and the user won't see any optimistic chats or reports created
            const participantPersonalDetails: OnyxTypes.PersonalDetails | null = allPersonalDetails[participant?.accountID ?? CONST.DEFAULT_NUMBER_ID];
            if (!participantPersonalDetails || participantPersonalDetails.isOptimisticPersonalDetail) {
                splits.push({
                    email: participant.email,
                });
                return;
            }
        }

        let oneOnOneChatReport: OnyxEntry<OnyxTypes.Report>;
        let isNewOneOnOneChatReport = false;
        if (isPolicyExpenseChat) {
            // The expense chat reportID is saved in the splits array when starting a split expense with a workspace
            oneOnOneChatReport = allReports?.[`${ONYXKEYS.COLLECTION.REPORT}${participant.chatReportID}`];
        } else {
            const existingChatReport = getChatByParticipants(participant.accountID ? [participant.accountID, sessionAccountID] : []);
            isNewOneOnOneChatReport = !existingChatReport;
            oneOnOneChatReport =
                existingChatReport ??
                buildOptimisticChatReport({
                    participantList: participant.accountID ? [participant.accountID, sessionAccountID] : [],
                });
        }

        let oneOnOneIOUReport: OneOnOneIOUReport = oneOnOneChatReport?.iouReportID ? allReports?.[`${ONYXKEYS.COLLECTION.REPORT}${oneOnOneChatReport.iouReportID}`] : null;
        const shouldCreateNewOneOnOneIOUReport = shouldCreateNewMoneyRequestReportReportUtils(oneOnOneIOUReport, oneOnOneChatReport);

        if (!oneOnOneIOUReport || shouldCreateNewOneOnOneIOUReport) {
            oneOnOneIOUReport = isPolicyExpenseChat
                ? buildOptimisticExpenseReport(oneOnOneChatReport?.reportID, participant.policyID, sessionAccountID, splitAmount, currency ?? '')
                : buildOptimisticIOUReport(sessionAccountID, participant.accountID ?? CONST.DEFAULT_NUMBER_ID, splitAmount, oneOnOneChatReport?.reportID, currency ?? '');
        } else if (isPolicyExpenseChat) {
            if (typeof oneOnOneIOUReport?.total === 'number') {
                // Because of the Expense reports are stored as negative values, we subtract the total from the amount
                oneOnOneIOUReport.total -= splitAmount;
            }
        } else {
            oneOnOneIOUReport = updateIOUOwnerAndTotal(oneOnOneIOUReport, sessionAccountID, splitAmount, currency ?? '');
        }

        const oneOnOneTransaction = buildOptimisticTransaction({
            originalTransactionID: transactionID,
            transactionParams: {
                amount: isPolicyExpenseChat ? -splitAmount : splitAmount,
                currency: currency ?? '',
                reportID: oneOnOneIOUReport?.reportID,
                comment: parsedComment,
                created: updatedTransaction?.modifiedCreated,
                merchant: updatedTransaction?.modifiedMerchant,
                receipt: {...updatedTransaction?.receipt, state: CONST.IOU.RECEIPT_STATE.OPEN},
                category: updatedTransaction?.category,
                tag: updatedTransaction?.tag,
                taxCode: updatedTransaction?.taxCode,
                taxAmount: isPolicyExpenseChat ? -splitTaxAmount : splitAmount,
                billable: updatedTransaction?.billable,
                source: CONST.IOU.TYPE.SPLIT,
                filename: updatedTransaction?.filename,
            },
        });

        const [oneOnOneCreatedActionForChat, oneOnOneCreatedActionForIOU, oneOnOneIOUAction, optimisticTransactionThread, optimisticCreatedActionForTransactionThread] =
            buildOptimisticMoneyRequestEntities({
                iouReport: oneOnOneIOUReport,
                type: CONST.IOU.REPORT_ACTION_TYPE.CREATE,
                amount: splitAmount,
                currency: currency ?? '',
                comment: parsedComment,
                payeeEmail: currentUserEmailForIOUSplit,
                participants: [participant],
                transactionID: oneOnOneTransaction.transactionID,
            });

        let oneOnOneReportPreviewAction = getReportPreviewAction(oneOnOneChatReport?.reportID, oneOnOneIOUReport?.reportID);
        if (oneOnOneReportPreviewAction) {
            oneOnOneReportPreviewAction = updateReportPreview(oneOnOneIOUReport, oneOnOneReportPreviewAction);
        } else {
            oneOnOneReportPreviewAction = buildOptimisticReportPreview(oneOnOneChatReport, oneOnOneIOUReport, '', oneOnOneTransaction);
        }

        const [oneOnOneOptimisticData, oneOnOneSuccessData, oneOnOneFailureData] = buildOnyxDataForMoneyRequest({
            isNewChatReport: isNewOneOnOneChatReport,
            isOneOnOneSplit: true,
            shouldCreateNewMoneyRequestReport: shouldCreateNewOneOnOneIOUReport,
            optimisticParams: {
                chat: {
                    report: oneOnOneChatReport,
                    createdAction: oneOnOneCreatedActionForChat,
                    reportPreviewAction: oneOnOneReportPreviewAction,
                },
                iou: {
                    report: oneOnOneIOUReport,
                    createdAction: oneOnOneCreatedActionForIOU,
                    action: oneOnOneIOUAction,
                },
                transactionParams: {
                    transaction: oneOnOneTransaction,
                    transactionThreadReport: optimisticTransactionThread,
                    transactionThreadCreatedReportAction: optimisticCreatedActionForTransactionThread,
                },
                policyRecentlyUsed: {},
            },
        });

        splits.push({
            email: participant.email,
            accountID: participant.accountID,
            policyID: participant.policyID,
            iouReportID: oneOnOneIOUReport?.reportID,
            chatReportID: oneOnOneChatReport?.reportID,
            transactionID: oneOnOneTransaction.transactionID,
            reportActionID: oneOnOneIOUAction.reportActionID,
            createdChatReportActionID: oneOnOneCreatedActionForChat.reportActionID,
            createdIOUReportActionID: oneOnOneCreatedActionForIOU.reportActionID,
            reportPreviewReportActionID: oneOnOneReportPreviewAction.reportActionID,
            transactionThreadReportID: optimisticTransactionThread.reportID,
            createdReportActionIDForThread: optimisticCreatedActionForTransactionThread?.reportActionID,
        });

        optimisticData.push(...oneOnOneOptimisticData);
        successData.push(...oneOnOneSuccessData);
        failureData.push(...oneOnOneFailureData);
    });

    const {
        amount: transactionAmount,
        currency: transactionCurrency,
        created: transactionCreated,
        merchant: transactionMerchant,
        comment: transactionComment,
        category: transactionCategory,
        tag: transactionTag,
        taxCode: transactionTaxCode,
        taxAmount: transactionTaxAmount,
        billable: transactionBillable,
    } = getTransactionDetails(updatedTransaction) ?? {};

    const parameters: CompleteSplitBillParams = {
        transactionID,
        amount: transactionAmount,
        currency: transactionCurrency,
        created: transactionCreated,
        merchant: transactionMerchant,
        comment: transactionComment,
        category: transactionCategory,
        tag: transactionTag,
        splits: JSON.stringify(splits),
        taxCode: transactionTaxCode,
        taxAmount: transactionTaxAmount,
        billable: transactionBillable,
        description: parsedComment,
    };

    playSound(SOUNDS.DONE);
    API.write(WRITE_COMMANDS.COMPLETE_SPLIT_BILL, parameters, {optimisticData, successData, failureData});
    InteractionManager.runAfterInteractions(() => removeDraftTransaction(CONST.IOU.OPTIMISTIC_TRANSACTION_ID));
    dismissModalAndOpenReportInInboxTab(chatReportID);
    notifyNewAction(chatReportID, sessionAccountID);
}

function setDraftSplitTransaction(transactionID: string | undefined, transactionChanges: TransactionChanges = {}, policy?: OnyxEntry<OnyxTypes.Policy>) {
    if (!transactionID) {
        return undefined;
    }
    let draftSplitTransaction = allDraftSplitTransactions[`${ONYXKEYS.COLLECTION.SPLIT_TRANSACTION_DRAFT}${transactionID}`];

    if (!draftSplitTransaction) {
        draftSplitTransaction = allTransactions[`${ONYXKEYS.COLLECTION.TRANSACTION}${transactionID}`];
    }

    const updatedTransaction = draftSplitTransaction
        ? getUpdatedTransaction({
              transaction: draftSplitTransaction,
              transactionChanges,
              isFromExpenseReport: false,
              shouldUpdateReceiptState: false,
              policy,
          })
        : null;

    Onyx.merge(`${ONYXKEYS.COLLECTION.SPLIT_TRANSACTION_DRAFT}${transactionID}`, updatedTransaction);
}

/** Requests money based on a distance (e.g. mileage from a map) */
function createDistanceRequest(distanceRequestInformation: CreateDistanceRequestInformation) {
    const {
        report,
        participants,
        currentUserLogin = '',
        currentUserAccountID = -1,
        iouType = CONST.IOU.TYPE.SUBMIT,
        existingTransaction,
        transactionParams,
        policyParams = {},
        backToReport,
    } = distanceRequestInformation;
    const {policy, policyCategories, policyTagList} = policyParams;
    const parsedComment = getParsedComment(transactionParams.comment);
    transactionParams.comment = parsedComment;
    const {amount, comment, currency, created, category, tag, taxAmount, taxCode, merchant, billable, validWaypoints, customUnitRateID = '', splitShares = {}, attendees} = transactionParams;

    // If the report is an iou or expense report, we should get the linked chat report to be passed to the getMoneyRequestInformation function
    const isMoneyRequestReport = isMoneyRequestReportReportUtils(report);
    const currentChatReport = isMoneyRequestReport ? getReportOrDraftReport(report?.chatReportID) : report;
    const moneyRequestReportID = isMoneyRequestReport ? report?.reportID : '';

    const optimisticReceipt: Receipt = {
        source: ReceiptGeneric as ReceiptSource,
        state: CONST.IOU.RECEIPT_STATE.OPEN,
    };

    let parameters: CreateDistanceRequestParams;
    let onyxData: OnyxData;
    const sanitizedWaypoints = sanitizeRecentWaypoints(validWaypoints);
    if (iouType === CONST.IOU.TYPE.SPLIT) {
        const {
            splitData,
            splits,
            onyxData: splitOnyxData,
        } = createSplitsAndOnyxData({
            participants,
            currentUserLogin: currentUserLogin ?? '',
            currentUserAccountID,
            existingSplitChatReportID: report?.reportID,
            transactionParams: {
                amount,
                comment,
                currency,
                merchant,
                created,
                category: category ?? '',
                tag: tag ?? '',
                splitShares,
                billable,
                iouRequestType: CONST.IOU.REQUEST_TYPE.DISTANCE,
                taxCode,
                taxAmount,
                attendees,
            },
        });
        onyxData = splitOnyxData;

        // Splits don't use the IOU report param. The split transaction isn't linked to a report shown in the UI, it's linked to a special default reportID of -2.
        // Therefore, any params related to the IOU report are irrelevant and omitted below.
        parameters = {
            transactionID: splitData.transactionID,
            chatReportID: splitData.chatReportID,
            createdChatReportActionID: splitData.createdReportActionID,
            reportActionID: splitData.reportActionID,
            waypoints: JSON.stringify(sanitizedWaypoints),
            customUnitRateID,
            comment,
            created,
            category,
            tag,
            taxCode,
            taxAmount,
            billable,
            splits: JSON.stringify(splits),
            chatType: splitData.chatType,
            description: parsedComment,
            attendees: attendees ? JSON.stringify(attendees) : undefined,
        };
    } else {
        const participant = participants.at(0) ?? {};
        const {
            iouReport,
            chatReport,
            transaction,
            iouAction,
            createdChatReportActionID,
            createdIOUReportActionID,
            reportPreviewAction,
            transactionThreadReportID,
            createdReportActionIDForThread,
            payerEmail,
            onyxData: moneyRequestOnyxData,
        } = getMoneyRequestInformation({
            parentChatReport: currentChatReport,
            existingTransaction,
            moneyRequestReportID,
            participantParams: {
                participant,
                payeeAccountID: userAccountID,
                payeeEmail: currentUserEmail,
            },
            policyParams: {
                policy,
                policyCategories,
                policyTagList,
            },
            transactionParams: {
                amount,
                currency,
                comment,
                created,
                merchant,
                receipt: optimisticReceipt,
                category,
                tag,
                taxCode,
                taxAmount,
                billable,
                attendees,
            },
        });

        onyxData = moneyRequestOnyxData;

        parameters = {
            comment,
            iouReportID: iouReport.reportID,
            chatReportID: chatReport.reportID,
            transactionID: transaction.transactionID,
            reportActionID: iouAction.reportActionID,
            createdChatReportActionID,
            createdIOUReportActionID,
            reportPreviewReportActionID: reportPreviewAction.reportActionID,
            waypoints: JSON.stringify(sanitizedWaypoints),
            created,
            category,
            tag,
            taxCode,
            taxAmount,
            billable,
            transactionThreadReportID,
            createdReportActionIDForThread,
            payerEmail,
            customUnitRateID,
            description: parsedComment,
            attendees: attendees ? JSON.stringify(attendees) : undefined,
        };
    }

    const recentServerValidatedWaypoints = getRecentWaypoints().filter((item) => !item.pendingAction);
    onyxData?.failureData?.push({
        onyxMethod: Onyx.METHOD.SET,
        key: `${ONYXKEYS.NVP_RECENT_WAYPOINTS}`,
        value: recentServerValidatedWaypoints,
    });

    playSound(SOUNDS.DONE);

    API.write(WRITE_COMMANDS.CREATE_DISTANCE_REQUEST, parameters, onyxData);
    InteractionManager.runAfterInteractions(() => removeDraftTransaction(CONST.IOU.OPTIMISTIC_TRANSACTION_ID));
    const activeReportID = isMoneyRequestReport && report?.reportID ? report.reportID : parameters.chatReportID;
    dismissModalAndOpenReportInInboxTab(backToReport ?? activeReportID);

    if (!isMoneyRequestReport || !Permissions.canUseTableReportView(betas)) {
        notifyNewAction(activeReportID, userAccountID);
    }
}

type UpdateMoneyRequestAmountAndCurrencyParams = {
    transactionID: string;
    transactionThreadReportID: string;
    currency: string;
    amount: number;
    taxAmount: number;
    policy?: OnyxEntry<OnyxTypes.Policy>;
    policyTagList?: OnyxEntry<OnyxTypes.PolicyTagLists>;
    policyCategories?: OnyxEntry<OnyxTypes.PolicyCategories>;
    taxCode: string;
};

/** Updates the amount and currency fields of an expense */
function updateMoneyRequestAmountAndCurrency({
    transactionID,
    transactionThreadReportID,
    currency,
    amount,
    taxAmount,
    policy,
    policyTagList,
    policyCategories,
    taxCode,
}: UpdateMoneyRequestAmountAndCurrencyParams) {
    const transactionChanges = {
        amount,
        currency,
        taxCode,
        taxAmount,
    };
    const transactionThreadReport = allReports?.[`${ONYXKEYS.COLLECTION.REPORT}${transactionThreadReportID}`] ?? null;
    const parentReport = allReports?.[`${ONYXKEYS.COLLECTION.REPORT}${transactionThreadReport?.parentReportID}`] ?? null;
    let data: UpdateMoneyRequestData;
    if (isTrackExpenseReport(transactionThreadReport) && isSelfDM(parentReport)) {
        data = getUpdateTrackExpenseParams(transactionID, transactionThreadReportID, transactionChanges, policy);
    } else {
        data = getUpdateMoneyRequestParams(transactionID, transactionThreadReportID, transactionChanges, policy, policyTagList ?? null, policyCategories ?? null);
    }
    const {params, onyxData} = data;
    API.write(WRITE_COMMANDS.UPDATE_MONEY_REQUEST_AMOUNT_AND_CURRENCY, params, onyxData);
}

/**
 *
 * @param transactionID  - The transactionID of IOU
 * @param reportAction - The reportAction of the transaction in the IOU report
 * @return the url to navigate back once the money request is deleted
 */
function prepareToCleanUpMoneyRequest(transactionID: string, reportAction: OnyxTypes.ReportAction, shouldKeepIOUTransactionID = false) {
    // STEP 1: Get all collections we're updating
    const iouReportID = isMoneyRequestAction(reportAction) ? getOriginalMessage(reportAction)?.IOUReportID : undefined;
    const iouReport = allReports?.[`${ONYXKEYS.COLLECTION.REPORT}${iouReportID}`] ?? null;
    const chatReport = allReports?.[`${ONYXKEYS.COLLECTION.REPORT}${iouReport?.chatReportID}`];
    const reportPreviewAction = getReportPreviewAction(iouReport?.chatReportID, iouReport?.reportID);
    const transaction = allTransactions[`${ONYXKEYS.COLLECTION.TRANSACTION}${transactionID}`];
    const isTransactionOnHold = isOnHold(transaction);
    const transactionViolations = allTransactionViolations[`${ONYXKEYS.COLLECTION.TRANSACTION_VIOLATIONS}${transactionID}`];
    const transactionThreadID = reportAction.childReportID;
    let transactionThread = null;
    if (transactionThreadID) {
        transactionThread = allReports?.[`${ONYXKEYS.COLLECTION.REPORT}${transactionThreadID}`] ?? null;
    }

    // STEP 2: Decide if we need to:
    // 1. Delete the transactionThread - delete if there are no visible comments in the thread
    // 2. Update the moneyRequestPreview to show [Deleted expense] - update if the transactionThread exists AND it isn't being deleted
    // The current state is that we want to get rid of the [Deleted expense] breadcrumb,
    // so we never want to display it if transactionThreadID is present.
    const shouldDeleteTransactionThread = !!transactionThreadID;

    // STEP 3: Update the IOU reportAction and decide if the iouReport should be deleted. We delete the iouReport if there are no visible comments left in the report.
    const updatedReportAction = {
        [reportAction.reportActionID]: {
            pendingAction: CONST.RED_BRICK_ROAD_PENDING_ACTION.DELETE,
            previousMessage: reportAction.message,
            message: [
                {
                    type: 'COMMENT',
                    html: '',
                    text: '',
                    isEdited: true,
                    isDeletedParentAction: shouldDeleteTransactionThread,
                },
            ],
            originalMessage: {
                IOUTransactionID: shouldKeepIOUTransactionID ? transactionID : null,
            },
            errors: null,
        },
    } as Record<string, NullishDeep<OnyxTypes.ReportAction>>;

    let canUserPerformWriteAction = true;
    if (chatReport) {
        canUserPerformWriteAction = !!canUserPerformWriteActionReportUtils(chatReport);
    }
    // If we are deleting the last transaction on a report, then delete the report too
    const shouldDeleteIOUReport = getReportTransactions(iouReportID).length === 1;

    // STEP 4: Update the iouReport and reportPreview with new totals and messages if it wasn't deleted
    let updatedIOUReport: OnyxInputValue<OnyxTypes.Report>;
    const currency = getCurrency(transaction);
    const updatedReportPreviewAction: Partial<OnyxTypes.ReportAction<typeof CONST.REPORT.ACTIONS.TYPE.REPORT_PREVIEW>> = {...reportPreviewAction};
    updatedReportPreviewAction.pendingAction = shouldDeleteIOUReport ? CONST.RED_BRICK_ROAD_PENDING_ACTION.DELETE : CONST.RED_BRICK_ROAD_PENDING_ACTION.UPDATE;
    if (iouReport && isExpenseReport(iouReport)) {
        updatedIOUReport = {...iouReport};

        if (typeof updatedIOUReport.total === 'number' && currency === iouReport?.currency) {
            // Because of the Expense reports are stored as negative values, we add the total from the amount
            const amountDiff = getAmount(transaction, true);
            updatedIOUReport.total += amountDiff;

            if (!transaction?.reimbursable && typeof updatedIOUReport.nonReimbursableTotal === 'number') {
                updatedIOUReport.nonReimbursableTotal += amountDiff;
            }

            if (!isTransactionOnHold) {
                if (typeof updatedIOUReport.unheldTotal === 'number') {
                    updatedIOUReport.unheldTotal += amountDiff;
                }

                if (!transaction?.reimbursable && typeof updatedIOUReport.unheldNonReimbursableTotal === 'number') {
                    updatedIOUReport.unheldNonReimbursableTotal += amountDiff;
                }
            }
        }
    } else {
        updatedIOUReport = updateIOUOwnerAndTotal(
            iouReport,
            reportAction.actorAccountID ?? CONST.DEFAULT_NUMBER_ID,
            getAmount(transaction, false),
            currency,
            true,
            false,
            isTransactionOnHold,
        );
    }

    if (updatedIOUReport) {
        const lastVisibleAction = getLastVisibleAction(iouReport?.reportID, canUserPerformWriteAction, updatedReportAction);
        const iouReportLastMessageText = getLastVisibleMessage(iouReport?.reportID, canUserPerformWriteAction, updatedReportAction).lastMessageText;
        updatedIOUReport.lastMessageText = iouReportLastMessageText;
        updatedIOUReport.lastVisibleActionCreated = lastVisibleAction?.created;
    }

    const hasNonReimbursableTransactions = hasNonReimbursableTransactionsReportUtils(iouReport?.reportID);
    const messageText = Localize.translateLocal(hasNonReimbursableTransactions ? 'iou.payerSpentAmount' : 'iou.payerOwesAmount', {
        payer: getPersonalDetailsForAccountID(updatedIOUReport?.managerID ?? CONST.DEFAULT_NUMBER_ID).login ?? '',
        amount: convertToDisplayString(updatedIOUReport?.total, updatedIOUReport?.currency),
    });

    if (getReportActionMessage(updatedReportPreviewAction)) {
        if (Array.isArray(updatedReportPreviewAction?.message)) {
            const message = updatedReportPreviewAction.message.at(0);
            if (message) {
                message.text = messageText;
                message.html = messageText;
                message.deleted = shouldDeleteIOUReport ? DateUtils.getDBTime() : '';
            }
        } else if (!Array.isArray(updatedReportPreviewAction.message) && updatedReportPreviewAction.message) {
            updatedReportPreviewAction.message.text = messageText;
            updatedReportPreviewAction.message.deleted = shouldDeleteIOUReport ? DateUtils.getDBTime() : '';
        }
    }

    if (updatedReportPreviewAction && reportPreviewAction?.childMoneyRequestCount && reportPreviewAction?.childMoneyRequestCount > 0) {
        updatedReportPreviewAction.childMoneyRequestCount = reportPreviewAction.childMoneyRequestCount - 1;
    }

    return {
        shouldDeleteTransactionThread,
        shouldDeleteIOUReport,
        updatedReportAction,
        updatedIOUReport,
        updatedReportPreviewAction,
        transactionThreadID,
        transactionThread,
        chatReport,
        transaction,
        transactionViolations,
        reportPreviewAction,
        iouReport,
    };
}

/**
 * Calculate the URL to navigate to after a money request deletion
 * @param transactionID - The ID of the money request being deleted
 * @param reportAction - The report action associated with the money request
 * @param isSingleTransactionView - whether we are in the transaction thread report
 * @returns The URL to navigate to
 */
function getNavigationUrlOnMoneyRequestDelete(transactionID: string | undefined, reportAction: OnyxTypes.ReportAction, isSingleTransactionView = false): Route | undefined {
    if (!transactionID) {
        return undefined;
    }

    const {shouldDeleteTransactionThread, shouldDeleteIOUReport, iouReport} = prepareToCleanUpMoneyRequest(transactionID, reportAction);

    // Determine which report to navigate back to
    if (iouReport && isSingleTransactionView && shouldDeleteTransactionThread && !shouldDeleteIOUReport) {
        return ROUTES.REPORT_WITH_ID.getRoute(iouReport.reportID);
    }

    if (iouReport?.chatReportID && shouldDeleteIOUReport) {
        return ROUTES.REPORT_WITH_ID.getRoute(iouReport.chatReportID);
    }

    return undefined;
}

/**
 * Calculate the URL to navigate to after a track expense deletion
 * @param chatReportID - The ID of the chat report containing the track expense
 * @param transactionID - The ID of the track expense being deleted
 * @param reportAction - The report action associated with the track expense
 * @param isSingleTransactionView - Whether we're in single transaction view
 * @returns The URL to navigate to
 */
function getNavigationUrlAfterTrackExpenseDelete(
    chatReportID: string | undefined,
    transactionID: string | undefined,
    reportAction: OnyxTypes.ReportAction,
    isSingleTransactionView = false,
): Route | undefined {
    if (!chatReportID || !transactionID) {
        return undefined;
    }

    const chatReport = allReports?.[`${ONYXKEYS.COLLECTION.REPORT}${chatReportID}`] ?? null;

    // If not a self DM, handle it as a regular money request
    if (!isSelfDM(chatReport)) {
        return getNavigationUrlOnMoneyRequestDelete(transactionID, reportAction, isSingleTransactionView);
    }

    const transactionThreadID = reportAction.childReportID;
    const shouldDeleteTransactionThread = transactionThreadID ? (reportAction?.childVisibleActionCount ?? 0) === 0 : false;

    // Only navigate if in single transaction view and the thread will be deleted
    if (isSingleTransactionView && shouldDeleteTransactionThread && chatReport?.reportID) {
        // Pop the deleted report screen before navigating. This prevents navigating to the Concierge chat due to the missing report.
        return ROUTES.REPORT_WITH_ID.getRoute(chatReport.reportID);
    }

    return undefined;
}

/**
 *
 * @param transactionID  - The transactionID of IOU
 * @param reportAction - The reportAction of the transaction in the IOU report
 * @param isSingleTransactionView - whether we are in the transaction thread report
 * @return the url to navigate back once the money request is deleted
 */
function cleanUpMoneyRequest(transactionID: string, reportAction: OnyxTypes.ReportAction, reportID: string, isSingleTransactionView = false) {
    const {
        shouldDeleteTransactionThread,
        shouldDeleteIOUReport,
        updatedReportAction,
        updatedIOUReport,
        updatedReportPreviewAction,
        transactionThreadID,
        chatReport,
        iouReport,
        reportPreviewAction,
    } = prepareToCleanUpMoneyRequest(transactionID, reportAction, Permissions.canUseTableReportView(betas));

    const urlToNavigateBack = getNavigationUrlOnMoneyRequestDelete(transactionID, reportAction, isSingleTransactionView);
    // build Onyx data

    // Onyx operations to delete the transaction, update the IOU report action and chat report action
    const reportActionsOnyxUpdates: OnyxUpdate[] = [];
    const onyxUpdates: OnyxUpdate[] = [
        {
            onyxMethod: Onyx.METHOD.SET,
            key: `${ONYXKEYS.COLLECTION.TRANSACTION}${transactionID}`,
            value: null,
        },
    ];
    reportActionsOnyxUpdates.push({
        onyxMethod: Onyx.METHOD.MERGE,
        key: `${ONYXKEYS.COLLECTION.REPORT_ACTIONS}${iouReport?.reportID}`,
        value: {
            [reportAction.reportActionID]: shouldDeleteIOUReport
                ? null
                : {
                      pendingAction: null,
                  },
        },
    });

    if (reportPreviewAction?.reportActionID) {
        reportActionsOnyxUpdates.push({
            onyxMethod: Onyx.METHOD.MERGE,
            key: `${ONYXKEYS.COLLECTION.REPORT_ACTIONS}${chatReport?.reportID}`,
            value: {
                [reportPreviewAction.reportActionID]: {
                    ...updatedReportPreviewAction,
                    pendingAction: null,
                    errors: null,
                },
            },
        });
    }

    // added the operation to delete associated transaction violations
    onyxUpdates.push({
        onyxMethod: Onyx.METHOD.SET,
        key: `${ONYXKEYS.COLLECTION.TRANSACTION_VIOLATIONS}${transactionID}`,
        value: null,
    });

    // added the operation to delete transaction thread
    if (shouldDeleteTransactionThread) {
        onyxUpdates.push(
            {
                onyxMethod: Onyx.METHOD.SET,
                key: `${ONYXKEYS.COLLECTION.REPORT}${transactionThreadID}`,
                value: null,
            },
            {
                onyxMethod: Onyx.METHOD.SET,
                key: `${ONYXKEYS.COLLECTION.REPORT_ACTIONS}${transactionThreadID}`,
                value: null,
            },
        );
    }

    // added operations to update IOU report and chat report
    reportActionsOnyxUpdates.push({
        onyxMethod: Onyx.METHOD.MERGE,
        key: `${ONYXKEYS.COLLECTION.REPORT_ACTIONS}${iouReport?.reportID}`,
        value: updatedReportAction,
    });
    onyxUpdates.push(
        {
            onyxMethod: Onyx.METHOD.MERGE,
            key: `${ONYXKEYS.COLLECTION.REPORT}${iouReport?.reportID}`,
            value: updatedIOUReport,
        },
        {
            onyxMethod: Onyx.METHOD.MERGE,
            key: `${ONYXKEYS.COLLECTION.REPORT}${chatReport?.reportID}`,
            value: getOutstandingChildRequest(updatedIOUReport),
        },
    );

    if (!shouldDeleteIOUReport && updatedReportPreviewAction.childMoneyRequestCount === 0) {
        onyxUpdates.push({
            onyxMethod: Onyx.METHOD.MERGE,
            key: `${ONYXKEYS.COLLECTION.REPORT}${chatReport?.reportID}`,
            value: {
                hasOutstandingChildRequest: false,
            },
        });
    }

    if (shouldDeleteIOUReport) {
        let canUserPerformWriteAction = true;
        if (chatReport) {
            canUserPerformWriteAction = !!canUserPerformWriteActionReportUtils(chatReport);
        }

        const lastMessageText = getLastVisibleMessage(
            iouReport?.chatReportID,
            canUserPerformWriteAction,
            reportPreviewAction?.reportActionID ? {[reportPreviewAction.reportActionID]: null} : {},
        )?.lastMessageText;
        const lastVisibleActionCreated = getLastVisibleAction(
            iouReport?.chatReportID,
            canUserPerformWriteAction,
            reportPreviewAction?.reportActionID ? {[reportPreviewAction.reportActionID]: null} : {},
        )?.created;

        onyxUpdates.push(
            {
                onyxMethod: Onyx.METHOD.MERGE,
                key: `${ONYXKEYS.COLLECTION.REPORT}${chatReport?.reportID}`,
                value: {
                    hasOutstandingChildRequest: false,
                    iouReportID: null,
                    lastMessageText,
                    lastVisibleActionCreated,
                },
            },
            {
                onyxMethod: Onyx.METHOD.SET,
                key: `${ONYXKEYS.COLLECTION.REPORT}${iouReport?.reportID}`,
                value: null,
            },
        );
    }

    clearAllRelatedReportActionErrors(reportID, reportAction);

    // First, update the reportActions to ensure related actions are not displayed.
    Onyx.update(reportActionsOnyxUpdates).then(() => {
        Navigation.goBack(urlToNavigateBack);
        InteractionManager.runAfterInteractions(() => {
            // After navigation, update the remaining data.
            Onyx.update(onyxUpdates);
        });
    });
}

/**
 *
 * @param transactionID  - The transactionID of IOU
 * @param reportAction - The reportAction of the transaction in the IOU report
 * @param isSingleTransactionView - whether we are in the transaction thread report
 * @return the url to navigate back once the money request is deleted
 */
function deleteMoneyRequest(transactionID: string | undefined, reportAction: OnyxTypes.ReportAction, isSingleTransactionView = false, shouldRemoveIOUTransactionID = true) {
    if (!transactionID) {
        return;
    }

    // STEP 1: Calculate and prepare the data
    const {
        shouldDeleteTransactionThread,
        shouldDeleteIOUReport,
        updatedReportAction,
        updatedIOUReport,
        updatedReportPreviewAction,
        transactionThreadID,
        transactionThread,
        chatReport,
        transaction,
        transactionViolations,
        iouReport,
        reportPreviewAction,
    } = prepareToCleanUpMoneyRequest(transactionID, reportAction, shouldRemoveIOUTransactionID);

    const urlToNavigateBack = getNavigationUrlOnMoneyRequestDelete(transactionID, reportAction, isSingleTransactionView);

    // STEP 2: Build Onyx data
    // The logic mostly resembles the cleanUpMoneyRequest function
    const optimisticData: OnyxUpdate[] = [
        {
            onyxMethod: Onyx.METHOD.SET,
            key: `${ONYXKEYS.COLLECTION.TRANSACTION}${transactionID}`,
            value: {...transaction, pendingAction: CONST.RED_BRICK_ROAD_PENDING_ACTION.DELETE},
        },
    ];

    optimisticData.push({
        onyxMethod: Onyx.METHOD.SET,
        key: `${ONYXKEYS.COLLECTION.TRANSACTION_VIOLATIONS}${transactionID}`,
        value: null,
    });

    const failureData: OnyxUpdate[] = [
        {
            onyxMethod: Onyx.METHOD.SET,
            key: `${ONYXKEYS.COLLECTION.TRANSACTION}${transactionID}`,
            value: {...transaction, pendingAction: null},
        },
    ];

    if (transactionViolations) {
        removeSettledAndApprovedTransactions(
            transactionViolations.filter((violation) => violation?.name === CONST.VIOLATIONS.DUPLICATED_TRANSACTION).flatMap((violation) => violation?.data?.duplicates ?? []),
        ).forEach((duplicateID) => {
            const duplicateTransactionsViolations = allTransactionViolations[`${ONYXKEYS.COLLECTION.TRANSACTION_VIOLATIONS}${duplicateID}`];
            if (!duplicateTransactionsViolations) {
                return;
            }

            const duplicateViolation = duplicateTransactionsViolations.find((violation) => violation.name === CONST.VIOLATIONS.DUPLICATED_TRANSACTION);
            if (!duplicateViolation?.data?.duplicates) {
                return;
            }

            const duplicateTransactionIDs = duplicateViolation.data.duplicates.filter((duplicateTransactionID) => duplicateTransactionID !== transactionID);

            const optimisticViolations: OnyxTypes.TransactionViolations = duplicateTransactionsViolations.filter((violation) => violation.name !== CONST.VIOLATIONS.DUPLICATED_TRANSACTION);

            if (duplicateTransactionIDs.length > 0) {
                optimisticViolations.push({
                    ...duplicateViolation,
                    data: {
                        ...duplicateViolation.data,
                        duplicates: duplicateTransactionIDs,
                    },
                });
            }

            optimisticData.push({
                onyxMethod: Onyx.METHOD.SET,
                key: `${ONYXKEYS.COLLECTION.TRANSACTION_VIOLATIONS}${duplicateID}`,
                value: optimisticViolations.length > 0 ? optimisticViolations : null,
            });

            failureData.push({
                onyxMethod: Onyx.METHOD.SET,
                key: `${ONYXKEYS.COLLECTION.TRANSACTION_VIOLATIONS}${duplicateID}`,
                value: duplicateTransactionsViolations,
            });
        });
    }

    if (shouldDeleteTransactionThread) {
        optimisticData.push(
            // Use merge instead of set to avoid deleting the report too quickly, which could cause a brief "not found" page to appear.
            // The remaining parts of the report object will be removed after the API call is successful.
            {
                onyxMethod: Onyx.METHOD.MERGE,
                key: `${ONYXKEYS.COLLECTION.REPORT}${transactionThreadID}`,
                value: {
                    reportID: null,
                    stateNum: CONST.REPORT.STATE_NUM.APPROVED,
                    statusNum: CONST.REPORT.STATUS_NUM.CLOSED,
                    participants: {
                        [userAccountID]: {
                            notificationPreference: CONST.REPORT.NOTIFICATION_PREFERENCE.HIDDEN,
                        },
                    },
                },
            },
            {
                onyxMethod: Onyx.METHOD.SET,
                key: `${ONYXKEYS.COLLECTION.REPORT_ACTIONS}${transactionThreadID}`,
                value: null,
            },
        );
    }

    optimisticData.push(
        {
            onyxMethod: Onyx.METHOD.MERGE,
            key: `${ONYXKEYS.COLLECTION.REPORT_ACTIONS}${iouReport?.reportID}`,
            value: updatedReportAction,
        },
        {
            onyxMethod: Onyx.METHOD.MERGE,
            key: `${ONYXKEYS.COLLECTION.REPORT}${iouReport?.reportID}`,
            value: updatedIOUReport,
        },
        {
            onyxMethod: Onyx.METHOD.MERGE,
            key: `${ONYXKEYS.COLLECTION.REPORT}${chatReport?.reportID}`,
            value: getOutstandingChildRequest(updatedIOUReport),
        },
    );

    if (reportPreviewAction?.reportActionID) {
        optimisticData.push({
            onyxMethod: Onyx.METHOD.MERGE,
            key: `${ONYXKEYS.COLLECTION.REPORT_ACTIONS}${chatReport?.reportID}`,
            value: {[reportPreviewAction.reportActionID]: updatedReportPreviewAction},
        });
    }

    if (!shouldDeleteIOUReport && updatedReportPreviewAction?.childMoneyRequestCount === 0) {
        optimisticData.push({
            onyxMethod: Onyx.METHOD.MERGE,
            key: `${ONYXKEYS.COLLECTION.REPORT}${chatReport?.reportID}`,
            value: {
                hasOutstandingChildRequest: false,
            },
        });
    }

    if (shouldDeleteIOUReport) {
        let canUserPerformWriteAction = true;
        if (chatReport) {
            canUserPerformWriteAction = !!canUserPerformWriteActionReportUtils(chatReport);
        }

        const lastMessageText = getLastVisibleMessage(
            iouReport?.chatReportID,
            canUserPerformWriteAction,
            reportPreviewAction?.reportActionID ? {[reportPreviewAction.reportActionID]: null} : {},
        )?.lastMessageText;
        const lastVisibleActionCreated = getLastVisibleAction(
            iouReport?.chatReportID,
            canUserPerformWriteAction,
            reportPreviewAction?.reportActionID ? {[reportPreviewAction.reportActionID]: null} : {},
        )?.created;

        optimisticData.push({
            onyxMethod: Onyx.METHOD.MERGE,
            key: `${ONYXKEYS.COLLECTION.REPORT}${chatReport?.reportID}`,
            value: {
                hasOutstandingChildRequest: false,
                iouReportID: null,
                lastMessageText,
                lastVisibleActionCreated,
            },
        });
        optimisticData.push({
            onyxMethod: Onyx.METHOD.MERGE,
            key: `${ONYXKEYS.COLLECTION.REPORT}${iouReport?.reportID}`,
            value: {
                pendingFields: {
                    preview: CONST.RED_BRICK_ROAD_PENDING_ACTION.DELETE,
                },
            },
        });
    }

    const successData: OnyxUpdate[] = [
        {
            onyxMethod: Onyx.METHOD.MERGE,
            key: `${ONYXKEYS.COLLECTION.REPORT_ACTIONS}${iouReport?.reportID}`,
            value: {
                [reportAction.reportActionID]: shouldDeleteIOUReport
                    ? null
                    : {
                          pendingAction: null,
                      },
            },
        },
    ];

    if (reportPreviewAction?.reportActionID) {
        successData.push({
            onyxMethod: Onyx.METHOD.MERGE,
            key: `${ONYXKEYS.COLLECTION.REPORT_ACTIONS}${chatReport?.reportID}`,
            value: {
                [reportPreviewAction.reportActionID]: {
                    pendingAction: null,
                    errors: null,
                },
            },
        });
    }

    // Ensure that any remaining data is removed upon successful completion, even if the server sends a report removal response.
    // This is done to prevent the removal update from lingering in the applyHTTPSOnyxUpdates function.
    if (shouldDeleteTransactionThread && transactionThread) {
        successData.push({
            onyxMethod: Onyx.METHOD.MERGE,
            key: `${ONYXKEYS.COLLECTION.REPORT}${transactionThreadID}`,
            value: null,
        });
    }

    if (shouldDeleteIOUReport) {
        successData.push({
            onyxMethod: Onyx.METHOD.SET,
            key: `${ONYXKEYS.COLLECTION.REPORT}${iouReport?.reportID}`,
            value: null,
        });
    }

    successData.push({
        onyxMethod: Onyx.METHOD.SET,
        key: `${ONYXKEYS.COLLECTION.TRANSACTION}${transactionID}`,
        value: null,
    });

    failureData.push({
        onyxMethod: Onyx.METHOD.SET,
        key: `${ONYXKEYS.COLLECTION.TRANSACTION_VIOLATIONS}${transactionID}`,
        value: transactionViolations ?? null,
    });

    if (shouldDeleteTransactionThread) {
        failureData.push({
            onyxMethod: Onyx.METHOD.SET,
            key: `${ONYXKEYS.COLLECTION.REPORT}${transactionThreadID}`,
            value: transactionThread,
        });
    }

    const errorKey = DateUtils.getMicroseconds();

    failureData.push(
        {
            onyxMethod: Onyx.METHOD.MERGE,
            key: `${ONYXKEYS.COLLECTION.REPORT_ACTIONS}${iouReport?.reportID}`,
            value: {
                [reportAction.reportActionID]: {
                    ...reportAction,
                    pendingAction: null,
                    errors: {
                        [errorKey]: Localize.translateLocal('iou.error.genericDeleteFailureMessage'),
                    },
                },
            },
        },
        shouldDeleteIOUReport
            ? {
                  onyxMethod: Onyx.METHOD.SET,
                  key: `${ONYXKEYS.COLLECTION.REPORT}${iouReport?.reportID}`,
                  value: iouReport,
              }
            : {
                  onyxMethod: Onyx.METHOD.MERGE,
                  key: `${ONYXKEYS.COLLECTION.REPORT}${iouReport?.reportID}`,
                  value: iouReport,
              },
    );

    if (reportPreviewAction?.reportActionID) {
        failureData.push({
            onyxMethod: Onyx.METHOD.MERGE,
            key: `${ONYXKEYS.COLLECTION.REPORT_ACTIONS}${chatReport?.reportID}`,
            value: {
                [reportPreviewAction.reportActionID]: {
                    ...reportPreviewAction,
                    pendingAction: null,
                    errors: {
                        [errorKey]: Localize.translateLocal('iou.error.genericDeleteFailureMessage'),
                    },
                },
            },
        });
    }

    if (chatReport && shouldDeleteIOUReport) {
        failureData.push({
            onyxMethod: Onyx.METHOD.MERGE,
            key: `${ONYXKEYS.COLLECTION.REPORT}${chatReport.reportID}`,
            value: chatReport,
        });
    }

    if (!shouldDeleteIOUReport && updatedReportPreviewAction?.childMoneyRequestCount === 0) {
        failureData.push({
            onyxMethod: Onyx.METHOD.MERGE,
            key: `${ONYXKEYS.COLLECTION.REPORT}${chatReport?.reportID}`,
            value: {
                hasOutstandingChildRequest: true,
            },
        });
    }

    const parameters: DeleteMoneyRequestParams = {
        transactionID,
        reportActionID: reportAction.reportActionID,
    };

    // STEP 3: Make the API request
    API.write(WRITE_COMMANDS.DELETE_MONEY_REQUEST, parameters, {optimisticData, successData, failureData});
    clearPdfByOnyxKey(transactionID);

    return urlToNavigateBack;
}

function deleteTrackExpense(chatReportID: string | undefined, transactionID: string | undefined, reportAction: OnyxTypes.ReportAction, isSingleTransactionView = false) {
    if (!chatReportID || !transactionID) {
        return;
    }

    const urlToNavigateBack = getNavigationUrlAfterTrackExpenseDelete(chatReportID, transactionID, reportAction, isSingleTransactionView);

    // STEP 1: Get all collections we're updating
    const chatReport = allReports?.[`${ONYXKEYS.COLLECTION.REPORT}${chatReportID}`] ?? null;
    if (!isSelfDM(chatReport)) {
        deleteMoneyRequest(transactionID, reportAction, isSingleTransactionView);
        return urlToNavigateBack;
    }

    const whisperAction = getTrackExpenseActionableWhisper(transactionID, chatReportID);
    const actionableWhisperReportActionID = whisperAction?.reportActionID;
    const {parameters, optimisticData, successData, failureData} = getDeleteTrackExpenseInformation(
        chatReportID,
        transactionID,
        reportAction,
        undefined,
        undefined,
        actionableWhisperReportActionID,
        CONST.REPORT.ACTIONABLE_TRACK_EXPENSE_WHISPER_RESOLUTION.NOTHING,
    );

    // STEP 6: Make the API request
    API.write(WRITE_COMMANDS.DELETE_MONEY_REQUEST, parameters, {optimisticData, successData, failureData});
    clearPdfByOnyxKey(transactionID);

    // STEP 7: Navigate the user depending on which page they are on and which resources were deleted
    return urlToNavigateBack;
}

/**
 * @param managerID - Account ID of the person sending the money
 * @param recipient - The user receiving the money
 */
function getSendMoneyParams(
    report: OnyxEntry<OnyxTypes.Report>,
    amount: number,
    currency: string,
    comment: string,
    paymentMethodType: PaymentMethodType,
    managerID: number,
    recipient: Participant,
): SendMoneyParamsData {
    const recipientEmail = addSMSDomainIfPhoneNumber(recipient.login ?? '');
    const recipientAccountID = Number(recipient.accountID);
    const newIOUReportDetails = JSON.stringify({
        amount,
        currency,
        requestorEmail: recipientEmail,
        requestorAccountID: recipientAccountID,
        comment,
        idempotencyKey: Str.guid(),
    });

    let chatReport = !isEmptyObject(report) && report?.reportID ? report : getChatByParticipants([recipientAccountID, managerID]);
    let isNewChat = false;
    if (!chatReport) {
        chatReport = buildOptimisticChatReport({
            participantList: [recipientAccountID, managerID],
        });
        isNewChat = true;
    }
    const optimisticIOUReport = buildOptimisticIOUReport(recipientAccountID, managerID, amount, chatReport.reportID, currency, true);

    const optimisticTransaction = buildOptimisticTransaction({
        transactionParams: {
            amount,
            currency,
            reportID: optimisticIOUReport.reportID,
            comment,
        },
    });
    const optimisticTransactionData: OnyxUpdate = {
        onyxMethod: Onyx.METHOD.SET,
        key: `${ONYXKEYS.COLLECTION.TRANSACTION}${optimisticTransaction.transactionID}`,
        value: optimisticTransaction,
    };

    const [optimisticCreatedActionForChat, optimisticCreatedActionForIOUReport, optimisticIOUReportAction, optimisticTransactionThread, optimisticCreatedActionForTransactionThread] =
        buildOptimisticMoneyRequestEntities({
            iouReport: optimisticIOUReport,
            type: CONST.IOU.REPORT_ACTION_TYPE.PAY,
            amount,
            currency,
            comment,
            payeeEmail: recipientEmail,
            participants: [recipient],
            transactionID: optimisticTransaction.transactionID,
            paymentType: paymentMethodType,
            isSendMoneyFlow: true,
        });

    const reportPreviewAction = buildOptimisticReportPreview(chatReport, optimisticIOUReport);

    // Change the method to set for new reports because it doesn't exist yet, is faster,
    // and we need the data to be available when we navigate to the chat page
    const optimisticChatReportData: OnyxUpdate = isNewChat
        ? {
              onyxMethod: Onyx.METHOD.SET,
              key: `${ONYXKEYS.COLLECTION.REPORT}${chatReport.reportID}`,
              value: {
                  ...chatReport,
                  // Set and clear pending fields on the chat report
                  pendingFields: {createChat: CONST.RED_BRICK_ROAD_PENDING_ACTION.ADD},
                  lastReadTime: DateUtils.getDBTime(),
                  lastVisibleActionCreated: reportPreviewAction.created,
              },
          }
        : {
              onyxMethod: Onyx.METHOD.MERGE,
              key: `${ONYXKEYS.COLLECTION.REPORT}${chatReport.reportID}`,
              value: {
                  ...chatReport,
                  lastReadTime: DateUtils.getDBTime(),
                  lastVisibleActionCreated: reportPreviewAction.created,
              },
          };
    const optimisticQuickActionData: OnyxUpdate = {
        onyxMethod: Onyx.METHOD.SET,
        key: ONYXKEYS.NVP_QUICK_ACTION_GLOBAL_CREATE,
        value: {
            action: CONST.QUICK_ACTIONS.SEND_MONEY,
            chatReportID: chatReport.reportID,
            isFirstQuickAction: isEmptyObject(quickAction),
        },
    };
    const optimisticIOUReportData: OnyxUpdate = {
        onyxMethod: Onyx.METHOD.SET,
        key: `${ONYXKEYS.COLLECTION.REPORT}${optimisticIOUReport.reportID}`,
        value: {
            ...optimisticIOUReport,
            lastMessageText: getReportActionText(optimisticIOUReportAction),
            lastMessageHtml: getReportActionHtml(optimisticIOUReportAction),
        },
    };
    const optimisticTransactionThreadData: OnyxUpdate = {
        onyxMethod: Onyx.METHOD.SET,
        key: `${ONYXKEYS.COLLECTION.REPORT}${optimisticTransactionThread.reportID}`,
        value: optimisticTransactionThread,
    };
    const optimisticIOUReportActionsData: OnyxUpdate = {
        onyxMethod: Onyx.METHOD.MERGE,
        key: `${ONYXKEYS.COLLECTION.REPORT_ACTIONS}${optimisticIOUReport.reportID}`,
        value: {
            [optimisticCreatedActionForIOUReport.reportActionID]: optimisticCreatedActionForIOUReport,
            [optimisticIOUReportAction.reportActionID]: {
                ...(optimisticIOUReportAction as OnyxTypes.ReportAction),
                pendingAction: CONST.RED_BRICK_ROAD_PENDING_ACTION.ADD,
            },
        },
    };
    const optimisticChatReportActionsData: OnyxUpdate = {
        onyxMethod: Onyx.METHOD.MERGE,
        key: `${ONYXKEYS.COLLECTION.REPORT_ACTIONS}${chatReport.reportID}`,
        value: {
            [reportPreviewAction.reportActionID]: reportPreviewAction,
        },
    };
    const optimisticTransactionThreadReportActionsData: OnyxUpdate | undefined = optimisticCreatedActionForTransactionThread
        ? {
              onyxMethod: Onyx.METHOD.MERGE,
              key: `${ONYXKEYS.COLLECTION.REPORT_ACTIONS}${optimisticTransactionThread.reportID}`,
              value: {[optimisticCreatedActionForTransactionThread?.reportActionID]: optimisticCreatedActionForTransactionThread},
          }
        : undefined;

    const optimisticMetaData: OnyxUpdate[] = [
        {
            onyxMethod: Onyx.METHOD.MERGE,
            key: `${ONYXKEYS.COLLECTION.REPORT_METADATA}${chatReport.reportID}`,
            value: {
                isOptimisticReport: true,
            },
        },
        {
            onyxMethod: Onyx.METHOD.MERGE,
            key: `${ONYXKEYS.COLLECTION.REPORT_METADATA}${optimisticTransactionThread.reportID}`,
            value: {
                isOptimisticReport: true,
            },
        },
    ];

    const successData: OnyxUpdate[] = [];

    // Add optimistic personal details for recipient
    let optimisticPersonalDetailListData: OnyxUpdate | null = null;
    const optimisticPersonalDetailListAction = isNewChat
        ? {
              [recipientAccountID]: {
                  accountID: recipientAccountID,
                  // Disabling this line since participant.displayName can be an empty string
                  // eslint-disable-next-line @typescript-eslint/prefer-nullish-coalescing
                  displayName: recipient.displayName || recipient.login,
                  login: recipient.login,
              },
          }
        : {};

    const redundantParticipants: Record<number, null> = {};
    if (!isEmptyObject(optimisticPersonalDetailListAction)) {
        const successPersonalDetailListAction: Record<number, null> = {};

        // BE will send different participants. We clear the optimistic ones to avoid duplicated entries
        Object.keys(optimisticPersonalDetailListAction).forEach((accountIDKey) => {
            const accountID = Number(accountIDKey);
            successPersonalDetailListAction[accountID] = null;
            redundantParticipants[accountID] = null;
        });

        optimisticPersonalDetailListData = {
            onyxMethod: Onyx.METHOD.MERGE,
            key: ONYXKEYS.PERSONAL_DETAILS_LIST,
            value: optimisticPersonalDetailListAction,
        };
        successData.push({
            onyxMethod: Onyx.METHOD.MERGE,
            key: ONYXKEYS.PERSONAL_DETAILS_LIST,
            value: successPersonalDetailListAction,
        });
    }

    successData.push(
        {
            onyxMethod: Onyx.METHOD.MERGE,
            key: `${ONYXKEYS.COLLECTION.REPORT}${optimisticIOUReport.reportID}`,
            value: {
                participants: redundantParticipants,
            },
        },
        {
            onyxMethod: Onyx.METHOD.MERGE,
            key: `${ONYXKEYS.COLLECTION.REPORT}${optimisticTransactionThread.reportID}`,
            value: {
                participants: redundantParticipants,
            },
        },
        {
            onyxMethod: Onyx.METHOD.MERGE,
            key: `${ONYXKEYS.COLLECTION.REPORT_METADATA}${optimisticTransactionThread.reportID}`,
            value: {
                isOptimisticReport: false,
            },
        },
        {
            onyxMethod: Onyx.METHOD.MERGE,
            key: `${ONYXKEYS.COLLECTION.REPORT_ACTIONS}${optimisticIOUReport.reportID}`,
            value: {
                [optimisticIOUReportAction.reportActionID]: {
                    pendingAction: null,
                },
            },
        },
        {
            onyxMethod: Onyx.METHOD.MERGE,
            key: `${ONYXKEYS.COLLECTION.TRANSACTION}${optimisticTransaction.transactionID}`,
            value: {pendingAction: null},
        },
        {
            onyxMethod: Onyx.METHOD.MERGE,
            key: `${ONYXKEYS.COLLECTION.REPORT_METADATA}${chatReport.reportID}`,
            value: {
                isOptimisticReport: false,
            },
        },
        {
            onyxMethod: Onyx.METHOD.MERGE,
            key: `${ONYXKEYS.COLLECTION.REPORT_ACTIONS}${chatReport.reportID}`,
            value: {
                [reportPreviewAction.reportActionID]: {
                    pendingAction: null,
                    childLastActorAccountID: reportPreviewAction.childLastActorAccountID,
                },
            },
        },
    );

    const failureData: OnyxUpdate[] = [
        {
            onyxMethod: Onyx.METHOD.MERGE,
            key: `${ONYXKEYS.COLLECTION.TRANSACTION}${optimisticTransaction.transactionID}`,
            value: {
                errors: getMicroSecondOnyxErrorWithTranslationKey('iou.error.other'),
            },
        },
        {
            onyxMethod: Onyx.METHOD.MERGE,
            key: `${ONYXKEYS.COLLECTION.REPORT}${optimisticTransactionThread.reportID}`,
            value: {
                errorFields: {
                    createChat: getMicroSecondOnyxErrorWithTranslationKey('report.genericCreateReportFailureMessage'),
                },
            },
        },
        {
            onyxMethod: Onyx.METHOD.SET,
            key: ONYXKEYS.NVP_QUICK_ACTION_GLOBAL_CREATE,
            value: quickAction ?? null,
        },
    ];

    if (optimisticCreatedActionForTransactionThread?.reportActionID) {
        successData.push({
            onyxMethod: Onyx.METHOD.MERGE,
            key: `${ONYXKEYS.COLLECTION.REPORT_ACTIONS}${optimisticTransactionThread.reportID}`,
            value: {[optimisticCreatedActionForTransactionThread?.reportActionID]: {pendingAction: null}},
        });
        failureData.push({
            onyxMethod: Onyx.METHOD.MERGE,
            key: `${ONYXKEYS.COLLECTION.REPORT_ACTIONS}${optimisticTransactionThread.reportID}`,
            value: {[optimisticCreatedActionForTransactionThread?.reportActionID]: {errors: getMicroSecondOnyxErrorWithTranslationKey('iou.error.genericCreateFailureMessage')}},
        });
    }

    // Now, let's add the data we need just when we are creating a new chat report
    if (isNewChat) {
        successData.push({
            onyxMethod: Onyx.METHOD.MERGE,
            key: `${ONYXKEYS.COLLECTION.REPORT}${chatReport.reportID}`,
            value: {pendingFields: null, participants: redundantParticipants},
        });
        failureData.push(
            {
                onyxMethod: Onyx.METHOD.MERGE,
                key: `${ONYXKEYS.COLLECTION.REPORT}${chatReport.reportID}`,
                value: {
                    errorFields: {
                        createChat: getMicroSecondOnyxErrorWithTranslationKey('report.genericCreateReportFailureMessage'),
                    },
                },
            },
            {
                onyxMethod: Onyx.METHOD.MERGE,
                key: `${ONYXKEYS.COLLECTION.REPORT_ACTIONS}${optimisticIOUReport.reportID}`,
                value: {
                    [optimisticIOUReportAction.reportActionID]: {
                        errors: getMicroSecondOnyxErrorWithTranslationKey('iou.error.genericCreateFailureMessage'),
                    },
                },
            },
        );

        const optimisticChatReportActionsValue = optimisticChatReportActionsData.value as Record<string, OnyxTypes.ReportAction>;

        if (optimisticChatReportActionsValue) {
            // Add an optimistic created action to the optimistic chat reportActions data
            optimisticChatReportActionsValue[optimisticCreatedActionForChat.reportActionID] = optimisticCreatedActionForChat;
        }
    } else {
        failureData.push({
            onyxMethod: Onyx.METHOD.MERGE,
            key: `${ONYXKEYS.COLLECTION.REPORT_ACTIONS}${optimisticIOUReport.reportID}`,
            value: {
                [optimisticIOUReportAction.reportActionID]: {
                    errors: getMicroSecondOnyxErrorWithTranslationKey('iou.error.other'),
                },
            },
        });
    }

    const optimisticData: OnyxUpdate[] = [
        optimisticChatReportData,
        optimisticQuickActionData,
        optimisticIOUReportData,
        optimisticChatReportActionsData,
        optimisticIOUReportActionsData,
        optimisticTransactionData,
        optimisticTransactionThreadData,
        ...optimisticMetaData,
    ];

    if (optimisticTransactionThreadReportActionsData) {
        optimisticData.push(optimisticTransactionThreadReportActionsData);
    }
    if (!isEmptyObject(optimisticPersonalDetailListData)) {
        optimisticData.push(optimisticPersonalDetailListData);
    }

    return {
        params: {
            iouReportID: optimisticIOUReport.reportID,
            chatReportID: chatReport.reportID,
            reportActionID: optimisticIOUReportAction.reportActionID,
            paymentMethodType,
            transactionID: optimisticTransaction.transactionID,
            newIOUReportDetails,
            createdReportActionID: isNewChat ? optimisticCreatedActionForChat.reportActionID : undefined,
            reportPreviewReportActionID: reportPreviewAction.reportActionID,
            createdIOUReportActionID: optimisticCreatedActionForIOUReport.reportActionID,
            transactionThreadReportID: optimisticTransactionThread.reportID,
            createdReportActionIDForThread: optimisticCreatedActionForTransactionThread?.reportActionID,
        },
        optimisticData,
        successData,
        failureData,
    };
}

type OptimisticHoldReportExpenseActionID = {
    optimisticReportActionID: string;
    oldReportActionID: string;
};

function getHoldReportActionsAndTransactions(reportID: string | undefined) {
    const iouReportActions = getAllReportActions(reportID);
    const holdReportActions: Array<OnyxTypes.ReportAction<typeof CONST.REPORT.ACTIONS.TYPE.IOU>> = [];
    const holdTransactions: OnyxTypes.Transaction[] = [];

    Object.values(iouReportActions).forEach((action) => {
        const transactionID = isMoneyRequestAction(action) ? getOriginalMessage(action)?.IOUTransactionID : undefined;
        const transaction = allTransactions?.[`${ONYXKEYS.COLLECTION.TRANSACTION}${transactionID}`];

        if (transaction?.comment?.hold) {
            holdReportActions.push(action as OnyxTypes.ReportAction<typeof CONST.REPORT.ACTIONS.TYPE.IOU>);
            holdTransactions.push(transaction);
        }
    });

    return {holdReportActions, holdTransactions};
}

function getReportFromHoldRequestsOnyxData(
    chatReport: OnyxTypes.Report,
    iouReport: OnyxEntry<OnyxTypes.Report>,
    recipient: Participant,
): {
    optimisticHoldReportID: string;
    optimisticHoldActionID: string;
    optimisticHoldReportExpenseActionIDs: OptimisticHoldReportExpenseActionID[];
    optimisticData: OnyxUpdate[];
    successData: OnyxUpdate[];
    failureData: OnyxUpdate[];
} {
    const {holdReportActions, holdTransactions} = getHoldReportActionsAndTransactions(iouReport?.reportID);
    const firstHoldTransaction = holdTransactions.at(0);
    const newParentReportActionID = rand64();

    const coefficient = isExpenseReport(iouReport) ? -1 : 1;
    const isPolicyExpenseChat = isPolicyExpenseChatReportUtil(chatReport);
    const holdAmount = ((iouReport?.total ?? 0) - (iouReport?.unheldTotal ?? 0)) * coefficient;
    const holdNonReimbursableAmount = ((iouReport?.nonReimbursableTotal ?? 0) - (iouReport?.unheldNonReimbursableTotal ?? 0)) * coefficient;
    const optimisticExpenseReport = isPolicyExpenseChat
        ? buildOptimisticExpenseReport(
              chatReport.reportID,
              chatReport.policyID ?? iouReport?.policyID,
              recipient.accountID ?? 1,
              holdAmount,
              iouReport?.currency ?? '',
              holdNonReimbursableAmount,
              newParentReportActionID,
          )
        : buildOptimisticIOUReport(
              iouReport?.ownerAccountID ?? CONST.DEFAULT_NUMBER_ID,
              iouReport?.managerID ?? CONST.DEFAULT_NUMBER_ID,
              holdAmount,
              chatReport.reportID,
              iouReport?.currency ?? '',
              false,
              newParentReportActionID,
          );

    const optimisticExpenseReportPreview = buildOptimisticReportPreview(
        chatReport,
        optimisticExpenseReport,
        '',
        firstHoldTransaction,
        optimisticExpenseReport.reportID,
        newParentReportActionID,
    );

    const updateHeldReports: Record<string, Pick<OnyxTypes.Report, 'parentReportActionID' | 'parentReportID' | 'chatReportID'>> = {};
    const addHoldReportActions: OnyxTypes.ReportActions = {};
    const addHoldReportActionsSuccess: OnyxCollection<NullishDeep<ReportAction>> = {};
    const deleteHoldReportActions: Record<string, Pick<OnyxTypes.ReportAction, 'message'>> = {};
    const optimisticHoldReportExpenseActionIDs: OptimisticHoldReportExpenseActionID[] = [];

    holdReportActions.forEach((holdReportAction) => {
        const originalMessage = getOriginalMessage(holdReportAction);

        deleteHoldReportActions[holdReportAction.reportActionID] = {
            message: [
                {
                    deleted: DateUtils.getDBTime(),
                    type: CONST.REPORT.MESSAGE.TYPE.TEXT,
                    text: '',
                },
            ],
        };

        const reportActionID = rand64();
        addHoldReportActions[reportActionID] = {
            ...holdReportAction,
            reportActionID,
            originalMessage: {
                ...originalMessage,
                IOUReportID: optimisticExpenseReport.reportID,
            },
            pendingAction: CONST.RED_BRICK_ROAD_PENDING_ACTION.ADD,
        };
        addHoldReportActionsSuccess[reportActionID] = {
            pendingAction: null,
        };

        const heldReport = getReportOrDraftReport(holdReportAction.childReportID);
        if (heldReport) {
            optimisticHoldReportExpenseActionIDs.push({optimisticReportActionID: reportActionID, oldReportActionID: holdReportAction.reportActionID});

            updateHeldReports[`${ONYXKEYS.COLLECTION.REPORT}${heldReport.reportID}`] = {
                parentReportActionID: reportActionID,
                parentReportID: optimisticExpenseReport.reportID,
                chatReportID: optimisticExpenseReport.reportID,
            };
        }
    });

    const updateHeldTransactions: Record<string, Pick<OnyxTypes.Transaction, 'reportID'>> = {};
    holdTransactions.forEach((transaction) => {
        updateHeldTransactions[`${ONYXKEYS.COLLECTION.TRANSACTION}${transaction.transactionID}`] = {
            reportID: optimisticExpenseReport.reportID,
        };
    });

    const optimisticData: OnyxUpdate[] = [
        {
            onyxMethod: Onyx.METHOD.MERGE,
            key: `${ONYXKEYS.COLLECTION.REPORT}${chatReport.reportID}`,
            value: {
                iouReportID: optimisticExpenseReport.reportID,
                lastVisibleActionCreated: optimisticExpenseReportPreview.created,
            },
        },
        // add new optimistic expense report
        {
            onyxMethod: Onyx.METHOD.MERGE,
            key: `${ONYXKEYS.COLLECTION.REPORT}${optimisticExpenseReport.reportID}`,
            value: {
                ...optimisticExpenseReport,
                unheldTotal: 0,
                unheldNonReimbursableTotal: 0,
            },
        },
        // add preview report action to main chat
        {
            onyxMethod: Onyx.METHOD.MERGE,
            key: `${ONYXKEYS.COLLECTION.REPORT_ACTIONS}${chatReport.reportID}`,
            value: {
                [optimisticExpenseReportPreview.reportActionID]: optimisticExpenseReportPreview,
            },
        },
        // remove hold report actions from old iou report
        {
            onyxMethod: Onyx.METHOD.MERGE,
            key: `${ONYXKEYS.COLLECTION.REPORT_ACTIONS}${iouReport?.reportID}`,
            value: deleteHoldReportActions,
        },
        // add hold report actions to new iou report
        {
            onyxMethod: Onyx.METHOD.MERGE,
            key: `${ONYXKEYS.COLLECTION.REPORT_ACTIONS}${optimisticExpenseReport.reportID}`,
            value: addHoldReportActions,
        },
        // update held reports with new parentReportActionID
        {
            onyxMethod: Onyx.METHOD.MERGE_COLLECTION,
            key: `${ONYXKEYS.COLLECTION.REPORT}`,
            value: updateHeldReports,
        },
        // update transactions with new iouReportID
        {
            onyxMethod: Onyx.METHOD.MERGE_COLLECTION,
            key: `${ONYXKEYS.COLLECTION.TRANSACTION}`,
            value: updateHeldTransactions,
        },
    ];

    const bringReportActionsBack: Record<string, OnyxTypes.ReportAction> = {};
    holdReportActions.forEach((reportAction) => {
        bringReportActionsBack[reportAction.reportActionID] = reportAction;
    });

    const bringHeldTransactionsBack: Record<string, OnyxTypes.Transaction> = {};
    holdTransactions.forEach((transaction) => {
        bringHeldTransactionsBack[`${ONYXKEYS.COLLECTION.TRANSACTION}${transaction.transactionID}`] = transaction;
    });

    const successData: OnyxUpdate[] = [
        {
            onyxMethod: Onyx.METHOD.MERGE,
            key: `${ONYXKEYS.COLLECTION.REPORT_ACTIONS}${chatReport.reportID}`,
            value: {
                [optimisticExpenseReportPreview.reportActionID]: {
                    pendingAction: null,
                },
            },
        },
        {
            onyxMethod: Onyx.METHOD.MERGE,
            key: `${ONYXKEYS.COLLECTION.REPORT_ACTIONS}${optimisticExpenseReport.reportID}`,
            value: addHoldReportActionsSuccess,
        },
    ];

    const failureData: OnyxUpdate[] = [
        {
            onyxMethod: Onyx.METHOD.MERGE,
            key: `${ONYXKEYS.COLLECTION.REPORT}${chatReport.reportID}`,
            value: {
                iouReportID: chatReport.iouReportID,
                lastVisibleActionCreated: chatReport.lastVisibleActionCreated,
            },
        },
        // remove added optimistic expense report
        {
            onyxMethod: Onyx.METHOD.MERGE,
            key: `${ONYXKEYS.COLLECTION.REPORT}${optimisticExpenseReport.reportID}`,
            value: null,
        },
        // remove preview report action from the main chat
        {
            onyxMethod: Onyx.METHOD.MERGE,
            key: `${ONYXKEYS.COLLECTION.REPORT_ACTIONS}${chatReport.reportID}`,
            value: {
                [optimisticExpenseReportPreview.reportActionID]: null,
            },
        },
        // add hold report actions back to old iou report
        {
            onyxMethod: Onyx.METHOD.MERGE,
            key: `${ONYXKEYS.COLLECTION.REPORT_ACTIONS}${iouReport?.reportID}`,
            value: bringReportActionsBack,
        },
        // remove hold report actions from the new iou report
        {
            onyxMethod: Onyx.METHOD.MERGE,
            key: `${ONYXKEYS.COLLECTION.REPORT_ACTIONS}${optimisticExpenseReport.reportID}`,
            value: null,
        },
        // add hold transactions back to old iou report
        {
            onyxMethod: Onyx.METHOD.MERGE_COLLECTION,
            key: `${ONYXKEYS.COLLECTION.TRANSACTION}`,
            value: bringHeldTransactionsBack,
        },
    ];

    return {
        optimisticData,
        optimisticHoldActionID: optimisticExpenseReportPreview.reportActionID,
        failureData,
        successData,
        optimisticHoldReportID: optimisticExpenseReport.reportID,
        optimisticHoldReportExpenseActionIDs,
    };
}

function hasOutstandingChildRequest(chatReport: OnyxTypes.Report, excludedIOUReport: OnyxEntry<OnyxTypes.Report>, policyId?: string) {
    const policy = getPolicy(policyId);
    if (!policy?.achAccount?.bankAccountID) {
        return false;
    }
    const reportActions = getAllReportActions(chatReport.reportID);
    return !!Object.values(reportActions).find((action) => {
        const iouReportID = getIOUReportIDFromReportActionPreview(action);
        if (iouReportID === excludedIOUReport?.reportID) {
            return false;
        }
        const iouReport = getReportOrDraftReport(iouReportID);
        const transactions = getReportTransactions(iouReportID);
        return canIOUBePaid(iouReport, chatReport, policy, transactions) || canIOUBePaid(iouReport, chatReport, policy, transactions, true);
    });
}

function getPayMoneyRequestParams(
    initialChatReport: OnyxTypes.Report,
    iouReport: OnyxEntry<OnyxTypes.Report>,
    recipient: Participant,
    paymentMethodType: PaymentMethodType,
    full: boolean,
    payAsBusiness?: boolean,
): PayMoneyRequestData {
    const isInvoiceReport = isInvoiceReportReportUtils(iouReport);
    const activePolicy = getPolicy(activePolicyID);
    let payerPolicyID = activePolicyID;
    let chatReport = initialChatReport;
    let policyParams = {};
    const optimisticData: OnyxUpdate[] = [];
    const successData: OnyxUpdate[] = [];
    const failureData: OnyxUpdate[] = [];
    const shouldCreatePolicy = !activePolicy || !isPolicyAdmin(activePolicy) || !isPaidGroupPolicy(activePolicy);

    if (isIndividualInvoiceRoom(chatReport) && payAsBusiness && shouldCreatePolicy) {
        payerPolicyID = generatePolicyID();
        const {
            optimisticData: policyOptimisticData,
            failureData: policyFailureData,
            successData: policySuccessData,
            params,
        } = buildPolicyData(currentUserEmail, true, undefined, payerPolicyID);
        const {adminsChatReportID, adminsCreatedReportActionID, expenseChatReportID, expenseCreatedReportActionID, customUnitRateID, customUnitID, ownerEmail, policyName} = params;

        policyParams = {
            policyID: payerPolicyID,
            adminsChatReportID,
            adminsCreatedReportActionID,
            expenseChatReportID,
            expenseCreatedReportActionID,
            customUnitRateID,
            customUnitID,
            ownerEmail,
            policyName,
        };

        optimisticData.push(...policyOptimisticData, {onyxMethod: Onyx.METHOD.MERGE, key: ONYXKEYS.NVP_ACTIVE_POLICY_ID, value: payerPolicyID});
        successData.push(...policySuccessData);
        failureData.push(...policyFailureData, {onyxMethod: Onyx.METHOD.MERGE, key: ONYXKEYS.NVP_ACTIVE_POLICY_ID, value: activePolicyID ?? null});
    }

    if (isIndividualInvoiceRoom(chatReport) && payAsBusiness && activePolicyID) {
        const existingB2BInvoiceRoom = getInvoiceChatByParticipants(activePolicyID, CONST.REPORT.INVOICE_RECEIVER_TYPE.BUSINESS, chatReport.policyID);
        if (existingB2BInvoiceRoom) {
            chatReport = existingB2BInvoiceRoom;
        }
    }

    let total = (iouReport?.total ?? 0) - (iouReport?.nonReimbursableTotal ?? 0);
    if (hasHeldExpensesReportUtils(iouReport?.reportID) && !full && !!iouReport?.unheldTotal) {
        total = iouReport.unheldTotal - (iouReport?.unheldNonReimbursableTotal ?? 0);
    }

    const optimisticIOUReportAction = buildOptimisticIOUReportAction({
        type: CONST.IOU.REPORT_ACTION_TYPE.PAY,
        amount: isExpenseReport(iouReport) ? -total : total,
        currency: iouReport?.currency ?? '',
        comment: '',
        participants: [recipient],
        transactionID: '',
        paymentType: paymentMethodType,
        iouReportID: iouReport?.reportID,
        isSettlingUp: true,
    });

    // In some instances, the report preview action might not be available to the payer (only whispered to the requestor)
    // hence we need to make the updates to the action safely.
    let optimisticReportPreviewAction = null;
    const reportPreviewAction = getReportPreviewAction(chatReport.reportID, iouReport?.reportID);
    if (reportPreviewAction) {
        optimisticReportPreviewAction = updateReportPreview(iouReport, reportPreviewAction, true);
    }
    let currentNextStep = null;
    let optimisticNextStep = null;
    if (!isInvoiceReport) {
        currentNextStep = allNextSteps[`${ONYXKEYS.COLLECTION.NEXT_STEP}${iouReport?.reportID}`] ?? null;
        optimisticNextStep = buildNextStep(iouReport, CONST.REPORT.STATUS_NUM.REIMBURSED);
    }

    const optimisticChatReport = {
        ...chatReport,
        lastReadTime: DateUtils.getDBTime(),
        hasOutstandingChildRequest: hasOutstandingChildRequest(chatReport, iouReport, iouReport?.policyID),
        iouReportID: null,
        lastMessageText: getReportActionText(optimisticIOUReportAction),
        lastMessageHtml: getReportActionHtml(optimisticIOUReportAction),
    };
    if (isIndividualInvoiceRoom(chatReport) && payAsBusiness && payerPolicyID) {
        optimisticChatReport.invoiceReceiver = {
            type: CONST.REPORT.INVOICE_RECEIVER_TYPE.BUSINESS,
            policyID: payerPolicyID,
        };
    }

    optimisticData.push(
        {
            onyxMethod: Onyx.METHOD.MERGE,
            key: `${ONYXKEYS.COLLECTION.REPORT}${chatReport.reportID}`,
            value: optimisticChatReport,
        },
        {
            onyxMethod: Onyx.METHOD.MERGE,
            key: `${ONYXKEYS.COLLECTION.REPORT_ACTIONS}${iouReport?.reportID}`,
            value: {
                [optimisticIOUReportAction.reportActionID]: {
                    ...(optimisticIOUReportAction as OnyxTypes.ReportAction),
                    pendingAction: CONST.RED_BRICK_ROAD_PENDING_ACTION.ADD,
                },
            },
        },
        {
            onyxMethod: Onyx.METHOD.MERGE,
            key: `${ONYXKEYS.COLLECTION.REPORT}${iouReport?.reportID}`,
            value: {
                ...iouReport,
                lastMessageText: getReportActionText(optimisticIOUReportAction),
                lastMessageHtml: getReportActionHtml(optimisticIOUReportAction),
                lastVisibleActionCreated: optimisticIOUReportAction.created,
                hasOutstandingChildRequest: false,
                statusNum: CONST.REPORT.STATUS_NUM.REIMBURSED,
                pendingFields: {
                    preview: CONST.RED_BRICK_ROAD_PENDING_ACTION.UPDATE,
                    reimbursed: CONST.RED_BRICK_ROAD_PENDING_ACTION.UPDATE,
                    partial: full ? null : CONST.RED_BRICK_ROAD_PENDING_ACTION.UPDATE,
                },
                errors: null,
            },
        },
        {
            onyxMethod: Onyx.METHOD.MERGE,
            key: `${ONYXKEYS.COLLECTION.NEXT_STEP}${iouReport?.reportID}`,
            value: optimisticNextStep,
        },
    );

    if (iouReport?.policyID) {
        optimisticData.push({
            onyxMethod: Onyx.METHOD.MERGE,
            key: ONYXKEYS.NVP_LAST_PAYMENT_METHOD,
            value: {
                [iouReport.policyID]: paymentMethodType,
            },
        });
    }

    successData.push(
        {
            onyxMethod: Onyx.METHOD.MERGE,
            key: `${ONYXKEYS.COLLECTION.REPORT}${iouReport?.reportID}`,
            value: {
                pendingFields: {
                    preview: null,
                    reimbursed: null,
                    partial: null,
                },
                errors: null,
            },
        },
        {
            onyxMethod: Onyx.METHOD.MERGE,
            key: `${ONYXKEYS.COLLECTION.REPORT_ACTIONS}${iouReport?.reportID}`,
            value: {
                [optimisticIOUReportAction.reportActionID]: {
                    pendingAction: null,
                },
            },
        },
    );

    failureData.push(
        {
            onyxMethod: Onyx.METHOD.MERGE,
            key: `${ONYXKEYS.COLLECTION.REPORT_ACTIONS}${iouReport?.reportID}`,
            value: {
                [optimisticIOUReportAction.reportActionID]: {
                    errors: getMicroSecondOnyxErrorWithTranslationKey('iou.error.other'),
                },
            },
        },
        {
            onyxMethod: Onyx.METHOD.MERGE,
            key: `${ONYXKEYS.COLLECTION.REPORT}${iouReport?.reportID}`,
            value: {
                ...iouReport,
            },
        },
        {
            onyxMethod: Onyx.METHOD.MERGE,
            key: `${ONYXKEYS.COLLECTION.REPORT}${chatReport.reportID}`,
            value: chatReport,
        },
        {
            onyxMethod: Onyx.METHOD.MERGE,
            key: `${ONYXKEYS.COLLECTION.NEXT_STEP}${iouReport?.reportID}`,
            value: currentNextStep,
        },
    );

    // In case the report preview action is loaded locally, let's update it.
    if (optimisticReportPreviewAction) {
        optimisticData.push({
            onyxMethod: Onyx.METHOD.MERGE,
            key: `${ONYXKEYS.COLLECTION.REPORT_ACTIONS}${chatReport.reportID}`,
            value: {
                [optimisticReportPreviewAction.reportActionID]: optimisticReportPreviewAction,
            },
        });
        failureData.push({
            onyxMethod: Onyx.METHOD.MERGE,
            key: `${ONYXKEYS.COLLECTION.REPORT_ACTIONS}${chatReport.reportID}`,
            value: {
                [optimisticReportPreviewAction.reportActionID]: {
                    created: optimisticReportPreviewAction.created,
                },
            },
        });
    }

    // Optimistically unhold all transactions if we pay all requests
    if (full) {
        const reportTransactions = getReportTransactions(iouReport?.reportID);
        for (const transaction of reportTransactions) {
            optimisticData.push({
                onyxMethod: Onyx.METHOD.MERGE,
                key: `${ONYXKEYS.COLLECTION.TRANSACTION}${transaction.transactionID}`,
                value: {
                    comment: {
                        hold: null,
                    },
                },
            });
            failureData.push({
                onyxMethod: Onyx.METHOD.MERGE,
                key: `${ONYXKEYS.COLLECTION.TRANSACTION}${transaction.transactionID}`,
                value: {
                    comment: {
                        hold: transaction.comment?.hold,
                    },
                },
            });
        }

        const optimisticTransactionViolations: OnyxUpdate[] = reportTransactions.map(({transactionID}) => {
            return {
                onyxMethod: Onyx.METHOD.MERGE,
                key: `${ONYXKEYS.COLLECTION.TRANSACTION_VIOLATIONS}${transactionID}`,
                value: null,
            };
        });
        optimisticData.push(...optimisticTransactionViolations);

        const failureTransactionViolations: OnyxUpdate[] = reportTransactions.map(({transactionID}) => {
            const violations = allTransactionViolations[`${ONYXKEYS.COLLECTION.TRANSACTION_VIOLATIONS}${transactionID}`] ?? [];
            return {
                onyxMethod: Onyx.METHOD.MERGE,
                key: `${ONYXKEYS.COLLECTION.TRANSACTION_VIOLATIONS}${transactionID}`,
                value: violations,
            };
        });
        failureData.push(...failureTransactionViolations);
    }

    let optimisticHoldReportID;
    let optimisticHoldActionID;
    let optimisticHoldReportExpenseActionIDs;
    if (!full) {
        const holdReportOnyxData = getReportFromHoldRequestsOnyxData(chatReport, iouReport, recipient);

        optimisticData.push(...holdReportOnyxData.optimisticData);
        successData.push(...holdReportOnyxData.successData);
        failureData.push(...holdReportOnyxData.failureData);
        optimisticHoldReportID = holdReportOnyxData.optimisticHoldReportID;
        optimisticHoldActionID = holdReportOnyxData.optimisticHoldActionID;
        optimisticHoldReportExpenseActionIDs = JSON.stringify(holdReportOnyxData.optimisticHoldReportExpenseActionIDs);
    }

    return {
        params: {
            iouReportID: iouReport?.reportID,
            chatReportID: chatReport.reportID,
            reportActionID: optimisticIOUReportAction.reportActionID,
            paymentMethodType,
            full,
            amount: Math.abs(total),
            optimisticHoldReportID,
            optimisticHoldActionID,
            optimisticHoldReportExpenseActionIDs,
            ...policyParams,
        },
        optimisticData,
        successData,
        failureData,
    };
}

/**
 * @param managerID - Account ID of the person sending the money
 * @param recipient - The user receiving the money
 */
function sendMoneyElsewhere(report: OnyxEntry<OnyxTypes.Report>, amount: number, currency: string, comment: string, managerID: number, recipient: Participant) {
    const {params, optimisticData, successData, failureData} = getSendMoneyParams(report, amount, currency, comment, CONST.IOU.PAYMENT_TYPE.ELSEWHERE, managerID, recipient);
    playSound(SOUNDS.DONE);
    API.write(WRITE_COMMANDS.SEND_MONEY_ELSEWHERE, params, {optimisticData, successData, failureData});

    dismissModalAndOpenReportInInboxTab(params.chatReportID);
    notifyNewAction(params.chatReportID, managerID);
}

/**
 * @param managerID - Account ID of the person sending the money
 * @param recipient - The user receiving the money
 */
function sendMoneyWithWallet(report: OnyxEntry<OnyxTypes.Report>, amount: number, currency: string, comment: string, managerID: number, recipient: Participant | OptionData) {
    const {params, optimisticData, successData, failureData} = getSendMoneyParams(report, amount, currency, comment, CONST.IOU.PAYMENT_TYPE.EXPENSIFY, managerID, recipient);
    playSound(SOUNDS.DONE);
    API.write(WRITE_COMMANDS.SEND_MONEY_WITH_WALLET, params, {optimisticData, successData, failureData});

    dismissModalAndOpenReportInInboxTab(params.chatReportID);
    notifyNewAction(params.chatReportID, managerID);
}

function canApproveIOU(
    iouReport: OnyxTypes.OnyxInputOrEntry<OnyxTypes.Report> | SearchReport,
    policy: OnyxTypes.OnyxInputOrEntry<OnyxTypes.Policy> | SearchPolicy,
    iouTransactions?: OnyxTypes.Transaction[],
) {
    // Only expense reports can be approved
    if (!isExpenseReport(iouReport) || !(policy && isPaidGroupPolicy(policy))) {
        return false;
    }

    const isOnSubmitAndClosePolicy = isSubmitAndClose(policy);
    if (isOnSubmitAndClosePolicy) {
        return false;
    }

    const managerID = iouReport?.managerID ?? CONST.DEFAULT_NUMBER_ID;
    const isCurrentUserManager = managerID === userAccountID;
    const isOpenExpenseReport = isOpenExpenseReportReportUtils(iouReport);
    const isApproved = isReportApproved({report: iouReport});
    const iouSettled = isSettled(iouReport);
    const reportNameValuePairs = allReportNameValuePairs?.[`${ONYXKEYS.COLLECTION.REPORT_NAME_VALUE_PAIRS}${iouReport?.reportID}`];
    const isArchivedExpenseReport = isArchivedReport(reportNameValuePairs);
    const reportTransactions = iouTransactions ?? getReportTransactions(iouReport?.reportID);
    const hasOnlyPendingCardOrScanningTransactions = reportTransactions.length > 0 && reportTransactions.every(isPendingCardOrScanningTransaction);
    if (hasOnlyPendingCardOrScanningTransactions) {
        return false;
    }
    const isPayAtEndExpenseReport = isPayAtEndExpenseReportReportUtils(iouReport?.reportID, reportTransactions);
    const isClosedReport = isClosedReportUtil(iouReport);
    return (
        reportTransactions.length > 0 && isCurrentUserManager && !isOpenExpenseReport && !isApproved && !iouSettled && !isArchivedExpenseReport && !isPayAtEndExpenseReport && !isClosedReport
    );
}

function canUnapproveIOU(iouReport: OnyxEntry<OnyxTypes.Report>, policy: OnyxEntry<OnyxTypes.Policy>) {
    return (
        isExpenseReport(iouReport) &&
        (isReportManager(iouReport) || isPolicyAdmin(policy)) &&
        isReportApproved({report: iouReport}) &&
        !isSubmitAndClose(policy) &&
        !iouReport?.isWaitingOnBankAccount
    );
}

function canIOUBePaid(
    iouReport: OnyxTypes.OnyxInputOrEntry<OnyxTypes.Report> | SearchReport,
    chatReport: OnyxTypes.OnyxInputOrEntry<OnyxTypes.Report> | SearchReport,
    policy: OnyxTypes.OnyxInputOrEntry<OnyxTypes.Policy> | SearchPolicy,
    transactions?: OnyxTypes.Transaction[] | SearchTransaction[],
    onlyShowPayElsewhere = false,
    chatReportRNVP?: OnyxTypes.ReportNameValuePairs,
    invoiceReceiverPolicy?: SearchPolicy,
    shouldCheckApprovedState = true,
) {
    const reportNameValuePairs = chatReportRNVP ?? allReportNameValuePairs?.[`${ONYXKEYS.COLLECTION.REPORT_NAME_VALUE_PAIRS}${chatReport?.reportID}`];
    const isChatReportArchived = isArchivedReport(reportNameValuePairs);
    const iouSettled = isSettled(iouReport);

    if (isEmptyObject(iouReport)) {
        return false;
    }

    if (policy?.reimbursementChoice === CONST.POLICY.REIMBURSEMENT_CHOICES.REIMBURSEMENT_NO) {
        if (!onlyShowPayElsewhere) {
            return false;
        }
        if (iouReport?.statusNum !== CONST.REPORT.STATUS_NUM.SUBMITTED) {
            return false;
        }
    }

    if (isInvoiceReportReportUtils(iouReport)) {
        if (isChatReportArchived || iouSettled || isOpenInvoiceReportReportUtils(iouReport)) {
            return false;
        }
        if (chatReport?.invoiceReceiver?.type === CONST.REPORT.INVOICE_RECEIVER_TYPE.INDIVIDUAL) {
            return chatReport?.invoiceReceiver?.accountID === userAccountID;
        }
        return (invoiceReceiverPolicy ?? getPolicy(chatReport?.invoiceReceiver?.policyID))?.role === CONST.POLICY.ROLE.ADMIN;
    }

    const isPayer = isPayerReportUtils(
        {
            email: currentUserEmail,
            accountID: userAccountID,
        },
        iouReport,
        onlyShowPayElsewhere,
        policy,
    );

    const isOpenExpenseReport = isOpenExpenseReportReportUtils(iouReport);

    const {reimbursableSpend} = getMoneyRequestSpendBreakdown(iouReport);
    const isAutoReimbursable = policy?.reimbursementChoice === CONST.POLICY.REIMBURSEMENT_CHOICES.REIMBURSEMENT_YES ? false : canBeAutoReimbursed(iouReport, policy);
    const shouldBeApproved = canApproveIOU(iouReport, policy);

    const isPayAtEndExpenseReport = isPayAtEndExpenseReportReportUtils(iouReport?.reportID, transactions);
    return (
        isPayer &&
        !isOpenExpenseReport &&
        !iouSettled &&
        !iouReport?.isWaitingOnBankAccount &&
        reimbursableSpend > 0 &&
        !isChatReportArchived &&
        !isAutoReimbursable &&
        (!shouldBeApproved || !shouldCheckApprovedState) &&
        !isPayAtEndExpenseReport
    );
}

function canCancelPayment(iouReport: OnyxEntry<OnyxTypes.Report>, session: OnyxEntry<OnyxTypes.Session>) {
    return isPayerReportUtils(session, iouReport) && (isSettled(iouReport) || iouReport?.isWaitingOnBankAccount) && isExpenseReport(iouReport);
}

function canSubmitReport(
    report: OnyxEntry<OnyxTypes.Report> | SearchReport,
    policy: OnyxEntry<OnyxTypes.Policy> | SearchPolicy,
    transactions: OnyxTypes.Transaction[] | SearchTransaction[],
    allViolations: OnyxCollection<OnyxTypes.TransactionViolations> | undefined,
    isReportArchived = false,
) {
    const currentUserAccountID = getCurrentUserAccountID();
    const isOpenExpenseReport = isOpenExpenseReportReportUtils(report);
    const isAdmin = policy?.role === CONST.POLICY.ROLE.ADMIN;
    const transactionIDList = transactions.map((transaction) => transaction.transactionID);
    const hasAllPendingRTERViolations = allHavePendingRTERViolation(transactionIDList, allViolations);
    const isManualSubmitEnabled = getCorrectedAutoReportingFrequency(policy) === CONST.POLICY.AUTO_REPORTING_FREQUENCIES.MANUAL;
    const hasTransactionWithoutRTERViolation = hasAnyTransactionWithoutRTERViolation(transactionIDList, allViolations);
    const hasOnlyPendingCardOrScanFailTransactions =
        transactions.length > 0 &&
        transactions.every((t) => (isExpensifyCardTransaction(t) && isPending(t)) || (isPartialMerchant(getMerchant(t)) && isAmountMissing(t)) || isReceiptBeingScannedTransactionUtils(t));

    return (
        transactions.length > 0 &&
        isOpenExpenseReport &&
        isManualSubmitEnabled &&
        !isReportArchived &&
        !hasOnlyPendingCardOrScanFailTransactions &&
        !hasAllPendingRTERViolations &&
        hasTransactionWithoutRTERViolation &&
        (report?.ownerAccountID === currentUserAccountID || isAdmin || report?.managerID === currentUserAccountID)
    );
}

function getIOUReportActionToApproveOrPay(chatReport: OnyxEntry<OnyxTypes.Report>, excludedIOUReportID: string | undefined): OnyxEntry<ReportAction> {
    const chatReportActions = allReportActions?.[`${ONYXKEYS.COLLECTION.REPORT_ACTIONS}${chatReport?.reportID}`] ?? {};

    return Object.values(chatReportActions).find((action) => {
        if (!action) {
            return false;
        }
        const iouReport = getReportOrDraftReport(action.childReportID);
        const policy = getPolicy(iouReport?.policyID);
        const shouldShowSettlementButton = canIOUBePaid(iouReport, chatReport, policy) || canApproveIOU(iouReport, policy);
        return action.childReportID?.toString() !== excludedIOUReportID && action.actionName === CONST.REPORT.ACTIONS.TYPE.REPORT_PREVIEW && shouldShowSettlementButton;
    });
}

function hasIOUToApproveOrPay(chatReport: OnyxEntry<OnyxTypes.Report>, excludedIOUReportID: string | undefined): boolean {
    return !!getIOUReportActionToApproveOrPay(chatReport, excludedIOUReportID);
}

function isLastApprover(approvalChain: string[]): boolean {
    if (approvalChain.length === 0) {
        return true;
    }
    return approvalChain.at(-1) === currentUserEmail;
}

function getNextApproverAccountID(report: OnyxEntry<OnyxTypes.Report>, isUnapproved = false) {
    const policy = getPolicy(report?.policyID);
    const approvalChain = getApprovalChain(policy, report);
    const submitToAccountID = getSubmitToAccountID(policy, report);

    if (isUnapproved) {
        if (approvalChain.includes(currentUserEmail)) {
            return userAccountID;
        }

        return report?.managerID;
    }

    if (approvalChain.length === 0) {
        return submitToAccountID;
    }

    const nextApproverEmail = approvalChain.length === 1 ? approvalChain.at(0) : approvalChain.at(approvalChain.indexOf(currentUserEmail) + 1);
    if (!nextApproverEmail) {
        return submitToAccountID;
    }

    return getAccountIDsByLogins([nextApproverEmail]).at(0);
}

function approveMoneyRequest(expenseReport: OnyxEntry<OnyxTypes.Report>, full?: boolean) {
    if (!expenseReport) {
        return;
    }

    if (expenseReport.policyID && shouldRestrictUserBillableActions(expenseReport.policyID)) {
        Navigation.navigate(ROUTES.RESTRICTED_ACTION.getRoute(expenseReport.policyID));
        return;
    }

    const currentNextStep = allNextSteps[`${ONYXKEYS.COLLECTION.NEXT_STEP}${expenseReport.reportID}`] ?? null;
    let total = expenseReport.total ?? 0;
    const hasHeldExpenses = hasHeldExpensesReportUtils(expenseReport.reportID);
    const hasDuplicates = hasDuplicateTransactions(expenseReport.reportID);
    if (hasHeldExpenses && !full && !!expenseReport.unheldTotal) {
        total = expenseReport.unheldTotal;
    }
    const optimisticApprovedReportAction = buildOptimisticApprovedReportAction(total, expenseReport.currency ?? '', expenseReport.reportID);

    const approvalChain = getApprovalChain(getPolicy(expenseReport.policyID), expenseReport);

    const predictedNextStatus = isLastApprover(approvalChain) ? CONST.REPORT.STATUS_NUM.APPROVED : CONST.REPORT.STATUS_NUM.SUBMITTED;
    const predictedNextState = isLastApprover(approvalChain) ? CONST.REPORT.STATE_NUM.APPROVED : CONST.REPORT.STATE_NUM.SUBMITTED;
    const managerID = isLastApprover(approvalChain) ? expenseReport.managerID : getNextApproverAccountID(expenseReport);

    const optimisticNextStep = buildNextStep(expenseReport, predictedNextStatus);
    const chatReport = getReportOrDraftReport(expenseReport.chatReportID);

    const optimisticReportActionsData: OnyxUpdate = {
        onyxMethod: Onyx.METHOD.MERGE,
        key: `${ONYXKEYS.COLLECTION.REPORT_ACTIONS}${expenseReport.reportID}`,
        value: {
            [optimisticApprovedReportAction.reportActionID]: {
                ...(optimisticApprovedReportAction as OnyxTypes.ReportAction),
                pendingAction: CONST.RED_BRICK_ROAD_PENDING_ACTION.ADD,
            },
        },
    };
    const optimisticIOUReportData: OnyxUpdate = {
        onyxMethod: Onyx.METHOD.MERGE,
        key: `${ONYXKEYS.COLLECTION.REPORT}${expenseReport.reportID}`,
        value: {
            ...expenseReport,
            lastMessageText: getReportActionText(optimisticApprovedReportAction),
            lastMessageHtml: getReportActionHtml(optimisticApprovedReportAction),
            stateNum: predictedNextState,
            statusNum: predictedNextStatus,
            managerID,
            pendingFields: {
                partial: full ? null : CONST.RED_BRICK_ROAD_PENDING_ACTION.UPDATE,
            },
        },
    };

    const optimisticChatReportData: OnyxUpdate = {
        onyxMethod: Onyx.METHOD.MERGE,
        key: `${ONYXKEYS.COLLECTION.REPORT}${expenseReport.chatReportID}`,
        value: {
            hasOutstandingChildRequest: hasIOUToApproveOrPay(chatReport, expenseReport.reportID),
        },
    };

    const optimisticNextStepData: OnyxUpdate = {
        onyxMethod: Onyx.METHOD.MERGE,
        key: `${ONYXKEYS.COLLECTION.NEXT_STEP}${expenseReport.reportID}`,
        value: optimisticNextStep,
    };
    const optimisticData: OnyxUpdate[] = [optimisticIOUReportData, optimisticReportActionsData, optimisticNextStepData, optimisticChatReportData];

    const successData: OnyxUpdate[] = [
        {
            onyxMethod: Onyx.METHOD.MERGE,
            key: `${ONYXKEYS.COLLECTION.REPORT_ACTIONS}${expenseReport.reportID}`,
            value: {
                [optimisticApprovedReportAction.reportActionID]: {
                    pendingAction: null,
                },
            },
        },
        {
            onyxMethod: Onyx.METHOD.MERGE,
            key: `${ONYXKEYS.COLLECTION.REPORT}${expenseReport.reportID}`,
            value: {
                pendingFields: {
                    partial: null,
                },
            },
        },
    ];

    const failureData: OnyxUpdate[] = [
        {
            onyxMethod: Onyx.METHOD.MERGE,
            key: `${ONYXKEYS.COLLECTION.REPORT_ACTIONS}${expenseReport.reportID}`,
            value: {
                [optimisticApprovedReportAction.reportActionID]: {
                    errors: getMicroSecondOnyxErrorWithTranslationKey('iou.error.other'),
                },
            },
        },
        {
            onyxMethod: Onyx.METHOD.MERGE,
            key: `${ONYXKEYS.COLLECTION.REPORT}${expenseReport.chatReportID}`,
            value: {
                hasOutstandingChildRequest: chatReport?.hasOutstandingChildRequest,
                pendingFields: {
                    partial: null,
                },
            },
        },
        {
            onyxMethod: Onyx.METHOD.MERGE,
            key: `${ONYXKEYS.COLLECTION.NEXT_STEP}${expenseReport.reportID}`,
            value: currentNextStep,
        },
    ];

    // Clear hold reason of all transactions if we approve all requests
    if (full && hasHeldExpenses) {
        const heldTransactions = getAllHeldTransactionsReportUtils(expenseReport.reportID);
        heldTransactions.forEach((heldTransaction) => {
            optimisticData.push({
                onyxMethod: Onyx.METHOD.MERGE,
                key: `${ONYXKEYS.COLLECTION.TRANSACTION}${heldTransaction.transactionID}`,
                value: {
                    comment: {
                        hold: '',
                    },
                },
            });
            failureData.push({
                onyxMethod: Onyx.METHOD.MERGE,
                key: `${ONYXKEYS.COLLECTION.TRANSACTION}${heldTransaction.transactionID}`,
                value: {
                    comment: {
                        hold: heldTransaction.comment?.hold,
                    },
                },
            });
        });
    }

    let optimisticHoldReportID;
    let optimisticHoldActionID;
    let optimisticHoldReportExpenseActionIDs;
    if (!full && !!chatReport && !!expenseReport) {
        const holdReportOnyxData = getReportFromHoldRequestsOnyxData(chatReport, expenseReport, {accountID: expenseReport.ownerAccountID});

        optimisticData.push(...holdReportOnyxData.optimisticData);
        successData.push(...holdReportOnyxData.successData);
        failureData.push(...holdReportOnyxData.failureData);
        optimisticHoldReportID = holdReportOnyxData.optimisticHoldReportID;
        optimisticHoldActionID = holdReportOnyxData.optimisticHoldActionID;
        optimisticHoldReportExpenseActionIDs = JSON.stringify(holdReportOnyxData.optimisticHoldReportExpenseActionIDs);
    }

    // Remove duplicates violations if we approve the report
    if (hasDuplicates) {
        const transactions = getReportTransactions(expenseReport.reportID).filter((transaction) => isDuplicate(transaction.transactionID, true));
        if (!full) {
            transactions.filter((transaction) => !isOnHold(transaction));
        }

        transactions.forEach((transaction) => {
            const transactionViolations = allTransactionViolations?.[`${ONYXKEYS.COLLECTION.TRANSACTION_VIOLATIONS}${transaction.transactionID}`] ?? [];
            const newTransactionViolations = transactionViolations.filter((violation) => violation.name !== CONST.VIOLATIONS.DUPLICATED_TRANSACTION);
            optimisticData.push({
                onyxMethod: Onyx.METHOD.MERGE,
                key: `${ONYXKEYS.COLLECTION.TRANSACTION_VIOLATIONS}${transaction.transactionID}`,
                value: newTransactionViolations,
            });

            failureData.push({
                onyxMethod: Onyx.METHOD.MERGE,
                key: `${ONYXKEYS.COLLECTION.TRANSACTION_VIOLATIONS}${transaction.transactionID}`,
                value: transactionViolations,
            });
        });
    }

    const parameters: ApproveMoneyRequestParams = {
        reportID: expenseReport.reportID,
        approvedReportActionID: optimisticApprovedReportAction.reportActionID,
        full,
        optimisticHoldReportID,
        optimisticHoldActionID,
        optimisticHoldReportExpenseActionIDs,
    };

    playSound(SOUNDS.SUCCESS);
    API.write(WRITE_COMMANDS.APPROVE_MONEY_REQUEST, parameters, {optimisticData, successData, failureData});
}

function reopenReport(expenseReport: OnyxEntry<OnyxTypes.Report>) {
    if (!expenseReport) {
        return;
    }

    const currentNextStep = allNextSteps[`${ONYXKEYS.COLLECTION.NEXT_STEP}${expenseReport.reportID}`] ?? null;
    const optimisticReopenedReportAction = buildOptimisticReopenedReportAction();
    const predictedNextState = CONST.REPORT.STATE_NUM.OPEN;
    const predictedNextStatus = CONST.REPORT.STATUS_NUM.OPEN;

    const optimisticNextStep = buildNextStep(expenseReport, predictedNextStatus);
    const optimisticReportActionsData: OnyxUpdate = {
        onyxMethod: Onyx.METHOD.MERGE,
        key: `${ONYXKEYS.COLLECTION.REPORT_ACTIONS}${expenseReport.reportID}`,
        value: {
            [optimisticReopenedReportAction.reportActionID]: {
                ...(optimisticReopenedReportAction as OnyxTypes.ReportAction),
                pendingAction: CONST.RED_BRICK_ROAD_PENDING_ACTION.ADD,
            },
        },
    };
    const optimisticIOUReportData: OnyxUpdate = {
        onyxMethod: Onyx.METHOD.MERGE,
        key: `${ONYXKEYS.COLLECTION.REPORT}${expenseReport.reportID}`,
        value: {
            ...expenseReport,
            lastMessageText: getReportActionText(optimisticReopenedReportAction),
            lastMessageHtml: getReportActionHtml(optimisticReopenedReportAction),
            stateNum: predictedNextState,
            statusNum: predictedNextStatus,
            pendingFields: {
                partial: CONST.RED_BRICK_ROAD_PENDING_ACTION.UPDATE,
            },
        },
    };

    const optimisticNextStepData: OnyxUpdate = {
        onyxMethod: Onyx.METHOD.MERGE,
        key: `${ONYXKEYS.COLLECTION.NEXT_STEP}${expenseReport.reportID}`,
        value: optimisticNextStep,
    };

    const optimisticData: OnyxUpdate[] = [optimisticIOUReportData, optimisticReportActionsData, optimisticNextStepData];

    const successData: OnyxUpdate[] = [
        {
            onyxMethod: Onyx.METHOD.MERGE,
            key: `${ONYXKEYS.COLLECTION.REPORT_ACTIONS}${expenseReport.reportID}`,
            value: {
                [optimisticReopenedReportAction.reportActionID]: {
                    pendingAction: null,
                },
            },
        },
        {
            onyxMethod: Onyx.METHOD.MERGE,
            key: `${ONYXKEYS.COLLECTION.REPORT}${expenseReport.reportID}`,
            value: {
                pendingFields: {
                    partial: null,
                },
            },
        },
    ];

    const failureData: OnyxUpdate[] = [
        {
            onyxMethod: Onyx.METHOD.MERGE,
            key: `${ONYXKEYS.COLLECTION.REPORT_ACTIONS}${expenseReport.reportID}`,
            value: {
                [optimisticReopenedReportAction.reportActionID]: {
                    pendingAction: null,
                    errors: getMicroSecondOnyxErrorWithTranslationKey('iou.error.other'),
                },
            },
        },
        {
            onyxMethod: Onyx.METHOD.MERGE,
            key: `${ONYXKEYS.COLLECTION.NEXT_STEP}${expenseReport.reportID}`,
            value: currentNextStep,
        },
        {
            onyxMethod: Onyx.METHOD.MERGE,
            key: `${ONYXKEYS.COLLECTION.REPORT}${expenseReport.reportID}`,
            value: {
                stateNum: expenseReport.stateNum,
                statusNum: expenseReport.statusNum,
            },
        },
    ];

    if (expenseReport.parentReportID && expenseReport.parentReportActionID) {
        optimisticData.push({
            onyxMethod: Onyx.METHOD.MERGE,
            key: `${ONYXKEYS.COLLECTION.REPORT_ACTIONS}${expenseReport.parentReportID}`,
            value: {
                [expenseReport.parentReportActionID]: {
                    childStateNum: predictedNextState,
                    childStatusNum: predictedNextStatus,
                },
            },
        });

        failureData.push({
            onyxMethod: Onyx.METHOD.MERGE,
            key: `${ONYXKEYS.COLLECTION.REPORT_ACTIONS}${expenseReport.parentReportID}`,
            value: {
                [expenseReport.parentReportActionID]: {
                    childStateNum: expenseReport.stateNum,
                    childStatusNum: expenseReport.statusNum,
                },
            },
        });
    }

    const parameters: ReopenReportParams = {
        reportID: expenseReport.reportID,
        reportActionID: optimisticReopenedReportAction.reportActionID,
    };

    API.write(WRITE_COMMANDS.REOPEN_REPORT, parameters, {optimisticData, successData, failureData});
}

function unapproveExpenseReport(expenseReport: OnyxEntry<OnyxTypes.Report>) {
    if (isEmptyObject(expenseReport)) {
        return;
    }

    const currentNextStep = allNextSteps[`${ONYXKEYS.COLLECTION.NEXT_STEP}${expenseReport.reportID}`] ?? null;

    const optimisticUnapprovedReportAction = buildOptimisticUnapprovedReportAction(expenseReport.total ?? 0, expenseReport.currency ?? '', expenseReport.reportID);
    const optimisticNextStep = buildNextStep(expenseReport, CONST.REPORT.STATUS_NUM.SUBMITTED, false, true);

    const optimisticReportActionData: OnyxUpdate = {
        onyxMethod: Onyx.METHOD.MERGE,
        key: `${ONYXKEYS.COLLECTION.REPORT_ACTIONS}${expenseReport.reportID}`,
        value: {
            [optimisticUnapprovedReportAction.reportActionID]: {
                ...(optimisticUnapprovedReportAction as OnyxTypes.ReportAction),
                pendingAction: CONST.RED_BRICK_ROAD_PENDING_ACTION.ADD,
            },
        },
    };
    const optimisticIOUReportData: OnyxUpdate = {
        onyxMethod: Onyx.METHOD.MERGE,
        key: `${ONYXKEYS.COLLECTION.REPORT}${expenseReport.reportID}`,
        value: {
            ...expenseReport,
            lastMessageText: getReportActionText(optimisticUnapprovedReportAction),
            lastMessageHtml: getReportActionHtml(optimisticUnapprovedReportAction),
            stateNum: CONST.REPORT.STATE_NUM.SUBMITTED,
            statusNum: CONST.REPORT.STATUS_NUM.SUBMITTED,
            pendingFields: {
                partial: CONST.RED_BRICK_ROAD_PENDING_ACTION.UPDATE,
            },
            isCancelledIOU: false,
        },
    };

    const optimisticNextStepData: OnyxUpdate = {
        onyxMethod: Onyx.METHOD.MERGE,
        key: `${ONYXKEYS.COLLECTION.NEXT_STEP}${expenseReport.reportID}`,
        value: optimisticNextStep,
    };

    const optimisticData: OnyxUpdate[] = [optimisticIOUReportData, optimisticReportActionData, optimisticNextStepData];

    const successData: OnyxUpdate[] = [
        {
            onyxMethod: Onyx.METHOD.MERGE,
            key: `${ONYXKEYS.COLLECTION.REPORT_ACTIONS}${expenseReport.reportID}`,
            value: {
                [optimisticUnapprovedReportAction.reportActionID]: {
                    pendingAction: null,
                },
            },
        },
        {
            onyxMethod: Onyx.METHOD.MERGE,
            key: `${ONYXKEYS.COLLECTION.REPORT}${expenseReport.reportID}`,
            value: {
                pendingFields: {
                    partial: null,
                },
            },
        },
    ];

    const failureData: OnyxUpdate[] = [
        {
            onyxMethod: Onyx.METHOD.MERGE,
            key: `${ONYXKEYS.COLLECTION.REPORT_ACTIONS}${expenseReport.reportID}`,
            value: {
                [optimisticUnapprovedReportAction.reportActionID]: {
                    errors: getMicroSecondOnyxErrorWithTranslationKey('iou.error.other'),
                },
            },
        },
        {
            onyxMethod: Onyx.METHOD.MERGE,
            key: `${ONYXKEYS.COLLECTION.NEXT_STEP}${expenseReport.reportID}`,
            value: currentNextStep,
        },
        {
            onyxMethod: Onyx.METHOD.MERGE,
            key: `${ONYXKEYS.COLLECTION.REPORT}${expenseReport.reportID}`,
            value: {
                pendingFields: {
                    partial: null,
                },
                isCancelledIOU: true,
            },
        },
    ];

    if (expenseReport.parentReportID && expenseReport.parentReportActionID) {
        optimisticData.push({
            onyxMethod: Onyx.METHOD.MERGE,
            key: `${ONYXKEYS.COLLECTION.REPORT_ACTIONS}${expenseReport.parentReportID}`,
            value: {
                [expenseReport.parentReportActionID]: {
                    childStateNum: CONST.REPORT.STATE_NUM.SUBMITTED,
                    childStatusNum: CONST.REPORT.STATUS_NUM.SUBMITTED,
                },
            },
        });

        failureData.push({
            onyxMethod: Onyx.METHOD.MERGE,
            key: `${ONYXKEYS.COLLECTION.REPORT_ACTIONS}${expenseReport.parentReportID}`,
            value: {
                [expenseReport.parentReportActionID]: {
                    childStateNum: expenseReport.stateNum,
                    childStatusNum: expenseReport.statusNum,
                },
            },
        });
    }

    const parameters: UnapproveExpenseReportParams = {
        reportID: expenseReport.reportID,
        reportActionID: optimisticUnapprovedReportAction.reportActionID,
    };

    API.write(WRITE_COMMANDS.UNAPPROVE_EXPENSE_REPORT, parameters, {optimisticData, successData, failureData});
}

function submitReport(expenseReport?: OnyxTypes.Report) {
    if (!expenseReport) {
        return;
    }
    if (expenseReport.policyID && shouldRestrictUserBillableActions(expenseReport.policyID)) {
        Navigation.navigate(ROUTES.RESTRICTED_ACTION.getRoute(expenseReport.policyID));
        return;
    }

    const currentNextStep = allNextSteps[`${ONYXKEYS.COLLECTION.NEXT_STEP}${expenseReport.reportID}`] ?? null;
    const parentReport = getReportOrDraftReport(expenseReport.parentReportID);
    const policy = getPolicy(expenseReport.policyID);
    const isCurrentUserManager = currentUserPersonalDetails?.accountID === expenseReport.managerID;
    const isSubmitAndClosePolicy = isSubmitAndClose(policy);
    const adminAccountID = policy?.role === CONST.POLICY.ROLE.ADMIN ? currentUserPersonalDetails?.accountID : undefined;
    const optimisticSubmittedReportAction = buildOptimisticSubmittedReportAction(expenseReport?.total ?? 0, expenseReport.currency ?? '', expenseReport.reportID, adminAccountID);
    const optimisticNextStep = buildNextStep(expenseReport, isSubmitAndClosePolicy ? CONST.REPORT.STATUS_NUM.CLOSED : CONST.REPORT.STATUS_NUM.SUBMITTED);
    const approvalChain = getApprovalChain(policy, expenseReport);
    const managerID = getAccountIDsByLogins(approvalChain).at(0);

    const optimisticData: OnyxUpdate[] = !isSubmitAndClosePolicy
        ? [
              {
                  onyxMethod: Onyx.METHOD.MERGE,
                  key: `${ONYXKEYS.COLLECTION.REPORT_ACTIONS}${expenseReport.reportID}`,
                  value: {
                      [optimisticSubmittedReportAction.reportActionID]: {
                          ...(optimisticSubmittedReportAction as OnyxTypes.ReportAction),
                          pendingAction: CONST.RED_BRICK_ROAD_PENDING_ACTION.ADD,
                      },
                  },
              },
              {
                  onyxMethod: Onyx.METHOD.MERGE,
                  key: `${ONYXKEYS.COLLECTION.REPORT}${expenseReport.reportID}`,
                  value: {
                      ...expenseReport,
                      managerID,
                      lastMessageText: getReportActionText(optimisticSubmittedReportAction),
                      lastMessageHtml: getReportActionHtml(optimisticSubmittedReportAction),
                      stateNum: CONST.REPORT.STATE_NUM.SUBMITTED,
                      statusNum: CONST.REPORT.STATUS_NUM.SUBMITTED,
                  },
              },
          ]
        : [
              {
                  onyxMethod: Onyx.METHOD.MERGE,
                  key: `${ONYXKEYS.COLLECTION.REPORT}${expenseReport.reportID}`,
                  value: {
                      ...expenseReport,
                      stateNum: CONST.REPORT.STATE_NUM.APPROVED,
                      statusNum: CONST.REPORT.STATUS_NUM.CLOSED,
                  },
              },
          ];

    optimisticData.push({
        onyxMethod: Onyx.METHOD.MERGE,
        key: `${ONYXKEYS.COLLECTION.NEXT_STEP}${expenseReport.reportID}`,
        value: optimisticNextStep,
    });

    if (parentReport?.reportID) {
        optimisticData.push({
            onyxMethod: Onyx.METHOD.MERGE,
            key: `${ONYXKEYS.COLLECTION.REPORT}${parentReport.reportID}`,
            value: {
                ...parentReport,
                // In case its a manager who force submitted the report, they are the next user who needs to take an action
                hasOutstandingChildRequest: isCurrentUserManager,
                iouReportID: null,
            },
        });
    }

    const successData: OnyxUpdate[] = [];
    if (!isSubmitAndClosePolicy) {
        successData.push({
            onyxMethod: Onyx.METHOD.MERGE,
            key: `${ONYXKEYS.COLLECTION.REPORT_ACTIONS}${expenseReport.reportID}`,
            value: {
                [optimisticSubmittedReportAction.reportActionID]: {
                    pendingAction: null,
                },
            },
        });
    }

    const failureData: OnyxUpdate[] = [
        {
            onyxMethod: Onyx.METHOD.MERGE,
            key: `${ONYXKEYS.COLLECTION.REPORT}${expenseReport.reportID}`,
            value: {
                statusNum: CONST.REPORT.STATUS_NUM.OPEN,
                stateNum: CONST.REPORT.STATE_NUM.OPEN,
            },
        },
        {
            onyxMethod: Onyx.METHOD.MERGE,
            key: `${ONYXKEYS.COLLECTION.NEXT_STEP}${expenseReport.reportID}`,
            value: currentNextStep,
        },
    ];
    if (!isSubmitAndClosePolicy) {
        failureData.push({
            onyxMethod: Onyx.METHOD.MERGE,
            key: `${ONYXKEYS.COLLECTION.REPORT_ACTIONS}${expenseReport.reportID}`,
            value: {
                [optimisticSubmittedReportAction.reportActionID]: {
                    errors: getMicroSecondOnyxErrorWithTranslationKey('iou.error.other'),
                },
            },
        });
    }

    if (parentReport?.reportID) {
        failureData.push({
            onyxMethod: Onyx.METHOD.MERGE,
            key: `${ONYXKEYS.COLLECTION.REPORT}${parentReport.reportID}`,
            value: {
                hasOutstandingChildRequest: parentReport.hasOutstandingChildRequest,
                iouReportID: expenseReport.reportID,
            },
        });
    }

    const parameters: SubmitReportParams = {
        reportID: expenseReport.reportID,
        managerAccountID: getSubmitToAccountID(policy, expenseReport) ?? expenseReport.managerID,
        reportActionID: optimisticSubmittedReportAction.reportActionID,
    };

    API.write(WRITE_COMMANDS.SUBMIT_REPORT, parameters, {optimisticData, successData, failureData});
}

function cancelPayment(expenseReport: OnyxEntry<OnyxTypes.Report>, chatReport: OnyxTypes.Report) {
    if (isEmptyObject(expenseReport)) {
        return;
    }

    const optimisticReportAction = buildOptimisticCancelPaymentReportAction(
        expenseReport.reportID,
        -((expenseReport.total ?? 0) - (expenseReport?.nonReimbursableTotal ?? 0)),
        expenseReport.currency ?? '',
    );
    const policy = getPolicy(chatReport.policyID);
    const approvalMode = policy?.approvalMode ?? CONST.POLICY.APPROVAL_MODE.BASIC;
    const stateNum: ValueOf<typeof CONST.REPORT.STATE_NUM> = approvalMode === CONST.POLICY.APPROVAL_MODE.OPTIONAL ? CONST.REPORT.STATE_NUM.SUBMITTED : CONST.REPORT.STATE_NUM.APPROVED;
    const statusNum: ValueOf<typeof CONST.REPORT.STATUS_NUM> = approvalMode === CONST.POLICY.APPROVAL_MODE.OPTIONAL ? CONST.REPORT.STATUS_NUM.SUBMITTED : CONST.REPORT.STATUS_NUM.APPROVED;
    const optimisticNextStep = buildNextStep(expenseReport, statusNum);
    const iouReportActions = getAllReportActions(chatReport.iouReportID);
    const expenseReportActions = getAllReportActions(expenseReport.reportID);
    const iouCreatedAction = Object.values(iouReportActions).find((action) => isCreatedAction(action));
    const expenseCreatedAction = Object.values(expenseReportActions).find((action) => isCreatedAction(action));
    const optimisticData: OnyxUpdate[] = [
        {
            onyxMethod: Onyx.METHOD.MERGE,
            key: `${ONYXKEYS.COLLECTION.REPORT_ACTIONS}${expenseReport.reportID}`,
            value: {
                [optimisticReportAction.reportActionID]: {
                    ...(optimisticReportAction as OnyxTypes.ReportAction),
                    pendingAction: CONST.RED_BRICK_ROAD_PENDING_ACTION.ADD,
                },
            },
        },
        {
            onyxMethod: Onyx.METHOD.MERGE,
            key: `${ONYXKEYS.COLLECTION.REPORT}${chatReport.reportID}`,
            value: {
                // The report created later will become the iouReportID of the chat report
                iouReportID: (iouCreatedAction?.created ?? '') > (expenseCreatedAction?.created ?? '') ? chatReport?.iouReportID : expenseReport.reportID,
            },
        },
        {
            onyxMethod: Onyx.METHOD.MERGE,
            key: `${ONYXKEYS.COLLECTION.REPORT}${expenseReport.reportID}`,
            value: {
                ...expenseReport,
                isWaitingOnBankAccount: false,
                lastVisibleActionCreated: optimisticReportAction?.created,
                lastMessageText: getReportActionText(optimisticReportAction),
                lastMessageHtml: getReportActionHtml(optimisticReportAction),
                stateNum,
                statusNum,
                isCancelledIOU: true,
            },
        },
    ];

    optimisticData.push({
        onyxMethod: Onyx.METHOD.MERGE,
        key: `${ONYXKEYS.COLLECTION.NEXT_STEP}${expenseReport.reportID}`,
        value: optimisticNextStep,
    });

    const successData: OnyxUpdate[] = [
        {
            onyxMethod: Onyx.METHOD.MERGE,
            key: `${ONYXKEYS.COLLECTION.REPORT_ACTIONS}${expenseReport.reportID}`,
            value: {
                [optimisticReportAction.reportActionID]: {
                    pendingAction: null,
                },
            },
        },
    ];

    const failureData: OnyxUpdate[] = [
        {
            onyxMethod: Onyx.METHOD.MERGE,
            key: `${ONYXKEYS.COLLECTION.REPORT_ACTIONS}${expenseReport.reportID}`,
            value: {
                [optimisticReportAction.reportActionID]: {
                    errors: getMicroSecondOnyxErrorWithTranslationKey('iou.error.other'),
                },
            },
        },
        {
            onyxMethod: Onyx.METHOD.MERGE,
            key: `${ONYXKEYS.COLLECTION.REPORT}${expenseReport.reportID}`,
            value: {
                statusNum: CONST.REPORT.STATUS_NUM.REIMBURSED,
                isWaitingOnBankAccount: expenseReport.isWaitingOnBankAccount,
                isCancelledIOU: false,
            },
        },
    ];

    if (expenseReport.parentReportID && expenseReport.parentReportActionID) {
        optimisticData.push({
            onyxMethod: Onyx.METHOD.MERGE,
            key: `${ONYXKEYS.COLLECTION.REPORT_ACTIONS}${expenseReport.parentReportID}`,
            value: {
                [expenseReport.parentReportActionID]: {
                    childStateNum: stateNum,
                    childStatusNum: statusNum,
                },
            },
        });

        failureData.push({
            onyxMethod: Onyx.METHOD.MERGE,
            key: `${ONYXKEYS.COLLECTION.REPORT_ACTIONS}${expenseReport.parentReportID}`,
            value: {
                [expenseReport.parentReportActionID]: {
                    childStateNum: expenseReport.stateNum,
                    childStatusNum: expenseReport.statusNum,
                },
            },
        });
    }

    if (chatReport?.reportID) {
        optimisticData.push({
            onyxMethod: Onyx.METHOD.MERGE,
            key: `${ONYXKEYS.COLLECTION.REPORT}${chatReport.reportID}`,
            value: {
                iouReportID: expenseReport.reportID,
            },
        });
        failureData.push({
            onyxMethod: Onyx.METHOD.MERGE,
            key: `${ONYXKEYS.COLLECTION.REPORT}${chatReport.reportID}`,
            value: {
                hasOutstandingChildRequest: chatReport.hasOutstandingChildRequest,
                iouReportID: chatReport.iouReportID,
            },
        });
    }
    failureData.push({
        onyxMethod: Onyx.METHOD.MERGE,
        key: `${ONYXKEYS.COLLECTION.NEXT_STEP}${expenseReport.reportID}`,
        value: buildNextStep(expenseReport, CONST.REPORT.STATUS_NUM.REIMBURSED),
    });

    API.write(
        WRITE_COMMANDS.CANCEL_PAYMENT,
        {
            iouReportID: expenseReport.reportID,
            chatReportID: chatReport.reportID,
            managerAccountID: expenseReport.managerID ?? CONST.DEFAULT_NUMBER_ID,
            reportActionID: optimisticReportAction.reportActionID,
        },
        {optimisticData, successData, failureData},
    );
    notifyNewAction(expenseReport.reportID, userAccountID);
}

/**
 * Completes onboarding for invite link flow based on the selected payment option
 *
 * @param paymentSelected based on which we choose the onboarding choice and concierge message
 */
function completePaymentOnboarding(paymentSelected: ValueOf<typeof CONST.PAYMENT_SELECTED>, adminsChatReportID?: string, onboardingPolicyID?: string) {
    const isInviteOnboardingComplete = introSelected?.isInviteOnboardingComplete ?? false;

    if (isInviteOnboardingComplete || !introSelected?.choice || !introSelected?.inviteType) {
        return;
    }

    const session = getSession();

    const personalDetailsListValues = Object.values(getPersonalDetailsForAccountIDs(session?.accountID ? [session.accountID] : [], personalDetailsList));
    const personalDetails = personalDetailsListValues.at(0);

    let onboardingPurpose = introSelected?.choice;
    if (introSelected?.inviteType === CONST.ONBOARDING_INVITE_TYPES.IOU && paymentSelected === CONST.IOU.PAYMENT_SELECTED.BBA) {
        onboardingPurpose = CONST.ONBOARDING_CHOICES.MANAGE_TEAM;
    }

    if (introSelected?.inviteType === CONST.ONBOARDING_INVITE_TYPES.INVOICE && paymentSelected !== CONST.IOU.PAYMENT_SELECTED.BBA) {
        onboardingPurpose = CONST.ONBOARDING_CHOICES.CHAT_SPLIT;
    }

    completeOnboarding({
        engagementChoice: onboardingPurpose,
        onboardingMessage: CONST.ONBOARDING_MESSAGES[onboardingPurpose],
        firstName: personalDetails?.firstName,
        lastName: personalDetails?.lastName,
        adminsChatReportID,
        onboardingPolicyID,
        paymentSelected,
        wasInvited: true,
    });
}
function payMoneyRequest(paymentType: PaymentMethodType, chatReport: OnyxTypes.Report, iouReport: OnyxEntry<OnyxTypes.Report>, full = true) {
    if (chatReport.policyID && shouldRestrictUserBillableActions(chatReport.policyID)) {
        Navigation.navigate(ROUTES.RESTRICTED_ACTION.getRoute(chatReport.policyID));
        return;
    }

    const paymentSelected = paymentType === CONST.IOU.PAYMENT_TYPE.VBBA ? CONST.IOU.PAYMENT_SELECTED.BBA : CONST.IOU.PAYMENT_SELECTED.PBA;
    completePaymentOnboarding(paymentSelected);

    const recipient = {accountID: iouReport?.ownerAccountID ?? CONST.DEFAULT_NUMBER_ID};
    const {params, optimisticData, successData, failureData} = getPayMoneyRequestParams(chatReport, iouReport, recipient, paymentType, full);

    // For now, we need to call the PayMoneyRequestWithWallet API since PayMoneyRequest was not updated to work with
    // Expensify Wallets.
    const apiCommand = paymentType === CONST.IOU.PAYMENT_TYPE.EXPENSIFY ? WRITE_COMMANDS.PAY_MONEY_REQUEST_WITH_WALLET : WRITE_COMMANDS.PAY_MONEY_REQUEST;

    playSound(SOUNDS.SUCCESS);
    API.write(apiCommand, params, {optimisticData, successData, failureData});
    notifyNewAction(Navigation.getTopmostReportId() ?? iouReport?.reportID, userAccountID);
}

function payInvoice(
    paymentMethodType: PaymentMethodType,
    chatReport: OnyxTypes.Report,
    invoiceReport: OnyxEntry<OnyxTypes.Report>,
    payAsBusiness = false,
    methodID?: number,
    paymentMethod?: PaymentMethod,
) {
    const recipient = {accountID: invoiceReport?.ownerAccountID ?? CONST.DEFAULT_NUMBER_ID};
    const {
        optimisticData,
        successData,
        failureData,
        params: {
            reportActionID,
            policyID,
            adminsChatReportID,
            adminsCreatedReportActionID,
            expenseChatReportID,
            expenseCreatedReportActionID,
            customUnitRateID,
            customUnitID,
            ownerEmail,
            policyName,
        },
    } = getPayMoneyRequestParams(chatReport, invoiceReport, recipient, paymentMethodType, true, payAsBusiness);

    const paymentSelected = paymentMethodType === CONST.IOU.PAYMENT_TYPE.VBBA ? CONST.IOU.PAYMENT_SELECTED.BBA : CONST.IOU.PAYMENT_SELECTED.PBA;
    completePaymentOnboarding(paymentSelected);

    let params: PayInvoiceParams = {
        reportID: invoiceReport?.reportID,
        reportActionID,
        paymentMethodType,
        payAsBusiness,
    };

    if (paymentMethod === CONST.PAYMENT_METHODS.PERSONAL_BANK_ACCOUNT) {
        params.bankAccountID = methodID;
    }

    if (paymentMethod === CONST.PAYMENT_METHODS.DEBIT_CARD) {
        params.fundID = methodID;
    }

    if (policyID) {
        params = {
            ...params,
            policyID,
            adminsChatReportID,
            adminsCreatedReportActionID,
            expenseChatReportID,
            expenseCreatedReportActionID,
            customUnitRateID,
            customUnitID,
            ownerEmail,
            policyName,
        };
    }

    playSound(SOUNDS.SUCCESS);
    API.write(WRITE_COMMANDS.PAY_INVOICE, params, {optimisticData, successData, failureData});
}

function detachReceipt(transactionID: string | undefined) {
    if (!transactionID) {
        return;
    }
    const transaction = allTransactions[`${ONYXKEYS.COLLECTION.TRANSACTION}${transactionID}`];
    const newTransaction = transaction
        ? {
              ...transaction,
              filename: '',
              receipt: {
                  source: '',
              },
          }
        : null;

    const optimisticData: OnyxUpdate[] = [
        {
            onyxMethod: Onyx.METHOD.SET,
            key: `${ONYXKEYS.COLLECTION.TRANSACTION}${transactionID}`,
            value: {
                ...newTransaction,
                pendingFields: {
                    receipt: CONST.RED_BRICK_ROAD_PENDING_ACTION.UPDATE,
                },
            },
        },
    ];

    const successData: OnyxUpdate[] = [
        {
            onyxMethod: Onyx.METHOD.MERGE,
            key: `${ONYXKEYS.COLLECTION.TRANSACTION}${transactionID}`,
            value: {
                pendingFields: {
                    receipt: null,
                },
            },
        },
    ];
    const failureData: OnyxUpdate[] = [
        {
            onyxMethod: Onyx.METHOD.MERGE,
            key: `${ONYXKEYS.COLLECTION.TRANSACTION}${transactionID}`,
            value: {
                ...(transaction ?? null),
                errors: getMicroSecondOnyxErrorWithTranslationKey('iou.error.receiptDeleteFailureError'),
                pendingFields: {
                    receipt: null,
                },
            },
        },
    ];
    const expenseReport = allReports?.[`${ONYXKEYS.COLLECTION.REPORT}${transaction?.reportID}`] ?? null;
    const updatedReportAction = buildOptimisticDetachReceipt(expenseReport?.reportID, transactionID, transaction?.merchant);

    optimisticData.push({
        onyxMethod: Onyx.METHOD.MERGE,
        key: `${ONYXKEYS.COLLECTION.REPORT_ACTIONS}${updatedReportAction?.reportID}`,
        value: {
            [updatedReportAction.reportActionID]: updatedReportAction as OnyxTypes.ReportAction,
        },
    });
    optimisticData.push({
        onyxMethod: Onyx.METHOD.MERGE,
        key: `${ONYXKEYS.COLLECTION.REPORT}${updatedReportAction?.reportID}`,
        value: {
            lastVisibleActionCreated: updatedReportAction.created,
            lastReadTime: updatedReportAction.created,
        },
    });
    failureData.push({
        onyxMethod: Onyx.METHOD.MERGE,
        key: `${ONYXKEYS.COLLECTION.REPORT}${updatedReportAction?.reportID}`,
        value: {
            lastVisibleActionCreated: expenseReport?.lastVisibleActionCreated,
            lastReadTime: expenseReport?.lastReadTime,
        },
    });
    successData.push({
        onyxMethod: Onyx.METHOD.MERGE,
        key: `${ONYXKEYS.COLLECTION.REPORT_ACTIONS}${expenseReport?.reportID}`,
        value: {
            [updatedReportAction.reportActionID]: {pendingAction: null},
        },
    });
    failureData.push({
        onyxMethod: Onyx.METHOD.MERGE,
        key: `${ONYXKEYS.COLLECTION.REPORT_ACTIONS}${expenseReport?.reportID}`,
        value: {
            [updatedReportAction.reportActionID]: {
                ...(updatedReportAction as OnyxTypes.ReportAction),
                errors: getMicroSecondOnyxErrorWithTranslationKey('iou.error.genericEditFailureMessage'),
            },
        },
    });

    const parameters: DetachReceiptParams = {transactionID, reportActionID: updatedReportAction.reportActionID};

    API.write(WRITE_COMMANDS.DETACH_RECEIPT, parameters, {optimisticData, successData, failureData});
}

function replaceReceipt({transactionID, file, source}: ReplaceReceipt) {
    if (!file) {
        return;
    }

    const transaction = allTransactions[`${ONYXKEYS.COLLECTION.TRANSACTION}${transactionID}`];
    const oldReceipt = transaction?.receipt ?? {};
    const receiptOptimistic = {
        source,
        state: CONST.IOU.RECEIPT_STATE.OPEN,
    };

    const retryParams = {transactionID, file: undefined, source};
    const currentSearchQueryJSON = getCurrentSearchQueryJSON();

    const optimisticData: OnyxUpdate[] = [
        {
            onyxMethod: Onyx.METHOD.MERGE,
            key: `${ONYXKEYS.COLLECTION.TRANSACTION}${transactionID}`,
            value: {
                receipt: receiptOptimistic,
                filename: file.name,
                pendingFields: {
                    receipt: CONST.RED_BRICK_ROAD_PENDING_ACTION.UPDATE,
                },
                errors: null,
            },
        },
    ];

    const successData: OnyxUpdate[] = [
        {
            onyxMethod: Onyx.METHOD.MERGE,
            key: `${ONYXKEYS.COLLECTION.TRANSACTION}${transactionID}`,
            value: {
                pendingFields: {
                    receipt: null,
                },
            },
        },
    ];

    const failureData: OnyxUpdate[] = [
        {
            onyxMethod: Onyx.METHOD.MERGE,
            key: `${ONYXKEYS.COLLECTION.TRANSACTION}${transactionID}`,
            value: {
                receipt: !isEmptyObject(oldReceipt) ? oldReceipt : null,
                filename: transaction?.filename,
                errors: getReceiptError(receiptOptimistic, file.name, undefined, undefined, CONST.IOU.ACTION_PARAMS.REPLACE_RECEIPT, retryParams),
                pendingFields: {
                    receipt: null,
                },
            },
        },
    ];

    if (currentSearchQueryJSON?.hash) {
        optimisticData.push({
            onyxMethod: Onyx.METHOD.MERGE,
            key: `${ONYXKEYS.COLLECTION.SNAPSHOT}${currentSearchQueryJSON.hash}`,
            value: {
                data: {
                    [`${ONYXKEYS.COLLECTION.TRANSACTION}${transactionID}`]: {
                        receipt: receiptOptimistic,
                        filename: file.name,
                    },
                },
            },
        });

        failureData.push({
            onyxMethod: Onyx.METHOD.MERGE,
            key: `${ONYXKEYS.COLLECTION.SNAPSHOT}${currentSearchQueryJSON.hash}`,
            value: {
                data: {
                    [`${ONYXKEYS.COLLECTION.TRANSACTION}${transactionID}`]: {
                        receipt: !isEmptyObject(oldReceipt) ? oldReceipt : null,
                        filename: transaction?.filename,
                    },
                },
            },
        });
    }

    const parameters: ReplaceReceiptParams = {
        transactionID,
        receipt: file,
    };

    API.write(WRITE_COMMANDS.REPLACE_RECEIPT, parameters, {optimisticData, successData, failureData});
}

/**
 * Finds the participants for an IOU based on the attached report
 * @param transactionID of the transaction to set the participants of
 * @param report attached to the transaction
 */
function getMoneyRequestParticipantsFromReport(report: OnyxEntry<OnyxTypes.Report>): Participant[] {
    // If the report is iou or expense report, we should get the chat report to set participant for request money
    const chatReport = isMoneyRequestReportReportUtils(report) ? getReportOrDraftReport(report?.chatReportID) : report;
    const currentUserAccountID = currentUserPersonalDetails?.accountID;
    const shouldAddAsReport = !isEmptyObject(chatReport) && isSelfDM(chatReport);
    let participants: Participant[] = [];

    if (isPolicyExpenseChatReportUtil(chatReport) || shouldAddAsReport) {
        participants = [{accountID: 0, reportID: chatReport?.reportID, isPolicyExpenseChat: isPolicyExpenseChatReportUtil(chatReport), selected: true}];
    } else if (isInvoiceRoom(chatReport)) {
        participants = [
            {reportID: chatReport?.reportID, selected: true},
            {
                policyID: chatReport?.policyID,
                isSender: true,
                selected: false,
            },
        ];
    } else {
        const chatReportOtherParticipants = Object.keys(chatReport?.participants ?? {})
            .map(Number)
            .filter((accountID) => accountID !== currentUserAccountID);
        participants = chatReportOtherParticipants.map((accountID) => ({accountID, selected: true}));
    }

    return participants;
}

/**
 * Sets the participants for an IOU based on the attached report
 * @param transactionID of the transaction to set the participants of
 * @param report attached to the transaction
 */
function setMoneyRequestParticipantsFromReport(transactionID: string, report: OnyxEntry<OnyxTypes.Report>) {
    const participants = getMoneyRequestParticipantsFromReport(report);
    return Onyx.merge(`${ONYXKEYS.COLLECTION.TRANSACTION_DRAFT}${transactionID}`, {participants, participantsAutoAssigned: true});
}

function setMoneyRequestTaxRate(transactionID: string, taxCode: string | null) {
    Onyx.merge(`${ONYXKEYS.COLLECTION.TRANSACTION_DRAFT}${transactionID}`, {taxCode});
}

function setMoneyRequestTaxAmount(transactionID: string, taxAmount: number | null) {
    Onyx.merge(`${ONYXKEYS.COLLECTION.TRANSACTION_DRAFT}${transactionID}`, {taxAmount});
}

function dismissHoldUseExplanation() {
    const parameters: SetNameValuePairParams = {
        name: ONYXKEYS.NVP_DISMISSED_HOLD_USE_EXPLANATION,
        value: true,
    };

    const optimisticData: OnyxUpdate[] = [
        {
            onyxMethod: Onyx.METHOD.MERGE,
            key: ONYXKEYS.NVP_DISMISSED_HOLD_USE_EXPLANATION,
            value: true,
        },
    ];

    API.write(WRITE_COMMANDS.SET_NAME_VALUE_PAIR, parameters, {
        optimisticData,
    });
}

/**
 * Sets the `splitShares` map that holds individual shares of a split bill
 */
function setSplitShares(transaction: OnyxEntry<OnyxTypes.Transaction>, amount: number, currency: string, newAccountIDs: number[]) {
    if (!transaction) {
        return;
    }
    const oldAccountIDs = Object.keys(transaction.splitShares ?? {}).map((key) => Number(key));

    // Create an array containing unique IDs of the current transaction participants and the new ones
    // The current userAccountID might not be included in newAccountIDs if this is called from the participants step using Global Create
    // If this is called from an existing group chat, it'll be included. So we manually add them to account for both cases.
    const accountIDs = [...new Set<number>([userAccountID, ...newAccountIDs, ...oldAccountIDs])];

    const splitShares: SplitShares = accountIDs.reduce((acc: SplitShares, accountID): SplitShares => {
        // We want to replace the contents of splitShares to contain only `newAccountIDs` entries
        // In the case of going back to the participants page and removing a participant
        // a simple merge will have the previous participant still present in the splitShares object
        // So we manually set their entry to null
        if (!newAccountIDs.includes(accountID) && accountID !== userAccountID) {
            acc[accountID] = null;
            return acc;
        }

        const isPayer = accountID === userAccountID;
        const participantsLength = newAccountIDs.includes(userAccountID) ? newAccountIDs.length - 1 : newAccountIDs.length;
        const splitAmount = calculateIOUAmount(participantsLength, amount, currency, isPayer);
        acc[accountID] = {
            amount: splitAmount,
            isModified: false,
        };
        return acc;
    }, {});

    Onyx.merge(`${ONYXKEYS.COLLECTION.TRANSACTION_DRAFT}${transaction.transactionID}`, {splitShares});
}

function resetSplitShares(transaction: OnyxEntry<OnyxTypes.Transaction>, newAmount?: number, currency?: string) {
    if (!transaction) {
        return;
    }
    const accountIDs = Object.keys(transaction.splitShares ?? {}).map((key) => Number(key));
    if (!accountIDs) {
        return;
    }
    setSplitShares(transaction, newAmount ?? transaction.amount, currency ?? transaction.currency, accountIDs);
}

/**
 * Sets an individual split share of the participant accountID supplied
 */
function setIndividualShare(transactionID: string, participantAccountID: number, participantShare: number) {
    Onyx.merge(`${ONYXKEYS.COLLECTION.TRANSACTION_DRAFT}${transactionID}`, {
        splitShares: {
            [participantAccountID]: {amount: participantShare, isModified: true},
        },
    });
}

/**
 * Adjusts remaining unmodified shares when another share is modified
 * E.g. if total bill is $100 and split between 3 participants, when the user changes the first share to $50, the remaining unmodified shares will become $25 each.
 */
function adjustRemainingSplitShares(transaction: NonNullable<OnyxTypes.Transaction>) {
    const modifiedShares = Object.keys(transaction.splitShares ?? {}).filter((key: string) => transaction?.splitShares?.[Number(key)]?.isModified);

    if (!modifiedShares.length) {
        return;
    }

    const sumOfManualShares = modifiedShares
        .map((key: string): number => transaction?.splitShares?.[Number(key)]?.amount ?? 0)
        .reduce((prev: number, current: number): number => prev + current, 0);

    const unmodifiedSharesAccountIDs = Object.keys(transaction.splitShares ?? {})
        .filter((key: string) => !transaction?.splitShares?.[Number(key)]?.isModified)
        .map((key: string) => Number(key));

    const remainingTotal = transaction.amount - sumOfManualShares;
    if (remainingTotal < 0) {
        return;
    }

    const splitShares: SplitShares = unmodifiedSharesAccountIDs.reduce((acc: SplitShares, accountID: number, index: number): SplitShares => {
        const splitAmount = calculateIOUAmount(unmodifiedSharesAccountIDs.length - 1, remainingTotal, transaction.currency, index === 0);
        acc[accountID] = {
            amount: splitAmount,
        };
        return acc;
    }, {});

    Onyx.merge(`${ONYXKEYS.COLLECTION.TRANSACTION_DRAFT}${transaction.transactionID}`, {splitShares});
}

/**
 * Put expense on HOLD
 */
function putOnHold(transactionID: string, comment: string, initialReportID: string | undefined, searchHash?: number) {
    const currentTime = DateUtils.getDBTime();
    const reportID = initialReportID ?? generateReportID();
    const createdReportAction = buildOptimisticHoldReportAction(currentTime);
    const createdReportActionComment = buildOptimisticHoldReportActionComment(comment, DateUtils.addMillisecondsFromDateTime(currentTime, 1));
    const newViolation = {name: CONST.VIOLATIONS.HOLD, type: CONST.VIOLATION_TYPES.VIOLATION, showInReview: true};
    const transactionViolations = allTransactionViolations[`${ONYXKEYS.COLLECTION.TRANSACTION_VIOLATIONS}${transactionID}`] ?? [];
    const updatedViolations = [...transactionViolations, newViolation];
    const transaction = allTransactions[`${ONYXKEYS.COLLECTION.TRANSACTION}${transactionID}`];
    const iouReport = allReports?.[`${ONYXKEYS.COLLECTION.REPORT}${transaction?.reportID}`];
    const iouAction = getIOUActionForReportID(transaction?.reportID, transactionID);
    let report;

    if (initialReportID) {
        report = allReports?.[`${ONYXKEYS.COLLECTION.REPORT}${initialReportID}`];
    } else {
        const moneyRequestReport = getReportOrDraftReport(transaction?.reportID);
        report = buildTransactionThread(iouAction, moneyRequestReport, undefined, reportID);
    }

    const parentReportActionOptimistic = getOptimisticDataForParentReportAction(report, createdReportActionComment.created, CONST.RED_BRICK_ROAD_PENDING_ACTION.ADD);

    const optimisticCreatedAction = buildOptimisticCreatedReportAction(currentUserEmail);

    const optimisticData: OnyxUpdate[] = [
        {
            onyxMethod: Onyx.METHOD.MERGE,
            key: `${ONYXKEYS.COLLECTION.REPORT_ACTIONS}${reportID}`,
            value: {
                [createdReportAction.reportActionID]: createdReportAction as ReportAction,
                [createdReportActionComment.reportActionID]: createdReportActionComment as ReportAction,
            },
        },
        {
            onyxMethod: Onyx.METHOD.MERGE,
            key: `${ONYXKEYS.COLLECTION.TRANSACTION}${transactionID}`,
            value: {
                pendingAction: CONST.RED_BRICK_ROAD_PENDING_ACTION.UPDATE,
                comment: {
                    hold: createdReportAction.reportActionID,
                },
            },
        },
        {
            onyxMethod: Onyx.METHOD.MERGE,
            key: `${ONYXKEYS.COLLECTION.TRANSACTION_VIOLATIONS}${transactionID}`,
            value: updatedViolations,
        },
        {
            onyxMethod: Onyx.METHOD.MERGE,
            key: `${ONYXKEYS.COLLECTION.REPORT}${reportID}`,
            value: {
                lastVisibleActionCreated: createdReportActionComment.created,
            },
        },
    ];

    if (iouReport && iouReport.currency === transaction?.currency) {
        const isExpenseReportLocal = isExpenseReport(iouReport);
        const coefficient = isExpenseReportLocal ? -1 : 1;
        const transactionAmount = getAmount(transaction, isExpenseReportLocal) * coefficient;
        optimisticData.push({
            onyxMethod: Onyx.METHOD.MERGE,
            key: `${ONYXKEYS.COLLECTION.REPORT}${iouReport.reportID}`,
            value: {
                unheldTotal: (iouReport.unheldTotal ?? 0) - transactionAmount,
                unheldNonReimbursableTotal: !transaction?.reimbursable ? (iouReport.unheldNonReimbursableTotal ?? 0) - transactionAmount : iouReport.unheldNonReimbursableTotal,
            },
        });
    }

    parentReportActionOptimistic.forEach((parentActionData) => {
        if (!parentActionData) {
            return;
        }
        optimisticData.push(parentActionData);
    });

    const successData: OnyxUpdate[] = [
        {
            onyxMethod: Onyx.METHOD.MERGE,
            key: `${ONYXKEYS.COLLECTION.TRANSACTION}${transactionID}`,
            value: {
                pendingAction: null,
            },
        },
    ];

    const failureData: OnyxUpdate[] = [
        {
            onyxMethod: Onyx.METHOD.MERGE,
            key: `${ONYXKEYS.COLLECTION.TRANSACTION}${transactionID}`,
            value: {
                pendingAction: null,
                comment: {
                    hold: null,
                },
                errors: getMicroSecondOnyxErrorWithTranslationKey('iou.error.genericHoldExpenseFailureMessage'),
            },
        },
        {
            onyxMethod: Onyx.METHOD.MERGE,
            key: `${ONYXKEYS.COLLECTION.REPORT_ACTIONS}${reportID}`,
            value: {
                [createdReportAction.reportActionID]: null,
                [createdReportActionComment.reportActionID]: null,
            },
        },
        {
            onyxMethod: Onyx.METHOD.MERGE,
            key: `${ONYXKEYS.COLLECTION.REPORT}${reportID}`,
            value: {
                lastVisibleActionCreated: report?.lastVisibleActionCreated,
            },
        },
    ];

    if (!initialReportID) {
        optimisticData.push(
            {
                onyxMethod: Onyx.METHOD.MERGE,
                key: `${ONYXKEYS.COLLECTION.REPORT}${reportID}`,
                value: {
                    ...report,
                    pendingFields: {
                        createChat: CONST.RED_BRICK_ROAD_PENDING_ACTION.ADD,
                    },
                },
            },
            {
                onyxMethod: Onyx.METHOD.MERGE,
                key: `${ONYXKEYS.COLLECTION.REPORT_ACTIONS}${reportID}`,
                value: {[optimisticCreatedAction.reportActionID]: optimisticCreatedAction},
            },
            {
                onyxMethod: Onyx.METHOD.SET,
                key: `${ONYXKEYS.COLLECTION.REPORT_METADATA}${reportID}`,
                value: {
                    isOptimisticReport: true,
                },
            },
        );

        if (iouAction?.reportActionID) {
            optimisticData.push({
                onyxMethod: Onyx.METHOD.MERGE,
                key: `${ONYXKEYS.COLLECTION.REPORT_ACTIONS}${report?.parentReportID}`,
                value: {[iouAction?.reportActionID]: {childReportID: reportID, childType: CONST.REPORT.TYPE.CHAT}},
            });
        }

        successData.push(
            {
                onyxMethod: Onyx.METHOD.MERGE,
                key: `${ONYXKEYS.COLLECTION.REPORT_ACTIONS}${reportID}`,
                value: {[optimisticCreatedAction.reportActionID]: {pendingAction: null}},
            },
            {
                onyxMethod: Onyx.METHOD.MERGE,
                key: `${ONYXKEYS.COLLECTION.REPORT_METADATA}${reportID}`,
                value: {
                    isOptimisticReport: false,
                },
            },
        );
    }

    // If we are holding from the search page, we optimistically update the snapshot data that search uses so that it is kept in sync
    if (searchHash) {
        optimisticData.push({
            onyxMethod: Onyx.METHOD.MERGE,
            key: `${ONYXKEYS.COLLECTION.SNAPSHOT}${searchHash}`,
            value: {
                data: {
                    [`${ONYXKEYS.COLLECTION.TRANSACTION}${transactionID}`]: {
                        canHold: false,
                        canUnhold: true,
                    },
                },
            } as Record<string, Record<string, Partial<SearchTransaction>>>,
        });
        failureData.push({
            onyxMethod: Onyx.METHOD.MERGE,
            key: `${ONYXKEYS.COLLECTION.SNAPSHOT}${searchHash}`,
            value: {
                data: {
                    [`${ONYXKEYS.COLLECTION.TRANSACTION}${transactionID}`]: {
                        canHold: true,
                        canUnhold: false,
                    },
                },
            } as Record<string, Record<string, Partial<SearchTransaction>>>,
        });
    }

    const params: HoldMoneyRequestParams = {
        transactionID,
        comment,
        reportActionID: createdReportAction.reportActionID,
        commentReportActionID: createdReportActionComment.reportActionID,
    };

    if (!initialReportID) {
        params.transactionThreadReportID = reportID;
        params.createdReportActionIDForThread = optimisticCreatedAction.reportActionID;
    }

    API.write('HoldRequest', params, {optimisticData, successData, failureData});

    const currentReportID = getDisplayedReportID(reportID);
    Navigation.setNavigationActionToMicrotaskQueue(() => notifyNewAction(currentReportID, userAccountID));
}

/**
 * Remove expense from HOLD
 */
function unholdRequest(transactionID: string, reportID: string, searchHash?: number) {
    const createdReportAction = buildOptimisticUnHoldReportAction();
    const transactionViolations = allTransactionViolations[`${ONYXKEYS.COLLECTION.TRANSACTION_VIOLATIONS}${transactionID}`];
    const transaction = allTransactions[`${ONYXKEYS.COLLECTION.TRANSACTION}${transactionID}`];
    const iouReport = allReports?.[`${ONYXKEYS.COLLECTION.REPORT}${transaction?.reportID}`];
    const report = allReports?.[`${ONYXKEYS.COLLECTION.REPORT}${reportID}`];

    const optimisticData: OnyxUpdate[] = [
        {
            onyxMethod: Onyx.METHOD.MERGE,
            key: `${ONYXKEYS.COLLECTION.REPORT_ACTIONS}${reportID}`,
            value: {
                [createdReportAction.reportActionID]: createdReportAction as ReportAction,
            },
        },
        {
            onyxMethod: Onyx.METHOD.MERGE,
            key: `${ONYXKEYS.COLLECTION.TRANSACTION}${transactionID}`,
            value: {
                pendingAction: CONST.RED_BRICK_ROAD_PENDING_ACTION.UPDATE,
                comment: {
                    hold: null,
                },
            },
        },
        {
            onyxMethod: Onyx.METHOD.SET,
            key: `${ONYXKEYS.COLLECTION.TRANSACTION_VIOLATIONS}${transactionID}`,
            value: transactionViolations?.filter((violation) => violation.name !== CONST.VIOLATIONS.HOLD) ?? [],
        },
        {
            onyxMethod: Onyx.METHOD.MERGE,
            key: `${ONYXKEYS.COLLECTION.REPORT}${reportID}`,
            value: {
                lastVisibleActionCreated: createdReportAction.created,
            },
        },
    ];

    if (iouReport && iouReport.currency === transaction?.currency) {
        const isExpenseReportLocal = isExpenseReport(iouReport);
        const coefficient = isExpenseReportLocal ? -1 : 1;
        const transactionAmount = getAmount(transaction, isExpenseReportLocal) * coefficient;
        optimisticData.push({
            onyxMethod: Onyx.METHOD.MERGE,
            key: `${ONYXKEYS.COLLECTION.REPORT}${iouReport.reportID}`,
            value: {
                unheldTotal: (iouReport.unheldTotal ?? 0) + transactionAmount,
                unheldNonReimbursableTotal: !transaction?.reimbursable ? (iouReport.unheldNonReimbursableTotal ?? 0) + transactionAmount : iouReport.unheldNonReimbursableTotal,
            },
        });
    }

    const successData: OnyxUpdate[] = [
        {
            onyxMethod: Onyx.METHOD.MERGE,
            key: `${ONYXKEYS.COLLECTION.TRANSACTION}${transactionID}`,
            value: {
                pendingAction: null,
                comment: {
                    hold: null,
                },
            },
        },
    ];

    const failureData: OnyxUpdate[] = [
        {
            onyxMethod: Onyx.METHOD.MERGE,
            key: `${ONYXKEYS.COLLECTION.REPORT_ACTIONS}${reportID}`,
            value: {
                [createdReportAction.reportActionID]: null,
            },
        },
        {
            onyxMethod: Onyx.METHOD.MERGE,
            key: `${ONYXKEYS.COLLECTION.TRANSACTION}${transactionID}`,
            value: {
                pendingAction: null,
                errors: getMicroSecondOnyxErrorWithTranslationKey('iou.error.genericUnholdExpenseFailureMessage'),
            },
        },
        {
            onyxMethod: Onyx.METHOD.SET,
            key: `${ONYXKEYS.COLLECTION.TRANSACTION_VIOLATIONS}${transactionID}`,
            value: transactionViolations ?? null,
        },
        {
            onyxMethod: Onyx.METHOD.MERGE,
            key: `${ONYXKEYS.COLLECTION.REPORT}${reportID}`,
            value: {
                lastVisibleActionCreated: report?.lastVisibleActionCreated,
            },
        },
    ];

    // If we are un-holding from the search page, we optimistically update the snapshot data that search uses so that it is kept in sync
    if (searchHash) {
        optimisticData.push({
            onyxMethod: Onyx.METHOD.MERGE,
            key: `${ONYXKEYS.COLLECTION.SNAPSHOT}${searchHash}`,
            value: {
                data: {
                    [`${ONYXKEYS.COLLECTION.TRANSACTION}${transactionID}`]: {
                        canHold: true,
                        canUnhold: false,
                    },
                },
            } as Record<string, Record<string, Partial<SearchTransaction>>>,
        });
        failureData.push({
            onyxMethod: Onyx.METHOD.MERGE,
            key: `${ONYXKEYS.COLLECTION.SNAPSHOT}${searchHash}`,
            value: {
                data: {
                    [`${ONYXKEYS.COLLECTION.TRANSACTION}${transactionID}`]: {
                        canHold: false,
                        canUnhold: true,
                    },
                },
            } as Record<string, Record<string, Partial<SearchTransaction>>>,
        });
    }

    API.write(
        'UnHoldRequest',
        {
            transactionID,
            reportActionID: createdReportAction.reportActionID,
        },
        {optimisticData, successData, failureData},
    );

    const currentReportID = getDisplayedReportID(reportID);
    notifyNewAction(currentReportID, userAccountID);
}
// eslint-disable-next-line rulesdir/no-negated-variables
function navigateToStartStepIfScanFileCannotBeRead(
    receiptFilename: string | undefined,
    receiptPath: ReceiptSource | undefined,
    onSuccess: (file: File) => void,
    requestType: IOURequestType,
    iouType: IOUType,
    transactionID: string,
    reportID: string,
    receiptType: string | undefined,
    onFailureCallback?: () => void,
) {
    if (!receiptFilename || !receiptPath) {
        return;
    }

    const onFailure = () => {
        setMoneyRequestReceipt(transactionID, '', '', true);
        if (requestType === CONST.IOU.REQUEST_TYPE.MANUAL) {
            if (onFailureCallback) {
                onFailureCallback();
                return;
            }
            Navigation.navigate(ROUTES.MONEY_REQUEST_STEP_SCAN.getRoute(CONST.IOU.ACTION.CREATE, iouType, transactionID, reportID, Navigation.getActiveRouteWithoutParams()));
            return;
        }
        navigateToStartMoneyRequestStep(requestType, iouType, transactionID, reportID);
    };
    readFileAsync(receiptPath.toString(), receiptFilename, onSuccess, onFailure, receiptType);
}

function checkIfScanFileCanBeRead(
    receiptFilename: string | undefined,
    receiptPath: ReceiptSource | undefined,
    receiptType: string | undefined,
    onSuccess: (file: File) => void,
    onFailure: () => void,
) {
    if (!receiptFilename || !receiptPath) {
        return;
    }

    return readFileAsync(receiptPath.toString(), receiptFilename, onSuccess, onFailure, receiptType);
}

/** Save the preferred payment method for a policy */
function savePreferredPaymentMethod(policyID: string, paymentMethod: PaymentMethodType, type: ValueOf<typeof CONST.LAST_PAYMENT_METHOD> | undefined) {
    Onyx.merge(`${ONYXKEYS.NVP_LAST_PAYMENT_METHOD}`, {[policyID]: type ? {[type]: paymentMethod, [CONST.LAST_PAYMENT_METHOD.LAST_USED]: paymentMethod} : paymentMethod});
}

/** Get report policy id of IOU request */
function getIOURequestPolicyID(transaction: OnyxEntry<OnyxTypes.Transaction>, report: OnyxEntry<OnyxTypes.Report>): string | undefined {
    // Workspace sender will exist for invoices
    const workspaceSender = transaction?.participants?.find((participant) => participant.isSender);
    return workspaceSender?.policyID ?? report?.policyID;
}

function getIOUActionForTransactions(transactionIDList: Array<string | undefined>, iouReportID: string | undefined): Array<ReportAction<typeof CONST.REPORT.ACTIONS.TYPE.IOU>> {
    return Object.values(allReportActions?.[`${ONYXKEYS.COLLECTION.REPORT_ACTIONS}${iouReportID}`] ?? {})?.filter(
        (reportAction): reportAction is ReportAction<typeof CONST.REPORT.ACTIONS.TYPE.IOU> => {
            if (!isMoneyRequestAction(reportAction)) {
                return false;
            }
            const message = getOriginalMessage(reportAction);
            if (!message?.IOUTransactionID) {
                return false;
            }
            return transactionIDList.includes(message.IOUTransactionID);
        },
    );
}

/** Merge several transactions into one by updating the fields of the one we want to keep and deleting the rest */
function mergeDuplicates({transactionThreadReportID: optimisticTransactionThreadReportID, ...params}: MergeDuplicatesParams) {
    const allParams: MergeDuplicatesParams = {...params};

    const originalSelectedTransaction = allTransactions[`${ONYXKEYS.COLLECTION.TRANSACTION}${params.transactionID}`];

    const optimisticTransactionData: OnyxUpdate = {
        onyxMethod: Onyx.METHOD.MERGE,
        key: `${ONYXKEYS.COLLECTION.TRANSACTION}${params.transactionID}`,
        value: {
            ...originalSelectedTransaction,
            billable: params.billable,
            comment: {
                comment: params.comment,
            },
            category: params.category,
            created: params.created,
            currency: params.currency,
            modifiedMerchant: params.merchant,
            reimbursable: params.reimbursable,
            tag: params.tag,
        },
    };

    const failureTransactionData: OnyxUpdate = {
        onyxMethod: Onyx.METHOD.MERGE,
        key: `${ONYXKEYS.COLLECTION.TRANSACTION}${params.transactionID}`,
        // eslint-disable-next-line @typescript-eslint/non-nullable-type-assertion-style
        value: originalSelectedTransaction as OnyxTypes.Transaction,
    };

    const optimisticTransactionDuplicatesData: OnyxUpdate[] = params.transactionIDList.map((id) => ({
        onyxMethod: Onyx.METHOD.SET,
        key: `${ONYXKEYS.COLLECTION.TRANSACTION}${id}`,
        value: null,
    }));

    const failureTransactionDuplicatesData: OnyxUpdate[] = params.transactionIDList.map((id) => ({
        onyxMethod: Onyx.METHOD.MERGE,
        key: `${ONYXKEYS.COLLECTION.TRANSACTION}${id}`,
        // eslint-disable-next-line @typescript-eslint/non-nullable-type-assertion-style
        value: allTransactions[`${ONYXKEYS.COLLECTION.TRANSACTION}${id}`] as OnyxTypes.Transaction,
    }));

    const optimisticTransactionViolations: OnyxUpdate[] = [...params.transactionIDList, params.transactionID].map((id) => {
        const violations = allTransactionViolations[`${ONYXKEYS.COLLECTION.TRANSACTION_VIOLATIONS}${id}`] ?? [];
        return {
            onyxMethod: Onyx.METHOD.MERGE,
            key: `${ONYXKEYS.COLLECTION.TRANSACTION_VIOLATIONS}${id}`,
            value: violations.filter((violation) => violation.name !== CONST.VIOLATIONS.DUPLICATED_TRANSACTION),
        };
    });

    const failureTransactionViolations: OnyxUpdate[] = [...params.transactionIDList, params.transactionID].map((id) => {
        const violations = allTransactionViolations[`${ONYXKEYS.COLLECTION.TRANSACTION_VIOLATIONS}${id}`] ?? [];
        return {
            onyxMethod: Onyx.METHOD.MERGE,
            key: `${ONYXKEYS.COLLECTION.TRANSACTION_VIOLATIONS}${id}`,
            value: violations,
        };
    });

    const duplicateTransactionTotals = params.transactionIDList.reduce((total, id) => {
        const duplicateTransaction = allTransactions[`${ONYXKEYS.COLLECTION.TRANSACTION}${id}`];
        if (!duplicateTransaction) {
            return total;
        }
        return total + duplicateTransaction.amount;
    }, 0);

    const expenseReport = allReports?.[`${ONYXKEYS.COLLECTION.REPORT}${params.reportID}`];
    const expenseReportOptimisticData: OnyxUpdate = {
        onyxMethod: Onyx.METHOD.MERGE,
        key: `${ONYXKEYS.COLLECTION.REPORT}${params.reportID}`,
        value: {
            total: (expenseReport?.total ?? 0) - duplicateTransactionTotals,
        },
    };
    const expenseReportFailureData: OnyxUpdate = {
        onyxMethod: Onyx.METHOD.MERGE,
        key: `${ONYXKEYS.COLLECTION.REPORT}${params.reportID}`,
        value: {
            total: expenseReport?.total,
        },
    };

    const iouActionsToDelete = params.reportID ? getIOUActionForTransactions(params.transactionIDList, params.reportID) : [];

    const deletedTime = DateUtils.getDBTime();
    const expenseReportActionsOptimisticData: OnyxUpdate = {
        onyxMethod: Onyx.METHOD.MERGE,
        key: `${ONYXKEYS.COLLECTION.REPORT_ACTIONS}${params.reportID}`,
        value: iouActionsToDelete.reduce<Record<string, PartialDeep<ReportAction<typeof CONST.REPORT.ACTIONS.TYPE.IOU>>>>((val, reportAction) => {
            const firstMessage = Array.isArray(reportAction.message) ? reportAction.message.at(0) : null;
            // eslint-disable-next-line no-param-reassign
            val[reportAction.reportActionID] = {
                originalMessage: {
                    deleted: deletedTime,
                },
                ...(firstMessage && {
                    message: [
                        {
                            ...firstMessage,
                            deleted: deletedTime,
                        },
                        ...(Array.isArray(reportAction.message) ? reportAction.message.slice(1) : []),
                    ],
                }),
                ...(!Array.isArray(reportAction.message) && {
                    message: {
                        deleted: deletedTime,
                    },
                }),
            };
            return val;
        }, {}),
    };
    const expenseReportActionsFailureData: OnyxUpdate = {
        onyxMethod: Onyx.METHOD.MERGE,
        key: `${ONYXKEYS.COLLECTION.REPORT_ACTIONS}${params.reportID}`,
        value: iouActionsToDelete.reduce<Record<string, NullishDeep<PartialDeep<ReportAction<typeof CONST.REPORT.ACTIONS.TYPE.IOU>>>>>((val, reportAction) => {
            // eslint-disable-next-line no-param-reassign
            val[reportAction.reportActionID] = {
                originalMessage: {
                    deleted: null,
                },
                message: reportAction.message,
            };
            return val;
        }, {}),
    };

    const optimisticReportAction = buildOptimisticResolvedDuplicatesReportAction();

    let transactionThreadReportID = params.reportID ? getIOUActionForTransactions([params.transactionID], params.reportID).at(0)?.childReportID : undefined;

    if (optimisticTransactionThreadReportID) {
        transactionThreadReportID = optimisticTransactionThreadReportID;
    }

    const optimisticReportActionData: OnyxUpdate = {
        onyxMethod: Onyx.METHOD.MERGE,
        key: `${ONYXKEYS.COLLECTION.REPORT_ACTIONS}${transactionThreadReportID}`,
        value: {
            [optimisticReportAction.reportActionID]: optimisticReportAction,
        },
    };

    const failureReportActionData: OnyxUpdate = {
        onyxMethod: Onyx.METHOD.MERGE,
        key: `${ONYXKEYS.COLLECTION.REPORT_ACTIONS}${transactionThreadReportID}`,
        value: {
            [optimisticReportAction.reportActionID]: null,
        },
    };

    const optimisticData: OnyxUpdate[] = [];
    const failureData: OnyxUpdate[] = [];
    const successData: OnyxUpdate[] = [];

    optimisticData.push(
        optimisticTransactionData,
        ...optimisticTransactionDuplicatesData,
        ...optimisticTransactionViolations,
        expenseReportOptimisticData,
        expenseReportActionsOptimisticData,
        optimisticReportActionData,
    );
    failureData.push(
        failureTransactionData,
        ...failureTransactionDuplicatesData,
        ...failureTransactionViolations,
        expenseReportFailureData,
        expenseReportActionsFailureData,
        failureReportActionData,
    );

    if (optimisticTransactionThreadReportID) {
        const iouAction = getIOUActionForReportID(params.reportID, params.transactionID);
        const optimisticCreatedAction = buildOptimisticCreatedReportAction(currentUserEmail);
        const optimisticTransactionThreadReport = buildTransactionThread(iouAction, expenseReport, undefined, optimisticTransactionThreadReportID);

        allParams.transactionThreadReportID = optimisticTransactionThreadReportID;
        allParams.createdReportActionIDForThread = optimisticCreatedAction?.reportActionID;

        optimisticData.push(
            {
                onyxMethod: Onyx.METHOD.MERGE,
                key: `${ONYXKEYS.COLLECTION.REPORT}${optimisticTransactionThreadReportID}`,
                value: {
                    ...optimisticTransactionThreadReport,
                    pendingFields: {
                        createChat: CONST.RED_BRICK_ROAD_PENDING_ACTION.ADD,
                    },
                },
            },
            {
                onyxMethod: Onyx.METHOD.SET,
                key: `${ONYXKEYS.COLLECTION.REPORT_ACTIONS}${optimisticTransactionThreadReportID}`,
                value: {[optimisticCreatedAction.reportActionID]: optimisticCreatedAction},
            },
        );

        if (iouAction?.reportActionID) {
            optimisticData.push({
                onyxMethod: Onyx.METHOD.MERGE,
                key: `${ONYXKEYS.COLLECTION.REPORT_ACTIONS}${optimisticTransactionThreadReport?.parentReportID}`,
                value: {[iouAction?.reportActionID]: {childReportID: optimisticTransactionThreadReportID, childType: CONST.REPORT.TYPE.CHAT}},
            });
        }

        successData.push({
            onyxMethod: Onyx.METHOD.MERGE,
            key: `${ONYXKEYS.COLLECTION.REPORT_ACTIONS}${optimisticTransactionThreadReportID}`,
            value: {[optimisticCreatedAction.reportActionID]: {pendingAction: null}},
        });
    }

    API.write(WRITE_COMMANDS.MERGE_DUPLICATES, {...allParams, reportActionID: optimisticReportAction.reportActionID}, {optimisticData, failureData, successData});
}

function updateLastLocationPermissionPrompt() {
    Onyx.set(ONYXKEYS.NVP_LAST_LOCATION_PERMISSION_PROMPT, new Date().toISOString());
}

/** Instead of merging the duplicates, it updates the transaction we want to keep and puts the others on hold without deleting them */
function resolveDuplicates(params: MergeDuplicatesParams) {
    if (!params.transactionID) {
        return;
    }

    const originalSelectedTransaction = allTransactions[`${ONYXKEYS.COLLECTION.TRANSACTION}${params.transactionID}`];

    const optimisticTransactionData: OnyxUpdate = {
        onyxMethod: Onyx.METHOD.MERGE,
        key: `${ONYXKEYS.COLLECTION.TRANSACTION}${params.transactionID}`,
        value: {
            ...originalSelectedTransaction,
            billable: params.billable,
            comment: {
                comment: params.comment,
            },
            category: params.category,
            created: params.created,
            currency: params.currency,
            modifiedMerchant: params.merchant,
            reimbursable: params.reimbursable,
            tag: params.tag,
        },
    };

    const failureTransactionData: OnyxUpdate = {
        onyxMethod: Onyx.METHOD.MERGE,
        key: `${ONYXKEYS.COLLECTION.TRANSACTION}${params.transactionID}`,
        // eslint-disable-next-line @typescript-eslint/non-nullable-type-assertion-style
        value: originalSelectedTransaction as OnyxTypes.Transaction,
    };

    const optimisticTransactionViolations: OnyxUpdate[] = [...params.transactionIDList, params.transactionID].map((id) => {
        const violations = allTransactionViolations[`${ONYXKEYS.COLLECTION.TRANSACTION_VIOLATIONS}${id}`] ?? [];
        const newViolation = {name: CONST.VIOLATIONS.HOLD, type: CONST.VIOLATION_TYPES.VIOLATION};
        const updatedViolations = id === params.transactionID ? violations : [...violations, newViolation];
        return {
            onyxMethod: Onyx.METHOD.MERGE,
            key: `${ONYXKEYS.COLLECTION.TRANSACTION_VIOLATIONS}${id}`,
            value: updatedViolations.filter((violation) => violation.name !== CONST.VIOLATIONS.DUPLICATED_TRANSACTION),
        };
    });

    const failureTransactionViolations: OnyxUpdate[] = [...params.transactionIDList, params.transactionID].map((id) => {
        const violations = allTransactionViolations[`${ONYXKEYS.COLLECTION.TRANSACTION_VIOLATIONS}${id}`] ?? [];
        return {
            onyxMethod: Onyx.METHOD.MERGE,
            key: `${ONYXKEYS.COLLECTION.TRANSACTION_VIOLATIONS}${id}`,
            value: violations,
        };
    });

    const iouActionList = params.reportID ? getIOUActionForTransactions(params.transactionIDList, params.reportID) : [];
    const orderedTransactionIDList = iouActionList
        .map((action) => {
            const message = getOriginalMessage(action);
            return message?.IOUTransactionID;
        })
        .filter((id): id is string => !!id);

    const optimisticHoldActions: OnyxUpdate[] = [];
    const failureHoldActions: OnyxUpdate[] = [];
    const reportActionIDList: string[] = [];
    const optimisticHoldTransactionActions: OnyxUpdate[] = [];
    const failureHoldTransactionActions: OnyxUpdate[] = [];
    iouActionList.forEach((action) => {
        const transactionThreadReportID = action?.childReportID;
        const createdReportAction = buildOptimisticHoldReportAction();
        reportActionIDList.push(createdReportAction.reportActionID);
        const transactionID = isMoneyRequestAction(action) ? getOriginalMessage(action)?.IOUTransactionID ?? CONST.DEFAULT_NUMBER_ID : CONST.DEFAULT_NUMBER_ID;
        optimisticHoldTransactionActions.push({
            onyxMethod: Onyx.METHOD.MERGE,
            key: `${ONYXKEYS.COLLECTION.TRANSACTION}${transactionID}`,
            value: {
                comment: {
                    hold: createdReportAction.reportActionID,
                },
            },
        });
        failureHoldTransactionActions.push({
            onyxMethod: Onyx.METHOD.MERGE,
            key: `${ONYXKEYS.COLLECTION.TRANSACTION}${transactionID}`,
            value: {
                comment: {
                    hold: null,
                },
            },
        });
        optimisticHoldActions.push({
            onyxMethod: Onyx.METHOD.MERGE,
            key: `${ONYXKEYS.COLLECTION.REPORT_ACTIONS}${transactionThreadReportID}`,
            value: {
                [createdReportAction.reportActionID]: createdReportAction,
            },
        });
        failureHoldActions.push({
            onyxMethod: Onyx.METHOD.MERGE,
            key: `${ONYXKEYS.COLLECTION.REPORT_ACTIONS}${transactionThreadReportID}`,
            value: {
                [createdReportAction.reportActionID]: {
                    errors: getMicroSecondOnyxErrorWithTranslationKey('iou.error.genericHoldExpenseFailureMessage'),
                },
            },
        });
    });

    const transactionThreadReportID = params.reportID ? getIOUActionForTransactions([params.transactionID], params.reportID).at(0)?.childReportID : undefined;
    const optimisticReportAction = buildOptimisticDismissedViolationReportAction({
        reason: 'manual',
        violationName: CONST.VIOLATIONS.DUPLICATED_TRANSACTION,
    });

    const optimisticReportActionData: OnyxUpdate = {
        onyxMethod: Onyx.METHOD.MERGE,
        key: `${ONYXKEYS.COLLECTION.REPORT_ACTIONS}${transactionThreadReportID}`,
        value: {
            [optimisticReportAction.reportActionID]: optimisticReportAction,
        },
    };

    const failureReportActionData: OnyxUpdate = {
        onyxMethod: Onyx.METHOD.MERGE,
        key: `${ONYXKEYS.COLLECTION.REPORT_ACTIONS}${transactionThreadReportID}`,
        value: {
            [optimisticReportAction.reportActionID]: null,
        },
    };

    const optimisticData: OnyxUpdate[] = [];
    const failureData: OnyxUpdate[] = [];

    optimisticData.push(optimisticTransactionData, ...optimisticTransactionViolations, ...optimisticHoldActions, ...optimisticHoldTransactionActions, optimisticReportActionData);
    failureData.push(failureTransactionData, ...failureTransactionViolations, ...failureHoldActions, ...failureHoldTransactionActions, failureReportActionData);
    const {reportID, transactionIDList, receiptID, ...otherParams} = params;

    const parameters: ResolveDuplicatesParams = {
        ...otherParams,
        transactionID: params.transactionID,
        reportActionIDList,
        transactionIDList: orderedTransactionIDList,
        dismissedViolationReportActionID: optimisticReportAction.reportActionID,
    };

    API.write(WRITE_COMMANDS.RESOLVE_DUPLICATES, parameters, {optimisticData, failureData});
}

function getSearchOnyxUpdate({participant, transaction}: GetSearchOnyxUpdateParams) {
    const toAccountID = participant?.accountID;
    const fromAccountID = currentUserPersonalDetails?.accountID;
    const currentSearchQueryJSON = getCurrentSearchQueryJSON();

    if (currentSearchQueryJSON && toAccountID != null && fromAccountID != null) {
        const validSearchTypes: SearchDataTypes[] = [CONST.SEARCH.DATA_TYPES.EXPENSE, CONST.SEARCH.DATA_TYPES.INVOICE];
        const shouldOptimisticallyUpdate =
            currentSearchQueryJSON.status === CONST.SEARCH.STATUS.EXPENSE.ALL && validSearchTypes.includes(currentSearchQueryJSON.type) && currentSearchQueryJSON.flatFilters.length === 0;

        if (shouldOptimisticallyUpdate) {
            return {
                onyxMethod: Onyx.METHOD.MERGE,
                key: `${ONYXKEYS.COLLECTION.SNAPSHOT}${currentSearchQueryJSON.hash}` as const,
                value: {
                    data: {
                        [ONYXKEYS.PERSONAL_DETAILS_LIST]: {
                            [toAccountID]: {
                                accountID: toAccountID,
                                displayName: participant?.displayName,
                                login: participant?.login,
                            },
                            [fromAccountID]: {
                                accountID: fromAccountID,
                                avatar: currentUserPersonalDetails?.avatar,
                                displayName: currentUserPersonalDetails?.displayName,
                                login: currentUserPersonalDetails?.login,
                            },
                        },
                        [`${ONYXKEYS.COLLECTION.TRANSACTION}${transaction.transactionID}`]: {
                            accountID: fromAccountID,
                            managerID: toAccountID,
                            ...transaction,
                        },
                    },
                },
            };
        }
    }
}

export {
    adjustRemainingSplitShares,
    getNextApproverAccountID,
    approveMoneyRequest,
    reopenReport,
    canApproveIOU,
    canUnapproveIOU,
    cancelPayment,
    canIOUBePaid,
    canCancelPayment,
    cleanUpMoneyRequest,
    clearMoneyRequest,
    completeSplitBill,
    createDistanceRequest,
    createDraftTransaction,
    deleteMoneyRequest,
    deleteTrackExpense,
    detachReceipt,
    dismissHoldUseExplanation,
    getIOURequestPolicyID,
    initMoneyRequest,
    checkIfScanFileCanBeRead,
    dismissModalAndOpenReportInInboxTab,
    navigateToStartStepIfScanFileCannotBeRead,
    completePaymentOnboarding,
    payInvoice,
    payMoneyRequest,
    putOnHold,
    replaceReceipt,
    requestMoney,
    resetSplitShares,
    resetDraftTransactionsCustomUnit,
    savePreferredPaymentMethod,
    sendInvoice,
    sendMoneyElsewhere,
    sendMoneyWithWallet,
    setCustomUnitRateID,
    setCustomUnitID,
    removeSubrate,
    addSubrate,
    updateSubrate,
    clearSubrates,
    setDraftSplitTransaction,
    setIndividualShare,
    setMoneyRequestAmount,
    setMoneyRequestAttendees,
    setMoneyRequestAccountant,
    setMoneyRequestBillable,
    setMoneyRequestCategory,
    setMoneyRequestCreated,
    setMoneyRequestDateAttribute,
    setMoneyRequestCurrency,
    setMoneyRequestDescription,
    setMoneyRequestDistanceRate,
    setMoneyRequestMerchant,
    setMoneyRequestParticipants,
    setMoneyRequestParticipantsFromReport,
    getMoneyRequestParticipantsFromReport,
    setMoneyRequestPendingFields,
    setMoneyRequestReceipt,
    setMoneyRequestTag,
    setMoneyRequestTaxAmount,
    setMoneyRequestTaxRate,
    setSplitPayer,
    setSplitShares,
    splitBill,
    splitBillAndOpenReport,
    startMoneyRequest,
    startSplitBill,
    submitReport,
    trackExpense,
    unapproveExpenseReport,
    unholdRequest,
    updateMoneyRequestAttendees,
    updateMoneyRequestAmountAndCurrency,
    updateMoneyRequestBillable,
    updateMoneyRequestCategory,
    updateMoneyRequestDate,
    updateMoneyRequestDescription,
    updateMoneyRequestDistance,
    updateMoneyRequestDistanceRate,
    updateMoneyRequestMerchant,
    updateMoneyRequestTag,
    updateMoneyRequestTaxAmount,
    updateMoneyRequestTaxRate,
    mergeDuplicates,
    updateLastLocationPermissionPrompt,
    resolveDuplicates,
    getIOUReportActionToApproveOrPay,
    getNavigationUrlOnMoneyRequestDelete,
    getNavigationUrlAfterTrackExpenseDelete,
    canSubmitReport,
    submitPerDiemExpense,
    calculateDiffAmount,
};
export type {GPSPoint as GpsPoint, IOURequestType, StartSplitBilActionParams, CreateTrackExpenseParams, RequestMoneyInformation, ReplaceReceipt};<|MERGE_RESOLUTION|>--- conflicted
+++ resolved
@@ -429,11 +429,8 @@
     existingTransactionID?: string;
     existingTransaction?: OnyxEntry<OnyxTypes.Transaction>;
     retryParams?: StartSplitBilActionParams | CreateTrackExpenseParams | RequestMoneyInformation | ReplaceReceipt;
-<<<<<<< HEAD
     shouldGenerateOptimisticTransactionThread?: boolean;
-=======
     testDriveCommentReportActionID?: string;
->>>>>>> 9401610d
 };
 
 type MoneyRequestOptimisticParams = {
@@ -3196,11 +3193,8 @@
         existingTransactionID,
         moneyRequestReportID = '',
         retryParams,
-<<<<<<< HEAD
         shouldGenerateOptimisticTransactionThread = true,
-=======
         testDriveCommentReportActionID,
->>>>>>> 9401610d
     } = moneyRequestInformation;
     const {payeeAccountID = userAccountID, payeeEmail = currentUserEmail, participant} = participantParams;
     const {policy, policyCategories, policyTagList} = policyParams;
@@ -5177,20 +5171,6 @@
         },
     };
 
-<<<<<<< HEAD
-    const {payerAccountID, payerEmail, iouReport, chatReport, transaction, iouAction, createdChatReportActionID, createdIOUReportActionID, reportPreviewAction, onyxData} =
-        getMoneyRequestInformation({
-            parentChatReport: isMovingTransactionFromTrackExpense ? undefined : currentChatReport,
-            participantParams,
-            policyParams,
-            transactionParams,
-            moneyRequestReportID,
-            existingTransactionID,
-            existingTransaction: isDistanceRequestTransactionUtils(existingTransaction) ? existingTransaction : undefined,
-            retryParams,
-            shouldGenerateOptimisticTransactionThread: false,
-        });
-=======
     const {
         payerAccountID,
         payerEmail,
@@ -5201,8 +5181,6 @@
         createdChatReportActionID,
         createdIOUReportActionID,
         reportPreviewAction,
-        transactionThreadReportID,
-        createdReportActionIDForThread,
         onyxData,
     } = getMoneyRequestInformation({
         parentChatReport: isMovingTransactionFromTrackExpense ? undefined : currentChatReport,
@@ -5213,9 +5191,9 @@
         existingTransactionID,
         existingTransaction: isDistanceRequestTransactionUtils(existingTransaction) ? existingTransaction : undefined,
         retryParams,
+        shouldGenerateOptimisticTransactionThread: false,
         testDriveCommentReportActionID,
     });
->>>>>>> 9401610d
     const activeReportID = isMoneyRequestReport ? report?.reportID : chatReport.reportID;
 
     if (shouldPlaySound) {
@@ -5307,13 +5285,7 @@
                 billable,
                 // This needs to be a string of JSON because of limitations with the fetch() API and nested objects
                 receiptGpsPoints: gpsPoints ? JSON.stringify(gpsPoints) : undefined,
-<<<<<<< HEAD
-                reimbursable,
-=======
-                transactionThreadReportID,
-                createdReportActionIDForThread,
                 reimbursible,
->>>>>>> 9401610d
                 description: parsedComment,
                 attendees: attendees ? JSON.stringify(attendees) : undefined,
                 isTestDrive,
