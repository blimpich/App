--- conflicted
+++ resolved
@@ -815,16 +815,8 @@
     if (isPolicyExpenseChat) {
         isFromPaidPolicy = PolicyUtils.isPaidGroupPolicy(policy ?? null);
 
-<<<<<<< HEAD
-        // If the linked expense report on paid policy is not draft, we need to create a new draft expense report
-        if (iouReport && isFromPaidPolicy && !ReportUtils.isDraftExpenseReport(iouReport)) {
-=======
-        // If the scheduled submit is turned off on the policy, user needs to manually submit the report which is indicated by GBR in LHN
-        needsToBeManuallySubmitted = isFromPaidPolicy && !policy?.harvesting?.enabled;
-
         // If the linked expense report on paid policy is not draft and not instantly submitted, we need to create a new draft expense report
         if (iouReport && isFromPaidPolicy && !ReportUtils.isDraftExpenseReport(iouReport) && !ReportUtils.isExpenseReportWithInstantSubmittedState(iouReport)) {
->>>>>>> 98461f98
             iouReport = null;
         }
     }
