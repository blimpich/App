--- conflicted
+++ resolved
@@ -9256,16 +9256,7 @@
         // eslint-disable-next-line deprecation/deprecation
         const policy = getPolicy(iouReport?.policyID);
         const shouldShowSettlementButton = canIOUBePaid(iouReport, chatReport, policy) || canApproveIOU(iouReport, policy);
-<<<<<<< HEAD
-        return action.actionName === CONST.REPORT.ACTIONS.TYPE.REPORT_PREVIEW && shouldShowSettlementButton;
-=======
-        return (
-            action.childReportID?.toString() !== excludedIOUReportID &&
-            action.actionName === CONST.REPORT.ACTIONS.TYPE.REPORT_PREVIEW &&
-            shouldShowSettlementButton &&
-            !isDeletedAction(action)
-        );
->>>>>>> 3bdf375d
+        return action.actionName === CONST.REPORT.ACTIONS.TYPE.REPORT_PREVIEW && shouldShowSettlementButton && !isDeletedAction(action);
     });
 }
 
