--- conflicted
+++ resolved
@@ -4707,13 +4707,9 @@
     }
 
     InteractionManager.runAfterInteractions(() => removeDraftTransaction(CONST.IOU.OPTIMISTIC_TRANSACTION_ID));
-<<<<<<< HEAD
     if (!requestMoneyInformation.isRetry) {
-        Navigation.dismissModal(isSearchTopmostCentralPane() ? undefined : activeReportID);
-    }
-=======
-    Navigation.dismissModal(isSearchTopmostFullScreenRoute() ? undefined : activeReportID);
->>>>>>> a0a26092
+        Navigation.dismissModal(isSearchTopmostFullScreenRoute() ? undefined : activeReportID);
+    }
     if (activeReportID) {
         notifyNewAction(activeReportID, payeeAccountID);
     }
