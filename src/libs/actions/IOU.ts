import {format} from 'date-fns';
import {fastMerge, Str} from 'expensify-common';
import lodashSet from 'lodash/set';
import type {NullishDeep, OnyxCollection, OnyxEntry, OnyxInputValue, OnyxUpdate} from 'react-native-onyx';
import Onyx from 'react-native-onyx';
import type {PartialDeep, SetRequired, ValueOf} from 'type-fest';
import ReceiptGeneric from '@assets/images/receipt-generic.png';
import * as API from '@libs/API';
import type {
    ApproveMoneyRequestParams,
    CompleteSplitBillParams,
    CreateDistanceRequestParams,
    CreateWorkspaceParams,
    DeleteMoneyRequestParams,
    DetachReceiptParams,
    EditMoneyRequestParams,
    PayInvoiceParams,
    PayMoneyRequestParams,
    ReplaceReceiptParams,
    RequestMoneyParams,
    ResolveDuplicatesParams,
    SendInvoiceParams,
    SendMoneyParams,
    SetNameValuePairParams,
    SplitBillParams,
    StartSplitBillParams,
    SubmitReportParams,
    TrackExpenseParams,
    TransactionMergeParams,
    UnapproveExpenseReportParams,
    UpdateMoneyRequestParams,
} from '@libs/API/parameters';
import {WRITE_COMMANDS} from '@libs/API/types';
import * as CurrencyUtils from '@libs/CurrencyUtils';
import DateUtils from '@libs/DateUtils';
import DistanceRequestUtils from '@libs/DistanceRequestUtils';
import * as ErrorUtils from '@libs/ErrorUtils';
import * as FileUtils from '@libs/fileDownload/FileUtils';
import * as IOUUtils from '@libs/IOUUtils';
import * as LocalePhoneNumber from '@libs/LocalePhoneNumber';
import * as Localize from '@libs/Localize';
import isSearchTopmostCentralPane from '@libs/Navigation/isSearchTopmostCentralPane';
import Navigation from '@libs/Navigation/Navigation';
import * as NextStepUtils from '@libs/NextStepUtils';
import {rand64} from '@libs/NumberUtils';
import * as OptionsListUtils from '@libs/OptionsListUtils';
import * as PersonalDetailsUtils from '@libs/PersonalDetailsUtils';
import * as PhoneNumber from '@libs/PhoneNumber';
import * as PolicyUtils from '@libs/PolicyUtils';
import * as ReportActionsUtils from '@libs/ReportActionsUtils';
import * as ReportConnection from '@libs/ReportConnection';
import type {OptimisticChatReport, OptimisticCreatedReportAction, OptimisticIOUReportAction, TransactionDetails} from '@libs/ReportUtils';
import * as ReportUtils from '@libs/ReportUtils';
import * as SessionUtils from '@libs/SessionUtils';
import * as SubscriptionUtils from '@libs/SubscriptionUtils';
import * as TransactionUtils from '@libs/TransactionUtils';
import {getCurrency, getTransaction} from '@libs/TransactionUtils';
import ViolationsUtils from '@libs/Violations/ViolationsUtils';
import type {IOUAction, IOUType} from '@src/CONST';
import CONST from '@src/CONST';
import ONYXKEYS from '@src/ONYXKEYS';
import ROUTES from '@src/ROUTES';
import type * as OnyxTypes from '@src/types/onyx';
import type {Participant, Split} from '@src/types/onyx/IOU';
import type {ErrorFields, Errors} from '@src/types/onyx/OnyxCommon';
import type {PaymentMethodType} from '@src/types/onyx/OriginalMessage';
import type ReportAction from '@src/types/onyx/ReportAction';
import type {OnyxData} from '@src/types/onyx/Request';
import type {SearchTransaction} from '@src/types/onyx/SearchResults';
import type {Comment, Receipt, ReceiptSource, Routes, SplitShares, TransactionChanges, WaypointCollection} from '@src/types/onyx/Transaction';
import {isEmptyObject} from '@src/types/utils/EmptyObject';
import * as CachedPDFPaths from './CachedPDFPaths';
import * as Category from './Policy/Category';
import * as Policy from './Policy/Policy';
import * as Tag from './Policy/Tag';
import * as Report from './Report';
<<<<<<< HEAD
import * as Task from '@userActions/Task';
=======
import {getRecentWaypoints, sanitizeRecentWaypoints} from './Transaction';
>>>>>>> 8a05a74a

type IOURequestType = ValueOf<typeof CONST.IOU.REQUEST_TYPE>;

type OneOnOneIOUReport = OnyxTypes.Report | undefined | null;

type MoneyRequestInformation = {
    payerAccountID: number;
    payerEmail: string;
    iouReport: OnyxTypes.Report;
    chatReport: OnyxTypes.Report;
    transaction: OnyxTypes.Transaction;
    iouAction: OptimisticIOUReportAction;
    createdChatReportActionID: string;
    createdIOUReportActionID: string;
    reportPreviewAction: OnyxTypes.ReportAction;
    transactionThreadReportID: string;
    createdReportActionIDForThread: string;
    onyxData: OnyxData;
};

type TrackExpenseInformation = {
    createdWorkspaceParams?: CreateWorkspaceParams;
    iouReport?: OnyxTypes.Report;
    chatReport: OnyxTypes.Report;
    transaction: OnyxTypes.Transaction;
    iouAction: OptimisticIOUReportAction;
    createdChatReportActionID: string;
    createdIOUReportActionID?: string;
    reportPreviewAction?: OnyxTypes.ReportAction;
    transactionThreadReportID: string;
    createdReportActionIDForThread: string;
    actionableWhisperReportActionIDParam?: string;
    onyxData: OnyxData;
};

type SendInvoiceInformation = {
    senderWorkspaceID: string;
    receiver: Partial<OnyxTypes.PersonalDetails>;
    invoiceRoom: OnyxTypes.Report;
    createdChatReportActionID: string;
    invoiceReportID: string;
    reportPreviewReportActionID: string;
    transactionID: string;
    transactionThreadReportID: string;
    createdIOUReportActionID: string;
    createdReportActionIDForThread: string;
    reportActionID: string;
    onyxData: OnyxData;
};

type SplitData = {
    chatReportID: string;
    transactionID: string;
    reportActionID: string;
    policyID?: string;
    createdReportActionID?: string;
    chatType?: string;
};

type SplitsAndOnyxData = {
    splitData: SplitData;
    splits: Split[];
    onyxData: OnyxData;
};

type UpdateMoneyRequestData = {
    params: UpdateMoneyRequestParams;
    onyxData: OnyxData;
};

type PayMoneyRequestData = {
    params: PayMoneyRequestParams & Partial<PayInvoiceParams>;
    optimisticData: OnyxUpdate[];
    successData: OnyxUpdate[];
    failureData: OnyxUpdate[];
};

type SendMoneyParamsData = {
    params: SendMoneyParams;
    optimisticData: OnyxUpdate[];
    successData: OnyxUpdate[];
    failureData: OnyxUpdate[];
};

type GPSPoint = {
    lat: number;
    long: number;
};

let allPersonalDetails: OnyxTypes.PersonalDetailsList = {};
Onyx.connect({
    key: ONYXKEYS.PERSONAL_DETAILS_LIST,
    callback: (value) => {
        allPersonalDetails = value ?? {};
    },
});

let allTransactions: NonNullable<OnyxCollection<OnyxTypes.Transaction>> = {};
Onyx.connect({
    key: ONYXKEYS.COLLECTION.TRANSACTION,
    waitForCollectionCallback: true,
    callback: (value) => {
        if (!value) {
            allTransactions = {};
            return;
        }

        allTransactions = value;
    },
});

let allTransactionDrafts: NonNullable<OnyxCollection<OnyxTypes.Transaction>> = {};
Onyx.connect({
    key: ONYXKEYS.COLLECTION.TRANSACTION_DRAFT,
    waitForCollectionCallback: true,
    callback: (value) => {
        allTransactionDrafts = value ?? {};
    },
});

let allTransactionViolations: NonNullable<OnyxCollection<OnyxTypes.TransactionViolations>> = {};
Onyx.connect({
    key: ONYXKEYS.COLLECTION.TRANSACTION_VIOLATIONS,
    waitForCollectionCallback: true,
    callback: (value) => {
        if (!value) {
            allTransactionViolations = {};
            return;
        }

        allTransactionViolations = value;
    },
});

let allDraftSplitTransactions: NonNullable<OnyxCollection<OnyxTypes.Transaction>> = {};
Onyx.connect({
    key: ONYXKEYS.COLLECTION.SPLIT_TRANSACTION_DRAFT,
    waitForCollectionCallback: true,
    callback: (value) => {
        allDraftSplitTransactions = value ?? {};
    },
});

let allNextSteps: NonNullable<OnyxCollection<OnyxTypes.ReportNextStep>> = {};
Onyx.connect({
    key: ONYXKEYS.COLLECTION.NEXT_STEP,
    waitForCollectionCallback: true,
    callback: (value) => {
        allNextSteps = value ?? {};
    },
});

let userAccountID = -1;
let currentUserEmail = '';
Onyx.connect({
    key: ONYXKEYS.SESSION,
    callback: (value) => {
        currentUserEmail = value?.email ?? '';
        userAccountID = value?.accountID ?? -1;
    },
});

let currentUserPersonalDetails: OnyxEntry<OnyxTypes.PersonalDetails>;
Onyx.connect({
    key: ONYXKEYS.PERSONAL_DETAILS_LIST,
    callback: (value) => {
        currentUserPersonalDetails = value?.[userAccountID] ?? undefined;
    },
});

let currentDate: OnyxEntry<string> = '';
Onyx.connect({
    key: ONYXKEYS.CURRENT_DATE,
    callback: (value) => {
        currentDate = value;
    },
});

let quickAction: OnyxEntry<OnyxTypes.QuickAction> = {};
Onyx.connect({
    key: ONYXKEYS.NVP_QUICK_ACTION_GLOBAL_CREATE,
    callback: (value) => {
        quickAction = value;
    },
});

let allReportActions: OnyxCollection<OnyxTypes.ReportActions>;
Onyx.connect({
    key: ONYXKEYS.COLLECTION.REPORT_ACTIONS,
    waitForCollectionCallback: true,
    callback: (actions) => {
        if (!actions) {
            return;
        }
        allReportActions = actions;
    },
});

let activePolicyID: OnyxEntry<string>;
Onyx.connect({
    key: ONYXKEYS.NVP_ACTIVE_POLICY_ID,
    callback: (value) => (activePolicyID = value),
});

let introSelected: OnyxEntry<OnyxTypes.IntroSelected>;
Onyx.connect({
    key: ONYXKEYS.NVP_INTRO_SELECTED,
    callback: (value) => (introSelected = value),
});

let personalDetailsList: OnyxEntry<OnyxTypes.PersonalDetailsList>;
Onyx.connect({
    key: ONYXKEYS.PERSONAL_DETAILS_LIST,
    callback: (value) => (personalDetailsList = value),
});

/**
 * Find the report preview action from given chat report and iou report
 */
function getReportPreviewAction(chatReportID: string, iouReportID: string): OnyxInputValue<ReportAction<typeof CONST.REPORT.ACTIONS.TYPE.REPORT_PREVIEW>> {
    const reportActions = allReportActions?.[`${ONYXKEYS.COLLECTION.REPORT_ACTIONS}${chatReportID}`] ?? {};

    // Find the report preview action from the chat report
    return (
        Object.values(reportActions).find(
            (reportAction): reportAction is ReportAction<typeof CONST.REPORT.ACTIONS.TYPE.REPORT_PREVIEW> =>
                reportAction && ReportActionsUtils.isReportPreviewAction(reportAction) && ReportActionsUtils.getOriginalMessage(reportAction)?.linkedReportID === iouReportID,
        ) ?? null
    );
}

/**
 * Initialize expense info
 * @param reportID to attach the transaction to
 * @param policy
 * @param isFromGlobalCreate
 * @param iouRequestType one of manual/scan/distance
 */
function initMoneyRequest(
    reportID: string,
    policy: OnyxEntry<OnyxTypes.Policy>,
    isFromGlobalCreate: boolean,
    currentIouRequestType: IOURequestType | undefined,
    newIouRequestType: IOURequestType,
) {
    // Generate a brand new transactionID
    const newTransactionID = CONST.IOU.OPTIMISTIC_TRANSACTION_ID;
    const currency = policy?.outputCurrency ?? currentUserPersonalDetails?.localCurrencyCode ?? CONST.CURRENCY.USD;
    // Disabling this line since currentDate can be an empty string
    // eslint-disable-next-line @typescript-eslint/prefer-nullish-coalescing
    const created = currentDate || format(new Date(), 'yyyy-MM-dd');

    // in case we have to re-init money request, but the IOU request type is the same with the old draft transaction,
    // we should keep most of the existing data by using the ONYX MERGE operation
    if (currentIouRequestType === newIouRequestType) {
        // so, we just need to update the reportID, isFromGlobalCreate, created, currency
        Onyx.merge(`${ONYXKEYS.COLLECTION.TRANSACTION_DRAFT}${newTransactionID}`, {
            reportID,
            isFromGlobalCreate,
            created,
            currency,
            transactionID: newTransactionID,
        });
        return;
    }

    const comment: Comment = {};

    // Add initial empty waypoints when starting a distance expense
    if (newIouRequestType === CONST.IOU.REQUEST_TYPE.DISTANCE) {
        comment.waypoints = {
            waypoint0: {keyForList: 'start_waypoint'},
            waypoint1: {keyForList: 'stop_waypoint'},
        };
        if (!isFromGlobalCreate) {
            const customUnitRateID = DistanceRequestUtils.getCustomUnitRateID(reportID);
            comment.customUnit = {customUnitRateID};
        }
    }

    // Store the transaction in Onyx and mark it as not saved so it can be cleaned up later
    // Use set() here so that there is no way that data will be leaked between objects when it gets reset
    Onyx.set(`${ONYXKEYS.COLLECTION.TRANSACTION_DRAFT}${newTransactionID}`, {
        amount: 0,
        comment,
        created,
        currency,
        iouRequestType: newIouRequestType,
        reportID,
        transactionID: newTransactionID,
        isFromGlobalCreate,
        merchant: CONST.TRANSACTION.PARTIAL_TRANSACTION_MERCHANT,
        splitPayerAccountIDs: currentUserPersonalDetails ? [currentUserPersonalDetails.accountID] : undefined,
    });
}

function createDraftTransaction(transaction: OnyxTypes.Transaction) {
    if (!transaction) {
        return;
    }

    const newTransaction = {
        ...transaction,
    };

    Onyx.set(`${ONYXKEYS.COLLECTION.TRANSACTION_DRAFT}${transaction.transactionID}`, newTransaction);
}

function clearMoneyRequest(transactionID: string, skipConfirmation = false) {
    Onyx.set(`${ONYXKEYS.COLLECTION.SKIP_CONFIRMATION}${transactionID}`, skipConfirmation);
    Onyx.set(`${ONYXKEYS.COLLECTION.TRANSACTION_DRAFT}${transactionID}`, null);
}

function startMoneyRequest(iouType: ValueOf<typeof CONST.IOU.TYPE>, reportID: string, requestType?: IOURequestType, skipConfirmation = false) {
    clearMoneyRequest(CONST.IOU.OPTIMISTIC_TRANSACTION_ID, skipConfirmation);
    switch (requestType) {
        case CONST.IOU.REQUEST_TYPE.MANUAL:
            Navigation.navigate(ROUTES.MONEY_REQUEST_CREATE_TAB_MANUAL.getRoute(CONST.IOU.ACTION.CREATE, iouType, CONST.IOU.OPTIMISTIC_TRANSACTION_ID, reportID));
            return;
        case CONST.IOU.REQUEST_TYPE.SCAN:
            Navigation.navigate(ROUTES.MONEY_REQUEST_CREATE_TAB_SCAN.getRoute(CONST.IOU.ACTION.CREATE, iouType, CONST.IOU.OPTIMISTIC_TRANSACTION_ID, reportID));
            return;
        case CONST.IOU.REQUEST_TYPE.DISTANCE:
            Navigation.navigate(ROUTES.MONEY_REQUEST_CREATE_TAB_DISTANCE.getRoute(CONST.IOU.ACTION.CREATE, iouType, CONST.IOU.OPTIMISTIC_TRANSACTION_ID, reportID));
            return;
        default:
            Navigation.navigate(ROUTES.MONEY_REQUEST_CREATE.getRoute(CONST.IOU.ACTION.CREATE, iouType, CONST.IOU.OPTIMISTIC_TRANSACTION_ID, reportID));
    }
}

function setMoneyRequestAmount(transactionID: string, amount: number, currency: string, shouldShowOriginalAmount = false) {
    Onyx.merge(`${ONYXKEYS.COLLECTION.TRANSACTION_DRAFT}${transactionID}`, {amount, currency, shouldShowOriginalAmount});
}

function setMoneyRequestCreated(transactionID: string, created: string, isDraft: boolean) {
    Onyx.merge(`${isDraft ? ONYXKEYS.COLLECTION.TRANSACTION_DRAFT : ONYXKEYS.COLLECTION.TRANSACTION}${transactionID}`, {created});
}

function setMoneyRequestCurrency(transactionID: string, currency: string, isEditing = false) {
    const fieldToUpdate = isEditing ? 'modifiedCurrency' : 'currency';
    Onyx.merge(`${ONYXKEYS.COLLECTION.TRANSACTION_DRAFT}${transactionID}`, {[fieldToUpdate]: currency});
}

function setMoneyRequestDescription(transactionID: string, comment: string, isDraft: boolean) {
    Onyx.merge(`${isDraft ? ONYXKEYS.COLLECTION.TRANSACTION_DRAFT : ONYXKEYS.COLLECTION.TRANSACTION}${transactionID}`, {comment: {comment: comment.trim()}});
}

function setMoneyRequestMerchant(transactionID: string, merchant: string, isDraft: boolean) {
    Onyx.merge(`${isDraft ? ONYXKEYS.COLLECTION.TRANSACTION_DRAFT : ONYXKEYS.COLLECTION.TRANSACTION}${transactionID}`, {merchant});
}

function setMoneyRequestPendingFields(transactionID: string, pendingFields: OnyxTypes.Transaction['pendingFields']) {
    Onyx.merge(`${ONYXKEYS.COLLECTION.TRANSACTION_DRAFT}${transactionID}`, {pendingFields});
}

function setMoneyRequestCategory(transactionID: string, category: string) {
    Onyx.merge(`${ONYXKEYS.COLLECTION.TRANSACTION_DRAFT}${transactionID}`, {category});
}

function setMoneyRequestTag(transactionID: string, tag: string) {
    Onyx.merge(`${ONYXKEYS.COLLECTION.TRANSACTION_DRAFT}${transactionID}`, {tag});
}

function setMoneyRequestBillable(transactionID: string, billable: boolean) {
    Onyx.merge(`${ONYXKEYS.COLLECTION.TRANSACTION_DRAFT}${transactionID}`, {billable});
}

function setMoneyRequestParticipants(transactionID: string, participants: Participant[] = []) {
    Onyx.merge(`${ONYXKEYS.COLLECTION.TRANSACTION_DRAFT}${transactionID}`, {participants});
}

function setSplitPayer(transactionID: string, payerAccountID: number) {
    Onyx.merge(`${ONYXKEYS.COLLECTION.TRANSACTION_DRAFT}${transactionID}`, {splitPayerAccountIDs: [payerAccountID]});
}

function setMoneyRequestReceipt(transactionID: string, source: string, filename: string, isDraft: boolean, type?: string) {
    Onyx.merge(`${isDraft ? ONYXKEYS.COLLECTION.TRANSACTION_DRAFT : ONYXKEYS.COLLECTION.TRANSACTION}${transactionID}`, {
        receipt: {source, type: type ?? ''},
        filename,
    });
}

/**
 * Set custom unit rateID for the transaction draft
 */
function setCustomUnitRateID(transactionID: string, customUnitRateID: string) {
    Onyx.merge(`${ONYXKEYS.COLLECTION.TRANSACTION_DRAFT}${transactionID}`, {comment: {customUnit: {customUnitRateID}}});
}

/** Set the distance rate of a new  transaction */
function setMoneyRequestDistanceRate(transactionID: string, rateID: string, policyID: string, isDraft: boolean) {
    Onyx.merge(ONYXKEYS.NVP_LAST_SELECTED_DISTANCE_RATES, {[policyID]: rateID});
    Onyx.merge(`${isDraft ? ONYXKEYS.COLLECTION.TRANSACTION_DRAFT : ONYXKEYS.COLLECTION.TRANSACTION}${transactionID}`, {comment: {customUnit: {customUnitRateID: rateID}}});
}

/** Helper function to get the receipt error for expenses, or the generic error if there's no receipt */
function getReceiptError(receipt: OnyxEntry<Receipt>, filename?: string, isScanRequest = true, errorKey?: number): Errors | ErrorFields {
    return isEmptyObject(receipt) || !isScanRequest
        ? ErrorUtils.getMicroSecondOnyxErrorWithTranslationKey('iou.error.genericCreateFailureMessage', errorKey)
        : ErrorUtils.getMicroSecondOnyxErrorObject({error: CONST.IOU.RECEIPT_ERROR, source: receipt.source?.toString() ?? '', filename: filename ?? ''}, errorKey);
}

/** Helper function to get optimistic fields violations onyx data */
function getFieldViolationsOnyxData(iouReport: OnyxTypes.Report): SetRequired<OnyxData, 'optimisticData' | 'failureData'> {
    const missingFields: OnyxTypes.ReportFieldsViolations = {};
    const excludedFields = Object.values(CONST.REPORT_VIOLATIONS_EXCLUDED_FIELDS) as string[];

    Object.values(iouReport.fieldList ?? {}).forEach((field) => {
        if (excludedFields.includes(field.fieldID) || !!field.value || !!field.defaultValue) {
            return;
        }
        // in case of missing field violation the empty object is indicator.
        missingFields[field.fieldID] = {};
    });

    return {
        optimisticData: [
            {
                onyxMethod: Onyx.METHOD.SET,
                key: `${ONYXKEYS.COLLECTION.REPORT_VIOLATIONS}${iouReport.reportID}`,
                value: {
                    fieldRequired: missingFields,
                },
            },
        ],
        failureData: [
            {
                onyxMethod: Onyx.METHOD.SET,
                key: `${ONYXKEYS.COLLECTION.REPORT_VIOLATIONS}${iouReport.reportID}`,
                value: null,
            },
        ],
    };
}

/** Builds the Onyx data for an expense */
function buildOnyxDataForMoneyRequest(
    chatReport: OnyxTypes.OnyxInputOrEntry<OnyxTypes.Report>,
    iouReport: OnyxTypes.Report,
    transaction: OnyxTypes.Transaction,
    chatCreatedAction: OptimisticCreatedReportAction,
    iouCreatedAction: OptimisticCreatedReportAction,
    iouAction: OptimisticIOUReportAction,
    optimisticPersonalDetailListAction: OnyxTypes.PersonalDetailsList,
    reportPreviewAction: ReportAction,
    optimisticPolicyRecentlyUsedCategories: string[],
    optimisticPolicyRecentlyUsedTags: OnyxTypes.RecentlyUsedTags,
    isNewChatReport: boolean,
    transactionThreadReport: OptimisticChatReport | null,
    transactionThreadCreatedReportAction: OptimisticCreatedReportAction | null,
    shouldCreateNewMoneyRequestReport: boolean,
    policy?: OnyxTypes.OnyxInputOrEntry<OnyxTypes.Policy>,
    policyTagList?: OnyxTypes.OnyxInputOrEntry<OnyxTypes.PolicyTagLists>,
    policyCategories?: OnyxTypes.OnyxInputOrEntry<OnyxTypes.PolicyCategories>,
    optimisticNextStep?: OnyxTypes.ReportNextStep | null,
    isOneOnOneSplit = false,
    existingTransactionThreadReportID?: string,
    optimisticRecentlyUsedCurrencies?: string[],
): [OnyxUpdate[], OnyxUpdate[], OnyxUpdate[]] {
    const isScanRequest = TransactionUtils.isScanRequest(transaction);
    const outstandingChildRequest = ReportUtils.getOutstandingChildRequest(iouReport);
    const clearedPendingFields = Object.fromEntries(Object.keys(transaction.pendingFields ?? {}).map((key) => [key, null]));
    const optimisticData: OnyxUpdate[] = [];
    const successData: OnyxUpdate[] = [];
    let newQuickAction: ValueOf<typeof CONST.QUICK_ACTIONS> = isScanRequest ? CONST.QUICK_ACTIONS.REQUEST_SCAN : CONST.QUICK_ACTIONS.REQUEST_MANUAL;
    if (TransactionUtils.isDistanceRequest(transaction)) {
        newQuickAction = CONST.QUICK_ACTIONS.REQUEST_DISTANCE;
    }
    const existingTransactionThreadReport = ReportConnection.getAllReports()?.[`${ONYXKEYS.COLLECTION.REPORT}${existingTransactionThreadReportID}`] ?? null;

    if (chatReport) {
        optimisticData.push({
            // Use SET for new reports because it doesn't exist yet, is faster and we need the data to be available when we navigate to the chat page
            onyxMethod: isNewChatReport ? Onyx.METHOD.SET : Onyx.METHOD.MERGE,
            key: `${ONYXKEYS.COLLECTION.REPORT}${chatReport.reportID}`,
            value: {
                ...chatReport,
                lastReadTime: DateUtils.getDBTime(),
                lastMessageTranslationKey: '',
                iouReportID: iouReport.reportID,
                ...outstandingChildRequest,
                ...(isNewChatReport ? {pendingFields: {createChat: CONST.RED_BRICK_ROAD_PENDING_ACTION.ADD}} : {}),
            },
        });
    }

    optimisticData.push(
        {
            onyxMethod: shouldCreateNewMoneyRequestReport ? Onyx.METHOD.SET : Onyx.METHOD.MERGE,
            key: `${ONYXKEYS.COLLECTION.REPORT}${iouReport.reportID}`,
            value: {
                ...iouReport,
                lastMessageText: ReportActionsUtils.getReportActionText(iouAction),
                lastMessageHtml: ReportActionsUtils.getReportActionHtml(iouAction),
                lastVisibleActionCreated: iouAction.created,
                pendingFields: {
                    ...(shouldCreateNewMoneyRequestReport ? {createChat: CONST.RED_BRICK_ROAD_PENDING_ACTION.ADD} : {preview: CONST.RED_BRICK_ROAD_PENDING_ACTION.UPDATE}),
                },
            },
        },
        {
            onyxMethod: Onyx.METHOD.SET,
            key: `${ONYXKEYS.COLLECTION.TRANSACTION}${transaction.transactionID}`,
            value: transaction,
        },
        isNewChatReport
            ? {
                  onyxMethod: Onyx.METHOD.SET,
                  key: `${ONYXKEYS.COLLECTION.REPORT_ACTIONS}${chatReport?.reportID}`,
                  value: {
                      [chatCreatedAction.reportActionID]: chatCreatedAction,
                      [reportPreviewAction.reportActionID]: reportPreviewAction,
                  },
              }
            : {
                  onyxMethod: Onyx.METHOD.MERGE,
                  key: `${ONYXKEYS.COLLECTION.REPORT_ACTIONS}${chatReport?.reportID}`,
                  value: {
                      [reportPreviewAction.reportActionID]: reportPreviewAction,
                  },
              },
        shouldCreateNewMoneyRequestReport
            ? {
                  onyxMethod: Onyx.METHOD.SET,
                  key: `${ONYXKEYS.COLLECTION.REPORT_ACTIONS}${iouReport.reportID}`,
                  value: {
                      [iouCreatedAction.reportActionID]: iouCreatedAction as OnyxTypes.ReportAction,
                      [iouAction.reportActionID]: iouAction as OnyxTypes.ReportAction,
                  },
              }
            : {
                  onyxMethod: Onyx.METHOD.MERGE,
                  key: `${ONYXKEYS.COLLECTION.REPORT_ACTIONS}${iouReport.reportID}`,
                  value: {
                      [iouAction.reportActionID]: iouAction as OnyxTypes.ReportAction,
                  },
              },
        {
            onyxMethod: Onyx.METHOD.MERGE,
            key: `${ONYXKEYS.COLLECTION.REPORT}${transactionThreadReport?.reportID}`,
            value: {
                ...transactionThreadReport,
                pendingFields: {createChat: CONST.RED_BRICK_ROAD_PENDING_ACTION.ADD},
            },
        },
        // Remove the temporary transaction used during the creation flow
        {
            onyxMethod: Onyx.METHOD.SET,
            key: `${ONYXKEYS.COLLECTION.TRANSACTION_DRAFT}${CONST.IOU.OPTIMISTIC_TRANSACTION_ID}`,
            value: null,
        },
    );

    if (!isEmptyObject(transactionThreadCreatedReportAction)) {
        optimisticData.push({
            onyxMethod: Onyx.METHOD.MERGE,
            key: `${ONYXKEYS.COLLECTION.REPORT_ACTIONS}${transactionThreadReport?.reportID}`,
            value: {
                [transactionThreadCreatedReportAction.reportActionID]: transactionThreadCreatedReportAction,
            },
        });
    }

    if (optimisticPolicyRecentlyUsedCategories.length) {
        optimisticData.push({
            onyxMethod: Onyx.METHOD.SET,
            key: `${ONYXKEYS.COLLECTION.POLICY_RECENTLY_USED_CATEGORIES}${iouReport.policyID}`,
            value: optimisticPolicyRecentlyUsedCategories,
        });
    }

    if (optimisticRecentlyUsedCurrencies?.length) {
        optimisticData.push({
            onyxMethod: Onyx.METHOD.SET,
            key: ONYXKEYS.RECENTLY_USED_CURRENCIES,
            value: optimisticRecentlyUsedCurrencies,
        });
    }

    if (!isEmptyObject(optimisticPolicyRecentlyUsedTags)) {
        optimisticData.push({
            onyxMethod: Onyx.METHOD.MERGE,
            key: `${ONYXKEYS.COLLECTION.POLICY_RECENTLY_USED_TAGS}${iouReport.policyID}`,
            value: optimisticPolicyRecentlyUsedTags,
        });
    }

    const redundantParticipants: Record<number, null> = {};
    if (!isEmptyObject(optimisticPersonalDetailListAction)) {
        const successPersonalDetailListAction: Record<number, null> = {};

        // BE will send different participants. We clear the optimistic ones to avoid duplicated entries
        Object.keys(optimisticPersonalDetailListAction).forEach((accountIDKey) => {
            const accountID = Number(accountIDKey);
            successPersonalDetailListAction[accountID] = null;
            redundantParticipants[accountID] = null;
        });

        optimisticData.push({
            onyxMethod: Onyx.METHOD.MERGE,
            key: ONYXKEYS.PERSONAL_DETAILS_LIST,
            value: optimisticPersonalDetailListAction,
        });
        successData.push({
            onyxMethod: Onyx.METHOD.MERGE,
            key: ONYXKEYS.PERSONAL_DETAILS_LIST,
            value: successPersonalDetailListAction,
        });
    }

    if (!isEmptyObject(optimisticNextStep)) {
        optimisticData.push({
            onyxMethod: Onyx.METHOD.MERGE,
            key: `${ONYXKEYS.COLLECTION.NEXT_STEP}${iouReport.reportID}`,
            value: optimisticNextStep,
        });
    }

    if (isNewChatReport) {
        successData.push({
            onyxMethod: Onyx.METHOD.MERGE,
            key: `${ONYXKEYS.COLLECTION.REPORT}${chatReport?.reportID}`,
            value: {
                participants: redundantParticipants,
                pendingFields: null,
                errorFields: null,
                isOptimisticReport: false,
            },
        });
    }

    successData.push(
        {
            onyxMethod: Onyx.METHOD.MERGE,
            key: `${ONYXKEYS.COLLECTION.REPORT}${iouReport.reportID}`,
            value: {
                participants: redundantParticipants,
                pendingFields: null,
                errorFields: null,
                isOptimisticReport: false,
            },
        },
        {
            onyxMethod: Onyx.METHOD.MERGE,
            key: `${ONYXKEYS.COLLECTION.REPORT}${transactionThreadReport?.reportID}`,
            value: {
                participants: redundantParticipants,
                pendingFields: null,
                errorFields: null,
                isOptimisticReport: false,
            },
        },
        {
            onyxMethod: Onyx.METHOD.MERGE,
            key: `${ONYXKEYS.COLLECTION.TRANSACTION}${transaction.transactionID}`,
            value: {
                pendingAction: null,
                pendingFields: clearedPendingFields,
                // The routes contains the distance in meters. Clearing the routes ensures we use the distance
                // in the correct unit stored under the transaction customUnit once the request is created.
                // The route is also not saved in the backend, so we can't rely on it.
                routes: null,
            },
        },

        {
            onyxMethod: Onyx.METHOD.MERGE,
            key: `${ONYXKEYS.COLLECTION.REPORT_ACTIONS}${chatReport?.reportID}`,
            value: {
                ...(isNewChatReport
                    ? {
                          [chatCreatedAction.reportActionID]: {
                              pendingAction: null,
                              errors: null,
                          },
                      }
                    : {}),
                [reportPreviewAction.reportActionID]: {
                    pendingAction: null,
                },
            },
        },
        {
            onyxMethod: Onyx.METHOD.MERGE,
            key: `${ONYXKEYS.COLLECTION.REPORT_ACTIONS}${iouReport.reportID}`,
            value: {
                ...(shouldCreateNewMoneyRequestReport
                    ? {
                          [iouCreatedAction.reportActionID]: {
                              pendingAction: null,
                              errors: null,
                          },
                      }
                    : {}),
                [iouAction.reportActionID]: {
                    pendingAction: null,
                    errors: null,
                },
            },
        },
    );

    if (!isEmptyObject(transactionThreadCreatedReportAction)) {
        successData.push({
            onyxMethod: Onyx.METHOD.MERGE,
            key: `${ONYXKEYS.COLLECTION.REPORT_ACTIONS}${transactionThreadReport?.reportID}`,
            value: {
                [transactionThreadCreatedReportAction.reportActionID]: {
                    pendingAction: null,
                    errors: null,
                },
            },
        });
    }

    const errorKey = DateUtils.getMicroseconds();

    const failureData: OnyxUpdate[] = [
        {
            onyxMethod: Onyx.METHOD.MERGE,
            key: `${ONYXKEYS.COLLECTION.REPORT}${chatReport?.reportID}`,
            value: {
                iouReportID: chatReport?.iouReportID,
                lastReadTime: chatReport?.lastReadTime,
                pendingFields: null,
                hasOutstandingChildRequest: chatReport?.hasOutstandingChildRequest,
                ...(isNewChatReport
                    ? {
                          errorFields: {
                              createChat: ErrorUtils.getMicroSecondOnyxErrorWithTranslationKey('report.genericCreateReportFailureMessage'),
                          },
                      }
                    : {}),
            },
        },
        {
            onyxMethod: Onyx.METHOD.MERGE,
            key: `${ONYXKEYS.COLLECTION.REPORT}${iouReport.reportID}`,
            value: {
                pendingFields: null,
                errorFields: {
                    ...(shouldCreateNewMoneyRequestReport ? {createChat: ErrorUtils.getMicroSecondOnyxErrorWithTranslationKey('report.genericCreateReportFailureMessage')} : {}),
                },
            },
        },
        {
            onyxMethod: Onyx.METHOD.MERGE,
            key: `${ONYXKEYS.COLLECTION.REPORT}${transactionThreadReport?.reportID}`,
            value: {
                pendingFields: null,
                errorFields: existingTransactionThreadReport
                    ? null
                    : {
                          createChat: ErrorUtils.getMicroSecondOnyxErrorWithTranslationKey('report.genericCreateReportFailureMessage'),
                      },
            },
        },
        {
            onyxMethod: Onyx.METHOD.MERGE,
            key: `${ONYXKEYS.COLLECTION.TRANSACTION}${transaction.transactionID}`,
            value: {
                // Disabling this line since transaction.filename can be an empty string
                // eslint-disable-next-line @typescript-eslint/prefer-nullish-coalescing
                errors: getReceiptError(transaction.receipt, transaction.filename || transaction.receipt?.filename, isScanRequest, errorKey),
                pendingFields: clearedPendingFields,
            },
        },
        {
            onyxMethod: Onyx.METHOD.MERGE,
            key: `${ONYXKEYS.COLLECTION.REPORT_ACTIONS}${iouReport.reportID}`,
            value: {
                ...(shouldCreateNewMoneyRequestReport
                    ? {
                          [iouCreatedAction.reportActionID]: {
                              // Disabling this line since transaction.filename can be an empty string
                              // eslint-disable-next-line @typescript-eslint/prefer-nullish-coalescing
                              errors: getReceiptError(transaction.receipt, transaction.filename || transaction.receipt?.filename, isScanRequest, errorKey),
                          },
                          [iouAction.reportActionID]: {
                              errors: ErrorUtils.getMicroSecondOnyxErrorWithTranslationKey('iou.error.genericCreateFailureMessage'),
                          },
                      }
                    : {
                          [iouAction.reportActionID]: {
                              // Disabling this line since transaction.filename can be an empty string
                              // eslint-disable-next-line @typescript-eslint/prefer-nullish-coalescing
                              errors: getReceiptError(transaction.receipt, transaction.filename || transaction.receipt?.filename, isScanRequest, errorKey),
                          },
                      }),
            },
        },
    ];

    if (!isOneOnOneSplit) {
        optimisticData.push({
            onyxMethod: Onyx.METHOD.SET,
            key: ONYXKEYS.NVP_QUICK_ACTION_GLOBAL_CREATE,
            value: {
                action: newQuickAction,
                chatReportID: chatReport?.reportID,
                isFirstQuickAction: isEmptyObject(quickAction),
            },
        });
        failureData.push({
            onyxMethod: Onyx.METHOD.SET,
            key: ONYXKEYS.NVP_QUICK_ACTION_GLOBAL_CREATE,
            value: quickAction ?? null,
        });
    }

    if (!isEmptyObject(transactionThreadCreatedReportAction)) {
        failureData.push({
            onyxMethod: Onyx.METHOD.MERGE,
            key: `${ONYXKEYS.COLLECTION.REPORT_ACTIONS}${transactionThreadReport?.reportID}`,
            value: {
                [transactionThreadCreatedReportAction.reportActionID]: {
                    errors: ErrorUtils.getMicroSecondOnyxErrorWithTranslationKey('iou.error.genericCreateFailureMessage'),
                },
            },
        });
    }

    // We don't need to compute violations unless we're on a paid policy
    if (!policy || !PolicyUtils.isPaidGroupPolicy(policy)) {
        return [optimisticData, successData, failureData];
    }

    const violationsOnyxData = ViolationsUtils.getViolationsOnyxData(
        transaction,
        [],
        policy,
        policyTagList ?? {},
        policyCategories ?? {},
        PolicyUtils.hasDependentTags(policy, policyTagList ?? {}),
    );

    if (violationsOnyxData) {
        optimisticData.push(violationsOnyxData);
        failureData.push({
            onyxMethod: Onyx.METHOD.SET,
            key: `${ONYXKEYS.COLLECTION.TRANSACTION_VIOLATIONS}${transaction.transactionID}`,
            value: [],
        });
    }

    return [optimisticData, successData, failureData];
}

/** Builds the Onyx data for an invoice */
function buildOnyxDataForInvoice(
    chatReport: OnyxEntry<OnyxTypes.Report>,
    iouReport: OnyxTypes.Report,
    transaction: OnyxTypes.Transaction,
    chatCreatedAction: OptimisticCreatedReportAction,
    iouCreatedAction: OptimisticCreatedReportAction,
    iouAction: OptimisticIOUReportAction,
    optimisticPersonalDetailListAction: OnyxTypes.PersonalDetailsList,
    reportPreviewAction: ReportAction,
    optimisticPolicyRecentlyUsedCategories: string[],
    optimisticPolicyRecentlyUsedTags: OnyxTypes.RecentlyUsedTags,
    isNewChatReport: boolean,
    transactionThreadReport: OptimisticChatReport,
    transactionThreadCreatedReportAction: OptimisticCreatedReportAction | null,
    policy?: OnyxEntry<OnyxTypes.Policy>,
    policyTagList?: OnyxEntry<OnyxTypes.PolicyTagLists>,
    policyCategories?: OnyxEntry<OnyxTypes.PolicyCategories>,
    optimisticRecentlyUsedCurrencies?: string[],
    companyName?: string,
    companyWebsite?: string,
): [OnyxUpdate[], OnyxUpdate[], OnyxUpdate[]] {
    const clearedPendingFields = Object.fromEntries(Object.keys(transaction.pendingFields ?? {}).map((key) => [key, null]));
    const optimisticData: OnyxUpdate[] = [
        {
            onyxMethod: Onyx.METHOD.SET,
            key: `${ONYXKEYS.COLLECTION.REPORT}${iouReport.reportID}`,
            value: {
                ...iouReport,
                lastMessageText: ReportActionsUtils.getReportActionText(iouAction),
                lastMessageHtml: ReportActionsUtils.getReportActionHtml(iouAction),
                pendingFields: {
                    createChat: CONST.RED_BRICK_ROAD_PENDING_ACTION.ADD,
                },
            },
        },
        {
            onyxMethod: Onyx.METHOD.SET,
            key: `${ONYXKEYS.COLLECTION.TRANSACTION}${transaction.transactionID}`,
            value: transaction,
        },
        isNewChatReport
            ? {
                  onyxMethod: Onyx.METHOD.SET,
                  key: `${ONYXKEYS.COLLECTION.REPORT_ACTIONS}${chatReport?.reportID}`,
                  value: {
                      [chatCreatedAction.reportActionID]: chatCreatedAction,
                      [reportPreviewAction.reportActionID]: reportPreviewAction,
                  },
              }
            : {
                  onyxMethod: Onyx.METHOD.MERGE,
                  key: `${ONYXKEYS.COLLECTION.REPORT_ACTIONS}${chatReport?.reportID}`,
                  value: {
                      [reportPreviewAction.reportActionID]: reportPreviewAction,
                  },
              },
        {
            onyxMethod: Onyx.METHOD.MERGE,
            key: `${ONYXKEYS.COLLECTION.REPORT_ACTIONS}${iouReport.reportID}`,
            value: {
                [iouCreatedAction.reportActionID]: iouCreatedAction as OnyxTypes.ReportAction,
                [iouAction.reportActionID]: iouAction as OnyxTypes.ReportAction,
            },
        },
        {
            onyxMethod: Onyx.METHOD.MERGE,
            key: `${ONYXKEYS.COLLECTION.REPORT}${transactionThreadReport.reportID}`,
            value: transactionThreadReport,
        },
        {
            onyxMethod: Onyx.METHOD.MERGE,
            key: `${ONYXKEYS.COLLECTION.REPORT_ACTIONS}${transactionThreadReport.reportID}`,
            value: {
                [transactionThreadCreatedReportAction?.reportActionID ?? '-1']: transactionThreadCreatedReportAction,
            },
        },
        // Remove the temporary transaction used during the creation flow
        {
            onyxMethod: Onyx.METHOD.SET,
            key: `${ONYXKEYS.COLLECTION.TRANSACTION_DRAFT}${CONST.IOU.OPTIMISTIC_TRANSACTION_ID}`,
            value: null,
        },
    ];
    const successData: OnyxUpdate[] = [];

    if (chatReport) {
        optimisticData.push({
            // Use SET for new reports because it doesn't exist yet, is faster and we need the data to be available when we navigate to the chat page
            onyxMethod: isNewChatReport ? Onyx.METHOD.SET : Onyx.METHOD.MERGE,
            key: `${ONYXKEYS.COLLECTION.REPORT}${chatReport.reportID}`,
            value: {
                ...chatReport,
                lastReadTime: DateUtils.getDBTime(),
                lastMessageTranslationKey: '',
                iouReportID: iouReport.reportID,
                ...(isNewChatReport ? {pendingFields: {createChat: CONST.RED_BRICK_ROAD_PENDING_ACTION.ADD}} : {}),
            },
        });
    }

    if (optimisticPolicyRecentlyUsedCategories.length) {
        optimisticData.push({
            onyxMethod: Onyx.METHOD.SET,
            key: `${ONYXKEYS.COLLECTION.POLICY_RECENTLY_USED_CATEGORIES}${iouReport.policyID}`,
            value: optimisticPolicyRecentlyUsedCategories,
        });
    }

    if (optimisticRecentlyUsedCurrencies?.length) {
        optimisticData.push({
            onyxMethod: Onyx.METHOD.SET,
            key: ONYXKEYS.RECENTLY_USED_CURRENCIES,
            value: optimisticRecentlyUsedCurrencies,
        });
    }

    if (!isEmptyObject(optimisticPolicyRecentlyUsedTags)) {
        optimisticData.push({
            onyxMethod: Onyx.METHOD.MERGE,
            key: `${ONYXKEYS.COLLECTION.POLICY_RECENTLY_USED_TAGS}${iouReport.policyID}`,
            value: optimisticPolicyRecentlyUsedTags,
        });
    }

    const redundantParticipants: Record<number, null> = {};
    if (!isEmptyObject(optimisticPersonalDetailListAction)) {
        const successPersonalDetailListAction: Record<number, null> = {};

        // BE will send different participants. We clear the optimistic ones to avoid duplicated entries
        Object.keys(optimisticPersonalDetailListAction).forEach((accountIDKey) => {
            const accountID = Number(accountIDKey);
            successPersonalDetailListAction[accountID] = null;
            redundantParticipants[accountID] = null;
        });

        optimisticData.push({
            onyxMethod: Onyx.METHOD.MERGE,
            key: ONYXKEYS.PERSONAL_DETAILS_LIST,
            value: optimisticPersonalDetailListAction,
        });
        successData.push({
            onyxMethod: Onyx.METHOD.MERGE,
            key: ONYXKEYS.PERSONAL_DETAILS_LIST,
            value: successPersonalDetailListAction,
        });
    }

    successData.push(
        {
            onyxMethod: Onyx.METHOD.MERGE,
            key: `${ONYXKEYS.COLLECTION.REPORT}${iouReport.reportID}`,
            value: {
                participants: redundantParticipants,
                pendingFields: null,
                errorFields: null,
                isOptimisticReport: false,
            },
        },
        {
            onyxMethod: Onyx.METHOD.MERGE,
            key: `${ONYXKEYS.COLLECTION.REPORT}${transactionThreadReport.reportID}`,
            value: {
                participants: redundantParticipants,
                pendingFields: null,
                errorFields: null,
                isOptimisticReport: false,
            },
        },
        {
            onyxMethod: Onyx.METHOD.MERGE,
            key: `${ONYXKEYS.COLLECTION.TRANSACTION}${transaction.transactionID}`,
            value: {
                pendingAction: null,
                pendingFields: clearedPendingFields,
            },
        },
        {
            onyxMethod: Onyx.METHOD.MERGE,
            key: `${ONYXKEYS.COLLECTION.REPORT_ACTIONS}${chatReport?.reportID}`,
            value: {
                ...(isNewChatReport
                    ? {
                          [chatCreatedAction.reportActionID]: {
                              pendingAction: null,
                              errors: null,
                          },
                      }
                    : {}),
                [reportPreviewAction.reportActionID]: {
                    pendingAction: null,
                },
            },
        },
        {
            onyxMethod: Onyx.METHOD.MERGE,
            key: `${ONYXKEYS.COLLECTION.REPORT_ACTIONS}${iouReport.reportID}`,
            value: {
                [iouCreatedAction.reportActionID]: {
                    pendingAction: null,
                    errors: null,
                },
                [iouAction.reportActionID]: {
                    pendingAction: null,
                    errors: null,
                },
            },
        },
        {
            onyxMethod: Onyx.METHOD.MERGE,
            key: `${ONYXKEYS.COLLECTION.REPORT_ACTIONS}${transactionThreadReport.reportID}`,
            value: {
                [transactionThreadCreatedReportAction?.reportActionID ?? '-1']: {
                    pendingAction: null,
                    errors: null,
                },
            },
        },
    );

    if (isNewChatReport) {
        successData.push({
            onyxMethod: Onyx.METHOD.MERGE,
            key: `${ONYXKEYS.COLLECTION.REPORT}${chatReport?.reportID}`,
            value: {
                participants: redundantParticipants,
                pendingFields: null,
                errorFields: null,
                isOptimisticReport: false,
            },
        });
    }

    const errorKey = DateUtils.getMicroseconds();

    const failureData: OnyxUpdate[] = [
        {
            onyxMethod: Onyx.METHOD.MERGE,
            key: `${ONYXKEYS.COLLECTION.REPORT}${chatReport?.reportID}`,
            value: {
                iouReportID: chatReport?.iouReportID,
                lastReadTime: chatReport?.lastReadTime,
                pendingFields: null,
                hasOutstandingChildRequest: chatReport?.hasOutstandingChildRequest,
                ...(isNewChatReport
                    ? {
                          errorFields: {
                              createChat: ErrorUtils.getMicroSecondOnyxErrorWithTranslationKey('report.genericCreateReportFailureMessage'),
                          },
                      }
                    : {}),
            },
        },
        {
            onyxMethod: Onyx.METHOD.MERGE,
            key: `${ONYXKEYS.COLLECTION.REPORT}${iouReport.reportID}`,
            value: {
                pendingFields: null,
                errorFields: {
                    createChat: ErrorUtils.getMicroSecondOnyxErrorWithTranslationKey('report.genericCreateReportFailureMessage'),
                },
            },
        },
        {
            onyxMethod: Onyx.METHOD.MERGE,
            key: `${ONYXKEYS.COLLECTION.REPORT}${transactionThreadReport.reportID}`,
            value: {
                errorFields: {
                    createChat: ErrorUtils.getMicroSecondOnyxErrorWithTranslationKey('report.genericCreateReportFailureMessage'),
                },
            },
        },
        {
            onyxMethod: Onyx.METHOD.MERGE,
            key: `${ONYXKEYS.COLLECTION.TRANSACTION}${transaction.transactionID}`,
            value: {
                errors: ErrorUtils.getMicroSecondOnyxErrorWithTranslationKey('iou.error.genericCreateInvoiceFailureMessage'),
                pendingAction: null,
                pendingFields: clearedPendingFields,
            },
        },
        {
            onyxMethod: Onyx.METHOD.MERGE,
            key: `${ONYXKEYS.COLLECTION.REPORT_ACTIONS}${iouReport.reportID}`,
            value: {
                [iouCreatedAction.reportActionID]: {
                    // Disabling this line since transaction.filename can be an empty string
                    // eslint-disable-next-line @typescript-eslint/prefer-nullish-coalescing
                    errors: getReceiptError(transaction.receipt, transaction.filename || transaction.receipt?.filename, false, errorKey),
                },
                [iouAction.reportActionID]: {
                    errors: ErrorUtils.getMicroSecondOnyxErrorWithTranslationKey('iou.error.genericCreateInvoiceFailureMessage'),
                },
            },
        },
        {
            onyxMethod: Onyx.METHOD.MERGE,
            key: `${ONYXKEYS.COLLECTION.REPORT_ACTIONS}${transactionThreadReport.reportID}`,
            value: {
                [transactionThreadCreatedReportAction?.reportActionID ?? '-1']: {
                    errors: ErrorUtils.getMicroSecondOnyxErrorWithTranslationKey('iou.error.genericCreateInvoiceFailureMessage', errorKey),
                },
            },
        },
    ];

    if (companyName && companyWebsite) {
        optimisticData.push({
            onyxMethod: Onyx.METHOD.MERGE,
            key: `${ONYXKEYS.COLLECTION.POLICY}${policy?.id}`,
            value: {
                invoice: {
                    companyName,
                    companyWebsite,
                    pendingFields: {
                        companyName: CONST.RED_BRICK_ROAD_PENDING_ACTION.UPDATE,
                        companyWebsite: CONST.RED_BRICK_ROAD_PENDING_ACTION.UPDATE,
                    },
                },
            },
        });
        successData.push({
            onyxMethod: Onyx.METHOD.MERGE,
            key: `${ONYXKEYS.COLLECTION.POLICY}${policy?.id}`,
            value: {
                invoice: {
                    pendingFields: {
                        companyName: null,
                        companyWebsite: null,
                    },
                },
            },
        });
        failureData.push({
            onyxMethod: Onyx.METHOD.MERGE,
            key: `${ONYXKEYS.COLLECTION.POLICY}${policy?.id}`,
            value: {
                invoice: {
                    companyName: null,
                    companyWebsite: null,
                    pendingFields: {
                        companyName: null,
                        companyWebsite: null,
                    },
                },
            },
        });
    }

    // We don't need to compute violations unless we're on a paid policy
    if (!policy || !PolicyUtils.isPaidGroupPolicy(policy)) {
        return [optimisticData, successData, failureData];
    }

    const violationsOnyxData = ViolationsUtils.getViolationsOnyxData(
        transaction,
        [],
        policy,
        policyTagList ?? {},
        policyCategories ?? {},
        PolicyUtils.hasDependentTags(policy, policyTagList ?? {}),
    );

    if (violationsOnyxData) {
        optimisticData.push(violationsOnyxData);
        failureData.push({
            onyxMethod: Onyx.METHOD.SET,
            key: `${ONYXKEYS.COLLECTION.TRANSACTION_VIOLATIONS}${transaction.transactionID}`,
            value: [],
        });
    }

    return [optimisticData, successData, failureData];
}

/** Builds the Onyx data for track expense */
function buildOnyxDataForTrackExpense(
    chatReport: OnyxInputValue<OnyxTypes.Report>,
    iouReport: OnyxInputValue<OnyxTypes.Report>,
    transaction: OnyxTypes.Transaction,
    iouCreatedAction: OptimisticCreatedReportAction,
    iouAction: OptimisticIOUReportAction,
    reportPreviewAction: OnyxInputValue<ReportAction>,
    transactionThreadReport: OptimisticChatReport | null,
    transactionThreadCreatedReportAction: OptimisticCreatedReportAction | null,
    shouldCreateNewMoneyRequestReport: boolean,
    policy?: OnyxInputValue<OnyxTypes.Policy>,
    policyTagList?: OnyxInputValue<OnyxTypes.PolicyTagLists>,
    policyCategories?: OnyxInputValue<OnyxTypes.PolicyCategories>,
    existingTransactionThreadReportID?: string,
    actionableTrackExpenseWhisper?: OnyxInputValue<OnyxTypes.ReportAction>,
): [OnyxUpdate[], OnyxUpdate[], OnyxUpdate[]] {
    const isScanRequest = TransactionUtils.isScanRequest(transaction);
    const isDistanceRequest = TransactionUtils.isDistanceRequest(transaction);
    const clearedPendingFields = Object.fromEntries(Object.keys(transaction.pendingFields ?? {}).map((key) => [key, null]));
    const optimisticData: OnyxUpdate[] = [];
    const successData: OnyxUpdate[] = [];
    const failureData: OnyxUpdate[] = [];

    let newQuickAction: ValueOf<typeof CONST.QUICK_ACTIONS> = CONST.QUICK_ACTIONS.TRACK_MANUAL;
    if (isScanRequest) {
        newQuickAction = CONST.QUICK_ACTIONS.TRACK_SCAN;
    } else if (isDistanceRequest) {
        newQuickAction = CONST.QUICK_ACTIONS.TRACK_DISTANCE;
    }
    const existingTransactionThreadReport = ReportConnection.getAllReports()?.[`${ONYXKEYS.COLLECTION.REPORT}${existingTransactionThreadReportID}`] ?? null;

    if (chatReport) {
        optimisticData.push(
            {
                onyxMethod: Onyx.METHOD.MERGE,
                key: `${ONYXKEYS.COLLECTION.REPORT}${chatReport.reportID}`,
                value: {
                    ...chatReport,
                    lastMessageText: ReportActionsUtils.getReportActionText(iouAction),
                    lastMessageHtml: ReportActionsUtils.getReportActionHtml(iouAction),
                    lastReadTime: DateUtils.getDBTime(),
                    iouReportID: iouReport?.reportID,
                },
            },
            {
                onyxMethod: Onyx.METHOD.SET,
                key: ONYXKEYS.NVP_QUICK_ACTION_GLOBAL_CREATE,
                value: {
                    action: newQuickAction,
                    chatReportID: chatReport.reportID,
                    isFirstQuickAction: isEmptyObject(quickAction),
                },
            },
        );

        if (actionableTrackExpenseWhisper && !iouReport) {
            optimisticData.push({
                onyxMethod: Onyx.METHOD.MERGE,
                key: `${ONYXKEYS.COLLECTION.REPORT_ACTIONS}${chatReport?.reportID}`,
                value: {
                    [actionableTrackExpenseWhisper.reportActionID]: actionableTrackExpenseWhisper,
                },
            });
            optimisticData.push({
                onyxMethod: Onyx.METHOD.MERGE,
                key: `${ONYXKEYS.COLLECTION.REPORT}${chatReport.reportID}`,
                value: {
                    lastVisibleActionCreated: actionableTrackExpenseWhisper.created,
                    lastMessageText: CONST.ACTIONABLE_TRACK_EXPENSE_WHISPER_MESSAGE,
                },
            });
            successData.push({
                onyxMethod: Onyx.METHOD.MERGE,
                key: `${ONYXKEYS.COLLECTION.REPORT_ACTIONS}${chatReport?.reportID}`,
                value: {
                    [actionableTrackExpenseWhisper.reportActionID]: {pendingAction: null, errors: null},
                },
            });
            failureData.push({
                onyxMethod: Onyx.METHOD.SET,
                key: `${ONYXKEYS.COLLECTION.REPORT_ACTIONS}${chatReport?.reportID}`,
                value: {[actionableTrackExpenseWhisper.reportActionID]: {} as ReportAction},
            });
        }
    }

    if (iouReport) {
        optimisticData.push(
            {
                onyxMethod: shouldCreateNewMoneyRequestReport ? Onyx.METHOD.SET : Onyx.METHOD.MERGE,
                key: `${ONYXKEYS.COLLECTION.REPORT}${iouReport.reportID}`,
                value: {
                    ...iouReport,
                    lastMessageText: ReportActionsUtils.getReportActionText(iouAction),
                    lastMessageHtml: ReportActionsUtils.getReportActionHtml(iouAction),
                    pendingFields: {
                        ...(shouldCreateNewMoneyRequestReport ? {createChat: CONST.RED_BRICK_ROAD_PENDING_ACTION.ADD} : {preview: CONST.RED_BRICK_ROAD_PENDING_ACTION.UPDATE}),
                    },
                },
            },
            shouldCreateNewMoneyRequestReport
                ? {
                      onyxMethod: Onyx.METHOD.SET,
                      key: `${ONYXKEYS.COLLECTION.REPORT_ACTIONS}${iouReport.reportID}`,
                      value: {
                          [iouCreatedAction.reportActionID]: iouCreatedAction as OnyxTypes.ReportAction,
                          [iouAction.reportActionID]: iouAction as OnyxTypes.ReportAction,
                      },
                  }
                : {
                      onyxMethod: Onyx.METHOD.MERGE,
                      key: `${ONYXKEYS.COLLECTION.REPORT_ACTIONS}${iouReport.reportID}`,
                      value: {
                          [iouAction.reportActionID]: iouAction as OnyxTypes.ReportAction,
                      },
                  },
            {
                onyxMethod: Onyx.METHOD.MERGE,
                key: `${ONYXKEYS.COLLECTION.REPORT_ACTIONS}${chatReport?.reportID}`,
                value: {
                    ...(reportPreviewAction && {[reportPreviewAction.reportActionID]: reportPreviewAction}),
                },
            },
        );
    } else {
        optimisticData.push({
            onyxMethod: Onyx.METHOD.MERGE,
            key: `${ONYXKEYS.COLLECTION.REPORT_ACTIONS}${chatReport?.reportID}`,
            value: {
                [iouAction.reportActionID]: iouAction as OnyxTypes.ReportAction,
            },
        });
    }

    optimisticData.push(
        {
            onyxMethod: Onyx.METHOD.SET,
            key: `${ONYXKEYS.COLLECTION.TRANSACTION}${transaction.transactionID}`,
            value: transaction,
        },
        {
            onyxMethod: Onyx.METHOD.MERGE,
            key: `${ONYXKEYS.COLLECTION.REPORT}${transactionThreadReport?.reportID}`,
            value: {
                ...transactionThreadReport,
                pendingFields: {createChat: CONST.RED_BRICK_ROAD_PENDING_ACTION.ADD},
            },
        },
        // Remove the temporary transaction used during the creation flow
        {
            onyxMethod: Onyx.METHOD.SET,
            key: `${ONYXKEYS.COLLECTION.TRANSACTION_DRAFT}${CONST.IOU.OPTIMISTIC_TRANSACTION_ID}`,
            value: null,
        },
    );

    if (!isEmptyObject(transactionThreadCreatedReportAction)) {
        optimisticData.push({
            onyxMethod: Onyx.METHOD.MERGE,
            key: `${ONYXKEYS.COLLECTION.REPORT_ACTIONS}${transactionThreadReport?.reportID}`,
            value: {
                [transactionThreadCreatedReportAction.reportActionID]: transactionThreadCreatedReportAction,
            },
        });
    }

    if (iouReport) {
        successData.push(
            {
                onyxMethod: Onyx.METHOD.MERGE,
                key: `${ONYXKEYS.COLLECTION.REPORT}${iouReport?.reportID}`,
                value: {
                    pendingFields: null,
                    errorFields: null,
                },
            },
            {
                onyxMethod: Onyx.METHOD.MERGE,
                key: `${ONYXKEYS.COLLECTION.REPORT_ACTIONS}${iouReport?.reportID}`,
                value: {
                    ...(shouldCreateNewMoneyRequestReport
                        ? {
                              [iouCreatedAction.reportActionID]: {
                                  pendingAction: null,
                                  errors: null,
                              },
                          }
                        : {}),
                    [iouAction.reportActionID]: {
                        pendingAction: null,
                        errors: null,
                    },
                },
            },
            {
                onyxMethod: Onyx.METHOD.MERGE,
                key: `${ONYXKEYS.COLLECTION.REPORT_ACTIONS}${chatReport?.reportID}`,
                value: {
                    ...(reportPreviewAction && {[reportPreviewAction.reportActionID]: {pendingAction: null}}),
                },
            },
        );
    } else {
        successData.push({
            onyxMethod: Onyx.METHOD.MERGE,
            key: `${ONYXKEYS.COLLECTION.REPORT_ACTIONS}${chatReport?.reportID}`,
            value: {
                [iouAction.reportActionID]: {
                    pendingAction: null,
                    errors: null,
                },
                ...(reportPreviewAction && {[reportPreviewAction.reportActionID]: {pendingAction: null}}),
            },
        });
    }

    successData.push(
        {
            onyxMethod: Onyx.METHOD.MERGE,
            key: `${ONYXKEYS.COLLECTION.REPORT}${transactionThreadReport?.reportID}`,
            value: {
                pendingFields: null,
                errorFields: null,
            },
        },
        {
            onyxMethod: Onyx.METHOD.MERGE,
            key: `${ONYXKEYS.COLLECTION.TRANSACTION}${transaction.transactionID}`,
            value: {
                pendingAction: null,
                pendingFields: clearedPendingFields,
                routes: null,
            },
        },
    );

    if (!isEmptyObject(transactionThreadCreatedReportAction)) {
        successData.push({
            onyxMethod: Onyx.METHOD.MERGE,
            key: `${ONYXKEYS.COLLECTION.REPORT_ACTIONS}${transactionThreadReport?.reportID}`,
            value: {
                [transactionThreadCreatedReportAction.reportActionID]: {
                    pendingAction: null,
                    errors: null,
                },
            },
        });
    }

    failureData.push({
        onyxMethod: Onyx.METHOD.SET,
        key: ONYXKEYS.NVP_QUICK_ACTION_GLOBAL_CREATE,
        value: quickAction ?? null,
    });

    if (iouReport) {
        failureData.push(
            {
                onyxMethod: Onyx.METHOD.MERGE,
                key: `${ONYXKEYS.COLLECTION.REPORT}${iouReport.reportID}`,
                value: {
                    pendingFields: null,
                    errorFields: {
                        ...(shouldCreateNewMoneyRequestReport ? {createChat: ErrorUtils.getMicroSecondOnyxErrorWithTranslationKey('report.genericCreateReportFailureMessage')} : {}),
                    },
                },
            },
            {
                onyxMethod: Onyx.METHOD.MERGE,
                key: `${ONYXKEYS.COLLECTION.REPORT_ACTIONS}${iouReport.reportID}`,
                value: {
                    ...(shouldCreateNewMoneyRequestReport
                        ? {
                              [iouCreatedAction.reportActionID]: {
                                  // Disabling this line since transaction.filename can be an empty string
                                  // eslint-disable-next-line @typescript-eslint/prefer-nullish-coalescing
                                  errors: getReceiptError(transaction.receipt, transaction.filename || transaction.receipt?.filename, isScanRequest),
                              },
                              [iouAction.reportActionID]: {
                                  errors: ErrorUtils.getMicroSecondOnyxErrorWithTranslationKey('iou.error.genericCreateFailureMessage'),
                              },
                          }
                        : {
                              [iouAction.reportActionID]: {
                                  // Disabling this line since transaction.filename can be an empty string
                                  // eslint-disable-next-line @typescript-eslint/prefer-nullish-coalescing
                                  errors: getReceiptError(transaction.receipt, transaction.filename || transaction.receipt?.filename, isScanRequest),
                              },
                          }),
                },
            },
        );
    } else {
        failureData.push({
            onyxMethod: Onyx.METHOD.MERGE,
            key: `${ONYXKEYS.COLLECTION.REPORT_ACTIONS}${chatReport?.reportID}`,
            value: {
                [iouAction.reportActionID]: {
                    // Disabling this line since transaction.filename can be an empty string
                    // eslint-disable-next-line @typescript-eslint/prefer-nullish-coalescing
                    errors: getReceiptError(transaction.receipt, transaction.filename || transaction.receipt?.filename, isScanRequest),
                },
            },
        });
    }

    failureData.push(
        {
            onyxMethod: Onyx.METHOD.MERGE,
            key: `${ONYXKEYS.COLLECTION.REPORT}${chatReport?.reportID}`,
            value: {
                lastReadTime: chatReport?.lastReadTime,
                lastMessageText: chatReport?.lastMessageText,
                lastMessageHtml: chatReport?.lastMessageHtml,
            },
        },
        {
            onyxMethod: Onyx.METHOD.MERGE,
            key: `${ONYXKEYS.COLLECTION.REPORT}${transactionThreadReport?.reportID}`,
            value: {
                pendingFields: null,
                errorFields: existingTransactionThreadReport
                    ? null
                    : {
                          createChat: ErrorUtils.getMicroSecondOnyxErrorWithTranslationKey('report.genericCreateReportFailureMessage'),
                      },
            },
        },
        {
            onyxMethod: Onyx.METHOD.MERGE,
            key: `${ONYXKEYS.COLLECTION.TRANSACTION}${transaction.transactionID}`,
            value: {
                // Disabling this line since transaction.filename can be an empty string
                // eslint-disable-next-line @typescript-eslint/prefer-nullish-coalescing
                errors: getReceiptError(transaction.receipt, transaction.filename || transaction.receipt?.filename, isScanRequest),
                pendingFields: clearedPendingFields,
            },
        },
        {
            onyxMethod: Onyx.METHOD.MERGE,
            key: `${ONYXKEYS.COLLECTION.REPORT_ACTIONS}${transactionThreadReport?.reportID}`,
            value: {
                [transactionThreadCreatedReportAction?.reportActionID ?? '-1']: {
                    errors: ErrorUtils.getMicroSecondOnyxErrorWithTranslationKey('iou.error.genericCreateFailureMessage'),
                },
            },
        },
    );

    // We don't need to compute violations unless we're on a paid policy
    if (!policy || !PolicyUtils.isPaidGroupPolicy(policy)) {
        return [optimisticData, successData, failureData];
    }

    const violationsOnyxData = ViolationsUtils.getViolationsOnyxData(
        transaction,
        [],
        policy,
        policyTagList ?? {},
        policyCategories ?? {},
        PolicyUtils.hasDependentTags(policy, policyTagList ?? {}),
    );

    if (violationsOnyxData) {
        optimisticData.push(violationsOnyxData);
        failureData.push({
            onyxMethod: Onyx.METHOD.SET,
            key: `${ONYXKEYS.COLLECTION.TRANSACTION_VIOLATIONS}${transaction.transactionID}`,
            value: [],
        });
    }

    // Show field violations only for control policies
    if (PolicyUtils.isControlPolicy(policy) && iouReport) {
        const {optimisticData: fieldViolationsOptimisticData, failureData: fieldViolationsFailureData} = getFieldViolationsOnyxData(iouReport);
        optimisticData.push(...fieldViolationsOptimisticData);
        failureData.push(...fieldViolationsFailureData);
    }

    return [optimisticData, successData, failureData];
}

function getDeleteTrackExpenseInformation(
    chatReportID: string,
    transactionID: string,
    reportAction: OnyxTypes.ReportAction,
    shouldDeleteTransactionFromOnyx = true,
    isMovingTransactionFromTrackExpense = false,
    actionableWhisperReportActionID = '',
    resolution = '',
) {
    const allReports = ReportConnection.getAllReports();
    // STEP 1: Get all collections we're updating
    const chatReport = allReports?.[`${ONYXKEYS.COLLECTION.REPORT}${chatReportID}`] ?? null;
    const transaction = allTransactions[`${ONYXKEYS.COLLECTION.TRANSACTION}${transactionID}`];
    const transactionViolations = allTransactionViolations[`${ONYXKEYS.COLLECTION.TRANSACTION_VIOLATIONS}${transactionID}`];
    const transactionThreadID = reportAction.childReportID;
    let transactionThread = null;
    if (transactionThreadID) {
        transactionThread = allReports?.[`${ONYXKEYS.COLLECTION.REPORT}${transactionThreadID}`] ?? null;
    }

    // STEP 2: Decide if we need to:
    // 1. Delete the transactionThread - delete if there are no visible comments in the thread and we're not moving the transaction
    // 2. Update the moneyRequestPreview to show [Deleted expense] - update if the transactionThread exists AND it isn't being deleted and we're not moving the transaction
    const shouldDeleteTransactionThread = !isMovingTransactionFromTrackExpense && (transactionThreadID ? (reportAction?.childVisibleActionCount ?? 0) === 0 : false);

    const shouldShowDeletedRequestMessage = !isMovingTransactionFromTrackExpense && !!transactionThreadID && !shouldDeleteTransactionThread;

    // STEP 3: Update the IOU reportAction.
    const updatedReportAction = {
        [reportAction.reportActionID]: {
            pendingAction: shouldShowDeletedRequestMessage ? CONST.RED_BRICK_ROAD_PENDING_ACTION.UPDATE : CONST.RED_BRICK_ROAD_PENDING_ACTION.DELETE,
            previousMessage: reportAction.message,
            message: [
                {
                    type: 'COMMENT',
                    html: '',
                    text: '',
                    isEdited: true,
                    isDeletedParentAction: shouldShowDeletedRequestMessage,
                },
            ],
            originalMessage: {
                IOUTransactionID: null,
            },
            errors: undefined,
        },
        ...(actionableWhisperReportActionID && {[actionableWhisperReportActionID]: {originalMessage: {resolution}}}),
    } as OnyxTypes.ReportActions;
    const lastVisibleAction = ReportActionsUtils.getLastVisibleAction(chatReport?.reportID ?? '-1', updatedReportAction);
    const {lastMessageText = '', lastMessageHtml = ''} = ReportActionsUtils.getLastVisibleMessage(chatReport?.reportID ?? '-1', updatedReportAction);

    // STEP 4: Build Onyx data
    const optimisticData: OnyxUpdate[] = [];

    if (shouldDeleteTransactionFromOnyx) {
        optimisticData.push({
            onyxMethod: Onyx.METHOD.SET,
            key: `${ONYXKEYS.COLLECTION.TRANSACTION}${transactionID}`,
            value: null,
        });
    }

    optimisticData.push({
        onyxMethod: Onyx.METHOD.SET,
        key: `${ONYXKEYS.COLLECTION.TRANSACTION_VIOLATIONS}${transactionID}`,
        value: null,
    });

    if (shouldDeleteTransactionThread) {
        optimisticData.push(
            {
                onyxMethod: Onyx.METHOD.SET,
                key: `${ONYXKEYS.COLLECTION.REPORT}${transactionThreadID}`,
                value: {
                    reportID: null,
                    stateNum: CONST.REPORT.STATE_NUM.APPROVED,
                    statusNum: CONST.REPORT.STATUS_NUM.CLOSED,
                    participants: {
                        [userAccountID]: {
                            notificationPreference: CONST.REPORT.NOTIFICATION_PREFERENCE.HIDDEN,
                        },
                    },
                },
            },
            {
                onyxMethod: Onyx.METHOD.SET,
                key: `${ONYXKEYS.COLLECTION.REPORT_ACTIONS}${transactionThreadID}`,
                value: null,
            },
        );
    }

    optimisticData.push(
        {
            onyxMethod: Onyx.METHOD.MERGE,
            key: `${ONYXKEYS.COLLECTION.REPORT_ACTIONS}${chatReport?.reportID}`,
            value: updatedReportAction,
        },
        {
            onyxMethod: Onyx.METHOD.MERGE,
            key: `${ONYXKEYS.COLLECTION.REPORT}${chatReport?.reportID}`,
            value: {
                lastMessageText,
                lastVisibleActionCreated: lastVisibleAction?.created,
                lastMessageHtml: !lastMessageHtml ? lastMessageText : lastMessageHtml,
            },
        },
    );

    const successData: OnyxUpdate[] = [
        {
            onyxMethod: Onyx.METHOD.MERGE,
            key: `${ONYXKEYS.COLLECTION.REPORT_ACTIONS}${chatReport?.reportID}`,
            value: {
                [reportAction.reportActionID]: {
                    pendingAction: null,
                    errors: null,
                },
            },
        },
    ];

    if (shouldDeleteTransactionThread && transactionThread) {
        successData.push({
            onyxMethod: Onyx.METHOD.MERGE,
            key: `${ONYXKEYS.COLLECTION.REPORT}${transactionThreadID}`,
            value: Object.keys(transactionThread).reduce<Record<string, null>>((acc, key) => {
                acc[key] = null;
                return acc;
            }, {}),
        });
    }

    const failureData: OnyxUpdate[] = [];

    if (shouldDeleteTransactionFromOnyx) {
        failureData.push({
            onyxMethod: Onyx.METHOD.SET,
            key: `${ONYXKEYS.COLLECTION.TRANSACTION}${transactionID}`,
            value: transaction ?? null,
        });
    }

    failureData.push({
        onyxMethod: Onyx.METHOD.SET,
        key: `${ONYXKEYS.COLLECTION.TRANSACTION_VIOLATIONS}${transactionID}`,
        value: transactionViolations ?? null,
    });

    if (shouldDeleteTransactionThread) {
        failureData.push({
            onyxMethod: Onyx.METHOD.SET,
            key: `${ONYXKEYS.COLLECTION.REPORT}${transactionThreadID}`,
            value: transactionThread,
        });
    }

    if (actionableWhisperReportActionID) {
        const actionableWhisperReportAction = ReportActionsUtils.getReportAction(chatReportID, actionableWhisperReportActionID);
        failureData.push({
            onyxMethod: Onyx.METHOD.MERGE,
            key: `${ONYXKEYS.COLLECTION.REPORT_ACTIONS}${chatReport?.reportID}`,
            value: {
                [actionableWhisperReportActionID]: {
                    originalMessage: {
                        resolution: ReportActionsUtils.isActionableTrackExpense(actionableWhisperReportAction)
                            ? ReportActionsUtils.getOriginalMessage(actionableWhisperReportAction)?.resolution ?? null
                            : null,
                    },
                },
            },
        });
    }
    failureData.push(
        {
            onyxMethod: Onyx.METHOD.MERGE,
            key: `${ONYXKEYS.COLLECTION.REPORT_ACTIONS}${chatReport?.reportID}`,
            value: {
                [reportAction.reportActionID]: {
                    ...reportAction,
                    pendingAction: null,
                    errors: ErrorUtils.getMicroSecondOnyxErrorWithTranslationKey('iou.error.genericDeleteFailureMessage'),
                },
            },
        },
        {
            onyxMethod: Onyx.METHOD.MERGE,
            key: `${ONYXKEYS.COLLECTION.REPORT}${chatReport?.reportID}`,
            value: chatReport,
        },
    );

    const parameters: DeleteMoneyRequestParams = {
        transactionID,
        reportActionID: reportAction.reportActionID,
    };

    return {parameters, optimisticData, successData, failureData, shouldDeleteTransactionThread, chatReport};
}

/** Gathers all the data needed to create an invoice. */
function getSendInvoiceInformation(
    transaction: OnyxEntry<OnyxTypes.Transaction>,
    currentUserAccountID: number,
    invoiceChatReport?: OnyxEntry<OnyxTypes.Report>,
    receipt?: Receipt,
    policy?: OnyxEntry<OnyxTypes.Policy>,
    policyTagList?: OnyxEntry<OnyxTypes.PolicyTagLists>,
    policyCategories?: OnyxEntry<OnyxTypes.PolicyCategories>,
    companyName?: string,
    companyWebsite?: string,
): SendInvoiceInformation {
    const {amount = 0, currency = '', created = '', merchant = '', category = '', tag = '', taxCode = '', taxAmount = 0, billable, comment, participants} = transaction ?? {};
    const trimmedComment = (comment?.comment ?? '').trim();
    const senderWorkspaceID = participants?.find((participant) => participant?.isSender)?.policyID ?? '-1';
    const receiverParticipant = participants?.find((participant) => participant?.accountID) ?? invoiceChatReport?.invoiceReceiver;
    const receiverAccountID = receiverParticipant && 'accountID' in receiverParticipant && receiverParticipant.accountID ? receiverParticipant.accountID : -1;
    let receiver = ReportUtils.getPersonalDetailsForAccountID(receiverAccountID);
    let optimisticPersonalDetailListAction = {};

    // STEP 1: Get existing chat report OR build a new optimistic one
    let isNewChatReport = false;
    let chatReport = !isEmptyObject(invoiceChatReport) && invoiceChatReport?.reportID ? invoiceChatReport : null;

    if (!chatReport) {
        chatReport = ReportUtils.getInvoiceChatByParticipants(senderWorkspaceID, receiverAccountID) ?? null;
    }

    if (!chatReport) {
        isNewChatReport = true;
        chatReport = ReportUtils.buildOptimisticChatReport([receiverAccountID, currentUserAccountID], CONST.REPORT.DEFAULT_REPORT_NAME, CONST.REPORT.CHAT_TYPE.INVOICE, senderWorkspaceID);
    }

    // STEP 2: Create a new optimistic invoice report.
    const optimisticInvoiceReport = ReportUtils.buildOptimisticInvoiceReport(chatReport.reportID, senderWorkspaceID, receiverAccountID, receiver.displayName ?? '', amount, currency);

    // STEP 3: Build optimistic receipt and transaction
    const receiptObject: Receipt = {};
    let filename;
    if (receipt?.source) {
        receiptObject.source = receipt.source;
        receiptObject.state = receipt.state ?? CONST.IOU.RECEIPT_STATE.SCANREADY;
        filename = receipt.name;
    }
    const optimisticTransaction = TransactionUtils.buildOptimisticTransaction(
        amount,
        currency,
        optimisticInvoiceReport.reportID,
        trimmedComment,
        created,
        '',
        '',
        merchant,
        receiptObject,
        filename,
        undefined,
        category,
        tag,
        taxCode,
        taxAmount,
        billable,
    );

    const optimisticPolicyRecentlyUsedCategories = Category.buildOptimisticPolicyRecentlyUsedCategories(optimisticInvoiceReport.policyID, category);
    const optimisticPolicyRecentlyUsedTags = Tag.buildOptimisticPolicyRecentlyUsedTags(optimisticInvoiceReport.policyID, tag);
    const optimisticRecentlyUsedCurrencies = Policy.buildOptimisticRecentlyUsedCurrencies(currency);

    // STEP 4: Add optimistic personal details for participant
    const shouldCreateOptimisticPersonalDetails = isNewChatReport && !allPersonalDetails[receiverAccountID];
    if (shouldCreateOptimisticPersonalDetails) {
        const receiverLogin = receiverParticipant && 'login' in receiverParticipant && receiverParticipant.login ? receiverParticipant.login : '';
        receiver = {
            accountID: receiverAccountID,
            displayName: LocalePhoneNumber.formatPhoneNumber(receiverLogin),
            login: receiverLogin,
            isOptimisticPersonalDetail: true,
        };

        optimisticPersonalDetailListAction = {[receiverAccountID]: receiver};
    }

    // STEP 5: Build optimistic reportActions.
    const reportPreviewAction = ReportUtils.buildOptimisticReportPreview(chatReport, optimisticInvoiceReport, trimmedComment, optimisticTransaction);
    optimisticInvoiceReport.parentReportActionID = reportPreviewAction.reportActionID;
    chatReport.lastVisibleActionCreated = reportPreviewAction.created;
    const [optimisticCreatedActionForChat, optimisticCreatedActionForIOUReport, iouAction, optimisticTransactionThread, optimisticCreatedActionForTransactionThread] =
        ReportUtils.buildOptimisticMoneyRequestEntities(
            optimisticInvoiceReport,
            CONST.IOU.REPORT_ACTION_TYPE.CREATE,
            amount,
            currency,
            trimmedComment,
            receiver.login ?? '',
            [receiver],
            optimisticTransaction.transactionID,
            undefined,
            false,
            false,
            false,
        );

    // STEP 6: Build Onyx Data
    const [optimisticData, successData, failureData] = buildOnyxDataForInvoice(
        chatReport,
        optimisticInvoiceReport,
        optimisticTransaction,
        optimisticCreatedActionForChat,
        optimisticCreatedActionForIOUReport,
        iouAction,
        optimisticPersonalDetailListAction,
        reportPreviewAction,
        optimisticPolicyRecentlyUsedCategories,
        optimisticPolicyRecentlyUsedTags,
        isNewChatReport,
        optimisticTransactionThread,
        optimisticCreatedActionForTransactionThread,
        policy,
        policyTagList,
        policyCategories,
        optimisticRecentlyUsedCurrencies,
        companyName,
        companyWebsite,
    );

    return {
        createdIOUReportActionID: optimisticCreatedActionForIOUReport.reportActionID,
        createdReportActionIDForThread: optimisticCreatedActionForTransactionThread?.reportActionID ?? '-1',
        reportActionID: iouAction.reportActionID,
        senderWorkspaceID,
        receiver,
        invoiceRoom: chatReport,
        createdChatReportActionID: optimisticCreatedActionForChat.reportActionID,
        invoiceReportID: optimisticInvoiceReport.reportID,
        reportPreviewReportActionID: reportPreviewAction.reportActionID,
        transactionID: optimisticTransaction.transactionID,
        transactionThreadReportID: optimisticTransactionThread.reportID,
        onyxData: {
            optimisticData,
            successData,
            failureData,
        },
    };
}

/**
 * Gathers all the data needed to submit an expense. It attempts to find existing reports, iouReports, and receipts. If it doesn't find them, then
 * it creates optimistic versions of them and uses those instead
 */
function getMoneyRequestInformation(
    parentChatReport: OnyxEntry<OnyxTypes.Report>,
    participant: Participant,
    comment: string,
    amount: number,
    currency: string,
    created: string,
    merchant: string,
    receipt: Receipt | undefined,
    existingTransactionID: string | undefined,
    category: string | undefined,
    tag: string | undefined,
    taxCode: string | undefined,
    taxAmount: number | undefined,
    billable: boolean | undefined,
    policy: OnyxEntry<OnyxTypes.Policy> | undefined,
    policyTagList: OnyxEntry<OnyxTypes.PolicyTagLists> | undefined,
    policyCategories: OnyxEntry<OnyxTypes.PolicyCategories> | undefined,
    payeeAccountID = userAccountID,
    payeeEmail = currentUserEmail,
    moneyRequestReportID = '',
    linkedTrackedExpenseReportAction?: OnyxTypes.ReportAction,
    existingTransaction: OnyxEntry<OnyxTypes.Transaction> | undefined = undefined,
): MoneyRequestInformation {
    const payerEmail = PhoneNumber.addSMSDomainIfPhoneNumber(participant.login ?? '');
    const payerAccountID = Number(participant.accountID);
    const isPolicyExpenseChat = participant.isPolicyExpenseChat;

    // STEP 1: Get existing chat report OR build a new optimistic one
    let isNewChatReport = false;
    let chatReport = !isEmptyObject(parentChatReport) && parentChatReport?.reportID ? parentChatReport : null;

    const allReports = ReportConnection.getAllReports();
    // If this is a policyExpenseChat, the chatReport must exist and we can get it from Onyx.
    // report is null if the flow is initiated from the global create menu. However, participant always stores the reportID if it exists, which is the case for policyExpenseChats
    if (!chatReport && isPolicyExpenseChat) {
        chatReport = allReports?.[`${ONYXKEYS.COLLECTION.REPORT}${participant.reportID}`] ?? null;
    }

    if (!chatReport) {
        chatReport = ReportUtils.getChatByParticipants([payerAccountID, payeeAccountID]) ?? null;
    }

    // If we still don't have a report, it likely doens't exist and we need to build an optimistic one
    if (!chatReport) {
        isNewChatReport = true;
        chatReport = ReportUtils.buildOptimisticChatReport([payerAccountID, payeeAccountID]);
    }

    // STEP 2: Get the Expense/IOU report. If the moneyRequestReportID has been provided, we want to add the transaction to this specific report.
    // If no such reportID has been provided, let's use the chatReport.iouReportID property. In case that is not present, build a new optimistic Expense/IOU report.
    let iouReport: OnyxInputValue<OnyxTypes.Report> = null;
    if (moneyRequestReportID) {
        iouReport = allReports?.[`${ONYXKEYS.COLLECTION.REPORT}${moneyRequestReportID}`] ?? null;
    } else {
        iouReport = allReports?.[`${ONYXKEYS.COLLECTION.REPORT}${chatReport.iouReportID}`] ?? null;
    }

    const shouldCreateNewMoneyRequestReport = ReportUtils.shouldCreateNewMoneyRequestReport(iouReport, chatReport);

    if (!iouReport || shouldCreateNewMoneyRequestReport) {
        iouReport = isPolicyExpenseChat
            ? ReportUtils.buildOptimisticExpenseReport(chatReport.reportID, chatReport.policyID ?? '-1', payeeAccountID, amount, currency)
            : ReportUtils.buildOptimisticIOUReport(payeeAccountID, payerAccountID, amount, chatReport.reportID, currency);
    } else if (isPolicyExpenseChat) {
        iouReport = {...iouReport};
        if (iouReport?.currency === currency && typeof iouReport.total === 'number') {
            // Because of the Expense reports are stored as negative values, we subtract the total from the amount
            iouReport.total -= amount;
        }
    } else {
        iouReport = IOUUtils.updateIOUOwnerAndTotal(iouReport, payeeAccountID, amount, currency);
    }

    // STEP 3: Build an optimistic transaction with the receipt
    const isDistanceRequest = existingTransaction && existingTransaction.iouRequestType === CONST.IOU.REQUEST_TYPE.DISTANCE;
    let optimisticTransaction = TransactionUtils.buildOptimisticTransaction(
        ReportUtils.isExpenseReport(iouReport) ? -amount : amount,
        currency,
        iouReport.reportID,
        comment,
        created,
        '',
        '',
        merchant,
        receipt,
        '',
        existingTransactionID,
        category,
        tag,
        taxCode,
        ReportUtils.isExpenseReport(iouReport) ? -(taxAmount ?? 0) : taxAmount,
        billable,
        isDistanceRequest ? {waypoints: CONST.RED_BRICK_ROAD_PENDING_ACTION.ADD} : undefined,
        undefined,
        existingTransaction,
        policy,
    );

    const optimisticPolicyRecentlyUsedCategories = Category.buildOptimisticPolicyRecentlyUsedCategories(iouReport.policyID, category);
    const optimisticPolicyRecentlyUsedTags = Tag.buildOptimisticPolicyRecentlyUsedTags(iouReport.policyID, tag);
    const optimisticPolicyRecentluUsedCurrencies = Policy.buildOptimisticRecentlyUsedCurrencies(currency);

    // If there is an existing transaction (which is the case for distance requests), then the data from the existing transaction
    // needs to be manually merged into the optimistic transaction. This is because buildOnyxDataForMoneyRequest() uses `Onyx.set()` for the transaction
    // data. This is a big can of worms to change it to `Onyx.merge()` as explored in https://expensify.slack.com/archives/C05DWUDHVK7/p1692139468252109.
    // I want to clean this up at some point, but it's possible this will live in the code for a while so I've created https://github.com/Expensify/App/issues/25417
    // to remind me to do this.
    if (isDistanceRequest) {
        optimisticTransaction = fastMerge(existingTransaction, optimisticTransaction, false);
    }

    // STEP 4: Build optimistic reportActions. We need:
    // 1. CREATED action for the chatReport
    // 2. CREATED action for the iouReport
    // 3. IOU action for the iouReport
    // 4. The transaction thread, which requires the iouAction, and CREATED action for the transaction thread
    // 5. REPORT_PREVIEW action for the chatReport
    // Note: The CREATED action for the IOU report must be optimistically generated before the IOU action so there's no chance that it appears after the IOU action in the chat
    const [optimisticCreatedActionForChat, optimisticCreatedActionForIOUReport, iouAction, optimisticTransactionThread, optimisticCreatedActionForTransactionThread] =
        ReportUtils.buildOptimisticMoneyRequestEntities(
            iouReport,
            CONST.IOU.REPORT_ACTION_TYPE.CREATE,
            amount,
            currency,
            comment,
            payeeEmail,
            [participant],
            optimisticTransaction.transactionID,
            undefined,
            false,
            false,
            false,
            undefined,
            linkedTrackedExpenseReportAction?.childReportID,
            linkedTrackedExpenseReportAction,
        );

    let reportPreviewAction = shouldCreateNewMoneyRequestReport ? null : getReportPreviewAction(chatReport.reportID, iouReport.reportID);

    if (reportPreviewAction) {
        reportPreviewAction = ReportUtils.updateReportPreview(iouReport, reportPreviewAction, false, comment, optimisticTransaction);
    } else {
        reportPreviewAction = ReportUtils.buildOptimisticReportPreview(chatReport, iouReport, comment, optimisticTransaction);
        chatReport.lastVisibleActionCreated = reportPreviewAction.created;

        // Generated ReportPreview action is a parent report action of the iou report.
        // We are setting the iou report's parentReportActionID to display subtitle correctly in IOU page when offline.
        iouReport.parentReportActionID = reportPreviewAction.reportActionID;
    }

    const shouldCreateOptimisticPersonalDetails = isNewChatReport && !allPersonalDetails[payerAccountID];
    // Add optimistic personal details for participant
    const optimisticPersonalDetailListAction = shouldCreateOptimisticPersonalDetails
        ? {
              [payerAccountID]: {
                  accountID: payerAccountID,
                  // Disabling this line since participant.displayName can be an empty string
                  // eslint-disable-next-line @typescript-eslint/prefer-nullish-coalescing
                  displayName: LocalePhoneNumber.formatPhoneNumber(participant.displayName || payerEmail),
                  login: participant.login,
                  isOptimisticPersonalDetail: true,
              },
          }
        : {};

    const optimisticNextStep = NextStepUtils.buildNextStep(iouReport, CONST.REPORT.STATUS_NUM.OPEN);

    // STEP 5: Build Onyx Data
    const [optimisticData, successData, failureData] = buildOnyxDataForMoneyRequest(
        chatReport,
        iouReport,
        optimisticTransaction,
        optimisticCreatedActionForChat,
        optimisticCreatedActionForIOUReport,
        iouAction,
        optimisticPersonalDetailListAction,
        reportPreviewAction,
        optimisticPolicyRecentlyUsedCategories,
        optimisticPolicyRecentlyUsedTags,
        isNewChatReport,
        optimisticTransactionThread ?? {},
        optimisticCreatedActionForTransactionThread,
        shouldCreateNewMoneyRequestReport,
        policy,
        policyTagList,
        policyCategories,
        optimisticNextStep,
        undefined,
        undefined,
        optimisticPolicyRecentluUsedCurrencies,
    );

    return {
        payerAccountID,
        payerEmail,
        iouReport,
        chatReport,
        transaction: optimisticTransaction,
        iouAction,
        createdChatReportActionID: isNewChatReport ? optimisticCreatedActionForChat.reportActionID : '-1',
        createdIOUReportActionID: shouldCreateNewMoneyRequestReport ? optimisticCreatedActionForIOUReport.reportActionID : '-1',
        reportPreviewAction,
        transactionThreadReportID: optimisticTransactionThread?.reportID ?? '-1',
        createdReportActionIDForThread: optimisticCreatedActionForTransactionThread?.reportActionID ?? '-1',
        onyxData: {
            optimisticData,
            successData,
            failureData,
        },
    };
}

/**
 * Gathers all the data needed to make an expense. It attempts to find existing reports, iouReports, and receipts. If it doesn't find them, then
 * it creates optimistic versions of them and uses those instead
 */
function getTrackExpenseInformation(
    parentChatReport: OnyxEntry<OnyxTypes.Report>,
    participant: Participant,
    comment: string,
    amount: number,
    currency: string,
    created: string,
    merchant: string,
    receipt: OnyxEntry<Receipt>,
    category: string | undefined,
    tag: string | undefined,
    taxCode: string | undefined,
    taxAmount: number | undefined,
    billable: boolean | undefined,
    policy: OnyxEntry<OnyxTypes.Policy> | undefined,
    policyTagList: OnyxEntry<OnyxTypes.PolicyTagLists> | undefined,
    policyCategories: OnyxEntry<OnyxTypes.PolicyCategories> | undefined,
    payeeEmail = currentUserEmail,
    payeeAccountID = userAccountID,
    moneyRequestReportID = '',
    linkedTrackedExpenseReportAction?: OnyxTypes.ReportAction,
    existingTransactionID?: string,
): TrackExpenseInformation | null {
    const optimisticData: OnyxUpdate[] = [];
    const successData: OnyxUpdate[] = [];
    const failureData: OnyxUpdate[] = [];

    const isPolicyExpenseChat = participant.isPolicyExpenseChat;

    // STEP 1: Get existing chat report
    let chatReport = !isEmptyObject(parentChatReport) && parentChatReport?.reportID ? parentChatReport : null;
    const allReports = ReportConnection.getAllReports();
    // The chatReport always exists, and we can get it from Onyx if chatReport is null.
    if (!chatReport) {
        chatReport = allReports?.[`${ONYXKEYS.COLLECTION.REPORT}${participant.reportID}`] ?? null;
    }

    // If we still don't have a report, it likely doesn't exist, and we will early return here as it should not happen
    // Maybe later, we can build an optimistic selfDM chat.
    if (!chatReport) {
        return null;
    }

    // Check if the report is a draft
    const isDraftReport = ReportUtils.isDraftReport(chatReport?.reportID);

    let createdWorkspaceParams: CreateWorkspaceParams | undefined;

    if (isDraftReport) {
        const workspaceData = Policy.buildPolicyData(undefined, policy?.makeMeAdmin, policy?.name, policy?.id, chatReport?.reportID);
        createdWorkspaceParams = workspaceData.params;
        optimisticData.push(...workspaceData.optimisticData);
        successData.push(...workspaceData.successData);
        failureData.push(...workspaceData.failureData);
    }

    // STEP 2: If not in the self-DM flow, we need to use the expense report.
    // For this, first use the chatReport.iouReportID property. Build a new optimistic expense report if needed.
    const shouldUseMoneyReport = !!isPolicyExpenseChat;

    let iouReport: OnyxInputValue<OnyxTypes.Report> = null;
    let shouldCreateNewMoneyRequestReport = false;

    if (shouldUseMoneyReport) {
        if (moneyRequestReportID) {
            iouReport = allReports?.[`${ONYXKEYS.COLLECTION.REPORT}${moneyRequestReportID}`] ?? null;
        } else {
            iouReport = allReports?.[`${ONYXKEYS.COLLECTION.REPORT}${chatReport.iouReportID}`] ?? null;
        }

        shouldCreateNewMoneyRequestReport = ReportUtils.shouldCreateNewMoneyRequestReport(iouReport, chatReport);
        if (!iouReport || shouldCreateNewMoneyRequestReport) {
            iouReport = ReportUtils.buildOptimisticExpenseReport(chatReport.reportID, chatReport.policyID ?? '-1', payeeAccountID, amount, currency, false);
        } else {
            iouReport = {...iouReport};
            if (iouReport?.currency === currency && typeof iouReport.total === 'number' && typeof iouReport.nonReimbursableTotal === 'number') {
                // Because of the Expense reports are stored as negative values, we subtract the total from the amount
                iouReport.total -= amount;
                iouReport.nonReimbursableTotal -= amount;
            }
        }
    }

    // If shouldUseMoneyReport is true, the iouReport was defined.
    // But we'll use the `shouldUseMoneyReport && iouReport` check further instead of `shouldUseMoneyReport` to avoid TS errors.

    // STEP 3: Build optimistic receipt and transaction
    const receiptObject: Receipt = {};
    let filename;
    if (receipt?.source) {
        receiptObject.source = receipt.source;
        receiptObject.state = receipt.state ?? CONST.IOU.RECEIPT_STATE.SCANREADY;
        filename = receipt.name;
    }
    const existingTransaction = allTransactionDrafts[`${ONYXKEYS.COLLECTION.TRANSACTION_DRAFT}${existingTransactionID ?? CONST.IOU.OPTIMISTIC_TRANSACTION_ID}`];
    if (!filename) {
        filename = existingTransaction?.filename;
    }
    const isDistanceRequest = existingTransaction && existingTransaction.iouRequestType === CONST.IOU.REQUEST_TYPE.DISTANCE;
    let optimisticTransaction = TransactionUtils.buildOptimisticTransaction(
        ReportUtils.isExpenseReport(iouReport) ? -amount : amount,
        currency,
        shouldUseMoneyReport && iouReport ? iouReport.reportID : '-1',
        comment,
        created,
        '',
        '',
        merchant,
        receiptObject,
        filename,
        existingTransactionID ?? null,
        category,
        tag,
        taxCode,
        taxAmount,
        billable,
        isDistanceRequest ? {waypoints: CONST.RED_BRICK_ROAD_PENDING_ACTION.ADD} : undefined,
        false,
        existingTransaction,
        policy,
    );

    // If there is an existing transaction (which is the case for distance requests), then the data from the existing transaction
    // needs to be manually merged into the optimistic transaction. This is because buildOnyxDataForMoneyRequest() uses `Onyx.set()` for the transaction
    // data. This is a big can of worms to change it to `Onyx.merge()` as explored in https://expensify.slack.com/archives/C05DWUDHVK7/p1692139468252109.
    // I want to clean this up at some point, but it's possible this will live in the code for a while so I've created https://github.com/Expensify/App/issues/25417
    // to remind me to do this.
    if (isDistanceRequest) {
        optimisticTransaction = fastMerge(existingTransaction, optimisticTransaction, false);
    }

    // STEP 4: Build optimistic reportActions. We need:
    // 1. CREATED action for the iouReport (if tracking in the Expense chat)
    // 2. IOU action for the iouReport (if tracking in the Expense chat), otherwise – for chatReport
    // 3. The transaction thread, which requires the iouAction, and CREATED action for the transaction thread
    // 4. REPORT_PREVIEW action for the chatReport (if tracking in the Expense chat)
    const [, optimisticCreatedActionForIOUReport, iouAction, optimisticTransactionThread, optimisticCreatedActionForTransactionThread] = ReportUtils.buildOptimisticMoneyRequestEntities(
        shouldUseMoneyReport && iouReport ? iouReport : chatReport,
        CONST.IOU.REPORT_ACTION_TYPE.TRACK,
        amount,
        currency,
        comment,
        payeeEmail,
        [participant],
        optimisticTransaction.transactionID,
        undefined,
        false,
        false,
        false,
        !shouldUseMoneyReport,
        linkedTrackedExpenseReportAction?.childReportID,
        linkedTrackedExpenseReportAction,
    );

    let reportPreviewAction: OnyxInputValue<OnyxTypes.ReportAction<typeof CONST.REPORT.ACTIONS.TYPE.REPORT_PREVIEW>> = null;
    if (shouldUseMoneyReport && iouReport) {
        reportPreviewAction = shouldCreateNewMoneyRequestReport ? null : getReportPreviewAction(chatReport.reportID, iouReport.reportID);

        if (reportPreviewAction) {
            reportPreviewAction = ReportUtils.updateReportPreview(iouReport, reportPreviewAction, false, comment, optimisticTransaction);
        } else {
            reportPreviewAction = ReportUtils.buildOptimisticReportPreview(chatReport, iouReport, comment, optimisticTransaction);
            // Generated ReportPreview action is a parent report action of the iou report.
            // We are setting the iou report's parentReportActionID to display subtitle correctly in IOU page when offline.
            iouReport.parentReportActionID = reportPreviewAction.reportActionID;
        }
    }

    let actionableTrackExpenseWhisper: OnyxInputValue<OnyxTypes.ReportAction> = null;
    if (!isPolicyExpenseChat) {
        actionableTrackExpenseWhisper = ReportUtils.buildOptimisticActionableTrackExpenseWhisper(iouAction, optimisticTransaction.transactionID);
    }

    // STEP 5: Build Onyx Data
    const trackExpenseOnyxData = buildOnyxDataForTrackExpense(
        chatReport,
        iouReport,
        optimisticTransaction,
        optimisticCreatedActionForIOUReport,
        iouAction,
        reportPreviewAction,
        optimisticTransactionThread ?? {},
        optimisticCreatedActionForTransactionThread,
        shouldCreateNewMoneyRequestReport,
        policy,
        policyTagList,
        policyCategories,
        undefined,
        actionableTrackExpenseWhisper,
    );

    return {
        createdWorkspaceParams,
        chatReport,
        iouReport: iouReport ?? undefined,
        transaction: optimisticTransaction,
        iouAction,
        createdChatReportActionID: '-1',
        createdIOUReportActionID: shouldCreateNewMoneyRequestReport ? optimisticCreatedActionForIOUReport.reportActionID : '-1',
        reportPreviewAction: reportPreviewAction ?? undefined,
        transactionThreadReportID: optimisticTransactionThread.reportID,
        createdReportActionIDForThread: optimisticCreatedActionForTransactionThread?.reportActionID ?? '-1',
        actionableWhisperReportActionIDParam: actionableTrackExpenseWhisper?.reportActionID ?? '',
        onyxData: {
            optimisticData: optimisticData.concat(trackExpenseOnyxData[0]),
            successData: successData.concat(trackExpenseOnyxData[1]),
            failureData: failureData.concat(trackExpenseOnyxData[2]),
        },
    };
}

/**
 * Compute the diff amount when we update the transaction
 */
function calculateDiffAmount(
    iouReport: OnyxTypes.OnyxInputOrEntry<OnyxTypes.Report>,
    updatedTransaction: OnyxTypes.OnyxInputOrEntry<OnyxTypes.Transaction>,
    transaction: OnyxEntry<OnyxTypes.Transaction>,
): number {
    if (!iouReport) {
        return 0;
    }
    const isExpenseReport = ReportUtils.isExpenseReport(iouReport);
    const updatedCurrency = TransactionUtils.getCurrency(updatedTransaction);
    const currentCurrency = TransactionUtils.getCurrency(transaction);

    const currentAmount = TransactionUtils.getAmount(transaction, isExpenseReport);
    const updatedAmount = TransactionUtils.getAmount(updatedTransaction, isExpenseReport);

    if (updatedCurrency === iouReport?.currency && currentCurrency !== iouReport?.currency) {
        // Add the diff to the total if we change the currency from a different currency to the currency of the IOU report
        return updatedAmount;
    }
    if (updatedCurrency !== iouReport?.currency && currentCurrency === iouReport?.currency) {
        // Subtract the diff from the total if we change the currency from the currency of IOU report to a different currency
        return -updatedAmount;
    }
    if (updatedCurrency === iouReport?.currency && updatedAmount !== currentAmount) {
        // Calculate the diff between the updated amount and the current amount if we change the amount and the currency of the transaction is the currency of the report
        return updatedAmount - currentAmount;
    }

    return 0;
}

/**
 * @param transactionID
 * @param transactionThreadReportID
 * @param transactionChanges
 * @param [transactionChanges.created] Present when updated the date field
 * @param policy  May be undefined, an empty object, or an object matching the Policy type (src/types/onyx/Policy.ts)
 * @param policyTagList
 * @param policyCategories
 * @param onlyIncludeChangedFields
 *               When 'true', then the returned params will only include the transaction details for the fields that were changed.
 *               When `false`, then the returned params will include all the transaction details, regardless of which fields were changed.
 *               This setting is necessary while the UpdateDistanceRequest API is refactored to be fully 1:1:1 in https://github.com/Expensify/App/issues/28358
 */
function getUpdateMoneyRequestParams(
    transactionID: string,
    transactionThreadReportID: string,
    transactionChanges: TransactionChanges,
    policy: OnyxEntry<OnyxTypes.Policy>,
    policyTagList: OnyxTypes.OnyxInputOrEntry<OnyxTypes.PolicyTagLists>,
    policyCategories: OnyxTypes.OnyxInputOrEntry<OnyxTypes.PolicyCategories>,
    onlyIncludeChangedFields: boolean,
): UpdateMoneyRequestData {
    const optimisticData: OnyxUpdate[] = [];
    const successData: OnyxUpdate[] = [];
    const failureData: OnyxUpdate[] = [];

    // Step 1: Set any "pending fields" (ones updated while the user was offline) to have error messages in the failureData
    const pendingFields = Object.fromEntries(Object.keys(transactionChanges).map((key) => [key, CONST.RED_BRICK_ROAD_PENDING_ACTION.UPDATE]));
    const errorFields = Object.fromEntries(Object.keys(pendingFields).map((key) => [key, {[DateUtils.getMicroseconds()]: Localize.translateLocal('iou.error.genericEditFailureMessage')}]));

    const allReports = ReportConnection.getAllReports();
    // Step 2: Get all the collections being updated
    const transactionThread = allReports?.[`${ONYXKEYS.COLLECTION.REPORT}${transactionThreadReportID}`] ?? null;
    const transaction = allTransactions?.[`${ONYXKEYS.COLLECTION.TRANSACTION}${transactionID}`];
    const iouReport = allReports?.[`${ONYXKEYS.COLLECTION.REPORT}${transactionThread?.parentReportID}`] ?? null;
    const isFromExpenseReport = ReportUtils.isExpenseReport(iouReport);
    const isScanning = TransactionUtils.hasReceipt(transaction) && TransactionUtils.isReceiptBeingScanned(transaction);
    let updatedTransaction: OnyxEntry<OnyxTypes.Transaction> = transaction ? TransactionUtils.getUpdatedTransaction(transaction, transactionChanges, isFromExpenseReport) : undefined;
    const transactionDetails = ReportUtils.getTransactionDetails(updatedTransaction);

    if (transactionDetails?.waypoints) {
        // This needs to be a JSON string since we're sending this to the MapBox API
        transactionDetails.waypoints = JSON.stringify(transactionDetails.waypoints);
    }

    const dataToIncludeInParams: Partial<TransactionDetails> | undefined = onlyIncludeChangedFields
        ? Object.fromEntries(Object.entries(transactionDetails ?? {}).filter(([key]) => Object.keys(transactionChanges).includes(key)))
        : transactionDetails;

    const params: UpdateMoneyRequestParams = {
        ...dataToIncludeInParams,
        reportID: iouReport?.reportID,
        transactionID,
    };

    const hasPendingWaypoints = 'waypoints' in transactionChanges;
    const hasModifiedDistanceRate = 'customUnitRateID' in transactionChanges;
    if (transaction && updatedTransaction && (hasPendingWaypoints || hasModifiedDistanceRate)) {
        updatedTransaction = {
            ...updatedTransaction,
            ...TransactionUtils.calculateAmountForUpdatedWaypointOrRate(updatedTransaction, transactionChanges, policy, ReportUtils.isExpenseReport(iouReport)),
        };

        // Update the distanceUnit
        lodashSet(updatedTransaction, 'comment.customUnit.distanceUnit', DistanceRequestUtils.getUpdatedDistanceUnit({transaction: updatedTransaction, policy}));

        // Delete the draft transaction when editing waypoints when the server responds successfully and there are no errors
        successData.push({
            onyxMethod: Onyx.METHOD.SET,
            key: `${ONYXKEYS.COLLECTION.TRANSACTION_DRAFT}${transactionID}`,
            value: null,
        });

        // Revert the transaction's amount to the original value on failure.
        // The IOU Report will be fully reverted in the failureData further below.
        failureData.push({
            onyxMethod: Onyx.METHOD.MERGE,
            key: `${ONYXKEYS.COLLECTION.TRANSACTION}${transactionID}`,
            value: {
                amount: transaction.amount,
                modifiedAmount: transaction.modifiedAmount,
                modifiedMerchant: transaction.modifiedMerchant,
            },
        });
    }

    // Step 3: Build the modified expense report actions
    // We don't create a modified report action if:
    // - we're updating the waypoints
    // - we're updating the distance rate while the waypoints are still pending
    // In these cases, there isn't a valid optimistic mileage data we can use,
    // and the report action is created on the server with the distance-related response from the MapBox API
    const updatedReportAction = ReportUtils.buildOptimisticModifiedExpenseReportAction(transactionThread, transaction, transactionChanges, isFromExpenseReport, policy, updatedTransaction);
    if (!hasPendingWaypoints && !(hasModifiedDistanceRate && TransactionUtils.isFetchingWaypointsFromServer(transaction))) {
        params.reportActionID = updatedReportAction.reportActionID;

        optimisticData.push({
            onyxMethod: Onyx.METHOD.MERGE,
            key: `${ONYXKEYS.COLLECTION.REPORT_ACTIONS}${transactionThread?.reportID}`,
            value: {
                [updatedReportAction.reportActionID]: updatedReportAction as OnyxTypes.ReportAction,
            },
        });
        optimisticData.push({
            onyxMethod: Onyx.METHOD.MERGE,
            key: `${ONYXKEYS.COLLECTION.REPORT}${transactionThread?.reportID}`,
            value: {
                lastVisibleActionCreated: updatedReportAction.created,
                lastReadTime: updatedReportAction.created,
            },
        });
        failureData.push({
            onyxMethod: Onyx.METHOD.MERGE,
            key: `${ONYXKEYS.COLLECTION.REPORT}${transactionThread?.reportID}`,
            value: {
                lastVisibleActionCreated: transactionThread?.lastVisibleActionCreated,
                lastReadTime: transactionThread?.lastReadTime,
            },
        });
        successData.push({
            onyxMethod: Onyx.METHOD.MERGE,
            key: `${ONYXKEYS.COLLECTION.REPORT_ACTIONS}${transactionThread?.reportID}`,
            value: {
                [updatedReportAction.reportActionID]: {pendingAction: null},
            },
        });
        failureData.push({
            onyxMethod: Onyx.METHOD.MERGE,
            key: `${ONYXKEYS.COLLECTION.REPORT_ACTIONS}${transactionThread?.reportID}`,
            value: {
                [updatedReportAction.reportActionID]: {
                    ...(updatedReportAction as OnyxTypes.ReportAction),
                    errors: ErrorUtils.getMicroSecondOnyxErrorWithTranslationKey('iou.error.genericEditFailureMessage'),
                },
            },
        });
    }

    // Step 4: Compute the IOU total and update the report preview message (and report header) so LHN amount owed is correct.
    const diff = calculateDiffAmount(iouReport, updatedTransaction, transaction);

    let updatedMoneyRequestReport: OnyxTypes.OnyxInputOrEntry<OnyxTypes.Report>;
    if (!iouReport) {
        updatedMoneyRequestReport = null;
    } else if ((ReportUtils.isExpenseReport(iouReport) || ReportUtils.isInvoiceReport(iouReport)) && typeof iouReport.total === 'number') {
        // For expense report, the amount is negative, so we should subtract total from diff
        updatedMoneyRequestReport = {
            ...iouReport,
            total: iouReport.total - diff,
        };
        if (!transaction?.reimbursable && typeof updatedMoneyRequestReport.nonReimbursableTotal === 'number') {
            updatedMoneyRequestReport.nonReimbursableTotal -= diff;
        }
    } else {
        updatedMoneyRequestReport = IOUUtils.updateIOUOwnerAndTotal(iouReport, updatedReportAction.actorAccountID ?? -1, diff, TransactionUtils.getCurrency(transaction), false, true);
    }

    if (updatedMoneyRequestReport) {
        updatedMoneyRequestReport.cachedTotal = CurrencyUtils.convertToDisplayString(updatedMoneyRequestReport.total, transactionDetails?.currency);
    }

    optimisticData.push(
        {
            onyxMethod: Onyx.METHOD.MERGE,
            key: `${ONYXKEYS.COLLECTION.REPORT}${iouReport?.reportID}`,
            value: updatedMoneyRequestReport,
        },
        {
            onyxMethod: Onyx.METHOD.MERGE,
            key: `${ONYXKEYS.COLLECTION.REPORT}${iouReport?.parentReportID}`,
            value: ReportUtils.getOutstandingChildRequest(updatedMoneyRequestReport),
        },
    );
    successData.push({
        onyxMethod: Onyx.METHOD.MERGE,
        key: `${ONYXKEYS.COLLECTION.REPORT}${iouReport?.reportID}`,
        value: {pendingAction: null},
    });

    // Optimistically modify the transaction and the transaction thread
    optimisticData.push({
        onyxMethod: Onyx.METHOD.MERGE,
        key: `${ONYXKEYS.COLLECTION.TRANSACTION}${transactionID}`,
        value: {
            ...updatedTransaction,
            pendingFields,
            isLoading: hasPendingWaypoints,
            errorFields: null,
        },
    });

    optimisticData.push({
        onyxMethod: Onyx.METHOD.MERGE,
        key: `${ONYXKEYS.COLLECTION.REPORT}${transactionThreadReportID}`,
        value: {
            lastActorAccountID: updatedReportAction.actorAccountID,
        },
    });

    if (isScanning && ('amount' in transactionChanges || 'currency' in transactionChanges)) {
        optimisticData.push(
            {
                onyxMethod: Onyx.METHOD.MERGE,
                key: `${ONYXKEYS.COLLECTION.REPORT_ACTIONS}${iouReport?.reportID}`,
                value: {
                    [transactionThread?.parentReportActionID ?? '-1']: {
                        originalMessage: {
                            whisperedTo: [],
                        },
                    },
                },
            },
            {
                onyxMethod: Onyx.METHOD.MERGE,
                key: `${ONYXKEYS.COLLECTION.REPORT_ACTIONS}${iouReport?.parentReportID}`,
                value: {
                    [iouReport?.parentReportActionID ?? '-1']: {
                        originalMessage: {
                            whisperedTo: [],
                        },
                    },
                },
            },
        );
    }

    // Update recently used categories if the category is changed
    const hasModifiedCategory = 'category' in transactionChanges;
    if (hasModifiedCategory) {
        const optimisticPolicyRecentlyUsedCategories = Category.buildOptimisticPolicyRecentlyUsedCategories(iouReport?.policyID, transactionChanges.category);
        if (optimisticPolicyRecentlyUsedCategories.length) {
            optimisticData.push({
                onyxMethod: Onyx.METHOD.SET,
                key: `${ONYXKEYS.COLLECTION.POLICY_RECENTLY_USED_CATEGORIES}${iouReport?.policyID}`,
                value: optimisticPolicyRecentlyUsedCategories,
            });
        }
    }

    // Update recently used currencies if the currency is changed
    if ('currency' in transactionChanges) {
        const optimisticRecentlyUsedCurrencies = Policy.buildOptimisticRecentlyUsedCurrencies(transactionChanges.currency);
        if (optimisticRecentlyUsedCurrencies.length) {
            optimisticData.push({
                onyxMethod: Onyx.METHOD.SET,
                key: ONYXKEYS.RECENTLY_USED_CURRENCIES,
                value: optimisticRecentlyUsedCurrencies,
            });
        }
    }

    // Update recently used categories if the tag is changed
    const hasModifiedTag = 'tag' in transactionChanges;
    if (hasModifiedTag) {
        const optimisticPolicyRecentlyUsedTags = Tag.buildOptimisticPolicyRecentlyUsedTags(iouReport?.policyID, transactionChanges.tag);
        if (!isEmptyObject(optimisticPolicyRecentlyUsedTags)) {
            optimisticData.push({
                onyxMethod: Onyx.METHOD.MERGE,
                key: `${ONYXKEYS.COLLECTION.POLICY_RECENTLY_USED_TAGS}${iouReport?.policyID}`,
                value: optimisticPolicyRecentlyUsedTags,
            });
        }
    }

    const clearedPendingFields = Object.fromEntries(Object.keys(updatedTransaction?.pendingFields ?? transactionChanges).map((key) => [key, null]));

    // Clear out the error fields and loading states on success
    successData.push({
        onyxMethod: Onyx.METHOD.MERGE,
        key: `${ONYXKEYS.COLLECTION.TRANSACTION}${transactionID}`,
        value: {
            pendingFields: clearedPendingFields,
            isLoading: false,
            errorFields: null,
            routes: null,
        },
    });

    // Clear out loading states, pending fields, and add the error fields
    failureData.push({
        onyxMethod: Onyx.METHOD.MERGE,
        key: `${ONYXKEYS.COLLECTION.TRANSACTION}${transactionID}`,
        value: {
            pendingFields: clearedPendingFields,
            isLoading: false,
            errorFields,
        },
    });

    if (iouReport) {
        // Reset the iouReport to its original state
        failureData.push({
            onyxMethod: Onyx.METHOD.MERGE,
            key: `${ONYXKEYS.COLLECTION.REPORT}${iouReport.reportID}`,
            value: iouReport,
        });
    }

    if (policy && PolicyUtils.isPaidGroupPolicy(policy) && updatedTransaction && (hasModifiedTag || hasModifiedCategory || hasModifiedDistanceRate)) {
        const currentTransactionViolations = allTransactionViolations[`${ONYXKEYS.COLLECTION.TRANSACTION_VIOLATIONS}${transactionID}`] ?? [];
        optimisticData.push(
            ViolationsUtils.getViolationsOnyxData(
                updatedTransaction,
                currentTransactionViolations,
                policy,
                policyTagList ?? {},
                policyCategories ?? {},
                PolicyUtils.hasDependentTags(policy, policyTagList ?? {}),
            ),
        );
        failureData.push({
            onyxMethod: Onyx.METHOD.MERGE,
            key: `${ONYXKEYS.COLLECTION.TRANSACTION_VIOLATIONS}${transactionID}`,
            value: currentTransactionViolations,
        });
    }

    // Reset the transaction thread to its original state
    failureData.push({
        onyxMethod: Onyx.METHOD.MERGE,
        key: `${ONYXKEYS.COLLECTION.REPORT}${transactionThreadReportID}`,
        value: transactionThread,
    });

    return {
        params,
        onyxData: {optimisticData, successData, failureData},
    };
}

/**
 * @param transactionID
 * @param transactionThreadReportID
 * @param transactionChanges
 * @param [transactionChanges.created] Present when updated the date field
 * @param onlyIncludeChangedFields
 *               When 'true', then the returned params will only include the transaction details for the fields that were changed.
 *               When `false`, then the returned params will include all the transaction details, regardless of which fields were changed.
 *               This setting is necessary while the UpdateDistanceRequest API is refactored to be fully 1:1:1 in https://github.com/Expensify/App/issues/28358
 * @param policy  May be undefined, an empty object, or an object matching the Policy type (src/types/onyx/Policy.ts)
 */
function getUpdateTrackExpenseParams(
    transactionID: string,
    transactionThreadReportID: string,
    transactionChanges: TransactionChanges,
    onlyIncludeChangedFields: boolean,
    policy: OnyxTypes.OnyxInputOrEntry<OnyxTypes.Policy>,
): UpdateMoneyRequestData {
    const optimisticData: OnyxUpdate[] = [];
    const successData: OnyxUpdate[] = [];
    const failureData: OnyxUpdate[] = [];

    // Step 1: Set any "pending fields" (ones updated while the user was offline) to have error messages in the failureData
    const pendingFields = Object.fromEntries(Object.keys(transactionChanges).map((key) => [key, CONST.RED_BRICK_ROAD_PENDING_ACTION.UPDATE]));
    const errorFields = Object.fromEntries(Object.keys(pendingFields).map((key) => [key, {[DateUtils.getMicroseconds()]: Localize.translateLocal('iou.error.genericEditFailureMessage')}]));

    const allReports = ReportConnection.getAllReports();
    // Step 2: Get all the collections being updated
    const transactionThread = allReports?.[`${ONYXKEYS.COLLECTION.REPORT}${transactionThreadReportID}`] ?? null;
    const transaction = allTransactions?.[`${ONYXKEYS.COLLECTION.TRANSACTION}${transactionID}`];
    const chatReport = allReports?.[`${ONYXKEYS.COLLECTION.REPORT}${transactionThread?.parentReportID}`] ?? null;
    const isScanning = TransactionUtils.hasReceipt(transaction) && TransactionUtils.isReceiptBeingScanned(transaction);
    let updatedTransaction = transaction ? TransactionUtils.getUpdatedTransaction(transaction, transactionChanges, false) : null;
    const transactionDetails = ReportUtils.getTransactionDetails(updatedTransaction);

    if (transactionDetails?.waypoints) {
        // This needs to be a JSON string since we're sending this to the MapBox API
        transactionDetails.waypoints = JSON.stringify(transactionDetails.waypoints);
    }

    const dataToIncludeInParams: Partial<TransactionDetails> | undefined = onlyIncludeChangedFields
        ? Object.fromEntries(Object.entries(transactionDetails ?? {}).filter(([key]) => Object.keys(transactionChanges).includes(key)))
        : transactionDetails;

    const params: UpdateMoneyRequestParams = {
        ...dataToIncludeInParams,
        reportID: chatReport?.reportID,
        transactionID,
    };

    const hasPendingWaypoints = 'waypoints' in transactionChanges;
    const hasModifiedDistanceRate = 'customUnitRateID' in transactionChanges;
    if (transaction && updatedTransaction && (hasPendingWaypoints || hasModifiedDistanceRate)) {
        updatedTransaction = {
            ...updatedTransaction,
            ...TransactionUtils.calculateAmountForUpdatedWaypointOrRate(transaction, transactionChanges, policy, false),
        };

        // Delete the draft transaction when editing waypoints when the server responds successfully and there are no errors
        successData.push({
            onyxMethod: Onyx.METHOD.SET,
            key: `${ONYXKEYS.COLLECTION.TRANSACTION_DRAFT}${transactionID}`,
            value: null,
        });

        // Revert the transaction's amount to the original value on failure.
        // The IOU Report will be fully reverted in the failureData further below.
        failureData.push({
            onyxMethod: Onyx.METHOD.MERGE,
            key: `${ONYXKEYS.COLLECTION.TRANSACTION}${transactionID}`,
            value: {
                amount: transaction.amount,
                modifiedAmount: transaction.modifiedAmount,
                modifiedMerchant: transaction.modifiedMerchant,
            },
        });
    }

    // Step 3: Build the modified expense report actions
    // We don't create a modified report action if:
    // - we're updating the waypoints
    // - we're updating the distance rate while the waypoints are still pending
    // In these cases, there isn't a valid optimistic mileage data we can use,
    // and the report action is created on the server with the distance-related response from the MapBox API
    const updatedReportAction = ReportUtils.buildOptimisticModifiedExpenseReportAction(transactionThread, transaction, transactionChanges, false, policy);
    if (!hasPendingWaypoints && !(hasModifiedDistanceRate && TransactionUtils.isFetchingWaypointsFromServer(transaction))) {
        params.reportActionID = updatedReportAction.reportActionID;

        optimisticData.push({
            onyxMethod: Onyx.METHOD.MERGE,
            key: `${ONYXKEYS.COLLECTION.REPORT_ACTIONS}${transactionThread?.reportID}`,
            value: {
                [updatedReportAction.reportActionID]: updatedReportAction as OnyxTypes.ReportAction,
            },
        });
        successData.push({
            onyxMethod: Onyx.METHOD.MERGE,
            key: `${ONYXKEYS.COLLECTION.REPORT_ACTIONS}${transactionThread?.reportID}`,
            value: {
                [updatedReportAction.reportActionID]: {pendingAction: null},
            },
        });
        failureData.push({
            onyxMethod: Onyx.METHOD.MERGE,
            key: `${ONYXKEYS.COLLECTION.REPORT_ACTIONS}${transactionThread?.reportID}`,
            value: {
                [updatedReportAction.reportActionID]: {
                    ...(updatedReportAction as OnyxTypes.ReportAction),
                    errors: ErrorUtils.getMicroSecondOnyxErrorWithTranslationKey('iou.error.genericEditFailureMessage'),
                },
            },
        });
    }

    // Step 4: Update the report preview message (and report header) so LHN amount tracked is correct.
    // Optimistically modify the transaction and the transaction thread
    optimisticData.push({
        onyxMethod: Onyx.METHOD.MERGE,
        key: `${ONYXKEYS.COLLECTION.TRANSACTION}${transactionID}`,
        value: {
            ...updatedTransaction,
            pendingFields,
            isLoading: hasPendingWaypoints,
            errorFields: null,
        },
    });

    optimisticData.push({
        onyxMethod: Onyx.METHOD.MERGE,
        key: `${ONYXKEYS.COLLECTION.REPORT}${transactionThreadReportID}`,
        value: {
            lastActorAccountID: updatedReportAction.actorAccountID,
        },
    });

    if (isScanning && ('amount' in transactionChanges || 'currency' in transactionChanges)) {
        optimisticData.push({
            onyxMethod: Onyx.METHOD.MERGE,
            key: `${ONYXKEYS.COLLECTION.REPORT_ACTIONS}${chatReport?.reportID}`,
            value: {
                [transactionThread?.parentReportActionID ?? '-1']: {
                    originalMessage: {
                        whisperedTo: [],
                    },
                },
            },
        });
    }

    const clearedPendingFields = Object.fromEntries(Object.keys(updatedTransaction?.pendingFields ?? transactionChanges).map((key) => [key, null]));

    // Clear out the error fields and loading states on success
    successData.push({
        onyxMethod: Onyx.METHOD.MERGE,
        key: `${ONYXKEYS.COLLECTION.TRANSACTION}${transactionID}`,
        value: {
            pendingFields: clearedPendingFields,
            isLoading: false,
            errorFields: null,
            routes: null,
        },
    });

    // Clear out loading states, pending fields, and add the error fields
    failureData.push({
        onyxMethod: Onyx.METHOD.MERGE,
        key: `${ONYXKEYS.COLLECTION.TRANSACTION}${transactionID}`,
        value: {
            pendingFields: clearedPendingFields,
            isLoading: false,
            errorFields,
        },
    });

    // Reset the transaction thread to its original state
    failureData.push({
        onyxMethod: Onyx.METHOD.MERGE,
        key: `${ONYXKEYS.COLLECTION.REPORT}${transactionThreadReportID}`,
        value: transactionThread,
    });

    return {
        params,
        onyxData: {optimisticData, successData, failureData},
    };
}

/** Updates the created date of an expense */
function updateMoneyRequestDate(
    transactionID: string,
    transactionThreadReportID: string,
    value: string,
    policy: OnyxEntry<OnyxTypes.Policy>,
    policyTags: OnyxEntry<OnyxTypes.PolicyTagLists>,
    policyCategories: OnyxEntry<OnyxTypes.PolicyCategories>,
) {
    const transactionChanges: TransactionChanges = {
        created: value,
    };
    const allReports = ReportConnection.getAllReports();
    const transactionThreadReport = allReports?.[`${ONYXKEYS.COLLECTION.REPORT}${transactionThreadReportID}`] ?? null;
    const parentReport = allReports?.[`${ONYXKEYS.COLLECTION.REPORT}${transactionThreadReport?.parentReportID}`] ?? null;
    let data: UpdateMoneyRequestData;
    if (ReportUtils.isTrackExpenseReport(transactionThreadReport) && ReportUtils.isSelfDM(parentReport)) {
        data = getUpdateTrackExpenseParams(transactionID, transactionThreadReportID, transactionChanges, true, policy);
    } else {
        data = getUpdateMoneyRequestParams(transactionID, transactionThreadReportID, transactionChanges, policy, policyTags, policyCategories, true);
    }
    const {params, onyxData} = data;
    API.write(WRITE_COMMANDS.UPDATE_MONEY_REQUEST_DATE, params, onyxData);
}

/** Updates the billable field of an expense */
function updateMoneyRequestBillable(
    transactionID: string,
    transactionThreadReportID: string,
    value: boolean,
    policy: OnyxEntry<OnyxTypes.Policy>,
    policyTagList: OnyxEntry<OnyxTypes.PolicyTagLists>,
    policyCategories: OnyxEntry<OnyxTypes.PolicyCategories>,
) {
    const transactionChanges: TransactionChanges = {
        billable: value,
    };
    const {params, onyxData} = getUpdateMoneyRequestParams(transactionID, transactionThreadReportID, transactionChanges, policy, policyTagList, policyCategories, true);
    API.write(WRITE_COMMANDS.UPDATE_MONEY_REQUEST_BILLABLE, params, onyxData);
}

/** Updates the merchant field of an expense */
function updateMoneyRequestMerchant(
    transactionID: string,
    transactionThreadReportID: string,
    value: string,
    policy: OnyxEntry<OnyxTypes.Policy>,
    policyTagList: OnyxEntry<OnyxTypes.PolicyTagLists>,
    policyCategories: OnyxEntry<OnyxTypes.PolicyCategories>,
) {
    const transactionChanges: TransactionChanges = {
        merchant: value,
    };
    const allReports = ReportConnection.getAllReports();
    const transactionThreadReport = allReports?.[`${ONYXKEYS.COLLECTION.REPORT}${transactionThreadReportID}`] ?? null;
    const parentReport = allReports?.[`${ONYXKEYS.COLLECTION.REPORT}${transactionThreadReport?.parentReportID}`] ?? null;
    let data: UpdateMoneyRequestData;
    if (ReportUtils.isTrackExpenseReport(transactionThreadReport) && ReportUtils.isSelfDM(parentReport)) {
        data = getUpdateTrackExpenseParams(transactionID, transactionThreadReportID, transactionChanges, true, policy);
    } else {
        data = getUpdateMoneyRequestParams(transactionID, transactionThreadReportID, transactionChanges, policy, policyTagList, policyCategories, true);
    }
    const {params, onyxData} = data;
    API.write(WRITE_COMMANDS.UPDATE_MONEY_REQUEST_MERCHANT, params, onyxData);
}

/** Updates the tag of an expense */
function updateMoneyRequestTag(
    transactionID: string,
    transactionThreadReportID: string,
    tag: string,
    policy: OnyxEntry<OnyxTypes.Policy>,
    policyTagList: OnyxEntry<OnyxTypes.PolicyTagLists>,
    policyCategories: OnyxEntry<OnyxTypes.PolicyCategories>,
) {
    const transactionChanges: TransactionChanges = {
        tag,
    };
    const {params, onyxData} = getUpdateMoneyRequestParams(transactionID, transactionThreadReportID, transactionChanges, policy, policyTagList, policyCategories, true);
    API.write(WRITE_COMMANDS.UPDATE_MONEY_REQUEST_TAG, params, onyxData);
}

/** Updates the created tax amount of an expense */
function updateMoneyRequestTaxAmount(
    transactionID: string,
    optimisticReportActionID: string,
    taxAmount: number,
    policy: OnyxEntry<OnyxTypes.Policy>,
    policyTagList: OnyxEntry<OnyxTypes.PolicyTagLists>,
    policyCategories: OnyxEntry<OnyxTypes.PolicyCategories>,
) {
    const transactionChanges = {
        taxAmount,
    };
    const {params, onyxData} = getUpdateMoneyRequestParams(transactionID, optimisticReportActionID, transactionChanges, policy, policyTagList, policyCategories, true);
    API.write('UpdateMoneyRequestTaxAmount', params, onyxData);
}

type UpdateMoneyRequestTaxRateParams = {
    transactionID: string;
    optimisticReportActionID: string;
    taxCode: string;
    taxAmount: number;
    policy: OnyxEntry<OnyxTypes.Policy>;
    policyTagList: OnyxEntry<OnyxTypes.PolicyTagLists>;
    policyCategories: OnyxEntry<OnyxTypes.PolicyCategories>;
};

/** Updates the created tax rate of an expense */
function updateMoneyRequestTaxRate({transactionID, optimisticReportActionID, taxCode, taxAmount, policy, policyTagList, policyCategories}: UpdateMoneyRequestTaxRateParams) {
    const transactionChanges = {
        taxCode,
        taxAmount,
    };
    const {params, onyxData} = getUpdateMoneyRequestParams(transactionID, optimisticReportActionID, transactionChanges, policy, policyTagList, policyCategories, true);
    API.write('UpdateMoneyRequestTaxRate', params, onyxData);
}

type UpdateMoneyRequestDistanceParams = {
    transactionID: string;
    transactionThreadReportID: string;
    waypoints: WaypointCollection;
    routes?: Routes;
    policy?: OnyxEntry<OnyxTypes.Policy>;
    policyTagList?: OnyxEntry<OnyxTypes.PolicyTagLists>;
    policyCategories?: OnyxEntry<OnyxTypes.PolicyCategories>;
};

/** Updates the waypoints of a distance expense */
function updateMoneyRequestDistance({
    transactionID,
    transactionThreadReportID,
    waypoints,
    routes = undefined,
    policy = {} as OnyxTypes.Policy,
    policyTagList = {},
    policyCategories = {},
}: UpdateMoneyRequestDistanceParams) {
    const transactionChanges: TransactionChanges = {
        waypoints: sanitizeRecentWaypoints(waypoints),
        routes,
    };
    const allReports = ReportConnection.getAllReports();
    const transactionThreadReport = allReports?.[`${ONYXKEYS.COLLECTION.REPORT}${transactionThreadReportID}`] ?? null;
    const parentReport = allReports?.[`${ONYXKEYS.COLLECTION.REPORT}${transactionThreadReport?.parentReportID}`] ?? null;
    let data: UpdateMoneyRequestData;
    if (ReportUtils.isTrackExpenseReport(transactionThreadReport) && ReportUtils.isSelfDM(parentReport)) {
        data = getUpdateTrackExpenseParams(transactionID, transactionThreadReportID, transactionChanges, true, policy);
    } else {
        data = getUpdateMoneyRequestParams(transactionID, transactionThreadReportID, transactionChanges, policy, policyTagList, policyCategories, true);
    }
    const {params, onyxData} = data;

    const recentServerValidatedWaypoints = getRecentWaypoints().filter((item) => !item.pendingAction);
    onyxData?.failureData?.push({
        onyxMethod: Onyx.METHOD.SET,
        key: `${ONYXKEYS.NVP_RECENT_WAYPOINTS}`,
        value: recentServerValidatedWaypoints,
    });

    API.write(WRITE_COMMANDS.UPDATE_MONEY_REQUEST_DISTANCE, params, onyxData);
}

/** Updates the category of an expense */
function updateMoneyRequestCategory(
    transactionID: string,
    transactionThreadReportID: string,
    category: string,
    policy: OnyxEntry<OnyxTypes.Policy>,
    policyTagList: OnyxEntry<OnyxTypes.PolicyTagLists>,
    policyCategories: OnyxEntry<OnyxTypes.PolicyCategories>,
) {
    const transactionChanges: TransactionChanges = {
        category,
    };
    const {params, onyxData} = getUpdateMoneyRequestParams(transactionID, transactionThreadReportID, transactionChanges, policy, policyTagList, policyCategories, true);
    API.write(WRITE_COMMANDS.UPDATE_MONEY_REQUEST_CATEGORY, params, onyxData);
}

/** Updates the description of an expense */
function updateMoneyRequestDescription(
    transactionID: string,
    transactionThreadReportID: string,
    comment: string,
    policy: OnyxEntry<OnyxTypes.Policy>,
    policyTagList: OnyxEntry<OnyxTypes.PolicyTagLists>,
    policyCategories: OnyxEntry<OnyxTypes.PolicyCategories>,
) {
    const transactionChanges: TransactionChanges = {
        comment,
    };
    const allReports = ReportConnection.getAllReports();
    const transactionThreadReport = allReports?.[`${ONYXKEYS.COLLECTION.REPORT}${transactionThreadReportID}`] ?? null;
    const parentReport = allReports?.[`${ONYXKEYS.COLLECTION.REPORT}${transactionThreadReport?.parentReportID}`] ?? null;
    let data: UpdateMoneyRequestData;
    if (ReportUtils.isTrackExpenseReport(transactionThreadReport) && ReportUtils.isSelfDM(parentReport)) {
        data = getUpdateTrackExpenseParams(transactionID, transactionThreadReportID, transactionChanges, true, policy);
    } else {
        data = getUpdateMoneyRequestParams(transactionID, transactionThreadReportID, transactionChanges, policy, policyTagList, policyCategories, true);
    }
    const {params, onyxData} = data;
    API.write(WRITE_COMMANDS.UPDATE_MONEY_REQUEST_DESCRIPTION, params, onyxData);
}

/** Updates the distance rate of an expense */
function updateMoneyRequestDistanceRate(
    transactionID: string,
    transactionThreadReportID: string,
    rateID: string,
    policy: OnyxEntry<OnyxTypes.Policy>,
    policyTagList: OnyxEntry<OnyxTypes.PolicyTagLists>,
    policyCategories: OnyxEntry<OnyxTypes.PolicyCategories>,
    updatedTaxAmount?: number,
    updatedTaxCode?: string,
) {
    const transactionChanges: TransactionChanges = {
        customUnitRateID: rateID,
        ...(typeof updatedTaxAmount === 'number' ? {taxAmount: updatedTaxAmount} : {}),
        ...(updatedTaxCode ? {taxCode: updatedTaxCode} : {}),
    };
    const allReports = ReportConnection.getAllReports();
    const transactionThreadReport = allReports?.[`${ONYXKEYS.COLLECTION.REPORT}${transactionThreadReportID}`] ?? null;
    const parentReport = allReports?.[`${ONYXKEYS.COLLECTION.REPORT}${transactionThreadReport?.parentReportID}`] ?? null;
    let data: UpdateMoneyRequestData;
    if (ReportUtils.isTrackExpenseReport(transactionThreadReport) && ReportUtils.isSelfDM(parentReport)) {
        data = getUpdateTrackExpenseParams(transactionID, transactionThreadReportID, transactionChanges, true, policy);
    } else {
        data = getUpdateMoneyRequestParams(transactionID, transactionThreadReportID, transactionChanges, policy, policyTagList, policyCategories, true);
    }
    const {params, onyxData} = data;
    // `taxAmount` & `taxCode` only needs to be updated in the optimistic data, so we need to remove them from the params
    const {taxAmount, taxCode, ...paramsWithoutTaxUpdated} = params;
    API.write(WRITE_COMMANDS.UPDATE_MONEY_REQUEST_DISTANCE_RATE, paramsWithoutTaxUpdated, onyxData);
}

/** Edits an existing distance expense */
function updateDistanceRequest(
    transactionID: string,
    transactionThreadReportID: string,
    transactionChanges: TransactionChanges,
    policy: OnyxTypes.Policy,
    policyTagList: OnyxTypes.PolicyTagLists,
    policyCategories: OnyxTypes.PolicyCategories,
) {
    const {params, onyxData} = getUpdateMoneyRequestParams(transactionID, transactionThreadReportID, transactionChanges, policy, policyTagList, policyCategories, false);
    API.write(WRITE_COMMANDS.UPDATE_DISTANCE_REQUEST, params, onyxData);
}

const getConvertTrackedExpenseInformation = (
    transactionID: string,
    actionableWhisperReportActionID: string,
    moneyRequestReportID: string,
    linkedTrackedExpenseReportAction: OnyxTypes.ReportAction,
    linkedTrackedExpenseReportID: string,
    transactionThreadReportID: string,
    resolution: IOUAction,
) => {
    const optimisticData: OnyxUpdate[] = [];
    const successData: OnyxUpdate[] = [];
    const failureData: OnyxUpdate[] = [];

    // Delete the transaction from the track expense report
    const {
        optimisticData: deleteOptimisticData,
        successData: deleteSuccessData,
        failureData: deleteFailureData,
    } = getDeleteTrackExpenseInformation(linkedTrackedExpenseReportID, transactionID, linkedTrackedExpenseReportAction, false, true, actionableWhisperReportActionID, resolution);

    optimisticData?.push(...deleteOptimisticData);
    successData?.push(...deleteSuccessData);
    failureData?.push(...deleteFailureData);

    // Build modified expense report action with the transaction changes
    const modifiedExpenseReportAction = ReportUtils.buildOptimisticMovedTrackedExpenseModifiedReportAction(transactionThreadReportID, moneyRequestReportID);

    optimisticData?.push({
        onyxMethod: Onyx.METHOD.MERGE,
        key: `${ONYXKEYS.COLLECTION.REPORT_ACTIONS}${transactionThreadReportID}`,
        value: {
            [modifiedExpenseReportAction.reportActionID]: modifiedExpenseReportAction as OnyxTypes.ReportAction,
        },
    });
    successData?.push({
        onyxMethod: Onyx.METHOD.MERGE,
        key: `${ONYXKEYS.COLLECTION.REPORT_ACTIONS}${transactionThreadReportID}`,
        value: {
            [modifiedExpenseReportAction.reportActionID]: {pendingAction: null},
        },
    });
    failureData?.push({
        onyxMethod: Onyx.METHOD.MERGE,
        key: `${ONYXKEYS.COLLECTION.REPORT_ACTIONS}${transactionThreadReportID}`,
        value: {
            [modifiedExpenseReportAction.reportActionID]: {
                ...(modifiedExpenseReportAction as OnyxTypes.ReportAction),
                errors: ErrorUtils.getMicroSecondOnyxErrorWithTranslationKey('iou.error.genericEditFailureMessage'),
            },
        },
    });

    return {optimisticData, successData, failureData, modifiedExpenseReportActionID: modifiedExpenseReportAction.reportActionID};
};

function convertTrackedExpenseToRequest(
    payerAccountID: number,
    payerEmail: string,
    chatReportID: string,
    transactionID: string,
    actionableWhisperReportActionID: string,
    createdChatReportActionID: string,
    moneyRequestReportID: string,
    moneyRequestCreatedReportActionID: string,
    moneyRequestPreviewReportActionID: string,
    linkedTrackedExpenseReportAction: OnyxTypes.ReportAction,
    linkedTrackedExpenseReportID: string,
    transactionThreadReportID: string,
    reportPreviewReportActionID: string,
    onyxData: OnyxData,
    amount: number,
    currency: string,
    comment: string,
    merchant: string,
    created: string,
    receipt?: Receipt,
) {
    const {optimisticData, successData, failureData} = onyxData;

    const {
        optimisticData: moveTransactionOptimisticData,
        successData: moveTransactionSuccessData,
        failureData: moveTransactionFailureData,
        modifiedExpenseReportActionID,
    } = getConvertTrackedExpenseInformation(
        transactionID,
        actionableWhisperReportActionID,
        moneyRequestReportID,
        linkedTrackedExpenseReportAction,
        linkedTrackedExpenseReportID,
        transactionThreadReportID,
        CONST.IOU.ACTION.SUBMIT,
    );

    optimisticData?.push(...moveTransactionOptimisticData);
    successData?.push(...moveTransactionSuccessData);
    failureData?.push(...moveTransactionFailureData);

    const parameters = {
        amount,
        currency,
        comment,
        created,
        merchant,
        receipt,
        payerAccountID,
        payerEmail,
        chatReportID,
        transactionID,
        actionableWhisperReportActionID,
        createdChatReportActionID,
        moneyRequestReportID,
        moneyRequestCreatedReportActionID,
        moneyRequestPreviewReportActionID,
        transactionThreadReportID,
        modifiedExpenseReportActionID,
        reportPreviewReportActionID,
    };
    API.write(WRITE_COMMANDS.CONVERT_TRACKED_EXPENSE_TO_REQUEST, parameters, {optimisticData, successData, failureData});
}

function categorizeTrackedExpense(
    policyID: string,
    transactionID: string,
    moneyRequestPreviewReportActionID: string,
    moneyRequestReportID: string,
    moneyRequestCreatedReportActionID: string,
    actionableWhisperReportActionID: string,
    linkedTrackedExpenseReportAction: OnyxTypes.ReportAction,
    linkedTrackedExpenseReportID: string,
    transactionThreadReportID: string,
    reportPreviewReportActionID: string,
    onyxData: OnyxData | undefined,
    amount: number,
    currency: string,
    comment: string,
    merchant: string,
    created: string,
    category?: string,
    tag?: string,
    taxCode = '',
    taxAmount = 0,
    billable?: boolean,
    receipt?: Receipt,
    createdWorkspaceParams?: CreateWorkspaceParams,
) {
    const {optimisticData, successData, failureData} = onyxData ?? {};

    const {
        optimisticData: moveTransactionOptimisticData,
        successData: moveTransactionSuccessData,
        failureData: moveTransactionFailureData,
        modifiedExpenseReportActionID,
    } = getConvertTrackedExpenseInformation(
        transactionID,
        actionableWhisperReportActionID,
        moneyRequestReportID,
        linkedTrackedExpenseReportAction,
        linkedTrackedExpenseReportID,
        transactionThreadReportID,
        CONST.IOU.ACTION.CATEGORIZE,
    );

    optimisticData?.push(...moveTransactionOptimisticData);
    successData?.push(...moveTransactionSuccessData);
    failureData?.push(...moveTransactionFailureData);

    const parameters = {
        policyID,
        transactionID,
        moneyRequestPreviewReportActionID,
        moneyRequestReportID,
        moneyRequestCreatedReportActionID,
        actionableWhisperReportActionID,
        modifiedExpenseReportActionID,
        reportPreviewReportActionID,
        amount,
        currency,
        comment,
        merchant,
        category,
        tag,
        taxCode,
        taxAmount,
        billable,
        created,
        receipt,
        policyExpenseChatReportID: createdWorkspaceParams?.expenseChatReportID,
        policyExpenseCreatedReportActionID: createdWorkspaceParams?.expenseCreatedReportActionID,
        adminsChatReportID: createdWorkspaceParams?.adminsChatReportID,
        adminsCreatedReportActionID: createdWorkspaceParams?.adminsCreatedReportActionID,
    };

    API.write(WRITE_COMMANDS.CATEGORIZE_TRACKED_EXPENSE, parameters, {optimisticData, successData, failureData});
}

function shareTrackedExpense(
    policyID: string,
    transactionID: string,
    moneyRequestPreviewReportActionID: string,
    moneyRequestReportID: string,
    moneyRequestCreatedReportActionID: string,
    actionableWhisperReportActionID: string,
    linkedTrackedExpenseReportAction: OnyxTypes.ReportAction,
    linkedTrackedExpenseReportID: string,
    transactionThreadReportID: string,
    reportPreviewReportActionID: string,
    onyxData: OnyxData | undefined,
    amount: number,
    currency: string,
    comment: string,
    merchant: string,
    created: string,
    category?: string,
    tag?: string,
    taxCode = '',
    taxAmount = 0,
    billable?: boolean,
    receipt?: Receipt,
    createdWorkspaceParams?: CreateWorkspaceParams,
) {
    const {optimisticData, successData, failureData} = onyxData ?? {};

    const {
        optimisticData: moveTransactionOptimisticData,
        successData: moveTransactionSuccessData,
        failureData: moveTransactionFailureData,
        modifiedExpenseReportActionID,
    } = getConvertTrackedExpenseInformation(
        transactionID,
        actionableWhisperReportActionID,
        moneyRequestReportID,
        linkedTrackedExpenseReportAction,
        linkedTrackedExpenseReportID,
        transactionThreadReportID,
        CONST.IOU.ACTION.SHARE,
    );

    optimisticData?.push(...moveTransactionOptimisticData);
    successData?.push(...moveTransactionSuccessData);
    failureData?.push(...moveTransactionFailureData);

    const parameters = {
        policyID,
        transactionID,
        moneyRequestPreviewReportActionID,
        moneyRequestReportID,
        moneyRequestCreatedReportActionID,
        actionableWhisperReportActionID,
        modifiedExpenseReportActionID,
        reportPreviewReportActionID,
        amount,
        currency,
        comment,
        merchant,
        created,
        category,
        tag,
        taxCode,
        taxAmount,
        billable,
        receipt,
        policyExpenseChatReportID: createdWorkspaceParams?.expenseChatReportID,
        policyExpenseCreatedReportActionID: createdWorkspaceParams?.expenseCreatedReportActionID,
        adminsChatReportID: createdWorkspaceParams?.adminsChatReportID,
        adminsCreatedReportActionID: createdWorkspaceParams?.adminsCreatedReportActionID,
    };

    API.write(WRITE_COMMANDS.SHARE_TRACKED_EXPENSE, parameters, {optimisticData, successData, failureData});
}

/**
 * Submit expense to another user
 */
function requestMoney(
    report: OnyxEntry<OnyxTypes.Report>,
    amount: number,
    currency: string,
    created: string,
    merchant: string,
    payeeEmail: string | undefined,
    payeeAccountID: number,
    participant: Participant,
    comment: string,
    receipt: Receipt | undefined,
    category?: string,
    tag?: string,
    taxCode = '',
    taxAmount = 0,
    billable?: boolean,
    policy?: OnyxEntry<OnyxTypes.Policy>,
    policyTagList?: OnyxEntry<OnyxTypes.PolicyTagLists>,
    policyCategories?: OnyxEntry<OnyxTypes.PolicyCategories>,
    gpsPoints?: GPSPoint,
    action?: IOUAction,
    actionableWhisperReportActionID?: string,
    linkedTrackedExpenseReportAction?: OnyxTypes.ReportAction,
    linkedTrackedExpenseReportID?: string,
    reimbursible?: boolean,
) {
    // If the report is iou or expense report, we should get the linked chat report to be passed to the getMoneyRequestInformation function
    const isMoneyRequestReport = ReportUtils.isMoneyRequestReport(report);
    const currentChatReport = isMoneyRequestReport ? ReportUtils.getReportOrDraftReport(report?.chatReportID) : report;
    const moneyRequestReportID = isMoneyRequestReport ? report?.reportID : '';
    const isMovingTransactionFromTrackExpense = IOUUtils.isMovingTransactionFromTrackExpense(action);

    const {
        payerAccountID,
        payerEmail,
        iouReport,
        chatReport,
        transaction,
        iouAction,
        createdChatReportActionID,
        createdIOUReportActionID,
        reportPreviewAction,
        transactionThreadReportID,
        createdReportActionIDForThread,
        onyxData,
    } = getMoneyRequestInformation(
        isMovingTransactionFromTrackExpense ? undefined : currentChatReport,
        participant,
        comment,
        amount,
        currency,
        created,
        merchant,
        receipt,
        isMovingTransactionFromTrackExpense && linkedTrackedExpenseReportAction && ReportActionsUtils.isMoneyRequestAction(linkedTrackedExpenseReportAction)
            ? ReportActionsUtils.getOriginalMessage(linkedTrackedExpenseReportAction)?.IOUTransactionID
            : undefined,
        category,
        tag,
        taxCode,
        taxAmount,
        billable,
        policy,
        policyTagList,
        policyCategories,
        payeeAccountID,
        payeeEmail,
        moneyRequestReportID,
        linkedTrackedExpenseReportAction,
    );
    const activeReportID = isMoneyRequestReport ? report?.reportID : chatReport.reportID;

    switch (action) {
        case CONST.IOU.ACTION.SUBMIT: {
            if (!linkedTrackedExpenseReportAction || !actionableWhisperReportActionID || !linkedTrackedExpenseReportID) {
                return;
            }

            convertTrackedExpenseToRequest(
                payerAccountID,
                payerEmail,
                chatReport.reportID,
                transaction.transactionID,
                actionableWhisperReportActionID,
                createdChatReportActionID,
                iouReport.reportID,
                createdIOUReportActionID,
                iouAction.reportActionID,
                linkedTrackedExpenseReportAction,
                linkedTrackedExpenseReportID,
                transactionThreadReportID,
                reportPreviewAction.reportActionID,
                onyxData,
                amount,
                currency,
                comment,
                merchant,
                created,
                receipt,
            );
            break;
        }
        default: {
            const parameters: RequestMoneyParams = {
                debtorEmail: payerEmail,
                debtorAccountID: payerAccountID,
                amount,
                currency,
                comment,
                created,
                merchant,
                iouReportID: iouReport.reportID,
                chatReportID: chatReport.reportID,
                transactionID: transaction.transactionID,
                reportActionID: iouAction.reportActionID,
                createdChatReportActionID,
                createdIOUReportActionID,
                reportPreviewReportActionID: reportPreviewAction.reportActionID,
                receipt,
                receiptState: receipt?.state,
                category,
                tag,
                taxCode,
                taxAmount,
                billable,
                // This needs to be a string of JSON because of limitations with the fetch() API and nested objects
                receiptGpsPoints: gpsPoints ? JSON.stringify(gpsPoints) : undefined,
                transactionThreadReportID,
                createdReportActionIDForThread,
                reimbursible,
            };

            // eslint-disable-next-line rulesdir/no-multiple-api-calls
            API.write(WRITE_COMMANDS.REQUEST_MONEY, parameters, onyxData);
        }
    }

    Navigation.dismissModal(isSearchTopmostCentralPane() ? undefined : activeReportID);
    if (activeReportID) {
        Report.notifyNewAction(activeReportID, payeeAccountID);
    }
}

function sendInvoice(
    currentUserAccountID: number,
    transaction: OnyxEntry<OnyxTypes.Transaction>,
    invoiceChatReport?: OnyxEntry<OnyxTypes.Report>,
    receiptFile?: Receipt,
    policy?: OnyxEntry<OnyxTypes.Policy>,
    policyTagList?: OnyxEntry<OnyxTypes.PolicyTagLists>,
    policyCategories?: OnyxEntry<OnyxTypes.PolicyCategories>,
    companyName?: string,
    companyWebsite?: string,
) {
    const {
        senderWorkspaceID,
        receiver,
        invoiceRoom,
        createdChatReportActionID,
        invoiceReportID,
        reportPreviewReportActionID,
        transactionID,
        transactionThreadReportID,
        createdIOUReportActionID,
        createdReportActionIDForThread,
        reportActionID,
        onyxData,
    } = getSendInvoiceInformation(transaction, currentUserAccountID, invoiceChatReport, receiptFile, policy, policyTagList, policyCategories, companyName, companyWebsite);

    const parameters: SendInvoiceParams = {
        createdIOUReportActionID,
        createdReportActionIDForThread,
        reportActionID,
        senderWorkspaceID,
        accountID: currentUserAccountID,
        amount: transaction?.amount ?? 0,
        currency: transaction?.currency ?? '',
        comment: transaction?.comment?.comment?.trim() ?? '',
        merchant: transaction?.merchant ?? '',
        category: transaction?.category,
        date: transaction?.created ?? '',
        invoiceRoomReportID: invoiceRoom.reportID,
        createdChatReportActionID,
        invoiceReportID,
        reportPreviewReportActionID,
        transactionID,
        transactionThreadReportID,
        companyName,
        companyWebsite,
        ...(invoiceChatReport?.reportID ? {receiverInvoiceRoomID: invoiceChatReport.reportID} : {receiverEmail: receiver.login ?? ''}),
    };

    API.write(WRITE_COMMANDS.SEND_INVOICE, parameters, onyxData);

    if (isSearchTopmostCentralPane()) {
        Navigation.dismissModal();
    } else {
        Navigation.dismissModalWithReport(invoiceRoom);
    }

    Report.notifyNewAction(invoiceRoom.reportID, receiver.accountID);
}

/**
 * Track an expense
 */
function trackExpense(
    report: OnyxTypes.Report,
    amount: number,
    currency: string,
    created: string,
    merchant: string,
    payeeEmail: string | undefined,
    payeeAccountID: number,
    participant: Participant,
    comment: string,
    receipt?: Receipt,
    category?: string,
    tag?: string,
    taxCode = '',
    taxAmount = 0,
    billable?: boolean,
    policy?: OnyxEntry<OnyxTypes.Policy>,
    policyTagList?: OnyxEntry<OnyxTypes.PolicyTagLists>,
    policyCategories?: OnyxEntry<OnyxTypes.PolicyCategories>,
    gpsPoints?: GPSPoint,
    validWaypoints?: WaypointCollection,
    action?: IOUAction,
    actionableWhisperReportActionID?: string,
    linkedTrackedExpenseReportAction?: OnyxTypes.ReportAction,
    linkedTrackedExpenseReportID?: string,
    customUnitRateID?: string,
) {
    const isMoneyRequestReport = ReportUtils.isMoneyRequestReport(report);
    const currentChatReport = isMoneyRequestReport ? ReportUtils.getReportOrDraftReport(report.chatReportID) : report;
    const moneyRequestReportID = isMoneyRequestReport ? report.reportID : '';
    const isMovingTransactionFromTrackExpense = IOUUtils.isMovingTransactionFromTrackExpense(action);

    // Pass an open receipt so the distance expense will show a map with the route optimistically
    const trackedReceipt = validWaypoints ? {source: ReceiptGeneric as ReceiptSource, state: CONST.IOU.RECEIPT_STATE.OPEN} : receipt;

    const {
        createdWorkspaceParams,
        iouReport,
        chatReport,
        transaction,
        iouAction,
        createdChatReportActionID,
        createdIOUReportActionID,
        reportPreviewAction,
        transactionThreadReportID,
        createdReportActionIDForThread,
        actionableWhisperReportActionIDParam,
        onyxData,
    } =
        getTrackExpenseInformation(
            currentChatReport,
            participant,
            comment,
            amount,
            currency,
            created,
            merchant,
            trackedReceipt,
            category,
            tag,
            taxCode,
            taxAmount,
            billable,
            policy,
            policyTagList,
            policyCategories,
            payeeEmail,
            payeeAccountID,
            moneyRequestReportID,
            linkedTrackedExpenseReportAction,
            isMovingTransactionFromTrackExpense && linkedTrackedExpenseReportAction && ReportActionsUtils.isMoneyRequestAction(linkedTrackedExpenseReportAction)
                ? ReportActionsUtils.getOriginalMessage(linkedTrackedExpenseReportAction)?.IOUTransactionID
                : undefined,
        ) ?? {};
    const activeReportID = isMoneyRequestReport ? report.reportID : chatReport?.reportID;

    const recentServerValidatedWaypoints = getRecentWaypoints().filter((item) => !item.pendingAction);
    onyxData?.failureData?.push({
        onyxMethod: Onyx.METHOD.SET,
        key: `${ONYXKEYS.NVP_RECENT_WAYPOINTS}`,
        value: recentServerValidatedWaypoints,
    });

    switch (action) {
        case CONST.IOU.ACTION.CATEGORIZE: {
            if (!linkedTrackedExpenseReportAction || !actionableWhisperReportActionID || !linkedTrackedExpenseReportID) {
                return;
            }
            categorizeTrackedExpense(
                chatReport?.policyID ?? '-1',
                transaction?.transactionID ?? '-1',
                iouAction?.reportActionID ?? '-1',
                iouReport?.reportID ?? '-1',
                createdIOUReportActionID ?? '-1',
                actionableWhisperReportActionID,
                linkedTrackedExpenseReportAction,
                linkedTrackedExpenseReportID,
                transactionThreadReportID ?? '-1',
                reportPreviewAction?.reportActionID ?? '-1',
                onyxData,
                amount,
                currency,
                comment,
                merchant,
                created,
                category,
                tag,
                taxCode,
                taxAmount,
                billable,
                trackedReceipt,
                createdWorkspaceParams,
            );
            break;
        }
        case CONST.IOU.ACTION.SHARE: {
            if (!linkedTrackedExpenseReportAction || !actionableWhisperReportActionID || !linkedTrackedExpenseReportID) {
                return;
            }
            shareTrackedExpense(
                chatReport?.policyID ?? '-1',
                transaction?.transactionID ?? '-1',
                iouAction?.reportActionID ?? '-1',
                iouReport?.reportID ?? '-1',
                createdIOUReportActionID ?? '-1',
                actionableWhisperReportActionID,
                linkedTrackedExpenseReportAction,
                linkedTrackedExpenseReportID,
                transactionThreadReportID ?? '-1',
                reportPreviewAction?.reportActionID ?? '-1',
                onyxData,
                amount,
                currency,
                comment,
                merchant,
                created,
                category,
                tag,
                taxCode,
                taxAmount,
                billable,
                trackedReceipt,
                createdWorkspaceParams,
            );
            break;
        }
        default: {
            const parameters: TrackExpenseParams = {
                amount,
                currency,
                comment,
                created,
                merchant,
                iouReportID: iouReport?.reportID,
                chatReportID: chatReport?.reportID ?? '-1',
                transactionID: transaction?.transactionID ?? '-1',
                reportActionID: iouAction?.reportActionID ?? '-1',
                createdChatReportActionID: createdChatReportActionID ?? '-1',
                createdIOUReportActionID,
                reportPreviewReportActionID: reportPreviewAction?.reportActionID,
                receipt: trackedReceipt,
                receiptState: trackedReceipt?.state,
                category,
                tag,
                taxCode,
                taxAmount,
                billable,
                // This needs to be a string of JSON because of limitations with the fetch() API and nested objects
                receiptGpsPoints: gpsPoints ? JSON.stringify(gpsPoints) : undefined,
                transactionThreadReportID: transactionThreadReportID ?? '-1',
                createdReportActionIDForThread: createdReportActionIDForThread ?? '-1',
                waypoints: validWaypoints ? JSON.stringify(sanitizeRecentWaypoints(validWaypoints)) : undefined,
                customUnitRateID,
            };
            if (actionableWhisperReportActionIDParam) {
                parameters.actionableWhisperReportActionID = actionableWhisperReportActionIDParam;
            }
            API.write(WRITE_COMMANDS.TRACK_EXPENSE, parameters, onyxData);
        }
    }
    Navigation.dismissModal(isSearchTopmostCentralPane() ? undefined : activeReportID);

    if (action === CONST.IOU.ACTION.SHARE) {
        Navigation.setNavigationActionToMicrotaskQueue(() => Navigation.navigate(ROUTES.ROOM_INVITE.getRoute(activeReportID ?? '-1', CONST.IOU.SHARE.ROLE.ACCOUNTANT)));
    }

    Report.notifyNewAction(activeReportID ?? '', payeeAccountID);
}

function getOrCreateOptimisticSplitChatReport(existingSplitChatReportID: string, participants: Participant[], participantAccountIDs: number[], currentUserAccountID: number) {
    // The existing chat report could be passed as reportID or exist on the sole "participant" (in this case a report option)
    const existingChatReportID = existingSplitChatReportID || (participants.at(0)?.reportID ?? '-1');

    // Check if the report is available locally if we do have one
    let existingSplitChatReport = existingChatReportID ? ReportConnection.getAllReports()?.[`${ONYXKEYS.COLLECTION.REPORT}${existingChatReportID}`] : null;

    const allParticipantsAccountIDs = [...participantAccountIDs, currentUserAccountID];
    if (!existingSplitChatReport) {
        existingSplitChatReport = ReportUtils.getChatByParticipants(allParticipantsAccountIDs, undefined, participantAccountIDs.length > 1);
    }

    // We found an existing chat report we are done...
    if (existingSplitChatReport) {
        // Yes, these are the same, but give the caller a way to identify if we created a new report or not
        return {existingSplitChatReport, splitChatReport: existingSplitChatReport};
    }

    // Create a Group Chat if we have multiple participants
    if (participants.length > 1) {
        const splitChatReport = ReportUtils.buildOptimisticChatReport(
            allParticipantsAccountIDs,
            '',
            CONST.REPORT.CHAT_TYPE.GROUP,
            undefined,
            undefined,
            undefined,
            undefined,
            undefined,
            undefined,
            CONST.REPORT.NOTIFICATION_PREFERENCE.ALWAYS,
        );
        return {existingSplitChatReport: null, splitChatReport};
    }

    // Otherwise, create a new 1:1 chat report
    const splitChatReport = ReportUtils.buildOptimisticChatReport(participantAccountIDs);
    return {existingSplitChatReport: null, splitChatReport};
}

/**
 * Build the Onyx data and IOU split necessary for splitting a bill with 3+ users.
 * 1. Build the optimistic Onyx data for the group chat, i.e. chatReport and iouReportAction creating the former if it doesn't yet exist.
 * 2. Loop over the group chat participant list, building optimistic or updating existing chatReports, iouReports and iouReportActions between the user and each participant.
 * We build both Onyx data and the IOU split that is sent as a request param and is used by Auth to create the chatReports, iouReports and iouReportActions in the database.
 * The IOU split has the following shape:
 *  [
 *      {email: 'currentUser', amount: 100},
 *      {email: 'user2', amount: 100, iouReportID: '100', chatReportID: '110', transactionID: '120', reportActionID: '130'},
 *      {email: 'user3', amount: 100, iouReportID: '200', chatReportID: '210', transactionID: '220', reportActionID: '230'}
 *  ]
 * @param amount - always in the smallest unit of the currency
 * @param existingSplitChatReportID - the report ID where the split expense happens, could be a group chat or a workspace chat
 */
function createSplitsAndOnyxData(
    participants: Participant[],
    currentUserLogin: string,
    currentUserAccountID: number,
    amount: number,
    comment: string,
    currency: string,
    merchant: string,
    created: string,
    category: string,
    tag: string,
    splitShares: SplitShares = {},
    existingSplitChatReportID = '',
    billable = false,
    iouRequestType: IOURequestType = CONST.IOU.REQUEST_TYPE.MANUAL,
    taxCode = '',
    taxAmount = 0,
): SplitsAndOnyxData {
    const currentUserEmailForIOUSplit = PhoneNumber.addSMSDomainIfPhoneNumber(currentUserLogin);
    const participantAccountIDs = participants.map((participant) => Number(participant.accountID));

    const {splitChatReport, existingSplitChatReport} = getOrCreateOptimisticSplitChatReport(existingSplitChatReportID, participants, participantAccountIDs, currentUserAccountID);
    const isOwnPolicyExpenseChat = !!splitChatReport.isOwnPolicyExpenseChat;

    // Pass an open receipt so the distance expense will show a map with the route optimistically
    const receipt: Receipt | undefined = iouRequestType === CONST.IOU.REQUEST_TYPE.DISTANCE ? {source: ReceiptGeneric as ReceiptSource, state: CONST.IOU.RECEIPT_STATE.OPEN} : undefined;

    const existingTransaction = allTransactionDrafts[`${ONYXKEYS.COLLECTION.TRANSACTION_DRAFT}${CONST.IOU.OPTIMISTIC_TRANSACTION_ID}`];
    const isDistanceRequest = existingTransaction && existingTransaction.iouRequestType === CONST.IOU.REQUEST_TYPE.DISTANCE;
    let splitTransaction = TransactionUtils.buildOptimisticTransaction(
        amount,
        currency,
        CONST.REPORT.SPLIT_REPORTID,
        comment,
        created,
        '',
        '',
        merchant || Localize.translateLocal('iou.expense'),
        receipt,
        undefined,
        undefined,
        category,
        tag,
        taxCode,
        taxAmount,
        billable,
        isDistanceRequest ? {waypoints: CONST.RED_BRICK_ROAD_PENDING_ACTION.ADD} : undefined,
        undefined,
        existingTransaction,
    );

    // Important data is set on the draft distance transaction, such as the iouRequestType marking it as a distance request, so merge it into the optimistic split transaction
    if (isDistanceRequest) {
        splitTransaction = fastMerge(existingTransaction, splitTransaction, false);
    }

    // Note: The created action must be optimistically generated before the IOU action so there's no chance that the created action appears after the IOU action in the chat
    const splitCreatedReportAction = ReportUtils.buildOptimisticCreatedReportAction(currentUserEmailForIOUSplit);
    const splitIOUReportAction = ReportUtils.buildOptimisticIOUReportAction(
        CONST.IOU.REPORT_ACTION_TYPE.SPLIT,
        amount,
        currency,
        comment,
        participants,
        splitTransaction.transactionID,
        undefined,
        '',
        false,
        false,
        isOwnPolicyExpenseChat,
    );

    splitChatReport.lastReadTime = DateUtils.getDBTime();
    splitChatReport.lastMessageText = ReportActionsUtils.getReportActionText(splitIOUReportAction);
    splitChatReport.lastMessageHtml = ReportActionsUtils.getReportActionHtml(splitIOUReportAction);
    splitChatReport.lastActorAccountID = currentUserAccountID;
    splitChatReport.lastVisibleActionCreated = splitIOUReportAction.created;

    // If we have an existing splitChatReport (group chat or workspace) use it's pending fields, otherwise indicate that we are adding a chat
    if (!existingSplitChatReport) {
        splitChatReport.pendingFields = {
            createChat: CONST.RED_BRICK_ROAD_PENDING_ACTION.ADD,
        };
    }

    const optimisticData: OnyxUpdate[] = [
        {
            // Use set for new reports because it doesn't exist yet, is faster,
            // and we need the data to be available when we navigate to the chat page
            onyxMethod: existingSplitChatReport ? Onyx.METHOD.MERGE : Onyx.METHOD.SET,
            key: `${ONYXKEYS.COLLECTION.REPORT}${splitChatReport.reportID}`,
            value: splitChatReport,
        },
        {
            onyxMethod: Onyx.METHOD.SET,
            key: ONYXKEYS.NVP_QUICK_ACTION_GLOBAL_CREATE,
            value: {
                action: iouRequestType === CONST.IOU.REQUEST_TYPE.DISTANCE ? CONST.QUICK_ACTIONS.SPLIT_DISTANCE : CONST.QUICK_ACTIONS.SPLIT_MANUAL,
                chatReportID: splitChatReport.reportID,
                isFirstQuickAction: isEmptyObject(quickAction),
            },
        },
        existingSplitChatReport
            ? {
                  onyxMethod: Onyx.METHOD.MERGE,
                  key: `${ONYXKEYS.COLLECTION.REPORT_ACTIONS}${splitChatReport.reportID}`,
                  value: {
                      [splitIOUReportAction.reportActionID]: splitIOUReportAction as OnyxTypes.ReportAction,
                  },
              }
            : {
                  onyxMethod: Onyx.METHOD.SET,
                  key: `${ONYXKEYS.COLLECTION.REPORT_ACTIONS}${splitChatReport.reportID}`,
                  value: {
                      [splitCreatedReportAction.reportActionID]: splitCreatedReportAction as OnyxTypes.ReportAction,
                      [splitIOUReportAction.reportActionID]: splitIOUReportAction as OnyxTypes.ReportAction,
                  },
              },
        {
            onyxMethod: Onyx.METHOD.SET,
            key: `${ONYXKEYS.COLLECTION.TRANSACTION}${splitTransaction.transactionID}`,
            value: splitTransaction,
        },
        {
            onyxMethod: Onyx.METHOD.MERGE,
            key: `${ONYXKEYS.COLLECTION.TRANSACTION_DRAFT}${CONST.IOU.OPTIMISTIC_TRANSACTION_ID}`,
            value: null,
        },
    ];
    const successData: OnyxUpdate[] = [
        {
            onyxMethod: Onyx.METHOD.MERGE,
            key: `${ONYXKEYS.COLLECTION.REPORT_ACTIONS}${splitChatReport.reportID}`,
            value: {
                ...(existingSplitChatReport ? {} : {[splitCreatedReportAction.reportActionID]: {pendingAction: null}}),
                [splitIOUReportAction.reportActionID]: {pendingAction: null},
            },
        },
        {
            onyxMethod: Onyx.METHOD.MERGE,
            key: `${ONYXKEYS.COLLECTION.TRANSACTION}${splitTransaction.transactionID}`,
            value: {pendingAction: null, pendingFields: null},
        },
    ];

    const redundantParticipants: Record<number, null> = {};
    if (!existingSplitChatReport) {
        successData.push({
            onyxMethod: Onyx.METHOD.MERGE,
            key: `${ONYXKEYS.COLLECTION.REPORT}${splitChatReport.reportID}`,
            value: {pendingFields: {createChat: null}, participants: redundantParticipants},
        });
    }

    const failureData: OnyxUpdate[] = [
        {
            onyxMethod: Onyx.METHOD.MERGE,
            key: `${ONYXKEYS.COLLECTION.TRANSACTION}${splitTransaction.transactionID}`,
            value: {
                errors: ErrorUtils.getMicroSecondOnyxErrorWithTranslationKey('iou.error.genericCreateFailureMessage'),
                pendingAction: null,
                pendingFields: null,
            },
        },
        {
            onyxMethod: Onyx.METHOD.SET,
            key: ONYXKEYS.NVP_QUICK_ACTION_GLOBAL_CREATE,
            value: quickAction ?? null,
        },
    ];

    if (existingSplitChatReport) {
        failureData.push({
            onyxMethod: Onyx.METHOD.MERGE,
            key: `${ONYXKEYS.COLLECTION.REPORT_ACTIONS}${splitChatReport.reportID}`,
            value: {
                [splitIOUReportAction.reportActionID]: {
                    errors: ErrorUtils.getMicroSecondOnyxErrorWithTranslationKey('iou.error.genericCreateFailureMessage'),
                },
            },
        });
    } else {
        failureData.push(
            {
                onyxMethod: Onyx.METHOD.MERGE,
                key: `${ONYXKEYS.COLLECTION.REPORT}${splitChatReport.reportID}`,
                value: {
                    errorFields: {
                        createChat: ErrorUtils.getMicroSecondOnyxErrorWithTranslationKey('report.genericCreateReportFailureMessage'),
                    },
                },
            },
            {
                onyxMethod: Onyx.METHOD.MERGE,
                key: `${ONYXKEYS.COLLECTION.REPORT_ACTIONS}${splitChatReport.reportID}`,
                value: {
                    [splitIOUReportAction.reportActionID]: {
                        errors: ErrorUtils.getMicroSecondOnyxErrorWithTranslationKey('iou.error.genericCreateFailureMessage'),
                    },
                },
            },
        );
    }

    // Loop through participants creating individual chats, iouReports and reportActionIDs as needed
    const currentUserAmount = splitShares?.[currentUserAccountID]?.amount ?? IOUUtils.calculateAmount(participants.length, amount, currency, true);
    const currentUserTaxAmount = IOUUtils.calculateAmount(participants.length, taxAmount, currency, true);

    const splits: Split[] = [{email: currentUserEmailForIOUSplit, accountID: currentUserAccountID, amount: currentUserAmount, taxAmount: currentUserTaxAmount}];

    const hasMultipleParticipants = participants.length > 1;
    participants.forEach((participant) => {
        // In a case when a participant is a workspace, even when a current user is not an owner of the workspace
        const isPolicyExpenseChat = ReportUtils.isPolicyExpenseChat(participant);
        const splitAmount = splitShares?.[participant.accountID ?? -1]?.amount ?? IOUUtils.calculateAmount(participants.length, amount, currency, false);
        const splitTaxAmount = IOUUtils.calculateAmount(participants.length, taxAmount, currency, false);

        // To exclude someone from a split, the amount can be 0. The scenario for this is when creating a split from a group chat, we have remove the option to deselect users to exclude them.
        // We can input '0' next to someone we want to exclude.
        if (splitAmount === 0) {
            return;
        }

        // In case the participant is a workspace, email & accountID should remain undefined and won't be used in the rest of this code
        // participant.login is undefined when the request is initiated from a group DM with an unknown user, so we need to add a default
        const email = isOwnPolicyExpenseChat || isPolicyExpenseChat ? '' : PhoneNumber.addSMSDomainIfPhoneNumber(participant.login ?? '').toLowerCase();
        const accountID = isOwnPolicyExpenseChat || isPolicyExpenseChat ? 0 : Number(participant.accountID);
        if (email === currentUserEmailForIOUSplit) {
            return;
        }

        // STEP 1: Get existing chat report OR build a new optimistic one
        // If we only have one participant and the request was initiated from the global create menu, i.e. !existingGroupChatReportID, the oneOnOneChatReport is the groupChatReport
        let oneOnOneChatReport: OnyxTypes.Report | OptimisticChatReport;
        let isNewOneOnOneChatReport = false;
        let shouldCreateOptimisticPersonalDetails = false;
        const personalDetailExists = accountID in allPersonalDetails;

        // If this is a split between two people only and the function
        // wasn't provided with an existing group chat report id
        // or, if the split is being made from the workspace chat, then the oneOnOneChatReport is the same as the splitChatReport
        // in this case existingSplitChatReport will belong to the policy expense chat and we won't be
        // entering code that creates optimistic personal details
        if ((!hasMultipleParticipants && !existingSplitChatReportID) || isOwnPolicyExpenseChat) {
            oneOnOneChatReport = splitChatReport;
            shouldCreateOptimisticPersonalDetails = !existingSplitChatReport && !personalDetailExists;
        } else {
            const existingChatReport = ReportUtils.getChatByParticipants([accountID, currentUserAccountID]);
            isNewOneOnOneChatReport = !existingChatReport;
            shouldCreateOptimisticPersonalDetails = isNewOneOnOneChatReport && !personalDetailExists;
            oneOnOneChatReport = existingChatReport ?? ReportUtils.buildOptimisticChatReport([accountID, currentUserAccountID]);
        }

        // STEP 2: Get existing IOU/Expense report and update its total OR build a new optimistic one
        let oneOnOneIOUReport: OneOnOneIOUReport = oneOnOneChatReport.iouReportID
            ? ReportConnection.getAllReports()?.[`${ONYXKEYS.COLLECTION.REPORT}${oneOnOneChatReport.iouReportID}`]
            : null;
        const shouldCreateNewOneOnOneIOUReport = ReportUtils.shouldCreateNewMoneyRequestReport(oneOnOneIOUReport, oneOnOneChatReport);

        if (!oneOnOneIOUReport || shouldCreateNewOneOnOneIOUReport) {
            oneOnOneIOUReport = isOwnPolicyExpenseChat
                ? ReportUtils.buildOptimisticExpenseReport(oneOnOneChatReport.reportID, oneOnOneChatReport.policyID ?? '-1', currentUserAccountID, splitAmount, currency)
                : ReportUtils.buildOptimisticIOUReport(currentUserAccountID, accountID, splitAmount, oneOnOneChatReport.reportID, currency);
        } else if (isOwnPolicyExpenseChat) {
            if (typeof oneOnOneIOUReport?.total === 'number') {
                // Because of the Expense reports are stored as negative values, we subtract the total from the amount
                oneOnOneIOUReport.total -= splitAmount;
            }
        } else {
            oneOnOneIOUReport = IOUUtils.updateIOUOwnerAndTotal(oneOnOneIOUReport, currentUserAccountID, splitAmount, currency);
        }

        // STEP 3: Build optimistic transaction
        const oneOnOneTransaction = TransactionUtils.buildOptimisticTransaction(
            ReportUtils.isExpenseReport(oneOnOneIOUReport) ? -splitAmount : splitAmount,
            currency,
            oneOnOneIOUReport.reportID,
            comment,
            created,
            CONST.IOU.TYPE.SPLIT,
            splitTransaction.transactionID,
            merchant || Localize.translateLocal('iou.expense'),
            undefined,
            undefined,
            undefined,
            category,
            tag,
            taxCode,
            ReportUtils.isExpenseReport(oneOnOneIOUReport) ? -splitTaxAmount : splitTaxAmount,
            billable,
        );

        // STEP 4: Build optimistic reportActions. We need:
        // 1. CREATED action for the chatReport
        // 2. CREATED action for the iouReport
        // 3. IOU action for the iouReport
        // 4. Transaction Thread and the CREATED action for it
        // 5. REPORT_PREVIEW action for the chatReport
        const [oneOnOneCreatedActionForChat, oneOnOneCreatedActionForIOU, oneOnOneIOUAction, optimisticTransactionThread, optimisticCreatedActionForTransactionThread] =
            ReportUtils.buildOptimisticMoneyRequestEntities(
                oneOnOneIOUReport,
                CONST.IOU.REPORT_ACTION_TYPE.CREATE,
                splitAmount,
                currency,
                comment,
                currentUserEmailForIOUSplit,
                [participant],
                oneOnOneTransaction.transactionID,
            );

        // Add optimistic personal details for new participants
        const oneOnOnePersonalDetailListAction: OnyxTypes.PersonalDetailsList = shouldCreateOptimisticPersonalDetails
            ? {
                  [accountID]: {
                      accountID,
                      // Disabling this line since participant.displayName can be an empty string
                      // eslint-disable-next-line @typescript-eslint/prefer-nullish-coalescing
                      displayName: LocalePhoneNumber.formatPhoneNumber(participant.displayName || email),
                      login: participant.login,
                      isOptimisticPersonalDetail: true,
                  },
              }
            : {};

        if (shouldCreateOptimisticPersonalDetails) {
            // BE will send different participants. We clear the optimistic ones to avoid duplicated entries
            redundantParticipants[accountID] = null;
        }

        let oneOnOneReportPreviewAction = getReportPreviewAction(oneOnOneChatReport.reportID, oneOnOneIOUReport.reportID);
        if (oneOnOneReportPreviewAction) {
            oneOnOneReportPreviewAction = ReportUtils.updateReportPreview(oneOnOneIOUReport, oneOnOneReportPreviewAction);
        } else {
            oneOnOneReportPreviewAction = ReportUtils.buildOptimisticReportPreview(oneOnOneChatReport, oneOnOneIOUReport);
        }

        // Add category to optimistic policy recently used categories when a participant is a workspace
        const optimisticPolicyRecentlyUsedCategories = isPolicyExpenseChat ? Category.buildOptimisticPolicyRecentlyUsedCategories(participant.policyID, category) : [];

        const optimisticRecentlyUsedCurrencies = Policy.buildOptimisticRecentlyUsedCurrencies(currency);

        // Add tag to optimistic policy recently used tags when a participant is a workspace
        const optimisticPolicyRecentlyUsedTags = isPolicyExpenseChat ? Tag.buildOptimisticPolicyRecentlyUsedTags(participant.policyID, tag) : {};

        // STEP 5: Build Onyx Data
        const [oneOnOneOptimisticData, oneOnOneSuccessData, oneOnOneFailureData] = buildOnyxDataForMoneyRequest(
            oneOnOneChatReport,
            oneOnOneIOUReport,
            oneOnOneTransaction,
            oneOnOneCreatedActionForChat,
            oneOnOneCreatedActionForIOU,
            oneOnOneIOUAction,
            oneOnOnePersonalDetailListAction,
            oneOnOneReportPreviewAction,
            optimisticPolicyRecentlyUsedCategories,
            optimisticPolicyRecentlyUsedTags,
            isNewOneOnOneChatReport,
            optimisticTransactionThread,
            optimisticCreatedActionForTransactionThread,
            shouldCreateNewOneOnOneIOUReport,
            null,
            null,
            null,
            null,
            true,
            undefined,
            optimisticRecentlyUsedCurrencies,
        );

        const individualSplit = {
            email,
            accountID,
            isOptimisticAccount: ReportUtils.isOptimisticPersonalDetail(accountID),
            amount: splitAmount,
            iouReportID: oneOnOneIOUReport.reportID,
            chatReportID: oneOnOneChatReport.reportID,
            transactionID: oneOnOneTransaction.transactionID,
            reportActionID: oneOnOneIOUAction.reportActionID,
            createdChatReportActionID: oneOnOneCreatedActionForChat.reportActionID,
            createdIOUReportActionID: oneOnOneCreatedActionForIOU.reportActionID,
            reportPreviewReportActionID: oneOnOneReportPreviewAction.reportActionID,
            transactionThreadReportID: optimisticTransactionThread.reportID,
            createdReportActionIDForThread: optimisticCreatedActionForTransactionThread?.reportActionID,
            taxAmount: splitTaxAmount,
        };

        splits.push(individualSplit);
        optimisticData.push(...oneOnOneOptimisticData);
        successData.push(...oneOnOneSuccessData);
        failureData.push(...oneOnOneFailureData);
    });

    optimisticData.push({
        onyxMethod: Onyx.METHOD.MERGE,
        key: `${ONYXKEYS.COLLECTION.TRANSACTION}${splitTransaction.transactionID}`,
        value: {
            comment: {
                splits: splits.map((split) => ({accountID: split.accountID, amount: split.amount})),
            },
        },
    });

    const splitData: SplitData = {
        chatReportID: splitChatReport.reportID,
        transactionID: splitTransaction.transactionID,
        reportActionID: splitIOUReportAction.reportActionID,
        policyID: splitChatReport.policyID,
        chatType: splitChatReport.chatType,
    };

    if (!existingSplitChatReport) {
        splitData.createdReportActionID = splitCreatedReportAction.reportActionID;
    }

    return {
        splitData,
        splits,
        onyxData: {optimisticData, successData, failureData},
    };
}

type SplitBillActionsParams = {
    participants: Participant[];
    currentUserLogin: string;
    currentUserAccountID: number;
    amount: number;
    comment: string;
    currency: string;
    merchant: string;
    created: string;
    category?: string;
    tag?: string;
    billable?: boolean;
    iouRequestType?: IOURequestType;
    existingSplitChatReportID?: string;
    splitShares?: SplitShares;
    splitPayerAccountIDs?: number[];
    taxCode?: string;
    taxAmount?: number;
};

/**
 * @param amount - always in smallest currency unit
 * @param existingSplitChatReportID - Either a group DM or a workspace chat
 */
function splitBill({
    participants,
    currentUserLogin,
    currentUserAccountID,
    amount,
    comment,
    currency,
    merchant,
    created,
    category = '',
    tag = '',
    billable = false,
    iouRequestType = CONST.IOU.REQUEST_TYPE.MANUAL,
    existingSplitChatReportID = '',
    splitShares = {},
    splitPayerAccountIDs = [],
    taxCode = '',
    taxAmount = 0,
}: SplitBillActionsParams) {
    const {splitData, splits, onyxData} = createSplitsAndOnyxData(
        participants,
        currentUserLogin,
        currentUserAccountID,
        amount,
        comment,
        currency,
        merchant,
        created,
        category,
        tag,
        splitShares,
        existingSplitChatReportID,
        billable,
        iouRequestType,
        taxCode,
        taxAmount,
    );

    const parameters: SplitBillParams = {
        reportID: splitData.chatReportID,
        amount,
        splits: JSON.stringify(splits),
        currency,
        comment,
        category,
        merchant,
        created,
        tag,
        billable,
        transactionID: splitData.transactionID,
        reportActionID: splitData.reportActionID,
        createdReportActionID: splitData.createdReportActionID,
        policyID: splitData.policyID,
        chatType: splitData.chatType,
        splitPayerAccountIDs,
        taxCode,
        taxAmount,
    };

    API.write(WRITE_COMMANDS.SPLIT_BILL, parameters, onyxData);

    Navigation.dismissModal(isSearchTopmostCentralPane() ? undefined : existingSplitChatReportID);
    Report.notifyNewAction(splitData.chatReportID, currentUserAccountID);
}

/**
 * @param amount - always in the smallest currency unit
 */
function splitBillAndOpenReport({
    participants,
    currentUserLogin,
    currentUserAccountID,
    amount,
    comment,
    currency,
    merchant,
    created,
    category = '',
    tag = '',
    billable = false,
    iouRequestType = CONST.IOU.REQUEST_TYPE.MANUAL,
    splitShares = {},
    splitPayerAccountIDs = [],
    taxCode = '',
    taxAmount = 0,
}: SplitBillActionsParams) {
    const {splitData, splits, onyxData} = createSplitsAndOnyxData(
        participants,
        currentUserLogin,
        currentUserAccountID,
        amount,
        comment,
        currency,
        merchant,
        created,
        category,
        tag,
        splitShares,
        '',
        billable,
        iouRequestType,
        taxCode,
        taxAmount,
    );

    const parameters: SplitBillParams = {
        reportID: splitData.chatReportID,
        amount,
        splits: JSON.stringify(splits),
        currency,
        merchant,
        created,
        comment,
        category,
        tag,
        billable,
        transactionID: splitData.transactionID,
        reportActionID: splitData.reportActionID,
        createdReportActionID: splitData.createdReportActionID,
        policyID: splitData.policyID,
        chatType: splitData.chatType,
        splitPayerAccountIDs,
        taxCode,
        taxAmount,
    };

    API.write(WRITE_COMMANDS.SPLIT_BILL_AND_OPEN_REPORT, parameters, onyxData);

    Navigation.dismissModal(isSearchTopmostCentralPane() ? undefined : splitData.chatReportID);
    Report.notifyNewAction(splitData.chatReportID, currentUserAccountID);
}

type StartSplitBilActionParams = {
    participants: Participant[];
    currentUserLogin: string;
    currentUserAccountID: number;
    comment: string;
    receipt: Receipt;
    existingSplitChatReportID?: string;
    billable?: boolean;
    category: string | undefined;
    tag: string | undefined;
    currency: string;
    taxCode: string;
    taxAmount: number;
};

/** Used exclusively for starting a split expense request that contains a receipt, the split request will be completed once the receipt is scanned
 *  or user enters details manually.
 *
 * @param existingSplitChatReportID - Either a group DM or a workspace chat
 */
function startSplitBill({
    participants,
    currentUserLogin,
    currentUserAccountID,
    comment,
    receipt,
    existingSplitChatReportID = '',
    billable = false,
    category = '',
    tag = '',
    currency,
    taxCode = '',
    taxAmount = 0,
}: StartSplitBilActionParams) {
    const currentUserEmailForIOUSplit = PhoneNumber.addSMSDomainIfPhoneNumber(currentUserLogin);
    const participantAccountIDs = participants.map((participant) => Number(participant.accountID));
    const {splitChatReport, existingSplitChatReport} = getOrCreateOptimisticSplitChatReport(existingSplitChatReportID, participants, participantAccountIDs, currentUserAccountID);
    const isOwnPolicyExpenseChat = !!splitChatReport.isOwnPolicyExpenseChat;

    const {name: filename, source, state = CONST.IOU.RECEIPT_STATE.SCANREADY} = receipt;
    const receiptObject: Receipt = {state, source};

    // ReportID is -2 (aka "deleted") on the group transaction
    const splitTransaction = TransactionUtils.buildOptimisticTransaction(
        0,
        currency,
        CONST.REPORT.SPLIT_REPORTID,
        comment,
        '',
        '',
        '',
        CONST.TRANSACTION.PARTIAL_TRANSACTION_MERCHANT,
        receiptObject,
        filename,
        undefined,
        category,
        tag,
        taxCode,
        taxAmount,
        billable,
    );

    // Note: The created action must be optimistically generated before the IOU action so there's no chance that the created action appears after the IOU action in the chat
    const splitChatCreatedReportAction = ReportUtils.buildOptimisticCreatedReportAction(currentUserEmailForIOUSplit);
    const splitIOUReportAction = ReportUtils.buildOptimisticIOUReportAction(
        CONST.IOU.REPORT_ACTION_TYPE.SPLIT,
        0,
        CONST.CURRENCY.USD,
        comment,
        participants,
        splitTransaction.transactionID,
        undefined,
        '',
        false,
        false,
        isOwnPolicyExpenseChat,
    );

    splitChatReport.lastReadTime = DateUtils.getDBTime();
    splitChatReport.lastMessageText = ReportActionsUtils.getReportActionText(splitIOUReportAction);
    splitChatReport.lastMessageHtml = ReportActionsUtils.getReportActionHtml(splitIOUReportAction);

    // If we have an existing splitChatReport (group chat or workspace) use it's pending fields, otherwise indicate that we are adding a chat
    if (!existingSplitChatReport) {
        splitChatReport.pendingFields = {
            createChat: CONST.RED_BRICK_ROAD_PENDING_ACTION.ADD,
        };
    }

    const optimisticData: OnyxUpdate[] = [
        {
            // Use set for new reports because it doesn't exist yet, is faster,
            // and we need the data to be available when we navigate to the chat page
            onyxMethod: existingSplitChatReport ? Onyx.METHOD.MERGE : Onyx.METHOD.SET,
            key: `${ONYXKEYS.COLLECTION.REPORT}${splitChatReport.reportID}`,
            value: splitChatReport,
        },
        {
            onyxMethod: Onyx.METHOD.SET,
            key: ONYXKEYS.NVP_QUICK_ACTION_GLOBAL_CREATE,
            value: {
                action: CONST.QUICK_ACTIONS.SPLIT_SCAN,
                chatReportID: splitChatReport.reportID,
                isFirstQuickAction: isEmptyObject(quickAction),
            },
        },
        existingSplitChatReport
            ? {
                  onyxMethod: Onyx.METHOD.MERGE,
                  key: `${ONYXKEYS.COLLECTION.REPORT_ACTIONS}${splitChatReport.reportID}`,
                  value: {
                      [splitIOUReportAction.reportActionID]: splitIOUReportAction as OnyxTypes.ReportAction,
                  },
              }
            : {
                  onyxMethod: Onyx.METHOD.SET,
                  key: `${ONYXKEYS.COLLECTION.REPORT_ACTIONS}${splitChatReport.reportID}`,
                  value: {
                      [splitChatCreatedReportAction.reportActionID]: splitChatCreatedReportAction,
                      [splitIOUReportAction.reportActionID]: splitIOUReportAction as OnyxTypes.ReportAction,
                  },
              },
        {
            onyxMethod: Onyx.METHOD.SET,
            key: `${ONYXKEYS.COLLECTION.TRANSACTION}${splitTransaction.transactionID}`,
            value: splitTransaction,
        },
    ];

    const successData: OnyxUpdate[] = [
        {
            onyxMethod: Onyx.METHOD.MERGE,
            key: `${ONYXKEYS.COLLECTION.REPORT_ACTIONS}${splitChatReport.reportID}`,
            value: {
                ...(existingSplitChatReport ? {} : {[splitChatCreatedReportAction.reportActionID]: {pendingAction: null}}),
                [splitIOUReportAction.reportActionID]: {pendingAction: null},
            },
        },
        {
            onyxMethod: Onyx.METHOD.MERGE,
            key: `${ONYXKEYS.COLLECTION.TRANSACTION}${splitTransaction.transactionID}`,
            value: {pendingAction: null},
        },
    ];

    const redundantParticipants: Record<number, null> = {};
    if (!existingSplitChatReport) {
        successData.push({
            onyxMethod: Onyx.METHOD.MERGE,
            key: `${ONYXKEYS.COLLECTION.REPORT}${splitChatReport.reportID}`,
            value: {pendingFields: {createChat: null}, participants: redundantParticipants},
        });
    }

    const failureData: OnyxUpdate[] = [
        {
            onyxMethod: Onyx.METHOD.MERGE,
            key: `${ONYXKEYS.COLLECTION.TRANSACTION}${splitTransaction.transactionID}`,
            value: {
                errors: ErrorUtils.getMicroSecondOnyxErrorWithTranslationKey('iou.error.genericCreateFailureMessage'),
            },
        },
        {
            onyxMethod: Onyx.METHOD.SET,
            key: ONYXKEYS.NVP_QUICK_ACTION_GLOBAL_CREATE,
            value: quickAction ?? null,
        },
    ];

    if (existingSplitChatReport) {
        failureData.push({
            onyxMethod: Onyx.METHOD.MERGE,
            key: `${ONYXKEYS.COLLECTION.REPORT_ACTIONS}${splitChatReport.reportID}`,
            value: {
                [splitIOUReportAction.reportActionID]: {
                    errors: getReceiptError(receipt, filename),
                },
            },
        });
    } else {
        failureData.push(
            {
                onyxMethod: Onyx.METHOD.MERGE,
                key: `${ONYXKEYS.COLLECTION.REPORT}${splitChatReport.reportID}`,
                value: {
                    errorFields: {
                        createChat: ErrorUtils.getMicroSecondOnyxErrorWithTranslationKey('report.genericCreateReportFailureMessage'),
                    },
                },
            },
            {
                onyxMethod: Onyx.METHOD.MERGE,
                key: `${ONYXKEYS.COLLECTION.REPORT_ACTIONS}${splitChatReport.reportID}`,
                value: {
                    [splitChatCreatedReportAction.reportActionID]: {
                        errors: ErrorUtils.getMicroSecondOnyxErrorWithTranslationKey('report.genericCreateReportFailureMessage'),
                    },
                    [splitIOUReportAction.reportActionID]: {
                        errors: getReceiptError(receipt, filename),
                    },
                },
            },
        );
    }

    const splits: Split[] = [{email: currentUserEmailForIOUSplit, accountID: currentUserAccountID}];

    participants.forEach((participant) => {
        // Disabling this line since participant.login can be an empty string
        // eslint-disable-next-line @typescript-eslint/prefer-nullish-coalescing
        const email = participant.isOwnPolicyExpenseChat ? '' : PhoneNumber.addSMSDomainIfPhoneNumber(participant.login || participant.text || '').toLowerCase();
        const accountID = participant.isOwnPolicyExpenseChat ? 0 : Number(participant.accountID);
        if (email === currentUserEmailForIOUSplit) {
            return;
        }

        // When splitting with a workspace chat, we only need to supply the policyID and the workspace reportID as it's needed so we can update the report preview
        if (participant.isOwnPolicyExpenseChat) {
            splits.push({
                policyID: participant.policyID,
                chatReportID: splitChatReport.reportID,
            });
            return;
        }

        const participantPersonalDetails = allPersonalDetails[participant?.accountID ?? -1];
        if (!participantPersonalDetails) {
            optimisticData.push({
                onyxMethod: Onyx.METHOD.MERGE,
                key: ONYXKEYS.PERSONAL_DETAILS_LIST,
                value: {
                    [accountID]: {
                        accountID,
                        // Disabling this line since participant.displayName can be an empty string
                        // eslint-disable-next-line @typescript-eslint/prefer-nullish-coalescing
                        displayName: LocalePhoneNumber.formatPhoneNumber(participant.displayName || email),
                        // Disabling this line since participant.login can be an empty string
                        // eslint-disable-next-line @typescript-eslint/prefer-nullish-coalescing
                        login: participant.login || participant.text,
                        isOptimisticPersonalDetail: true,
                    },
                },
            });
            // BE will send different participants. We clear the optimistic ones to avoid duplicated entries
            redundantParticipants[accountID] = null;
        }

        splits.push({
            email,
            accountID,
        });
    });

    participants.forEach((participant) => {
        const isPolicyExpenseChat = ReportUtils.isPolicyExpenseChat(participant);
        if (!isPolicyExpenseChat) {
            return;
        }

        const optimisticPolicyRecentlyUsedCategories = Category.buildOptimisticPolicyRecentlyUsedCategories(participant.policyID, category);
        const optimisticPolicyRecentlyUsedTags = Tag.buildOptimisticPolicyRecentlyUsedTags(participant.policyID, tag);
        const optimisticRecentlyUsedCurrencies = Policy.buildOptimisticRecentlyUsedCurrencies(currency);

        if (optimisticPolicyRecentlyUsedCategories.length > 0) {
            optimisticData.push({
                onyxMethod: Onyx.METHOD.SET,
                key: `${ONYXKEYS.COLLECTION.POLICY_RECENTLY_USED_CATEGORIES}${participant.policyID}`,
                value: optimisticPolicyRecentlyUsedCategories,
            });
        }

        if (optimisticRecentlyUsedCurrencies.length > 0) {
            optimisticData.push({
                onyxMethod: Onyx.METHOD.SET,
                key: ONYXKEYS.RECENTLY_USED_CURRENCIES,
                value: optimisticRecentlyUsedCurrencies,
            });
        }

        if (!isEmptyObject(optimisticPolicyRecentlyUsedTags)) {
            optimisticData.push({
                onyxMethod: Onyx.METHOD.MERGE,
                key: `${ONYXKEYS.COLLECTION.POLICY_RECENTLY_USED_TAGS}${participant.policyID}`,
                value: optimisticPolicyRecentlyUsedTags,
            });
        }
    });

    // Save the new splits array into the transaction's comment in case the user calls CompleteSplitBill while offline
    optimisticData.push({
        onyxMethod: Onyx.METHOD.MERGE,
        key: `${ONYXKEYS.COLLECTION.TRANSACTION}${splitTransaction.transactionID}`,
        value: {
            comment: {
                splits,
            },
        },
    });

    const parameters: StartSplitBillParams = {
        chatReportID: splitChatReport.reportID,
        reportActionID: splitIOUReportAction.reportActionID,
        transactionID: splitTransaction.transactionID,
        splits: JSON.stringify(splits),
        receipt,
        comment,
        category,
        tag,
        currency,
        isFromGroupDM: !existingSplitChatReport,
        billable,
        ...(existingSplitChatReport ? {} : {createdReportActionID: splitChatCreatedReportAction.reportActionID}),
        chatType: splitChatReport?.chatType,
        taxCode,
        taxAmount,
    };

    API.write(WRITE_COMMANDS.START_SPLIT_BILL, parameters, {optimisticData, successData, failureData});

    Navigation.dismissModalWithReport(splitChatReport);
    Report.notifyNewAction(splitChatReport.reportID ?? '-1', currentUserAccountID);
}

/** Used for editing a split expense while it's still scanning or when SmartScan fails, it completes a split expense started by startSplitBill above.
 *
 * @param chatReportID - The group chat or workspace reportID
 * @param reportAction - The split action that lives in the chatReport above
 * @param updatedTransaction - The updated **draft** split transaction
 * @param sessionAccountID - accountID of the current user
 * @param sessionEmail - email of the current user
 */
function completeSplitBill(chatReportID: string, reportAction: OnyxTypes.ReportAction, updatedTransaction: OnyxEntry<OnyxTypes.Transaction>, sessionAccountID: number, sessionEmail: string) {
    const currentUserEmailForIOUSplit = PhoneNumber.addSMSDomainIfPhoneNumber(sessionEmail);
    const transactionID = updatedTransaction?.transactionID ?? '-1';
    const unmodifiedTransaction = allTransactions[`${ONYXKEYS.COLLECTION.TRANSACTION}${transactionID}`];

    // Save optimistic updated transaction and action
    const optimisticData: OnyxUpdate[] = [
        {
            onyxMethod: Onyx.METHOD.MERGE,
            key: `${ONYXKEYS.COLLECTION.TRANSACTION}${transactionID}`,
            value: {
                ...updatedTransaction,
                receipt: {
                    state: CONST.IOU.RECEIPT_STATE.OPEN,
                },
            },
        },
        {
            onyxMethod: Onyx.METHOD.MERGE,
            key: `${ONYXKEYS.COLLECTION.REPORT_ACTIONS}${chatReportID}`,
            value: {
                [reportAction.reportActionID]: {
                    lastModified: DateUtils.getDBTime(),
                    originalMessage: {
                        whisperedTo: [],
                    },
                },
            },
        },
    ];

    const successData: OnyxUpdate[] = [
        {
            onyxMethod: Onyx.METHOD.MERGE,
            key: `${ONYXKEYS.COLLECTION.TRANSACTION}${transactionID}`,
            value: {pendingAction: null},
        },
        {
            onyxMethod: Onyx.METHOD.MERGE,
            key: `${ONYXKEYS.COLLECTION.SPLIT_TRANSACTION_DRAFT}${transactionID}`,
            value: {pendingAction: null},
        },
    ];

    const failureData: OnyxUpdate[] = [
        {
            onyxMethod: Onyx.METHOD.MERGE,
            key: `${ONYXKEYS.COLLECTION.TRANSACTION}${transactionID}`,
            value: {
                ...unmodifiedTransaction,
                errors: ErrorUtils.getMicroSecondOnyxErrorWithTranslationKey('iou.error.genericCreateFailureMessage'),
            },
        },
        {
            onyxMethod: Onyx.METHOD.MERGE,
            key: `${ONYXKEYS.COLLECTION.REPORT_ACTIONS}${chatReportID}`,
            value: {
                [reportAction.reportActionID]: {
                    ...reportAction,
                    errors: ErrorUtils.getMicroSecondOnyxErrorWithTranslationKey('iou.error.genericCreateFailureMessage'),
                },
            },
        },
    ];

    const splitParticipants: Split[] = updatedTransaction?.comment?.splits ?? [];
    const amount = updatedTransaction?.modifiedAmount;
    const currency = updatedTransaction?.modifiedCurrency;
    console.debug(updatedTransaction);

    // Exclude the current user when calculating the split amount, `calculateAmount` takes it into account
    const splitAmount = IOUUtils.calculateAmount(splitParticipants.length - 1, amount ?? 0, currency ?? '', false);
    const splitTaxAmount = IOUUtils.calculateAmount(splitParticipants.length - 1, updatedTransaction?.taxAmount ?? 0, currency ?? '', false);

    const splits: Split[] = [{email: currentUserEmailForIOUSplit}];
    splitParticipants.forEach((participant) => {
        // Skip creating the transaction for the current user
        if (participant.email === currentUserEmailForIOUSplit) {
            return;
        }
        const isPolicyExpenseChat = !!participant.policyID;

        if (!isPolicyExpenseChat) {
            // In case this is still the optimistic accountID saved in the splits array, return early as we cannot know
            // if there is an existing chat between the split creator and this participant
            // Instead, we will rely on Auth generating the report IDs and the user won't see any optimistic chats or reports created
            const participantPersonalDetails: OnyxTypes.PersonalDetails | null = allPersonalDetails[participant?.accountID ?? -1];
            if (!participantPersonalDetails || participantPersonalDetails.isOptimisticPersonalDetail) {
                splits.push({
                    email: participant.email,
                });
                return;
            }
        }

        let oneOnOneChatReport: OnyxEntry<OnyxTypes.Report>;
        let isNewOneOnOneChatReport = false;
        const allReports = ReportConnection.getAllReports();
        if (isPolicyExpenseChat) {
            // The workspace chat reportID is saved in the splits array when starting a split expense with a workspace
            oneOnOneChatReport = allReports?.[`${ONYXKEYS.COLLECTION.REPORT}${participant.chatReportID}`];
        } else {
            const existingChatReport = ReportUtils.getChatByParticipants(participant.accountID ? [participant.accountID, sessionAccountID] : []);
            isNewOneOnOneChatReport = !existingChatReport;
            oneOnOneChatReport = existingChatReport ?? ReportUtils.buildOptimisticChatReport(participant.accountID ? [participant.accountID, sessionAccountID] : []);
        }

        let oneOnOneIOUReport: OneOnOneIOUReport = oneOnOneChatReport?.iouReportID ? allReports?.[`${ONYXKEYS.COLLECTION.REPORT}${oneOnOneChatReport.iouReportID}`] : null;
        const shouldCreateNewOneOnOneIOUReport = ReportUtils.shouldCreateNewMoneyRequestReport(oneOnOneIOUReport, oneOnOneChatReport);

        if (!oneOnOneIOUReport || shouldCreateNewOneOnOneIOUReport) {
            oneOnOneIOUReport = isPolicyExpenseChat
                ? ReportUtils.buildOptimisticExpenseReport(oneOnOneChatReport?.reportID ?? '-1', participant.policyID ?? '-1', sessionAccountID, splitAmount, currency ?? '')
                : ReportUtils.buildOptimisticIOUReport(sessionAccountID, participant.accountID ?? -1, splitAmount, oneOnOneChatReport?.reportID ?? '-1', currency ?? '');
        } else if (isPolicyExpenseChat) {
            if (typeof oneOnOneIOUReport?.total === 'number') {
                // Because of the Expense reports are stored as negative values, we subtract the total from the amount
                oneOnOneIOUReport.total -= splitAmount;
            }
        } else {
            oneOnOneIOUReport = IOUUtils.updateIOUOwnerAndTotal(oneOnOneIOUReport, sessionAccountID, splitAmount, currency ?? '');
        }

        const oneOnOneTransaction = TransactionUtils.buildOptimisticTransaction(
            isPolicyExpenseChat ? -splitAmount : splitAmount,
            currency ?? '',
            oneOnOneIOUReport?.reportID ?? '-1',
            updatedTransaction?.comment?.comment,
            updatedTransaction?.modifiedCreated,
            CONST.IOU.TYPE.SPLIT,
            transactionID,
            updatedTransaction?.modifiedMerchant,
            {...updatedTransaction?.receipt, state: CONST.IOU.RECEIPT_STATE.OPEN},
            updatedTransaction?.filename,
            undefined,
            updatedTransaction?.category,
            updatedTransaction?.tag,
            updatedTransaction?.taxCode,
            isPolicyExpenseChat ? -splitTaxAmount : splitAmount,
            updatedTransaction?.billable,
        );

        const [oneOnOneCreatedActionForChat, oneOnOneCreatedActionForIOU, oneOnOneIOUAction, optimisticTransactionThread, optimisticCreatedActionForTransactionThread] =
            ReportUtils.buildOptimisticMoneyRequestEntities(
                oneOnOneIOUReport,
                CONST.IOU.REPORT_ACTION_TYPE.CREATE,
                splitAmount,
                currency ?? '',
                updatedTransaction?.comment?.comment ?? '',
                currentUserEmailForIOUSplit,
                [participant],
                oneOnOneTransaction.transactionID,
                undefined,
            );

        let oneOnOneReportPreviewAction = getReportPreviewAction(oneOnOneChatReport?.reportID ?? '-1', oneOnOneIOUReport?.reportID ?? '-1');
        if (oneOnOneReportPreviewAction) {
            oneOnOneReportPreviewAction = ReportUtils.updateReportPreview(oneOnOneIOUReport, oneOnOneReportPreviewAction);
        } else {
            oneOnOneReportPreviewAction = ReportUtils.buildOptimisticReportPreview(oneOnOneChatReport, oneOnOneIOUReport, '', oneOnOneTransaction);
        }

        const [oneOnOneOptimisticData, oneOnOneSuccessData, oneOnOneFailureData] = buildOnyxDataForMoneyRequest(
            oneOnOneChatReport,
            oneOnOneIOUReport,
            oneOnOneTransaction,
            oneOnOneCreatedActionForChat,
            oneOnOneCreatedActionForIOU,
            oneOnOneIOUAction,
            {},
            oneOnOneReportPreviewAction,
            [],
            {},
            isNewOneOnOneChatReport,
            optimisticTransactionThread,
            optimisticCreatedActionForTransactionThread,
            shouldCreateNewOneOnOneIOUReport,
            null,
            null,
            null,
            null,
            true,
        );

        splits.push({
            email: participant.email,
            accountID: participant.accountID,
            policyID: participant.policyID,
            iouReportID: oneOnOneIOUReport?.reportID,
            chatReportID: oneOnOneChatReport?.reportID,
            transactionID: oneOnOneTransaction.transactionID,
            reportActionID: oneOnOneIOUAction.reportActionID,
            createdChatReportActionID: oneOnOneCreatedActionForChat.reportActionID,
            createdIOUReportActionID: oneOnOneCreatedActionForIOU.reportActionID,
            reportPreviewReportActionID: oneOnOneReportPreviewAction.reportActionID,
            transactionThreadReportID: optimisticTransactionThread.reportID,
            createdReportActionIDForThread: optimisticCreatedActionForTransactionThread?.reportActionID,
        });

        optimisticData.push(...oneOnOneOptimisticData);
        successData.push(...oneOnOneSuccessData);
        failureData.push(...oneOnOneFailureData);
    });

    const {
        amount: transactionAmount,
        currency: transactionCurrency,
        created: transactionCreated,
        merchant: transactionMerchant,
        comment: transactionComment,
        category: transactionCategory,
        tag: transactionTag,
        taxCode: transactionTaxCode,
        taxAmount: transactionTaxAmount,
        billable: transactionBillable,
    } = ReportUtils.getTransactionDetails(updatedTransaction) ?? {};

    const parameters: CompleteSplitBillParams = {
        transactionID,
        amount: transactionAmount,
        currency: transactionCurrency,
        created: transactionCreated,
        merchant: transactionMerchant,
        comment: transactionComment,
        category: transactionCategory,
        tag: transactionTag,
        splits: JSON.stringify(splits),
        taxCode: transactionTaxCode,
        taxAmount: transactionTaxAmount,
        billable: transactionBillable,
    };

    API.write(WRITE_COMMANDS.COMPLETE_SPLIT_BILL, parameters, {optimisticData, successData, failureData});
    Navigation.dismissModal(isSearchTopmostCentralPane() ? undefined : chatReportID);
    Report.notifyNewAction(chatReportID, sessionAccountID);
}

function setDraftSplitTransaction(transactionID: string, transactionChanges: TransactionChanges = {}) {
    let draftSplitTransaction = allDraftSplitTransactions[`${ONYXKEYS.COLLECTION.SPLIT_TRANSACTION_DRAFT}${transactionID}`];

    if (!draftSplitTransaction) {
        draftSplitTransaction = allTransactions[`${ONYXKEYS.COLLECTION.TRANSACTION}${transactionID}`];
    }

    const updatedTransaction = draftSplitTransaction ? TransactionUtils.getUpdatedTransaction(draftSplitTransaction, transactionChanges, false, false) : null;

    Onyx.merge(`${ONYXKEYS.COLLECTION.SPLIT_TRANSACTION_DRAFT}${transactionID}`, updatedTransaction);
}

/** Requests money based on a distance (e.g. mileage from a map) */
function createDistanceRequest(
    report: OnyxEntry<OnyxTypes.Report>,
    participants: Participant[],
    comment: string,
    created: string,
    category: string | undefined,
    tag: string | undefined,
    taxCode: string | undefined,
    taxAmount: number | undefined,
    amount: number,
    currency: string,
    merchant: string,
    billable: boolean | undefined,
    validWaypoints: WaypointCollection,
    policy?: OnyxEntry<OnyxTypes.Policy>,
    policyTagList?: OnyxEntry<OnyxTypes.PolicyTagLists>,
    policyCategories?: OnyxEntry<OnyxTypes.PolicyCategories>,
    customUnitRateID = '',
    currentUserLogin = '',
    currentUserAccountID = -1,
    splitShares: SplitShares = {},
    iouType: ValueOf<typeof CONST.IOU.TYPE> = CONST.IOU.TYPE.SUBMIT,
    existingTransaction: OnyxEntry<OnyxTypes.Transaction> | undefined = undefined,
) {
    // If the report is an iou or expense report, we should get the linked chat report to be passed to the getMoneyRequestInformation function
    const isMoneyRequestReport = ReportUtils.isMoneyRequestReport(report);
    const currentChatReport = isMoneyRequestReport ? ReportUtils.getReportOrDraftReport(report?.chatReportID) : report;
    const moneyRequestReportID = isMoneyRequestReport ? report?.reportID : '';

    const optimisticReceipt: Receipt = {
        source: ReceiptGeneric as ReceiptSource,
        state: CONST.IOU.RECEIPT_STATE.OPEN,
    };

    let parameters: CreateDistanceRequestParams;
    let onyxData: OnyxData;
    const sanitizedWaypoints = sanitizeRecentWaypoints(validWaypoints);
    if (iouType === CONST.IOU.TYPE.SPLIT) {
        const {
            splitData,
            splits,
            onyxData: splitOnyxData,
        } = createSplitsAndOnyxData(
            participants,
            currentUserLogin ?? '',
            currentUserAccountID,
            amount,
            comment,
            currency,
            merchant,
            created,
            category ?? '',
            tag ?? '',
            splitShares,
            report?.reportID ?? '',
            billable,
            CONST.IOU.REQUEST_TYPE.DISTANCE,
            taxCode,
            taxAmount,
        );
        onyxData = splitOnyxData;

        // Splits don't use the IOU report param. The split transaction isn't linked to a report shown in the UI, it's linked to a special default reportID of -2.
        // Therefore, any params related to the IOU report are irrelevant and omitted below.
        parameters = {
            transactionID: splitData.transactionID,
            chatReportID: splitData.chatReportID,
            createdChatReportActionID: splitData.createdReportActionID ?? '',
            reportActionID: splitData.reportActionID,
            waypoints: JSON.stringify(sanitizedWaypoints),
            customUnitRateID,
            comment,
            created,
            category,
            tag,
            taxCode,
            taxAmount,
            billable,
            splits: JSON.stringify(splits),
            chatType: splitData.chatType,
        };
    } else {
        const participant = participants.at(0) ?? {};
        const {
            iouReport,
            chatReport,
            transaction,
            iouAction,
            createdChatReportActionID,
            createdIOUReportActionID,
            reportPreviewAction,
            transactionThreadReportID,
            createdReportActionIDForThread,
            payerEmail,
            onyxData: moneyRequestOnyxData,
        } = getMoneyRequestInformation(
            currentChatReport,
            participant,
            comment,
            amount,
            currency,
            created,
            merchant,
            optimisticReceipt,
            undefined,
            category,
            tag,
            taxCode,
            taxAmount,
            billable,
            policy,
            policyTagList,
            policyCategories,
            userAccountID,
            currentUserEmail,
            moneyRequestReportID,
            undefined,
            existingTransaction,
        );
        onyxData = moneyRequestOnyxData;

        parameters = {
            comment,
            iouReportID: iouReport.reportID,
            chatReportID: chatReport.reportID,
            transactionID: transaction.transactionID,
            reportActionID: iouAction.reportActionID,
            createdChatReportActionID,
            createdIOUReportActionID,
            reportPreviewReportActionID: reportPreviewAction.reportActionID,
            waypoints: JSON.stringify(sanitizedWaypoints),
            created,
            category,
            tag,
            taxCode,
            taxAmount,
            billable,
            transactionThreadReportID,
            createdReportActionIDForThread,
            payerEmail,
            customUnitRateID,
        };
    }

    const recentServerValidatedWaypoints = getRecentWaypoints().filter((item) => !item.pendingAction);
    onyxData?.failureData?.push({
        onyxMethod: Onyx.METHOD.SET,
        key: `${ONYXKEYS.NVP_RECENT_WAYPOINTS}`,
        value: recentServerValidatedWaypoints,
    });

    API.write(WRITE_COMMANDS.CREATE_DISTANCE_REQUEST, parameters, onyxData);
    const activeReportID = isMoneyRequestReport ? report?.reportID ?? '-1' : parameters.chatReportID;
    Navigation.dismissModal(isSearchTopmostCentralPane() ? undefined : activeReportID);
    Report.notifyNewAction(activeReportID, userAccountID);
}

function editRegularMoneyRequest(
    transactionID: string,
    transactionThreadReportID: string,
    transactionChanges: TransactionChanges,
    policy: OnyxTypes.Policy,
    policyTags: OnyxTypes.PolicyTagLists,
    policyCategories: OnyxTypes.PolicyCategories,
) {
    const allReports = ReportConnection.getAllReports();
    // STEP 1: Get all collections we're updating
    const transactionThread = allReports?.[`${ONYXKEYS.COLLECTION.REPORT}${transactionThreadReportID}`] ?? null;
    const transaction = allTransactions[`${ONYXKEYS.COLLECTION.TRANSACTION}${transactionID}`];
    const iouReport = allReports?.[`${ONYXKEYS.COLLECTION.REPORT}${transactionThread?.parentReportID}`] ?? null;
    const chatReport = allReports?.[`${ONYXKEYS.COLLECTION.REPORT}${iouReport?.chatReportID}`] ?? null;
    const isFromExpenseReport = ReportUtils.isExpenseReport(iouReport);

    // STEP 2: Build new modified expense report action.
    const updatedReportAction = ReportUtils.buildOptimisticModifiedExpenseReportAction(transactionThread, transaction, transactionChanges, isFromExpenseReport, policy);
    const updatedTransaction = transaction ? TransactionUtils.getUpdatedTransaction(transaction, transactionChanges, isFromExpenseReport) : null;

    // STEP 3: Compute the IOU total and update the report preview message so LHN amount owed is correct
    // Should only update if the transaction matches the currency of the report, else we wait for the update
    // from the server with the currency conversion
    let updatedMoneyRequestReport = {...iouReport};
    const updatedChatReport = {...chatReport};
    const diff = TransactionUtils.getAmount(transaction, true) - TransactionUtils.getAmount(updatedTransaction, true);
    if (updatedTransaction?.currency === iouReport?.currency && updatedTransaction?.modifiedAmount && diff !== 0) {
        if (ReportUtils.isExpenseReport(iouReport) && typeof updatedMoneyRequestReport.total === 'number') {
            updatedMoneyRequestReport.total += diff;
        } else {
            updatedMoneyRequestReport = iouReport
                ? IOUUtils.updateIOUOwnerAndTotal(iouReport, updatedReportAction.actorAccountID ?? -1, diff, TransactionUtils.getCurrency(transaction), false)
                : {};
        }

        updatedMoneyRequestReport.cachedTotal = CurrencyUtils.convertToDisplayString(updatedMoneyRequestReport.total, updatedTransaction.currency);

        // Update the last message of the IOU report
        const lastMessage = ReportUtils.getIOUReportActionMessage(
            iouReport?.reportID ?? '-1',
            CONST.IOU.REPORT_ACTION_TYPE.CREATE,
            updatedMoneyRequestReport.total ?? 0,
            '',
            updatedTransaction.currency,
            '',
            false,
        );
        updatedMoneyRequestReport.lastMessageText = ReportActionsUtils.getTextFromHtml(lastMessage.at(0)?.html);
        updatedMoneyRequestReport.lastMessageHtml = lastMessage.at(0)?.html;

        // Update the last message of the chat report
        const hasNonReimbursableTransactions = ReportUtils.hasNonReimbursableTransactions(iouReport?.reportID);
        const messageText = Localize.translateLocal(hasNonReimbursableTransactions ? 'iou.payerSpentAmount' : 'iou.payerOwesAmount', {
            payer: ReportUtils.getPersonalDetailsForAccountID(updatedMoneyRequestReport.managerID ?? -1).login ?? '',
            amount: CurrencyUtils.convertToDisplayString(updatedMoneyRequestReport.total, updatedMoneyRequestReport.currency),
        });
        updatedChatReport.lastMessageText = messageText;
        updatedChatReport.lastMessageHtml = messageText;
    }

    const isScanning = TransactionUtils.hasReceipt(updatedTransaction) && TransactionUtils.isReceiptBeingScanned(updatedTransaction);

    // STEP 4: Compose the optimistic data
    const currentTime = DateUtils.getDBTime();
    const optimisticData: OnyxUpdate[] = [
        {
            onyxMethod: Onyx.METHOD.MERGE,
            key: `${ONYXKEYS.COLLECTION.REPORT_ACTIONS}${transactionThread?.reportID}`,
            value: {
                [updatedReportAction.reportActionID]: updatedReportAction as OnyxTypes.ReportAction,
            },
        },
        {
            onyxMethod: Onyx.METHOD.MERGE,
            key: `${ONYXKEYS.COLLECTION.TRANSACTION}${transactionID}`,
            value: updatedTransaction,
        },
        {
            onyxMethod: Onyx.METHOD.MERGE,
            key: `${ONYXKEYS.COLLECTION.REPORT}${iouReport?.reportID}`,
            value: updatedMoneyRequestReport,
        },
        {
            onyxMethod: Onyx.METHOD.MERGE,
            key: `${ONYXKEYS.COLLECTION.REPORT}${iouReport?.chatReportID}`,
            value: updatedChatReport,
        },
        {
            onyxMethod: Onyx.METHOD.MERGE,
            key: `${ONYXKEYS.COLLECTION.REPORT}${transactionThreadReportID}`,
            value: {
                lastReadTime: currentTime,
                lastVisibleActionCreated: currentTime,
            },
        },
    ];

    if (!isScanning) {
        optimisticData.push(
            {
                onyxMethod: Onyx.METHOD.MERGE,
                key: `${ONYXKEYS.COLLECTION.REPORT_ACTIONS}${iouReport?.reportID}`,
                value: {
                    [transactionThread?.parentReportActionID ?? '-1']: {
                        originalMessage: {
                            whisperedTo: [],
                        },
                    },
                },
            },
            {
                onyxMethod: Onyx.METHOD.MERGE,
                key: `${ONYXKEYS.COLLECTION.REPORT_ACTIONS}${iouReport?.parentReportID}`,
                value: {
                    [iouReport?.parentReportActionID ?? '-1']: {
                        originalMessage: {
                            whisperedTo: [],
                        },
                    },
                },
            },
        );
    }

    // Update recently used categories if the category is changed
    if ('category' in transactionChanges) {
        const optimisticPolicyRecentlyUsedCategories = Category.buildOptimisticPolicyRecentlyUsedCategories(iouReport?.policyID, transactionChanges.category);
        if (optimisticPolicyRecentlyUsedCategories.length) {
            optimisticData.push({
                onyxMethod: Onyx.METHOD.SET,
                key: `${ONYXKEYS.COLLECTION.POLICY_RECENTLY_USED_CATEGORIES}${iouReport?.policyID}`,
                value: optimisticPolicyRecentlyUsedCategories,
            });
        }
    }

    // Update recently used currencies if the currency is changed
    if ('currency' in transactionChanges) {
        const optimisticRecentlyUsedCurrencies = Policy.buildOptimisticRecentlyUsedCurrencies(transactionChanges.currency);
        if (optimisticRecentlyUsedCurrencies.length) {
            optimisticData.push({
                onyxMethod: Onyx.METHOD.SET,
                key: ONYXKEYS.RECENTLY_USED_CURRENCIES,
                value: optimisticRecentlyUsedCurrencies,
            });
        }
    }

    // Update recently used categories if the tag is changed
    if ('tag' in transactionChanges) {
        const optimisticPolicyRecentlyUsedTags = Tag.buildOptimisticPolicyRecentlyUsedTags(iouReport?.policyID, transactionChanges.tag);
        if (!isEmptyObject(optimisticPolicyRecentlyUsedTags)) {
            optimisticData.push({
                onyxMethod: Onyx.METHOD.MERGE,
                key: `${ONYXKEYS.COLLECTION.POLICY_RECENTLY_USED_TAGS}${iouReport?.policyID}`,
                value: optimisticPolicyRecentlyUsedTags,
            });
        }
    }

    const successData: OnyxUpdate[] = [
        {
            onyxMethod: Onyx.METHOD.MERGE,
            key: `${ONYXKEYS.COLLECTION.REPORT_ACTIONS}${transactionThread?.reportID}`,
            value: {
                [updatedReportAction.reportActionID]: {pendingAction: null},
            },
        },
        {
            onyxMethod: Onyx.METHOD.MERGE,
            key: `${ONYXKEYS.COLLECTION.TRANSACTION}${transactionID}`,
            value: {
                pendingFields: {
                    comment: null,
                    amount: null,
                    created: null,
                    currency: null,
                    merchant: null,
                    billable: null,
                    category: null,
                    tag: null,
                },
            },
        },
        {
            onyxMethod: Onyx.METHOD.MERGE,
            key: `${ONYXKEYS.COLLECTION.REPORT}${iouReport?.reportID}`,
            value: {pendingAction: null},
        },
    ];

    const failureData: OnyxUpdate[] = [
        {
            onyxMethod: Onyx.METHOD.MERGE,
            key: `${ONYXKEYS.COLLECTION.REPORT_ACTIONS}${transactionThread?.reportID}`,
            value: {
                [updatedReportAction.reportActionID]: {
                    errors: ErrorUtils.getMicroSecondOnyxErrorWithTranslationKey('iou.error.genericEditFailureMessage'),
                },
            },
        },
        {
            onyxMethod: Onyx.METHOD.MERGE,
            key: `${ONYXKEYS.COLLECTION.TRANSACTION}${transactionID}`,
            value: {
                ...transaction,
                modifiedCreated: transaction?.modifiedCreated ? transaction.modifiedCreated : null,
                modifiedAmount: transaction?.modifiedAmount ? transaction.modifiedAmount : null,
                modifiedCurrency: transaction?.modifiedCurrency ? transaction.modifiedCurrency : null,
                modifiedMerchant: transaction?.modifiedMerchant ? transaction.modifiedMerchant : null,
                modifiedWaypoints: transaction?.modifiedWaypoints ? transaction.modifiedWaypoints : null,
                pendingFields: null,
            },
        },
        {
            onyxMethod: Onyx.METHOD.MERGE,
            key: `${ONYXKEYS.COLLECTION.REPORT}${iouReport?.reportID}`,
            value: {
                ...iouReport,
                cachedTotal: iouReport?.cachedTotal ? iouReport?.cachedTotal : null,
            },
        },
        {
            onyxMethod: Onyx.METHOD.MERGE,
            key: `${ONYXKEYS.COLLECTION.REPORT}${iouReport?.chatReportID}`,
            value: chatReport,
        },
        {
            onyxMethod: Onyx.METHOD.MERGE,
            key: `${ONYXKEYS.COLLECTION.REPORT}${transactionThreadReportID}`,
            value: {
                lastReadTime: transactionThread?.lastReadTime,
                lastVisibleActionCreated: transactionThread?.lastVisibleActionCreated,
            },
        },
    ];

    // Add transaction violations if we have a paid policy and an updated transaction
    if (policy && PolicyUtils.isPaidGroupPolicy(policy) && updatedTransaction) {
        const currentTransactionViolations = allTransactionViolations[`${ONYXKEYS.COLLECTION.TRANSACTION_VIOLATIONS}${transactionID}`] ?? [];
        const updatedViolationsOnyxData = ViolationsUtils.getViolationsOnyxData(
            updatedTransaction,
            currentTransactionViolations,
            policy,
            policyTags,
            policyCategories,
            PolicyUtils.hasDependentTags(policy, policyTags),
        );
        optimisticData.push(updatedViolationsOnyxData);
        failureData.push({
            onyxMethod: Onyx.METHOD.MERGE,
            key: `${ONYXKEYS.COLLECTION.TRANSACTION_VIOLATIONS}${transactionID}`,
            value: currentTransactionViolations,
        });
    }

    // STEP 6: Call the API endpoint
    const {created, amount, currency, comment, merchant, category, billable, tag} = ReportUtils.getTransactionDetails(updatedTransaction) ?? {};

    const parameters: EditMoneyRequestParams = {
        transactionID,
        reportActionID: updatedReportAction.reportActionID,
        created,
        amount,
        currency,
        comment,
        merchant,
        category,
        billable,
        tag,
    };

    API.write(WRITE_COMMANDS.EDIT_MONEY_REQUEST, parameters, {optimisticData, successData, failureData});
}

function editMoneyRequest(
    transaction: OnyxTypes.Transaction,
    transactionThreadReportID: string,
    transactionChanges: TransactionChanges,
    policy: OnyxTypes.Policy,
    policyTags: OnyxTypes.PolicyTagLists,
    policyCategories: OnyxTypes.PolicyCategories,
) {
    if (TransactionUtils.isDistanceRequest(transaction)) {
        updateDistanceRequest(transaction.transactionID, transactionThreadReportID, transactionChanges, policy, policyTags, policyCategories);
    } else {
        editRegularMoneyRequest(transaction.transactionID, transactionThreadReportID, transactionChanges, policy, policyTags, policyCategories);
    }
}

type UpdateMoneyRequestAmountAndCurrencyParams = {
    transactionID: string;
    transactionThreadReportID: string;
    currency: string;
    amount: number;
    taxAmount: number;
    policy?: OnyxEntry<OnyxTypes.Policy>;
    policyTagList?: OnyxEntry<OnyxTypes.PolicyTagLists>;
    policyCategories?: OnyxEntry<OnyxTypes.PolicyCategories>;
    taxCode: string;
};

/** Updates the amount and currency fields of an expense */
function updateMoneyRequestAmountAndCurrency({
    transactionID,
    transactionThreadReportID,
    currency,
    amount,
    taxAmount,
    policy,
    policyTagList,
    policyCategories,
    taxCode,
}: UpdateMoneyRequestAmountAndCurrencyParams) {
    const transactionChanges = {
        amount,
        currency,
        taxCode,
        taxAmount,
    };
    const allReports = ReportConnection.getAllReports();
    const transactionThreadReport = allReports?.[`${ONYXKEYS.COLLECTION.REPORT}${transactionThreadReportID}`] ?? null;
    const parentReport = allReports?.[`${ONYXKEYS.COLLECTION.REPORT}${transactionThreadReport?.parentReportID}`] ?? null;
    let data: UpdateMoneyRequestData;
    if (ReportUtils.isTrackExpenseReport(transactionThreadReport) && ReportUtils.isSelfDM(parentReport)) {
        data = getUpdateTrackExpenseParams(transactionID, transactionThreadReportID, transactionChanges, true, policy ?? null);
    } else {
        data = getUpdateMoneyRequestParams(transactionID, transactionThreadReportID, transactionChanges, policy, policyTagList ?? null, policyCategories ?? null, true);
    }
    const {params, onyxData} = data;
    API.write(WRITE_COMMANDS.UPDATE_MONEY_REQUEST_AMOUNT_AND_CURRENCY, params, onyxData);
}

/**
 *
 * @param transactionID  - The transactionID of IOU
 * @param reportAction - The reportAction of the transaction in the IOU report
 * @param isSingleTransactionView - whether we are in the transaction thread report
 * @return the url to navigate back once the money request is deleted
 */
function prepareToCleanUpMoneyRequest(transactionID: string, reportAction: OnyxTypes.ReportAction, isSingleTransactionView = false) {
    // STEP 1: Get all collections we're updating
    const allReports = ReportConnection.getAllReports();
    const iouReportID = ReportActionsUtils.isMoneyRequestAction(reportAction) ? ReportActionsUtils.getOriginalMessage(reportAction)?.IOUReportID : '-1';
    const iouReport = allReports?.[`${ONYXKEYS.COLLECTION.REPORT}${iouReportID}`] ?? null;
    const chatReport = allReports?.[`${ONYXKEYS.COLLECTION.REPORT}${iouReport?.chatReportID}`];
    // eslint-disable-next-line @typescript-eslint/no-non-null-assertion
    const reportPreviewAction = getReportPreviewAction(iouReport?.chatReportID ?? '-1', iouReport?.reportID ?? '-1')!;
    const transaction = allTransactions[`${ONYXKEYS.COLLECTION.TRANSACTION}${transactionID}`];
    const transactionViolations = allTransactionViolations[`${ONYXKEYS.COLLECTION.TRANSACTION_VIOLATIONS}${transactionID}`];
    const transactionThreadID = reportAction.childReportID;
    let transactionThread = null;
    if (transactionThreadID) {
        transactionThread = allReports?.[`${ONYXKEYS.COLLECTION.REPORT}${transactionThreadID}`] ?? null;
    }

    // STEP 2: Decide if we need to:
    // 1. Delete the transactionThread - delete if there are no visible comments in the thread
    // 2. Update the moneyRequestPreview to show [Deleted expense] - update if the transactionThread exists AND it isn't being deleted
    const shouldDeleteTransactionThread = transactionThreadID ? (reportAction?.childVisibleActionCount ?? 0) === 0 : false;
    const shouldShowDeletedRequestMessage = !!transactionThreadID && !shouldDeleteTransactionThread;

    // STEP 3: Update the IOU reportAction and decide if the iouReport should be deleted. We delete the iouReport if there are no visible comments left in the report.
    const updatedReportAction = {
        [reportAction.reportActionID]: {
            pendingAction: shouldShowDeletedRequestMessage ? CONST.RED_BRICK_ROAD_PENDING_ACTION.UPDATE : CONST.RED_BRICK_ROAD_PENDING_ACTION.DELETE,
            previousMessage: reportAction.message,
            message: [
                {
                    type: 'COMMENT',
                    html: '',
                    text: '',
                    isEdited: true,
                    isDeletedParentAction: shouldShowDeletedRequestMessage,
                },
            ],
            originalMessage: {
                IOUTransactionID: null,
            },
            errors: null,
        },
    } as Record<string, NullishDeep<OnyxTypes.ReportAction>>;

    const lastVisibleAction = ReportActionsUtils.getLastVisibleAction(iouReport?.reportID ?? '-1', updatedReportAction);
    const iouReportLastMessageText = ReportActionsUtils.getLastVisibleMessage(iouReport?.reportID ?? '-1', updatedReportAction).lastMessageText;
    const shouldDeleteIOUReport =
        iouReportLastMessageText.length === 0 && !ReportActionsUtils.isDeletedParentAction(lastVisibleAction) && (!transactionThreadID || shouldDeleteTransactionThread);

    // STEP 4: Update the iouReport and reportPreview with new totals and messages if it wasn't deleted
    let updatedIOUReport: OnyxInputValue<OnyxTypes.Report>;
    const currency = TransactionUtils.getCurrency(transaction);
    const updatedReportPreviewAction: OnyxTypes.ReportAction<typeof CONST.REPORT.ACTIONS.TYPE.REPORT_PREVIEW> = {...reportPreviewAction};
    updatedReportPreviewAction.pendingAction = shouldDeleteIOUReport ? CONST.RED_BRICK_ROAD_PENDING_ACTION.DELETE : CONST.RED_BRICK_ROAD_PENDING_ACTION.UPDATE;
    if (iouReport && ReportUtils.isExpenseReport(iouReport)) {
        updatedIOUReport = {...iouReport};

        if (typeof updatedIOUReport.total === 'number' && currency === iouReport?.currency) {
            // Because of the Expense reports are stored as negative values, we add the total from the amount
            const amountDiff = TransactionUtils.getAmount(transaction, true);
            updatedIOUReport.total += amountDiff;

            if (!transaction?.reimbursable && typeof updatedIOUReport.nonReimbursableTotal === 'number') {
                updatedIOUReport.nonReimbursableTotal += amountDiff;
            }
        }
    } else {
        updatedIOUReport = IOUUtils.updateIOUOwnerAndTotal(iouReport, reportAction.actorAccountID ?? -1, TransactionUtils.getAmount(transaction, false), currency, true);
    }

    if (updatedIOUReport) {
        updatedIOUReport.lastMessageText = iouReportLastMessageText;
        updatedIOUReport.lastVisibleActionCreated = lastVisibleAction?.created;
    }

    const hasNonReimbursableTransactions = ReportUtils.hasNonReimbursableTransactions(iouReport?.reportID);
    const messageText = Localize.translateLocal(hasNonReimbursableTransactions ? 'iou.payerSpentAmount' : 'iou.payerOwesAmount', {
        payer: ReportUtils.getPersonalDetailsForAccountID(updatedIOUReport?.managerID ?? -1).login ?? '',
        amount: CurrencyUtils.convertToDisplayString(updatedIOUReport?.total, updatedIOUReport?.currency),
    });

    if (ReportActionsUtils.getReportActionMessage(updatedReportPreviewAction)) {
        if (Array.isArray(updatedReportPreviewAction?.message)) {
            const message = updatedReportPreviewAction.message.at(0);
            if (message) {
                message.text = messageText;
                message.deleted = shouldDeleteIOUReport ? DateUtils.getDBTime() : '';
            }
        } else if (!Array.isArray(updatedReportPreviewAction.message) && updatedReportPreviewAction.message) {
            updatedReportPreviewAction.message.text = messageText;
            updatedReportPreviewAction.message.deleted = shouldDeleteIOUReport ? DateUtils.getDBTime() : '';
        }
    }

    if (updatedReportPreviewAction && reportPreviewAction?.childMoneyRequestCount && reportPreviewAction?.childMoneyRequestCount > 0) {
        updatedReportPreviewAction.childMoneyRequestCount = reportPreviewAction.childMoneyRequestCount - 1;
    }

    // STEP 5: Calculate the url that the user will be navigated back to
    // This depends on which page they are on and which resources were deleted
    let reportIDToNavigateBack: string | undefined;
    if (iouReport && isSingleTransactionView && shouldDeleteTransactionThread && !shouldDeleteIOUReport) {
        reportIDToNavigateBack = iouReport.reportID;
    }

    if (iouReport?.chatReportID && shouldDeleteIOUReport) {
        reportIDToNavigateBack = iouReport.chatReportID;
    }

    const urlToNavigateBack = reportIDToNavigateBack ? ROUTES.REPORT_WITH_ID.getRoute(reportIDToNavigateBack) : undefined;

    return {
        shouldDeleteTransactionThread,
        shouldDeleteIOUReport,
        updatedReportAction,
        updatedIOUReport,
        updatedReportPreviewAction,
        transactionThreadID,
        transactionThread,
        chatReport,
        transaction,
        transactionViolations,
        reportPreviewAction,
        iouReport,
        urlToNavigateBack,
    };
}

function getUrlToNavigateBackForTask(report: OnyxEntry<OnyxTypes.Report>): string | undefined {
    const parentReport = Task.getParentReport(report);
    const shouldDeleteTaskReport = !ReportActionsUtils.doesReportHaveVisibleActions(report.reportID ?? '-1');
    if (shouldDeleteTaskReport) {
        return ROUTES.REPORT_WITH_ID.getRoute(parentReport?.reportID ?? '');
    }
    return undefined;
}
function getUrlToNavigateBackForMoneyRequest(transactionID: string, reportAction: OnyxTypes.ReportAction, isSingleTransactionView: boolean): string | undefined {
    const {
        shouldDeleteTransactionThread,
        shouldDeleteIOUReport,
        iouReport,
        chatReport,
    } = prepareToCleanUpMoneyRequest(transactionID, reportAction, isSingleTransactionView);

    let reportIDToNavigateBack: string | undefined;
    if (iouReport && isSingleTransactionView && shouldDeleteTransactionThread && !shouldDeleteIOUReport) {
        reportIDToNavigateBack = iouReport.reportID;
    }

    if (iouReport?.chatReportID && shouldDeleteIOUReport) {
        reportIDToNavigateBack = iouReport.chatReportID;
    }

    return reportIDToNavigateBack ? ROUTES.REPORT_WITH_ID.getRoute(reportIDToNavigateBack) : undefined;
}
function getUrlToNavigateBackForTrackExpense(chatReportID: string, transactionID: string, reportAction: OnyxTypes.ReportAction, isSingleTransactionView: boolean): string | undefined {
    const chatReport = ReportConnection.getAllReports()?.[`${ONYXKEYS.COLLECTION.REPORT}${chatReportID}`] ?? null;
    if (!ReportUtils.isSelfDM(chatReport)) {
        return getUrlToNavigateBackForMoneyRequest(transactionID, reportAction, isSingleTransactionView);
    }

    const { shouldDeleteTransactionThread } = getDeleteTrackExpenseInformation(
        chatReportID,
        transactionID,
        reportAction,
    );

    if (shouldDeleteTransactionThread) {
        return ROUTES.REPORT_WITH_ID.getRoute(chatReportID);
    }

    return undefined;
}
/**
 *
 * @param transactionID  - The transactionID of IOU
 * @param reportAction - The reportAction of the transaction in the IOU report
 * @param isSingleTransactionView - whether we are in the transaction thread report
 * @return the url to navigate back once the money request is deleted
 */
function cleanUpMoneyRequest(transactionID: string, reportAction: OnyxTypes.ReportAction, isSingleTransactionView = false) {
    const {
        shouldDeleteTransactionThread,
        shouldDeleteIOUReport,
        updatedReportAction,
        updatedIOUReport,
        updatedReportPreviewAction,
        transactionThreadID,
        chatReport,
        iouReport,
        reportPreviewAction,
        urlToNavigateBack,
    } = prepareToCleanUpMoneyRequest(transactionID, reportAction, isSingleTransactionView);

    // build Onyx data

    // Onyx operations to delete the transaction, update the IOU report action and chat report action
    const onyxUpdates: OnyxUpdate[] = [
        {
            onyxMethod: Onyx.METHOD.SET,
            key: `${ONYXKEYS.COLLECTION.TRANSACTION}${transactionID}`,
            value: null,
        },
        {
            onyxMethod: Onyx.METHOD.MERGE,
            key: `${ONYXKEYS.COLLECTION.REPORT_ACTIONS}${iouReport?.reportID}`,
            value: {
                [reportAction.reportActionID]: shouldDeleteIOUReport
                    ? null
                    : {
                          pendingAction: null,
                      },
            },
        },
    ];

    if (reportPreviewAction?.reportActionID) {
        onyxUpdates.push({
            onyxMethod: Onyx.METHOD.MERGE,
            key: `${ONYXKEYS.COLLECTION.REPORT_ACTIONS}${chatReport?.reportID}`,
            value: {
                [reportPreviewAction.reportActionID]: {
                    ...updatedReportPreviewAction,
                    pendingAction: null,
                    errors: null,
                },
            },
        });
    }

    // added the operation to delete associated transaction violations
    onyxUpdates.push({
        onyxMethod: Onyx.METHOD.SET,
        key: `${ONYXKEYS.COLLECTION.TRANSACTION_VIOLATIONS}${transactionID}`,
        value: null,
    });

    // added the operation to delete transaction thread
    if (shouldDeleteTransactionThread) {
        onyxUpdates.push(
            {
                onyxMethod: Onyx.METHOD.SET,
                key: `${ONYXKEYS.COLLECTION.REPORT}${transactionThreadID}`,
                value: null,
            },
            {
                onyxMethod: Onyx.METHOD.SET,
                key: `${ONYXKEYS.COLLECTION.REPORT_ACTIONS}${transactionThreadID}`,
                value: null,
            },
        );
    }

    // added operations to update IOU report and chat report
    onyxUpdates.push(
        {
            onyxMethod: Onyx.METHOD.MERGE,
            key: `${ONYXKEYS.COLLECTION.REPORT_ACTIONS}${iouReport?.reportID}`,
            value: updatedReportAction,
        },
        {
            onyxMethod: Onyx.METHOD.MERGE,
            key: `${ONYXKEYS.COLLECTION.REPORT}${iouReport?.reportID}`,
            value: updatedIOUReport,
        },
        {
            onyxMethod: Onyx.METHOD.MERGE,
            key: `${ONYXKEYS.COLLECTION.REPORT}${chatReport?.reportID}`,
            value: ReportUtils.getOutstandingChildRequest(updatedIOUReport),
        },
    );

    if (!shouldDeleteIOUReport && updatedReportPreviewAction.childMoneyRequestCount === 0) {
        onyxUpdates.push({
            onyxMethod: Onyx.METHOD.MERGE,
            key: `${ONYXKEYS.COLLECTION.REPORT}${chatReport?.reportID}`,
            value: {
                hasOutstandingChildRequest: false,
            },
        });
    }

    if (shouldDeleteIOUReport) {
        onyxUpdates.push(
            {
                onyxMethod: Onyx.METHOD.MERGE,
                key: `${ONYXKEYS.COLLECTION.REPORT}${chatReport?.reportID}`,
                value: {
                    hasOutstandingChildRequest: false,
                    iouReportID: null,
                    lastMessageText: ReportActionsUtils.getLastVisibleMessage(iouReport?.chatReportID ?? '-1', {[reportPreviewAction?.reportActionID ?? '-1']: null})?.lastMessageText,
                    lastVisibleActionCreated: ReportActionsUtils.getLastVisibleAction(iouReport?.chatReportID ?? '-1', {[reportPreviewAction?.reportActionID ?? '-1']: null})?.created,
                },
            },
            {
                onyxMethod: Onyx.METHOD.SET,
                key: `${ONYXKEYS.COLLECTION.REPORT}${iouReport?.reportID}`,
                value: null,
            },
        );
    }

    Onyx.update(onyxUpdates);

    return urlToNavigateBack;
}

/**
 *
 * @param transactionID  - The transactionID of IOU
 * @param reportAction - The reportAction of the transaction in the IOU report
 * @param isSingleTransactionView - whether we are in the transaction thread report
 * @return the url to navigate back once the money request is deleted
 */
function deleteMoneyRequest(transactionID: string, reportAction: OnyxTypes.ReportAction, isSingleTransactionView = false) {
    // STEP 1: Calculate and prepare the data
    const {
        shouldDeleteTransactionThread,
        shouldDeleteIOUReport,
        updatedReportAction,
        updatedIOUReport,
        updatedReportPreviewAction,
        transactionThreadID,
        transactionThread,
        chatReport,
        transaction,
        transactionViolations,
        iouReport,
        reportPreviewAction,
        urlToNavigateBack,
    } = prepareToCleanUpMoneyRequest(transactionID, reportAction, isSingleTransactionView);

    // STEP 2: Build Onyx data
    // The logic mostly resembles the cleanUpMoneyRequest function
    const optimisticData: OnyxUpdate[] = [
        {
            onyxMethod: Onyx.METHOD.SET,
            key: `${ONYXKEYS.COLLECTION.TRANSACTION}${transactionID}`,
            value: null,
        },
    ];

    optimisticData.push({
        onyxMethod: Onyx.METHOD.SET,
        key: `${ONYXKEYS.COLLECTION.TRANSACTION_VIOLATIONS}${transactionID}`,
        value: null,
    });

    if (shouldDeleteTransactionThread) {
        optimisticData.push(
            {
                onyxMethod: Onyx.METHOD.MERGE,
                key: `${ONYXKEYS.COLLECTION.REPORT}${transactionThreadID}`,
                value: {
                    reportID: null,
                    stateNum: CONST.REPORT.STATE_NUM.APPROVED,
                    statusNum: CONST.REPORT.STATUS_NUM.CLOSED,
                    participants: {
                        [userAccountID]: {
                            notificationPreference: CONST.REPORT.NOTIFICATION_PREFERENCE.HIDDEN,
                        },
                    },
                },
            },
            {
                onyxMethod: Onyx.METHOD.SET,
                key: `${ONYXKEYS.COLLECTION.REPORT_ACTIONS}${transactionThreadID}`,
                value: null,
            },
        );
    }

    optimisticData.push(
        {
            onyxMethod: Onyx.METHOD.MERGE,
            key: `${ONYXKEYS.COLLECTION.REPORT_ACTIONS}${iouReport?.reportID}`,
            value: updatedReportAction,
        },
        {
            onyxMethod: Onyx.METHOD.MERGE,
            key: `${ONYXKEYS.COLLECTION.REPORT}${iouReport?.reportID}`,
            value: updatedIOUReport,
        },
        {
            onyxMethod: Onyx.METHOD.MERGE,
            key: `${ONYXKEYS.COLLECTION.REPORT_ACTIONS}${chatReport?.reportID}`,
            value: {
                [reportPreviewAction?.reportActionID ?? '-1']: updatedReportPreviewAction,
            },
        },
        {
            onyxMethod: Onyx.METHOD.MERGE,
            key: `${ONYXKEYS.COLLECTION.REPORT}${chatReport?.reportID}`,
            value: ReportUtils.getOutstandingChildRequest(updatedIOUReport),
        },
    );

    if (!shouldDeleteIOUReport && updatedReportPreviewAction?.childMoneyRequestCount === 0) {
        optimisticData.push({
            onyxMethod: Onyx.METHOD.MERGE,
            key: `${ONYXKEYS.COLLECTION.REPORT}${chatReport?.reportID}`,
            value: {
                hasOutstandingChildRequest: false,
            },
        });
    }

    if (shouldDeleteIOUReport) {
        optimisticData.push({
            onyxMethod: Onyx.METHOD.MERGE,
            key: `${ONYXKEYS.COLLECTION.REPORT}${chatReport?.reportID}`,
            value: {
                hasOutstandingChildRequest: false,
                iouReportID: null,
                lastMessageText: ReportActionsUtils.getLastVisibleMessage(iouReport?.chatReportID ?? '-1', {[reportPreviewAction?.reportActionID ?? '-1']: null})?.lastMessageText,
                lastVisibleActionCreated: ReportActionsUtils.getLastVisibleAction(iouReport?.chatReportID ?? '-1', {[reportPreviewAction?.reportActionID ?? '-1']: null})?.created,
            },
        });
        optimisticData.push({
            onyxMethod: Onyx.METHOD.MERGE,
            key: `${ONYXKEYS.COLLECTION.REPORT}${iouReport?.reportID}`,
            value: {
                pendingFields: {
                    preview: CONST.RED_BRICK_ROAD_PENDING_ACTION.DELETE,
                },
            },
        });
    }

    optimisticData.push({
        onyxMethod: Onyx.METHOD.SET,
        key: ONYXKEYS.NVP_DELETE_TRANSACTION_NAVIGATE_BACK_URL,
        value: null,
    });

    const successData: OnyxUpdate[] = [
        {
            onyxMethod: Onyx.METHOD.MERGE,
            key: `${ONYXKEYS.COLLECTION.REPORT_ACTIONS}${iouReport?.reportID}`,
            value: {
                [reportAction.reportActionID]: shouldDeleteIOUReport
                    ? null
                    : {
                          pendingAction: null,
                      },
            },
        },
        {
            onyxMethod: Onyx.METHOD.MERGE,
            key: `${ONYXKEYS.COLLECTION.REPORT_ACTIONS}${chatReport?.reportID}`,
            value: {
                [reportPreviewAction?.reportActionID ?? '-1']: {
                    pendingAction: null,
                    errors: null,
                },
            },
        },
    ];

    if (shouldDeleteTransactionThread && transactionThread) {
        successData.push({
            onyxMethod: Onyx.METHOD.MERGE,
            key: `${ONYXKEYS.COLLECTION.REPORT}${transactionThreadID}`,
            value: Object.keys(transactionThread).reduce<Record<string, null>>((acc, key) => {
                acc[key] = null;
                return acc;
            }, {}),
        });
    }

    if (shouldDeleteIOUReport) {
        successData.push({
            onyxMethod: Onyx.METHOD.SET,
            key: `${ONYXKEYS.COLLECTION.REPORT}${iouReport?.reportID}`,
            value: null,
        });
    }

    const failureData: OnyxUpdate[] = [
        {
            onyxMethod: Onyx.METHOD.SET,
            key: `${ONYXKEYS.COLLECTION.TRANSACTION}${transactionID}`,
            value: transaction ?? null,
        },
    ];

    failureData.push({
        onyxMethod: Onyx.METHOD.SET,
        key: `${ONYXKEYS.COLLECTION.TRANSACTION_VIOLATIONS}${transactionID}`,
        value: transactionViolations ?? null,
    });

    if (shouldDeleteTransactionThread) {
        failureData.push({
            onyxMethod: Onyx.METHOD.SET,
            key: `${ONYXKEYS.COLLECTION.REPORT}${transactionThreadID}`,
            value: transactionThread,
        });
    }

    const errorKey = DateUtils.getMicroseconds();

    failureData.push(
        {
            onyxMethod: Onyx.METHOD.MERGE,
            key: `${ONYXKEYS.COLLECTION.REPORT_ACTIONS}${iouReport?.reportID}`,
            value: {
                [reportAction.reportActionID]: {
                    ...reportAction,
                    pendingAction: null,
                    errors: {
                        [errorKey]: Localize.translateLocal('iou.error.genericDeleteFailureMessage'),
                    },
                },
            },
        },
        shouldDeleteIOUReport
            ? {
                  onyxMethod: Onyx.METHOD.SET,
                  key: `${ONYXKEYS.COLLECTION.REPORT}${iouReport?.reportID}`,
                  value: iouReport,
              }
            : {
                  onyxMethod: Onyx.METHOD.MERGE,
                  key: `${ONYXKEYS.COLLECTION.REPORT}${iouReport?.reportID}`,
                  value: iouReport,
              },
        {
            onyxMethod: Onyx.METHOD.MERGE,
            key: `${ONYXKEYS.COLLECTION.REPORT_ACTIONS}${chatReport?.reportID}`,
            value: {
                [reportPreviewAction?.reportActionID ?? '-1']: {
                    ...reportPreviewAction,
                    pendingAction: null,
                    errors: {
                        [errorKey]: Localize.translateLocal('iou.error.genericDeleteFailureMessage'),
                    },
                },
            },
        },
    );

    if (chatReport && shouldDeleteIOUReport) {
        failureData.push({
            onyxMethod: Onyx.METHOD.MERGE,
            key: `${ONYXKEYS.COLLECTION.REPORT}${chatReport.reportID}`,
            value: chatReport,
        });
    }

    if (!shouldDeleteIOUReport && updatedReportPreviewAction?.childMoneyRequestCount === 0) {
        failureData.push({
            onyxMethod: Onyx.METHOD.MERGE,
            key: `${ONYXKEYS.COLLECTION.REPORT}${chatReport?.reportID}`,
            value: {
                hasOutstandingChildRequest: true,
            },
        });
    }

    const parameters: DeleteMoneyRequestParams = {
        transactionID,
        reportActionID: reportAction.reportActionID,
    };

    // STEP 3: Make the API request
    API.write(WRITE_COMMANDS.DELETE_MONEY_REQUEST, parameters, {optimisticData, successData, failureData});
    CachedPDFPaths.clearByKey(transactionID);

    return urlToNavigateBack;
}

function deleteTrackExpense(chatReportID: string, transactionID: string, reportAction: OnyxTypes.ReportAction, isSingleTransactionView = false) {
    // STEP 1: Get all collections we're updating
    const chatReport = ReportConnection.getAllReports()?.[`${ONYXKEYS.COLLECTION.REPORT}${chatReportID}`] ?? null;
    if (!ReportUtils.isSelfDM(chatReport)) {
        return deleteMoneyRequest(transactionID, reportAction, isSingleTransactionView);
    }

    const whisperAction = ReportActionsUtils.getTrackExpenseActionableWhisper(transactionID, chatReportID);
    const actionableWhisperReportActionID = whisperAction?.reportActionID;
    const {parameters, optimisticData, successData, failureData, shouldDeleteTransactionThread} = getDeleteTrackExpenseInformation(
        chatReportID,
        transactionID,
        reportAction,
        undefined,
        undefined,
        actionableWhisperReportActionID,
        CONST.REPORT.ACTIONABLE_TRACK_EXPENSE_WHISPER_RESOLUTION.NOTHING,
    );

    // STEP 6: Make the API request
    API.write(WRITE_COMMANDS.DELETE_MONEY_REQUEST, parameters, {optimisticData, successData, failureData});
    CachedPDFPaths.clearByKey(transactionID);

    // STEP 7: Navigate the user depending on which page they are on and which resources were deleted
    if (isSingleTransactionView && shouldDeleteTransactionThread) {
        // Pop the deleted report screen before navigating. This prevents navigating to the Concierge chat due to the missing report.
        return ROUTES.REPORT_WITH_ID.getRoute(chatReport?.reportID ?? '-1');
    }
}

/**
 * @param managerID - Account ID of the person sending the money
 * @param recipient - The user receiving the money
 */
function getSendMoneyParams(
    report: OnyxEntry<OnyxTypes.Report>,
    amount: number,
    currency: string,
    comment: string,
    paymentMethodType: PaymentMethodType,
    managerID: number,
    recipient: Participant,
): SendMoneyParamsData {
    const recipientEmail = PhoneNumber.addSMSDomainIfPhoneNumber(recipient.login ?? '');
    const recipientAccountID = Number(recipient.accountID);
    const newIOUReportDetails = JSON.stringify({
        amount,
        currency,
        requestorEmail: recipientEmail,
        requestorAccountID: recipientAccountID,
        comment,
        idempotencyKey: Str.guid(),
    });

    let chatReport = !isEmptyObject(report) && report?.reportID ? report : ReportUtils.getChatByParticipants([recipientAccountID, managerID]);
    let isNewChat = false;
    if (!chatReport) {
        chatReport = ReportUtils.buildOptimisticChatReport([recipientAccountID, managerID]);
        isNewChat = true;
    }
    const optimisticIOUReport = ReportUtils.buildOptimisticIOUReport(recipientAccountID, managerID, amount, chatReport.reportID, currency, true);

    const optimisticTransaction = TransactionUtils.buildOptimisticTransaction(amount, currency, optimisticIOUReport.reportID, comment);
    const optimisticTransactionData: OnyxUpdate = {
        onyxMethod: Onyx.METHOD.SET,
        key: `${ONYXKEYS.COLLECTION.TRANSACTION}${optimisticTransaction.transactionID}`,
        value: optimisticTransaction,
    };

    const [optimisticCreatedActionForChat, optimisticCreatedActionForIOUReport, optimisticIOUReportAction, optimisticTransactionThread, optimisticCreatedActionForTransactionThread] =
        ReportUtils.buildOptimisticMoneyRequestEntities(
            optimisticIOUReport,
            CONST.IOU.REPORT_ACTION_TYPE.PAY,
            amount,
            currency,
            comment,
            recipientEmail,
            [recipient],
            optimisticTransaction.transactionID,
            paymentMethodType,
            false,
            true,
        );

    const reportPreviewAction = ReportUtils.buildOptimisticReportPreview(chatReport, optimisticIOUReport);

    // Change the method to set for new reports because it doesn't exist yet, is faster,
    // and we need the data to be available when we navigate to the chat page
    const optimisticChatReportData: OnyxUpdate = isNewChat
        ? {
              onyxMethod: Onyx.METHOD.SET,
              key: `${ONYXKEYS.COLLECTION.REPORT}${chatReport.reportID}`,
              value: {
                  ...chatReport,
                  // Set and clear pending fields on the chat report
                  pendingFields: {createChat: CONST.RED_BRICK_ROAD_PENDING_ACTION.ADD},
                  lastReadTime: DateUtils.getDBTime(),
                  lastVisibleActionCreated: reportPreviewAction.created,
              },
          }
        : {
              onyxMethod: Onyx.METHOD.MERGE,
              key: `${ONYXKEYS.COLLECTION.REPORT}${chatReport.reportID}`,
              value: {
                  ...chatReport,
                  lastReadTime: DateUtils.getDBTime(),
                  lastVisibleActionCreated: reportPreviewAction.created,
              },
          };
    const optimisticQuickActionData: OnyxUpdate = {
        onyxMethod: Onyx.METHOD.SET,
        key: ONYXKEYS.NVP_QUICK_ACTION_GLOBAL_CREATE,
        value: {
            action: CONST.QUICK_ACTIONS.SEND_MONEY,
            chatReportID: chatReport.reportID,
            isFirstQuickAction: isEmptyObject(quickAction),
        },
    };
    const optimisticIOUReportData: OnyxUpdate = {
        onyxMethod: Onyx.METHOD.SET,
        key: `${ONYXKEYS.COLLECTION.REPORT}${optimisticIOUReport.reportID}`,
        value: {
            ...optimisticIOUReport,
            lastMessageText: ReportActionsUtils.getReportActionText(optimisticIOUReportAction),
            lastMessageHtml: ReportActionsUtils.getReportActionHtml(optimisticIOUReportAction),
        },
    };
    const optimisticTransactionThreadData: OnyxUpdate = {
        onyxMethod: Onyx.METHOD.SET,
        key: `${ONYXKEYS.COLLECTION.REPORT}${optimisticTransactionThread.reportID}`,
        value: optimisticTransactionThread,
    };
    const optimisticIOUReportActionsData: OnyxUpdate = {
        onyxMethod: Onyx.METHOD.MERGE,
        key: `${ONYXKEYS.COLLECTION.REPORT_ACTIONS}${optimisticIOUReport.reportID}`,
        value: {
            [optimisticCreatedActionForIOUReport.reportActionID]: optimisticCreatedActionForIOUReport,
            [optimisticIOUReportAction.reportActionID]: {
                ...(optimisticIOUReportAction as OnyxTypes.ReportAction),
                pendingAction: CONST.RED_BRICK_ROAD_PENDING_ACTION.ADD,
            },
        },
    };
    const optimisticChatReportActionsData: OnyxUpdate = {
        onyxMethod: Onyx.METHOD.MERGE,
        key: `${ONYXKEYS.COLLECTION.REPORT_ACTIONS}${chatReport.reportID}`,
        value: {
            [reportPreviewAction.reportActionID]: reportPreviewAction,
        },
    };
    const optimisticTransactionThreadReportActionsData: OnyxUpdate = {
        onyxMethod: Onyx.METHOD.MERGE,
        key: `${ONYXKEYS.COLLECTION.REPORT_ACTIONS}${optimisticTransactionThread.reportID}`,
        value: {
            [optimisticCreatedActionForTransactionThread?.reportActionID ?? '-1']: optimisticCreatedActionForTransactionThread,
        },
    };
    const optimisticDeleteTransactionNavigateBackUrl: OnyxUpdate = {
        onyxMethod: Onyx.METHOD.SET,
        key: ONYXKEYS.NVP_DELETE_TRANSACTION_NAVIGATE_BACK_URL,
        value: null,
    };


    


    const successData: OnyxUpdate[] = [];

    // Add optimistic personal details for recipient
    let optimisticPersonalDetailListData: OnyxUpdate | null = null;
    const optimisticPersonalDetailListAction = isNewChat
        ? {
              [recipientAccountID]: {
                  accountID: recipientAccountID,
                  // Disabling this line since participant.displayName can be an empty string
                  // eslint-disable-next-line @typescript-eslint/prefer-nullish-coalescing
                  displayName: recipient.displayName || recipient.login,
                  login: recipient.login,
              },
          }
        : {};

    const redundantParticipants: Record<number, null> = {};
    if (!isEmptyObject(optimisticPersonalDetailListAction)) {
        const successPersonalDetailListAction: Record<number, null> = {};

        // BE will send different participants. We clear the optimistic ones to avoid duplicated entries
        Object.keys(optimisticPersonalDetailListAction).forEach((accountIDKey) => {
            const accountID = Number(accountIDKey);
            successPersonalDetailListAction[accountID] = null;
            redundantParticipants[accountID] = null;
        });

        optimisticPersonalDetailListData = {
            onyxMethod: Onyx.METHOD.MERGE,
            key: ONYXKEYS.PERSONAL_DETAILS_LIST,
            value: optimisticPersonalDetailListAction,
        };
        successData.push({
            onyxMethod: Onyx.METHOD.MERGE,
            key: ONYXKEYS.PERSONAL_DETAILS_LIST,
            value: successPersonalDetailListAction,
        });
    }

    successData.push(
        {
            onyxMethod: Onyx.METHOD.MERGE,
            key: `${ONYXKEYS.COLLECTION.REPORT}${optimisticIOUReport.reportID}`,
            value: {
                participants: redundantParticipants,
            },
        },
        {
            onyxMethod: Onyx.METHOD.MERGE,
            key: `${ONYXKEYS.COLLECTION.REPORT}${optimisticTransactionThread.reportID}`,
            value: {
                participants: redundantParticipants,
            },
        },
        {
            onyxMethod: Onyx.METHOD.MERGE,
            key: `${ONYXKEYS.COLLECTION.REPORT_ACTIONS}${optimisticIOUReport.reportID}`,
            value: {
                [optimisticIOUReportAction.reportActionID]: {
                    pendingAction: null,
                },
            },
        },
        {
            onyxMethod: Onyx.METHOD.MERGE,
            key: `${ONYXKEYS.COLLECTION.TRANSACTION}${optimisticTransaction.transactionID}`,
            value: {pendingAction: null},
        },
        {
            onyxMethod: Onyx.METHOD.MERGE,
            key: `${ONYXKEYS.COLLECTION.REPORT_ACTIONS}${chatReport.reportID}`,
            value: {
                [reportPreviewAction.reportActionID]: {
                    pendingAction: null,
                },
            },
        },
        {
            onyxMethod: Onyx.METHOD.MERGE,
            key: `${ONYXKEYS.COLLECTION.REPORT_ACTIONS}${optimisticTransactionThread.reportID}`,
            value: {
                [optimisticCreatedActionForTransactionThread?.reportActionID ?? '-1']: {
                    pendingAction: null,
                },
            },
        },
    );

    const failureData: OnyxUpdate[] = [
        {
            onyxMethod: Onyx.METHOD.MERGE,
            key: `${ONYXKEYS.COLLECTION.TRANSACTION}${optimisticTransaction.transactionID}`,
            value: {
                errors: ErrorUtils.getMicroSecondOnyxErrorWithTranslationKey('iou.error.other'),
            },
        },
        {
            onyxMethod: Onyx.METHOD.MERGE,
            key: `${ONYXKEYS.COLLECTION.REPORT}${optimisticTransactionThread.reportID}`,
            value: {
                errorFields: {
                    createChat: ErrorUtils.getMicroSecondOnyxErrorWithTranslationKey('report.genericCreateReportFailureMessage'),
                },
            },
        },
        {
            onyxMethod: Onyx.METHOD.MERGE,
            key: `${ONYXKEYS.COLLECTION.REPORT_ACTIONS}${optimisticTransactionThread.reportID}`,
            value: {
                [optimisticCreatedActionForTransactionThread?.reportActionID ?? '-1']: {
                    errors: ErrorUtils.getMicroSecondOnyxErrorWithTranslationKey('iou.error.genericCreateFailureMessage'),
                },
            },
        },
        {
            onyxMethod: Onyx.METHOD.SET,
            key: ONYXKEYS.NVP_QUICK_ACTION_GLOBAL_CREATE,
            value: quickAction ?? null,
        },
    ];

    // Now, let's add the data we need just when we are creating a new chat report
    if (isNewChat) {
        successData.push({
            onyxMethod: Onyx.METHOD.MERGE,
            key: `${ONYXKEYS.COLLECTION.REPORT}${chatReport.reportID}`,
            value: {pendingFields: null, participants: redundantParticipants},
        });
        failureData.push(
            {
                onyxMethod: Onyx.METHOD.MERGE,
                key: `${ONYXKEYS.COLLECTION.REPORT}${chatReport.reportID}`,
                value: {
                    errorFields: {
                        createChat: ErrorUtils.getMicroSecondOnyxErrorWithTranslationKey('report.genericCreateReportFailureMessage'),
                    },
                },
            },
            {
                onyxMethod: Onyx.METHOD.MERGE,
                key: `${ONYXKEYS.COLLECTION.REPORT_ACTIONS}${optimisticIOUReport.reportID}`,
                value: {
                    [optimisticIOUReportAction.reportActionID]: {
                        errors: ErrorUtils.getMicroSecondOnyxErrorWithTranslationKey('iou.error.genericCreateFailureMessage'),
                    },
                },
            },
        );

        if (optimisticChatReportActionsData.value) {
            // Add an optimistic created action to the optimistic chat reportActions data
            optimisticChatReportActionsData.value[optimisticCreatedActionForChat.reportActionID] = optimisticCreatedActionForChat;
        }
    } else {
        failureData.push({
            onyxMethod: Onyx.METHOD.MERGE,
            key: `${ONYXKEYS.COLLECTION.REPORT_ACTIONS}${optimisticIOUReport.reportID}`,
            value: {
                [optimisticIOUReportAction.reportActionID]: {
                    errors: ErrorUtils.getMicroSecondOnyxErrorWithTranslationKey('iou.error.other'),
                },
            },
        });
    }

    const optimisticData: OnyxUpdate[] = [
        optimisticChatReportData,
        optimisticQuickActionData,
        optimisticIOUReportData,
        optimisticChatReportActionsData,
        optimisticIOUReportActionsData,
        optimisticTransactionData,
        optimisticTransactionThreadData,
        optimisticTransactionThreadReportActionsData,
        optimisticDeleteTransactionNavigateBackUrl,
    ];

    if (!isEmptyObject(optimisticPersonalDetailListData)) {
        optimisticData.push(optimisticPersonalDetailListData);
    }

    return {
        params: {
            iouReportID: optimisticIOUReport.reportID,
            chatReportID: chatReport.reportID,
            reportActionID: optimisticIOUReportAction.reportActionID,
            paymentMethodType,
            transactionID: optimisticTransaction.transactionID,
            newIOUReportDetails,
            createdReportActionID: isNewChat ? optimisticCreatedActionForChat.reportActionID : '-1',
            reportPreviewReportActionID: reportPreviewAction.reportActionID,
            createdIOUReportActionID: optimisticCreatedActionForIOUReport.reportActionID,
            transactionThreadReportID: optimisticTransactionThread.reportID,
            createdReportActionIDForThread: optimisticCreatedActionForTransactionThread?.reportActionID ?? '-1',
        },
        optimisticData,
        successData,
        failureData,
    };
}

type OptimisticHoldReportExpenseActionID = {
    optimisticReportActionID: string;
    oldReportActionID: string;
};

function getHoldReportActionsAndTransactions(reportID: string) {
    const iouReportActions = ReportActionsUtils.getAllReportActions(reportID);
    const holdReportActions: Array<OnyxTypes.ReportAction<typeof CONST.REPORT.ACTIONS.TYPE.IOU>> = [];
    const holdTransactions: OnyxTypes.Transaction[] = [];

    Object.values(iouReportActions).forEach((action) => {
        const transactionID = ReportActionsUtils.isMoneyRequestAction(action) ? ReportActionsUtils.getOriginalMessage(action)?.IOUTransactionID ?? null : null;
        const transaction = getTransaction(transactionID ?? '-1');

        if (transaction?.comment?.hold) {
            holdReportActions.push(action as OnyxTypes.ReportAction<typeof CONST.REPORT.ACTIONS.TYPE.IOU>);
            holdTransactions.push(transaction);
        }
    });

    return {holdReportActions, holdTransactions};
}

function getReportFromHoldRequestsOnyxData(
    chatReport: OnyxTypes.Report,
    iouReport: OnyxEntry<OnyxTypes.Report>,
    recipient: Participant,
): {
    optimisticHoldReportID: string;
    optimisticHoldActionID: string;
    optimisticHoldReportExpenseActionIDs: OptimisticHoldReportExpenseActionID[];
    optimisticData: OnyxUpdate[];
    failureData: OnyxUpdate[];
} {
    const {holdReportActions, holdTransactions} = getHoldReportActionsAndTransactions(iouReport?.reportID ?? '');
    const firstHoldTransaction = holdTransactions.at(0);
    const newParentReportActionID = rand64();

    const optimisticExpenseReport = ReportUtils.buildOptimisticExpenseReport(
        chatReport.reportID,
        chatReport.policyID ?? iouReport?.policyID ?? '',
        recipient.accountID ?? 1,
        holdTransactions.reduce((acc, transaction) => acc + TransactionUtils.getAmount(transaction), 0),
        getCurrency(firstHoldTransaction),
        false,
        newParentReportActionID,
    );
    const optimisticExpenseReportPreview = ReportUtils.buildOptimisticReportPreview(
        chatReport,
        optimisticExpenseReport,
        '',
        firstHoldTransaction,
        optimisticExpenseReport.reportID,
        newParentReportActionID,
    );

    const updateHeldReports: Record<string, Pick<OnyxTypes.Report, 'parentReportActionID' | 'parentReportID' | 'chatReportID'>> = {};
    const addHoldReportActions: OnyxTypes.ReportActions = {};
    const deleteHoldReportActions: Record<string, Pick<OnyxTypes.ReportAction, 'message'>> = {};
    const optimisticHoldReportExpenseActionIDs: OptimisticHoldReportExpenseActionID[] = [];

    holdReportActions.forEach((holdReportAction) => {
        const originalMessage = ReportActionsUtils.getOriginalMessage(holdReportAction);

        deleteHoldReportActions[holdReportAction.reportActionID] = {
            message: [
                {
                    deleted: DateUtils.getDBTime(),
                    type: CONST.REPORT.MESSAGE.TYPE.TEXT,
                    text: '',
                },
            ],
        };

        const reportActionID = rand64();
        addHoldReportActions[reportActionID] = {
            ...holdReportAction,
            reportActionID,
            originalMessage: {
                ...originalMessage,
                IOUReportID: optimisticExpenseReport.reportID,
            },
            pendingAction: CONST.RED_BRICK_ROAD_PENDING_ACTION.ADD,
        };

        const heldReport = ReportUtils.getReportOrDraftReport(holdReportAction.childReportID);
        if (heldReport) {
            optimisticHoldReportExpenseActionIDs.push({optimisticReportActionID: reportActionID, oldReportActionID: holdReportAction.reportActionID});

            updateHeldReports[`${ONYXKEYS.COLLECTION.REPORT}${heldReport.reportID}`] = {
                parentReportActionID: reportActionID,
                parentReportID: optimisticExpenseReport.reportID,
                chatReportID: optimisticExpenseReport.reportID,
            };
        }
    });

    const updateHeldTransactions: Record<string, Pick<OnyxTypes.Transaction, 'reportID'>> = {};
    holdTransactions.forEach((transaction) => {
        updateHeldTransactions[`${ONYXKEYS.COLLECTION.TRANSACTION}${transaction.transactionID}`] = {
            reportID: optimisticExpenseReport.reportID,
        };
    });

    const optimisticData: OnyxUpdate[] = [
        {
            onyxMethod: Onyx.METHOD.MERGE,
            key: `${ONYXKEYS.COLLECTION.REPORT}${chatReport.reportID}`,
            value: {
                iouReportID: optimisticExpenseReport.reportID,
            },
        },
        // add new optimistic expense report
        {
            onyxMethod: Onyx.METHOD.MERGE,
            key: `${ONYXKEYS.COLLECTION.REPORT}${optimisticExpenseReport.reportID}`,
            value: {
                ...optimisticExpenseReport,
                unheldTotal: 0,
            },
        },
        // add preview report action to main chat
        {
            onyxMethod: Onyx.METHOD.MERGE,
            key: `${ONYXKEYS.COLLECTION.REPORT_ACTIONS}${chatReport.reportID}`,
            value: {
                [optimisticExpenseReportPreview.reportActionID]: optimisticExpenseReportPreview,
            },
        },
        // remove hold report actions from old iou report
        {
            onyxMethod: Onyx.METHOD.MERGE,
            key: `${ONYXKEYS.COLLECTION.REPORT_ACTIONS}${iouReport?.reportID ?? ''}`,
            value: deleteHoldReportActions,
        },
        // add hold report actions to new iou report
        {
            onyxMethod: Onyx.METHOD.MERGE,
            key: `${ONYXKEYS.COLLECTION.REPORT_ACTIONS}${optimisticExpenseReport.reportID}`,
            value: addHoldReportActions,
        },
        // update held reports with new parentReportActionID
        {
            onyxMethod: Onyx.METHOD.MERGE_COLLECTION,
            key: `${ONYXKEYS.COLLECTION.REPORT}`,
            value: updateHeldReports,
        },
        // update transactions with new iouReportID
        {
            onyxMethod: Onyx.METHOD.MERGE_COLLECTION,
            key: `${ONYXKEYS.COLLECTION.TRANSACTION}`,
            value: updateHeldTransactions,
        },
    ];

    const bringReportActionsBack: Record<string, OnyxTypes.ReportAction> = {};
    holdReportActions.forEach((reportAction) => {
        bringReportActionsBack[reportAction.reportActionID] = reportAction;
    });

    const bringHeldTransactionsBack: Record<string, OnyxTypes.Transaction> = {};
    holdTransactions.forEach((transaction) => {
        bringHeldTransactionsBack[`${ONYXKEYS.COLLECTION.TRANSACTION}${transaction.transactionID}`] = transaction;
    });

    const failureData: OnyxUpdate[] = [
        // remove added optimistic expense report
        {
            onyxMethod: Onyx.METHOD.MERGE,
            key: `${ONYXKEYS.COLLECTION.REPORT}${optimisticExpenseReport.reportID}`,
            value: null,
        },
        // remove preview report action from the main chat
        {
            onyxMethod: Onyx.METHOD.MERGE,
            key: `${ONYXKEYS.COLLECTION.REPORT_ACTIONS}${chatReport.reportID}`,
            value: {
                [optimisticExpenseReportPreview.reportActionID]: null,
            },
        },
        // add hold report actions back to old iou report
        {
            onyxMethod: Onyx.METHOD.MERGE,
            key: `${ONYXKEYS.COLLECTION.REPORT_ACTIONS}${iouReport?.reportID ?? ''}`,
            value: bringReportActionsBack,
        },
        // remove hold report actions from the new iou report
        {
            onyxMethod: Onyx.METHOD.MERGE,
            key: `${ONYXKEYS.COLLECTION.REPORT_ACTIONS}${optimisticExpenseReport.reportID}`,
            value: null,
        },
        // add hold transactions back to old iou report
        {
            onyxMethod: Onyx.METHOD.MERGE_COLLECTION,
            key: `${ONYXKEYS.COLLECTION.TRANSACTION}`,
            value: bringHeldTransactionsBack,
        },
    ];

    return {
        optimisticData,
        optimisticHoldActionID: optimisticExpenseReportPreview.reportActionID,
        failureData,
        optimisticHoldReportID: optimisticExpenseReport.reportID,
        optimisticHoldReportExpenseActionIDs,
    };
}

function getPayMoneyRequestParams(
    initialChatReport: OnyxTypes.Report,
    iouReport: OnyxEntry<OnyxTypes.Report>,
    recipient: Participant,
    paymentMethodType: PaymentMethodType,
    full: boolean,
    payAsBusiness?: boolean,
): PayMoneyRequestData {
    const isInvoiceReport = ReportUtils.isInvoiceReport(iouReport);
    const activePolicy = PolicyUtils.getPolicy(activePolicyID);
    let payerPolicyID = activePolicyID;
    let chatReport = initialChatReport;
    let policyParams = {};
    const optimisticData: OnyxUpdate[] = [];
    const successData: OnyxUpdate[] = [];
    const failureData: OnyxUpdate[] = [];
    const shouldCreatePolicy = !activePolicy || !PolicyUtils.isPolicyAdmin(activePolicy) || !PolicyUtils.isPaidGroupPolicy(activePolicy);

    if (ReportUtils.isIndividualInvoiceRoom(chatReport) && payAsBusiness && shouldCreatePolicy) {
        payerPolicyID = Policy.generatePolicyID();
        const {
            optimisticData: policyOptimisticData,
            failureData: policyFailureData,
            successData: policySuccessData,
            params,
        } = Policy.buildPolicyData(currentUserEmail, true, undefined, payerPolicyID);
        const {adminsChatReportID, adminsCreatedReportActionID, expenseChatReportID, expenseCreatedReportActionID, customUnitRateID, customUnitID, ownerEmail, policyName} = params;

        policyParams = {
            policyID: payerPolicyID,
            adminsChatReportID,
            adminsCreatedReportActionID,
            expenseChatReportID,
            expenseCreatedReportActionID,
            customUnitRateID,
            customUnitID,
            ownerEmail,
            policyName,
        };

        optimisticData.push(...policyOptimisticData, {onyxMethod: Onyx.METHOD.MERGE, key: ONYXKEYS.NVP_ACTIVE_POLICY_ID, value: payerPolicyID});
        successData.push(...policySuccessData);
        failureData.push(...policyFailureData, {onyxMethod: Onyx.METHOD.MERGE, key: ONYXKEYS.NVP_ACTIVE_POLICY_ID, value: activePolicyID ?? null});
    }

    if (ReportUtils.isIndividualInvoiceRoom(chatReport) && payAsBusiness && activePolicyID) {
        const existingB2BInvoiceRoom = ReportUtils.getInvoiceChatByParticipants(chatReport.policyID ?? '', activePolicyID);
        if (existingB2BInvoiceRoom) {
            chatReport = existingB2BInvoiceRoom;
        }
    }

    let total = (iouReport?.total ?? 0) - (iouReport?.nonReimbursableTotal ?? 0);
    if (ReportUtils.hasHeldExpenses(iouReport?.reportID ?? '') && !full && !!iouReport?.unheldTotal) {
        total = iouReport?.unheldTotal;
    }

    const optimisticIOUReportAction = ReportUtils.buildOptimisticIOUReportAction(
        CONST.IOU.REPORT_ACTION_TYPE.PAY,
        ReportUtils.isExpenseReport(iouReport) ? -total : total,
        iouReport?.currency ?? '',
        '',
        [recipient],
        '',
        paymentMethodType,
        iouReport?.reportID,
        true,
    );

    // In some instances, the report preview action might not be available to the payer (only whispered to the requestor)
    // hence we need to make the updates to the action safely.
    let optimisticReportPreviewAction = null;
    const reportPreviewAction = getReportPreviewAction(chatReport.reportID, iouReport?.reportID ?? '');
    if (reportPreviewAction) {
        optimisticReportPreviewAction = ReportUtils.updateReportPreview(iouReport, reportPreviewAction, true);
    }
    let currentNextStep = null;
    let optimisticNextStep = null;
    if (!isInvoiceReport) {
        currentNextStep = allNextSteps[`${ONYXKEYS.COLLECTION.NEXT_STEP}${iouReport?.reportID ?? ''}`] ?? null;
        optimisticNextStep = NextStepUtils.buildNextStep(iouReport, CONST.REPORT.STATUS_NUM.REIMBURSED);
    }

    const optimisticChatReport = {
        ...chatReport,
        lastReadTime: DateUtils.getDBTime(),
        lastVisibleActionCreated: optimisticIOUReportAction.created,
        hasOutstandingChildRequest: false,
        iouReportID: null,
        lastMessageText: ReportActionsUtils.getReportActionText(optimisticIOUReportAction),
        lastMessageHtml: ReportActionsUtils.getReportActionHtml(optimisticIOUReportAction),
    };
    if (ReportUtils.isIndividualInvoiceRoom(chatReport) && payAsBusiness && payerPolicyID) {
        optimisticChatReport.invoiceReceiver = {
            type: CONST.REPORT.INVOICE_RECEIVER_TYPE.BUSINESS,
            policyID: payerPolicyID,
        };
    }

    optimisticData.push(
        {
            onyxMethod: Onyx.METHOD.MERGE,
            key: `${ONYXKEYS.COLLECTION.REPORT}${chatReport.reportID}`,
            value: optimisticChatReport,
        },
        {
            onyxMethod: Onyx.METHOD.MERGE,
            key: `${ONYXKEYS.COLLECTION.REPORT_ACTIONS}${iouReport?.reportID ?? ''}`,
            value: {
                [optimisticIOUReportAction.reportActionID]: {
                    ...(optimisticIOUReportAction as OnyxTypes.ReportAction),
                    pendingAction: CONST.RED_BRICK_ROAD_PENDING_ACTION.ADD,
                },
            },
        },
        {
            onyxMethod: Onyx.METHOD.MERGE,
            key: `${ONYXKEYS.COLLECTION.REPORT}${iouReport?.reportID ?? ''}`,
            value: {
                ...iouReport,
                lastMessageText: ReportActionsUtils.getReportActionText(optimisticIOUReportAction),
                lastMessageHtml: ReportActionsUtils.getReportActionHtml(optimisticIOUReportAction),
                hasOutstandingChildRequest: false,
                statusNum: CONST.REPORT.STATUS_NUM.REIMBURSED,
                pendingFields: {
                    preview: CONST.RED_BRICK_ROAD_PENDING_ACTION.UPDATE,
                    reimbursed: CONST.RED_BRICK_ROAD_PENDING_ACTION.UPDATE,
                    partial: full ? null : CONST.RED_BRICK_ROAD_PENDING_ACTION.UPDATE,
                },
            },
        },
        {
            onyxMethod: Onyx.METHOD.MERGE,
            key: ONYXKEYS.NVP_LAST_PAYMENT_METHOD,
            value: {[iouReport?.policyID ?? '-1']: paymentMethodType},
        },
        {
            onyxMethod: Onyx.METHOD.MERGE,
            key: `${ONYXKEYS.COLLECTION.NEXT_STEP}${iouReport?.reportID ?? ''}`,
            value: optimisticNextStep,
        },
    );

    successData.push({
        onyxMethod: Onyx.METHOD.MERGE,
        key: `${ONYXKEYS.COLLECTION.REPORT}${iouReport?.reportID ?? ''}`,
        value: {
            pendingFields: {
                preview: null,
                reimbursed: null,
                partial: null,
            },
        },
    });

    failureData.push(
        {
            onyxMethod: Onyx.METHOD.MERGE,
            key: `${ONYXKEYS.COLLECTION.REPORT_ACTIONS}${iouReport?.reportID ?? ''}`,
            value: {
                [optimisticIOUReportAction.reportActionID]: {
                    errors: ErrorUtils.getMicroSecondOnyxErrorWithTranslationKey('iou.error.other'),
                },
            },
        },
        {
            onyxMethod: Onyx.METHOD.MERGE,
            key: `${ONYXKEYS.COLLECTION.REPORT}${iouReport?.reportID ?? ''}`,
            value: {
                ...iouReport,
            },
        },
        {
            onyxMethod: Onyx.METHOD.MERGE,
            key: `${ONYXKEYS.COLLECTION.REPORT}${chatReport.reportID}`,
            value: chatReport,
        },
        {
            onyxMethod: Onyx.METHOD.MERGE,
            key: `${ONYXKEYS.COLLECTION.NEXT_STEP}${iouReport?.reportID ?? ''}`,
            value: currentNextStep,
        },
    );

    // In case the report preview action is loaded locally, let's update it.
    if (optimisticReportPreviewAction) {
        optimisticData.push({
            onyxMethod: Onyx.METHOD.MERGE,
            key: `${ONYXKEYS.COLLECTION.REPORT_ACTIONS}${chatReport.reportID}`,
            value: {
                [optimisticReportPreviewAction.reportActionID]: optimisticReportPreviewAction,
            },
        });
        failureData.push({
            onyxMethod: Onyx.METHOD.MERGE,
            key: `${ONYXKEYS.COLLECTION.REPORT_ACTIONS}${chatReport.reportID}`,
            value: {
                [optimisticReportPreviewAction.reportActionID]: {
                    created: optimisticReportPreviewAction.created,
                },
            },
        });
    }

    // Optimistically unhold all transactions if we pay all requests
    if (full) {
        const reportTransactions = TransactionUtils.getAllReportTransactions(iouReport?.reportID);
        for (const transaction of reportTransactions) {
            optimisticData.push({
                onyxMethod: Onyx.METHOD.MERGE,
                key: `${ONYXKEYS.COLLECTION.TRANSACTION}${transaction.transactionID}`,
                value: {
                    comment: {
                        hold: null,
                    },
                },
            });
            failureData.push({
                onyxMethod: Onyx.METHOD.MERGE,
                key: `${ONYXKEYS.COLLECTION.TRANSACTION}${transaction.transactionID}`,
                value: {
                    comment: {
                        hold: transaction.comment?.hold,
                    },
                },
            });
        }
    }

    let optimisticHoldReportID;
    let optimisticHoldActionID;
    let optimisticHoldReportExpenseActionIDs;
    if (!full) {
        const holdReportOnyxData = getReportFromHoldRequestsOnyxData(chatReport, iouReport, recipient);

        optimisticData.push(...holdReportOnyxData.optimisticData);
        failureData.push(...holdReportOnyxData.failureData);
        optimisticHoldReportID = holdReportOnyxData.optimisticHoldReportID;
        optimisticHoldActionID = holdReportOnyxData.optimisticHoldActionID;
        optimisticHoldReportExpenseActionIDs = JSON.stringify(holdReportOnyxData.optimisticHoldReportExpenseActionIDs);
    }

    return {
        params: {
            iouReportID: iouReport?.reportID ?? '',
            chatReportID: chatReport.reportID,
            reportActionID: optimisticIOUReportAction.reportActionID,
            paymentMethodType,
            full,
            amount: Math.abs(total),
            optimisticHoldReportID,
            optimisticHoldActionID,
            optimisticHoldReportExpenseActionIDs,
            ...policyParams,
        },
        optimisticData,
        successData,
        failureData,
    };
}

/**
 * @param managerID - Account ID of the person sending the money
 * @param recipient - The user receiving the money
 */
function sendMoneyElsewhere(report: OnyxEntry<OnyxTypes.Report>, amount: number, currency: string, comment: string, managerID: number, recipient: Participant) {
    const {params, optimisticData, successData, failureData} = getSendMoneyParams(report, amount, currency, comment, CONST.IOU.PAYMENT_TYPE.ELSEWHERE, managerID, recipient);

    API.write(WRITE_COMMANDS.SEND_MONEY_ELSEWHERE, params, {optimisticData, successData, failureData});

    Navigation.dismissModal(isSearchTopmostCentralPane() ? undefined : params.chatReportID);
    Report.notifyNewAction(params.chatReportID, managerID);
}

/**
 * @param managerID - Account ID of the person sending the money
 * @param recipient - The user receiving the money
 */
function sendMoneyWithWallet(report: OnyxEntry<OnyxTypes.Report>, amount: number, currency: string, comment: string, managerID: number, recipient: Participant | ReportUtils.OptionData) {
    const {params, optimisticData, successData, failureData} = getSendMoneyParams(report, amount, currency, comment, CONST.IOU.PAYMENT_TYPE.EXPENSIFY, managerID, recipient);

    API.write(WRITE_COMMANDS.SEND_MONEY_WITH_WALLET, params, {optimisticData, successData, failureData});

    Navigation.dismissModal(isSearchTopmostCentralPane() ? undefined : params.chatReportID);
    Report.notifyNewAction(params.chatReportID, managerID);
}

function canApproveIOU(iouReport: OnyxTypes.OnyxInputOrEntry<OnyxTypes.Report>, policy: OnyxTypes.OnyxInputOrEntry<OnyxTypes.Policy>) {
    // Only expense reports can be approved
    const isPaidGroupPolicy = policy && PolicyUtils.isPaidGroupPolicy(policy);
    if (!isPaidGroupPolicy) {
        return false;
    }

    const isOnSubmitAndClosePolicy = PolicyUtils.isSubmitAndClose(policy);
    if (isOnSubmitAndClosePolicy) {
        return false;
    }

    const managerID = iouReport?.managerID ?? -1;
    const isCurrentUserManager = managerID === userAccountID;
    const isOpenExpenseReport = ReportUtils.isOpenExpenseReport(iouReport);
    const isApproved = ReportUtils.isReportApproved(iouReport);
    const iouSettled = ReportUtils.isSettled(iouReport?.reportID);
    const reportNameValuePairs = ReportUtils.getReportNameValuePairs(iouReport?.reportID);
    const isArchivedReport = ReportUtils.isArchivedRoom(iouReport, reportNameValuePairs);
    const unheldTotalIsZero = iouReport && iouReport.unheldTotal === 0;

    return isCurrentUserManager && !isOpenExpenseReport && !isApproved && !iouSettled && !isArchivedReport && !unheldTotalIsZero;
}

function canIOUBePaid(
    iouReport: OnyxTypes.OnyxInputOrEntry<OnyxTypes.Report>,
    chatReport: OnyxTypes.OnyxInputOrEntry<OnyxTypes.Report>,
    policy: OnyxTypes.OnyxInputOrEntry<OnyxTypes.Policy>,
    transactions?: OnyxTypes.Transaction[],
    onlyShowPayElsewhere = false,
) {
    const isPolicyExpenseChat = ReportUtils.isPolicyExpenseChat(chatReport);
    const reportNameValuePairs = ReportUtils.getReportNameValuePairs(chatReport?.reportID);
    const isChatReportArchived = ReportUtils.isArchivedRoom(chatReport, reportNameValuePairs);
    const iouSettled = ReportUtils.isSettled(iouReport?.reportID);

    if (isEmptyObject(iouReport)) {
        return false;
    }

    if (policy?.reimbursementChoice === CONST.POLICY.REIMBURSEMENT_CHOICES.REIMBURSEMENT_NO) {
        if (!onlyShowPayElsewhere) {
            return false;
        }
        if (iouReport?.statusNum !== CONST.REPORT.STATUS_NUM.SUBMITTED) {
            return false;
        }
    }

    if (ReportUtils.isInvoiceReport(iouReport)) {
        if (iouSettled) {
            return false;
        }
        if (chatReport?.invoiceReceiver?.type === CONST.REPORT.INVOICE_RECEIVER_TYPE.INDIVIDUAL) {
            return chatReport?.invoiceReceiver?.accountID === userAccountID;
        }
        return PolicyUtils.getPolicy(chatReport?.invoiceReceiver?.policyID)?.role === CONST.POLICY.ROLE.ADMIN;
    }

    const isPayer = ReportUtils.isPayer(
        {
            email: currentUserEmail,
            accountID: userAccountID,
        },
        iouReport,
        onlyShowPayElsewhere,
    );

    const isOpenExpenseReport = isPolicyExpenseChat && ReportUtils.isOpenExpenseReport(iouReport);

    const {reimbursableSpend} = ReportUtils.getMoneyRequestSpendBreakdown(iouReport);
    const isAutoReimbursable = policy?.reimbursementChoice === CONST.POLICY.REIMBURSEMENT_CHOICES.REIMBURSEMENT_YES ? false : ReportUtils.canBeAutoReimbursed(iouReport, policy);
    const shouldBeApproved = canApproveIOU(iouReport, policy);

    const isPayAtEndExpenseReport = ReportUtils.isPayAtEndExpenseReport(iouReport?.reportID, transactions);
    return (
        isPayer &&
        !isOpenExpenseReport &&
        !iouSettled &&
        !iouReport?.isWaitingOnBankAccount &&
        reimbursableSpend !== 0 &&
        !isChatReportArchived &&
        !isAutoReimbursable &&
        !shouldBeApproved &&
        !isPayAtEndExpenseReport
    );
}

function getIOUReportActionToApproveOrPay(chatReport: OnyxEntry<OnyxTypes.Report>, excludedIOUReportID: string): OnyxEntry<ReportAction> {
    const chatReportActions = allReportActions?.[`${ONYXKEYS.COLLECTION.REPORT_ACTIONS}${chatReport?.reportID}`] ?? {};

    return Object.values(chatReportActions).find((action) => {
        const iouReport = ReportUtils.getReportOrDraftReport(action.childReportID ?? '-1');
        const policy = PolicyUtils.getPolicy(iouReport?.policyID);
        const shouldShowSettlementButton = canIOUBePaid(iouReport, chatReport, policy) || canApproveIOU(iouReport, policy);
        return action.childReportID?.toString() !== excludedIOUReportID && action.actionName === CONST.REPORT.ACTIONS.TYPE.REPORT_PREVIEW && shouldShowSettlementButton;
    });
}

function hasIOUToApproveOrPay(chatReport: OnyxEntry<OnyxTypes.Report>, excludedIOUReportID: string): boolean {
    return !!getIOUReportActionToApproveOrPay(chatReport, excludedIOUReportID);
}

function isLastApprover(approvalChain: string[]): boolean {
    if (approvalChain.length === 0) {
        return true;
    }
    return approvalChain.at(-1) === currentUserEmail;
}

function getNextApproverAccountID(report: OnyxEntry<OnyxTypes.Report>) {
    const ownerAccountID = report?.ownerAccountID ?? -1;
    const policy = PolicyUtils.getPolicy(report?.policyID);
    const approvalChain = ReportUtils.getApprovalChain(policy, ownerAccountID, report?.total ?? 0);
    const submitToAccountID = PolicyUtils.getSubmitToAccountID(policy, ownerAccountID);

    if (approvalChain.length === 0) {
        return submitToAccountID;
    }

    const nextApproverEmail = approvalChain.length === 1 ? approvalChain.at(0) : approvalChain.at(approvalChain.indexOf(currentUserEmail) + 1);
    if (!nextApproverEmail) {
        return submitToAccountID;
    }

    return PersonalDetailsUtils.getAccountIDsByLogins([nextApproverEmail]).at(0);
}

function approveMoneyRequest(expenseReport: OnyxEntry<OnyxTypes.Report>, full?: boolean) {
    if (expenseReport?.policyID && SubscriptionUtils.shouldRestrictUserBillableActions(expenseReport.policyID)) {
        Navigation.navigate(ROUTES.RESTRICTED_ACTION.getRoute(expenseReport.policyID));
        return;
    }

    const currentNextStep = allNextSteps[`${ONYXKEYS.COLLECTION.NEXT_STEP}${expenseReport?.reportID}`] ?? null;
    let total = expenseReport?.total ?? 0;
    const hasHeldExpenses = ReportUtils.hasHeldExpenses(expenseReport?.reportID);
    if (hasHeldExpenses && !full && !!expenseReport?.unheldTotal) {
        total = expenseReport?.unheldTotal;
    }
    const optimisticApprovedReportAction = ReportUtils.buildOptimisticApprovedReportAction(total, expenseReport?.currency ?? '', expenseReport?.reportID ?? '-1');

    const approvalChain = ReportUtils.getApprovalChain(PolicyUtils.getPolicy(expenseReport?.policyID), expenseReport?.ownerAccountID ?? -1, expenseReport?.total ?? 0);

    const predictedNextStatus = isLastApprover(approvalChain) ? CONST.REPORT.STATUS_NUM.APPROVED : CONST.REPORT.STATUS_NUM.SUBMITTED;
    const predictedNextState = isLastApprover(approvalChain) ? CONST.REPORT.STATE_NUM.APPROVED : CONST.REPORT.STATE_NUM.SUBMITTED;
    const managerID = isLastApprover(approvalChain) ? expenseReport?.managerID : getNextApproverAccountID(expenseReport);

    const optimisticNextStep = NextStepUtils.buildNextStep(expenseReport, predictedNextStatus);
    const chatReport = ReportUtils.getReportOrDraftReport(expenseReport?.chatReportID);

    const optimisticReportActionsData: OnyxUpdate = {
        onyxMethod: Onyx.METHOD.MERGE,
        key: `${ONYXKEYS.COLLECTION.REPORT_ACTIONS}${expenseReport?.reportID}`,
        value: {
            [optimisticApprovedReportAction.reportActionID]: {
                ...(optimisticApprovedReportAction as OnyxTypes.ReportAction),
                pendingAction: CONST.RED_BRICK_ROAD_PENDING_ACTION.ADD,
            },
        },
    };
    const optimisticIOUReportData: OnyxUpdate = {
        onyxMethod: Onyx.METHOD.MERGE,
        key: `${ONYXKEYS.COLLECTION.REPORT}${expenseReport?.reportID}`,
        value: {
            ...expenseReport,
            lastMessageText: ReportActionsUtils.getReportActionText(optimisticApprovedReportAction),
            lastMessageHtml: ReportActionsUtils.getReportActionHtml(optimisticApprovedReportAction),
            stateNum: predictedNextState,
            statusNum: predictedNextStatus,
            managerID,
            pendingFields: {
                partial: full ? null : CONST.RED_BRICK_ROAD_PENDING_ACTION.UPDATE,
            },
        },
    };

    const optimisticChatReportData: OnyxUpdate = {
        onyxMethod: Onyx.METHOD.MERGE,
        key: `${ONYXKEYS.COLLECTION.REPORT}${expenseReport?.chatReportID}`,
        value: {
            hasOutstandingChildRequest: hasIOUToApproveOrPay(chatReport, expenseReport?.reportID ?? '-1'),
        },
    };

    const optimisticNextStepData: OnyxUpdate = {
        onyxMethod: Onyx.METHOD.MERGE,
        key: `${ONYXKEYS.COLLECTION.NEXT_STEP}${expenseReport?.reportID}`,
        value: optimisticNextStep,
    };
    const optimisticData: OnyxUpdate[] = [optimisticIOUReportData, optimisticReportActionsData, optimisticNextStepData, optimisticChatReportData];

    const successData: OnyxUpdate[] = [
        {
            onyxMethod: Onyx.METHOD.MERGE,
            key: `${ONYXKEYS.COLLECTION.REPORT_ACTIONS}${expenseReport?.reportID}`,
            value: {
                [optimisticApprovedReportAction.reportActionID]: {
                    pendingAction: null,
                },
            },
        },
        {
            onyxMethod: Onyx.METHOD.MERGE,
            key: `${ONYXKEYS.COLLECTION.REPORT}${expenseReport?.reportID}`,
            value: {
                pendingFields: {
                    partial: null,
                },
            },
        },
    ];

    const failureData: OnyxUpdate[] = [
        {
            onyxMethod: Onyx.METHOD.MERGE,
            key: `${ONYXKEYS.COLLECTION.REPORT_ACTIONS}${expenseReport?.reportID}`,
            value: {
                [optimisticApprovedReportAction.reportActionID]: {
                    errors: ErrorUtils.getMicroSecondOnyxErrorWithTranslationKey('iou.error.other'),
                },
            },
        },
        {
            onyxMethod: Onyx.METHOD.MERGE,
            key: `${ONYXKEYS.COLLECTION.REPORT}${expenseReport?.chatReportID}`,
            value: {
                hasOutstandingChildRequest: chatReport?.hasOutstandingChildRequest,
                pendingFields: {
                    partial: null,
                },
            },
        },
        {
            onyxMethod: Onyx.METHOD.MERGE,
            key: `${ONYXKEYS.COLLECTION.NEXT_STEP}${expenseReport?.reportID}`,
            value: currentNextStep,
        },
    ];

    // Clear hold reason of all transactions if we approve all requests
    if (full && hasHeldExpenses) {
        const heldTransactions = ReportUtils.getAllHeldTransactions(expenseReport?.reportID);
        heldTransactions.forEach((heldTransaction) => {
            optimisticData.push({
                onyxMethod: Onyx.METHOD.MERGE,
                key: `${ONYXKEYS.COLLECTION.TRANSACTION}${heldTransaction.transactionID}`,
                value: {
                    comment: {
                        hold: '',
                    },
                },
            });
            failureData.push({
                onyxMethod: Onyx.METHOD.MERGE,
                key: `${ONYXKEYS.COLLECTION.TRANSACTION}${heldTransaction.transactionID}`,
                value: {
                    comment: {
                        hold: heldTransaction.comment?.hold,
                    },
                },
            });
        });
    }

    let optimisticHoldReportID;
    let optimisticHoldActionID;
    let optimisticHoldReportExpenseActionIDs;
    if (!full && !!chatReport && !!expenseReport) {
        const holdReportOnyxData = getReportFromHoldRequestsOnyxData(chatReport, expenseReport, {accountID: expenseReport.ownerAccountID});

        optimisticData.push(...holdReportOnyxData.optimisticData);
        failureData.push(...holdReportOnyxData.failureData);
        optimisticHoldReportID = holdReportOnyxData.optimisticHoldReportID;
        optimisticHoldActionID = holdReportOnyxData.optimisticHoldActionID;
        optimisticHoldReportExpenseActionIDs = JSON.stringify(holdReportOnyxData.optimisticHoldReportExpenseActionIDs);
    }

    const parameters: ApproveMoneyRequestParams = {
        reportID: expenseReport?.reportID ?? '-1',
        approvedReportActionID: optimisticApprovedReportAction.reportActionID,
        full,
        optimisticHoldReportID,
        optimisticHoldActionID,
        optimisticHoldReportExpenseActionIDs,
        v2: PolicyUtils.isControlOnAdvancedApprovalMode(PolicyUtils.getPolicy(expenseReport?.policyID)),
    };

    API.write(WRITE_COMMANDS.APPROVE_MONEY_REQUEST, parameters, {optimisticData, successData, failureData});
}

function unapproveExpenseReport(expenseReport: OnyxEntry<OnyxTypes.Report>) {
    if (isEmptyObject(expenseReport)) {
        return;
    }

    const currentNextStep = allNextSteps[`${ONYXKEYS.COLLECTION.NEXT_STEP}${expenseReport.reportID}`] ?? null;

    const optimisticUnapprovedReportAction = ReportUtils.buildOptimisticUnapprovedReportAction(expenseReport.total ?? 0, expenseReport.currency ?? '', expenseReport.reportID);
    const optimisticNextStep = NextStepUtils.buildNextStep(expenseReport, CONST.REPORT.STATUS_NUM.SUBMITTED);

    const optimisticReportActionData: OnyxUpdate = {
        onyxMethod: Onyx.METHOD.MERGE,
        key: `${ONYXKEYS.COLLECTION.REPORT_ACTIONS}${expenseReport.reportID}`,
        value: {
            [optimisticUnapprovedReportAction.reportActionID]: {
                ...(optimisticUnapprovedReportAction as OnyxTypes.ReportAction),
                pendingAction: CONST.RED_BRICK_ROAD_PENDING_ACTION.ADD,
            },
        },
    };
    const optimisticIOUReportData: OnyxUpdate = {
        onyxMethod: Onyx.METHOD.MERGE,
        key: `${ONYXKEYS.COLLECTION.REPORT}${expenseReport.reportID}`,
        value: {
            ...expenseReport,
            lastMessageText: ReportActionsUtils.getReportActionText(optimisticUnapprovedReportAction),
            lastMessageHtml: ReportActionsUtils.getReportActionHtml(optimisticUnapprovedReportAction),
            stateNum: CONST.REPORT.STATE_NUM.SUBMITTED,
            statusNum: CONST.REPORT.STATUS_NUM.SUBMITTED,
            pendingFields: {
                partial: CONST.RED_BRICK_ROAD_PENDING_ACTION.UPDATE,
            },
        },
    };

    const optimisticNextStepData: OnyxUpdate = {
        onyxMethod: Onyx.METHOD.MERGE,
        key: `${ONYXKEYS.COLLECTION.NEXT_STEP}${expenseReport.reportID}`,
        value: optimisticNextStep,
    };

    const optimisticData: OnyxUpdate[] = [optimisticIOUReportData, optimisticReportActionData, optimisticNextStepData];

    const successData: OnyxUpdate[] = [
        {
            onyxMethod: Onyx.METHOD.MERGE,
            key: `${ONYXKEYS.COLLECTION.REPORT_ACTIONS}${expenseReport.reportID}`,
            value: {
                [optimisticUnapprovedReportAction.reportActionID]: {
                    pendingAction: null,
                },
            },
        },
        {
            onyxMethod: Onyx.METHOD.MERGE,
            key: `${ONYXKEYS.COLLECTION.REPORT}${expenseReport.reportID}`,
            value: {
                pendingFields: {
                    partial: null,
                },
            },
        },
    ];

    const failureData: OnyxUpdate[] = [
        {
            onyxMethod: Onyx.METHOD.MERGE,
            key: `${ONYXKEYS.COLLECTION.REPORT_ACTIONS}${expenseReport.reportID}`,
            value: {
                [optimisticUnapprovedReportAction.reportActionID]: {
                    errors: ErrorUtils.getMicroSecondOnyxErrorWithTranslationKey('iou.error.other'),
                },
            },
        },
        {
            onyxMethod: Onyx.METHOD.MERGE,
            key: `${ONYXKEYS.COLLECTION.NEXT_STEP}${expenseReport.reportID}`,
            value: currentNextStep,
        },
    ];

    const parameters: UnapproveExpenseReportParams = {
        reportID: expenseReport.reportID,
        reportActionID: optimisticUnapprovedReportAction.reportActionID,
    };

    API.write(WRITE_COMMANDS.UNAPPROVE_EXPENSE_REPORT, parameters, {optimisticData, successData, failureData});
}

function submitReport(expenseReport: OnyxTypes.Report) {
    if (expenseReport.policyID && SubscriptionUtils.shouldRestrictUserBillableActions(expenseReport.policyID)) {
        Navigation.navigate(ROUTES.RESTRICTED_ACTION.getRoute(expenseReport.policyID));
        return;
    }

    const currentNextStep = allNextSteps[`${ONYXKEYS.COLLECTION.NEXT_STEP}${expenseReport.reportID}`] ?? null;
    const parentReport = ReportUtils.getReportOrDraftReport(expenseReport.parentReportID);
    const policy = PolicyUtils.getPolicy(expenseReport.policyID);
    const isCurrentUserManager = currentUserPersonalDetails?.accountID === expenseReport.managerID;
    const isSubmitAndClosePolicy = PolicyUtils.isSubmitAndClose(policy);
    const adminAccountID = policy?.role === CONST.POLICY.ROLE.ADMIN ? currentUserPersonalDetails?.accountID : undefined;
    const optimisticSubmittedReportAction = ReportUtils.buildOptimisticSubmittedReportAction(expenseReport?.total ?? 0, expenseReport.currency ?? '', expenseReport.reportID, adminAccountID);
    const optimisticNextStep = NextStepUtils.buildNextStep(expenseReport, isSubmitAndClosePolicy ? CONST.REPORT.STATUS_NUM.CLOSED : CONST.REPORT.STATUS_NUM.SUBMITTED);

    const optimisticData: OnyxUpdate[] = !isSubmitAndClosePolicy
        ? [
              {
                  onyxMethod: Onyx.METHOD.MERGE,
                  key: `${ONYXKEYS.COLLECTION.REPORT_ACTIONS}${expenseReport.reportID}`,
                  value: {
                      [optimisticSubmittedReportAction.reportActionID]: {
                          ...(optimisticSubmittedReportAction as OnyxTypes.ReportAction),
                          pendingAction: CONST.RED_BRICK_ROAD_PENDING_ACTION.ADD,
                      },
                  },
              },
              {
                  onyxMethod: Onyx.METHOD.MERGE,
                  key: `${ONYXKEYS.COLLECTION.REPORT}${expenseReport.reportID}`,
                  value: {
                      ...expenseReport,
                      lastMessageText: ReportActionsUtils.getReportActionText(optimisticSubmittedReportAction),
                      lastMessageHtml: ReportActionsUtils.getReportActionHtml(optimisticSubmittedReportAction),
                      stateNum: CONST.REPORT.STATE_NUM.SUBMITTED,
                      statusNum: CONST.REPORT.STATUS_NUM.SUBMITTED,
                  },
              },
          ]
        : [
              {
                  onyxMethod: Onyx.METHOD.MERGE,
                  key: `${ONYXKEYS.COLLECTION.REPORT}${expenseReport.reportID}`,
                  value: {
                      ...expenseReport,
                      stateNum: CONST.REPORT.STATE_NUM.APPROVED,
                      statusNum: CONST.REPORT.STATUS_NUM.CLOSED,
                  },
              },
          ];

    optimisticData.push({
        onyxMethod: Onyx.METHOD.MERGE,
        key: `${ONYXKEYS.COLLECTION.NEXT_STEP}${expenseReport.reportID}`,
        value: optimisticNextStep,
    });

    if (parentReport?.reportID) {
        optimisticData.push({
            onyxMethod: Onyx.METHOD.MERGE,
            key: `${ONYXKEYS.COLLECTION.REPORT}${parentReport.reportID}`,
            value: {
                ...parentReport,
                // In case its a manager who force submitted the report, they are the next user who needs to take an action
                hasOutstandingChildRequest: isCurrentUserManager,
                iouReportID: null,
            },
        });
    }

    const successData: OnyxUpdate[] = [];
    if (!isSubmitAndClosePolicy) {
        successData.push({
            onyxMethod: Onyx.METHOD.MERGE,
            key: `${ONYXKEYS.COLLECTION.REPORT_ACTIONS}${expenseReport.reportID}`,
            value: {
                [optimisticSubmittedReportAction.reportActionID]: {
                    pendingAction: null,
                },
            },
        });
    }

    const failureData: OnyxUpdate[] = [
        {
            onyxMethod: Onyx.METHOD.MERGE,
            key: `${ONYXKEYS.COLLECTION.REPORT}${expenseReport.reportID}`,
            value: {
                statusNum: CONST.REPORT.STATUS_NUM.OPEN,
                stateNum: CONST.REPORT.STATE_NUM.OPEN,
            },
        },
        {
            onyxMethod: Onyx.METHOD.MERGE,
            key: `${ONYXKEYS.COLLECTION.NEXT_STEP}${expenseReport.reportID}`,
            value: currentNextStep,
        },
    ];
    if (!isSubmitAndClosePolicy) {
        failureData.push({
            onyxMethod: Onyx.METHOD.MERGE,
            key: `${ONYXKEYS.COLLECTION.REPORT_ACTIONS}${expenseReport.reportID}`,
            value: {
                [optimisticSubmittedReportAction.reportActionID]: {
                    errors: ErrorUtils.getMicroSecondOnyxErrorWithTranslationKey('iou.error.other'),
                },
            },
        });
    }

    if (parentReport?.reportID) {
        failureData.push({
            onyxMethod: Onyx.METHOD.MERGE,
            key: `${ONYXKEYS.COLLECTION.REPORT}${parentReport.reportID}`,
            value: {
                hasOutstandingChildRequest: parentReport.hasOutstandingChildRequest,
                iouReportID: expenseReport.reportID,
            },
        });
    }

    const parameters: SubmitReportParams = {
        reportID: expenseReport.reportID,
        managerAccountID: PolicyUtils.getSubmitToAccountID(policy, expenseReport.ownerAccountID ?? -1) ?? expenseReport.managerID,
        reportActionID: optimisticSubmittedReportAction.reportActionID,
    };

    API.write(WRITE_COMMANDS.SUBMIT_REPORT, parameters, {optimisticData, successData, failureData});
}

function cancelPayment(expenseReport: OnyxEntry<OnyxTypes.Report>, chatReport: OnyxTypes.Report) {
    if (isEmptyObject(expenseReport)) {
        return;
    }

    const optimisticReportAction = ReportUtils.buildOptimisticCancelPaymentReportAction(expenseReport.reportID, -(expenseReport.total ?? 0), expenseReport.currency ?? '');
    const policy = PolicyUtils.getPolicy(chatReport.policyID);
    const approvalMode = policy?.approvalMode ?? CONST.POLICY.APPROVAL_MODE.BASIC;
    const stateNum: ValueOf<typeof CONST.REPORT.STATE_NUM> = approvalMode === CONST.POLICY.APPROVAL_MODE.OPTIONAL ? CONST.REPORT.STATE_NUM.SUBMITTED : CONST.REPORT.STATE_NUM.APPROVED;
    const statusNum: ValueOf<typeof CONST.REPORT.STATUS_NUM> = approvalMode === CONST.POLICY.APPROVAL_MODE.OPTIONAL ? CONST.REPORT.STATUS_NUM.CLOSED : CONST.REPORT.STATUS_NUM.APPROVED;
    const optimisticNextStep = NextStepUtils.buildNextStep(expenseReport, statusNum);
    const optimisticData: OnyxUpdate[] = [
        {
            onyxMethod: Onyx.METHOD.MERGE,
            key: `${ONYXKEYS.COLLECTION.REPORT_ACTIONS}${expenseReport.reportID}`,
            value: {
                [optimisticReportAction.reportActionID]: {
                    ...(optimisticReportAction as OnyxTypes.ReportAction),
                    pendingAction: CONST.RED_BRICK_ROAD_PENDING_ACTION.ADD,
                },
            },
        },
        {
            onyxMethod: Onyx.METHOD.MERGE,
            key: `${ONYXKEYS.COLLECTION.REPORT}${expenseReport.reportID}`,
            value: {
                ...expenseReport,
                lastMessageText: ReportActionsUtils.getReportActionText(optimisticReportAction),
                lastMessageHtml: ReportActionsUtils.getReportActionHtml(optimisticReportAction),
                stateNum,
                statusNum,
            },
        },
    ];

    optimisticData.push({
        onyxMethod: Onyx.METHOD.MERGE,
        key: `${ONYXKEYS.COLLECTION.NEXT_STEP}${expenseReport.reportID}`,
        value: optimisticNextStep,
    });

    const successData: OnyxUpdate[] = [
        {
            onyxMethod: Onyx.METHOD.MERGE,
            key: `${ONYXKEYS.COLLECTION.REPORT_ACTIONS}${expenseReport.reportID}`,
            value: {
                [optimisticReportAction.reportActionID]: {
                    pendingAction: null,
                },
            },
        },
    ];

    const failureData: OnyxUpdate[] = [
        {
            onyxMethod: Onyx.METHOD.MERGE,
            key: `${ONYXKEYS.COLLECTION.REPORT_ACTIONS}${expenseReport.reportID}`,
            value: {
                [optimisticReportAction.reportActionID ?? '-1']: {
                    errors: ErrorUtils.getMicroSecondOnyxErrorWithTranslationKey('iou.error.other'),
                },
            },
        },
        {
            onyxMethod: Onyx.METHOD.MERGE,
            key: `${ONYXKEYS.COLLECTION.REPORT}${expenseReport.reportID}`,
            value: {
                statusNum: CONST.REPORT.STATUS_NUM.REIMBURSED,
            },
        },
    ];

    if (chatReport?.reportID) {
        failureData.push({
            onyxMethod: Onyx.METHOD.MERGE,
            key: `${ONYXKEYS.COLLECTION.REPORT}${chatReport.reportID}`,
            value: {
                hasOutstandingChildRequest: true,
                iouReportID: expenseReport.reportID,
            },
        });
    }
    failureData.push({
        onyxMethod: Onyx.METHOD.MERGE,
        key: `${ONYXKEYS.COLLECTION.NEXT_STEP}${expenseReport.reportID}`,
        value: NextStepUtils.buildNextStep(expenseReport, CONST.REPORT.STATUS_NUM.REIMBURSED),
    });

    API.write(
        WRITE_COMMANDS.CANCEL_PAYMENT,
        {
            iouReportID: expenseReport.reportID,
            chatReportID: chatReport.reportID,
            managerAccountID: expenseReport.managerID ?? -1,
            reportActionID: optimisticReportAction.reportActionID,
        },
        {optimisticData, successData, failureData},
    );
}

/**
 * Completes onboarding for invite link flow based on the selected payment option
 *
 * @param paymentSelected based on which we choose the onboarding choice and concierge message
 */
function completePaymentOnboarding(paymentSelected: ValueOf<typeof CONST.PAYMENT_SELECTED>) {
    const isInviteOnboardingComplete = introSelected?.isInviteOnboardingComplete ?? false;

    if (isInviteOnboardingComplete || !introSelected?.choice) {
        return;
    }

    const session = SessionUtils.getSession();

    const personalDetailsListValues = Object.values(OptionsListUtils.getPersonalDetailsForAccountIDs(session?.accountID ? [session.accountID] : [], personalDetailsList));
    const personalDetails = personalDetailsListValues.at(0);

    let onboardingPurpose = introSelected.choice;
    if (introSelected.inviteType === CONST.ONBOARDING_INVITE_TYPES.IOU && paymentSelected === CONST.IOU.PAYMENT_SELECTED.BBA) {
        onboardingPurpose = CONST.ONBOARDING_CHOICES.MANAGE_TEAM;
    }

    if (introSelected.inviteType === CONST.ONBOARDING_INVITE_TYPES.INVOICE && paymentSelected !== CONST.IOU.PAYMENT_SELECTED.BBA) {
        onboardingPurpose = CONST.ONBOARDING_CHOICES.CHAT_SPLIT;
    }

    Report.completeOnboarding(onboardingPurpose, CONST.ONBOARDING_MESSAGES[onboardingPurpose], personalDetails?.firstName ?? '', personalDetails?.lastName ?? '', paymentSelected);
}

function payMoneyRequest(paymentType: PaymentMethodType, chatReport: OnyxTypes.Report, iouReport: OnyxEntry<OnyxTypes.Report>, full = true) {
    if (chatReport.policyID && SubscriptionUtils.shouldRestrictUserBillableActions(chatReport.policyID)) {
        Navigation.navigate(ROUTES.RESTRICTED_ACTION.getRoute(chatReport.policyID));
        return;
    }

    const paymentSelected = paymentType === CONST.IOU.PAYMENT_TYPE.VBBA ? CONST.IOU.PAYMENT_SELECTED.BBA : CONST.IOU.PAYMENT_SELECTED.PBA;
    completePaymentOnboarding(paymentSelected);

    const recipient = {accountID: iouReport?.ownerAccountID ?? -1};
    const {params, optimisticData, successData, failureData} = getPayMoneyRequestParams(chatReport, iouReport, recipient, paymentType, full);

    // For now, we need to call the PayMoneyRequestWithWallet API since PayMoneyRequest was not updated to work with
    // Expensify Wallets.
    const apiCommand = paymentType === CONST.IOU.PAYMENT_TYPE.EXPENSIFY ? WRITE_COMMANDS.PAY_MONEY_REQUEST_WITH_WALLET : WRITE_COMMANDS.PAY_MONEY_REQUEST;

    API.write(apiCommand, params, {optimisticData, successData, failureData});
}

function payInvoice(paymentMethodType: PaymentMethodType, chatReport: OnyxTypes.Report, invoiceReport: OnyxEntry<OnyxTypes.Report>, payAsBusiness = false) {
    const recipient = {accountID: invoiceReport?.ownerAccountID ?? -1};
    const {
        optimisticData,
        successData,
        failureData,
        params: {
            reportActionID,
            policyID,
            adminsChatReportID,
            adminsCreatedReportActionID,
            expenseChatReportID,
            expenseCreatedReportActionID,
            customUnitRateID,
            customUnitID,
            ownerEmail,
            policyName,
        },
    } = getPayMoneyRequestParams(chatReport, invoiceReport, recipient, paymentMethodType, true, payAsBusiness);

    const paymentSelected = paymentMethodType === CONST.IOU.PAYMENT_TYPE.VBBA ? CONST.IOU.PAYMENT_SELECTED.BBA : CONST.IOU.PAYMENT_SELECTED.PBA;
    completePaymentOnboarding(paymentSelected);

    let params: PayInvoiceParams = {
        reportID: invoiceReport?.reportID ?? '',
        reportActionID,
        paymentMethodType,
        payAsBusiness,
    };

    if (policyID) {
        params = {
            ...params,
            policyID,
            adminsChatReportID,
            adminsCreatedReportActionID,
            expenseChatReportID,
            expenseCreatedReportActionID,
            customUnitRateID,
            customUnitID,
            ownerEmail,
            policyName,
        };
    }

    API.write(WRITE_COMMANDS.PAY_INVOICE, params, {optimisticData, successData, failureData});
}

function detachReceipt(transactionID: string) {
    const transaction = allTransactions[`${ONYXKEYS.COLLECTION.TRANSACTION}${transactionID}`];
    const newTransaction = transaction
        ? {
              ...transaction,
              filename: '',
              receipt: {
                  source: '',
              },
          }
        : null;

    const optimisticData: OnyxUpdate[] = [
        {
            onyxMethod: Onyx.METHOD.SET,
            key: `${ONYXKEYS.COLLECTION.TRANSACTION}${transactionID}`,
            value: {
                ...newTransaction,
                pendingFields: {
                    receipt: CONST.RED_BRICK_ROAD_PENDING_ACTION.UPDATE,
                },
            },
        },
    ];

    const successData: OnyxUpdate[] = [
        {
            onyxMethod: Onyx.METHOD.MERGE,
            key: `${ONYXKEYS.COLLECTION.TRANSACTION}${transactionID}`,
            value: {
                pendingFields: {
                    receipt: null,
                },
            },
        },
    ];
    const failureData: OnyxUpdate[] = [
        {
            onyxMethod: Onyx.METHOD.MERGE,
            key: `${ONYXKEYS.COLLECTION.TRANSACTION}${transactionID}`,
            value: {
                ...(transaction ?? null),
                errors: ErrorUtils.getMicroSecondOnyxErrorWithTranslationKey('iou.error.receiptDeleteFailureError'),
                pendingFields: {
                    receipt: null,
                },
            },
        },
    ];

    const parameters: DetachReceiptParams = {transactionID};

    API.write(WRITE_COMMANDS.DETACH_RECEIPT, parameters, {optimisticData, successData, failureData});
}

function replaceReceipt(transactionID: string, file: File, source: string) {
    const transaction = allTransactions[`${ONYXKEYS.COLLECTION.TRANSACTION}${transactionID}`];
    const oldReceipt = transaction?.receipt ?? {};
    const receiptOptimistic = {
        source,
        state: CONST.IOU.RECEIPT_STATE.OPEN,
    };

    const optimisticData: OnyxUpdate[] = [
        {
            onyxMethod: Onyx.METHOD.MERGE,
            key: `${ONYXKEYS.COLLECTION.TRANSACTION}${transactionID}`,
            value: {
                receipt: receiptOptimistic,
                filename: file.name,
                pendingFields: {
                    receipt: CONST.RED_BRICK_ROAD_PENDING_ACTION.UPDATE,
                },
            },
        },
    ];

    const successData: OnyxUpdate[] = [
        {
            onyxMethod: Onyx.METHOD.MERGE,
            key: `${ONYXKEYS.COLLECTION.TRANSACTION}${transactionID}`,
            value: {
                pendingFields: {
                    receipt: null,
                },
            },
        },
    ];

    const failureData: OnyxUpdate[] = [
        {
            onyxMethod: Onyx.METHOD.MERGE,
            key: `${ONYXKEYS.COLLECTION.TRANSACTION}${transactionID}`,
            value: {
                receipt: !isEmptyObject(oldReceipt) ? oldReceipt : null,
                filename: transaction?.filename,
                errors: getReceiptError(receiptOptimistic, file.name),
                pendingFields: {
                    receipt: null,
                },
            },
        },
    ];

    const parameters: ReplaceReceiptParams = {
        transactionID,
        receipt: file,
    };

    API.write(WRITE_COMMANDS.REPLACE_RECEIPT, parameters, {optimisticData, successData, failureData});
}

/**
 * Finds the participants for an IOU based on the attached report
 * @param transactionID of the transaction to set the participants of
 * @param report attached to the transaction
 */
function setMoneyRequestParticipantsFromReport(transactionID: string, report: OnyxEntry<OnyxTypes.Report>): Participant[] {
    // If the report is iou or expense report, we should get the chat report to set participant for request money
    const chatReport = ReportUtils.isMoneyRequestReport(report) ? ReportUtils.getReportOrDraftReport(report?.chatReportID) : report;
    const currentUserAccountID = currentUserPersonalDetails?.accountID;
    const shouldAddAsReport = !isEmptyObject(chatReport) && ReportUtils.isSelfDM(chatReport);
    let participants: Participant[] = [];

    if (ReportUtils.isPolicyExpenseChat(chatReport) || shouldAddAsReport) {
        participants = [{accountID: 0, reportID: chatReport?.reportID, isPolicyExpenseChat: ReportUtils.isPolicyExpenseChat(chatReport), selected: true}];
    } else if (ReportUtils.isInvoiceRoom(chatReport)) {
        participants = [
            {reportID: chatReport?.reportID, selected: true},
            {
                policyID: chatReport?.policyID,
                isSender: true,
                selected: false,
            },
        ];
    } else {
        const chatReportOtherParticipants = Object.keys(chatReport?.participants ?? {})
            .map(Number)
            .filter((accountID) => accountID !== currentUserAccountID);
        participants = chatReportOtherParticipants.map((accountID) => ({accountID, selected: true}));
    }

    Onyx.merge(`${ONYXKEYS.COLLECTION.TRANSACTION_DRAFT}${transactionID}`, {participants, participantsAutoAssigned: true});

    return participants;
}

function setMoneyRequestTaxRate(transactionID: string, taxCode: string) {
    Onyx.merge(`${ONYXKEYS.COLLECTION.TRANSACTION_DRAFT}${transactionID}`, {taxCode});
}

function setMoneyRequestTaxAmount(transactionID: string, taxAmount: number | null) {
    Onyx.merge(`${ONYXKEYS.COLLECTION.TRANSACTION_DRAFT}${transactionID}`, {taxAmount});
}

function dismissHoldUseExplanation() {
    const parameters: SetNameValuePairParams = {
        name: ONYXKEYS.NVP_DISMISSED_HOLD_USE_EXPLANATION,
        value: true,
    };

    const optimisticData: OnyxUpdate[] = [
        {
            onyxMethod: Onyx.METHOD.MERGE,
            key: ONYXKEYS.NVP_DISMISSED_HOLD_USE_EXPLANATION,
            value: true,
        },
    ];

    API.write(WRITE_COMMANDS.SET_NAME_VALUE_PAIR, parameters, {
        optimisticData,
    });
}

/**
 * Sets the `splitShares` map that holds individual shares of a split bill
 */
function setSplitShares(transaction: OnyxEntry<OnyxTypes.Transaction>, amount: number, currency: string, newAccountIDs: number[]) {
    if (!transaction) {
        return;
    }
    const oldAccountIDs = Object.keys(transaction.splitShares ?? {}).map((key) => Number(key));

    // Create an array containing unique IDs of the current transaction participants and the new ones
    // The current userAccountID might not be included in newAccountIDs if this is called from the participants step using Global Create
    // If this is called from an existing group chat, it'll be included. So we manually add them to account for both cases.
    const accountIDs = [...new Set<number>([userAccountID, ...newAccountIDs, ...oldAccountIDs])];

    const splitShares: SplitShares = accountIDs.reduce((acc: SplitShares, accountID): SplitShares => {
        // We want to replace the contents of splitShares to contain only `newAccountIDs` entries
        // In the case of going back to the participants page and removing a participant
        // a simple merge will have the previous participant still present in the splitshares object
        // So we manually set their entry to null
        if (!newAccountIDs.includes(accountID) && accountID !== userAccountID) {
            acc[accountID] = null;
            return acc;
        }

        const isPayer = accountID === userAccountID;
        const participantsLength = newAccountIDs.includes(userAccountID) ? newAccountIDs.length - 1 : newAccountIDs.length;
        const splitAmount = IOUUtils.calculateAmount(participantsLength, amount, currency, isPayer);
        acc[accountID] = {
            amount: splitAmount,
            isModified: false,
        };
        return acc;
    }, {});

    Onyx.merge(`${ONYXKEYS.COLLECTION.TRANSACTION_DRAFT}${transaction.transactionID}`, {splitShares});
}

function resetSplitShares(transaction: OnyxEntry<OnyxTypes.Transaction>, newAmount?: number, currency?: string) {
    if (!transaction) {
        return;
    }
    const accountIDs = Object.keys(transaction.splitShares ?? {}).map((key) => Number(key));
    if (!accountIDs) {
        return;
    }
    setSplitShares(transaction, newAmount ?? transaction.amount, currency ?? transaction.currency, accountIDs);
}

/**
 * Sets an individual split share of the participant accountID supplied
 */
function setIndividualShare(transactionID: string, participantAccountID: number, participantShare: number) {
    Onyx.merge(`${ONYXKEYS.COLLECTION.TRANSACTION_DRAFT}${transactionID}`, {
        splitShares: {
            [participantAccountID]: {amount: participantShare, isModified: true},
        },
    });
}

/**
 * Adjusts remaining unmodified shares when another share is modified
 * E.g. if total bill is $100 and split between 3 participants, when the user changes the first share to $50, the remaining unmodified shares will become $25 each.
 */
function adjustRemainingSplitShares(transaction: NonNullable<OnyxTypes.Transaction>) {
    const modifiedShares = Object.keys(transaction.splitShares ?? {}).filter((key: string) => transaction?.splitShares?.[Number(key)]?.isModified);

    if (!modifiedShares.length) {
        return;
    }

    const sumOfManualShares = modifiedShares
        .map((key: string): number => transaction?.splitShares?.[Number(key)]?.amount ?? 0)
        .reduce((prev: number, current: number): number => prev + current, 0);

    const unmodifiedSharesAccountIDs = Object.keys(transaction.splitShares ?? {})
        .filter((key: string) => !transaction?.splitShares?.[Number(key)]?.isModified)
        .map((key: string) => Number(key));

    const remainingTotal = transaction.amount - sumOfManualShares;
    if (remainingTotal < 0) {
        return;
    }

    const splitShares: SplitShares = unmodifiedSharesAccountIDs.reduce((acc: SplitShares, accountID: number, index: number): SplitShares => {
        const splitAmount = IOUUtils.calculateAmount(unmodifiedSharesAccountIDs.length - 1, remainingTotal, transaction.currency, index === 0);
        acc[accountID] = {
            amount: splitAmount,
        };
        return acc;
    }, {});

    Onyx.merge(`${ONYXKEYS.COLLECTION.TRANSACTION_DRAFT}${transaction.transactionID}`, {splitShares});
}

/**
 * Put expense on HOLD
 */
function putOnHold(transactionID: string, comment: string, reportID: string, searchHash?: number) {
    const currentTime = DateUtils.getDBTime();
    const createdReportAction = ReportUtils.buildOptimisticHoldReportAction(currentTime);
    const createdReportActionComment = ReportUtils.buildOptimisticHoldReportActionComment(comment, DateUtils.addMillisecondsFromDateTime(currentTime, 1));
    const newViolation = {name: CONST.VIOLATIONS.HOLD, type: CONST.VIOLATION_TYPES.VIOLATION};
    const transactionViolations = allTransactionViolations[`${ONYXKEYS.COLLECTION.TRANSACTION_VIOLATIONS}${transactionID}`] ?? [];
    const updatedViolations = [...transactionViolations, newViolation];
    const parentReportActionOptimistic = ReportUtils.getOptimisticDataForParentReportAction(reportID, createdReportActionComment.created, CONST.RED_BRICK_ROAD_PENDING_ACTION.ADD);

    const optimisticData: OnyxUpdate[] = [
        {
            onyxMethod: Onyx.METHOD.MERGE,
            key: `${ONYXKEYS.COLLECTION.REPORT_ACTIONS}${reportID}`,
            value: {
                [createdReportAction.reportActionID]: createdReportAction as ReportAction,
                [createdReportActionComment.reportActionID]: createdReportActionComment as ReportAction,
            },
        },
        {
            onyxMethod: Onyx.METHOD.MERGE,
            key: `${ONYXKEYS.COLLECTION.TRANSACTION}${transactionID}`,
            value: {
                pendingAction: CONST.RED_BRICK_ROAD_PENDING_ACTION.UPDATE,
                comment: {
                    hold: createdReportAction.reportActionID,
                },
            },
        },
        {
            onyxMethod: Onyx.METHOD.MERGE,
            key: `${ONYXKEYS.COLLECTION.TRANSACTION_VIOLATIONS}${transactionID}`,
            value: updatedViolations,
        },
    ];

    parentReportActionOptimistic.forEach((parentActionData) => {
        if (!parentActionData) {
            return;
        }
        optimisticData.push(parentActionData);
    });

    const successData: OnyxUpdate[] = [
        {
            onyxMethod: Onyx.METHOD.MERGE,
            key: `${ONYXKEYS.COLLECTION.TRANSACTION}${transactionID}`,
            value: {
                pendingAction: null,
            },
        },
    ];

    const failureData: OnyxUpdate[] = [
        {
            onyxMethod: Onyx.METHOD.MERGE,
            key: `${ONYXKEYS.COLLECTION.TRANSACTION}${transactionID}`,
            value: {
                pendingAction: null,
                comment: {
                    hold: null,
                },
                errors: ErrorUtils.getMicroSecondOnyxErrorWithTranslationKey('iou.error.genericHoldExpenseFailureMessage'),
            },
        },
    ];

    // If we are holding from the search page, we optimistically update the snapshot data that search uses so that it is kept in sync
    if (searchHash) {
        optimisticData.push({
            onyxMethod: Onyx.METHOD.MERGE,
            key: `${ONYXKEYS.COLLECTION.SNAPSHOT}${searchHash}`,
            value: {
                data: {
                    [`${ONYXKEYS.COLLECTION.TRANSACTION}${transactionID}`]: {
                        canHold: false,
                        canUnhold: true,
                    },
                },
            } as Record<string, Record<string, Partial<SearchTransaction>>>,
        });
        failureData.push({
            onyxMethod: Onyx.METHOD.MERGE,
            key: `${ONYXKEYS.COLLECTION.SNAPSHOT}${searchHash}`,
            value: {
                data: {
                    [`${ONYXKEYS.COLLECTION.TRANSACTION}${transactionID}`]: {
                        canHold: true,
                        canUnhold: false,
                    },
                },
            } as Record<string, Record<string, Partial<SearchTransaction>>>,
        });
    }

    API.write(
        'HoldRequest',
        {
            transactionID,
            comment,
            reportActionID: createdReportAction.reportActionID,
            commentReportActionID: createdReportActionComment.reportActionID,
        },
        {optimisticData, successData, failureData},
    );
}

/**
 * Remove expense from HOLD
 */
function unholdRequest(transactionID: string, reportID: string, searchHash?: number) {
    const createdReportAction = ReportUtils.buildOptimisticUnHoldReportAction();
    const transactionViolations = allTransactionViolations[`${ONYXKEYS.COLLECTION.TRANSACTION_VIOLATIONS}${transactionID}`];

    const optimisticData: OnyxUpdate[] = [
        {
            onyxMethod: Onyx.METHOD.MERGE,
            key: `${ONYXKEYS.COLLECTION.REPORT_ACTIONS}${reportID}`,
            value: {
                [createdReportAction.reportActionID]: createdReportAction as ReportAction,
            },
        },
        {
            onyxMethod: Onyx.METHOD.MERGE,
            key: `${ONYXKEYS.COLLECTION.TRANSACTION}${transactionID}`,
            value: {
                pendingAction: CONST.RED_BRICK_ROAD_PENDING_ACTION.UPDATE,
                comment: {
                    hold: null,
                },
            },
        },
        {
            onyxMethod: Onyx.METHOD.SET,
            key: `${ONYXKEYS.COLLECTION.TRANSACTION_VIOLATIONS}${transactionID}`,
            value: transactionViolations?.filter((violation) => violation.name !== CONST.VIOLATIONS.HOLD) ?? [],
        },
    ];

    const successData: OnyxUpdate[] = [
        {
            onyxMethod: Onyx.METHOD.MERGE,
            key: `${ONYXKEYS.COLLECTION.TRANSACTION}${transactionID}`,
            value: {
                pendingAction: null,
                comment: {
                    hold: null,
                },
            },
        },
    ];

    const failureData: OnyxUpdate[] = [
        {
            onyxMethod: Onyx.METHOD.MERGE,
            key: `${ONYXKEYS.COLLECTION.TRANSACTION}${transactionID}`,
            value: {
                pendingAction: null,
                errors: ErrorUtils.getMicroSecondOnyxErrorWithTranslationKey('iou.error.genericUnholdExpenseFailureMessage'),
            },
        },
        {
            onyxMethod: Onyx.METHOD.SET,
            key: `${ONYXKEYS.COLLECTION.TRANSACTION_VIOLATIONS}${transactionID}`,
            value: transactionViolations ?? null,
        },
    ];

    // If we are unholding from the search page, we optimistically update the snapshot data that search uses so that it is kept in sync
    if (searchHash) {
        optimisticData.push({
            onyxMethod: Onyx.METHOD.MERGE,
            key: `${ONYXKEYS.COLLECTION.SNAPSHOT}${searchHash}`,
            value: {
                data: {
                    [`${ONYXKEYS.COLLECTION.TRANSACTION}${transactionID}`]: {
                        canHold: true,
                        canUnhold: false,
                    },
                },
            } as Record<string, Record<string, Partial<SearchTransaction>>>,
        });
        failureData.push({
            onyxMethod: Onyx.METHOD.MERGE,
            key: `${ONYXKEYS.COLLECTION.SNAPSHOT}${searchHash}`,
            value: {
                data: {
                    [`${ONYXKEYS.COLLECTION.TRANSACTION}${transactionID}`]: {
                        canHold: false,
                        canUnhold: true,
                    },
                },
            } as Record<string, Record<string, Partial<SearchTransaction>>>,
        });
    }

    API.write(
        'UnHoldRequest',
        {
            transactionID,
            reportActionID: createdReportAction.reportActionID,
        },
        {optimisticData, successData, failureData},
    );
}
// eslint-disable-next-line rulesdir/no-negated-variables
function navigateToStartStepIfScanFileCannotBeRead(
    receiptFilename: string | undefined,
    receiptPath: ReceiptSource | undefined,
    onSuccess: (file: File) => void,
    requestType: IOURequestType,
    iouType: IOUType,
    transactionID: string,
    reportID: string,
    receiptType: string | undefined,
) {
    if (!receiptFilename || !receiptPath) {
        return;
    }

    const onFailure = () => {
        setMoneyRequestReceipt(transactionID, '', '', true);
        if (requestType === CONST.IOU.REQUEST_TYPE.MANUAL) {
            Navigation.navigate(ROUTES.MONEY_REQUEST_STEP_SCAN.getRoute(CONST.IOU.ACTION.CREATE, iouType, transactionID, reportID, Navigation.getActiveRouteWithoutParams()));
            return;
        }
        IOUUtils.navigateToStartMoneyRequestStep(requestType, iouType, transactionID, reportID);
    };
    FileUtils.readFileAsync(receiptPath.toString(), receiptFilename, onSuccess, onFailure, receiptType);
}

/** Save the preferred payment method for a policy */
function savePreferredPaymentMethod(policyID: string, paymentMethod: PaymentMethodType) {
    Onyx.merge(`${ONYXKEYS.NVP_LAST_PAYMENT_METHOD}`, {[policyID]: paymentMethod});
}

/** Get report policy id of IOU request */
function getIOURequestPolicyID(transaction: OnyxEntry<OnyxTypes.Transaction>, report: OnyxEntry<OnyxTypes.Report>): string {
    // Workspace sender will exist for invoices
    const workspaceSender = transaction?.participants?.find((participant) => participant.isSender);
    return workspaceSender?.policyID ?? report?.policyID ?? '-1';
}

function getIOUActionForTransactions(transactionIDList: string[], iouReportID: string): Array<ReportAction<typeof CONST.REPORT.ACTIONS.TYPE.IOU>> {
    return Object.values(allReportActions?.[`${ONYXKEYS.COLLECTION.REPORT_ACTIONS}${iouReportID}`] ?? {})?.filter(
        (reportAction): reportAction is ReportAction<typeof CONST.REPORT.ACTIONS.TYPE.IOU> => {
            if (!ReportActionsUtils.isMoneyRequestAction(reportAction)) {
                return false;
            }
            const message = ReportActionsUtils.getOriginalMessage(reportAction);
            if (!message?.IOUTransactionID) {
                return false;
            }
            return transactionIDList.includes(message.IOUTransactionID);
        },
    );
}

/** Merge several transactions into one by updating the fields of the one we want to keep and deleting the rest */
function mergeDuplicates(params: TransactionMergeParams) {
    const originalSelectedTransaction = allTransactions[`${ONYXKEYS.COLLECTION.TRANSACTION}${params.transactionID}`];

    const optimisticTransactionData: OnyxUpdate = {
        onyxMethod: Onyx.METHOD.MERGE,
        key: `${ONYXKEYS.COLLECTION.TRANSACTION}${params.transactionID}`,
        value: {
            ...originalSelectedTransaction,
            billable: params.billable,
            comment: {
                comment: params.comment,
            },
            category: params.category,
            created: params.created,
            currency: params.currency,
            modifiedMerchant: params.merchant,
            reimbursable: params.reimbursable,
            tag: params.tag,
        },
    };

    const failureTransactionData: OnyxUpdate = {
        onyxMethod: Onyx.METHOD.MERGE,
        key: `${ONYXKEYS.COLLECTION.TRANSACTION}${params.transactionID}`,
        // eslint-disable-next-line @typescript-eslint/non-nullable-type-assertion-style
        value: originalSelectedTransaction as OnyxTypes.Transaction,
    };

    const optimisticTransactionDuplicatesData: OnyxUpdate[] = params.transactionIDList.map((id) => ({
        onyxMethod: Onyx.METHOD.SET,
        key: `${ONYXKEYS.COLLECTION.TRANSACTION}${id}`,
        value: null,
    }));

    const failureTransactionDuplicatesData: OnyxUpdate[] = params.transactionIDList.map((id) => ({
        onyxMethod: Onyx.METHOD.MERGE,
        key: `${ONYXKEYS.COLLECTION.TRANSACTION}${id}`,
        // eslint-disable-next-line @typescript-eslint/non-nullable-type-assertion-style
        value: allTransactions[`${ONYXKEYS.COLLECTION.TRANSACTION}${id}`] as OnyxTypes.Transaction,
    }));

    const optimisticTransactionViolations: OnyxUpdate[] = [...params.transactionIDList, params.transactionID].map((id) => {
        const violations = allTransactionViolations[`${ONYXKEYS.COLLECTION.TRANSACTION_VIOLATIONS}${id}`] ?? [];
        return {
            onyxMethod: Onyx.METHOD.MERGE,
            key: `${ONYXKEYS.COLLECTION.TRANSACTION_VIOLATIONS}${id}`,
            value: violations.filter((violation) => violation.name !== CONST.VIOLATIONS.DUPLICATED_TRANSACTION),
        };
    });

    const failureTransactionViolations: OnyxUpdate[] = [...params.transactionIDList, params.transactionID].map((id) => {
        const violations = allTransactionViolations[`${ONYXKEYS.COLLECTION.TRANSACTION_VIOLATIONS}${id}`] ?? [];
        return {
            onyxMethod: Onyx.METHOD.MERGE,
            key: `${ONYXKEYS.COLLECTION.TRANSACTION_VIOLATIONS}${id}`,
            value: violations,
        };
    });

    const duplicateTransactionTotals = params.transactionIDList.reduce((total, id) => {
        const duplicateTransaction = allTransactions[`${ONYXKEYS.COLLECTION.TRANSACTION}${id}`];
        if (!duplicateTransaction) {
            return total;
        }
        return total + duplicateTransaction.amount;
    }, 0);

    const expenseReport = ReportConnection.getAllReports()?.[`${ONYXKEYS.COLLECTION.REPORT}${params.reportID}`];
    const expenseReportOptimisticData: OnyxUpdate = {
        onyxMethod: Onyx.METHOD.MERGE,
        key: `${ONYXKEYS.COLLECTION.REPORT}${params.reportID}`,
        value: {
            total: (expenseReport?.total ?? 0) - duplicateTransactionTotals,
        },
    };
    const expenseReportFailureData: OnyxUpdate = {
        onyxMethod: Onyx.METHOD.MERGE,
        key: `${ONYXKEYS.COLLECTION.REPORT}${params.reportID}`,
        value: {
            total: expenseReport?.total,
        },
    };

    const iouActionsToDelete = getIOUActionForTransactions(params.transactionIDList, params.reportID);

    const deletedTime = DateUtils.getDBTime();
    const expenseReportActionsOptimisticData: OnyxUpdate = {
        onyxMethod: Onyx.METHOD.MERGE,
        key: `${ONYXKEYS.COLLECTION.REPORT_ACTIONS}${params.reportID}`,
        value: iouActionsToDelete.reduce<Record<string, PartialDeep<ReportAction<typeof CONST.REPORT.ACTIONS.TYPE.IOU>>>>((val, reportAction) => {
            const firstMessage = Array.isArray(reportAction.message) ? reportAction.message.at(0) : null;
            // eslint-disable-next-line no-param-reassign
            val[reportAction.reportActionID] = {
                originalMessage: {
                    deleted: deletedTime,
                },
                ...(firstMessage && {
                    message: [
                        {
                            ...firstMessage,
                            deleted: deletedTime,
                        },
                        ...(Array.isArray(reportAction.message) ? reportAction.message.slice(1) : []),
                    ],
                }),
                ...(!Array.isArray(reportAction.message) && {
                    message: {
                        deleted: deletedTime,
                    },
                }),
            };
            return val;
        }, {}),
    };
    const expenseReportActionsFailureData: OnyxUpdate = {
        onyxMethod: Onyx.METHOD.MERGE,
        key: `${ONYXKEYS.COLLECTION.REPORT_ACTIONS}${params.reportID}`,
        value: iouActionsToDelete.reduce<Record<string, NullishDeep<PartialDeep<ReportAction<typeof CONST.REPORT.ACTIONS.TYPE.IOU>>>>>((val, reportAction) => {
            // eslint-disable-next-line no-param-reassign
            val[reportAction.reportActionID] = {
                originalMessage: {
                    deleted: null,
                },
                message: reportAction.message,
            };
            return val;
        }, {}),
    };

    const optimisticData: OnyxUpdate[] = [];
    const failureData: OnyxUpdate[] = [];

    optimisticData.push(
        optimisticTransactionData,
        ...optimisticTransactionDuplicatesData,
        ...optimisticTransactionViolations,
        expenseReportOptimisticData,
        expenseReportActionsOptimisticData,
    );
    failureData.push(failureTransactionData, ...failureTransactionDuplicatesData, ...failureTransactionViolations, expenseReportFailureData, expenseReportActionsFailureData);

    API.write(WRITE_COMMANDS.TRANSACTION_MERGE, params, {optimisticData, failureData});
}

function updateLastLocationPermissionPrompt() {
    Onyx.set(ONYXKEYS.NVP_LAST_LOCATION_PERMISSION_PROMPT, new Date().toISOString());
}

/** Instead of merging the duplicates, it updates the transaction we want to keep and puts the others on hold without deleting them */
function resolveDuplicates(params: TransactionMergeParams) {
    const originalSelectedTransaction = allTransactions[`${ONYXKEYS.COLLECTION.TRANSACTION}${params.transactionID}`];

    const optimisticTransactionData: OnyxUpdate = {
        onyxMethod: Onyx.METHOD.MERGE,
        key: `${ONYXKEYS.COLLECTION.TRANSACTION}${params.transactionID}`,
        value: {
            ...originalSelectedTransaction,
            billable: params.billable,
            comment: {
                comment: params.comment,
            },
            category: params.category,
            created: params.created,
            currency: params.currency,
            modifiedMerchant: params.merchant,
            reimbursable: params.reimbursable,
            tag: params.tag,
        },
    };

    const failureTransactionData: OnyxUpdate = {
        onyxMethod: Onyx.METHOD.MERGE,
        key: `${ONYXKEYS.COLLECTION.TRANSACTION}${params.transactionID}`,
        // eslint-disable-next-line @typescript-eslint/non-nullable-type-assertion-style
        value: originalSelectedTransaction as OnyxTypes.Transaction,
    };

    const optimisticTransactionViolations: OnyxUpdate[] = [...params.transactionIDList, params.transactionID].map((id) => {
        const violations = allTransactionViolations[`${ONYXKEYS.COLLECTION.TRANSACTION_VIOLATIONS}${id}`] ?? [];
        const newViolation = {name: CONST.VIOLATIONS.HOLD, type: CONST.VIOLATION_TYPES.VIOLATION};
        const updatedViolations = id === params.transactionID ? violations : [...violations, newViolation];
        return {
            onyxMethod: Onyx.METHOD.MERGE,
            key: `${ONYXKEYS.COLLECTION.TRANSACTION_VIOLATIONS}${id}`,
            value: updatedViolations.filter((violation) => violation.name !== CONST.VIOLATIONS.DUPLICATED_TRANSACTION),
        };
    });

    const failureTransactionViolations: OnyxUpdate[] = [...params.transactionIDList, params.transactionID].map((id) => {
        const violations = allTransactionViolations[`${ONYXKEYS.COLLECTION.TRANSACTION_VIOLATIONS}${id}`] ?? [];
        return {
            onyxMethod: Onyx.METHOD.MERGE,
            key: `${ONYXKEYS.COLLECTION.TRANSACTION_VIOLATIONS}${id}`,
            value: violations,
        };
    });

    const iouActionList = getIOUActionForTransactions(params.transactionIDList, params.reportID);
    const transactionThreadReportIDList = iouActionList.map((action) => action?.childReportID);
    const orderedTransactionIDList = iouActionList.map((action) => {
        const message = ReportActionsUtils.getOriginalMessage(action);
        return message?.IOUTransactionID ?? '';
    });

    const optimisticHoldActions: OnyxUpdate[] = [];
    const failureHoldActions: OnyxUpdate[] = [];
    const reportActionIDList: string[] = [];
    const optimisticHoldTransactionActions: OnyxUpdate[] = [];
    const failureHoldTransactionActions: OnyxUpdate[] = [];
    transactionThreadReportIDList.forEach((transactionThreadReportID) => {
        const createdReportAction = ReportUtils.buildOptimisticHoldReportAction();
        reportActionIDList.push(createdReportAction.reportActionID);
        const transactionID = TransactionUtils.getTransactionID(transactionThreadReportID ?? '-1');
        optimisticHoldTransactionActions.push({
            onyxMethod: Onyx.METHOD.MERGE,
            key: `${ONYXKEYS.COLLECTION.TRANSACTION}${transactionID}`,
            value: {
                comment: {
                    hold: createdReportAction.reportActionID,
                },
            },
        });
        failureHoldTransactionActions.push({
            onyxMethod: Onyx.METHOD.MERGE,
            key: `${ONYXKEYS.COLLECTION.TRANSACTION}${transactionID}`,
            value: {
                comment: {
                    hold: null,
                },
            },
        });
        optimisticHoldActions.push({
            onyxMethod: Onyx.METHOD.MERGE,
            key: `${ONYXKEYS.COLLECTION.REPORT_ACTIONS}${transactionThreadReportID}`,
            value: {
                [createdReportAction.reportActionID]: createdReportAction,
            },
        });
        failureHoldActions.push({
            onyxMethod: Onyx.METHOD.MERGE,
            key: `${ONYXKEYS.COLLECTION.REPORT_ACTIONS}${transactionThreadReportID}`,
            value: {
                [createdReportAction.reportActionID]: {
                    errors: ErrorUtils.getMicroSecondOnyxErrorWithTranslationKey('iou.error.genericHoldExpenseFailureMessage'),
                },
            },
        });
    });

    const transactionThreadReportID = getIOUActionForTransactions([params.transactionID], params.reportID).at(0)?.childReportID;
    const optimisticReportAction = ReportUtils.buildOptimisticDismissedViolationReportAction({
        reason: 'manual',
        violationName: CONST.VIOLATIONS.DUPLICATED_TRANSACTION,
    });

    const optimisticReportActionData: OnyxUpdate = {
        onyxMethod: Onyx.METHOD.MERGE,
        key: `${ONYXKEYS.COLLECTION.REPORT_ACTIONS}${transactionThreadReportID}`,
        value: {
            [optimisticReportAction.reportActionID]: optimisticReportAction,
        },
    };

    const failureReportActionData: OnyxUpdate = {
        onyxMethod: Onyx.METHOD.MERGE,
        key: `${ONYXKEYS.COLLECTION.REPORT_ACTIONS}${transactionThreadReportID}`,
        value: {
            [optimisticReportAction.reportActionID]: null,
        },
    };

    const optimisticData: OnyxUpdate[] = [];
    const failureData: OnyxUpdate[] = [];

    optimisticData.push(optimisticTransactionData, ...optimisticTransactionViolations, ...optimisticHoldActions, ...optimisticHoldTransactionActions, optimisticReportActionData);
    failureData.push(failureTransactionData, ...failureTransactionViolations, ...failureHoldActions, ...failureHoldTransactionActions, failureReportActionData);
    const {reportID, transactionIDList, receiptID, ...otherParams} = params;

    const parameters: ResolveDuplicatesParams = {
        ...otherParams,
        reportActionIDList,
        transactionIDList: orderedTransactionIDList,
        dismissedViolationReportActionID: optimisticReportAction.reportActionID,
    };

    API.write(WRITE_COMMANDS.RESOLVE_DUPLICATES, parameters, {optimisticData, failureData});
}

export {
    adjustRemainingSplitShares,
    getNextApproverAccountID,
    approveMoneyRequest,
    canApproveIOU,
    cancelPayment,
    canIOUBePaid,
    cleanUpMoneyRequest,
    clearMoneyRequest,
    completeSplitBill,
    createDistanceRequest,
    createDraftTransaction,
    deleteMoneyRequest,
    deleteTrackExpense,
    detachReceipt,
    dismissHoldUseExplanation,
    editMoneyRequest,
    getIOURequestPolicyID,
    initMoneyRequest,
    navigateToStartStepIfScanFileCannotBeRead,
    completePaymentOnboarding,
    payInvoice,
    payMoneyRequest,
    putOnHold,
    replaceReceipt,
    requestMoney,
    resetSplitShares,
    savePreferredPaymentMethod,
    sendInvoice,
    sendMoneyElsewhere,
    sendMoneyWithWallet,
    setCustomUnitRateID,
    setDraftSplitTransaction,
    setIndividualShare,
    setMoneyRequestAmount,
    setMoneyRequestBillable,
    setMoneyRequestCategory,
    setMoneyRequestCreated,
    setMoneyRequestCurrency,
    setMoneyRequestDescription,
    setMoneyRequestDistanceRate,
    setMoneyRequestMerchant,
    setMoneyRequestParticipants,
    setMoneyRequestParticipantsFromReport,
    setMoneyRequestPendingFields,
    setMoneyRequestReceipt,
    setMoneyRequestTag,
    setMoneyRequestTaxAmount,
    setMoneyRequestTaxRate,
    setSplitPayer,
    setSplitShares,
    splitBill,
    splitBillAndOpenReport,
    startMoneyRequest,
    startSplitBill,
    submitReport,
    trackExpense,
    unapproveExpenseReport,
    unholdRequest,
    updateMoneyRequestAmountAndCurrency,
    updateMoneyRequestBillable,
    updateMoneyRequestCategory,
    updateMoneyRequestDate,
    updateMoneyRequestDescription,
    updateMoneyRequestDistance,
    updateMoneyRequestDistanceRate,
    updateMoneyRequestMerchant,
    updateMoneyRequestTag,
    updateMoneyRequestTaxAmount,
    updateMoneyRequestTaxRate,
    mergeDuplicates,
    updateLastLocationPermissionPrompt,
    resolveDuplicates,
<<<<<<< HEAD
    getUrlToNavigateBackForTask,
    getUrlToNavigateBackForMoneyRequest,
    getUrlToNavigateBackForTrackExpense,

=======
    getIOUReportActionToApproveOrPay,
>>>>>>> 8a05a74a
};
export type {GPSPoint as GpsPoint, IOURequestType};<|MERGE_RESOLUTION|>--- conflicted
+++ resolved
@@ -74,11 +74,7 @@
 import * as Policy from './Policy/Policy';
 import * as Tag from './Policy/Tag';
 import * as Report from './Report';
-<<<<<<< HEAD
-import * as Task from '@userActions/Task';
-=======
 import {getRecentWaypoints, sanitizeRecentWaypoints} from './Transaction';
->>>>>>> 8a05a74a
 
 type IOURequestType = ValueOf<typeof CONST.IOU.REQUEST_TYPE>;
 
@@ -1758,16 +1754,7 @@
             {
                 onyxMethod: Onyx.METHOD.SET,
                 key: `${ONYXKEYS.COLLECTION.REPORT}${transactionThreadID}`,
-                value: {
-                    reportID: null,
-                    stateNum: CONST.REPORT.STATE_NUM.APPROVED,
-                    statusNum: CONST.REPORT.STATUS_NUM.CLOSED,
-                    participants: {
-                        [userAccountID]: {
-                            notificationPreference: CONST.REPORT.NOTIFICATION_PREFERENCE.HIDDEN,
-                        },
-                    },
-                },
+                value: null,
             },
             {
                 onyxMethod: Onyx.METHOD.SET,
@@ -1806,17 +1793,6 @@
             },
         },
     ];
-
-    if (shouldDeleteTransactionThread && transactionThread) {
-        successData.push({
-            onyxMethod: Onyx.METHOD.MERGE,
-            key: `${ONYXKEYS.COLLECTION.REPORT}${transactionThreadID}`,
-            value: Object.keys(transactionThread).reduce<Record<string, null>>((acc, key) => {
-                acc[key] = null;
-                return acc;
-            }, {}),
-        });
-    }
 
     const failureData: OnyxUpdate[] = [];
 
@@ -5765,51 +5741,6 @@
     };
 }
 
-function getUrlToNavigateBackForTask(report: OnyxEntry<OnyxTypes.Report>): string | undefined {
-    const parentReport = Task.getParentReport(report);
-    const shouldDeleteTaskReport = !ReportActionsUtils.doesReportHaveVisibleActions(report.reportID ?? '-1');
-    if (shouldDeleteTaskReport) {
-        return ROUTES.REPORT_WITH_ID.getRoute(parentReport?.reportID ?? '');
-    }
-    return undefined;
-}
-function getUrlToNavigateBackForMoneyRequest(transactionID: string, reportAction: OnyxTypes.ReportAction, isSingleTransactionView: boolean): string | undefined {
-    const {
-        shouldDeleteTransactionThread,
-        shouldDeleteIOUReport,
-        iouReport,
-        chatReport,
-    } = prepareToCleanUpMoneyRequest(transactionID, reportAction, isSingleTransactionView);
-
-    let reportIDToNavigateBack: string | undefined;
-    if (iouReport && isSingleTransactionView && shouldDeleteTransactionThread && !shouldDeleteIOUReport) {
-        reportIDToNavigateBack = iouReport.reportID;
-    }
-
-    if (iouReport?.chatReportID && shouldDeleteIOUReport) {
-        reportIDToNavigateBack = iouReport.chatReportID;
-    }
-
-    return reportIDToNavigateBack ? ROUTES.REPORT_WITH_ID.getRoute(reportIDToNavigateBack) : undefined;
-}
-function getUrlToNavigateBackForTrackExpense(chatReportID: string, transactionID: string, reportAction: OnyxTypes.ReportAction, isSingleTransactionView: boolean): string | undefined {
-    const chatReport = ReportConnection.getAllReports()?.[`${ONYXKEYS.COLLECTION.REPORT}${chatReportID}`] ?? null;
-    if (!ReportUtils.isSelfDM(chatReport)) {
-        return getUrlToNavigateBackForMoneyRequest(transactionID, reportAction, isSingleTransactionView);
-    }
-
-    const { shouldDeleteTransactionThread } = getDeleteTrackExpenseInformation(
-        chatReportID,
-        transactionID,
-        reportAction,
-    );
-
-    if (shouldDeleteTransactionThread) {
-        return ROUTES.REPORT_WITH_ID.getRoute(chatReportID);
-    }
-
-    return undefined;
-}
 /**
  *
  * @param transactionID  - The transactionID of IOU
@@ -5988,18 +5919,9 @@
     if (shouldDeleteTransactionThread) {
         optimisticData.push(
             {
-                onyxMethod: Onyx.METHOD.MERGE,
+                onyxMethod: Onyx.METHOD.SET,
                 key: `${ONYXKEYS.COLLECTION.REPORT}${transactionThreadID}`,
-                value: {
-                    reportID: null,
-                    stateNum: CONST.REPORT.STATE_NUM.APPROVED,
-                    statusNum: CONST.REPORT.STATUS_NUM.CLOSED,
-                    participants: {
-                        [userAccountID]: {
-                            notificationPreference: CONST.REPORT.NOTIFICATION_PREFERENCE.HIDDEN,
-                        },
-                    },
-                },
+                value: null,
             },
             {
                 onyxMethod: Onyx.METHOD.SET,
@@ -6065,12 +5987,6 @@
             },
         });
     }
-
-    optimisticData.push({
-        onyxMethod: Onyx.METHOD.SET,
-        key: ONYXKEYS.NVP_DELETE_TRANSACTION_NAVIGATE_BACK_URL,
-        value: null,
-    });
 
     const successData: OnyxUpdate[] = [
         {
@@ -6095,17 +6011,6 @@
             },
         },
     ];
-
-    if (shouldDeleteTransactionThread && transactionThread) {
-        successData.push({
-            onyxMethod: Onyx.METHOD.MERGE,
-            key: `${ONYXKEYS.COLLECTION.REPORT}${transactionThreadID}`,
-            value: Object.keys(transactionThread).reduce<Record<string, null>>((acc, key) => {
-                acc[key] = null;
-                return acc;
-            }, {}),
-        });
-    }
 
     if (shouldDeleteIOUReport) {
         successData.push({
@@ -6366,15 +6271,6 @@
             [optimisticCreatedActionForTransactionThread?.reportActionID ?? '-1']: optimisticCreatedActionForTransactionThread,
         },
     };
-    const optimisticDeleteTransactionNavigateBackUrl: OnyxUpdate = {
-        onyxMethod: Onyx.METHOD.SET,
-        key: ONYXKEYS.NVP_DELETE_TRANSACTION_NAVIGATE_BACK_URL,
-        value: null,
-    };
-
-
-    
-
 
     const successData: OnyxUpdate[] = [];
 
@@ -6550,7 +6446,6 @@
         optimisticTransactionData,
         optimisticTransactionThreadData,
         optimisticTransactionThreadReportActionsData,
-        optimisticDeleteTransactionNavigateBackUrl,
     ];
 
     if (!isEmptyObject(optimisticPersonalDetailListData)) {
@@ -8669,13 +8564,6 @@
     mergeDuplicates,
     updateLastLocationPermissionPrompt,
     resolveDuplicates,
-<<<<<<< HEAD
-    getUrlToNavigateBackForTask,
-    getUrlToNavigateBackForMoneyRequest,
-    getUrlToNavigateBackForTrackExpense,
-
-=======
     getIOUReportActionToApproveOrPay,
->>>>>>> 8a05a74a
 };
 export type {GPSPoint as GpsPoint, IOURequestType};