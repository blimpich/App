import {format} from 'date-fns';
import {fastMerge, Str} from 'expensify-common';
import {InteractionManager} from 'react-native';
import type {NullishDeep, OnyxCollection, OnyxEntry, OnyxInputValue, OnyxUpdate} from 'react-native-onyx';
import Onyx from 'react-native-onyx';
import type {PartialDeep, SetRequired, ValueOf} from 'type-fest';
import ReceiptGeneric from '@assets/images/receipt-generic.png';
import type {PaymentMethod} from '@components/KYCWall/types';
import * as API from '@libs/API';
import type {
    ApproveMoneyRequestParams,
    CategorizeTrackedExpenseParams as CategorizeTrackedExpenseApiParams,
    CompleteSplitBillParams,
    CreateDistanceRequestParams,
    CreatePerDiemRequestParams,
    CreateWorkspaceParams,
    DeleteMoneyRequestParams,
    DetachReceiptParams,
    MergeDuplicatesParams,
    PayInvoiceParams,
    PayMoneyRequestParams,
    ReopenReportParams,
    ReplaceReceiptParams,
    RequestMoneyParams,
    ResolveDuplicatesParams,
    RetractReportParams,
    SendInvoiceParams,
    SendMoneyParams,
    SetNameValuePairParams,
    ShareTrackedExpenseParams,
    SplitBillParams,
    SplitTransactionParams,
    SplitTransactionSplitsParam,
    StartSplitBillParams,
    SubmitReportParams,
    TrackExpenseParams,
    UnapproveExpenseReportParams,
    UpdateMoneyRequestParams,
} from '@libs/API/parameters';
import {WRITE_COMMANDS} from '@libs/API/types';
import {convertAmountToDisplayString, convertToDisplayString} from '@libs/CurrencyUtils';
import DateUtils from '@libs/DateUtils';
import DistanceRequestUtils from '@libs/DistanceRequestUtils';
import {getMicroSecondOnyxErrorObject, getMicroSecondOnyxErrorWithTranslationKey} from '@libs/ErrorUtils';
import {readFileAsync} from '@libs/fileDownload/FileUtils';
import GoogleTagManager from '@libs/GoogleTagManager';
import {
    calculateAmount as calculateIOUAmount,
    formatCurrentUserToAttendee,
    isMovingTransactionFromTrackExpense as isMovingTransactionFromTrackExpenseIOUUtils,
    navigateToStartMoneyRequestStep,
    updateIOUOwnerAndTotal,
} from '@libs/IOUUtils';
import isFileUploadable from '@libs/isFileUploadable';
import {formatPhoneNumber} from '@libs/LocalePhoneNumber';
import * as Localize from '@libs/Localize';
import Log from '@libs/Log';
import isSearchTopmostFullScreenRoute from '@libs/Navigation/helpers/isSearchTopmostFullScreenRoute';
import Navigation from '@libs/Navigation/Navigation';
import {buildNextStep} from '@libs/NextStepUtils';
import * as NumberUtils from '@libs/NumberUtils';
import {getManagerMcTestParticipant, getPersonalDetailsForAccountIDs} from '@libs/OptionsListUtils';
import Parser from '@libs/Parser';
import {getCustomUnitID} from '@libs/PerDiemRequestUtils';
import Performance from '@libs/Performance';
import {getAccountIDsByLogins} from '@libs/PersonalDetailsUtils';
import {addSMSDomainIfPhoneNumber} from '@libs/PhoneNumber';
import {
    getCorrectedAutoReportingFrequency,
    getDistanceRateCustomUnit,
    getMemberAccountIDsForWorkspace,
    getPerDiemCustomUnit,
    getPerDiemRateCustomUnitRate,
    getPersonalPolicy,
    getPolicy,
    getSubmitToAccountID,
    hasDependentTags,
    isControlPolicy,
    isPaidGroupPolicy,
    isPolicyAdmin,
    isSubmitAndClose,
} from '@libs/PolicyUtils';
import {
    getAllReportActions,
    getIOUActionForReportID,
    getIOUReportIDFromReportActionPreview,
    getLastVisibleAction,
    getLastVisibleMessage,
    getOriginalMessage,
    getReportAction,
    getReportActionHtml,
    getReportActionMessage,
    getReportActionText,
    getTrackExpenseActionableWhisper,
    isActionableTrackExpense,
    isCreatedAction,
    isMoneyRequestAction,
    isReportPreviewAction,
} from '@libs/ReportActionsUtils';
import type {OptimisticChatReport, OptimisticCreatedReportAction, OptimisticIOUReportAction, OptionData, TransactionDetails} from '@libs/ReportUtils';
import {
    buildOptimisticActionableTrackExpenseWhisper,
    buildOptimisticAddCommentReportAction,
    buildOptimisticApprovedReportAction,
    buildOptimisticCancelPaymentReportAction,
    buildOptimisticChatReport,
    buildOptimisticCreatedReportAction,
    buildOptimisticDetachReceipt,
    buildOptimisticDismissedViolationReportAction,
    buildOptimisticExpenseReport,
    buildOptimisticHoldReportAction,
    buildOptimisticHoldReportActionComment,
    buildOptimisticInvoiceReport,
    buildOptimisticIOUReport,
    buildOptimisticIOUReportAction,
    buildOptimisticModifiedExpenseReportAction,
    buildOptimisticMoneyRequestEntities,
    buildOptimisticMovedTransactionAction,
    buildOptimisticReopenedReportAction,
    buildOptimisticReportPreview,
    buildOptimisticResolvedDuplicatesReportAction,
    buildOptimisticRetractedReportAction,
    buildOptimisticSubmittedReportAction,
    buildOptimisticUnapprovedReportAction,
    buildOptimisticUnHoldReportAction,
    canBeAutoReimbursed,
    canUserPerformWriteAction as canUserPerformWriteActionReportUtils,
    getAllHeldTransactions as getAllHeldTransactionsReportUtils,
    getAllPolicyReports,
    getApprovalChain,
    getChatByParticipants,
    getDisplayedReportID,
    getInvoiceChatByParticipants,
    getMoneyRequestSpendBreakdown,
    getNextApproverAccountID,
    getOptimisticDataForParentReportAction,
    getOutstandingChildRequest,
    getParsedComment,
    getPersonalDetailsForAccountID,
    getReportNotificationPreference,
    getReportOrDraftReport,
    getReportTransactions,
    getTransactionDetails,
    hasHeldExpenses as hasHeldExpensesReportUtils,
    hasNonReimbursableTransactions as hasNonReimbursableTransactionsReportUtils,
    isArchivedReport,
    isClosedReport as isClosedReportUtil,
    isDraftReport,
    isExpenseReport,
    isIndividualInvoiceRoom,
    isInvoiceReport as isInvoiceReportReportUtils,
    isInvoiceRoom,
    isMoneyRequestReport as isMoneyRequestReportReportUtils,
    isOneOnOneChat,
    isOneTransactionThread,
    isOpenExpenseReport as isOpenExpenseReportReportUtils,
    isOpenInvoiceReport as isOpenInvoiceReportReportUtils,
    isOptimisticPersonalDetail,
    isPayAtEndExpenseReport as isPayAtEndExpenseReportReportUtils,
    isPayer as isPayerReportUtils,
    isPolicyExpenseChat as isPolicyExpenseChatReportUtil,
    isReportApproved,
    isReportManager,
    isSelectedManagerMcTest,
    isSelfDM,
    isSettled,
    isTestTransactionReport,
    isTrackExpenseReport,
    prepareOnboardingOnyxData,
    shouldCreateNewMoneyRequestReport as shouldCreateNewMoneyRequestReportReportUtils,
    updateReportPreview,
} from '@libs/ReportUtils';
import {getCurrentSearchQueryJSON} from '@libs/SearchQueryUtils';
import {getSession} from '@libs/SessionUtils';
import playSound, {SOUNDS} from '@libs/Sound';
import {shouldRestrictUserBillableActions} from '@libs/SubscriptionUtils';
import {
    allHavePendingRTERViolation,
    buildOptimisticTransaction,
    getAmount,
    getCategoryTaxCodeAndAmount,
    getCurrency,
    getDistanceInMeters,
    getMerchant,
    getUpdatedTransaction,
    hasAnyTransactionWithoutRTERViolation,
    hasDuplicateTransactions,
    isCustomUnitRateIDForP2P,
    isDistanceRequest as isDistanceRequestTransactionUtils,
    isDuplicate,
    isFetchingWaypointsFromServer,
    isOnHold,
    isPendingCardOrScanningTransaction,
    isPerDiemRequest as isPerDiemRequestTransactionUtils,
    isScanning,
    isScanRequest as isScanRequestTransactionUtils,
    removeSettledAndApprovedTransactions,
} from '@libs/TransactionUtils';
import ViolationsUtils from '@libs/Violations/ViolationsUtils';
import type {IOUAction, IOUActionParams, IOUType} from '@src/CONST';
import CONST from '@src/CONST';
import ONYXKEYS from '@src/ONYXKEYS';
import ROUTES from '@src/ROUTES';
import type {Route} from '@src/ROUTES';
import type * as OnyxTypes from '@src/types/onyx';
import type {Accountant, Attendee, Participant, Split} from '@src/types/onyx/IOU';
import type {ErrorFields, Errors} from '@src/types/onyx/OnyxCommon';
import type {PaymentMethodType} from '@src/types/onyx/OriginalMessage';
import type {QuickActionName} from '@src/types/onyx/QuickAction';
import type {InvoiceReceiver, InvoiceReceiverType} from '@src/types/onyx/Report';
import type ReportAction from '@src/types/onyx/ReportAction';
import type {OnyxData} from '@src/types/onyx/Request';
import type {SearchPolicy, SearchReport, SearchTransaction} from '@src/types/onyx/SearchResults';
import type {Comment, Receipt, ReceiptSource, Routes, SplitShares, TransactionChanges, TransactionCustomUnit, WaypointCollection} from '@src/types/onyx/Transaction';
import {isEmptyObject} from '@src/types/utils/EmptyObject';
import {clearByKey as clearPdfByOnyxKey} from './CachedPDFPaths';
import {buildOptimisticPolicyRecentlyUsedCategories, getPolicyCategoriesData} from './Policy/Category';
import {buildAddMembersToWorkspaceOnyxData, buildUpdateWorkspaceMembersRoleOnyxData} from './Policy/Member';
import {buildOptimisticPolicyRecentlyUsedDestinations} from './Policy/PerDiem';
import {buildOptimisticRecentlyUsedCurrencies, buildPolicyData, generatePolicyID} from './Policy/Policy';
import {buildOptimisticPolicyRecentlyUsedTags, getPolicyTagsData} from './Policy/Tag';
import type {GuidedSetupData} from './Report';
import {buildInviteToRoomOnyxData, completeOnboarding, getCurrentUserAccountID, notifyNewAction} from './Report';
import {clearAllRelatedReportActionErrors} from './ReportActions';
import {getRecentWaypoints, sanitizeRecentWaypoints} from './Transaction';
import {removeDraftSplitTransaction, removeDraftTransaction, removeDraftTransactions} from './TransactionEdit';

type IOURequestType = ValueOf<typeof CONST.IOU.REQUEST_TYPE>;

type OneOnOneIOUReport = OnyxTypes.Report | undefined | null;

type BaseTransactionParams = {
    amount: number;
    currency: string;
    created: string;
    merchant: string;
    comment: string;
    category?: string;
    tag?: string;
    taxCode?: string;
    taxAmount?: number;
    billable?: boolean;
    customUnitRateID?: string;
};

type InitMoneyRequestParams = {
    reportID: string;
    policy?: OnyxEntry<OnyxTypes.Policy>;
    isFromGlobalCreate?: boolean;
    currentIouRequestType?: IOURequestType | undefined;
    newIouRequestType: IOURequestType;
};

type MoneyRequestInformation = {
    payerAccountID: number;
    payerEmail: string;
    iouReport: OnyxTypes.Report;
    chatReport: OnyxTypes.Report;
    transaction: OnyxTypes.Transaction;
    iouAction: OptimisticIOUReportAction;
    createdChatReportActionID?: string;
    createdIOUReportActionID?: string;
    reportPreviewAction: OnyxTypes.ReportAction;
    transactionThreadReportID: string;
    createdReportActionIDForThread: string | undefined;
    onyxData: OnyxData;
    billable?: boolean;
};

type TrackExpenseInformation = {
    createdWorkspaceParams?: CreateWorkspaceParams;
    iouReport?: OnyxTypes.Report;
    chatReport: OnyxTypes.Report;
    transaction: OnyxTypes.Transaction;
    iouAction: OptimisticIOUReportAction;
    createdChatReportActionID?: string;
    createdIOUReportActionID?: string;
    reportPreviewAction?: OnyxTypes.ReportAction;
    transactionThreadReportID: string;
    createdReportActionIDForThread: string | undefined;
    actionableWhisperReportActionIDParam?: string;
    onyxData: OnyxData;
};

type TrackedExpenseTransactionParams = Omit<BaseTransactionParams, 'taxCode' | 'taxAmount'> & {
    waypoints?: string;
    transactionID: string | undefined;
    receipt?: Receipt;
    taxCode: string;
    taxAmount: number;
    attendees?: Attendee[];
};

type TrackedExpensePolicyParams = {
    policyID: string | undefined;
    isDraftPolicy?: boolean;
};
type TrackedExpenseReportInformation = {
    moneyRequestPreviewReportActionID: string | undefined;
    moneyRequestReportID: string | undefined;
    moneyRequestCreatedReportActionID: string | undefined;
    actionableWhisperReportActionID: string | undefined;
    linkedTrackedExpenseReportAction: OnyxTypes.ReportAction;
    linkedTrackedExpenseReportID: string;
    transactionThreadReportID: string | undefined;
    reportPreviewReportActionID: string | undefined;
    chatReportID: string | undefined;
};
type TrackedExpenseParams = {
    onyxData?: OnyxData;
    reportInformation: TrackedExpenseReportInformation;
    transactionParams: TrackedExpenseTransactionParams;
    policyParams: TrackedExpensePolicyParams;
    createdWorkspaceParams?: CreateWorkspaceParams;
    accountantParams?: TrackExpenseAccountantParams;
};

type SendInvoiceInformation = {
    senderWorkspaceID: string | undefined;
    receiver: Partial<OnyxTypes.PersonalDetails>;
    invoiceRoom: OnyxTypes.Report;
    createdChatReportActionID: string;
    invoiceReportID: string;
    reportPreviewReportActionID: string;
    transactionID: string;
    transactionThreadReportID: string;
    createdIOUReportActionID: string;
    createdReportActionIDForThread: string | undefined;
    reportActionID: string;
    onyxData: OnyxData;
};

type SplitData = {
    chatReportID: string;
    transactionID: string;
    reportActionID: string;
    policyID?: string;
    createdReportActionID?: string;
    chatType?: string;
};

type SplitsAndOnyxData = {
    splitData: SplitData;
    splits: Split[];
    onyxData: OnyxData;
};

type UpdateMoneyRequestData = {
    params: UpdateMoneyRequestParams;
    onyxData: OnyxData;
};

type PayMoneyRequestData = {
    params: PayMoneyRequestParams & Partial<PayInvoiceParams>;
    optimisticData: OnyxUpdate[];
    successData: OnyxUpdate[];
    failureData: OnyxUpdate[];
};

type SendMoneyParamsData = {
    params: SendMoneyParams;
    optimisticData: OnyxUpdate[];
    successData: OnyxUpdate[];
    failureData: OnyxUpdate[];
};

type GPSPoint = {
    lat: number;
    long: number;
};

type RequestMoneyTransactionParams = Omit<BaseTransactionParams, 'comment'> & {
    attendees?: Attendee[];
    actionableWhisperReportActionID?: string;
    linkedTrackedExpenseReportAction?: OnyxTypes.ReportAction;
    linkedTrackedExpenseReportID?: string;
    receipt?: Receipt;
    waypoints?: WaypointCollection;
    comment?: string;
    originalTransactionID?: string;
    isTestDrive?: boolean;
    source?: string;
};

type PerDiemExpenseTransactionParams = Omit<BaseTransactionParams, 'amount' | 'merchant' | 'customUnitRateID' | 'taxAmount' | 'taxCode' | 'comment'> & {
    attendees?: Attendee[];
    customUnit: TransactionCustomUnit;
    comment?: string;
};

type BasePolicyParams = {
    policy?: OnyxEntry<OnyxTypes.Policy>;
    policyTagList?: OnyxEntry<OnyxTypes.PolicyTagLists>;
    policyCategories?: OnyxEntry<OnyxTypes.PolicyCategories>;
};

type RequestMoneyParticipantParams = {
    payeeEmail: string | undefined;
    payeeAccountID: number;
    participant: Participant;
};

type PerDiemExpenseInformation = {
    report: OnyxEntry<OnyxTypes.Report>;
    participantParams: RequestMoneyParticipantParams;
    policyParams?: BasePolicyParams;
    transactionParams: PerDiemExpenseTransactionParams;
};

type PerDiemExpenseInformationParams = {
    parentChatReport: OnyxEntry<OnyxTypes.Report>;
    transactionParams: PerDiemExpenseTransactionParams;
    participantParams: RequestMoneyParticipantParams;
    policyParams?: BasePolicyParams;
    moneyRequestReportID?: string;
};

type RequestMoneyInformation = {
    report: OnyxEntry<OnyxTypes.Report>;
    participantParams: RequestMoneyParticipantParams;
    policyParams?: BasePolicyParams;
    gpsPoints?: GPSPoint;
    action?: IOUAction;
    reimbursible?: boolean;
    transactionParams: RequestMoneyTransactionParams;
    isRetry?: boolean;
    shouldPlaySound?: boolean;
    shouldHandleNavigation?: boolean;
    backToReport?: string;
};

type MoneyRequestInformationParams = {
    parentChatReport: OnyxEntry<OnyxTypes.Report>;
    transactionParams: RequestMoneyTransactionParams;
    participantParams: RequestMoneyParticipantParams;
    policyParams?: BasePolicyParams;
    moneyRequestReportID?: string;
    existingTransactionID?: string;
    existingTransaction?: OnyxEntry<OnyxTypes.Transaction>;
    retryParams?: StartSplitBilActionParams | CreateTrackExpenseParams | RequestMoneyInformation | ReplaceReceipt;
    isSplitExpense?: boolean;
    testDriveCommentReportActionID?: string;
};

type MoneyRequestOptimisticParams = {
    chat: {
        report: OnyxTypes.OnyxInputOrEntry<OnyxTypes.Report>;
        createdAction: OptimisticCreatedReportAction;
        reportPreviewAction: ReportAction;
    };
    iou: {
        report: OnyxTypes.Report;
        createdAction: OptimisticCreatedReportAction;
        action: OptimisticIOUReportAction;
    };
    transactionParams: {
        transaction: OnyxTypes.Transaction;
        transactionThreadReport: OptimisticChatReport | null;
        transactionThreadCreatedReportAction: OptimisticCreatedReportAction | null;
    };
    policyRecentlyUsed: {
        categories?: string[];
        tags?: OnyxTypes.RecentlyUsedTags;
        currencies?: string[];
        destinations?: string[];
    };
    personalDetailListAction?: OnyxTypes.PersonalDetailsList;
    nextStep?: OnyxTypes.ReportNextStep | null;
    testDriveCommentReportActionID?: string;
};

type BuildOnyxDataForMoneyRequestParams = {
    isNewChatReport: boolean;
    shouldCreateNewMoneyRequestReport: boolean;
    isOneOnOneSplit?: boolean;
    existingTransactionThreadReportID?: string;
    policyParams?: BasePolicyParams;
    optimisticParams: MoneyRequestOptimisticParams;
    retryParams?: StartSplitBilActionParams | CreateTrackExpenseParams | RequestMoneyInformation | ReplaceReceipt;
    participant?: Participant;
};

type DistanceRequestTransactionParams = BaseTransactionParams & {
    attendees?: Attendee[];
    validWaypoints: WaypointCollection;
    splitShares?: SplitShares;
};

type CreateDistanceRequestInformation = {
    report: OnyxEntry<OnyxTypes.Report>;
    participants: Participant[];
    currentUserLogin?: string;
    currentUserAccountID?: number;
    iouType?: ValueOf<typeof CONST.IOU.TYPE>;
    existingTransaction?: OnyxEntry<OnyxTypes.Transaction>;
    transactionParams: DistanceRequestTransactionParams;
    policyParams?: BasePolicyParams;
    backToReport?: string;
};

type CreateSplitsTransactionParams = Omit<BaseTransactionParams, 'customUnitRateID'> & {
    splitShares: SplitShares;
    iouRequestType?: IOURequestType;
    attendees?: Attendee[];
};

type CreateSplitsAndOnyxDataParams = {
    participants: Participant[];
    currentUserLogin: string;
    currentUserAccountID: number;
    existingSplitChatReportID?: string;
    transactionParams: CreateSplitsTransactionParams;
};

type TrackExpenseTransactionParams = {
    amount: number;
    currency: string;
    created: string | undefined;
    merchant?: string;
    comment?: string;
    receipt?: Receipt;
    category?: string;
    tag?: string;
    taxCode?: string;
    taxAmount?: number;
    billable?: boolean;
    validWaypoints?: WaypointCollection;
    gpsPoints?: GPSPoint;
    actionableWhisperReportActionID?: string;
    linkedTrackedExpenseReportAction?: OnyxTypes.ReportAction;
    linkedTrackedExpenseReportID?: string;
    customUnitRateID?: string;
    attendees?: Attendee[];
};

type TrackExpenseAccountantParams = {
    accountant?: Accountant;
};

type CreateTrackExpenseParams = {
    report: OnyxTypes.Report;
    isDraftPolicy: boolean;
    action?: IOUAction;
    participantParams: RequestMoneyParticipantParams;
    policyParams?: BasePolicyParams;
    transactionParams: TrackExpenseTransactionParams;
    accountantParams?: TrackExpenseAccountantParams;
    isRetry?: boolean;
    shouldPlaySound?: boolean;
    shouldHandleNavigation?: boolean;
};

type BuildOnyxDataForInvoiceParams = {
    chat: {
        report: OnyxEntry<OnyxTypes.Report>;
        createdAction: OptimisticCreatedReportAction;
        reportPreviewAction: ReportAction;
        isNewReport: boolean;
    };
    iou: {
        createdAction: OptimisticCreatedReportAction;
        action: OptimisticIOUReportAction;
        report: OnyxTypes.Report;
    };
    transactionParams: {
        transaction: OnyxTypes.Transaction;
        threadReport: OptimisticChatReport;
        threadCreatedReportAction: OptimisticCreatedReportAction | null;
    };
    policyParams: BasePolicyParams;
    optimisticData: {
        recentlyUsedCurrencies?: string[];
        policyRecentlyUsedCategories: string[];
        policyRecentlyUsedTags: OnyxTypes.RecentlyUsedTags;
        personalDetailListAction: OnyxTypes.PersonalDetailsList;
    };
    companyName?: string;
    companyWebsite?: string;
    participant?: Participant;
};

type GetTrackExpenseInformationTransactionParams = {
    comment: string;
    amount: number;
    currency: string;
    created: string;
    merchant: string;
    receipt: OnyxEntry<Receipt>;
    category?: string;
    tag?: string;
    taxCode?: string;
    taxAmount?: number;
    billable?: boolean;
    linkedTrackedExpenseReportAction?: OnyxTypes.ReportAction;
    attendees?: Attendee[];
};

type GetTrackExpenseInformationParticipantParams = {
    payeeEmail?: string;
    payeeAccountID?: number;
    participant: Participant;
};

type GetTrackExpenseInformationParams = {
    parentChatReport: OnyxEntry<OnyxTypes.Report>;
    moneyRequestReportID?: string;
    existingTransactionID?: string;
    participantParams: GetTrackExpenseInformationParticipantParams;
    policyParams: BasePolicyParams;
    transactionParams: GetTrackExpenseInformationTransactionParams;
    retryParams?: StartSplitBilActionParams | CreateTrackExpenseParams | RequestMoneyInformation | ReplaceReceipt;
};

let allPersonalDetails: OnyxTypes.PersonalDetailsList = {};
Onyx.connect({
    key: ONYXKEYS.PERSONAL_DETAILS_LIST,
    callback: (value) => {
        allPersonalDetails = value ?? {};
    },
});

type StartSplitBilActionParams = {
    participants: Participant[];
    currentUserLogin: string;
    currentUserAccountID: number;
    comment: string;
    receipt: Receipt;
    existingSplitChatReportID?: string;
    billable?: boolean;
    category: string | undefined;
    tag: string | undefined;
    currency: string;
    taxCode: string;
    taxAmount: number;
    shouldPlaySound?: boolean;
};

type ReplaceReceipt = {
    transactionID: string;
    file?: File;
    source: string;
};

type GetSearchOnyxUpdateParams = {
    transaction: OnyxTypes.Transaction;
    participant?: Participant;
    iouReport?: OnyxEntry<OnyxTypes.Report>;
    isInvoice?: boolean;
    transactionThreadReportID: string | undefined;
};

let allTransactions: NonNullable<OnyxCollection<OnyxTypes.Transaction>> = {};
Onyx.connect({
    key: ONYXKEYS.COLLECTION.TRANSACTION,
    waitForCollectionCallback: true,
    callback: (value) => {
        if (!value) {
            allTransactions = {};
            return;
        }

        allTransactions = value;
    },
});

let allTransactionDrafts: NonNullable<OnyxCollection<OnyxTypes.Transaction>> = {};
Onyx.connect({
    key: ONYXKEYS.COLLECTION.TRANSACTION_DRAFT,
    waitForCollectionCallback: true,
    callback: (value) => {
        allTransactionDrafts = value ?? {};
    },
});

let allTransactionViolations: NonNullable<OnyxCollection<OnyxTypes.TransactionViolations>> = {};
Onyx.connect({
    key: ONYXKEYS.COLLECTION.TRANSACTION_VIOLATIONS,
    waitForCollectionCallback: true,
    callback: (value) => {
        if (!value) {
            allTransactionViolations = {};
            return;
        }

        allTransactionViolations = value;
    },
});

let allDraftSplitTransactions: NonNullable<OnyxCollection<OnyxTypes.Transaction>> = {};
Onyx.connect({
    key: ONYXKEYS.COLLECTION.SPLIT_TRANSACTION_DRAFT,
    waitForCollectionCallback: true,
    callback: (value) => {
        allDraftSplitTransactions = value ?? {};
    },
});

let allNextSteps: NonNullable<OnyxCollection<OnyxTypes.ReportNextStep>> = {};
Onyx.connect({
    key: ONYXKEYS.COLLECTION.NEXT_STEP,
    waitForCollectionCallback: true,
    callback: (value) => {
        allNextSteps = value ?? {};
    },
});

let allPolicyCategories: OnyxCollection<OnyxTypes.PolicyCategories> = {};
Onyx.connect({
    key: ONYXKEYS.COLLECTION.POLICY_CATEGORIES,
    waitForCollectionCallback: true,
    callback: (val) => (allPolicyCategories = val),
});

const allPolicies: OnyxCollection<OnyxTypes.Policy> = {};
Onyx.connect({
    key: ONYXKEYS.COLLECTION.POLICY,
    callback: (val, key) => {
        if (!key) {
            return;
        }
        if (val === null || val === undefined) {
            // If we are deleting a policy, we have to check every report linked to that policy
            // and unset the draft indicator (pencil icon) alongside removing any draft comments. Clearing these values will keep the newly archived chats from being displayed in the LHN.
            // More info: https://github.com/Expensify/App/issues/14260
            const policyID = key.replace(ONYXKEYS.COLLECTION.POLICY, '');
            const policyReports = getAllPolicyReports(policyID);
            const cleanUpMergeQueries: Record<`${typeof ONYXKEYS.COLLECTION.REPORT}${string}`, NullishDeep<Report>> = {};
            const cleanUpSetQueries: Record<`${typeof ONYXKEYS.COLLECTION.REPORT_DRAFT_COMMENT}${string}` | `${typeof ONYXKEYS.COLLECTION.REPORT_ACTIONS_DRAFTS}${string}`, null> = {};
            policyReports.forEach((policyReport) => {
                if (!policyReport) {
                    return;
                }
                const {reportID} = policyReport;
                cleanUpSetQueries[`${ONYXKEYS.COLLECTION.REPORT_DRAFT_COMMENT}${reportID}`] = null;
                cleanUpSetQueries[`${ONYXKEYS.COLLECTION.REPORT_ACTIONS_DRAFTS}${reportID}`] = null;
            });
            Onyx.mergeCollection(ONYXKEYS.COLLECTION.REPORT, cleanUpMergeQueries);
            Onyx.multiSet(cleanUpSetQueries);
            delete allPolicies[key];
            return;
        }

        allPolicies[key] = val;
    },
});

let allReports: OnyxCollection<OnyxTypes.Report>;
Onyx.connect({
    key: ONYXKEYS.COLLECTION.REPORT,
    waitForCollectionCallback: true,
    callback: (value) => {
        allReports = value;
    },
});

let allReportNameValuePairs: OnyxCollection<OnyxTypes.ReportNameValuePairs>;
Onyx.connect({
    key: ONYXKEYS.COLLECTION.REPORT_NAME_VALUE_PAIRS,
    waitForCollectionCallback: true,
    callback: (value) => {
        allReportNameValuePairs = value;
    },
});

let userAccountID = -1;
let currentUserEmail = '';
Onyx.connect({
    key: ONYXKEYS.SESSION,
    callback: (value) => {
        currentUserEmail = value?.email ?? '';
        userAccountID = value?.accountID ?? CONST.DEFAULT_NUMBER_ID;
    },
});

let currentUserPersonalDetails: OnyxEntry<OnyxTypes.PersonalDetails>;
Onyx.connect({
    key: ONYXKEYS.PERSONAL_DETAILS_LIST,
    callback: (value) => {
        currentUserPersonalDetails = value?.[userAccountID] ?? undefined;
    },
});

let currentDate: OnyxEntry<string> = '';
Onyx.connect({
    key: ONYXKEYS.CURRENT_DATE,
    callback: (value) => {
        currentDate = value;
    },
});

let quickAction: OnyxEntry<OnyxTypes.QuickAction> = {};
Onyx.connect({
    key: ONYXKEYS.NVP_QUICK_ACTION_GLOBAL_CREATE,
    callback: (value) => {
        quickAction = value;
    },
});

let allReportActions: OnyxCollection<OnyxTypes.ReportActions>;
Onyx.connect({
    key: ONYXKEYS.COLLECTION.REPORT_ACTIONS,
    waitForCollectionCallback: true,
    callback: (actions) => {
        if (!actions) {
            return;
        }
        allReportActions = actions;
    },
});

let activePolicyID: OnyxEntry<string>;
Onyx.connect({
    key: ONYXKEYS.NVP_ACTIVE_POLICY_ID,
    callback: (value) => (activePolicyID = value),
});

let introSelected: OnyxEntry<OnyxTypes.IntroSelected>;
Onyx.connect({
    key: ONYXKEYS.NVP_INTRO_SELECTED,
    callback: (value) => (introSelected = value),
});

let personalDetailsList: OnyxEntry<OnyxTypes.PersonalDetailsList>;
Onyx.connect({
    key: ONYXKEYS.PERSONAL_DETAILS_LIST,
    callback: (value) => (personalDetailsList = value),
});

<<<<<<< HEAD
let betas: OnyxEntry<OnyxTypes.Beta[]>;
Onyx.connect({
    key: ONYXKEYS.BETAS,
    callback: (value) => (betas = value),
});

let lastUsedPaymentMethods: OnyxEntry<OnyxTypes.LastPaymentMethod>;
Onyx.connect({
    key: ONYXKEYS.NVP_LAST_PAYMENT_METHOD,
    callback: (value) => (lastUsedPaymentMethods = value),
});

=======
>>>>>>> de3f8aff
/**
 * @private
 * After finishing the action in RHP from the Inbox tab, besides dismissing the modal, we should open the report.
 * It is a helper function used only in this file.
 */
function dismissModalAndOpenReportInInboxTab(reportID?: string) {
    if (isSearchTopmostFullScreenRoute() || !reportID) {
        Navigation.dismissModal();
        return;
    }
    Navigation.dismissModalWithReport({reportID});
}

/**
 * Find the report preview action from given chat report and iou report
 */
function getReportPreviewAction(chatReportID: string | undefined, iouReportID: string | undefined): OnyxInputValue<ReportAction<typeof CONST.REPORT.ACTIONS.TYPE.REPORT_PREVIEW>> {
    const reportActions = allReportActions?.[`${ONYXKEYS.COLLECTION.REPORT_ACTIONS}${chatReportID}`] ?? {};

    // Find the report preview action from the chat report
    return (
        Object.values(reportActions).find(
            (reportAction): reportAction is ReportAction<typeof CONST.REPORT.ACTIONS.TYPE.REPORT_PREVIEW> =>
                reportAction && isReportPreviewAction(reportAction) && getOriginalMessage(reportAction)?.linkedReportID === iouReportID,
        ) ?? null
    );
}

/**
 * Initialize expense info
 * @param reportID to attach the transaction to
 * @param policy
 * @param isFromGlobalCreate
 * @param iouRequestType one of manual/scan/distance
 */
function initMoneyRequest({reportID, policy, isFromGlobalCreate, currentIouRequestType, newIouRequestType}: InitMoneyRequestParams) {
    // Generate a brand new transactionID
    // This will be fixed as part of https://github.com/Expensify/Expensify/issues/507850
    // eslint-disable-next-line deprecation/deprecation
    const personalPolicy = getPolicy(getPersonalPolicy()?.id);
    const newTransactionID = CONST.IOU.OPTIMISTIC_TRANSACTION_ID;
    const currency = policy?.outputCurrency ?? personalPolicy?.outputCurrency ?? CONST.CURRENCY.USD;

    // Disabling this line since currentDate can be an empty string
    // eslint-disable-next-line @typescript-eslint/prefer-nullish-coalescing
    const created = currentDate || format(new Date(), 'yyyy-MM-dd');

    // We remove draft transactions created during multi scanning if there are some
    removeDraftTransactions(true);

    // in case we have to re-init money request, but the IOU request type is the same with the old draft transaction,
    // we should keep most of the existing data by using the ONYX MERGE operation
    if (currentIouRequestType === newIouRequestType) {
        // so, we just need to update the reportID, isFromGlobalCreate, created, currency
        Onyx.merge(`${ONYXKEYS.COLLECTION.TRANSACTION_DRAFT}${newTransactionID}`, {
            reportID,
            isFromGlobalCreate,
            created,
            currency,
            transactionID: newTransactionID,
        });
        return;
    }

    const comment: Comment = {
        attendees: formatCurrentUserToAttendee(currentUserPersonalDetails, reportID),
    };
    let requestCategory: string | null = null;

    // Add initial empty waypoints when starting a distance expense
    if (newIouRequestType === CONST.IOU.REQUEST_TYPE.DISTANCE) {
        comment.waypoints = {
            waypoint0: {keyForList: 'start_waypoint'},
            waypoint1: {keyForList: 'stop_waypoint'},
        };
        if (!isFromGlobalCreate) {
            const customUnitRateID = DistanceRequestUtils.getCustomUnitRateID(reportID);
            comment.customUnit = {customUnitRateID};
        }
    }

    if (newIouRequestType === CONST.IOU.REQUEST_TYPE.PER_DIEM) {
        comment.customUnit = {
            attributes: {
                dates: {
                    start: DateUtils.getStartOfToday(),
                    end: DateUtils.getStartOfToday(),
                },
            },
        };
        if (!isFromGlobalCreate) {
            const {customUnitID, category} = getCustomUnitID(reportID);
            comment.customUnit = {...comment.customUnit, customUnitID};
            requestCategory = category ?? null;
        }
    }

    // Store the transaction in Onyx and mark it as not saved so it can be cleaned up later
    // Use set() here so that there is no way that data will be leaked between objects when it gets reset
    Onyx.set(`${ONYXKEYS.COLLECTION.TRANSACTION_DRAFT}${newTransactionID}`, {
        amount: 0,
        comment,
        created,
        currency,
        category: requestCategory,
        iouRequestType: newIouRequestType,
        reportID,
        transactionID: newTransactionID,
        isFromGlobalCreate,
        merchant: CONST.TRANSACTION.PARTIAL_TRANSACTION_MERCHANT,
        splitPayerAccountIDs: currentUserPersonalDetails ? [currentUserPersonalDetails.accountID] : undefined,
    });
}

function createDraftTransaction(transaction: OnyxTypes.Transaction) {
    if (!transaction) {
        return;
    }

    const newTransaction = {
        ...transaction,
    };

    Onyx.set(`${ONYXKEYS.COLLECTION.TRANSACTION_DRAFT}${transaction.transactionID}`, newTransaction);
}

function clearMoneyRequest(transactionID: string, skipConfirmation = false) {
    removeDraftTransactions();
    Onyx.set(`${ONYXKEYS.COLLECTION.SKIP_CONFIRMATION}${transactionID}`, skipConfirmation);
}

function startMoneyRequest(iouType: ValueOf<typeof CONST.IOU.TYPE>, reportID: string, requestType?: IOURequestType, skipConfirmation = false, backToReport?: string) {
    Performance.markStart(CONST.TIMING.OPEN_CREATE_EXPENSE);
    clearMoneyRequest(CONST.IOU.OPTIMISTIC_TRANSACTION_ID, skipConfirmation);
    switch (requestType) {
        case CONST.IOU.REQUEST_TYPE.MANUAL:
            Navigation.navigate(ROUTES.MONEY_REQUEST_CREATE_TAB_MANUAL.getRoute(CONST.IOU.ACTION.CREATE, iouType, CONST.IOU.OPTIMISTIC_TRANSACTION_ID, reportID, backToReport));
            return;
        case CONST.IOU.REQUEST_TYPE.SCAN:
            Navigation.navigate(ROUTES.MONEY_REQUEST_CREATE_TAB_SCAN.getRoute(CONST.IOU.ACTION.CREATE, iouType, CONST.IOU.OPTIMISTIC_TRANSACTION_ID, reportID, backToReport));
            return;
        case CONST.IOU.REQUEST_TYPE.DISTANCE:
            Navigation.navigate(ROUTES.MONEY_REQUEST_CREATE_TAB_DISTANCE.getRoute(CONST.IOU.ACTION.CREATE, iouType, CONST.IOU.OPTIMISTIC_TRANSACTION_ID, reportID, backToReport));
            return;
        default:
            Navigation.navigate(ROUTES.MONEY_REQUEST_CREATE.getRoute(CONST.IOU.ACTION.CREATE, iouType, CONST.IOU.OPTIMISTIC_TRANSACTION_ID, reportID, backToReport));
    }
}

function setMoneyRequestAmount(transactionID: string, amount: number, currency: string, shouldShowOriginalAmount = false) {
    Onyx.merge(`${ONYXKEYS.COLLECTION.TRANSACTION_DRAFT}${transactionID}`, {amount, currency, shouldShowOriginalAmount});
}

function setMoneyRequestCreated(transactionID: string, created: string, isDraft: boolean) {
    Onyx.merge(`${isDraft ? ONYXKEYS.COLLECTION.TRANSACTION_DRAFT : ONYXKEYS.COLLECTION.TRANSACTION}${transactionID}`, {created});
}

function setMoneyRequestDateAttribute(transactionID: string, start: string, end: string) {
    Onyx.merge(`${ONYXKEYS.COLLECTION.TRANSACTION_DRAFT}${transactionID}`, {comment: {customUnit: {attributes: {dates: {start, end}}}}});
}

function setMoneyRequestCurrency(transactionID: string, currency: string, isEditing = false) {
    const fieldToUpdate = isEditing ? 'modifiedCurrency' : 'currency';
    Onyx.merge(`${ONYXKEYS.COLLECTION.TRANSACTION_DRAFT}${transactionID}`, {[fieldToUpdate]: currency});
}

function setMoneyRequestDescription(transactionID: string, comment: string, isDraft: boolean) {
    Onyx.merge(`${isDraft ? ONYXKEYS.COLLECTION.TRANSACTION_DRAFT : ONYXKEYS.COLLECTION.TRANSACTION}${transactionID}`, {comment: {comment: comment.trim()}});
}

function setMoneyRequestMerchant(transactionID: string, merchant: string, isDraft: boolean) {
    Onyx.merge(`${isDraft ? ONYXKEYS.COLLECTION.TRANSACTION_DRAFT : ONYXKEYS.COLLECTION.TRANSACTION}${transactionID}`, {merchant});
}

function setMoneyRequestAttendees(transactionID: string, attendees: Attendee[], isDraft: boolean) {
    Onyx.merge(`${isDraft ? ONYXKEYS.COLLECTION.TRANSACTION_DRAFT : ONYXKEYS.COLLECTION.TRANSACTION}${transactionID}`, {comment: {attendees}});
}

function setMoneyRequestAccountant(transactionID: string, accountant: Accountant, isDraft: boolean) {
    Onyx.merge(`${isDraft ? ONYXKEYS.COLLECTION.TRANSACTION_DRAFT : ONYXKEYS.COLLECTION.TRANSACTION}${transactionID}`, {accountant});
}

function setMoneyRequestPendingFields(transactionID: string, pendingFields: OnyxTypes.Transaction['pendingFields']) {
    Onyx.merge(`${ONYXKEYS.COLLECTION.TRANSACTION_DRAFT}${transactionID}`, {pendingFields});
}

function setMoneyRequestCategory(transactionID: string, category: string, policyID?: string) {
    Onyx.merge(`${ONYXKEYS.COLLECTION.TRANSACTION_DRAFT}${transactionID}`, {category});
    if (!policyID) {
        setMoneyRequestTaxRate(transactionID, '');
        setMoneyRequestTaxAmount(transactionID, null);
        return;
    }
    const transaction = allTransactionDrafts[`${ONYXKEYS.COLLECTION.TRANSACTION_DRAFT}${transactionID}`];
    // This will be fixed as part of https://github.com/Expensify/Expensify/issues/507850
    // eslint-disable-next-line deprecation/deprecation
    const {categoryTaxCode, categoryTaxAmount} = getCategoryTaxCodeAndAmount(category, transaction, getPolicy(policyID));
    if (categoryTaxCode && categoryTaxAmount !== undefined) {
        setMoneyRequestTaxRate(transactionID, categoryTaxCode);
        setMoneyRequestTaxAmount(transactionID, categoryTaxAmount);
    }
}

function setMoneyRequestTag(transactionID: string, tag: string) {
    Onyx.merge(`${ONYXKEYS.COLLECTION.TRANSACTION_DRAFT}${transactionID}`, {tag});
}

function setMoneyRequestBillable(transactionID: string, billable: boolean) {
    Onyx.merge(`${ONYXKEYS.COLLECTION.TRANSACTION_DRAFT}${transactionID}`, {billable});
}

function setMoneyRequestParticipants(transactionID: string, participants: Participant[] = [], isTestTransaction = false) {
    // We should change the reportID and isFromGlobalCreate of the test transaction since this flow can start inside an existing report
    return Onyx.merge(`${ONYXKEYS.COLLECTION.TRANSACTION_DRAFT}${transactionID}`, {
        participants,
        isFromGlobalCreate: isTestTransaction ? true : undefined,
        reportID: isTestTransaction ? participants?.at(0)?.reportID : undefined,
    });
}

function setSplitPayer(transactionID: string, payerAccountID: number) {
    Onyx.merge(`${ONYXKEYS.COLLECTION.TRANSACTION_DRAFT}${transactionID}`, {splitPayerAccountIDs: [payerAccountID]});
}

function setMoneyRequestReceipt(transactionID: string, source: string, filename: string, isDraft: boolean, type?: string, isTestReceipt = false, isTestDriveReceipt = false) {
    Onyx.merge(`${isDraft ? ONYXKEYS.COLLECTION.TRANSACTION_DRAFT : ONYXKEYS.COLLECTION.TRANSACTION}${transactionID}`, {
        // isTestReceipt = false and isTestDriveReceipt = false are being converted to null because we don't really need to store it in Onyx in those cases
        receipt: {source, type: type ?? '', isTestReceipt: isTestReceipt ? true : null, isTestDriveReceipt: isTestDriveReceipt ? true : null},
        filename,
    });
}

/**
 * Set custom unit rateID for the transaction draft
 */
function setCustomUnitRateID(transactionID: string, customUnitRateID: string | undefined) {
    const isFakeP2PRate = customUnitRateID === CONST.CUSTOM_UNITS.FAKE_P2P_ID;
    Onyx.merge(`${ONYXKEYS.COLLECTION.TRANSACTION_DRAFT}${transactionID}`, {
        comment: {
            customUnit: {
                customUnitRateID,
                ...(!isFakeP2PRate && {defaultP2PRate: null}),
            },
        },
    });
}

/**
 * Revert custom unit of the draft transaction to the original transaction's value
 */
function resetDraftTransactionsCustomUnit(transactionID: string | undefined) {
    if (!transactionID) {
        return;
    }

    const originalTransaction = allTransactions[`${ONYXKEYS.COLLECTION.TRANSACTION}${transactionID}`];
    if (!originalTransaction) {
        return;
    }

    Onyx.merge(`${ONYXKEYS.COLLECTION.TRANSACTION_DRAFT}${transactionID}`, {
        comment: {
            customUnit: originalTransaction.comment?.customUnit ?? {},
        },
    });
}

/**
 * Set custom unit ID for the transaction draft
 */
function setCustomUnitID(transactionID: string, customUnitID: string) {
    Onyx.merge(`${ONYXKEYS.COLLECTION.TRANSACTION_DRAFT}${transactionID}`, {comment: {customUnit: {customUnitID}}});
}

function removeSubrate(transaction: OnyxEntry<OnyxTypes.Transaction>, currentIndex: string) {
    // Index comes from the route params and is a string
    const index = Number(currentIndex);
    if (index === -1) {
        return;
    }
    const existingSubrates = transaction?.comment?.customUnit?.subRates ?? [];

    const newSubrates = [...existingSubrates];
    newSubrates.splice(index, 1);

    // Onyx.merge won't remove the null nested object values, this is a workaround
    // to remove nested keys while also preserving other object keys
    // Doing a deep clone of the transaction to avoid mutating the original object and running into a cache issue when using Onyx.set
    const newTransaction: OnyxTypes.Transaction = {
        // eslint-disable-next-line @typescript-eslint/non-nullable-type-assertion-style
        ...(transaction as OnyxTypes.Transaction),
        comment: {
            ...transaction?.comment,
            customUnit: {
                ...transaction?.comment?.customUnit,
                subRates: newSubrates,
                quantity: null,
            },
        },
    };

    Onyx.set(`${ONYXKEYS.COLLECTION.TRANSACTION_DRAFT}${transaction?.transactionID}`, newTransaction);
}

function updateSubrate(transaction: OnyxEntry<OnyxTypes.Transaction>, currentIndex: string, quantity: number, id: string, name: string, rate: number) {
    // Index comes from the route params and is a string
    const index = Number(currentIndex);
    if (index === -1) {
        return;
    }
    const existingSubrates = transaction?.comment?.customUnit?.subRates ?? [];

    if (index >= existingSubrates.length) {
        return;
    }

    const newSubrates = [...existingSubrates];
    newSubrates.splice(index, 1, {quantity, id, name, rate});

    // Onyx.merge won't remove the null nested object values, this is a workaround
    // to remove nested keys while also preserving other object keys
    // Doing a deep clone of the transaction to avoid mutating the original object and running into a cache issue when using Onyx.set
    const newTransaction: OnyxTypes.Transaction = {
        // eslint-disable-next-line @typescript-eslint/non-nullable-type-assertion-style
        ...(transaction as OnyxTypes.Transaction),
        comment: {
            ...transaction?.comment,
            customUnit: {
                ...transaction?.comment?.customUnit,
                subRates: newSubrates,
                quantity: null,
            },
        },
    };

    Onyx.set(`${ONYXKEYS.COLLECTION.TRANSACTION_DRAFT}${transaction?.transactionID}`, newTransaction);
}

function clearSubrates(transactionID: string) {
    Onyx.merge(`${ONYXKEYS.COLLECTION.TRANSACTION_DRAFT}${transactionID}`, {comment: {customUnit: {subRates: []}}});
}

function addSubrate(transaction: OnyxEntry<OnyxTypes.Transaction>, currentIndex: string, quantity: number, id: string, name: string, rate: number) {
    // Index comes from the route params and is a string
    const index = Number(currentIndex);
    if (index === -1) {
        return;
    }
    const existingSubrates = transaction?.comment?.customUnit?.subRates ?? [];

    if (index !== existingSubrates.length) {
        return;
    }

    const newSubrates = [...existingSubrates];
    newSubrates.push({quantity, id, name, rate});

    // Onyx.merge won't remove the null nested object values, this is a workaround
    // to remove nested keys while also preserving other object keys
    // Doing a deep clone of the transaction to avoid mutating the original object and running into a cache issue when using Onyx.set
    const newTransaction: OnyxTypes.Transaction = {
        // eslint-disable-next-line @typescript-eslint/non-nullable-type-assertion-style
        ...(transaction as OnyxTypes.Transaction),
        comment: {
            ...transaction?.comment,
            customUnit: {
                ...transaction?.comment?.customUnit,
                subRates: newSubrates,
                quantity: null,
            },
        },
    };

    Onyx.set(`${ONYXKEYS.COLLECTION.TRANSACTION_DRAFT}${transaction?.transactionID}`, newTransaction);
}

/**
 * Set the distance rate of a transaction.
 * Used when creating a new transaction or moving an existing one from Self DM
 */
function setMoneyRequestDistanceRate(transactionID: string, customUnitRateID: string, policy: OnyxEntry<OnyxTypes.Policy>, isDraft: boolean) {
    if (policy) {
        Onyx.merge(ONYXKEYS.NVP_LAST_SELECTED_DISTANCE_RATES, {[policy.id]: customUnitRateID});
    }

    const distanceRate = DistanceRequestUtils.getRateByCustomUnitRateID({policy, customUnitRateID});
    const transaction = isDraft ? allTransactionDrafts[`${ONYXKEYS.COLLECTION.TRANSACTION_DRAFT}${transactionID}`] : allTransactions[`${ONYXKEYS.COLLECTION.TRANSACTION}${transactionID}`];
    let newDistance;
    if (distanceRate?.unit && distanceRate?.unit !== transaction?.comment?.customUnit?.distanceUnit) {
        newDistance = DistanceRequestUtils.convertDistanceUnit(getDistanceInMeters(transaction, transaction?.comment?.customUnit?.distanceUnit), distanceRate.unit);
    }
    Onyx.merge(`${isDraft ? ONYXKEYS.COLLECTION.TRANSACTION_DRAFT : ONYXKEYS.COLLECTION.TRANSACTION}${transactionID}`, {
        comment: {
            customUnit: {
                customUnitRateID,
                ...(!!policy && {defaultP2PRate: null}),
                ...(distanceRate && {distanceUnit: distanceRate.unit}),
                ...(newDistance && {quantity: newDistance}),
            },
        },
    });
}

/** Helper function to get the receipt error for expenses, or the generic error if there's no receipt */
function getReceiptError(
    receipt: OnyxEntry<Receipt>,
    filename?: string,
    isScanRequest = true,
    errorKey?: number,
    action?: IOUActionParams,
    retryParams?: StartSplitBilActionParams | CreateTrackExpenseParams | RequestMoneyInformation | ReplaceReceipt,
): Errors | ErrorFields {
    const formattedRetryParams = typeof retryParams === 'string' ? retryParams : JSON.stringify(retryParams);

    return isEmptyObject(receipt) || !isScanRequest
        ? getMicroSecondOnyxErrorWithTranslationKey('iou.error.genericCreateFailureMessage', errorKey)
        : getMicroSecondOnyxErrorObject(
              {
                  error: CONST.IOU.RECEIPT_ERROR,
                  source: receipt.source?.toString() ?? '',
                  filename: filename ?? '',
                  action: action ?? '',
                  retryParams: formattedRetryParams,
              },
              errorKey,
          );
}

/** Helper function to get optimistic fields violations onyx data */
function getFieldViolationsOnyxData(iouReport: OnyxTypes.Report): SetRequired<OnyxData, 'optimisticData' | 'failureData'> {
    const missingFields: OnyxTypes.ReportFieldsViolations = {};
    const excludedFields = Object.values(CONST.REPORT_VIOLATIONS_EXCLUDED_FIELDS) as string[];

    Object.values(iouReport.fieldList ?? {}).forEach((field) => {
        if (excludedFields.includes(field.fieldID) || !!field.value || !!field.defaultValue) {
            return;
        }
        // in case of missing field violation the empty object is indicator.
        missingFields[field.fieldID] = {};
    });

    return {
        optimisticData: [
            {
                onyxMethod: Onyx.METHOD.SET,
                key: `${ONYXKEYS.COLLECTION.REPORT_VIOLATIONS}${iouReport.reportID}`,
                value: {
                    fieldRequired: missingFields,
                },
            },
        ],
        failureData: [
            {
                onyxMethod: Onyx.METHOD.SET,
                key: `${ONYXKEYS.COLLECTION.REPORT_VIOLATIONS}${iouReport.reportID}`,
                value: null,
            },
        ],
    };
}

type BuildOnyxDataForTestDriveIOUParams = {
    transaction: OnyxTypes.Transaction;
    iouOptimisticParams: MoneyRequestOptimisticParams['iou'];
    chatOptimisticParams: MoneyRequestOptimisticParams['chat'];
    testDriveCommentReportActionID?: string;
};

function buildOnyxDataForTestDriveIOU(testDriveIOUParams: BuildOnyxDataForTestDriveIOUParams): OnyxData {
    const optimisticData: OnyxUpdate[] = [];
    const successData: OnyxUpdate[] = [];
    const failureData: OnyxUpdate[] = [];

    const optimisticIOUReportAction = buildOptimisticIOUReportAction({
        type: CONST.IOU.REPORT_ACTION_TYPE.PAY,
        amount: testDriveIOUParams.transaction.amount,
        currency: testDriveIOUParams.transaction.currency,
        comment: testDriveIOUParams.transaction.comment?.comment ?? '',
        participants: testDriveIOUParams.transaction.participants ?? [],
        paymentType: CONST.IOU.PAYMENT_TYPE.ELSEWHERE,
        iouReportID: testDriveIOUParams.iouOptimisticParams.report.reportID,
        transactionID: testDriveIOUParams.transaction.transactionID,
    });

    const text = Localize.translateLocal('testDrive.employeeInviteMessage', {name: personalDetailsList?.[userAccountID]?.firstName ?? ''});
    const textComment = buildOptimisticAddCommentReportAction(text, undefined, userAccountID, undefined, undefined, undefined, testDriveIOUParams.testDriveCommentReportActionID);
    textComment.reportAction.created = DateUtils.subtractMillisecondsFromDateTime(testDriveIOUParams.iouOptimisticParams.createdAction.created, 1);

    optimisticData.push(
        {
            onyxMethod: Onyx.METHOD.MERGE,
            key: `${ONYXKEYS.COLLECTION.REPORT_ACTIONS}${testDriveIOUParams.chatOptimisticParams.report?.reportID}`,
            value: {
                [textComment.reportAction.reportActionID]: textComment.reportAction,
            },
        },
        {
            onyxMethod: Onyx.METHOD.MERGE,
            key: `${ONYXKEYS.COLLECTION.REPORT}${testDriveIOUParams.iouOptimisticParams.report.reportID}`,
            value: {
                ...{lastActionType: CONST.REPORT.ACTIONS.TYPE.MARKED_REIMBURSED, statusNum: CONST.REPORT.STATUS_NUM.REIMBURSED},
                hasOutstandingChildRequest: false,
                lastActorAccountID: currentUserPersonalDetails?.accountID,
            },
        },
        {
            onyxMethod: Onyx.METHOD.MERGE,
            key: `${ONYXKEYS.COLLECTION.REPORT_ACTIONS}${testDriveIOUParams.iouOptimisticParams.report.reportID}`,
            value: {
                [testDriveIOUParams.iouOptimisticParams.action.reportActionID]: optimisticIOUReportAction,
            },
        },
    );

    successData.push({
        onyxMethod: Onyx.METHOD.MERGE,
        key: `${ONYXKEYS.COLLECTION.REPORT_ACTIONS}${testDriveIOUParams.chatOptimisticParams.report?.reportID}`,
        value: {
            [textComment.reportAction.reportActionID]: null,
        },
    });

    return {
        optimisticData,
        successData,
        failureData,
    };
}

/** Builds the Onyx data for an expense */
function buildOnyxDataForMoneyRequest(moneyRequestParams: BuildOnyxDataForMoneyRequestParams): [OnyxUpdate[], OnyxUpdate[], OnyxUpdate[]] {
    const {
        isNewChatReport,
        shouldCreateNewMoneyRequestReport,
        isOneOnOneSplit = false,
        existingTransactionThreadReportID,
        policyParams = {},
        optimisticParams,
        retryParams,
        participant,
    } = moneyRequestParams;
    const {policy, policyCategories, policyTagList} = policyParams;
    const {
        chat,
        iou,
        transactionParams: {transaction, transactionThreadReport, transactionThreadCreatedReportAction},
        policyRecentlyUsed,
        personalDetailListAction,
        nextStep,
        testDriveCommentReportActionID,
    } = optimisticParams;

    const isScanRequest = isScanRequestTransactionUtils(transaction);
    const isPerDiemRequest = isPerDiemRequestTransactionUtils(transaction);
    const outstandingChildRequest = getOutstandingChildRequest(iou.report);
    const clearedPendingFields = Object.fromEntries(Object.keys(transaction.pendingFields ?? {}).map((key) => [key, null]));
    const isMoneyRequestToManagerMcTest = isTestTransactionReport(iou.report);

    const optimisticData: OnyxUpdate[] = [];
    const successData: OnyxUpdate[] = [];
    const failureData: OnyxUpdate[] = [];
    let newQuickAction: ValueOf<typeof CONST.QUICK_ACTIONS>;
    if (isScanRequest) {
        newQuickAction = CONST.QUICK_ACTIONS.REQUEST_SCAN;
    } else if (isPerDiemRequest) {
        newQuickAction = CONST.QUICK_ACTIONS.PER_DIEM;
    } else {
        newQuickAction = CONST.QUICK_ACTIONS.REQUEST_MANUAL;
    }

    if (isDistanceRequestTransactionUtils(transaction)) {
        newQuickAction = CONST.QUICK_ACTIONS.REQUEST_DISTANCE;
    }
    const existingTransactionThreadReport = allReports?.[`${ONYXKEYS.COLLECTION.REPORT}${existingTransactionThreadReportID}`] ?? null;

    if (chat.report) {
        optimisticData.push({
            // Use SET for new reports because it doesn't exist yet, is faster and we need the data to be available when we navigate to the chat page
            onyxMethod: isNewChatReport ? Onyx.METHOD.SET : Onyx.METHOD.MERGE,
            key: `${ONYXKEYS.COLLECTION.REPORT}${chat.report.reportID}`,
            value: {
                ...chat.report,
                lastReadTime: DateUtils.getDBTime(),
                ...(shouldCreateNewMoneyRequestReport ? {lastVisibleActionCreated: chat.reportPreviewAction.created} : {}),
                iouReportID: iou.report.reportID,
                ...outstandingChildRequest,
                ...(isNewChatReport ? {pendingFields: {createChat: CONST.RED_BRICK_ROAD_PENDING_ACTION.ADD}} : {}),
            },
        });
    }

    optimisticData.push(
        {
            onyxMethod: shouldCreateNewMoneyRequestReport ? Onyx.METHOD.SET : Onyx.METHOD.MERGE,
            key: `${ONYXKEYS.COLLECTION.REPORT}${iou.report.reportID}`,
            value: {
                ...iou.report,
                lastVisibleActionCreated: iou.action.created,
                pendingFields: {
                    ...(shouldCreateNewMoneyRequestReport ? {createChat: CONST.RED_BRICK_ROAD_PENDING_ACTION.ADD} : {preview: CONST.RED_BRICK_ROAD_PENDING_ACTION.UPDATE}),
                },
            },
        },
        {
            onyxMethod: Onyx.METHOD.SET,
            key: `${ONYXKEYS.COLLECTION.TRANSACTION}${transaction.transactionID}`,
            value: transaction,
        },
        isNewChatReport
            ? {
                  onyxMethod: Onyx.METHOD.SET,
                  key: `${ONYXKEYS.COLLECTION.REPORT_ACTIONS}${chat.report?.reportID}`,
                  value: {
                      [chat.createdAction.reportActionID]: chat.createdAction,
                      [chat.reportPreviewAction.reportActionID]: chat.reportPreviewAction,
                  },
              }
            : {
                  onyxMethod: Onyx.METHOD.MERGE,
                  key: `${ONYXKEYS.COLLECTION.REPORT_ACTIONS}${chat.report?.reportID}`,
                  value: {
                      [chat.reportPreviewAction.reportActionID]: chat.reportPreviewAction,
                  },
              },
        shouldCreateNewMoneyRequestReport
            ? {
                  onyxMethod: Onyx.METHOD.SET,
                  key: `${ONYXKEYS.COLLECTION.REPORT_ACTIONS}${iou.report.reportID}`,
                  value: {
                      [iou.createdAction.reportActionID]: iou.createdAction as OnyxTypes.ReportAction,
                      [iou.action.reportActionID]: iou.action as OnyxTypes.ReportAction,
                  },
              }
            : {
                  onyxMethod: Onyx.METHOD.MERGE,
                  key: `${ONYXKEYS.COLLECTION.REPORT_ACTIONS}${iou.report.reportID}`,
                  value: {
                      [iou.action.reportActionID]: iou.action as OnyxTypes.ReportAction,
                  },
              },
        {
            onyxMethod: Onyx.METHOD.MERGE,
            key: `${ONYXKEYS.COLLECTION.REPORT}${transactionThreadReport?.reportID}`,
            value: {
                ...transactionThreadReport,
                pendingFields: {createChat: CONST.RED_BRICK_ROAD_PENDING_ACTION.ADD},
            },
        },
        {
            onyxMethod: Onyx.METHOD.MERGE,
            key: `${ONYXKEYS.COLLECTION.REPORT_METADATA}${transactionThreadReport?.reportID}`,
            value: {
                isOptimisticReport: true,
            },
        },
    );

    if (isNewChatReport) {
        optimisticData.push({
            onyxMethod: Onyx.METHOD.MERGE,
            key: `${ONYXKEYS.COLLECTION.REPORT_METADATA}${chat.report?.reportID}`,
            value: {
                isOptimisticReport: true,
            },
        });
    }

    if (shouldCreateNewMoneyRequestReport) {
        optimisticData.push({
            onyxMethod: Onyx.METHOD.MERGE,
            key: `${ONYXKEYS.COLLECTION.REPORT_METADATA}${iou.report?.reportID}`,
            value: {
                isOptimisticReport: true,
            },
        });
    }

    if (!isEmptyObject(transactionThreadCreatedReportAction)) {
        optimisticData.push({
            onyxMethod: Onyx.METHOD.MERGE,
            key: `${ONYXKEYS.COLLECTION.REPORT_ACTIONS}${transactionThreadReport?.reportID}`,
            value: {
                [transactionThreadCreatedReportAction.reportActionID]: transactionThreadCreatedReportAction,
            },
        });
    }

    if (policyRecentlyUsed.categories?.length) {
        optimisticData.push({
            onyxMethod: Onyx.METHOD.SET,
            key: `${ONYXKEYS.COLLECTION.POLICY_RECENTLY_USED_CATEGORIES}${iou.report.policyID}`,
            value: policyRecentlyUsed.categories,
        });
    }

    if (policyRecentlyUsed.currencies?.length) {
        optimisticData.push({
            onyxMethod: Onyx.METHOD.SET,
            key: ONYXKEYS.RECENTLY_USED_CURRENCIES,
            value: policyRecentlyUsed.currencies,
        });
    }

    if (!isEmptyObject(policyRecentlyUsed.tags)) {
        optimisticData.push({
            onyxMethod: Onyx.METHOD.MERGE,
            key: `${ONYXKEYS.COLLECTION.POLICY_RECENTLY_USED_TAGS}${iou.report.policyID}`,
            value: policyRecentlyUsed.tags,
        });
    }

    if (policyRecentlyUsed.destinations?.length) {
        optimisticData.push({
            onyxMethod: Onyx.METHOD.SET,
            key: `${ONYXKEYS.COLLECTION.POLICY_RECENTLY_USED_DESTINATIONS}${iou.report.policyID}`,
            value: policyRecentlyUsed.destinations,
        });
    }

    if (transaction.receipt?.isTestDriveReceipt) {
        const {
            optimisticData: testDriveOptimisticData = [],
            successData: testDriveSuccessData = [],
            failureData: testDriveFailureData = [],
        } = buildOnyxDataForTestDriveIOU({
            transaction,
            iouOptimisticParams: iou,
            chatOptimisticParams: chat,
            testDriveCommentReportActionID,
        });
        optimisticData.push(...testDriveOptimisticData);
        successData.push(...testDriveSuccessData);
        failureData.push(...testDriveFailureData);
    }

    if (isMoneyRequestToManagerMcTest) {
        const date = new Date();
        const isTestReceipt = transaction.receipt?.isTestReceipt ?? false;
        const managerMcTestParticipant = getManagerMcTestParticipant() ?? {};
        const optimisticIOUReportAction = buildOptimisticIOUReportAction({
            type: isScanRequest && !isTestReceipt ? CONST.IOU.REPORT_ACTION_TYPE.CREATE : CONST.IOU.REPORT_ACTION_TYPE.PAY,
            amount: iou.report?.total ?? 0,
            currency: iou.report?.currency ?? '',
            comment: '',
            participants: [managerMcTestParticipant],
            paymentType: isScanRequest && !isTestReceipt ? undefined : CONST.IOU.PAYMENT_TYPE.ELSEWHERE,
            iouReportID: iou.report.reportID,
            transactionID: transaction.transactionID,
        });

        optimisticData.push(
            {
                onyxMethod: Onyx.METHOD.MERGE,
                key: `${ONYXKEYS.NVP_DISMISSED_PRODUCT_TRAINING}`,
                value: {[CONST.PRODUCT_TRAINING_TOOLTIP_NAMES.SCAN_TEST_TOOLTIP]: DateUtils.getDBTime(date.valueOf())},
            },
            {
                onyxMethod: Onyx.METHOD.MERGE,
                key: `${ONYXKEYS.COLLECTION.REPORT}${iou.report.reportID}`,
                value: {
                    ...iou.report,
                    ...(!isScanRequest || isTestReceipt ? {lastActionType: CONST.REPORT.ACTIONS.TYPE.MARKED_REIMBURSED, statusNum: CONST.REPORT.STATUS_NUM.REIMBURSED} : undefined),
                    hasOutstandingChildRequest: false,
                    lastActorAccountID: currentUserPersonalDetails?.accountID,
                },
            },
            {
                onyxMethod: Onyx.METHOD.MERGE,
                key: `${ONYXKEYS.COLLECTION.REPORT_ACTIONS}${iou.report.reportID}`,
                value: {
                    [iou.action.reportActionID]: {
                        ...(optimisticIOUReportAction as OnyxTypes.ReportAction),
                    },
                },
            },
            {
                onyxMethod: Onyx.METHOD.MERGE,
                key: `${ONYXKEYS.COLLECTION.TRANSACTION}${transaction.transactionID}`,
                value: {
                    ...transaction,
                },
            },
        );
    }

    const redundantParticipants: Record<number, null> = {};
    if (!isEmptyObject(personalDetailListAction)) {
        const successPersonalDetailListAction: Record<number, null> = {};

        // BE will send different participants. We clear the optimistic ones to avoid duplicated entries
        Object.keys(personalDetailListAction).forEach((accountIDKey) => {
            const accountID = Number(accountIDKey);
            successPersonalDetailListAction[accountID] = null;
            redundantParticipants[accountID] = null;
        });

        optimisticData.push({
            onyxMethod: Onyx.METHOD.MERGE,
            key: ONYXKEYS.PERSONAL_DETAILS_LIST,
            value: personalDetailListAction,
        });
        successData.push({
            onyxMethod: Onyx.METHOD.MERGE,
            key: ONYXKEYS.PERSONAL_DETAILS_LIST,
            value: successPersonalDetailListAction,
        });
    }

    if (!isEmptyObject(nextStep)) {
        optimisticData.push({
            onyxMethod: Onyx.METHOD.MERGE,
            key: `${ONYXKEYS.COLLECTION.NEXT_STEP}${iou.report.reportID}`,
            value: nextStep,
        });
    }

    if (isNewChatReport) {
        successData.push(
            {
                onyxMethod: Onyx.METHOD.MERGE,
                key: `${ONYXKEYS.COLLECTION.REPORT}${chat.report?.reportID}`,
                value: {
                    participants: redundantParticipants,
                    pendingFields: null,
                    errorFields: null,
                },
            },
            {
                onyxMethod: Onyx.METHOD.MERGE,
                key: `${ONYXKEYS.COLLECTION.REPORT_METADATA}${chat.report?.reportID}`,
                value: {
                    isOptimisticReport: false,
                },
            },
        );
    }

    successData.push(
        {
            onyxMethod: Onyx.METHOD.MERGE,
            key: `${ONYXKEYS.COLLECTION.REPORT}${iou.report.reportID}`,
            value: {
                participants: redundantParticipants,
                pendingFields: null,
                errorFields: null,
            },
        },
        {
            onyxMethod: Onyx.METHOD.MERGE,
            key: `${ONYXKEYS.COLLECTION.REPORT_METADATA}${iou.report.reportID}`,
            value: {
                isOptimisticReport: false,
            },
        },
        {
            onyxMethod: Onyx.METHOD.MERGE,
            key: `${ONYXKEYS.COLLECTION.REPORT}${transactionThreadReport?.reportID}`,
            value: {
                participants: redundantParticipants,
                pendingFields: null,
                errorFields: null,
            },
        },
        {
            onyxMethod: Onyx.METHOD.MERGE,
            key: `${ONYXKEYS.COLLECTION.REPORT_METADATA}${transactionThreadReport?.reportID}`,
            value: {
                isOptimisticReport: false,
            },
        },
        {
            onyxMethod: Onyx.METHOD.MERGE,
            key: `${ONYXKEYS.COLLECTION.TRANSACTION}${transaction.transactionID}`,
            value: {
                pendingAction: null,
                pendingFields: clearedPendingFields,
                // The routes contains the distance in meters. Clearing the routes ensures we use the distance
                // in the correct unit stored under the transaction customUnit once the request is created.
                // The route is also not saved in the backend, so we can't rely on it.
                routes: null,
            },
        },

        {
            onyxMethod: Onyx.METHOD.MERGE,
            key: `${ONYXKEYS.COLLECTION.REPORT_ACTIONS}${chat.report?.reportID}`,
            value: {
                ...(isNewChatReport
                    ? {
                          [chat.createdAction.reportActionID]: {
                              pendingAction: null,
                              errors: null,
                          },
                      }
                    : {}),
                [chat.reportPreviewAction.reportActionID]: {
                    pendingAction: null,
                },
            },
        },
        {
            onyxMethod: Onyx.METHOD.MERGE,
            key: `${ONYXKEYS.COLLECTION.REPORT_ACTIONS}${iou.report.reportID}`,
            value: {
                ...(shouldCreateNewMoneyRequestReport
                    ? {
                          [iou.createdAction.reportActionID]: {
                              pendingAction: null,
                              errors: null,
                          },
                      }
                    : {}),
                [iou.action.reportActionID]: {
                    pendingAction: null,
                    errors: null,
                },
            },
        },
    );

    if (!isEmptyObject(transactionThreadCreatedReportAction)) {
        successData.push({
            onyxMethod: Onyx.METHOD.MERGE,
            key: `${ONYXKEYS.COLLECTION.REPORT_ACTIONS}${transactionThreadReport?.reportID}`,
            value: {
                [transactionThreadCreatedReportAction.reportActionID]: {
                    pendingAction: null,
                    errors: null,
                },
            },
        });
    }

    const errorKey = DateUtils.getMicroseconds();

    failureData.push(
        {
            onyxMethod: Onyx.METHOD.MERGE,
            key: `${ONYXKEYS.COLLECTION.REPORT}${chat.report?.reportID}`,
            value: {
                iouReportID: chat.report?.iouReportID,
                lastReadTime: chat.report?.lastReadTime,
                lastVisibleActionCreated: chat.report?.lastVisibleActionCreated,
                pendingFields: null,
                hasOutstandingChildRequest: chat.report?.hasOutstandingChildRequest,
                ...(isNewChatReport
                    ? {
                          errorFields: {
                              createChat: getMicroSecondOnyxErrorWithTranslationKey('report.genericCreateReportFailureMessage'),
                          },
                      }
                    : {}),
            },
        },
        {
            onyxMethod: Onyx.METHOD.MERGE,
            key: `${ONYXKEYS.COLLECTION.REPORT}${iou.report.reportID}`,
            value: {
                pendingFields: null,
                errorFields: {
                    ...(shouldCreateNewMoneyRequestReport ? {createChat: getMicroSecondOnyxErrorWithTranslationKey('report.genericCreateReportFailureMessage')} : {}),
                },
            },
        },
        {
            onyxMethod: Onyx.METHOD.MERGE,
            key: `${ONYXKEYS.COLLECTION.REPORT}${transactionThreadReport?.reportID}`,
            value: {
                pendingFields: null,
                errorFields: existingTransactionThreadReport
                    ? null
                    : {
                          createChat: getMicroSecondOnyxErrorWithTranslationKey('report.genericCreateReportFailureMessage'),
                      },
            },
        },
        {
            onyxMethod: Onyx.METHOD.MERGE,
            key: `${ONYXKEYS.COLLECTION.TRANSACTION}${transaction.transactionID}`,
            value: {
                errors: getReceiptError(
                    transaction.receipt,
                    // Disabling this line since transaction.filename can be an empty string
                    // eslint-disable-next-line @typescript-eslint/prefer-nullish-coalescing
                    transaction.filename || transaction.receipt?.filename,
                    isScanRequest,
                    errorKey,
                    CONST.IOU.ACTION_PARAMS.MONEY_REQUEST,
                    retryParams,
                ),
                pendingFields: clearedPendingFields,
            },
        },
        {
            onyxMethod: Onyx.METHOD.MERGE,
            key: `${ONYXKEYS.COLLECTION.REPORT_ACTIONS}${iou.report.reportID}`,
            value: {
                ...(shouldCreateNewMoneyRequestReport
                    ? {
                          [iou.createdAction.reportActionID]: {
                              errors: getReceiptError(
                                  transaction.receipt,
                                  // Disabling this line since transaction.filename can be an empty string
                                  // eslint-disable-next-line @typescript-eslint/prefer-nullish-coalescing
                                  transaction.filename || transaction.receipt?.filename,
                                  isScanRequest,
                                  errorKey,
                                  CONST.IOU.ACTION_PARAMS.MONEY_REQUEST,
                                  retryParams,
                              ),
                          },
                          [iou.action.reportActionID]: {
                              errors: getMicroSecondOnyxErrorWithTranslationKey('iou.error.genericCreateFailureMessage'),
                          },
                      }
                    : {
                          [iou.action.reportActionID]: {
                              errors: getReceiptError(
                                  transaction.receipt,
                                  // Disabling this line since transaction.filename can be an empty string
                                  // eslint-disable-next-line @typescript-eslint/prefer-nullish-coalescing
                                  transaction.filename || transaction.receipt?.filename,
                                  isScanRequest,
                                  errorKey,
                                  CONST.IOU.ACTION_PARAMS.MONEY_REQUEST,
                                  retryParams,
                              ),
                          },
                      }),
            },
        },
    );

    if (!isOneOnOneSplit) {
        optimisticData.push({
            onyxMethod: Onyx.METHOD.SET,
            key: ONYXKEYS.NVP_QUICK_ACTION_GLOBAL_CREATE,
            value: {
                action: newQuickAction,
                chatReportID: chat.report?.reportID,
                isFirstQuickAction: isEmptyObject(quickAction),
            },
        });
        failureData.push({
            onyxMethod: Onyx.METHOD.SET,
            key: ONYXKEYS.NVP_QUICK_ACTION_GLOBAL_CREATE,
            value: quickAction ?? null,
        });
    }

    if (!isEmptyObject(transactionThreadCreatedReportAction)) {
        failureData.push({
            onyxMethod: Onyx.METHOD.MERGE,
            key: `${ONYXKEYS.COLLECTION.REPORT_ACTIONS}${transactionThreadReport?.reportID}`,
            value: {
                [transactionThreadCreatedReportAction.reportActionID]: {
                    errors: getMicroSecondOnyxErrorWithTranslationKey('iou.error.genericCreateFailureMessage'),
                },
            },
        });
    }

    const searchUpdate = getSearchOnyxUpdate({
        transaction,
        participant,
        iouReport: shouldCreateNewMoneyRequestReport ? iou.report : undefined,
        transactionThreadReportID: transactionThreadReport?.reportID,
    });

    if (searchUpdate) {
        if (searchUpdate.optimisticData) {
            optimisticData.push(...searchUpdate.optimisticData);
        }
        if (searchUpdate.successData) {
            successData.push(...searchUpdate.successData);
        }
    }

    // We don't need to compute violations unless we're on a paid policy
    if (!policy || !isPaidGroupPolicy(policy)) {
        return [optimisticData, successData, failureData];
    }

    const violationsOnyxData = ViolationsUtils.getViolationsOnyxData(
        transaction,
        [],
        policy,
        policyTagList ?? {},
        policyCategories ?? {},
        hasDependentTags(policy, policyTagList ?? {}),
        false,
    );

    if (violationsOnyxData) {
        const shouldFixViolations = Array.isArray(violationsOnyxData.value) && violationsOnyxData.value.length > 0;

        optimisticData.push(violationsOnyxData, {
            key: `${ONYXKEYS.COLLECTION.NEXT_STEP}${iou.report.reportID}`,
            onyxMethod: Onyx.METHOD.SET,
            value: buildNextStep(iou.report, iou.report.statusNum ?? CONST.REPORT.STATE_NUM.OPEN, shouldFixViolations),
        });
        failureData.push({
            onyxMethod: Onyx.METHOD.SET,
            key: `${ONYXKEYS.COLLECTION.TRANSACTION_VIOLATIONS}${transaction.transactionID}`,
            value: [],
        });
    }

    return [optimisticData, successData, failureData];
}

/** Builds the Onyx data for an invoice */
function buildOnyxDataForInvoice(invoiceParams: BuildOnyxDataForInvoiceParams): [OnyxUpdate[], OnyxUpdate[], OnyxUpdate[]] {
    const {chat, iou, transactionParams, policyParams, optimisticData: optimisticDataParams, companyName, companyWebsite, participant} = invoiceParams;
    const transaction = transactionParams.transaction;

    const clearedPendingFields = Object.fromEntries(Object.keys(transactionParams.transaction.pendingFields ?? {}).map((key) => [key, null]));
    const optimisticData: OnyxUpdate[] = [
        {
            onyxMethod: Onyx.METHOD.SET,
            key: `${ONYXKEYS.COLLECTION.REPORT}${iou.report?.reportID}`,
            value: {
                ...iou.report,
                lastMessageText: getReportActionText(iou.action),
                lastMessageHtml: getReportActionHtml(iou.action),
                pendingFields: {
                    createChat: CONST.RED_BRICK_ROAD_PENDING_ACTION.ADD,
                },
            },
        },
        {
            onyxMethod: Onyx.METHOD.MERGE,
            key: `${ONYXKEYS.COLLECTION.REPORT_METADATA}${iou.report?.reportID}`,
            value: {
                isOptimisticReport: true,
            },
        },
        {
            onyxMethod: Onyx.METHOD.SET,
            key: `${ONYXKEYS.COLLECTION.TRANSACTION}${transactionParams.transaction.transactionID}`,
            value: transactionParams.transaction,
        },
        chat.isNewReport
            ? {
                  onyxMethod: Onyx.METHOD.SET,
                  key: `${ONYXKEYS.COLLECTION.REPORT_ACTIONS}${chat.report?.reportID}`,
                  value: {
                      [chat.createdAction.reportActionID]: chat.createdAction,
                      [chat.reportPreviewAction.reportActionID]: chat.reportPreviewAction,
                  },
              }
            : {
                  onyxMethod: Onyx.METHOD.MERGE,
                  key: `${ONYXKEYS.COLLECTION.REPORT_ACTIONS}${chat.report?.reportID}`,
                  value: {
                      [chat.reportPreviewAction.reportActionID]: chat.reportPreviewAction,
                  },
              },
        {
            onyxMethod: Onyx.METHOD.MERGE,
            key: `${ONYXKEYS.COLLECTION.REPORT_ACTIONS}${iou.report?.reportID}`,
            value: {
                [iou.createdAction.reportActionID]: iou.createdAction as OnyxTypes.ReportAction,
                [iou.action.reportActionID]: iou.action as OnyxTypes.ReportAction,
            },
        },
        {
            onyxMethod: Onyx.METHOD.MERGE,
            key: `${ONYXKEYS.COLLECTION.REPORT}${transactionParams.threadReport.reportID}`,
            value: transactionParams.threadReport,
        },
        {
            onyxMethod: Onyx.METHOD.MERGE,
            key: `${ONYXKEYS.COLLECTION.REPORT_METADATA}${transactionParams.threadReport?.reportID}`,
            value: {
                isOptimisticReport: true,
            },
        },
    ];

    if (transactionParams.threadCreatedReportAction?.reportActionID) {
        optimisticData.push({
            onyxMethod: Onyx.METHOD.MERGE,
            key: `${ONYXKEYS.COLLECTION.REPORT_ACTIONS}${transactionParams.threadReport.reportID}`,
            value: {
                [transactionParams.threadCreatedReportAction.reportActionID]: transactionParams.threadCreatedReportAction,
            },
        });
    }

    const successData: OnyxUpdate[] = [];

    if (chat.report) {
        optimisticData.push({
            // Use SET for new reports because it doesn't exist yet, is faster and we need the data to be available when we navigate to the chat page
            onyxMethod: chat.isNewReport ? Onyx.METHOD.SET : Onyx.METHOD.MERGE,
            key: `${ONYXKEYS.COLLECTION.REPORT}${chat.report.reportID}`,
            value: {
                ...chat.report,
                lastReadTime: DateUtils.getDBTime(),
                iouReportID: iou.report?.reportID,
                ...(chat.isNewReport ? {pendingFields: {createChat: CONST.RED_BRICK_ROAD_PENDING_ACTION.ADD}} : {}),
            },
        });

        if (chat.isNewReport) {
            optimisticData.push({
                onyxMethod: Onyx.METHOD.MERGE,
                key: `${ONYXKEYS.COLLECTION.REPORT_METADATA}${chat.report?.reportID}`,
                value: {
                    isOptimisticReport: true,
                },
            });
        }
    }

    if (optimisticDataParams.policyRecentlyUsedCategories.length) {
        optimisticData.push({
            onyxMethod: Onyx.METHOD.SET,
            key: `${ONYXKEYS.COLLECTION.POLICY_RECENTLY_USED_CATEGORIES}${iou.report?.policyID}`,
            value: optimisticDataParams.policyRecentlyUsedCategories,
        });
    }

    if (optimisticDataParams.recentlyUsedCurrencies?.length) {
        optimisticData.push({
            onyxMethod: Onyx.METHOD.SET,
            key: ONYXKEYS.RECENTLY_USED_CURRENCIES,
            value: optimisticDataParams.recentlyUsedCurrencies,
        });
    }

    if (!isEmptyObject(optimisticDataParams.policyRecentlyUsedTags)) {
        optimisticData.push({
            onyxMethod: Onyx.METHOD.MERGE,
            key: `${ONYXKEYS.COLLECTION.POLICY_RECENTLY_USED_TAGS}${iou.report?.policyID}`,
            value: optimisticDataParams.policyRecentlyUsedTags,
        });
    }

    const redundantParticipants: Record<number, null> = {};
    if (!isEmptyObject(optimisticDataParams.personalDetailListAction)) {
        const successPersonalDetailListAction: Record<number, null> = {};

        // BE will send different participants. We clear the optimistic ones to avoid duplicated entries
        Object.keys(optimisticDataParams.personalDetailListAction).forEach((accountIDKey) => {
            const accountID = Number(accountIDKey);
            successPersonalDetailListAction[accountID] = null;
            redundantParticipants[accountID] = null;
        });

        optimisticData.push({
            onyxMethod: Onyx.METHOD.MERGE,
            key: ONYXKEYS.PERSONAL_DETAILS_LIST,
            value: optimisticDataParams.personalDetailListAction,
        });
        successData.push({
            onyxMethod: Onyx.METHOD.MERGE,
            key: ONYXKEYS.PERSONAL_DETAILS_LIST,
            value: successPersonalDetailListAction,
        });
    }

    successData.push(
        {
            onyxMethod: Onyx.METHOD.MERGE,
            key: `${ONYXKEYS.COLLECTION.REPORT}${iou.report?.reportID}`,
            value: {
                participants: redundantParticipants,
                pendingFields: null,
                errorFields: null,
            },
        },
        {
            onyxMethod: Onyx.METHOD.MERGE,
            key: `${ONYXKEYS.COLLECTION.REPORT_METADATA}${iou.report?.reportID}`,
            value: {
                isOptimisticReport: false,
            },
        },
        {
            onyxMethod: Onyx.METHOD.MERGE,
            key: `${ONYXKEYS.COLLECTION.REPORT}${transactionParams.threadReport.reportID}`,
            value: {
                participants: redundantParticipants,
                pendingFields: null,
                errorFields: null,
            },
        },
        {
            onyxMethod: Onyx.METHOD.MERGE,
            key: `${ONYXKEYS.COLLECTION.REPORT_METADATA}${transactionParams.threadReport.reportID}`,
            value: {
                isOptimisticReport: false,
            },
        },
        {
            onyxMethod: Onyx.METHOD.MERGE,
            key: `${ONYXKEYS.COLLECTION.TRANSACTION}${transactionParams.transaction.transactionID}`,
            value: {
                pendingAction: null,
                pendingFields: clearedPendingFields,
            },
        },
        {
            onyxMethod: Onyx.METHOD.MERGE,
            key: `${ONYXKEYS.COLLECTION.REPORT_ACTIONS}${chat.report?.reportID}`,
            value: {
                ...(chat.isNewReport
                    ? {
                          [chat.createdAction.reportActionID]: {
                              pendingAction: null,
                              errors: null,
                          },
                      }
                    : {}),
                [chat.reportPreviewAction.reportActionID]: {
                    pendingAction: null,
                },
            },
        },
        {
            onyxMethod: Onyx.METHOD.MERGE,
            key: `${ONYXKEYS.COLLECTION.REPORT_ACTIONS}${iou.report?.reportID}`,
            value: {
                [iou.createdAction.reportActionID]: {
                    pendingAction: null,
                    errors: null,
                },
                [iou.action.reportActionID]: {
                    pendingAction: null,
                    errors: null,
                },
            },
        },
    );

    if (transactionParams.threadCreatedReportAction?.reportActionID) {
        successData.push({
            onyxMethod: Onyx.METHOD.MERGE,
            key: `${ONYXKEYS.COLLECTION.REPORT_ACTIONS}${transactionParams.threadReport.reportID}`,
            value: {
                [transactionParams.threadCreatedReportAction.reportActionID]: {
                    pendingAction: null,
                    errors: null,
                },
            },
        });
    }

    if (chat.isNewReport) {
        successData.push(
            {
                onyxMethod: Onyx.METHOD.MERGE,
                key: `${ONYXKEYS.COLLECTION.REPORT}${chat.report?.reportID}`,
                value: {
                    participants: redundantParticipants,
                    pendingFields: null,
                    errorFields: null,
                },
            },
            {
                onyxMethod: Onyx.METHOD.MERGE,
                key: `${ONYXKEYS.COLLECTION.REPORT_METADATA}${chat.report?.reportID}`,
                value: {
                    isOptimisticReport: false,
                },
            },
        );
    }

    const errorKey = DateUtils.getMicroseconds();

    const failureData: OnyxUpdate[] = [
        {
            onyxMethod: Onyx.METHOD.MERGE,
            key: `${ONYXKEYS.COLLECTION.REPORT}${chat.report?.reportID}`,
            value: {
                iouReportID: chat.report?.iouReportID,
                lastReadTime: chat.report?.lastReadTime,
                pendingFields: null,
                hasOutstandingChildRequest: chat.report?.hasOutstandingChildRequest,
                ...(chat.isNewReport
                    ? {
                          errorFields: {
                              createChat: getMicroSecondOnyxErrorWithTranslationKey('report.genericCreateReportFailureMessage'),
                          },
                      }
                    : {}),
            },
        },
        {
            onyxMethod: Onyx.METHOD.MERGE,
            key: `${ONYXKEYS.COLLECTION.REPORT}${iou.report?.reportID}`,
            value: {
                pendingFields: null,
                errorFields: {
                    createChat: getMicroSecondOnyxErrorWithTranslationKey('report.genericCreateReportFailureMessage'),
                },
            },
        },
        {
            onyxMethod: Onyx.METHOD.MERGE,
            key: `${ONYXKEYS.COLLECTION.REPORT}${transactionParams.threadReport.reportID}`,
            value: {
                errorFields: {
                    createChat: getMicroSecondOnyxErrorWithTranslationKey('report.genericCreateReportFailureMessage'),
                },
            },
        },
        {
            onyxMethod: Onyx.METHOD.MERGE,
            key: `${ONYXKEYS.COLLECTION.TRANSACTION}${transactionParams.transaction.transactionID}`,
            value: {
                errors: getMicroSecondOnyxErrorWithTranslationKey('iou.error.genericCreateInvoiceFailureMessage'),
                pendingFields: clearedPendingFields,
            },
        },
        {
            onyxMethod: Onyx.METHOD.MERGE,
            key: `${ONYXKEYS.COLLECTION.REPORT_ACTIONS}${iou.report?.reportID}`,
            value: {
                [iou.createdAction.reportActionID]: {
                    // Disabling this line since transactionParams.transaction.filename can be an empty string
                    errors: getReceiptError(
                        transactionParams.transaction.receipt,
                        // eslint-disable-next-line @typescript-eslint/prefer-nullish-coalescing
                        transactionParams.transaction?.filename || transactionParams.transaction.receipt?.filename,
                        false,
                        errorKey,
                    ),
                },
                [iou.action.reportActionID]: {
                    errors: getMicroSecondOnyxErrorWithTranslationKey('iou.error.genericCreateInvoiceFailureMessage'),
                },
            },
        },
    ];

    if (transactionParams.threadCreatedReportAction?.reportActionID) {
        failureData.push({
            onyxMethod: Onyx.METHOD.MERGE,
            key: `${ONYXKEYS.COLLECTION.REPORT_ACTIONS}${transactionParams.threadReport.reportID}`,
            value: {
                [transactionParams.threadCreatedReportAction.reportActionID]: {
                    errors: getMicroSecondOnyxErrorWithTranslationKey('iou.error.genericCreateInvoiceFailureMessage', errorKey),
                },
            },
        });
    }

    if (companyName && companyWebsite) {
        optimisticData.push({
            onyxMethod: Onyx.METHOD.MERGE,
            key: `${ONYXKEYS.COLLECTION.POLICY}${policyParams.policy?.id}`,
            value: {
                invoice: {
                    companyName,
                    companyWebsite,
                    pendingFields: {
                        companyName: CONST.RED_BRICK_ROAD_PENDING_ACTION.UPDATE,
                        companyWebsite: CONST.RED_BRICK_ROAD_PENDING_ACTION.UPDATE,
                    },
                },
            },
        });
        successData.push({
            onyxMethod: Onyx.METHOD.MERGE,
            key: `${ONYXKEYS.COLLECTION.POLICY}${policyParams.policy?.id}`,
            value: {
                invoice: {
                    pendingFields: {
                        companyName: null,
                        companyWebsite: null,
                    },
                },
            },
        });
        failureData.push({
            onyxMethod: Onyx.METHOD.MERGE,
            key: `${ONYXKEYS.COLLECTION.POLICY}${policyParams.policy?.id}`,
            value: {
                invoice: {
                    companyName: null,
                    companyWebsite: null,
                    pendingFields: {
                        companyName: null,
                        companyWebsite: null,
                    },
                },
            },
        });
    }

    const searchUpdate = getSearchOnyxUpdate({
        transaction,
        participant,
        isInvoice: true,
        transactionThreadReportID: transactionParams.threadReport.reportID,
    });

    if (searchUpdate) {
        if (searchUpdate.optimisticData) {
            optimisticData.push(...searchUpdate.optimisticData);
        }
        if (searchUpdate.successData) {
            successData.push(...searchUpdate.successData);
        }
    }

    // We don't need to compute violations unless we're on a paid policy
    if (!policyParams.policy || !isPaidGroupPolicy(policyParams.policy)) {
        return [optimisticData, successData, failureData];
    }

    const violationsOnyxData = ViolationsUtils.getViolationsOnyxData(
        transactionParams.transaction,
        [],
        policyParams.policy,
        policyParams.policyTagList ?? {},
        policyParams.policyCategories ?? {},
        hasDependentTags(policyParams.policy, policyParams.policyTagList ?? {}),
        true,
    );

    if (violationsOnyxData) {
        optimisticData.push(violationsOnyxData);
        failureData.push({
            onyxMethod: Onyx.METHOD.SET,
            key: `${ONYXKEYS.COLLECTION.TRANSACTION_VIOLATIONS}${transactionParams.transaction.transactionID}`,
            value: [],
        });
    }

    return [optimisticData, successData, failureData];
}

type BuildOnyxDataForTrackExpenseParams = {
    chat: {report: OnyxInputValue<OnyxTypes.Report>; previewAction: OnyxInputValue<ReportAction>};
    iou: {report: OnyxInputValue<OnyxTypes.Report>; createdAction: OptimisticCreatedReportAction; action: OptimisticIOUReportAction};
    transactionParams: {transaction: OnyxTypes.Transaction; threadReport: OptimisticChatReport | null; threadCreatedReportAction: OptimisticCreatedReportAction | null};
    policyParams: {policy?: OnyxInputValue<OnyxTypes.Policy>; tagList?: OnyxInputValue<OnyxTypes.PolicyTagLists>; categories?: OnyxInputValue<OnyxTypes.PolicyCategories>};
    shouldCreateNewMoneyRequestReport: boolean;
    existingTransactionThreadReportID?: string;
    actionableTrackExpenseWhisper?: OnyxInputValue<OnyxTypes.ReportAction>;
    retryParams?: StartSplitBilActionParams | CreateTrackExpenseParams | RequestMoneyInformation | ReplaceReceipt;
    participant?: Participant;
};

/** Builds the Onyx data for track expense */
function buildOnyxDataForTrackExpense({
    chat,
    iou,
    transactionParams,
    policyParams = {},
    shouldCreateNewMoneyRequestReport,
    existingTransactionThreadReportID,
    actionableTrackExpenseWhisper,
    retryParams,
    participant,
}: BuildOnyxDataForTrackExpenseParams): [OnyxUpdate[], OnyxUpdate[], OnyxUpdate[]] {
    const {report: chatReport, previewAction: reportPreviewAction} = chat;
    const {report: iouReport, createdAction: iouCreatedAction, action: iouAction} = iou;
    const {transaction, threadReport: transactionThreadReport, threadCreatedReportAction: transactionThreadCreatedReportAction} = transactionParams;
    const {policy, tagList: policyTagList, categories: policyCategories} = policyParams;

    const isScanRequest = isScanRequestTransactionUtils(transaction);
    const isDistanceRequest = isDistanceRequestTransactionUtils(transaction);
    const clearedPendingFields = Object.fromEntries(Object.keys(transaction.pendingFields ?? {}).map((key) => [key, null]));

    const optimisticData: OnyxUpdate[] = [];
    const successData: OnyxUpdate[] = [];
    const failureData: OnyxUpdate[] = [];

    const isSelfDMReport = isSelfDM(chatReport);
    let newQuickAction: QuickActionName = isSelfDMReport ? CONST.QUICK_ACTIONS.TRACK_MANUAL : CONST.QUICK_ACTIONS.REQUEST_MANUAL;
    if (isScanRequest) {
        newQuickAction = isSelfDMReport ? CONST.QUICK_ACTIONS.TRACK_SCAN : CONST.QUICK_ACTIONS.REQUEST_SCAN;
    } else if (isDistanceRequest) {
        newQuickAction = isSelfDMReport ? CONST.QUICK_ACTIONS.TRACK_DISTANCE : CONST.QUICK_ACTIONS.REQUEST_DISTANCE;
    }
    const existingTransactionThreadReport = allReports?.[`${ONYXKEYS.COLLECTION.REPORT}${existingTransactionThreadReportID}`] ?? null;

    if (chatReport) {
        optimisticData.push(
            {
                onyxMethod: Onyx.METHOD.MERGE,
                key: `${ONYXKEYS.COLLECTION.REPORT}${chatReport.reportID}`,
                value: {
                    ...chatReport,
                    lastMessageText: getReportActionText(iouAction),
                    lastMessageHtml: getReportActionHtml(iouAction),
                    lastReadTime: DateUtils.getDBTime(),
                    iouReportID: iouReport?.reportID,
                    lastVisibleActionCreated: shouldCreateNewMoneyRequestReport ? reportPreviewAction?.created : chatReport.lastVisibleActionCreated,
                },
            },
            {
                onyxMethod: Onyx.METHOD.SET,
                key: ONYXKEYS.NVP_QUICK_ACTION_GLOBAL_CREATE,
                value: {
                    action: newQuickAction,
                    chatReportID: chatReport.reportID,
                    isFirstQuickAction: isEmptyObject(quickAction),
                },
            },
        );

        if (actionableTrackExpenseWhisper && !iouReport) {
            optimisticData.push({
                onyxMethod: Onyx.METHOD.MERGE,
                key: `${ONYXKEYS.COLLECTION.REPORT_ACTIONS}${chatReport?.reportID}`,
                value: {
                    [actionableTrackExpenseWhisper.reportActionID]: actionableTrackExpenseWhisper,
                },
            });
            optimisticData.push({
                onyxMethod: Onyx.METHOD.MERGE,
                key: `${ONYXKEYS.COLLECTION.REPORT}${chatReport.reportID}`,
                value: {
                    lastVisibleActionCreated: actionableTrackExpenseWhisper.created,
                    lastMessageText: CONST.ACTIONABLE_TRACK_EXPENSE_WHISPER_MESSAGE,
                },
            });
            successData.push({
                onyxMethod: Onyx.METHOD.MERGE,
                key: `${ONYXKEYS.COLLECTION.REPORT_ACTIONS}${chatReport?.reportID}`,
                value: {
                    [actionableTrackExpenseWhisper.reportActionID]: {pendingAction: null, errors: null},
                },
            });
            failureData.push({
                onyxMethod: Onyx.METHOD.MERGE,
                key: `${ONYXKEYS.COLLECTION.REPORT_ACTIONS}${chatReport?.reportID}`,
                value: {[actionableTrackExpenseWhisper.reportActionID]: null},
            });
        }
    }

    if (iouReport) {
        optimisticData.push(
            {
                onyxMethod: shouldCreateNewMoneyRequestReport ? Onyx.METHOD.SET : Onyx.METHOD.MERGE,
                key: `${ONYXKEYS.COLLECTION.REPORT}${iouReport.reportID}`,
                value: {
                    ...iouReport,
                    lastMessageText: getReportActionText(iouAction),
                    lastMessageHtml: getReportActionHtml(iouAction),
                    pendingFields: {
                        ...(shouldCreateNewMoneyRequestReport ? {createChat: CONST.RED_BRICK_ROAD_PENDING_ACTION.ADD} : {preview: CONST.RED_BRICK_ROAD_PENDING_ACTION.UPDATE}),
                    },
                },
            },
            shouldCreateNewMoneyRequestReport
                ? {
                      onyxMethod: Onyx.METHOD.SET,
                      key: `${ONYXKEYS.COLLECTION.REPORT_ACTIONS}${iouReport.reportID}`,
                      value: {
                          [iouCreatedAction.reportActionID]: iouCreatedAction as OnyxTypes.ReportAction,
                          [iouAction.reportActionID]: iouAction as OnyxTypes.ReportAction,
                      },
                  }
                : {
                      onyxMethod: Onyx.METHOD.MERGE,
                      key: `${ONYXKEYS.COLLECTION.REPORT_ACTIONS}${iouReport.reportID}`,
                      value: {
                          [iouAction.reportActionID]: iouAction as OnyxTypes.ReportAction,
                      },
                  },
            {
                onyxMethod: Onyx.METHOD.MERGE,
                key: `${ONYXKEYS.COLLECTION.REPORT_ACTIONS}${chatReport?.reportID}`,
                value: {
                    ...(reportPreviewAction && {[reportPreviewAction.reportActionID]: reportPreviewAction}),
                },
            },
        );
        if (shouldCreateNewMoneyRequestReport) {
            optimisticData.push({
                onyxMethod: Onyx.METHOD.MERGE,
                key: `${ONYXKEYS.COLLECTION.REPORT_METADATA}${iouReport.reportID}`,
                value: {
                    isOptimisticReport: true,
                },
            });
        }
    } else {
        optimisticData.push({
            onyxMethod: Onyx.METHOD.MERGE,
            key: `${ONYXKEYS.COLLECTION.REPORT_ACTIONS}${chatReport?.reportID}`,
            value: {
                [iouAction.reportActionID]: iouAction as OnyxTypes.ReportAction,
            },
        });
    }

    optimisticData.push(
        {
            onyxMethod: Onyx.METHOD.SET,
            key: `${ONYXKEYS.COLLECTION.TRANSACTION}${transaction.transactionID}`,
            value: transaction,
        },
        {
            onyxMethod: Onyx.METHOD.MERGE,
            key: `${ONYXKEYS.COLLECTION.REPORT}${transactionThreadReport?.reportID}`,
            value: {
                ...transactionThreadReport,
                pendingFields: {createChat: CONST.RED_BRICK_ROAD_PENDING_ACTION.ADD},
            },
        },
        {
            onyxMethod: Onyx.METHOD.MERGE,
            key: `${ONYXKEYS.COLLECTION.REPORT_METADATA}${transactionThreadReport?.reportID}`,
            value: {
                isOptimisticReport: true,
            },
        },
    );

    if (!isEmptyObject(transactionThreadCreatedReportAction)) {
        optimisticData.push({
            onyxMethod: Onyx.METHOD.MERGE,
            key: `${ONYXKEYS.COLLECTION.REPORT_ACTIONS}${transactionThreadReport?.reportID}`,
            value: {
                [transactionThreadCreatedReportAction.reportActionID]: transactionThreadCreatedReportAction,
            },
        });
    }

    if (iouReport) {
        successData.push(
            {
                onyxMethod: Onyx.METHOD.MERGE,
                key: `${ONYXKEYS.COLLECTION.REPORT}${iouReport?.reportID}`,
                value: {
                    pendingFields: null,
                    errorFields: null,
                },
            },
            {
                onyxMethod: Onyx.METHOD.MERGE,
                key: `${ONYXKEYS.COLLECTION.REPORT_ACTIONS}${iouReport?.reportID}`,
                value: {
                    ...(shouldCreateNewMoneyRequestReport
                        ? {
                              [iouCreatedAction.reportActionID]: {
                                  pendingAction: null,
                                  errors: null,
                              },
                          }
                        : {}),
                    [iouAction.reportActionID]: {
                        pendingAction: null,
                        errors: null,
                    },
                },
            },
            {
                onyxMethod: Onyx.METHOD.MERGE,
                key: `${ONYXKEYS.COLLECTION.REPORT_ACTIONS}${chatReport?.reportID}`,
                value: {
                    ...(reportPreviewAction && {[reportPreviewAction.reportActionID]: {pendingAction: null}}),
                },
            },
        );
        if (shouldCreateNewMoneyRequestReport) {
            successData.push({
                onyxMethod: Onyx.METHOD.MERGE,
                key: `${ONYXKEYS.COLLECTION.REPORT_METADATA}${iouReport.reportID}`,
                value: {
                    isOptimisticReport: false,
                },
            });
        }
    } else {
        successData.push({
            onyxMethod: Onyx.METHOD.MERGE,
            key: `${ONYXKEYS.COLLECTION.REPORT_ACTIONS}${chatReport?.reportID}`,
            value: {
                [iouAction.reportActionID]: {
                    pendingAction: null,
                    errors: null,
                },
                ...(reportPreviewAction && {[reportPreviewAction.reportActionID]: {pendingAction: null}}),
            },
        });
    }

    successData.push(
        {
            onyxMethod: Onyx.METHOD.MERGE,
            key: `${ONYXKEYS.COLLECTION.REPORT}${transactionThreadReport?.reportID}`,
            value: {
                pendingFields: null,
                errorFields: null,
            },
        },
        {
            onyxMethod: Onyx.METHOD.MERGE,
            key: `${ONYXKEYS.COLLECTION.REPORT_METADATA}${transactionThreadReport?.reportID}`,
            value: {
                isOptimisticReport: false,
            },
        },
        {
            onyxMethod: Onyx.METHOD.MERGE,
            key: `${ONYXKEYS.COLLECTION.TRANSACTION}${transaction.transactionID}`,
            value: {
                pendingAction: null,
                pendingFields: clearedPendingFields,
                routes: null,
            },
        },
    );

    if (!isEmptyObject(transactionThreadCreatedReportAction)) {
        successData.push({
            onyxMethod: Onyx.METHOD.MERGE,
            key: `${ONYXKEYS.COLLECTION.REPORT_ACTIONS}${transactionThreadReport?.reportID}`,
            value: {
                [transactionThreadCreatedReportAction.reportActionID]: {
                    pendingAction: null,
                    errors: null,
                },
            },
        });
    }

    failureData.push({
        onyxMethod: Onyx.METHOD.SET,
        key: ONYXKEYS.NVP_QUICK_ACTION_GLOBAL_CREATE,
        value: quickAction ?? null,
    });

    if (iouReport) {
        failureData.push(
            {
                onyxMethod: Onyx.METHOD.MERGE,
                key: `${ONYXKEYS.COLLECTION.REPORT}${iouReport.reportID}`,
                value: {
                    pendingFields: null,
                    errorFields: {
                        ...(shouldCreateNewMoneyRequestReport ? {createChat: getMicroSecondOnyxErrorWithTranslationKey('report.genericCreateReportFailureMessage')} : {}),
                    },
                },
            },
            {
                onyxMethod: Onyx.METHOD.MERGE,
                key: `${ONYXKEYS.COLLECTION.REPORT_ACTIONS}${iouReport.reportID}`,
                value: {
                    ...(shouldCreateNewMoneyRequestReport
                        ? {
                              [iouCreatedAction.reportActionID]: {
                                  errors: getReceiptError(
                                      transaction.receipt,
                                      // Disabling this line since transaction.filename can be an empty string
                                      // eslint-disable-next-line @typescript-eslint/prefer-nullish-coalescing
                                      transaction.filename || transaction.receipt?.filename,
                                      isScanRequest,
                                      undefined,
                                      CONST.IOU.ACTION_PARAMS.TRACK_EXPENSE,
                                      retryParams,
                                  ),
                              },
                              [iouAction.reportActionID]: {
                                  errors: getMicroSecondOnyxErrorWithTranslationKey('iou.error.genericCreateFailureMessage'),
                              },
                          }
                        : {
                              [iouAction.reportActionID]: {
                                  errors: getReceiptError(
                                      transaction.receipt,
                                      // Disabling this line since transaction.filename can be an empty string
                                      // eslint-disable-next-line @typescript-eslint/prefer-nullish-coalescing
                                      transaction.filename || transaction.receipt?.filename,
                                      isScanRequest,
                                      undefined,
                                      CONST.IOU.ACTION_PARAMS.TRACK_EXPENSE,
                                      retryParams,
                                  ),
                              },
                          }),
                },
            },
        );
    } else {
        failureData.push({
            onyxMethod: Onyx.METHOD.MERGE,
            key: `${ONYXKEYS.COLLECTION.REPORT_ACTIONS}${chatReport?.reportID}`,
            value: {
                [iouAction.reportActionID]: {
                    errors: getReceiptError(
                        transaction.receipt,
                        // Disabling this line since transaction.filename can be an empty string
                        // eslint-disable-next-line @typescript-eslint/prefer-nullish-coalescing
                        transaction.filename || transaction.receipt?.filename,
                        isScanRequest,
                        undefined,
                        CONST.IOU.ACTION_PARAMS.TRACK_EXPENSE,
                        retryParams,
                    ),
                },
            },
        });
    }

    failureData.push(
        {
            onyxMethod: Onyx.METHOD.MERGE,
            key: `${ONYXKEYS.COLLECTION.REPORT}${chatReport?.reportID}`,
            value: {
                lastReadTime: chatReport?.lastReadTime,
                lastMessageText: chatReport?.lastMessageText,
                lastMessageHtml: chatReport?.lastMessageHtml,
            },
        },
        {
            onyxMethod: Onyx.METHOD.MERGE,
            key: `${ONYXKEYS.COLLECTION.REPORT}${transactionThreadReport?.reportID}`,
            value: {
                pendingFields: null,
                errorFields: existingTransactionThreadReport
                    ? null
                    : {
                          createChat: getMicroSecondOnyxErrorWithTranslationKey('report.genericCreateReportFailureMessage'),
                      },
            },
        },
        {
            onyxMethod: Onyx.METHOD.MERGE,
            key: `${ONYXKEYS.COLLECTION.TRANSACTION}${transaction.transactionID}`,
            value: {
                errors: getReceiptError(
                    transaction.receipt,
                    // Disabling this line since transaction.filename can be an empty string
                    // eslint-disable-next-line @typescript-eslint/prefer-nullish-coalescing
                    transaction.filename || transaction.receipt?.filename,
                    isScanRequest,
                    undefined,
                    CONST.IOU.ACTION_PARAMS.TRACK_EXPENSE,
                    retryParams,
                ),
                pendingFields: clearedPendingFields,
            },
        },
    );

    if (transactionThreadCreatedReportAction?.reportActionID) {
        failureData.push({
            onyxMethod: Onyx.METHOD.MERGE,
            key: `${ONYXKEYS.COLLECTION.REPORT_ACTIONS}${transactionThreadReport?.reportID}`,
            value: {
                [transactionThreadCreatedReportAction?.reportActionID]: {
                    errors: getMicroSecondOnyxErrorWithTranslationKey('iou.error.genericCreateFailureMessage'),
                },
            },
        });
    }

    const searchUpdate = getSearchOnyxUpdate({
        transaction,
        participant,
        transactionThreadReportID: transactionThreadReport?.reportID,
    });

    if (searchUpdate) {
        if (searchUpdate.optimisticData) {
            optimisticData.push(...searchUpdate.optimisticData);
        }
        if (searchUpdate.successData) {
            successData.push(...searchUpdate.successData);
        }
    }

    // We don't need to compute violations unless we're on a paid policy
    if (!policy || !isPaidGroupPolicy(policy)) {
        return [optimisticData, successData, failureData];
    }

    const violationsOnyxData = ViolationsUtils.getViolationsOnyxData(
        transaction,
        [],
        policy,
        policyTagList ?? {},
        policyCategories ?? {},
        hasDependentTags(policy, policyTagList ?? {}),
        false,
    );

    if (violationsOnyxData) {
        optimisticData.push(violationsOnyxData);
        failureData.push({
            onyxMethod: Onyx.METHOD.SET,
            key: `${ONYXKEYS.COLLECTION.TRANSACTION_VIOLATIONS}${transaction.transactionID}`,
            value: [],
        });
    }

    // Show field violations only for control policies
    if (isControlPolicy(policy) && iouReport) {
        const {optimisticData: fieldViolationsOptimisticData, failureData: fieldViolationsFailureData} = getFieldViolationsOnyxData(iouReport);
        optimisticData.push(...fieldViolationsOptimisticData);
        failureData.push(...fieldViolationsFailureData);
    }

    return [optimisticData, successData, failureData];
}

function getDeleteTrackExpenseInformation(
    chatReportID: string,
    transactionID: string | undefined,
    reportAction: OnyxTypes.ReportAction,
    shouldDeleteTransactionFromOnyx = true,
    isMovingTransactionFromTrackExpense = false,
    actionableWhisperReportActionID = '',
    resolution = '',
    shouldRemoveIOUTransaction = true,
) {
    // STEP 1: Get all collections we're updating
    const chatReport = allReports?.[`${ONYXKEYS.COLLECTION.REPORT}${chatReportID}`] ?? null;
    const transaction = allTransactions[`${ONYXKEYS.COLLECTION.TRANSACTION}${transactionID}`];
    const transactionViolations = allTransactionViolations[`${ONYXKEYS.COLLECTION.TRANSACTION_VIOLATIONS}${transactionID}`];
    const transactionThreadID = reportAction.childReportID;
    let transactionThread = null;
    if (transactionThreadID) {
        transactionThread = allReports?.[`${ONYXKEYS.COLLECTION.REPORT}${transactionThreadID}`] ?? null;
    }

    // STEP 2: Decide if we need to:
    // 1. Delete the transactionThread - delete if there are no visible comments in the thread and we're not moving the transaction
    // 2. Update the moneyRequestPreview to show [Deleted expense] - update if the transactionThread exists AND it isn't being deleted and we're not moving the transaction
    const shouldDeleteTransactionThread = !isMovingTransactionFromTrackExpense && (transactionThreadID ? (reportAction?.childVisibleActionCount ?? 0) === 0 : false);

    const shouldShowDeletedRequestMessage = !isMovingTransactionFromTrackExpense && !!transactionThreadID && !shouldDeleteTransactionThread;

    // STEP 3: Update the IOU reportAction.
    const updatedReportAction = {
        [reportAction.reportActionID]: {
            pendingAction: shouldShowDeletedRequestMessage ? CONST.RED_BRICK_ROAD_PENDING_ACTION.UPDATE : CONST.RED_BRICK_ROAD_PENDING_ACTION.DELETE,
            previousMessage: reportAction.message,
            message: [
                {
                    type: 'COMMENT',
                    html: '',
                    text: '',
                    isEdited: true,
                    isDeletedParentAction: shouldShowDeletedRequestMessage,
                },
            ],
            originalMessage: {
                IOUTransactionID: shouldRemoveIOUTransaction ? null : transactionID,
            },
            errors: undefined,
        },
        ...(actionableWhisperReportActionID && {[actionableWhisperReportActionID]: {originalMessage: {resolution}}}),
    } as OnyxTypes.ReportActions;
    let canUserPerformWriteAction = true;
    if (chatReport) {
        canUserPerformWriteAction = !!canUserPerformWriteActionReportUtils(chatReport);
    }
    const lastVisibleAction = getLastVisibleAction(chatReportID, canUserPerformWriteAction, updatedReportAction);
    const {lastMessageText = '', lastMessageHtml = ''} = getLastVisibleMessage(chatReportID, canUserPerformWriteAction, updatedReportAction);

    // STEP 4: Build Onyx data
    const optimisticData: OnyxUpdate[] = [];

    if (shouldDeleteTransactionFromOnyx && shouldRemoveIOUTransaction) {
        optimisticData.push({
            onyxMethod: Onyx.METHOD.SET,
            key: `${ONYXKEYS.COLLECTION.TRANSACTION}${transactionID}`,
            value: null,
        });
    }
    if (!shouldRemoveIOUTransaction) {
        optimisticData.push({
            onyxMethod: Onyx.METHOD.MERGE,
            key: `${ONYXKEYS.COLLECTION.TRANSACTION}${transactionID}`,
            value: {
                pendingAction: CONST.RED_BRICK_ROAD_PENDING_ACTION.DELETE,
            },
        });
    }

    optimisticData.push({
        onyxMethod: Onyx.METHOD.SET,
        key: `${ONYXKEYS.COLLECTION.TRANSACTION_VIOLATIONS}${transactionID}`,
        value: null,
    });

    if (shouldDeleteTransactionThread) {
        optimisticData.push(
            // Use merge instead of set to avoid deleting the report too quickly, which could cause a brief "not found" page to appear.
            // The remaining parts of the report object will be removed after the API call is successful.
            {
                onyxMethod: Onyx.METHOD.MERGE,
                key: `${ONYXKEYS.COLLECTION.REPORT}${transactionThreadID}`,
                value: {
                    reportID: null,
                    stateNum: CONST.REPORT.STATE_NUM.APPROVED,
                    statusNum: CONST.REPORT.STATUS_NUM.CLOSED,
                    participants: {
                        [userAccountID]: {
                            notificationPreference: CONST.REPORT.NOTIFICATION_PREFERENCE.HIDDEN,
                        },
                    },
                },
            },
            {
                onyxMethod: Onyx.METHOD.SET,
                key: `${ONYXKEYS.COLLECTION.REPORT_ACTIONS}${transactionThreadID}`,
                value: null,
            },
        );
    }

    optimisticData.push(
        {
            onyxMethod: Onyx.METHOD.MERGE,
            key: `${ONYXKEYS.COLLECTION.REPORT_ACTIONS}${chatReport?.reportID}`,
            value: updatedReportAction,
        },
        {
            onyxMethod: Onyx.METHOD.MERGE,
            key: `${ONYXKEYS.COLLECTION.REPORT}${chatReport?.reportID}`,
            value: {
                lastMessageText,
                lastVisibleActionCreated: lastVisibleAction?.created,
                lastMessageHtml: !lastMessageHtml ? lastMessageText : lastMessageHtml,
            },
        },
    );

    const successData: OnyxUpdate[] = [
        {
            onyxMethod: Onyx.METHOD.MERGE,
            key: `${ONYXKEYS.COLLECTION.REPORT_ACTIONS}${chatReport?.reportID}`,
            value: {
                [reportAction.reportActionID]: {
                    pendingAction: null,
                    errors: null,
                },
            },
        },
    ];

    // Ensure that any remaining data is removed upon successful completion, even if the server sends a report removal response.
    // This is done to prevent the removal update from lingering in the applyHTTPSOnyxUpdates function.
    if (shouldDeleteTransactionThread && transactionThread) {
        successData.push({
            onyxMethod: Onyx.METHOD.MERGE,
            key: `${ONYXKEYS.COLLECTION.REPORT}${transactionThreadID}`,
            value: null,
        });
    }

    const failureData: OnyxUpdate[] = [];

    if (shouldDeleteTransactionFromOnyx && shouldRemoveIOUTransaction) {
        failureData.push({
            onyxMethod: Onyx.METHOD.SET,
            key: `${ONYXKEYS.COLLECTION.TRANSACTION}${transactionID}`,
            value: transaction ?? null,
        });
    }
    if (!shouldRemoveIOUTransaction) {
        failureData.push({
            onyxMethod: Onyx.METHOD.MERGE,
            key: `${ONYXKEYS.COLLECTION.TRANSACTION}${transactionID}`,
            value: {
                pendingAction: null,
            },
        });
    }

    failureData.push({
        onyxMethod: Onyx.METHOD.SET,
        key: `${ONYXKEYS.COLLECTION.TRANSACTION_VIOLATIONS}${transactionID}`,
        value: transactionViolations ?? null,
    });

    if (shouldDeleteTransactionThread) {
        failureData.push({
            onyxMethod: Onyx.METHOD.SET,
            key: `${ONYXKEYS.COLLECTION.REPORT}${transactionThreadID}`,
            value: transactionThread,
        });
    }

    if (actionableWhisperReportActionID) {
        const actionableWhisperReportAction = getReportAction(chatReportID, actionableWhisperReportActionID);
        failureData.push({
            onyxMethod: Onyx.METHOD.MERGE,
            key: `${ONYXKEYS.COLLECTION.REPORT_ACTIONS}${chatReport?.reportID}`,
            value: {
                [actionableWhisperReportActionID]: {
                    originalMessage: {
                        resolution: isActionableTrackExpense(actionableWhisperReportAction) ? (getOriginalMessage(actionableWhisperReportAction)?.resolution ?? null) : null,
                    },
                },
            },
        });
    }
    failureData.push(
        {
            onyxMethod: Onyx.METHOD.MERGE,
            key: `${ONYXKEYS.COLLECTION.REPORT_ACTIONS}${chatReport?.reportID}`,
            value: {
                [reportAction.reportActionID]: {
                    ...reportAction,
                    pendingAction: null,
                    errors: getMicroSecondOnyxErrorWithTranslationKey('iou.error.genericDeleteFailureMessage'),
                },
            },
        },
        {
            onyxMethod: Onyx.METHOD.MERGE,
            key: `${ONYXKEYS.COLLECTION.REPORT}${chatReport?.reportID}`,
            value: chatReport,
        },
    );

    const parameters: DeleteMoneyRequestParams = {
        transactionID,
        reportActionID: reportAction.reportActionID,
    };

    return {parameters, optimisticData, successData, failureData, shouldDeleteTransactionThread, chatReport};
}

/**
 * Get the invoice receiver type based on the receiver participant.
 * @param receiverParticipant The participant who will receive the invoice or the invoice receiver object directly.
 * @returns The invoice receiver type.
 */
function getReceiverType(receiverParticipant: Participant | InvoiceReceiver | undefined): InvoiceReceiverType {
    if (!receiverParticipant) {
        Log.warn('getReceiverType called with no receiverParticipant');
        return CONST.REPORT.INVOICE_RECEIVER_TYPE.INDIVIDUAL;
    }
    if ('type' in receiverParticipant && receiverParticipant.type) {
        return receiverParticipant.type;
    }
    if ('policyID' in receiverParticipant && receiverParticipant.policyID) {
        return CONST.REPORT.INVOICE_RECEIVER_TYPE.BUSINESS;
    }
    return CONST.REPORT.INVOICE_RECEIVER_TYPE.INDIVIDUAL;
}

/** Gathers all the data needed to create an invoice. */
function getSendInvoiceInformation(
    transaction: OnyxEntry<OnyxTypes.Transaction>,
    currentUserAccountID: number,
    invoiceChatReport?: OnyxEntry<OnyxTypes.Report>,
    receipt?: Receipt,
    policy?: OnyxEntry<OnyxTypes.Policy>,
    policyTagList?: OnyxEntry<OnyxTypes.PolicyTagLists>,
    policyCategories?: OnyxEntry<OnyxTypes.PolicyCategories>,
    companyName?: string,
    companyWebsite?: string,
): SendInvoiceInformation {
    const {amount = 0, currency = '', created = '', merchant = '', category = '', tag = '', taxCode = '', taxAmount = 0, billable, comment, participants} = transaction ?? {};
    const trimmedComment = (comment?.comment ?? '').trim();
    const senderWorkspaceID = participants?.find((participant) => participant?.isSender)?.policyID;
    const receiverParticipant: Participant | InvoiceReceiver | undefined = participants?.find((participant) => participant?.accountID) ?? invoiceChatReport?.invoiceReceiver;
    const receiverAccountID = receiverParticipant && 'accountID' in receiverParticipant && receiverParticipant.accountID ? receiverParticipant.accountID : CONST.DEFAULT_NUMBER_ID;
    let receiver = getPersonalDetailsForAccountID(receiverAccountID);
    let optimisticPersonalDetailListAction = {};
    const receiverType = getReceiverType(receiverParticipant);

    // STEP 1: Get existing chat report OR build a new optimistic one
    let isNewChatReport = false;
    let chatReport = !isEmptyObject(invoiceChatReport) && invoiceChatReport?.reportID ? invoiceChatReport : null;

    if (!chatReport) {
        chatReport = getInvoiceChatByParticipants(receiverAccountID, receiverType, senderWorkspaceID) ?? null;
    }

    if (!chatReport) {
        isNewChatReport = true;
        chatReport = buildOptimisticChatReport({
            participantList: [receiverAccountID, currentUserAccountID],
            chatType: CONST.REPORT.CHAT_TYPE.INVOICE,
            policyID: senderWorkspaceID,
        });
    }

    // STEP 2: Create a new optimistic invoice report.
    const optimisticInvoiceReport = buildOptimisticInvoiceReport(
        chatReport.reportID,
        senderWorkspaceID,
        receiverAccountID,
        receiver.displayName ?? (receiverParticipant as Participant)?.login ?? '',
        amount,
        currency,
    );

    // STEP 3: Build optimistic receipt and transaction
    const receiptObject: Receipt = {};
    let filename;
    if (receipt?.source) {
        receiptObject.source = receipt.source;
        receiptObject.state = receipt.state ?? CONST.IOU.RECEIPT_STATE.SCAN_READY;
        filename = receipt.name;
    }
    const optimisticTransaction = buildOptimisticTransaction({
        transactionParams: {
            amount: amount * -1,
            currency,
            reportID: optimisticInvoiceReport.reportID,
            comment: trimmedComment,
            created,
            merchant,
            receipt: receiptObject,
            category,
            tag,
            taxCode,
            taxAmount,
            billable,
            filename,
        },
    });

    const optimisticPolicyRecentlyUsedCategories = buildOptimisticPolicyRecentlyUsedCategories(optimisticInvoiceReport.policyID, category);
    const optimisticPolicyRecentlyUsedTags = buildOptimisticPolicyRecentlyUsedTags(optimisticInvoiceReport.policyID, tag);
    const optimisticRecentlyUsedCurrencies = buildOptimisticRecentlyUsedCurrencies(currency);

    // STEP 4: Add optimistic personal details for participant
    const shouldCreateOptimisticPersonalDetails = isNewChatReport && !allPersonalDetails[receiverAccountID];
    if (shouldCreateOptimisticPersonalDetails) {
        const receiverLogin = receiverParticipant && 'login' in receiverParticipant && receiverParticipant.login ? receiverParticipant.login : '';
        receiver = {
            accountID: receiverAccountID,
            displayName: formatPhoneNumber(receiverLogin),
            login: receiverLogin,
            isOptimisticPersonalDetail: true,
        };

        optimisticPersonalDetailListAction = {[receiverAccountID]: receiver};
    }

    // STEP 5: Build optimistic reportActions.
    const reportPreviewAction = buildOptimisticReportPreview(chatReport, optimisticInvoiceReport, trimmedComment, optimisticTransaction);
    optimisticInvoiceReport.parentReportActionID = reportPreviewAction.reportActionID;
    chatReport.lastVisibleActionCreated = reportPreviewAction.created;
    const [optimisticCreatedActionForChat, optimisticCreatedActionForIOUReport, iouAction, optimisticTransactionThread, optimisticCreatedActionForTransactionThread] =
        buildOptimisticMoneyRequestEntities({
            iouReport: optimisticInvoiceReport,
            type: CONST.IOU.REPORT_ACTION_TYPE.CREATE,
            amount,
            currency,
            comment: trimmedComment,
            payeeEmail: receiver.login ?? '',
            participants: [receiver],
            transactionID: optimisticTransaction.transactionID,
        });

    // STEP 6: Build Onyx Data
    const [optimisticData, successData, failureData] = buildOnyxDataForInvoice({
        chat: {report: chatReport, createdAction: optimisticCreatedActionForChat, reportPreviewAction, isNewReport: isNewChatReport},
        iou: {createdAction: optimisticCreatedActionForIOUReport, action: iouAction, report: optimisticInvoiceReport},
        transactionParams: {
            transaction: optimisticTransaction,
            threadReport: optimisticTransactionThread,
            threadCreatedReportAction: optimisticCreatedActionForTransactionThread,
        },
        policyParams: {policy, policyTagList, policyCategories},
        optimisticData: {
            personalDetailListAction: optimisticPersonalDetailListAction,
            recentlyUsedCurrencies: optimisticRecentlyUsedCurrencies,
            policyRecentlyUsedCategories: optimisticPolicyRecentlyUsedCategories,
            policyRecentlyUsedTags: optimisticPolicyRecentlyUsedTags,
        },
        participant: receiver,
        companyName,
        companyWebsite,
    });

    return {
        createdIOUReportActionID: optimisticCreatedActionForIOUReport.reportActionID,
        createdReportActionIDForThread: optimisticCreatedActionForTransactionThread?.reportActionID,
        reportActionID: iouAction.reportActionID,
        senderWorkspaceID,
        receiver,
        invoiceRoom: chatReport,
        createdChatReportActionID: optimisticCreatedActionForChat.reportActionID,
        invoiceReportID: optimisticInvoiceReport.reportID,
        reportPreviewReportActionID: reportPreviewAction.reportActionID,
        transactionID: optimisticTransaction.transactionID,
        transactionThreadReportID: optimisticTransactionThread.reportID,
        onyxData: {
            optimisticData,
            successData,
            failureData,
        },
    };
}

/**
 * Gathers all the data needed to submit an expense. It attempts to find existing reports, iouReports, and receipts. If it doesn't find them, then
 * it creates optimistic versions of them and uses those instead
 */
function getMoneyRequestInformation(moneyRequestInformation: MoneyRequestInformationParams): MoneyRequestInformation {
    const {
        parentChatReport,
        transactionParams,
        participantParams,
        policyParams = {},
        existingTransaction,
        existingTransactionID,
        moneyRequestReportID = '',
        retryParams,
        isSplitExpense,
        testDriveCommentReportActionID,
    } = moneyRequestInformation;
    const {payeeAccountID = userAccountID, payeeEmail = currentUserEmail, participant} = participantParams;
    const {policy, policyCategories, policyTagList} = policyParams;
    const {
        attendees,
        amount,
        comment = '',
        currency,
        source = '',
        created,
        merchant,
        receipt,
        category,
        tag,
        taxCode,
        taxAmount,
        billable,
        linkedTrackedExpenseReportAction,
    } = transactionParams;

    const payerEmail = addSMSDomainIfPhoneNumber(participant.login ?? '');
    const payerAccountID = Number(participant.accountID);
    const isPolicyExpenseChat = participant.isPolicyExpenseChat;

    // STEP 1: Get existing chat report OR build a new optimistic one
    let isNewChatReport = false;
    let chatReport = !isEmptyObject(parentChatReport) && parentChatReport?.reportID ? parentChatReport : null;

    // If this is a policyExpenseChat, the chatReport must exist and we can get it from Onyx.
    // report is null if the flow is initiated from the global create menu. However, participant always stores the reportID if it exists, which is the case for policyExpenseChats
    if (!chatReport && isPolicyExpenseChat) {
        chatReport = allReports?.[`${ONYXKEYS.COLLECTION.REPORT}${participant.reportID}`] ?? null;
    }

    if (!chatReport) {
        chatReport = getChatByParticipants([payerAccountID, payeeAccountID]) ?? null;
    }

    // If we still don't have a report, it likely doesn't exist and we need to build an optimistic one
    if (!chatReport) {
        isNewChatReport = true;
        chatReport = buildOptimisticChatReport({
            participantList: [payerAccountID, payeeAccountID],
        });
    }

    // STEP 2: Get the Expense/IOU report. If the moneyRequestReportID has been provided, we want to add the transaction to this specific report.
    // If no such reportID has been provided, let's use the chatReport.iouReportID property. In case that is not present, build a new optimistic Expense/IOU report.
    let iouReport: OnyxInputValue<OnyxTypes.Report> = null;
    if (moneyRequestReportID) {
        iouReport = allReports?.[`${ONYXKEYS.COLLECTION.REPORT}${moneyRequestReportID}`] ?? null;
    } else {
        iouReport = allReports?.[`${ONYXKEYS.COLLECTION.REPORT}${chatReport.iouReportID}`] ?? null;
    }

    const shouldCreateNewMoneyRequestReport = shouldCreateNewMoneyRequestReportReportUtils(iouReport, chatReport);

    if (!iouReport || shouldCreateNewMoneyRequestReport) {
        iouReport = isPolicyExpenseChat
            ? buildOptimisticExpenseReport(chatReport.reportID, chatReport.policyID, payeeAccountID, amount, currency)
            : buildOptimisticIOUReport(payeeAccountID, payerAccountID, amount, chatReport.reportID, currency);
    } else if (isPolicyExpenseChat) {
        // Splitting doesn’t affect the amount, so no adjustment is needed
        // The amount remains constant after the split
        if (!isSplitExpense) {
            iouReport = {...iouReport};
            // Because of the Expense reports are stored as negative values, we subtract the total from the amount
            if (iouReport?.currency === currency) {
                if (!Number.isNaN(iouReport.total) && iouReport.total !== undefined) {
                    iouReport.total -= amount;
                }

                if (typeof iouReport.unheldTotal === 'number') {
                    iouReport.unheldTotal -= amount;
                }
            }
        }
    } else {
        iouReport = updateIOUOwnerAndTotal(iouReport, payeeAccountID, amount, currency);
    }

    // STEP 3: Build an optimistic transaction with the receipt
    const isDistanceRequest = existingTransaction && existingTransaction.iouRequestType === CONST.IOU.REQUEST_TYPE.DISTANCE;
    let optimisticTransaction = buildOptimisticTransaction({
        existingTransactionID,
        existingTransaction,
        originalTransactionID: transactionParams.originalTransactionID,
        policy,
        transactionParams: {
            amount: isExpenseReport(iouReport) ? -amount : amount,
            currency,
            reportID: iouReport.reportID,
            comment,
            attendees,
            created,
            merchant,
            receipt,
            category,
            tag,
            taxCode,
            source,
            taxAmount: isExpenseReport(iouReport) ? -(taxAmount ?? 0) : taxAmount,
            billable,
            pendingFields: isDistanceRequest ? {waypoints: CONST.RED_BRICK_ROAD_PENDING_ACTION.ADD} : undefined,
        },
    });

    const optimisticPolicyRecentlyUsedCategories = buildOptimisticPolicyRecentlyUsedCategories(iouReport.policyID, category);
    const optimisticPolicyRecentlyUsedTags = buildOptimisticPolicyRecentlyUsedTags(iouReport.policyID, tag);
    const optimisticPolicyRecentlyUsedCurrencies = buildOptimisticRecentlyUsedCurrencies(currency);

    // If there is an existing transaction (which is the case for distance requests), then the data from the existing transaction
    // needs to be manually merged into the optimistic transaction. This is because buildOnyxDataForMoneyRequest() uses `Onyx.set()` for the transaction
    // data. This is a big can of worms to change it to `Onyx.merge()` as explored in https://expensify.slack.com/archives/C05DWUDHVK7/p1692139468252109.
    // I want to clean this up at some point, but it's possible this will live in the code for a while so I've created https://github.com/Expensify/App/issues/25417
    // to remind me to do this.
    if (isDistanceRequest) {
        optimisticTransaction = fastMerge(existingTransaction, optimisticTransaction, false);
    }

    // STEP 4: Build optimistic reportActions. We need:
    // 1. CREATED action for the chatReport
    // 2. CREATED action for the iouReport
    // 3. IOU action for the iouReport
    // 4. The transaction thread, which requires the iouAction, and CREATED action for the transaction thread
    // 5. REPORT_PREVIEW action for the chatReport
    // Note: The CREATED action for the IOU report must be optimistically generated before the IOU action so there's no chance that it appears after the IOU action in the chat
    const [optimisticCreatedActionForChat, optimisticCreatedActionForIOUReport, iouAction, optimisticTransactionThread, optimisticCreatedActionForTransactionThread] =
        buildOptimisticMoneyRequestEntities({
            iouReport,
            type: CONST.IOU.REPORT_ACTION_TYPE.CREATE,
            amount,
            currency,
            comment,
            payeeEmail,
            participants: [participant],
            transactionID: optimisticTransaction.transactionID,
            paymentType: isSelectedManagerMcTest(participant.login) || transactionParams.receipt?.isTestDriveReceipt ? CONST.IOU.PAYMENT_TYPE.ELSEWHERE : undefined,
            existingTransactionThreadReportID: linkedTrackedExpenseReportAction?.childReportID,
            linkedTrackedExpenseReportAction,
        });

    let reportPreviewAction = shouldCreateNewMoneyRequestReport ? null : getReportPreviewAction(chatReport.reportID, iouReport.reportID);

    if (reportPreviewAction) {
        reportPreviewAction = updateReportPreview(iouReport, reportPreviewAction, false, comment, optimisticTransaction);
    } else {
        reportPreviewAction = buildOptimisticReportPreview(chatReport, iouReport, comment, optimisticTransaction);
        chatReport.lastVisibleActionCreated = reportPreviewAction.created;

        // Generated ReportPreview action is a parent report action of the iou report.
        // We are setting the iou report's parentReportActionID to display subtitle correctly in IOU page when offline.
        iouReport.parentReportActionID = reportPreviewAction.reportActionID;
    }

    const shouldCreateOptimisticPersonalDetails = isNewChatReport && !allPersonalDetails[payerAccountID];
    // Add optimistic personal details for participant
    const optimisticPersonalDetailListAction = shouldCreateOptimisticPersonalDetails
        ? {
              [payerAccountID]: {
                  accountID: payerAccountID,
                  // Disabling this line since participant.displayName can be an empty string
                  // eslint-disable-next-line @typescript-eslint/prefer-nullish-coalescing
                  displayName: formatPhoneNumber(participant.displayName || payerEmail),
                  login: participant.login,
                  isOptimisticPersonalDetail: true,
              },
          }
        : {};

    const predictedNextStatus = policy?.reimbursementChoice === CONST.POLICY.REIMBURSEMENT_CHOICES.REIMBURSEMENT_NO ? CONST.REPORT.STATUS_NUM.CLOSED : CONST.REPORT.STATUS_NUM.OPEN;
    const optimisticNextStep = buildNextStep(iouReport, predictedNextStatus);

    // STEP 5: Build Onyx Data
    const [optimisticData, successData, failureData] = buildOnyxDataForMoneyRequest({
        participant,
        isNewChatReport,
        shouldCreateNewMoneyRequestReport,
        policyParams: {
            policy,
            policyCategories,
            policyTagList,
        },
        optimisticParams: {
            chat: {
                report: chatReport,
                createdAction: optimisticCreatedActionForChat,
                reportPreviewAction,
            },
            iou: {
                report: iouReport,
                createdAction: optimisticCreatedActionForIOUReport,
                action: iouAction,
            },
            transactionParams: {
                transaction: optimisticTransaction,
                transactionThreadReport: optimisticTransactionThread,
                transactionThreadCreatedReportAction: optimisticCreatedActionForTransactionThread,
            },
            policyRecentlyUsed: {
                categories: optimisticPolicyRecentlyUsedCategories,
                tags: optimisticPolicyRecentlyUsedTags,
                currencies: optimisticPolicyRecentlyUsedCurrencies,
            },
            personalDetailListAction: optimisticPersonalDetailListAction,
            nextStep: optimisticNextStep,
            testDriveCommentReportActionID,
        },
        retryParams,
    });

    return {
        payerAccountID,
        payerEmail,
        iouReport,
        chatReport,
        transaction: optimisticTransaction,
        iouAction,
        createdChatReportActionID: isNewChatReport ? optimisticCreatedActionForChat.reportActionID : undefined,
        createdIOUReportActionID: shouldCreateNewMoneyRequestReport ? optimisticCreatedActionForIOUReport.reportActionID : undefined,
        reportPreviewAction,
        transactionThreadReportID: optimisticTransactionThread?.reportID,
        createdReportActionIDForThread: optimisticCreatedActionForTransactionThread?.reportActionID,
        onyxData: {
            optimisticData,
            successData,
            failureData,
        },
    };
}

function computePerDiemExpenseAmount(customUnit: TransactionCustomUnit) {
    const subRates = customUnit.subRates ?? [];
    return subRates.reduce((total, subRate) => total + subRate.quantity * subRate.rate, 0);
}

function computePerDiemExpenseMerchant(customUnit: TransactionCustomUnit, policy: OnyxEntry<OnyxTypes.Policy>) {
    if (!customUnit.customUnitRateID) {
        return '';
    }
    const policyCustomUnit = getPerDiemCustomUnit(policy);
    const rate = policyCustomUnit?.rates?.[customUnit.customUnitRateID];
    const locationName = rate?.name ?? '';
    const startDate = customUnit.attributes?.dates.start;
    const endDate = customUnit.attributes?.dates.end;
    if (!startDate || !endDate) {
        return locationName;
    }
    const formattedTime = DateUtils.getFormattedDateRangeForPerDiem(new Date(startDate), new Date(endDate));
    return `${locationName}, ${formattedTime}`;
}

function computeDefaultPerDiemExpenseComment(customUnit: TransactionCustomUnit, currency: string) {
    const subRates = customUnit.subRates ?? [];
    const subRateComments = subRates.map((subRate) => {
        const rate = subRate.rate ?? 0;
        const rateComment = subRate.name ?? '';
        const quantity = subRate.quantity ?? 0;
        return `${quantity}x ${rateComment} @ ${convertAmountToDisplayString(rate, currency)}`;
    });
    return subRateComments.join(', ');
}

/**
 * Gathers all the data needed to submit a per diem expense. It attempts to find existing reports, iouReports, and receipts. If it doesn't find them, then
 * it creates optimistic versions of them and uses those instead
 */
function getPerDiemExpenseInformation(perDiemExpenseInformation: PerDiemExpenseInformationParams): MoneyRequestInformation {
    const {parentChatReport, transactionParams, participantParams, policyParams = {}, moneyRequestReportID = ''} = perDiemExpenseInformation;
    const {payeeAccountID = userAccountID, payeeEmail = currentUserEmail, participant} = participantParams;
    const {policy, policyCategories, policyTagList} = policyParams;
    const {comment = '', currency, created, category, tag, customUnit, billable, attendees} = transactionParams;

    const amount = computePerDiemExpenseAmount(customUnit);
    const merchant = computePerDiemExpenseMerchant(customUnit, policy);
    const defaultComment = computeDefaultPerDiemExpenseComment(customUnit, currency);
    const finalComment = comment || defaultComment;

    const payerEmail = addSMSDomainIfPhoneNumber(participant.login ?? '');
    const payerAccountID = Number(participant.accountID);
    const isPolicyExpenseChat = participant.isPolicyExpenseChat;

    // STEP 1: Get existing chat report OR build a new optimistic one
    let isNewChatReport = false;
    let chatReport = !isEmptyObject(parentChatReport) && parentChatReport?.reportID ? parentChatReport : null;

    // If this is a policyExpenseChat, the chatReport must exist and we can get it from Onyx.
    // report is null if the flow is initiated from the global create menu. However, participant always stores the reportID if it exists, which is the case for policyExpenseChats
    if (!chatReport && isPolicyExpenseChat) {
        chatReport = allReports?.[`${ONYXKEYS.COLLECTION.REPORT}${participant.reportID}`] ?? null;
    }

    if (!chatReport) {
        chatReport = getChatByParticipants([payerAccountID, payeeAccountID]) ?? null;
    }

    // If we still don't have a report, it likely doesn't exist and we need to build an optimistic one
    if (!chatReport) {
        isNewChatReport = true;
        chatReport = buildOptimisticChatReport({
            participantList: [payerAccountID, payeeAccountID],
        });
    }

    // STEP 2: Get the Expense/IOU report. If the moneyRequestReportID has been provided, we want to add the transaction to this specific report.
    // If no such reportID has been provided, let's use the chatReport.iouReportID property. In case that is not present, build a new optimistic Expense/IOU report.
    let iouReport: OnyxInputValue<OnyxTypes.Report> = null;
    if (moneyRequestReportID) {
        iouReport = allReports?.[`${ONYXKEYS.COLLECTION.REPORT}${moneyRequestReportID}`] ?? null;
    } else {
        iouReport = allReports?.[`${ONYXKEYS.COLLECTION.REPORT}${chatReport.iouReportID}`] ?? null;
    }

    const shouldCreateNewMoneyRequestReport = shouldCreateNewMoneyRequestReportReportUtils(iouReport, chatReport);

    if (!iouReport || shouldCreateNewMoneyRequestReport) {
        iouReport = isPolicyExpenseChat
            ? buildOptimisticExpenseReport(chatReport.reportID, chatReport.policyID, payeeAccountID, amount, currency)
            : buildOptimisticIOUReport(payeeAccountID, payerAccountID, amount, chatReport.reportID, currency);
    } else if (isPolicyExpenseChat) {
        iouReport = {...iouReport};
        // Because of the Expense reports are stored as negative values, we subtract the total from the amount
        if (iouReport?.currency === currency) {
            if (!Number.isNaN(iouReport.total) && iouReport.total !== undefined) {
                iouReport.total -= amount;
            }

            if (typeof iouReport.unheldTotal === 'number') {
                iouReport.unheldTotal -= amount;
            }
        }
    } else {
        iouReport = updateIOUOwnerAndTotal(iouReport, payeeAccountID, amount, currency);
    }

    // STEP 3: Build an optimistic transaction
    const optimisticTransaction = buildOptimisticTransaction({
        policy,
        transactionParams: {
            amount: isExpenseReport(iouReport) ? -amount : amount,
            currency,
            reportID: iouReport.reportID,
            comment: finalComment,
            created,
            category,
            merchant,
            tag,
            customUnit,
            billable,
            pendingFields: {subRates: CONST.RED_BRICK_ROAD_PENDING_ACTION.ADD},
            attendees,
        },
    });
    // This is to differentiate between a normal expense and a per diem expense
    optimisticTransaction.iouRequestType = CONST.IOU.REQUEST_TYPE.PER_DIEM;
    optimisticTransaction.hasEReceipt = true;

    const optimisticPolicyRecentlyUsedCategories = buildOptimisticPolicyRecentlyUsedCategories(iouReport.policyID, category);
    const optimisticPolicyRecentlyUsedTags = buildOptimisticPolicyRecentlyUsedTags(iouReport.policyID, tag);
    const optimisticPolicyRecentlyUsedCurrencies = buildOptimisticRecentlyUsedCurrencies(currency);
    const optimisticPolicyRecentlyUsedDestinations = buildOptimisticPolicyRecentlyUsedDestinations(iouReport.policyID, customUnit.customUnitRateID);

    // STEP 4: Build optimistic reportActions. We need:
    // 1. CREATED action for the chatReport
    // 2. CREATED action for the iouReport
    // 3. IOU action for the iouReport
    // 4. The transaction thread, which requires the iouAction, and CREATED action for the transaction thread
    // 5. REPORT_PREVIEW action for the chatReport
    // Note: The CREATED action for the IOU report must be optimistically generated before the IOU action so there's no chance that it appears after the IOU action in the chat
    const [optimisticCreatedActionForChat, optimisticCreatedActionForIOUReport, iouAction, optimisticTransactionThread, optimisticCreatedActionForTransactionThread] =
        buildOptimisticMoneyRequestEntities({
            iouReport,
            type: CONST.IOU.REPORT_ACTION_TYPE.CREATE,
            amount,
            currency,
            comment,
            payeeEmail,
            participants: [participant],
            transactionID: optimisticTransaction.transactionID,
        });

    let reportPreviewAction = shouldCreateNewMoneyRequestReport ? null : getReportPreviewAction(chatReport.reportID, iouReport.reportID);

    if (reportPreviewAction) {
        reportPreviewAction = updateReportPreview(iouReport, reportPreviewAction, false, comment, optimisticTransaction);
    } else {
        reportPreviewAction = buildOptimisticReportPreview(chatReport, iouReport, comment, optimisticTransaction);
        chatReport.lastVisibleActionCreated = reportPreviewAction.created;

        // Generated ReportPreview action is a parent report action of the iou report.
        // We are setting the iou report's parentReportActionID to display subtitle correctly in IOU page when offline.
        iouReport.parentReportActionID = reportPreviewAction.reportActionID;
    }

    const shouldCreateOptimisticPersonalDetails = isNewChatReport && !allPersonalDetails[payerAccountID];
    // Add optimistic personal details for participant
    const optimisticPersonalDetailListAction = shouldCreateOptimisticPersonalDetails
        ? {
              [payerAccountID]: {
                  accountID: payerAccountID,
                  // Disabling this line since participant.displayName can be an empty string
                  // eslint-disable-next-line @typescript-eslint/prefer-nullish-coalescing
                  displayName: formatPhoneNumber(participant.displayName || payerEmail),
                  login: participant.login,
                  isOptimisticPersonalDetail: true,
              },
          }
        : {};

    const predictedNextStatus = policy?.reimbursementChoice === CONST.POLICY.REIMBURSEMENT_CHOICES.REIMBURSEMENT_NO ? CONST.REPORT.STATUS_NUM.CLOSED : CONST.REPORT.STATUS_NUM.OPEN;
    const optimisticNextStep = buildNextStep(iouReport, predictedNextStatus);

    // STEP 5: Build Onyx Data
    const [optimisticData, successData, failureData] = buildOnyxDataForMoneyRequest({
        isNewChatReport,
        shouldCreateNewMoneyRequestReport,
        policyParams: {
            policy,
            policyCategories,
            policyTagList,
        },
        optimisticParams: {
            chat: {
                report: chatReport,
                createdAction: optimisticCreatedActionForChat,
                reportPreviewAction,
            },
            iou: {
                report: iouReport,
                createdAction: optimisticCreatedActionForIOUReport,
                action: iouAction,
            },
            transactionParams: {
                transaction: optimisticTransaction,
                transactionThreadReport: optimisticTransactionThread,
                transactionThreadCreatedReportAction: optimisticCreatedActionForTransactionThread,
            },
            policyRecentlyUsed: {
                categories: optimisticPolicyRecentlyUsedCategories,
                tags: optimisticPolicyRecentlyUsedTags,
                currencies: optimisticPolicyRecentlyUsedCurrencies,
                destinations: optimisticPolicyRecentlyUsedDestinations,
            },
            personalDetailListAction: optimisticPersonalDetailListAction,
            nextStep: optimisticNextStep,
        },
    });

    return {
        payerAccountID,
        payerEmail,
        iouReport,
        chatReport,
        transaction: optimisticTransaction,
        iouAction,
        createdChatReportActionID: isNewChatReport ? optimisticCreatedActionForChat.reportActionID : undefined,
        createdIOUReportActionID: shouldCreateNewMoneyRequestReport ? optimisticCreatedActionForIOUReport.reportActionID : undefined,
        reportPreviewAction,
        transactionThreadReportID: optimisticTransactionThread?.reportID,
        createdReportActionIDForThread: optimisticCreatedActionForTransactionThread?.reportActionID,
        onyxData: {
            optimisticData,
            successData,
            failureData,
        },
        billable,
    };
}

/**
 * Gathers all the data needed to make an expense. It attempts to find existing reports, iouReports, and receipts. If it doesn't find them, then
 * it creates optimistic versions of them and uses those instead
 */
function getTrackExpenseInformation(params: GetTrackExpenseInformationParams): TrackExpenseInformation | null {
    const {parentChatReport, moneyRequestReportID = '', existingTransactionID, participantParams, policyParams, transactionParams, retryParams} = params;
    const {payeeAccountID = userAccountID, payeeEmail = currentUserEmail, participant} = participantParams;
    const {policy, policyCategories, policyTagList} = policyParams;
    const {comment, amount, currency, created, merchant, receipt, category, tag, taxCode, taxAmount, billable, linkedTrackedExpenseReportAction, attendees} = transactionParams;

    const optimisticData: OnyxUpdate[] = [];
    const successData: OnyxUpdate[] = [];
    const failureData: OnyxUpdate[] = [];

    const isPolicyExpenseChat = participant.isPolicyExpenseChat;

    // STEP 1: Get existing chat report
    let chatReport = !isEmptyObject(parentChatReport) && parentChatReport?.reportID ? parentChatReport : null;
    // The chatReport always exists, and we can get it from Onyx if chatReport is null.
    if (!chatReport) {
        chatReport = allReports?.[`${ONYXKEYS.COLLECTION.REPORT}${participant.reportID}`] ?? null;
    }

    // If we still don't have a report, it likely doesn't exist, and we will early return here as it should not happen
    // Maybe later, we can build an optimistic selfDM chat.
    if (!chatReport) {
        return null;
    }

    // Check if the report is a draft
    const isDraftReportLocal = isDraftReport(chatReport?.reportID);

    let createdWorkspaceParams: CreateWorkspaceParams | undefined;

    if (isDraftReportLocal) {
        const workspaceData = buildPolicyData(undefined, policy?.makeMeAdmin, policy?.name, policy?.id, chatReport?.reportID, CONST.ONBOARDING_CHOICES.TRACK_WORKSPACE);
        createdWorkspaceParams = workspaceData.params;
        optimisticData.push(...workspaceData.optimisticData);
        successData.push(...workspaceData.successData);
        failureData.push(...workspaceData.failureData);
    }

    // STEP 2: If not in the self-DM flow, we need to use the expense report.
    // For this, first use the chatReport.iouReportID property. Build a new optimistic expense report if needed.
    const shouldUseMoneyReport = !!isPolicyExpenseChat;

    let iouReport: OnyxInputValue<OnyxTypes.Report> = null;
    let shouldCreateNewMoneyRequestReport = false;

    if (shouldUseMoneyReport) {
        if (moneyRequestReportID) {
            iouReport = allReports?.[`${ONYXKEYS.COLLECTION.REPORT}${moneyRequestReportID}`] ?? null;
        } else {
            iouReport = allReports?.[`${ONYXKEYS.COLLECTION.REPORT}${chatReport.iouReportID}`] ?? null;
        }

        shouldCreateNewMoneyRequestReport = shouldCreateNewMoneyRequestReportReportUtils(iouReport, chatReport);
        if (!iouReport || shouldCreateNewMoneyRequestReport) {
            iouReport = buildOptimisticExpenseReport(chatReport.reportID, chatReport.policyID, payeeAccountID, amount, currency, amount);
        } else {
            iouReport = {...iouReport};
            // Because of the Expense reports are stored as negative values, we subtract the total from the amount
            if (iouReport?.currency === currency) {
                if (!Number.isNaN(iouReport.total) && iouReport.total !== undefined && typeof iouReport.nonReimbursableTotal === 'number') {
                    iouReport.total -= amount;
                    iouReport.nonReimbursableTotal -= amount;
                }

                if (typeof iouReport.unheldTotal === 'number' && typeof iouReport.unheldNonReimbursableTotal === 'number') {
                    iouReport.unheldTotal -= amount;
                    iouReport.unheldNonReimbursableTotal -= amount;
                }
            }
        }
    }

    // If shouldUseMoneyReport is true, the iouReport was defined.
    // But we'll use the `shouldUseMoneyReport && iouReport` check further instead of `shouldUseMoneyReport` to avoid TS errors.

    // STEP 3: Build optimistic receipt and transaction
    const receiptObject: Receipt = {};
    let filename;
    if (receipt?.source) {
        receiptObject.source = receipt.source;
        receiptObject.state = receipt.state ?? CONST.IOU.RECEIPT_STATE.SCAN_READY;
        filename = receipt.name;
    }
    const existingTransaction = allTransactionDrafts[`${ONYXKEYS.COLLECTION.TRANSACTION_DRAFT}${existingTransactionID ?? CONST.IOU.OPTIMISTIC_TRANSACTION_ID}`];
    if (!filename) {
        filename = existingTransaction?.filename;
    }
    const isDistanceRequest = existingTransaction && isDistanceRequestTransactionUtils(existingTransaction);
    let optimisticTransaction = buildOptimisticTransaction({
        existingTransactionID,
        existingTransaction,
        policy,
        transactionParams: {
            amount: -amount,
            currency,
            reportID: shouldUseMoneyReport && iouReport ? iouReport.reportID : CONST.REPORT.UNREPORTED_REPORT_ID,
            comment,
            created,
            merchant,
            receipt: receiptObject,
            category,
            tag,
            taxCode,
            taxAmount,
            billable,
            pendingFields: isDistanceRequest ? {waypoints: CONST.RED_BRICK_ROAD_PENDING_ACTION.ADD} : undefined,
            reimbursable: false,
            filename,
            attendees,
        },
    });

    // If there is an existing transaction (which is the case for distance requests), then the data from the existing transaction
    // needs to be manually merged into the optimistic transaction. This is because buildOnyxDataForMoneyRequest() uses `Onyx.set()` for the transaction
    // data. This is a big can of worms to change it to `Onyx.merge()` as explored in https://expensify.slack.com/archives/C05DWUDHVK7/p1692139468252109.
    // I want to clean this up at some point, but it's possible this will live in the code for a while so I've created https://github.com/Expensify/App/issues/25417
    // to remind me to do this.
    if (isDistanceRequest) {
        optimisticTransaction = fastMerge(existingTransaction, optimisticTransaction, false);
    }

    // STEP 4: Build optimistic reportActions. We need:
    // 1. CREATED action for the iouReport (if tracking in the Expense chat)
    // 2. IOU action for the iouReport (if tracking in the Expense chat), otherwise – for chatReport
    // 3. The transaction thread, which requires the iouAction, and CREATED action for the transaction thread
    // 4. REPORT_PREVIEW action for the chatReport (if tracking in the Expense chat)
    const [, optimisticCreatedActionForIOUReport, iouAction, optimisticTransactionThread, optimisticCreatedActionForTransactionThread] = buildOptimisticMoneyRequestEntities({
        iouReport: shouldUseMoneyReport && iouReport ? iouReport : chatReport,
        type: CONST.IOU.REPORT_ACTION_TYPE.TRACK,
        amount,
        currency,
        comment,
        payeeEmail,
        participants: [participant],
        transactionID: optimisticTransaction.transactionID,
        isPersonalTrackingExpense: !shouldUseMoneyReport,
        existingTransactionThreadReportID: linkedTrackedExpenseReportAction?.childReportID,
        linkedTrackedExpenseReportAction,
    });

    let reportPreviewAction: OnyxInputValue<OnyxTypes.ReportAction<typeof CONST.REPORT.ACTIONS.TYPE.REPORT_PREVIEW>> = null;
    if (shouldUseMoneyReport && iouReport) {
        reportPreviewAction = shouldCreateNewMoneyRequestReport ? null : getReportPreviewAction(chatReport.reportID, iouReport.reportID);

        if (reportPreviewAction) {
            reportPreviewAction = updateReportPreview(iouReport, reportPreviewAction, false, comment, optimisticTransaction);
        } else {
            reportPreviewAction = buildOptimisticReportPreview(chatReport, iouReport, comment, optimisticTransaction);
            // Generated ReportPreview action is a parent report action of the iou report.
            // We are setting the iou report's parentReportActionID to display subtitle correctly in IOU page when offline.
            iouReport.parentReportActionID = reportPreviewAction.reportActionID;
        }
    }

    let actionableTrackExpenseWhisper: OnyxInputValue<OnyxTypes.ReportAction> = null;
    if (!isPolicyExpenseChat) {
        actionableTrackExpenseWhisper = buildOptimisticActionableTrackExpenseWhisper(iouAction, optimisticTransaction.transactionID);
    }

    // STEP 5: Build Onyx Data
    const trackExpenseOnyxData = buildOnyxDataForTrackExpense({
        participant,
        chat: {report: chatReport, previewAction: reportPreviewAction},
        iou: {report: iouReport, action: iouAction, createdAction: optimisticCreatedActionForIOUReport},
        transactionParams: {
            transaction: optimisticTransaction,
            threadCreatedReportAction: optimisticCreatedActionForTransactionThread,
            threadReport: optimisticTransactionThread ?? {},
        },
        policyParams: {policy, tagList: policyTagList, categories: policyCategories},
        shouldCreateNewMoneyRequestReport,
        actionableTrackExpenseWhisper,
        retryParams,
    });

    return {
        createdWorkspaceParams,
        chatReport,
        iouReport: iouReport ?? undefined,
        transaction: optimisticTransaction,
        iouAction,
        createdIOUReportActionID: shouldCreateNewMoneyRequestReport ? optimisticCreatedActionForIOUReport.reportActionID : undefined,
        reportPreviewAction: reportPreviewAction ?? undefined,
        transactionThreadReportID: optimisticTransactionThread.reportID,
        createdReportActionIDForThread: optimisticCreatedActionForTransactionThread?.reportActionID,
        actionableWhisperReportActionIDParam: actionableTrackExpenseWhisper?.reportActionID,
        onyxData: {
            optimisticData: optimisticData.concat(trackExpenseOnyxData[0]),
            successData: successData.concat(trackExpenseOnyxData[1]),
            failureData: failureData.concat(trackExpenseOnyxData[2]),
        },
    };
}

/**
 * Compute the diff amount when we update the transaction
 */
function calculateDiffAmount(
    iouReport: OnyxTypes.OnyxInputOrEntry<OnyxTypes.Report>,
    updatedTransaction: OnyxTypes.OnyxInputOrEntry<OnyxTypes.Transaction>,
    transaction: OnyxEntry<OnyxTypes.Transaction>,
): number | null {
    if (!iouReport) {
        return 0;
    }
    const isExpenseReportLocal = isExpenseReport(iouReport);
    const updatedCurrency = getCurrency(updatedTransaction);
    const currentCurrency = getCurrency(transaction);

    const currentAmount = getAmount(transaction, isExpenseReportLocal);
    const updatedAmount = getAmount(updatedTransaction, isExpenseReportLocal);

    if (updatedCurrency === currentCurrency && currentAmount === updatedAmount) {
        return 0;
    }

    if (updatedCurrency === iouReport.currency && currentCurrency === iouReport.currency) {
        // Calculate the diff between the updated amount and the current amount if the currency of the updated and current transactions have the same currency as the report
        return updatedAmount - currentAmount;
    }

    return null;
}

/**
 * @param transactionID
 * @param transactionThreadReportID
 * @param transactionChanges
 * @param [transactionChanges.created] Present when updated the date field
 * @param policy  May be undefined, an empty object, or an object matching the Policy type (src/types/onyx/Policy.ts)
 * @param policyTagList
 * @param policyCategories
 */
function getUpdateMoneyRequestParams(
    transactionID: string | undefined,
    transactionThreadReportID: string | undefined,
    transactionChanges: TransactionChanges,
    policy: OnyxEntry<OnyxTypes.Policy>,
    policyTagList: OnyxTypes.OnyxInputOrEntry<OnyxTypes.PolicyTagLists>,
    policyCategories: OnyxTypes.OnyxInputOrEntry<OnyxTypes.PolicyCategories>,
    violations?: OnyxEntry<OnyxTypes.TransactionViolations>,
    hash?: number,
): UpdateMoneyRequestData {
    const optimisticData: OnyxUpdate[] = [];
    const successData: OnyxUpdate[] = [];
    const failureData: OnyxUpdate[] = [];

    // Step 1: Set any "pending fields" (ones updated while the user was offline) to have error messages in the failureData
    const pendingFields: OnyxTypes.Transaction['pendingFields'] = Object.fromEntries(Object.keys(transactionChanges).map((key) => [key, CONST.RED_BRICK_ROAD_PENDING_ACTION.UPDATE]));
    const clearedPendingFields = Object.fromEntries(Object.keys(transactionChanges).map((key) => [key, null]));
    const errorFields = Object.fromEntries(Object.keys(pendingFields).map((key) => [key, {[DateUtils.getMicroseconds()]: Localize.translateLocal('iou.error.genericEditFailureMessage')}]));

    // Step 2: Get all the collections being updated
    const transactionThread = allReports?.[`${ONYXKEYS.COLLECTION.REPORT}${transactionThreadReportID}`] ?? null;
    const transaction = allTransactions?.[`${ONYXKEYS.COLLECTION.TRANSACTION}${transactionID}`];
    const isTransactionOnHold = isOnHold(transaction);
    const iouReport = allReports?.[`${ONYXKEYS.COLLECTION.REPORT}${transactionThread?.parentReportID}`] ?? null;
    const isFromExpenseReport = isExpenseReport(iouReport);
    const updatedTransaction: OnyxEntry<OnyxTypes.Transaction> = transaction
        ? getUpdatedTransaction({
              transaction,
              transactionChanges,
              isFromExpenseReport,
              policy,
          })
        : undefined;
    const transactionDetails = getTransactionDetails(updatedTransaction);

    if (transactionDetails?.waypoints) {
        // This needs to be a JSON string since we're sending this to the MapBox API
        transactionDetails.waypoints = JSON.stringify(transactionDetails.waypoints);
    }

    const dataToIncludeInParams: Partial<TransactionDetails> = Object.fromEntries(Object.entries(transactionDetails ?? {}).filter(([key]) => Object.keys(transactionChanges).includes(key)));

    const params: UpdateMoneyRequestParams = {
        ...dataToIncludeInParams,
        reportID: iouReport?.reportID,
        transactionID,
    };

    const hasPendingWaypoints = 'waypoints' in transactionChanges;
    const hasModifiedDistanceRate = 'customUnitRateID' in transactionChanges;
    const hasModifiedCreated = 'created' in transactionChanges;
    const hasModifiedAmount = 'amount' in transactionChanges;
    if (transaction && updatedTransaction && (hasPendingWaypoints || hasModifiedDistanceRate)) {
        // Delete the draft transaction when editing waypoints when the server responds successfully and there are no errors
        successData.push({
            onyxMethod: Onyx.METHOD.SET,
            key: `${ONYXKEYS.COLLECTION.TRANSACTION_DRAFT}${transactionID}`,
            value: null,
        });

        // Revert the transaction's amount to the original value on failure.
        // The IOU Report will be fully reverted in the failureData further below.
        failureData.push({
            onyxMethod: Onyx.METHOD.MERGE,
            key: `${ONYXKEYS.COLLECTION.TRANSACTION}${transactionID}`,
            value: {
                amount: transaction.amount,
                modifiedAmount: transaction.modifiedAmount,
                modifiedMerchant: transaction.modifiedMerchant,
                modifiedCurrency: transaction.modifiedCurrency,
            },
        });
    }

    // Step 3: Build the modified expense report actions
    // We don't create a modified report action if:
    // - we're updating the waypoints
    // - we're updating the distance rate while the waypoints are still pending
    // In these cases, there isn't a valid optimistic mileage data we can use,
    // and the report action is created on the server with the distance-related response from the MapBox API
    const updatedReportAction = buildOptimisticModifiedExpenseReportAction(transactionThread, transaction, transactionChanges, isFromExpenseReport, policy, updatedTransaction);
    if (!hasPendingWaypoints && !(hasModifiedDistanceRate && isFetchingWaypointsFromServer(transaction))) {
        params.reportActionID = updatedReportAction.reportActionID;

        optimisticData.push({
            onyxMethod: Onyx.METHOD.MERGE,
            key: `${ONYXKEYS.COLLECTION.REPORT_ACTIONS}${transactionThread?.reportID}`,
            value: {
                [updatedReportAction.reportActionID]: updatedReportAction as OnyxTypes.ReportAction,
            },
        });
        optimisticData.push({
            onyxMethod: Onyx.METHOD.MERGE,
            key: `${ONYXKEYS.COLLECTION.REPORT}${transactionThread?.reportID}`,
            value: {
                lastVisibleActionCreated: updatedReportAction.created,
                lastReadTime: updatedReportAction.created,
            },
        });
        failureData.push({
            onyxMethod: Onyx.METHOD.MERGE,
            key: `${ONYXKEYS.COLLECTION.REPORT}${transactionThread?.reportID}`,
            value: {
                lastVisibleActionCreated: transactionThread?.lastVisibleActionCreated,
                lastReadTime: transactionThread?.lastReadTime,
            },
        });
        successData.push({
            onyxMethod: Onyx.METHOD.MERGE,
            key: `${ONYXKEYS.COLLECTION.REPORT_ACTIONS}${transactionThread?.reportID}`,
            value: {
                [updatedReportAction.reportActionID]: {pendingAction: null},
            },
        });
        failureData.push({
            onyxMethod: Onyx.METHOD.MERGE,
            key: `${ONYXKEYS.COLLECTION.REPORT_ACTIONS}${transactionThread?.reportID}`,
            value: {
                [updatedReportAction.reportActionID]: {
                    ...(updatedReportAction as OnyxTypes.ReportAction),
                    errors: getMicroSecondOnyxErrorWithTranslationKey('iou.error.genericEditFailureMessage'),
                },
            },
        });
    }

    // Step 4: Compute the IOU total and update the report preview message (and report header) so LHN amount owed is correct.
    const calculatedDiffAmount = calculateDiffAmount(iouReport, updatedTransaction, transaction);
    // If calculatedDiffAmount is null it means we cannot calculate the new iou report total from front-end due to currency differences.
    const isTotalIndeterminate = calculatedDiffAmount === null;
    const diff = calculatedDiffAmount ?? 0;

    let updatedMoneyRequestReport: OnyxTypes.OnyxInputOrEntry<OnyxTypes.Report>;
    if (!iouReport) {
        updatedMoneyRequestReport = null;
    } else if ((isExpenseReport(iouReport) || isInvoiceReportReportUtils(iouReport)) && !Number.isNaN(iouReport.total) && iouReport.total !== undefined) {
        // For expense report, the amount is negative, so we should subtract total from diff
        updatedMoneyRequestReport = {
            ...iouReport,
            total: iouReport.total - diff,
        };
        if (!transaction?.reimbursable && typeof updatedMoneyRequestReport.nonReimbursableTotal === 'number') {
            updatedMoneyRequestReport.nonReimbursableTotal -= diff;
        }
        if (!isTransactionOnHold) {
            if (typeof updatedMoneyRequestReport.unheldTotal === 'number') {
                updatedMoneyRequestReport.unheldTotal -= diff;
            }
            if (!transaction?.reimbursable && typeof updatedMoneyRequestReport.unheldNonReimbursableTotal === 'number') {
                updatedMoneyRequestReport.unheldNonReimbursableTotal -= diff;
            }
        }
    } else {
        updatedMoneyRequestReport = updateIOUOwnerAndTotal(
            iouReport,
            updatedReportAction.actorAccountID ?? CONST.DEFAULT_NUMBER_ID,
            diff,
            getCurrency(transaction),
            false,
            true,
            isTransactionOnHold,
        );
    }

    optimisticData.push(
        {
            onyxMethod: Onyx.METHOD.MERGE,
            key: `${ONYXKEYS.COLLECTION.REPORT}${iouReport?.reportID}`,
            value: {...updatedMoneyRequestReport, ...(isTotalIndeterminate && {pendingFields: {total: CONST.RED_BRICK_ROAD_PENDING_ACTION.UPDATE}})},
        },
        {
            onyxMethod: Onyx.METHOD.MERGE,
            key: `${ONYXKEYS.COLLECTION.REPORT}${iouReport?.parentReportID}`,
            value: getOutstandingChildRequest(updatedMoneyRequestReport),
        },
    );
    if (isOneTransactionThread(transactionThread ?? undefined, iouReport ?? undefined, undefined)) {
        optimisticData.push({
            onyxMethod: Onyx.METHOD.MERGE,
            key: `${ONYXKEYS.COLLECTION.REPORT}${iouReport?.reportID}`,
            value: {
                lastReadTime: updatedReportAction.created,
            },
        });
    }
    successData.push({
        onyxMethod: Onyx.METHOD.MERGE,
        key: `${ONYXKEYS.COLLECTION.REPORT}${iouReport?.reportID}`,
        value: {pendingAction: null, ...(isTotalIndeterminate && {pendingFields: {total: null}})},
    });

    // Optimistically modify the transaction and the transaction thread
    optimisticData.push({
        onyxMethod: Onyx.METHOD.MERGE,
        key: `${ONYXKEYS.COLLECTION.TRANSACTION}${transactionID}`,
        value: {
            ...updatedTransaction,
            pendingFields,
            errorFields: null,
        },
    });

    optimisticData.push({
        onyxMethod: Onyx.METHOD.MERGE,
        key: `${ONYXKEYS.COLLECTION.REPORT}${transactionThreadReportID}`,
        value: {
            lastActorAccountID: updatedReportAction.actorAccountID,
        },
    });

    if (isScanning(transaction) && ('amount' in transactionChanges || 'currency' in transactionChanges)) {
        if (transactionThread?.parentReportActionID) {
            optimisticData.push({
                onyxMethod: Onyx.METHOD.MERGE,
                key: `${ONYXKEYS.COLLECTION.REPORT_ACTIONS}${iouReport?.reportID}`,
                value: {
                    [transactionThread?.parentReportActionID]: {
                        originalMessage: {
                            whisperedTo: [],
                        },
                    },
                },
            });
        }

        if (iouReport?.parentReportActionID) {
            optimisticData.push({
                onyxMethod: Onyx.METHOD.MERGE,
                key: `${ONYXKEYS.COLLECTION.REPORT_ACTIONS}${iouReport?.parentReportID}`,
                value: {
                    [iouReport.parentReportActionID]: {
                        originalMessage: {
                            whisperedTo: [],
                        },
                    },
                },
            });
        }
    }

    // Update recently used categories if the category is changed
    const hasModifiedCategory = 'category' in transactionChanges;
    if (hasModifiedCategory) {
        const optimisticPolicyRecentlyUsedCategories = buildOptimisticPolicyRecentlyUsedCategories(iouReport?.policyID, transactionChanges.category);
        if (optimisticPolicyRecentlyUsedCategories.length) {
            optimisticData.push({
                onyxMethod: Onyx.METHOD.SET,
                key: `${ONYXKEYS.COLLECTION.POLICY_RECENTLY_USED_CATEGORIES}${iouReport?.policyID}`,
                value: optimisticPolicyRecentlyUsedCategories,
            });
        }
    }

    // Update recently used currencies if the currency is changed
    if ('currency' in transactionChanges) {
        const optimisticRecentlyUsedCurrencies = buildOptimisticRecentlyUsedCurrencies(transactionChanges.currency);
        if (optimisticRecentlyUsedCurrencies.length) {
            optimisticData.push({
                onyxMethod: Onyx.METHOD.SET,
                key: ONYXKEYS.RECENTLY_USED_CURRENCIES,
                value: optimisticRecentlyUsedCurrencies,
            });
        }
    }

    // Update recently used categories if the tag is changed
    const hasModifiedTag = 'tag' in transactionChanges;
    if (hasModifiedTag) {
        const optimisticPolicyRecentlyUsedTags = buildOptimisticPolicyRecentlyUsedTags(iouReport?.policyID, transactionChanges.tag);
        if (!isEmptyObject(optimisticPolicyRecentlyUsedTags)) {
            optimisticData.push({
                onyxMethod: Onyx.METHOD.MERGE,
                key: `${ONYXKEYS.COLLECTION.POLICY_RECENTLY_USED_TAGS}${iouReport?.policyID}`,
                value: optimisticPolicyRecentlyUsedTags,
            });
        }
    }

    const overLimitViolation = violations?.find((violation) => violation.name === 'overLimit');
    // Update violation limit, if we modify attendees. The given limit value is for a single attendee, if we have multiple attendees we should multiply limit by attendee count
    if ('attendees' in transactionChanges && !!overLimitViolation) {
        const limitForSingleAttendee = ViolationsUtils.getViolationAmountLimit(overLimitViolation);
        if (limitForSingleAttendee * (transactionChanges?.attendees?.length ?? 1) > Math.abs(getAmount(transaction))) {
            optimisticData.push({
                onyxMethod: Onyx.METHOD.MERGE,
                key: `${ONYXKEYS.COLLECTION.TRANSACTION_VIOLATIONS}${transactionID}`,
                value: violations?.filter((violation) => violation.name !== 'overLimit') ?? [],
            });
        }
    }

    if (Array.isArray(params?.attendees)) {
        params.attendees = JSON.stringify(params?.attendees);
    }

    // Clear out the error fields and loading states on success
    successData.push({
        onyxMethod: Onyx.METHOD.MERGE,
        key: `${ONYXKEYS.COLLECTION.TRANSACTION}${transactionID}`,
        value: {
            pendingFields: clearedPendingFields,
            isLoading: false,
            errorFields: null,
            routes: null,
        },
    });

    // Clear out loading states, pending fields, and add the error fields
    failureData.push({
        onyxMethod: Onyx.METHOD.MERGE,
        key: `${ONYXKEYS.COLLECTION.TRANSACTION}${transactionID}`,
        value: {
            ...transaction,
            pendingFields: clearedPendingFields,
            isLoading: false,
            errorFields,
        },
    });

    if (iouReport) {
        // Reset the iouReport to its original state
        failureData.push({
            onyxMethod: Onyx.METHOD.MERGE,
            key: `${ONYXKEYS.COLLECTION.REPORT}${iouReport.reportID}`,
            value: {...iouReport, ...(isTotalIndeterminate && {pendingFields: {total: null}})},
        });
    }
    const hasModifiedComment = 'comment' in transactionChanges;

    if (
        policy &&
        isPaidGroupPolicy(policy) &&
        updatedTransaction &&
        (hasModifiedTag || hasModifiedCategory || hasModifiedComment || hasModifiedDistanceRate || hasModifiedAmount || hasModifiedCreated)
    ) {
        const currentTransactionViolations = allTransactionViolations[`${ONYXKEYS.COLLECTION.TRANSACTION_VIOLATIONS}${transactionID}`] ?? [];
        const violationsOnyxData = ViolationsUtils.getViolationsOnyxData(
            updatedTransaction,
            currentTransactionViolations,
            policy,
            policyTagList ?? {},
            policyCategories ?? {},
            hasDependentTags(policy, policyTagList ?? {}),
            isInvoiceReportReportUtils(iouReport),
        );
        optimisticData.push(violationsOnyxData);
        failureData.push({
            onyxMethod: Onyx.METHOD.MERGE,
            key: `${ONYXKEYS.COLLECTION.TRANSACTION_VIOLATIONS}${transactionID}`,
            value: currentTransactionViolations,
        });
        if (hash) {
            optimisticData.push({
                onyxMethod: Onyx.METHOD.MERGE,
                key: `${ONYXKEYS.COLLECTION.SNAPSHOT}${hash}`,
                value: {
                    data: {
                        [`${ONYXKEYS.COLLECTION.TRANSACTION_VIOLATIONS}${transactionID}`]: violationsOnyxData.value,
                    },
                },
            });
            failureData.push({
                onyxMethod: Onyx.METHOD.MERGE,
                key: `${ONYXKEYS.COLLECTION.SNAPSHOT}${hash}`,
                value: {
                    data: {
                        [`${ONYXKEYS.COLLECTION.TRANSACTION_VIOLATIONS}${transactionID}`]: currentTransactionViolations,
                    },
                },
            });
        }
        if (violationsOnyxData && (iouReport?.statusNum ?? CONST.REPORT.STATUS_NUM.OPEN) === CONST.REPORT.STATUS_NUM.OPEN) {
            const currentNextStep = allNextSteps[`${ONYXKEYS.COLLECTION.NEXT_STEP}${iouReport?.reportID}`] ?? {};
            const shouldFixViolations = Array.isArray(violationsOnyxData.value) && violationsOnyxData.value.length > 0;
            optimisticData.push({
                onyxMethod: Onyx.METHOD.MERGE,
                key: `${ONYXKEYS.COLLECTION.NEXT_STEP}${iouReport?.reportID}`,
                value: buildNextStep(iouReport ?? undefined, iouReport?.statusNum ?? CONST.REPORT.STATUS_NUM.OPEN, shouldFixViolations),
            });
            failureData.push({
                onyxMethod: Onyx.METHOD.MERGE,
                key: `${ONYXKEYS.COLLECTION.NEXT_STEP}${iouReport?.reportID}`,
                value: currentNextStep,
            });
        }
    }

    // Reset the transaction thread to its original state
    failureData.push({
        onyxMethod: Onyx.METHOD.MERGE,
        key: `${ONYXKEYS.COLLECTION.REPORT}${transactionThreadReportID}`,
        value: transactionThread,
    });

    return {
        params,
        onyxData: {optimisticData, successData, failureData},
    };
}

/**
 * @param transactionID
 * @param transactionThreadReportID
 * @param transactionChanges
 * @param [transactionChanges.created] Present when updated the date field
 * @param policy  May be undefined, an empty object, or an object matching the Policy type (src/types/onyx/Policy.ts)
 */
function getUpdateTrackExpenseParams(
    transactionID: string | undefined,
    transactionThreadReportID: string | undefined,
    transactionChanges: TransactionChanges,
    policy: OnyxEntry<OnyxTypes.Policy>,
): UpdateMoneyRequestData {
    const optimisticData: OnyxUpdate[] = [];
    const successData: OnyxUpdate[] = [];
    const failureData: OnyxUpdate[] = [];

    // Step 1: Set any "pending fields" (ones updated while the user was offline) to have error messages in the failureData
    const pendingFields = Object.fromEntries(Object.keys(transactionChanges).map((key) => [key, CONST.RED_BRICK_ROAD_PENDING_ACTION.UPDATE]));
    const clearedPendingFields = Object.fromEntries(Object.keys(transactionChanges).map((key) => [key, null]));
    const errorFields = Object.fromEntries(Object.keys(pendingFields).map((key) => [key, {[DateUtils.getMicroseconds()]: Localize.translateLocal('iou.error.genericEditFailureMessage')}]));

    // Step 2: Get all the collections being updated
    const transactionThread = allReports?.[`${ONYXKEYS.COLLECTION.REPORT}${transactionThreadReportID}`] ?? null;
    const transaction = allTransactions?.[`${ONYXKEYS.COLLECTION.TRANSACTION}${transactionID}`];
    const chatReport = allReports?.[`${ONYXKEYS.COLLECTION.REPORT}${transactionThread?.parentReportID}`] ?? null;
    const updatedTransaction = transaction
        ? getUpdatedTransaction({
              transaction,
              transactionChanges,
              isFromExpenseReport: false,
              policy,
          })
        : null;
    const transactionDetails = getTransactionDetails(updatedTransaction);

    if (transactionDetails?.waypoints) {
        // This needs to be a JSON string since we're sending this to the MapBox API
        transactionDetails.waypoints = JSON.stringify(transactionDetails.waypoints);
    }

    const dataToIncludeInParams: Partial<TransactionDetails> = Object.fromEntries(Object.entries(transactionDetails ?? {}).filter(([key]) => Object.keys(transactionChanges).includes(key)));

    const params: UpdateMoneyRequestParams = {
        ...dataToIncludeInParams,
        reportID: chatReport?.reportID,
        transactionID,
    };

    const hasPendingWaypoints = 'waypoints' in transactionChanges;
    const hasModifiedDistanceRate = 'customUnitRateID' in transactionChanges;
    if (transaction && updatedTransaction && (hasPendingWaypoints || hasModifiedDistanceRate)) {
        // Delete the draft transaction when editing waypoints when the server responds successfully and there are no errors
        successData.push({
            onyxMethod: Onyx.METHOD.SET,
            key: `${ONYXKEYS.COLLECTION.TRANSACTION_DRAFT}${transactionID}`,
            value: null,
        });

        // Revert the transaction's amount to the original value on failure.
        // The IOU Report will be fully reverted in the failureData further below.
        failureData.push({
            onyxMethod: Onyx.METHOD.MERGE,
            key: `${ONYXKEYS.COLLECTION.TRANSACTION}${transactionID}`,
            value: {
                amount: transaction.amount,
                modifiedAmount: transaction.modifiedAmount,
                modifiedMerchant: transaction.modifiedMerchant,
            },
        });
    }

    // Step 3: Build the modified expense report actions
    // We don't create a modified report action if:
    // - we're updating the waypoints
    // - we're updating the distance rate while the waypoints are still pending
    // In these cases, there isn't a valid optimistic mileage data we can use,
    // and the report action is created on the server with the distance-related response from the MapBox API
    const updatedReportAction = buildOptimisticModifiedExpenseReportAction(transactionThread, transaction, transactionChanges, false, policy, updatedTransaction);
    if (!hasPendingWaypoints && !(hasModifiedDistanceRate && isFetchingWaypointsFromServer(transaction))) {
        params.reportActionID = updatedReportAction.reportActionID;

        optimisticData.push({
            onyxMethod: Onyx.METHOD.MERGE,
            key: `${ONYXKEYS.COLLECTION.REPORT_ACTIONS}${transactionThread?.reportID}`,
            value: {
                [updatedReportAction.reportActionID]: updatedReportAction as OnyxTypes.ReportAction,
            },
        });
        successData.push({
            onyxMethod: Onyx.METHOD.MERGE,
            key: `${ONYXKEYS.COLLECTION.REPORT_ACTIONS}${transactionThread?.reportID}`,
            value: {
                [updatedReportAction.reportActionID]: {pendingAction: null},
            },
        });
        failureData.push({
            onyxMethod: Onyx.METHOD.MERGE,
            key: `${ONYXKEYS.COLLECTION.REPORT_ACTIONS}${transactionThread?.reportID}`,
            value: {
                [updatedReportAction.reportActionID]: {
                    ...(updatedReportAction as OnyxTypes.ReportAction),
                    errors: getMicroSecondOnyxErrorWithTranslationKey('iou.error.genericEditFailureMessage'),
                },
            },
        });
    }

    // Step 4: Update the report preview message (and report header) so LHN amount tracked is correct.
    // Optimistically modify the transaction and the transaction thread
    optimisticData.push({
        onyxMethod: Onyx.METHOD.MERGE,
        key: `${ONYXKEYS.COLLECTION.TRANSACTION}${transactionID}`,
        value: {
            ...updatedTransaction,
            pendingFields,
            errorFields: null,
        },
    });

    optimisticData.push({
        onyxMethod: Onyx.METHOD.MERGE,
        key: `${ONYXKEYS.COLLECTION.REPORT}${transactionThreadReportID}`,
        value: {
            lastActorAccountID: updatedReportAction.actorAccountID,
        },
    });

    if (isScanning(transaction) && transactionThread?.parentReportActionID && ('amount' in transactionChanges || 'currency' in transactionChanges)) {
        optimisticData.push({
            onyxMethod: Onyx.METHOD.MERGE,
            key: `${ONYXKEYS.COLLECTION.REPORT_ACTIONS}${chatReport?.reportID}`,
            value: {[transactionThread.parentReportActionID]: {originalMessage: {whisperedTo: []}}},
        });
    }

    // Clear out the error fields and loading states on success
    successData.push({
        onyxMethod: Onyx.METHOD.MERGE,
        key: `${ONYXKEYS.COLLECTION.TRANSACTION}${transactionID}`,
        value: {
            pendingFields: clearedPendingFields,
            isLoading: false,
            errorFields: null,
            routes: null,
        },
    });

    // Clear out loading states, pending fields, and add the error fields
    failureData.push({
        onyxMethod: Onyx.METHOD.MERGE,
        key: `${ONYXKEYS.COLLECTION.TRANSACTION}${transactionID}`,
        value: {
            ...transaction,
            pendingFields: clearedPendingFields,
            isLoading: false,
            errorFields,
        },
    });

    // Reset the transaction thread to its original state
    failureData.push({
        onyxMethod: Onyx.METHOD.MERGE,
        key: `${ONYXKEYS.COLLECTION.REPORT}${transactionThreadReportID}`,
        value: transactionThread,
    });

    return {
        params,
        onyxData: {optimisticData, successData, failureData},
    };
}

/** Updates the created date of an expense */
function updateMoneyRequestDate(
    transactionID: string,
    transactionThreadReportID: string,
    value: string,
    policy: OnyxEntry<OnyxTypes.Policy>,
    policyTags: OnyxEntry<OnyxTypes.PolicyTagLists>,
    policyCategories: OnyxEntry<OnyxTypes.PolicyCategories>,
) {
    const transactionChanges: TransactionChanges = {
        created: value,
    };
    const transactionThreadReport = allReports?.[`${ONYXKEYS.COLLECTION.REPORT}${transactionThreadReportID}`] ?? null;
    const parentReport = allReports?.[`${ONYXKEYS.COLLECTION.REPORT}${transactionThreadReport?.parentReportID}`] ?? null;
    let data: UpdateMoneyRequestData;
    if (isTrackExpenseReport(transactionThreadReport) && isSelfDM(parentReport)) {
        data = getUpdateTrackExpenseParams(transactionID, transactionThreadReportID, transactionChanges, policy);
    } else {
        data = getUpdateMoneyRequestParams(transactionID, transactionThreadReportID, transactionChanges, policy, policyTags, policyCategories);
    }
    const {params, onyxData} = data;
    API.write(WRITE_COMMANDS.UPDATE_MONEY_REQUEST_DATE, params, onyxData);
}

/** Updates the billable field of an expense */
function updateMoneyRequestBillable(
    transactionID: string | undefined,
    transactionThreadReportID: string | undefined,
    value: boolean,
    policy: OnyxEntry<OnyxTypes.Policy>,
    policyTagList: OnyxEntry<OnyxTypes.PolicyTagLists>,
    policyCategories: OnyxEntry<OnyxTypes.PolicyCategories>,
) {
    if (!transactionID || !transactionThreadReportID) {
        return;
    }
    const transactionChanges: TransactionChanges = {
        billable: value,
    };
    const {params, onyxData} = getUpdateMoneyRequestParams(transactionID, transactionThreadReportID, transactionChanges, policy, policyTagList, policyCategories);
    API.write(WRITE_COMMANDS.UPDATE_MONEY_REQUEST_BILLABLE, params, onyxData);
}

/** Updates the merchant field of an expense */
function updateMoneyRequestMerchant(
    transactionID: string,
    transactionThreadReportID: string,
    value: string,
    policy: OnyxEntry<OnyxTypes.Policy>,
    policyTagList: OnyxEntry<OnyxTypes.PolicyTagLists>,
    policyCategories: OnyxEntry<OnyxTypes.PolicyCategories>,
) {
    const transactionChanges: TransactionChanges = {
        merchant: value,
    };
    const transactionThreadReport = allReports?.[`${ONYXKEYS.COLLECTION.REPORT}${transactionThreadReportID}`] ?? null;
    const parentReport = allReports?.[`${ONYXKEYS.COLLECTION.REPORT}${transactionThreadReport?.parentReportID}`] ?? null;
    let data: UpdateMoneyRequestData;
    if (isTrackExpenseReport(transactionThreadReport) && isSelfDM(parentReport)) {
        data = getUpdateTrackExpenseParams(transactionID, transactionThreadReportID, transactionChanges, policy);
    } else {
        data = getUpdateMoneyRequestParams(transactionID, transactionThreadReportID, transactionChanges, policy, policyTagList, policyCategories);
    }
    const {params, onyxData} = data;
    API.write(WRITE_COMMANDS.UPDATE_MONEY_REQUEST_MERCHANT, params, onyxData);
}

/** Updates the attendees list of an expense */
function updateMoneyRequestAttendees(
    transactionID: string,
    transactionThreadReportID: string,
    attendees: Attendee[],
    policy: OnyxEntry<OnyxTypes.Policy>,
    policyTagList: OnyxEntry<OnyxTypes.PolicyTagLists>,
    policyCategories: OnyxEntry<OnyxTypes.PolicyCategories>,
    violations: OnyxEntry<OnyxTypes.TransactionViolations> | undefined,
) {
    const transactionChanges: TransactionChanges = {
        attendees,
    };
    const data = getUpdateMoneyRequestParams(transactionID, transactionThreadReportID, transactionChanges, policy, policyTagList, policyCategories, violations);
    const {params, onyxData} = data;
    API.write(WRITE_COMMANDS.UPDATE_MONEY_REQUEST_ATTENDEES, params, onyxData);
}

/** Updates the tag of an expense */
function updateMoneyRequestTag(
    transactionID: string,
    transactionThreadReportID: string | undefined,
    tag: string,
    policy: OnyxEntry<OnyxTypes.Policy>,
    policyTagList: OnyxEntry<OnyxTypes.PolicyTagLists>,
    policyCategories: OnyxEntry<OnyxTypes.PolicyCategories>,
    hash?: number,
) {
    const transactionChanges: TransactionChanges = {
        tag,
    };
    const {params, onyxData} = getUpdateMoneyRequestParams(transactionID, transactionThreadReportID, transactionChanges, policy, policyTagList, policyCategories, undefined, hash);
    API.write(WRITE_COMMANDS.UPDATE_MONEY_REQUEST_TAG, params, onyxData);
}

/** Updates the created tax amount of an expense */
function updateMoneyRequestTaxAmount(
    transactionID: string,
    optimisticReportActionID: string | undefined,
    taxAmount: number,
    policy: OnyxEntry<OnyxTypes.Policy>,
    policyTagList: OnyxEntry<OnyxTypes.PolicyTagLists>,
    policyCategories: OnyxEntry<OnyxTypes.PolicyCategories>,
) {
    const transactionChanges = {
        taxAmount,
    };
    const {params, onyxData} = getUpdateMoneyRequestParams(transactionID, optimisticReportActionID, transactionChanges, policy, policyTagList, policyCategories);
    API.write('UpdateMoneyRequestTaxAmount', params, onyxData);
}

type UpdateMoneyRequestTaxRateParams = {
    transactionID: string;
    optimisticReportActionID: string;
    taxCode: string;
    taxAmount: number;
    policy: OnyxEntry<OnyxTypes.Policy>;
    policyTagList: OnyxEntry<OnyxTypes.PolicyTagLists>;
    policyCategories: OnyxEntry<OnyxTypes.PolicyCategories>;
};

/** Updates the created tax rate of an expense */
function updateMoneyRequestTaxRate({transactionID, optimisticReportActionID, taxCode, taxAmount, policy, policyTagList, policyCategories}: UpdateMoneyRequestTaxRateParams) {
    const transactionChanges = {
        taxCode,
        taxAmount,
    };
    const {params, onyxData} = getUpdateMoneyRequestParams(transactionID, optimisticReportActionID, transactionChanges, policy, policyTagList, policyCategories);
    API.write('UpdateMoneyRequestTaxRate', params, onyxData);
}

type UpdateMoneyRequestDistanceParams = {
    transactionID: string | undefined;
    transactionThreadReportID: string | undefined;
    waypoints: WaypointCollection;
    routes?: Routes;
    policy?: OnyxEntry<OnyxTypes.Policy>;
    policyTagList?: OnyxEntry<OnyxTypes.PolicyTagLists>;
    policyCategories?: OnyxEntry<OnyxTypes.PolicyCategories>;
    transactionBackup: OnyxEntry<OnyxTypes.Transaction>;
};

/** Updates the waypoints of a distance expense */
function updateMoneyRequestDistance({
    transactionID,
    transactionThreadReportID,
    waypoints,
    routes = undefined,
    policy = {} as OnyxTypes.Policy,
    policyTagList = {},
    policyCategories = {},
    transactionBackup,
}: UpdateMoneyRequestDistanceParams) {
    const transactionChanges: TransactionChanges = {
        waypoints: sanitizeRecentWaypoints(waypoints),
        routes,
    };
    const transactionThreadReport = allReports?.[`${ONYXKEYS.COLLECTION.REPORT}${transactionThreadReportID}`] ?? null;
    const parentReport = allReports?.[`${ONYXKEYS.COLLECTION.REPORT}${transactionThreadReport?.parentReportID}`] ?? null;
    let data: UpdateMoneyRequestData;
    if (isTrackExpenseReport(transactionThreadReport) && isSelfDM(parentReport)) {
        data = getUpdateTrackExpenseParams(transactionID, transactionThreadReportID, transactionChanges, policy);
    } else {
        data = getUpdateMoneyRequestParams(transactionID, transactionThreadReportID, transactionChanges, policy, policyTagList, policyCategories);
    }
    const {params, onyxData} = data;

    const recentServerValidatedWaypoints = getRecentWaypoints().filter((item) => !item.pendingAction);
    onyxData?.failureData?.push({
        onyxMethod: Onyx.METHOD.SET,
        key: `${ONYXKEYS.NVP_RECENT_WAYPOINTS}`,
        value: recentServerValidatedWaypoints,
    });

    if (transactionBackup) {
        const transaction = allTransactions?.[`${ONYXKEYS.COLLECTION.TRANSACTION}${transactionID}`];

        // We need to include all keys of the optimisticData's waypoints in the failureData for onyx merge to properly reset
        // waypoint keys that do not exist in the failureData's waypoints. For instance, if the optimisticData waypoints had
        // three keys and the failureData waypoint had only 2 keys then the third key that doesn't exist in the failureData
        // waypoints should be explicitly reset otherwise onyx merge will leave it intact.
        const allWaypointKeys = [...new Set([...Object.keys(transactionBackup.comment?.waypoints ?? {}), ...Object.keys(transaction?.comment?.waypoints ?? {})])];
        const onyxWaypoints = allWaypointKeys.reduce((acc: NullishDeep<WaypointCollection>, key) => {
            acc[key] = transactionBackup.comment?.waypoints?.[key] ? {...transactionBackup.comment?.waypoints?.[key]} : null;
            return acc;
        }, {});
        const allModifiedWaypointsKeys = [...new Set([...Object.keys(waypoints ?? {}), ...Object.keys(transaction?.modifiedWaypoints ?? {})])];
        const onyxModifiedWaypoints = allModifiedWaypointsKeys.reduce((acc: NullishDeep<WaypointCollection>, key) => {
            acc[key] = transactionBackup.modifiedWaypoints?.[key] ? {...transactionBackup.modifiedWaypoints?.[key]} : null;
            return acc;
        }, {});
        onyxData?.failureData?.push({
            onyxMethod: Onyx.METHOD.MERGE,
            key: `${ONYXKEYS.COLLECTION.TRANSACTION}${transactionID}`,
            value: {
                comment: {
                    waypoints: onyxWaypoints,
                    customUnit: {
                        quantity: transactionBackup?.comment?.customUnit?.quantity,
                    },
                },
                modifiedWaypoints: onyxModifiedWaypoints,
                routes: null,
            },
        });
    }

    API.write(WRITE_COMMANDS.UPDATE_MONEY_REQUEST_DISTANCE, params, onyxData);
}

/** Updates the category of an expense */
function updateMoneyRequestCategory(
    transactionID: string,
    transactionThreadReportID: string,
    category: string,
    policy: OnyxEntry<OnyxTypes.Policy>,
    policyTagList: OnyxEntry<OnyxTypes.PolicyTagLists>,
    policyCategories: OnyxEntry<OnyxTypes.PolicyCategories>,
    hash?: number,
) {
    const transactionChanges: TransactionChanges = {
        category,
    };

    const {params, onyxData} = getUpdateMoneyRequestParams(transactionID, transactionThreadReportID, transactionChanges, policy, policyTagList, policyCategories, undefined, hash);
    API.write(WRITE_COMMANDS.UPDATE_MONEY_REQUEST_CATEGORY, params, onyxData);
}

/** Updates the description of an expense */
function updateMoneyRequestDescription(
    transactionID: string,
    transactionThreadReportID: string,
    comment: string,
    policy: OnyxEntry<OnyxTypes.Policy>,
    policyTagList: OnyxEntry<OnyxTypes.PolicyTagLists>,
    policyCategories: OnyxEntry<OnyxTypes.PolicyCategories>,
) {
    const parsedComment = getParsedComment(comment);
    const transactionChanges: TransactionChanges = {
        comment: parsedComment,
    };
    const transactionThreadReport = allReports?.[`${ONYXKEYS.COLLECTION.REPORT}${transactionThreadReportID}`] ?? null;
    const parentReport = allReports?.[`${ONYXKEYS.COLLECTION.REPORT}${transactionThreadReport?.parentReportID}`] ?? null;
    let data: UpdateMoneyRequestData;
    if (isTrackExpenseReport(transactionThreadReport) && isSelfDM(parentReport)) {
        data = getUpdateTrackExpenseParams(transactionID, transactionThreadReportID, transactionChanges, policy);
    } else {
        data = getUpdateMoneyRequestParams(transactionID, transactionThreadReportID, transactionChanges, policy, policyTagList, policyCategories);
    }
    const {params, onyxData} = data;
    params.description = parsedComment;
    API.write(WRITE_COMMANDS.UPDATE_MONEY_REQUEST_DESCRIPTION, params, onyxData);
}

/** Updates the distance rate of an expense */
function updateMoneyRequestDistanceRate(
    transactionID: string,
    transactionThreadReportID: string,
    rateID: string,
    policy: OnyxEntry<OnyxTypes.Policy>,
    policyTagList: OnyxEntry<OnyxTypes.PolicyTagLists>,
    policyCategories: OnyxEntry<OnyxTypes.PolicyCategories>,
    updatedTaxAmount?: number,
    updatedTaxCode?: string,
) {
    const transactionChanges: TransactionChanges = {
        customUnitRateID: rateID,
        ...(typeof updatedTaxAmount === 'number' ? {taxAmount: updatedTaxAmount} : {}),
        ...(updatedTaxCode ? {taxCode: updatedTaxCode} : {}),
    };
    const transactionThreadReport = allReports?.[`${ONYXKEYS.COLLECTION.REPORT}${transactionThreadReportID}`] ?? null;
    const parentReport = allReports?.[`${ONYXKEYS.COLLECTION.REPORT}${transactionThreadReport?.parentReportID}`] ?? null;

    const transaction = allTransactions?.[`${ONYXKEYS.COLLECTION.TRANSACTION}${transactionID}`];
    if (transaction) {
        const existingDistanceUnit = transaction?.comment?.customUnit?.distanceUnit;
        const newDistanceUnit = DistanceRequestUtils.getRateByCustomUnitRateID({customUnitRateID: rateID, policy})?.unit;

        // If the distanceUnit is set and the rate is changed to one that has a different unit, mark the merchant as modified to make the distance field pending
        if (existingDistanceUnit && newDistanceUnit && newDistanceUnit !== existingDistanceUnit) {
            transactionChanges.merchant = getMerchant(transaction);
        }
    }

    let data: UpdateMoneyRequestData;
    if (isTrackExpenseReport(transactionThreadReport) && isSelfDM(parentReport)) {
        data = getUpdateTrackExpenseParams(transactionID, transactionThreadReportID, transactionChanges, policy);
    } else {
        data = getUpdateMoneyRequestParams(transactionID, transactionThreadReportID, transactionChanges, policy, policyTagList, policyCategories);
    }
    const {params, onyxData} = data;
    // `taxAmount` & `taxCode` only needs to be updated in the optimistic data, so we need to remove them from the params
    const {taxAmount, taxCode, ...paramsWithoutTaxUpdated} = params;
    API.write(WRITE_COMMANDS.UPDATE_MONEY_REQUEST_DISTANCE_RATE, paramsWithoutTaxUpdated, onyxData);
}

const getConvertTrackedExpenseInformation = (
    transactionID: string | undefined,
    actionableWhisperReportActionID: string | undefined,
    moneyRequestReportID: string | undefined,
    linkedTrackedExpenseReportAction: OnyxTypes.ReportAction,
    linkedTrackedExpenseReportID: string,
    transactionThreadReportID: string | undefined,
    resolution: IOUAction,
) => {
    const optimisticData: OnyxUpdate[] = [];
    const successData: OnyxUpdate[] = [];
    const failureData: OnyxUpdate[] = [];

    // Delete the transaction from the track expense report
    const {
        optimisticData: deleteOptimisticData,
        successData: deleteSuccessData,
        failureData: deleteFailureData,
    } = getDeleteTrackExpenseInformation(linkedTrackedExpenseReportID, transactionID, linkedTrackedExpenseReportAction, false, true, actionableWhisperReportActionID, resolution);

    optimisticData?.push(...deleteOptimisticData);
    successData?.push(...deleteSuccessData);
    failureData?.push(...deleteFailureData);

    // Build modified expense report action with the transaction changes
    const modifiedExpenseReportAction = buildOptimisticMovedTransactionAction(transactionThreadReportID, moneyRequestReportID ?? CONST.REPORT.UNREPORTED_REPORT_ID);

    optimisticData?.push({
        onyxMethod: Onyx.METHOD.MERGE,
        key: `${ONYXKEYS.COLLECTION.REPORT_ACTIONS}${transactionThreadReportID}`,
        value: {
            [modifiedExpenseReportAction.reportActionID]: modifiedExpenseReportAction,
        },
    });
    successData?.push({
        onyxMethod: Onyx.METHOD.MERGE,
        key: `${ONYXKEYS.COLLECTION.REPORT_ACTIONS}${transactionThreadReportID}`,
        value: {
            [modifiedExpenseReportAction.reportActionID]: {pendingAction: null},
        },
    });
    failureData?.push({
        onyxMethod: Onyx.METHOD.MERGE,
        key: `${ONYXKEYS.COLLECTION.REPORT_ACTIONS}${transactionThreadReportID}`,
        value: {
            [modifiedExpenseReportAction.reportActionID]: {
                ...modifiedExpenseReportAction,
                errors: getMicroSecondOnyxErrorWithTranslationKey('iou.error.genericEditFailureMessage'),
            },
        },
    });

    return {optimisticData, successData, failureData, modifiedExpenseReportActionID: modifiedExpenseReportAction.reportActionID};
};

type ConvertTrackedWorkspaceParams = {
    category: string | undefined;
    tag: string | undefined;
    taxCode: string;
    taxAmount: number;
    billable: boolean | undefined;
    policyID: string;
    receipt: Receipt | undefined;
    waypoints?: string;
    customUnitID?: string;
    customUnitRateID?: string;
};

type AddTrackedExpenseToPolicyParam = {
    amount: number;
    currency: string;
    comment: string;
    created: string;
    merchant: string;
    transactionID: string;
    reimbursable: boolean;
    actionableWhisperReportActionID: string | undefined;
    moneyRequestReportID: string;
    reportPreviewReportActionID: string;
    modifiedExpenseReportActionID: string;
    moneyRequestCreatedReportActionID: string | undefined;
    moneyRequestPreviewReportActionID: string;
} & ConvertTrackedWorkspaceParams;

type ConvertTrackedExpenseToRequestParams = {
    payerParams: {
        accountID: number;
        email: string;
    };
    transactionParams: {
        transactionID: string;
        actionableWhisperReportActionID: string | undefined;
        linkedTrackedExpenseReportAction: OnyxTypes.ReportAction;
        linkedTrackedExpenseReportID: string;
        amount: number;
        currency: string;
        comment: string;
        merchant: string;
        created: string;
        attendees?: Attendee[];
        transactionThreadReportID: string;
    };
    chatParams: {
        reportID: string;
        createdReportActionID: string | undefined;
        reportPreviewReportActionID: string;
    };
    iouParams: {
        reportID: string;
        createdReportActionID: string | undefined;
        reportActionID: string;
    };
    onyxData: OnyxData;
    workspaceParams?: ConvertTrackedWorkspaceParams;
};

function addTrackedExpenseToPolicy(parameters: AddTrackedExpenseToPolicyParam, onyxData: OnyxData) {
    API.write(WRITE_COMMANDS.ADD_TRACKED_EXPENSE_TO_POLICY, parameters, onyxData);
}

function convertTrackedExpenseToRequest(convertTrackedExpenseParams: ConvertTrackedExpenseToRequestParams) {
    const {payerParams, transactionParams, chatParams, iouParams, onyxData, workspaceParams} = convertTrackedExpenseParams;
    const {accountID: payerAccountID, email: payerEmail} = payerParams;
    const {
        transactionID,
        actionableWhisperReportActionID,
        linkedTrackedExpenseReportAction,
        linkedTrackedExpenseReportID,
        amount,
        currency,
        comment,
        merchant,
        created,
        attendees,
        transactionThreadReportID,
    } = transactionParams;
    const {optimisticData: convertTransactionOptimisticData = [], successData: convertTransactionSuccessData = [], failureData: convertTransactionFailureData = []} = onyxData;

    const {optimisticData, successData, failureData, modifiedExpenseReportActionID} = getConvertTrackedExpenseInformation(
        transactionID,
        actionableWhisperReportActionID,
        iouParams.reportID,
        linkedTrackedExpenseReportAction,
        linkedTrackedExpenseReportID,
        transactionThreadReportID,
        CONST.IOU.ACTION.SUBMIT,
    );

    optimisticData?.push(...convertTransactionOptimisticData);
    successData?.push(...convertTransactionSuccessData);
    failureData?.push(...convertTransactionFailureData);

    if (workspaceParams) {
        const params = {
            amount,
            currency,
            comment,
            created,
            merchant,
            reimbursable: true,
            transactionID,
            actionableWhisperReportActionID,
            moneyRequestReportID: iouParams.reportID,
            moneyRequestCreatedReportActionID: iouParams.createdReportActionID,
            moneyRequestPreviewReportActionID: iouParams.reportActionID,
            modifiedExpenseReportActionID,
            reportPreviewReportActionID: chatParams.reportPreviewReportActionID,
            ...workspaceParams,
        };

        addTrackedExpenseToPolicy(params, {optimisticData, successData, failureData});
        return;
    }

    const parameters = {
        attendees,
        amount,
        currency,
        comment,
        created,
        merchant,
        payerAccountID,
        payerEmail,
        chatReportID: chatParams.reportID,
        transactionID,
        actionableWhisperReportActionID,
        createdChatReportActionID: chatParams.createdReportActionID,
        moneyRequestReportID: iouParams.reportID,
        moneyRequestCreatedReportActionID: iouParams.createdReportActionID,
        moneyRequestPreviewReportActionID: iouParams.reportActionID,
        transactionThreadReportID,
        modifiedExpenseReportActionID,
        reportPreviewReportActionID: chatParams.reportPreviewReportActionID,
    };
    API.write(WRITE_COMMANDS.CONVERT_TRACKED_EXPENSE_TO_REQUEST, parameters, {optimisticData, successData, failureData});
}

function categorizeTrackedExpense(trackedExpenseParams: TrackedExpenseParams) {
    const {onyxData, reportInformation, transactionParams, policyParams, createdWorkspaceParams} = trackedExpenseParams;
    const {optimisticData, successData, failureData} = onyxData ?? {};
    const {transactionID} = transactionParams;
    const {isDraftPolicy} = policyParams;
    const {actionableWhisperReportActionID, moneyRequestReportID, linkedTrackedExpenseReportAction, linkedTrackedExpenseReportID, transactionThreadReportID} = reportInformation;
    const {
        optimisticData: moveTransactionOptimisticData,
        successData: moveTransactionSuccessData,
        failureData: moveTransactionFailureData,
        modifiedExpenseReportActionID,
    } = getConvertTrackedExpenseInformation(
        transactionID,
        actionableWhisperReportActionID,
        moneyRequestReportID,
        linkedTrackedExpenseReportAction,
        linkedTrackedExpenseReportID,
        transactionThreadReportID,
        CONST.IOU.ACTION.CATEGORIZE,
    );

    optimisticData?.push(...moveTransactionOptimisticData);
    successData?.push(...moveTransactionSuccessData);
    failureData?.push(...moveTransactionFailureData);

    const parameters: CategorizeTrackedExpenseApiParams = {
        ...{
            ...reportInformation,
            linkedTrackedExpenseReportAction: undefined,
        },
        ...policyParams,
        ...transactionParams,
        modifiedExpenseReportActionID,
        policyExpenseChatReportID: createdWorkspaceParams?.expenseChatReportID,
        policyExpenseCreatedReportActionID: createdWorkspaceParams?.expenseCreatedReportActionID,
        adminsChatReportID: createdWorkspaceParams?.adminsChatReportID,
        adminsCreatedReportActionID: createdWorkspaceParams?.adminsCreatedReportActionID,
        engagementChoice: createdWorkspaceParams?.engagementChoice,
        guidedSetupData: createdWorkspaceParams?.guidedSetupData,
        description: transactionParams.comment,
        customUnitID: createdWorkspaceParams?.customUnitID,
        customUnitRateID: createdWorkspaceParams?.customUnitRateID ?? transactionParams.customUnitRateID,
        attendees: transactionParams.attendees ? JSON.stringify(transactionParams.attendees) : undefined,
    };

    API.write(WRITE_COMMANDS.CATEGORIZE_TRACKED_EXPENSE, parameters, {optimisticData, successData, failureData});

    // If a draft policy was used, then the CategorizeTrackedExpense command will create a real one
    // so let's track that conversion here
    if (isDraftPolicy) {
        GoogleTagManager.publishEvent(CONST.ANALYTICS.EVENT.WORKSPACE_CREATED, userAccountID);
    }
}

function shareTrackedExpense(trackedExpenseParams: TrackedExpenseParams) {
    const {onyxData, reportInformation, transactionParams, policyParams, createdWorkspaceParams, accountantParams} = trackedExpenseParams;

    const policyID = policyParams?.policyID;
    const chatReportID = reportInformation?.chatReportID;
    const accountantEmail = addSMSDomainIfPhoneNumber(accountantParams?.accountant?.login);
    const accountantAccountID = accountantParams?.accountant?.accountID;

    if (!policyID || !chatReportID || !accountantEmail || !accountantAccountID) {
        return;
    }

    const {optimisticData: shareTrackedExpenseOptimisticData = [], successData: shareTrackedExpenseSuccessData = [], failureData: shareTrackedExpenseFailureData = []} = onyxData ?? {};

    const {transactionID} = transactionParams;
    const {
        actionableWhisperReportActionID,
        moneyRequestPreviewReportActionID,
        moneyRequestCreatedReportActionID,
        reportPreviewReportActionID,
        moneyRequestReportID,
        linkedTrackedExpenseReportAction,
        linkedTrackedExpenseReportID,
        transactionThreadReportID,
    } = reportInformation;

    const {optimisticData, successData, failureData, modifiedExpenseReportActionID} = getConvertTrackedExpenseInformation(
        transactionID,
        actionableWhisperReportActionID,
        moneyRequestReportID,
        linkedTrackedExpenseReportAction,
        linkedTrackedExpenseReportID,
        transactionThreadReportID,
        CONST.IOU.ACTION.SHARE,
    );

    optimisticData?.push(...shareTrackedExpenseOptimisticData);
    successData?.push(...shareTrackedExpenseSuccessData);
    failureData?.push(...shareTrackedExpenseFailureData);

    const policyEmployeeList = allPolicies?.[`${ONYXKEYS.COLLECTION.POLICY}${policyParams?.policyID}`]?.employeeList;
    if (!policyEmployeeList?.[accountantEmail]) {
        const policyMemberAccountIDs = Object.values(getMemberAccountIDsForWorkspace(policyEmployeeList, false, false));
        const {
            optimisticData: addAccountantToWorkspaceOptimisticData,
            successData: addAccountantToWorkspaceSuccessData,
            failureData: addAccountantToWorkspaceFailureData,
        } = buildAddMembersToWorkspaceOnyxData({[accountantEmail]: accountantAccountID}, policyID, policyMemberAccountIDs, CONST.POLICY.ROLE.ADMIN);
        optimisticData?.push(...addAccountantToWorkspaceOptimisticData);
        successData?.push(...addAccountantToWorkspaceSuccessData);
        failureData?.push(...addAccountantToWorkspaceFailureData);
    } else if (policyEmployeeList?.[accountantEmail].role !== CONST.POLICY.ROLE.ADMIN) {
        const {
            optimisticData: addAccountantToWorkspaceOptimisticData,
            successData: addAccountantToWorkspaceSuccessData,
            failureData: addAccountantToWorkspaceFailureData,
        } = buildUpdateWorkspaceMembersRoleOnyxData(policyID, [accountantAccountID], CONST.POLICY.ROLE.ADMIN);
        optimisticData?.push(...addAccountantToWorkspaceOptimisticData);
        successData?.push(...addAccountantToWorkspaceSuccessData);
        failureData?.push(...addAccountantToWorkspaceFailureData);
    }

    const chatReportParticipants = allReports?.[`${ONYXKEYS.COLLECTION.REPORT}${chatReportID}`]?.participants;
    if (!chatReportParticipants?.[accountantAccountID]) {
        const {
            optimisticData: inviteAccountantToRoomOptimisticData,
            successData: inviteAccountantToRoomSuccessData,
            failureData: inviteAccountantToRoomFailureData,
        } = buildInviteToRoomOnyxData(chatReportID, {[accountantEmail]: accountantAccountID});
        optimisticData?.push(...inviteAccountantToRoomOptimisticData);
        successData?.push(...inviteAccountantToRoomSuccessData);
        failureData?.push(...inviteAccountantToRoomFailureData);
    }

    const parameters: ShareTrackedExpenseParams = {
        ...transactionParams,
        policyID,
        moneyRequestPreviewReportActionID,
        moneyRequestReportID,
        moneyRequestCreatedReportActionID,
        actionableWhisperReportActionID,
        modifiedExpenseReportActionID,
        reportPreviewReportActionID,
        policyExpenseChatReportID: createdWorkspaceParams?.expenseChatReportID,
        policyExpenseCreatedReportActionID: createdWorkspaceParams?.expenseCreatedReportActionID,
        adminsChatReportID: createdWorkspaceParams?.adminsChatReportID,
        adminsCreatedReportActionID: createdWorkspaceParams?.adminsCreatedReportActionID,
        engagementChoice: createdWorkspaceParams?.engagementChoice,
        guidedSetupData: createdWorkspaceParams?.guidedSetupData,
        policyName: createdWorkspaceParams?.policyName,
        description: transactionParams.comment,
        customUnitID: createdWorkspaceParams?.customUnitID,
        customUnitRateID: createdWorkspaceParams?.customUnitRateID ?? transactionParams.customUnitRateID,
        attendees: transactionParams.attendees ? JSON.stringify(transactionParams.attendees) : undefined,
        accountantEmail,
    };

    API.write(WRITE_COMMANDS.SHARE_TRACKED_EXPENSE, parameters, {optimisticData, successData, failureData});
}

/**
 * Submit expense to another user
 */
function requestMoney(requestMoneyInformation: RequestMoneyInformation) {
    const {
        report,
        participantParams,
        policyParams = {},
        transactionParams,
        gpsPoints,
        action,
        reimbursible,
        shouldHandleNavigation = true,
        backToReport,
        shouldPlaySound = true,
    } = requestMoneyInformation;
    const {payeeAccountID} = participantParams;
    const parsedComment = getParsedComment(transactionParams.comment ?? '');
    transactionParams.comment = parsedComment;
    const {
        amount,
        currency,
        merchant,
        comment = '',
        receipt,
        category,
        tag,
        taxCode = '',
        taxAmount = 0,
        billable,
        created,
        attendees,
        actionableWhisperReportActionID,
        linkedTrackedExpenseReportAction,
        linkedTrackedExpenseReportID,
        waypoints,
        customUnitRateID,
        isTestDrive,
    } = transactionParams;

    const testDriveCommentReportActionID = isTestDrive ? NumberUtils.rand64() : undefined;

    const sanitizedWaypoints = waypoints ? JSON.stringify(sanitizeRecentWaypoints(waypoints)) : undefined;

    // If the report is iou or expense report, we should get the linked chat report to be passed to the getMoneyRequestInformation function
    const isMoneyRequestReport = isMoneyRequestReportReportUtils(report);
    const currentChatReport = isMoneyRequestReport ? getReportOrDraftReport(report?.chatReportID) : report;
    const moneyRequestReportID = isMoneyRequestReport ? report?.reportID : '';
    const isMovingTransactionFromTrackExpense = isMovingTransactionFromTrackExpenseIOUUtils(action);
    const existingTransactionID =
        isMovingTransactionFromTrackExpense && linkedTrackedExpenseReportAction && isMoneyRequestAction(linkedTrackedExpenseReportAction)
            ? getOriginalMessage(linkedTrackedExpenseReportAction)?.IOUTransactionID
            : undefined;
    const existingTransaction =
        action === CONST.IOU.ACTION.SUBMIT
            ? allTransactionDrafts[`${ONYXKEYS.COLLECTION.TRANSACTION_DRAFT}${existingTransactionID}`]
            : allTransactions[`${ONYXKEYS.COLLECTION.TRANSACTION}${existingTransactionID}`];

    const retryParams = {
        ...requestMoneyInformation,
        participantParams: {
            ...requestMoneyInformation.participantParams,
            participant: (({icons, ...rest}) => rest)(requestMoneyInformation.participantParams.participant),
        },
        transactionParams: {
            ...requestMoneyInformation.transactionParams,
            receipt: undefined,
        },
    };

    const {
        payerAccountID,
        payerEmail,
        iouReport,
        chatReport,
        transaction,
        iouAction,
        createdChatReportActionID,
        createdIOUReportActionID,
        reportPreviewAction,
        transactionThreadReportID,
        createdReportActionIDForThread,
        onyxData,
    } = getMoneyRequestInformation({
        parentChatReport: isMovingTransactionFromTrackExpense ? undefined : currentChatReport,
        participantParams,
        policyParams,
        transactionParams,
        moneyRequestReportID,
        existingTransactionID,
        existingTransaction: isDistanceRequestTransactionUtils(existingTransaction) ? existingTransaction : undefined,
        retryParams,
        testDriveCommentReportActionID,
    });
    const activeReportID = isMoneyRequestReport ? report?.reportID : chatReport.reportID;

    if (shouldPlaySound) {
        playSound(SOUNDS.DONE);
    }

    switch (action) {
        case CONST.IOU.ACTION.SUBMIT: {
            if (!linkedTrackedExpenseReportAction || !linkedTrackedExpenseReportID) {
                return;
            }
            const workspaceParams =
                isPolicyExpenseChatReportUtil(chatReport) && chatReport.policyID
                    ? {
                          receipt: isFileUploadable(receipt) ? receipt : undefined,
                          category,
                          tag,
                          taxCode,
                          taxAmount,
                          billable,
                          policyID: chatReport.policyID,
                          waypoints: sanitizedWaypoints,
                          customUnitID: getDistanceRateCustomUnit(policyParams?.policy)?.customUnitID,
                          customUnitRateID,
                      }
                    : undefined;
            convertTrackedExpenseToRequest({
                payerParams: {
                    accountID: payerAccountID,
                    email: payerEmail,
                },
                transactionParams: {
                    amount,
                    currency,
                    comment,
                    merchant,
                    created,
                    attendees,
                    transactionID: transaction.transactionID,
                    actionableWhisperReportActionID,
                    linkedTrackedExpenseReportAction,
                    linkedTrackedExpenseReportID,
                    transactionThreadReportID,
                },
                chatParams: {
                    reportID: chatReport.reportID,
                    createdReportActionID: createdChatReportActionID,
                    reportPreviewReportActionID: reportPreviewAction.reportActionID,
                },
                iouParams: {
                    reportID: iouReport.reportID,
                    createdReportActionID: createdIOUReportActionID,
                    reportActionID: iouAction.reportActionID,
                },
                onyxData,
                workspaceParams,
            });
            break;
        }
        default: {
            // This is only required when inviting admins to test drive the app
            const guidedSetupData: GuidedSetupData | undefined = isTestDrive
                ? prepareOnboardingOnyxData(
                      {choice: CONST.ONBOARDING_CHOICES.TEST_DRIVE_RECEIVER},
                      CONST.ONBOARDING_CHOICES.TEST_DRIVE_RECEIVER,
                      CONST.ONBOARDING_MESSAGES[CONST.ONBOARDING_CHOICES.TEST_DRIVE_RECEIVER],
                  )?.guidedSetupData
                : undefined;

            const parameters: RequestMoneyParams = {
                debtorEmail: payerEmail,
                debtorAccountID: payerAccountID,
                amount,
                currency,
                comment,
                created,
                merchant,
                iouReportID: iouReport.reportID,
                chatReportID: chatReport.reportID,
                transactionID: transaction.transactionID,
                reportActionID: iouAction.reportActionID,
                createdChatReportActionID,
                createdIOUReportActionID,
                reportPreviewReportActionID: reportPreviewAction.reportActionID,
                receipt: isFileUploadable(receipt) ? receipt : undefined,
                receiptState: receipt?.state,
                category,
                tag,
                taxCode,
                taxAmount,
                billable,
                // This needs to be a string of JSON because of limitations with the fetch() API and nested objects
                receiptGpsPoints: gpsPoints ? JSON.stringify(gpsPoints) : undefined,
                transactionThreadReportID,
                createdReportActionIDForThread,
                reimbursible,
                description: parsedComment,
                attendees: attendees ? JSON.stringify(attendees) : undefined,
                isTestDrive,
                guidedSetupData: guidedSetupData ? JSON.stringify(guidedSetupData) : undefined,
                testDriveCommentReportActionID,
            };
            // eslint-disable-next-line rulesdir/no-multiple-api-calls
            API.write(WRITE_COMMANDS.REQUEST_MONEY, parameters, onyxData);
        }
    }

    if (shouldHandleNavigation) {
        InteractionManager.runAfterInteractions(() => removeDraftTransactions());
        if (!requestMoneyInformation.isRetry) {
            dismissModalAndOpenReportInInboxTab(backToReport ?? activeReportID);
        }

        const trackReport = Navigation.getReportRouteByID(linkedTrackedExpenseReportAction?.childReportID);
        if (trackReport?.key) {
            Navigation.removeScreenByKey(trackReport.key);
        }
    }

<<<<<<< HEAD
    // eslint-disable-next-line deprecation/deprecation
    if (activeReportID && (!isMoneyRequestReport || !Permissions.isBetaEnabled(CONST.BETAS.TABLE_REPORT_VIEW, betas))) {
=======
    if (activeReportID && !isMoneyRequestReport) {
>>>>>>> de3f8aff
        notifyNewAction(activeReportID, payeeAccountID);
    }
}

/**
 * Submit per diem expense to another user
 */
function submitPerDiemExpense(submitPerDiemExpenseInformation: PerDiemExpenseInformation) {
    const {report, participantParams, policyParams = {}, transactionParams} = submitPerDiemExpenseInformation;
    const {payeeAccountID} = participantParams;
    const {currency, comment = '', category, tag, created, customUnit, attendees} = transactionParams;

    if (
        isEmptyObject(policyParams.policy) ||
        isEmptyObject(customUnit) ||
        !customUnit.customUnitID ||
        !customUnit.customUnitRateID ||
        (customUnit.subRates ?? []).length === 0 ||
        isEmptyObject(customUnit.attributes)
    ) {
        return;
    }

    // If the report is iou or expense report, we should get the linked chat report to be passed to the getMoneyRequestInformation function
    const isMoneyRequestReport = isMoneyRequestReportReportUtils(report);
    const currentChatReport = isMoneyRequestReport ? getReportOrDraftReport(report?.chatReportID) : report;
    const moneyRequestReportID = isMoneyRequestReport ? report?.reportID : '';

    const {
        iouReport,
        chatReport,
        transaction,
        iouAction,
        createdChatReportActionID,
        createdIOUReportActionID,
        reportPreviewAction,
        transactionThreadReportID,
        createdReportActionIDForThread,
        onyxData,
        billable,
    } = getPerDiemExpenseInformation({
        parentChatReport: currentChatReport,
        participantParams,
        policyParams,
        transactionParams,
        moneyRequestReportID,
    });
    const activeReportID = isMoneyRequestReport ? report?.reportID : chatReport.reportID;

    const customUnitRate = getPerDiemRateCustomUnitRate(policyParams.policy, customUnit.customUnitRateID);

    const customUnitRateParam = {
        id: customUnitRate?.customUnitRateID,
        name: customUnitRate?.name,
    };

    const parameters: CreatePerDiemRequestParams = {
        policyID: policyParams.policy.id,
        customUnitID: customUnit.customUnitID,
        customUnitRateID: customUnit.customUnitRateID,
        customUnitRate: JSON.stringify(customUnitRateParam),
        subRates: JSON.stringify(customUnit.subRates),
        startDateTime: customUnit.attributes.dates.start,
        endDateTime: customUnit.attributes.dates.end,
        currency,
        description: comment,
        created,
        iouReportID: iouReport.reportID,
        chatReportID: chatReport.reportID,
        transactionID: transaction.transactionID,
        reportActionID: iouAction.reportActionID,
        createdChatReportActionID,
        createdIOUReportActionID,
        reportPreviewReportActionID: reportPreviewAction.reportActionID,
        category,
        tag,
        transactionThreadReportID,
        createdReportActionIDForThread,
        billable,
        attendees: attendees ? JSON.stringify(attendees) : undefined,
    };

    playSound(SOUNDS.DONE);
    API.write(WRITE_COMMANDS.CREATE_PER_DIEM_REQUEST, parameters, onyxData);

    InteractionManager.runAfterInteractions(() => removeDraftTransaction(CONST.IOU.OPTIMISTIC_TRANSACTION_ID));
    dismissModalAndOpenReportInInboxTab(activeReportID);

    if (activeReportID) {
        notifyNewAction(activeReportID, payeeAccountID);
    }
}

function sendInvoice(
    currentUserAccountID: number,
    transaction: OnyxEntry<OnyxTypes.Transaction>,
    invoiceChatReport?: OnyxEntry<OnyxTypes.Report>,
    receiptFile?: Receipt,
    policy?: OnyxEntry<OnyxTypes.Policy>,
    policyTagList?: OnyxEntry<OnyxTypes.PolicyTagLists>,
    policyCategories?: OnyxEntry<OnyxTypes.PolicyCategories>,
    companyName?: string,
    companyWebsite?: string,
) {
    const parsedComment = getParsedComment(transaction?.comment?.comment?.trim() ?? '');
    if (transaction?.comment) {
        // eslint-disable-next-line no-param-reassign
        transaction.comment.comment = parsedComment;
    }
    const {
        senderWorkspaceID,
        receiver,
        invoiceRoom,
        createdChatReportActionID,
        invoiceReportID,
        reportPreviewReportActionID,
        transactionID,
        transactionThreadReportID,
        createdIOUReportActionID,
        createdReportActionIDForThread,
        reportActionID,
        onyxData,
    } = getSendInvoiceInformation(transaction, currentUserAccountID, invoiceChatReport, receiptFile, policy, policyTagList, policyCategories, companyName, companyWebsite);

    const parameters: SendInvoiceParams = {
        createdIOUReportActionID,
        createdReportActionIDForThread,
        reportActionID,
        senderWorkspaceID,
        accountID: currentUserAccountID,
        amount: transaction?.amount ?? 0,
        currency: transaction?.currency ?? '',
        comment: parsedComment,
        merchant: transaction?.merchant ?? '',
        category: transaction?.category,
        date: transaction?.created ?? '',
        invoiceRoomReportID: invoiceRoom.reportID,
        createdChatReportActionID,
        invoiceReportID,
        reportPreviewReportActionID,
        transactionID,
        transactionThreadReportID,
        companyName,
        companyWebsite,
        description: parsedComment,
        ...(invoiceChatReport?.reportID ? {receiverInvoiceRoomID: invoiceChatReport.reportID} : {receiverEmail: receiver.login ?? ''}),
    };

    playSound(SOUNDS.DONE);
    API.write(WRITE_COMMANDS.SEND_INVOICE, parameters, onyxData);
    InteractionManager.runAfterInteractions(() => removeDraftTransaction(CONST.IOU.OPTIMISTIC_TRANSACTION_ID));

    if (isSearchTopmostFullScreenRoute()) {
        Navigation.dismissModal();
    } else {
        Navigation.dismissModalWithReport({reportID: invoiceRoom.reportID});
    }

    notifyNewAction(invoiceRoom.reportID, currentUserAccountID);
}

/**
 * Track an expense
 */
function trackExpense(params: CreateTrackExpenseParams) {
    const {
        report,
        action,
        isDraftPolicy,
        participantParams,
        policyParams: policyData = {},
        transactionParams: transactionData,
        accountantParams,
        shouldHandleNavigation = true,
        shouldPlaySound = true,
    } = params;
    const {participant, payeeAccountID, payeeEmail} = participantParams;
    const {policy, policyCategories, policyTagList} = policyData;
    const parsedComment = getParsedComment(transactionData.comment ?? '');
    transactionData.comment = parsedComment;
    const {
        amount,
        currency,
        created = '',
        merchant = '',
        comment = '',
        receipt,
        category,
        tag,
        taxCode = '',
        taxAmount = 0,
        billable,
        gpsPoints,
        validWaypoints,
        actionableWhisperReportActionID,
        linkedTrackedExpenseReportAction,
        linkedTrackedExpenseReportID,
        customUnitRateID,
        attendees,
    } = transactionData;

    const isMoneyRequestReport = isMoneyRequestReportReportUtils(report);
    const currentChatReport = isMoneyRequestReport ? getReportOrDraftReport(report.chatReportID) : report;
    const moneyRequestReportID = isMoneyRequestReport ? report.reportID : '';
    const isMovingTransactionFromTrackExpense = isMovingTransactionFromTrackExpenseIOUUtils(action);

    // Pass an open receipt so the distance expense will show a map with the route optimistically
    const trackedReceipt = validWaypoints ? {source: ReceiptGeneric as ReceiptSource, state: CONST.IOU.RECEIPT_STATE.OPEN} : receipt;
    const sanitizedWaypoints = validWaypoints ? JSON.stringify(sanitizeRecentWaypoints(validWaypoints)) : undefined;

    const retryParams: CreateTrackExpenseParams = {
        report,
        isDraftPolicy,
        action,
        participantParams: {
            participant,
            payeeAccountID,
            payeeEmail,
        },
        transactionParams: {
            amount,
            currency,
            created,
            merchant,
            comment,
            receipt: undefined,
            category,
            tag,
            taxCode,
            taxAmount,
            billable,
            validWaypoints,
            gpsPoints,
            actionableWhisperReportActionID,
            linkedTrackedExpenseReportAction,
            linkedTrackedExpenseReportID,
            customUnitRateID,
        },
    };

    const {
        createdWorkspaceParams,
        iouReport,
        chatReport,
        transaction,
        iouAction,
        createdChatReportActionID,
        createdIOUReportActionID,
        reportPreviewAction,
        transactionThreadReportID,
        createdReportActionIDForThread,
        actionableWhisperReportActionIDParam,
        onyxData,
    } =
        getTrackExpenseInformation({
            parentChatReport: currentChatReport,
            moneyRequestReportID,
            existingTransactionID:
                isMovingTransactionFromTrackExpense && linkedTrackedExpenseReportAction && isMoneyRequestAction(linkedTrackedExpenseReportAction)
                    ? getOriginalMessage(linkedTrackedExpenseReportAction)?.IOUTransactionID
                    : undefined,
            participantParams: {
                participant,
                payeeAccountID,
                payeeEmail,
            },
            transactionParams: {
                comment,
                amount,
                currency,
                created,
                merchant,
                receipt: trackedReceipt,
                category,
                tag,
                taxCode,
                taxAmount,
                billable,
                linkedTrackedExpenseReportAction,
                attendees,
            },
            policyParams: {
                policy,
                policyCategories,
                policyTagList,
            },
            retryParams,
        }) ?? {};
    const activeReportID = isMoneyRequestReport ? report.reportID : chatReport?.reportID;

    const recentServerValidatedWaypoints = getRecentWaypoints().filter((item) => !item.pendingAction);
    onyxData?.failureData?.push({
        onyxMethod: Onyx.METHOD.SET,
        key: `${ONYXKEYS.NVP_RECENT_WAYPOINTS}`,
        value: recentServerValidatedWaypoints,
    });

    const mileageRate = isCustomUnitRateIDForP2P(transaction) ? undefined : customUnitRateID;
    if (shouldPlaySound) {
        playSound(SOUNDS.DONE);
    }

    switch (action) {
        case CONST.IOU.ACTION.CATEGORIZE: {
            if (!linkedTrackedExpenseReportAction || !linkedTrackedExpenseReportID) {
                return;
            }
            const transactionParams: TrackedExpenseTransactionParams = {
                transactionID: transaction?.transactionID,
                amount,
                currency,
                comment,
                merchant,
                created,
                taxCode,
                taxAmount,
                category,
                tag,
                billable,
                receipt: isFileUploadable(trackedReceipt) ? trackedReceipt : undefined,
                waypoints: sanitizedWaypoints,
                customUnitRateID: mileageRate,
                attendees,
            };
            const policyParams: TrackedExpensePolicyParams = {
                policyID: chatReport?.policyID,
                isDraftPolicy,
            };
            const reportInformation: TrackedExpenseReportInformation = {
                moneyRequestPreviewReportActionID: iouAction?.reportActionID,
                moneyRequestReportID: iouReport?.reportID,
                moneyRequestCreatedReportActionID: createdIOUReportActionID,
                actionableWhisperReportActionID,
                linkedTrackedExpenseReportAction,
                linkedTrackedExpenseReportID,
                transactionThreadReportID,
                reportPreviewReportActionID: reportPreviewAction?.reportActionID,
                chatReportID: chatReport?.reportID,
            };
            const trackedExpenseParams: TrackedExpenseParams = {
                onyxData,
                reportInformation,
                transactionParams,
                policyParams,
                createdWorkspaceParams,
            };

            categorizeTrackedExpense(trackedExpenseParams);
            break;
        }
        case CONST.IOU.ACTION.SHARE: {
            if (!linkedTrackedExpenseReportAction || !linkedTrackedExpenseReportID) {
                return;
            }
            const transactionParams: TrackedExpenseTransactionParams = {
                transactionID: transaction?.transactionID,
                amount,
                currency,
                comment,
                merchant,
                created,
                taxCode: taxCode ?? '',
                taxAmount: taxAmount ?? 0,
                category,
                tag,
                billable,
                receipt: isFileUploadable(trackedReceipt) ? trackedReceipt : undefined,
                waypoints: sanitizedWaypoints,
                customUnitRateID: mileageRate,
                attendees,
            };
            const policyParams: TrackedExpensePolicyParams = {
                policyID: chatReport?.policyID,
            };
            const reportInformation: TrackedExpenseReportInformation = {
                moneyRequestPreviewReportActionID: iouAction?.reportActionID,
                moneyRequestReportID: iouReport?.reportID,
                moneyRequestCreatedReportActionID: createdIOUReportActionID,
                actionableWhisperReportActionID,
                linkedTrackedExpenseReportAction,
                linkedTrackedExpenseReportID,
                transactionThreadReportID,
                reportPreviewReportActionID: reportPreviewAction?.reportActionID,
                chatReportID: chatReport?.reportID,
            };
            const trackedExpenseParams: TrackedExpenseParams = {
                onyxData,
                reportInformation,
                transactionParams,
                policyParams,
                createdWorkspaceParams,
                accountantParams,
            };
            shareTrackedExpense(trackedExpenseParams);
            break;
        }
        default: {
            const parameters: TrackExpenseParams = {
                amount,
                currency,
                comment,
                created,
                merchant,
                iouReportID: iouReport?.reportID,
                chatReportID: chatReport?.reportID,
                transactionID: transaction?.transactionID,
                reportActionID: iouAction?.reportActionID,
                createdChatReportActionID,
                createdIOUReportActionID,
                reportPreviewReportActionID: reportPreviewAction?.reportActionID,
                receipt: isFileUploadable(trackedReceipt) ? trackedReceipt : undefined,
                receiptState: trackedReceipt?.state,
                category,
                tag,
                taxCode,
                taxAmount,
                billable,
                // This needs to be a string of JSON because of limitations with the fetch() API and nested objects
                receiptGpsPoints: gpsPoints ? JSON.stringify(gpsPoints) : undefined,
                transactionThreadReportID,
                createdReportActionIDForThread,
                waypoints: sanitizedWaypoints,
                customUnitRateID,
                description: parsedComment,
            };
            if (actionableWhisperReportActionIDParam) {
                parameters.actionableWhisperReportActionID = actionableWhisperReportActionIDParam;
            }
            API.write(WRITE_COMMANDS.TRACK_EXPENSE, parameters, onyxData);
        }
    }

    if (shouldHandleNavigation) {
        InteractionManager.runAfterInteractions(() => removeDraftTransactions());

        if (!params.isRetry) {
            dismissModalAndOpenReportInInboxTab(activeReportID);
        }
    }

    notifyNewAction(activeReportID, payeeAccountID);
}

function getOrCreateOptimisticSplitChatReport(existingSplitChatReportID: string | undefined, participants: Participant[], participantAccountIDs: number[], currentUserAccountID: number) {
    // The existing chat report could be passed as reportID or exist on the sole "participant" (in this case a report option)
    const existingChatReportID = existingSplitChatReportID ?? participants.at(0)?.reportID;

    // Check if the report is available locally if we do have one
    const existingSplitChatOnyxData = allReports?.[`${ONYXKEYS.COLLECTION.REPORT}${existingChatReportID}`];
    let existingSplitChatReport = existingChatReportID && existingSplitChatOnyxData ? {...existingSplitChatOnyxData} : undefined;

    const allParticipantsAccountIDs = [...participantAccountIDs, currentUserAccountID];
    if (!existingSplitChatReport) {
        existingSplitChatReport = getChatByParticipants(allParticipantsAccountIDs, undefined, participantAccountIDs.length > 1);
    }

    // We found an existing chat report we are done...
    if (existingSplitChatReport) {
        // Yes, these are the same, but give the caller a way to identify if we created a new report or not
        return {existingSplitChatReport, splitChatReport: existingSplitChatReport};
    }

    // Create a Group Chat if we have multiple participants
    if (participants.length > 1) {
        const splitChatReport = buildOptimisticChatReport({
            participantList: allParticipantsAccountIDs,
            reportName: '',
            chatType: CONST.REPORT.CHAT_TYPE.GROUP,
            notificationPreference: CONST.REPORT.NOTIFICATION_PREFERENCE.ALWAYS,
        });

        return {existingSplitChatReport: null, splitChatReport};
    }

    // Otherwise, create a new 1:1 chat report
    const splitChatReport = buildOptimisticChatReport({
        participantList: participantAccountIDs,
    });
    return {existingSplitChatReport: null, splitChatReport};
}

/**
 * Build the Onyx data and IOU split necessary for splitting a bill with 3+ users.
 * 1. Build the optimistic Onyx data for the group chat, i.e. chatReport and iouReportAction creating the former if it doesn't yet exist.
 * 2. Loop over the group chat participant list, building optimistic or updating existing chatReports, iouReports and iouReportActions between the user and each participant.
 * We build both Onyx data and the IOU split that is sent as a request param and is used by Auth to create the chatReports, iouReports and iouReportActions in the database.
 * The IOU split has the following shape:
 *  [
 *      {email: 'currentUser', amount: 100},
 *      {email: 'user2', amount: 100, iouReportID: '100', chatReportID: '110', transactionID: '120', reportActionID: '130'},
 *      {email: 'user3', amount: 100, iouReportID: '200', chatReportID: '210', transactionID: '220', reportActionID: '230'}
 *  ]
 * @param amount - always in the smallest unit of the currency
 * @param existingSplitChatReportID - the report ID where the split expense happens, could be a group chat or a expense chat
 */
function createSplitsAndOnyxData({
    participants,
    currentUserLogin,
    currentUserAccountID,
    existingSplitChatReportID,
    transactionParams: {
        amount,
        comment,
        currency,
        merchant,
        created,
        category,
        tag,
        splitShares = {},
        billable = false,
        iouRequestType = CONST.IOU.REQUEST_TYPE.MANUAL,
        taxCode = '',
        taxAmount = 0,
        attendees,
    },
}: CreateSplitsAndOnyxDataParams): SplitsAndOnyxData {
    const currentUserEmailForIOUSplit = addSMSDomainIfPhoneNumber(currentUserLogin);
    const participantAccountIDs = participants.map((participant) => Number(participant.accountID));

    const {splitChatReport, existingSplitChatReport} = getOrCreateOptimisticSplitChatReport(existingSplitChatReportID, participants, participantAccountIDs, currentUserAccountID);
    const isOwnPolicyExpenseChat = !!splitChatReport.isOwnPolicyExpenseChat;

    // Pass an open receipt so the distance expense will show a map with the route optimistically
    const receipt: Receipt | undefined = iouRequestType === CONST.IOU.REQUEST_TYPE.DISTANCE ? {source: ReceiptGeneric as ReceiptSource, state: CONST.IOU.RECEIPT_STATE.OPEN} : undefined;

    const existingTransaction = allTransactionDrafts[`${ONYXKEYS.COLLECTION.TRANSACTION_DRAFT}${CONST.IOU.OPTIMISTIC_TRANSACTION_ID}`];
    const isDistanceRequest = existingTransaction && existingTransaction.iouRequestType === CONST.IOU.REQUEST_TYPE.DISTANCE;
    let splitTransaction = buildOptimisticTransaction({
        existingTransaction,
        transactionParams: {
            amount,
            currency,
            reportID: CONST.REPORT.SPLIT_REPORT_ID,
            comment,
            created,
            merchant: merchant || Localize.translateLocal('iou.expense'),
            receipt,
            category,
            tag,
            taxCode,
            taxAmount,
            billable,
            pendingFields: isDistanceRequest ? {waypoints: CONST.RED_BRICK_ROAD_PENDING_ACTION.ADD} : undefined,
            attendees,
        },
    });

    // Important data is set on the draft distance transaction, such as the iouRequestType marking it as a distance request, so merge it into the optimistic split transaction
    if (isDistanceRequest) {
        splitTransaction = fastMerge(existingTransaction, splitTransaction, false);
    }

    // Note: The created action must be optimistically generated before the IOU action so there's no chance that the created action appears after the IOU action in the chat
    const splitCreatedReportAction = buildOptimisticCreatedReportAction(currentUserEmailForIOUSplit);
    const splitIOUReportAction = buildOptimisticIOUReportAction({
        type: CONST.IOU.REPORT_ACTION_TYPE.SPLIT,
        amount,
        currency,
        comment,
        participants,
        transactionID: splitTransaction.transactionID,
        isOwnPolicyExpenseChat,
    });

    splitChatReport.lastReadTime = DateUtils.getDBTime();
    splitChatReport.lastMessageText = getReportActionText(splitIOUReportAction);
    splitChatReport.lastMessageHtml = getReportActionHtml(splitIOUReportAction);
    splitChatReport.lastActorAccountID = currentUserAccountID;
    splitChatReport.lastVisibleActionCreated = splitIOUReportAction.created;

    if (splitChatReport.participants && getReportNotificationPreference(splitChatReport) === CONST.REPORT.NOTIFICATION_PREFERENCE.HIDDEN) {
        splitChatReport.participants[currentUserAccountID] = {notificationPreference: CONST.REPORT.NOTIFICATION_PREFERENCE.ALWAYS};
    }

    // If we have an existing splitChatReport (group chat or workspace) use it's pending fields, otherwise indicate that we are adding a chat
    if (!existingSplitChatReport) {
        splitChatReport.pendingFields = {
            createChat: CONST.RED_BRICK_ROAD_PENDING_ACTION.ADD,
        };
    }

    const optimisticData: OnyxUpdate[] = [
        {
            // Use set for new reports because it doesn't exist yet, is faster,
            // and we need the data to be available when we navigate to the chat page
            onyxMethod: existingSplitChatReport ? Onyx.METHOD.MERGE : Onyx.METHOD.SET,
            key: `${ONYXKEYS.COLLECTION.REPORT}${splitChatReport.reportID}`,
            value: splitChatReport,
        },
        {
            onyxMethod: Onyx.METHOD.SET,
            key: ONYXKEYS.NVP_QUICK_ACTION_GLOBAL_CREATE,
            value: {
                action: iouRequestType === CONST.IOU.REQUEST_TYPE.DISTANCE ? CONST.QUICK_ACTIONS.SPLIT_DISTANCE : CONST.QUICK_ACTIONS.SPLIT_MANUAL,
                chatReportID: splitChatReport.reportID,
                isFirstQuickAction: isEmptyObject(quickAction),
            },
        },
        existingSplitChatReport
            ? {
                  onyxMethod: Onyx.METHOD.MERGE,
                  key: `${ONYXKEYS.COLLECTION.REPORT_ACTIONS}${splitChatReport.reportID}`,
                  value: {
                      [splitIOUReportAction.reportActionID]: splitIOUReportAction as OnyxTypes.ReportAction,
                  },
              }
            : {
                  onyxMethod: Onyx.METHOD.SET,
                  key: `${ONYXKEYS.COLLECTION.REPORT_ACTIONS}${splitChatReport.reportID}`,
                  value: {
                      [splitCreatedReportAction.reportActionID]: splitCreatedReportAction as OnyxTypes.ReportAction,
                      [splitIOUReportAction.reportActionID]: splitIOUReportAction as OnyxTypes.ReportAction,
                  },
              },
        {
            onyxMethod: Onyx.METHOD.SET,
            key: `${ONYXKEYS.COLLECTION.TRANSACTION}${splitTransaction.transactionID}`,
            value: splitTransaction,
        },
    ];

    if (!existingSplitChatReport) {
        optimisticData.push({
            onyxMethod: Onyx.METHOD.MERGE,
            key: `${ONYXKEYS.COLLECTION.REPORT_METADATA}${splitChatReport.reportID}`,
            value: {
                isOptimisticReport: true,
            },
        });
    }

    const successData: OnyxUpdate[] = [
        {
            onyxMethod: Onyx.METHOD.MERGE,
            key: `${ONYXKEYS.COLLECTION.REPORT_ACTIONS}${splitChatReport.reportID}`,
            value: {
                ...(existingSplitChatReport ? {} : {[splitCreatedReportAction.reportActionID]: {pendingAction: null}}),
                [splitIOUReportAction.reportActionID]: {pendingAction: null},
            },
        },
        {
            onyxMethod: Onyx.METHOD.MERGE,
            key: `${ONYXKEYS.COLLECTION.TRANSACTION}${splitTransaction.transactionID}`,
            value: {pendingAction: null, pendingFields: null},
        },
    ];

    if (!existingSplitChatReport) {
        successData.push({
            onyxMethod: Onyx.METHOD.MERGE,
            key: `${ONYXKEYS.COLLECTION.REPORT_METADATA}${splitChatReport.reportID}`,
            value: {
                isOptimisticReport: false,
            },
        });
    }

    const redundantParticipants: Record<number, null> = {};
    if (!existingSplitChatReport) {
        successData.push({
            onyxMethod: Onyx.METHOD.MERGE,
            key: `${ONYXKEYS.COLLECTION.REPORT}${splitChatReport.reportID}`,
            value: {pendingFields: {createChat: null}, participants: redundantParticipants},
        });
    }

    const failureData: OnyxUpdate[] = [
        {
            onyxMethod: Onyx.METHOD.MERGE,
            key: `${ONYXKEYS.COLLECTION.TRANSACTION}${splitTransaction.transactionID}`,
            value: {
                errors: getMicroSecondOnyxErrorWithTranslationKey('iou.error.genericCreateFailureMessage'),
                pendingAction: null,
                pendingFields: null,
            },
        },
        {
            onyxMethod: Onyx.METHOD.SET,
            key: ONYXKEYS.NVP_QUICK_ACTION_GLOBAL_CREATE,
            value: quickAction ?? null,
        },
    ];

    if (existingSplitChatReport) {
        failureData.push({
            onyxMethod: Onyx.METHOD.MERGE,
            key: `${ONYXKEYS.COLLECTION.REPORT_ACTIONS}${splitChatReport.reportID}`,
            value: {
                [splitIOUReportAction.reportActionID]: {
                    errors: getMicroSecondOnyxErrorWithTranslationKey('iou.error.genericCreateFailureMessage'),
                },
            },
        });
    } else {
        failureData.push(
            {
                onyxMethod: Onyx.METHOD.MERGE,
                key: `${ONYXKEYS.COLLECTION.REPORT}${splitChatReport.reportID}`,
                value: {
                    errorFields: {
                        createChat: getMicroSecondOnyxErrorWithTranslationKey('report.genericCreateReportFailureMessage'),
                    },
                },
            },
            {
                onyxMethod: Onyx.METHOD.MERGE,
                key: `${ONYXKEYS.COLLECTION.REPORT_ACTIONS}${splitChatReport.reportID}`,
                value: {
                    [splitIOUReportAction.reportActionID]: {
                        errors: getMicroSecondOnyxErrorWithTranslationKey('iou.error.genericCreateFailureMessage'),
                    },
                },
            },
        );
    }

    // Loop through participants creating individual chats, iouReports and reportActionIDs as needed
    const currentUserAmount = splitShares?.[currentUserAccountID]?.amount ?? calculateIOUAmount(participants.length, amount, currency, true);
    const currentUserTaxAmount = calculateIOUAmount(participants.length, taxAmount, currency, true);

    const splits: Split[] = [{email: currentUserEmailForIOUSplit, accountID: currentUserAccountID, amount: currentUserAmount, taxAmount: currentUserTaxAmount}];

    const hasMultipleParticipants = participants.length > 1;
    participants.forEach((participant) => {
        // In a case when a participant is a workspace, even when a current user is not an owner of the workspace
        const isPolicyExpenseChat = isPolicyExpenseChatReportUtil(participant);
        const splitAmount = splitShares?.[participant.accountID ?? CONST.DEFAULT_NUMBER_ID]?.amount ?? calculateIOUAmount(participants.length, amount, currency, false);
        const splitTaxAmount = calculateIOUAmount(participants.length, taxAmount, currency, false);

        // To exclude someone from a split, the amount can be 0. The scenario for this is when creating a split from a group chat, we have remove the option to deselect users to exclude them.
        // We can input '0' next to someone we want to exclude.
        if (splitAmount === 0) {
            return;
        }

        // In case the participant is a workspace, email & accountID should remain undefined and won't be used in the rest of this code
        // participant.login is undefined when the request is initiated from a group DM with an unknown user, so we need to add a default
        const email = isOwnPolicyExpenseChat || isPolicyExpenseChat ? '' : addSMSDomainIfPhoneNumber(participant.login ?? '').toLowerCase();
        const accountID = isOwnPolicyExpenseChat || isPolicyExpenseChat ? 0 : Number(participant.accountID);
        if (email === currentUserEmailForIOUSplit) {
            return;
        }

        // STEP 1: Get existing chat report OR build a new optimistic one
        // If we only have one participant and the request was initiated from the global create menu, i.e. !existingGroupChatReportID, the oneOnOneChatReport is the groupChatReport
        let oneOnOneChatReport: OnyxTypes.Report | OptimisticChatReport;
        let isNewOneOnOneChatReport = false;
        let shouldCreateOptimisticPersonalDetails = false;
        const personalDetailExists = accountID in allPersonalDetails;

        // If this is a split between two people only and the function
        // wasn't provided with an existing group chat report id
        // or, if the split is being made from the expense chat, then the oneOnOneChatReport is the same as the splitChatReport
        // in this case existingSplitChatReport will belong to the policy expense chat and we won't be
        // entering code that creates optimistic personal details
        if ((!hasMultipleParticipants && !existingSplitChatReportID) || isOwnPolicyExpenseChat || isOneOnOneChat(splitChatReport)) {
            oneOnOneChatReport = splitChatReport;
            shouldCreateOptimisticPersonalDetails = !existingSplitChatReport && !personalDetailExists;
        } else {
            const existingChatReport = getChatByParticipants([accountID, currentUserAccountID]);
            isNewOneOnOneChatReport = !existingChatReport;
            shouldCreateOptimisticPersonalDetails = isNewOneOnOneChatReport && !personalDetailExists;
            oneOnOneChatReport =
                existingChatReport ??
                buildOptimisticChatReport({
                    participantList: [accountID, currentUserAccountID],
                });
        }

        // STEP 2: Get existing IOU/Expense report and update its total OR build a new optimistic one
        let oneOnOneIOUReport: OneOnOneIOUReport = oneOnOneChatReport.iouReportID ? allReports?.[`${ONYXKEYS.COLLECTION.REPORT}${oneOnOneChatReport.iouReportID}`] : null;
        const shouldCreateNewOneOnOneIOUReport = shouldCreateNewMoneyRequestReportReportUtils(oneOnOneIOUReport, oneOnOneChatReport);

        if (!oneOnOneIOUReport || shouldCreateNewOneOnOneIOUReport) {
            oneOnOneIOUReport = isOwnPolicyExpenseChat
                ? buildOptimisticExpenseReport(oneOnOneChatReport.reportID, oneOnOneChatReport.policyID, currentUserAccountID, splitAmount, currency)
                : buildOptimisticIOUReport(currentUserAccountID, accountID, splitAmount, oneOnOneChatReport.reportID, currency);
        } else if (isOwnPolicyExpenseChat) {
            // Because of the Expense reports are stored as negative values, we subtract the total from the amount
            if (oneOnOneIOUReport?.currency === currency) {
                if (typeof oneOnOneIOUReport.total === 'number') {
                    oneOnOneIOUReport.total -= splitAmount;
                }

                if (typeof oneOnOneIOUReport.unheldTotal === 'number') {
                    oneOnOneIOUReport.unheldTotal -= splitAmount;
                }
            }
        } else {
            oneOnOneIOUReport = updateIOUOwnerAndTotal(oneOnOneIOUReport, currentUserAccountID, splitAmount, currency);
        }

        // STEP 3: Build optimistic transaction
        let oneOnOneTransaction = buildOptimisticTransaction({
            originalTransactionID: splitTransaction.transactionID,
            transactionParams: {
                amount: isExpenseReport(oneOnOneIOUReport) ? -splitAmount : splitAmount,
                currency,
                reportID: oneOnOneIOUReport.reportID,
                comment,
                created,
                merchant: merchant || Localize.translateLocal('iou.expense'),
                category,
                tag,
                taxCode,
                taxAmount: isExpenseReport(oneOnOneIOUReport) ? -splitTaxAmount : splitTaxAmount,
                billable,
                source: CONST.IOU.TYPE.SPLIT,
            },
        });

        if (isDistanceRequest) {
            oneOnOneTransaction = fastMerge(existingTransaction, oneOnOneTransaction, false);
        }

        // STEP 4: Build optimistic reportActions. We need:
        // 1. CREATED action for the chatReport
        // 2. CREATED action for the iouReport
        // 3. IOU action for the iouReport
        // 4. Transaction Thread and the CREATED action for it
        // 5. REPORT_PREVIEW action for the chatReport
        const [oneOnOneCreatedActionForChat, oneOnOneCreatedActionForIOU, oneOnOneIOUAction, optimisticTransactionThread, optimisticCreatedActionForTransactionThread] =
            buildOptimisticMoneyRequestEntities({
                iouReport: oneOnOneIOUReport,
                type: CONST.IOU.REPORT_ACTION_TYPE.CREATE,
                amount: splitAmount,
                currency,
                comment,
                payeeEmail: currentUserEmailForIOUSplit,
                participants: [participant],
                transactionID: oneOnOneTransaction.transactionID,
            });

        // Add optimistic personal details for new participants
        const oneOnOnePersonalDetailListAction: OnyxTypes.PersonalDetailsList = shouldCreateOptimisticPersonalDetails
            ? {
                  [accountID]: {
                      accountID,
                      // Disabling this line since participant.displayName can be an empty string
                      // eslint-disable-next-line @typescript-eslint/prefer-nullish-coalescing
                      displayName: formatPhoneNumber(participant.displayName || email),
                      login: participant.login,
                      isOptimisticPersonalDetail: true,
                  },
              }
            : {};

        if (shouldCreateOptimisticPersonalDetails) {
            // BE will send different participants. We clear the optimistic ones to avoid duplicated entries
            redundantParticipants[accountID] = null;
        }

        let oneOnOneReportPreviewAction = getReportPreviewAction(oneOnOneChatReport.reportID, oneOnOneIOUReport.reportID);
        if (oneOnOneReportPreviewAction) {
            oneOnOneReportPreviewAction = updateReportPreview(oneOnOneIOUReport, oneOnOneReportPreviewAction);
        } else {
            oneOnOneReportPreviewAction = buildOptimisticReportPreview(oneOnOneChatReport, oneOnOneIOUReport);
        }

        // Add category to optimistic policy recently used categories when a participant is a workspace
        const optimisticPolicyRecentlyUsedCategories = isPolicyExpenseChat ? buildOptimisticPolicyRecentlyUsedCategories(participant.policyID, category) : [];

        const optimisticRecentlyUsedCurrencies = buildOptimisticRecentlyUsedCurrencies(currency);

        // Add tag to optimistic policy recently used tags when a participant is a workspace
        const optimisticPolicyRecentlyUsedTags = isPolicyExpenseChat ? buildOptimisticPolicyRecentlyUsedTags(participant.policyID, tag) : {};

        // STEP 5: Build Onyx Data
        const [oneOnOneOptimisticData, oneOnOneSuccessData, oneOnOneFailureData] = buildOnyxDataForMoneyRequest({
            isNewChatReport: isNewOneOnOneChatReport,
            shouldCreateNewMoneyRequestReport: shouldCreateNewOneOnOneIOUReport,
            isOneOnOneSplit: true,
            optimisticParams: {
                chat: {
                    report: oneOnOneChatReport,
                    createdAction: oneOnOneCreatedActionForChat,
                    reportPreviewAction: oneOnOneReportPreviewAction,
                },
                iou: {
                    report: oneOnOneIOUReport,
                    createdAction: oneOnOneCreatedActionForIOU,
                    action: oneOnOneIOUAction,
                },
                transactionParams: {
                    transaction: oneOnOneTransaction,
                    transactionThreadReport: optimisticTransactionThread,
                    transactionThreadCreatedReportAction: optimisticCreatedActionForTransactionThread,
                },
                policyRecentlyUsed: {
                    categories: optimisticPolicyRecentlyUsedCategories,
                    tags: optimisticPolicyRecentlyUsedTags,
                    currencies: optimisticRecentlyUsedCurrencies,
                },
                personalDetailListAction: oneOnOnePersonalDetailListAction,
            },
        });

        const individualSplit = {
            email,
            accountID,
            isOptimisticAccount: isOptimisticPersonalDetail(accountID),
            amount: splitAmount,
            iouReportID: oneOnOneIOUReport.reportID,
            chatReportID: oneOnOneChatReport.reportID,
            transactionID: oneOnOneTransaction.transactionID,
            reportActionID: oneOnOneIOUAction.reportActionID,
            createdChatReportActionID: oneOnOneCreatedActionForChat.reportActionID,
            createdIOUReportActionID: oneOnOneCreatedActionForIOU.reportActionID,
            reportPreviewReportActionID: oneOnOneReportPreviewAction.reportActionID,
            transactionThreadReportID: optimisticTransactionThread.reportID,
            createdReportActionIDForThread: optimisticCreatedActionForTransactionThread?.reportActionID,
            taxAmount: splitTaxAmount,
        };

        splits.push(individualSplit);
        optimisticData.push(...oneOnOneOptimisticData);
        successData.push(...oneOnOneSuccessData);
        failureData.push(...oneOnOneFailureData);
    });

    optimisticData.push({
        onyxMethod: Onyx.METHOD.MERGE,
        key: `${ONYXKEYS.COLLECTION.TRANSACTION}${splitTransaction.transactionID}`,
        value: {
            comment: {
                splits: splits.map((split) => ({accountID: split.accountID, amount: split.amount})),
            },
        },
    });

    const splitData: SplitData = {
        chatReportID: splitChatReport.reportID,
        transactionID: splitTransaction.transactionID,
        reportActionID: splitIOUReportAction.reportActionID,
        policyID: splitChatReport.policyID,
        chatType: splitChatReport.chatType,
    };

    if (!existingSplitChatReport) {
        splitData.createdReportActionID = splitCreatedReportAction.reportActionID;
    }

    return {
        splitData,
        splits,
        onyxData: {optimisticData, successData, failureData},
    };
}

type SplitBillActionsParams = {
    participants: Participant[];
    currentUserLogin: string;
    currentUserAccountID: number;
    amount: number;
    comment: string;
    currency: string;
    merchant: string;
    created: string;
    category?: string;
    tag?: string;
    billable?: boolean;
    iouRequestType?: IOURequestType;
    existingSplitChatReportID?: string;
    splitShares?: SplitShares;
    splitPayerAccountIDs?: number[];
    taxCode?: string;
    taxAmount?: number;
    isRetry?: boolean;
};

/**
 * @param amount - always in smallest currency unit
 * @param existingSplitChatReportID - Either a group DM or a expense chat
 */
function splitBill({
    participants,
    currentUserLogin,
    currentUserAccountID,
    amount,
    comment,
    currency,
    merchant,
    created,
    category = '',
    tag = '',
    billable = false,
    iouRequestType = CONST.IOU.REQUEST_TYPE.MANUAL,
    existingSplitChatReportID,
    splitShares = {},
    splitPayerAccountIDs = [],
    taxCode = '',
    taxAmount = 0,
}: SplitBillActionsParams) {
    const parsedComment = getParsedComment(comment);
    const {splitData, splits, onyxData} = createSplitsAndOnyxData({
        participants,
        currentUserLogin,
        currentUserAccountID,
        existingSplitChatReportID,
        transactionParams: {
            amount,
            comment: parsedComment,
            currency,
            merchant,
            created,
            category,
            tag,
            splitShares,
            billable,
            iouRequestType,
            taxCode,
            taxAmount,
        },
    });

    const parameters: SplitBillParams = {
        reportID: splitData.chatReportID,
        amount,
        splits: JSON.stringify(splits),
        currency,
        comment: parsedComment,
        category,
        merchant,
        created,
        tag,
        billable,
        transactionID: splitData.transactionID,
        reportActionID: splitData.reportActionID,
        createdReportActionID: splitData.createdReportActionID,
        policyID: splitData.policyID,
        chatType: splitData.chatType,
        splitPayerAccountIDs,
        taxCode,
        taxAmount,
        description: parsedComment,
    };

    playSound(SOUNDS.DONE);
    API.write(WRITE_COMMANDS.SPLIT_BILL, parameters, onyxData);
    InteractionManager.runAfterInteractions(() => removeDraftTransaction(CONST.IOU.OPTIMISTIC_TRANSACTION_ID));

    dismissModalAndOpenReportInInboxTab(existingSplitChatReportID);

    notifyNewAction(splitData.chatReportID, currentUserAccountID);
}

/**
 * @param amount - always in the smallest currency unit
 */
function splitBillAndOpenReport({
    participants,
    currentUserLogin,
    currentUserAccountID,
    amount,
    comment,
    currency,
    merchant,
    created,
    category = '',
    tag = '',
    billable = false,
    iouRequestType = CONST.IOU.REQUEST_TYPE.MANUAL,
    splitShares = {},
    splitPayerAccountIDs = [],
    taxCode = '',
    taxAmount = 0,
    existingSplitChatReportID,
}: SplitBillActionsParams) {
    const parsedComment = getParsedComment(comment);
    const {splitData, splits, onyxData} = createSplitsAndOnyxData({
        participants,
        currentUserLogin,
        currentUserAccountID,
        existingSplitChatReportID,
        transactionParams: {
            amount,
            comment: parsedComment,
            currency,
            merchant,
            created,
            category,
            tag,
            splitShares,
            billable,
            iouRequestType,
            taxCode,
            taxAmount,
        },
    });

    const parameters: SplitBillParams = {
        reportID: splitData.chatReportID,
        amount,
        splits: JSON.stringify(splits),
        currency,
        merchant,
        created,
        comment: parsedComment,
        category,
        tag,
        billable,
        transactionID: splitData.transactionID,
        reportActionID: splitData.reportActionID,
        createdReportActionID: splitData.createdReportActionID,
        policyID: splitData.policyID,
        chatType: splitData.chatType,
        splitPayerAccountIDs,
        taxCode,
        taxAmount,
        description: parsedComment,
    };

    playSound(SOUNDS.DONE);
    API.write(WRITE_COMMANDS.SPLIT_BILL_AND_OPEN_REPORT, parameters, onyxData);
    InteractionManager.runAfterInteractions(() => removeDraftTransaction(CONST.IOU.OPTIMISTIC_TRANSACTION_ID));

    dismissModalAndOpenReportInInboxTab(splitData.chatReportID);
    notifyNewAction(splitData.chatReportID, currentUserAccountID);
}

/** Used exclusively for starting a split expense request that contains a receipt, the split request will be completed once the receipt is scanned
 *  or user enters details manually.
 *
 * @param existingSplitChatReportID - Either a group DM or a expense chat
 */
function startSplitBill({
    participants,
    currentUserLogin,
    currentUserAccountID,
    comment,
    receipt,
    existingSplitChatReportID,
    billable = false,
    category = '',
    tag = '',
    currency,
    taxCode = '',
    taxAmount = 0,
    shouldPlaySound = true,
}: StartSplitBilActionParams) {
    const currentUserEmailForIOUSplit = addSMSDomainIfPhoneNumber(currentUserLogin);
    const participantAccountIDs = participants.map((participant) => Number(participant.accountID));
    const {splitChatReport, existingSplitChatReport} = getOrCreateOptimisticSplitChatReport(existingSplitChatReportID, participants, participantAccountIDs, currentUserAccountID);
    const isOwnPolicyExpenseChat = !!splitChatReport.isOwnPolicyExpenseChat;
    const parsedComment = getParsedComment(comment);

    const {name: filename, source, state = CONST.IOU.RECEIPT_STATE.SCAN_READY} = receipt;
    const receiptObject: Receipt = {state, source};

    // ReportID is -2 (aka "deleted") on the group transaction
    const splitTransaction = buildOptimisticTransaction({
        transactionParams: {
            amount: 0,
            currency,
            reportID: CONST.REPORT.SPLIT_REPORT_ID,
            comment: parsedComment,
            merchant: CONST.TRANSACTION.PARTIAL_TRANSACTION_MERCHANT,
            receipt: receiptObject,
            category,
            tag,
            taxCode,
            taxAmount,
            billable,
            filename,
        },
    });

    // Note: The created action must be optimistically generated before the IOU action so there's no chance that the created action appears after the IOU action in the chat
    const splitChatCreatedReportAction = buildOptimisticCreatedReportAction(currentUserEmailForIOUSplit);
    const splitIOUReportAction = buildOptimisticIOUReportAction({
        type: CONST.IOU.REPORT_ACTION_TYPE.SPLIT,
        amount: 0,
        currency: CONST.CURRENCY.USD,
        comment: parsedComment,
        participants,
        transactionID: splitTransaction.transactionID,
        isOwnPolicyExpenseChat,
    });

    splitChatReport.lastReadTime = DateUtils.getDBTime();
    splitChatReport.lastMessageText = getReportActionText(splitIOUReportAction);
    splitChatReport.lastMessageHtml = getReportActionHtml(splitIOUReportAction);

    // If we have an existing splitChatReport (group chat or workspace) use it's pending fields, otherwise indicate that we are adding a chat
    if (!existingSplitChatReport) {
        splitChatReport.pendingFields = {
            createChat: CONST.RED_BRICK_ROAD_PENDING_ACTION.ADD,
        };
    }

    const optimisticData: OnyxUpdate[] = [
        {
            // Use set for new reports because it doesn't exist yet, is faster,
            // and we need the data to be available when we navigate to the chat page
            onyxMethod: existingSplitChatReport ? Onyx.METHOD.MERGE : Onyx.METHOD.SET,
            key: `${ONYXKEYS.COLLECTION.REPORT}${splitChatReport.reportID}`,
            value: splitChatReport,
        },
        {
            onyxMethod: Onyx.METHOD.SET,
            key: ONYXKEYS.NVP_QUICK_ACTION_GLOBAL_CREATE,
            value: {
                action: CONST.QUICK_ACTIONS.SPLIT_SCAN,
                chatReportID: splitChatReport.reportID,
                isFirstQuickAction: isEmptyObject(quickAction),
            },
        },
        existingSplitChatReport
            ? {
                  onyxMethod: Onyx.METHOD.MERGE,
                  key: `${ONYXKEYS.COLLECTION.REPORT_ACTIONS}${splitChatReport.reportID}`,
                  value: {
                      [splitIOUReportAction.reportActionID]: splitIOUReportAction as OnyxTypes.ReportAction,
                  },
              }
            : {
                  onyxMethod: Onyx.METHOD.SET,
                  key: `${ONYXKEYS.COLLECTION.REPORT_ACTIONS}${splitChatReport.reportID}`,
                  value: {
                      [splitChatCreatedReportAction.reportActionID]: splitChatCreatedReportAction,
                      [splitIOUReportAction.reportActionID]: splitIOUReportAction as OnyxTypes.ReportAction,
                  },
              },
        {
            onyxMethod: Onyx.METHOD.SET,
            key: `${ONYXKEYS.COLLECTION.TRANSACTION}${splitTransaction.transactionID}`,
            value: splitTransaction,
        },
    ];

    if (!existingSplitChatReport) {
        optimisticData.push({
            onyxMethod: Onyx.METHOD.MERGE,
            key: `${ONYXKEYS.COLLECTION.REPORT_METADATA}${splitChatReport.reportID}`,
            value: {
                isOptimisticReport: true,
            },
        });
    }

    const successData: OnyxUpdate[] = [
        {
            onyxMethod: Onyx.METHOD.MERGE,
            key: `${ONYXKEYS.COLLECTION.REPORT_ACTIONS}${splitChatReport.reportID}`,
            value: {
                ...(existingSplitChatReport ? {} : {[splitChatCreatedReportAction.reportActionID]: {pendingAction: null}}),
                [splitIOUReportAction.reportActionID]: {pendingAction: null},
            },
        },
        {
            onyxMethod: Onyx.METHOD.MERGE,
            key: `${ONYXKEYS.COLLECTION.TRANSACTION}${splitTransaction.transactionID}`,
            value: {pendingAction: null},
        },
    ];

    if (!existingSplitChatReport) {
        successData.push({
            onyxMethod: Onyx.METHOD.MERGE,
            key: `${ONYXKEYS.COLLECTION.REPORT_METADATA}${splitChatReport.reportID}`,
            value: {
                isOptimisticReport: false,
            },
        });
    }

    const redundantParticipants: Record<number, null> = {};
    if (!existingSplitChatReport) {
        successData.push({
            onyxMethod: Onyx.METHOD.MERGE,
            key: `${ONYXKEYS.COLLECTION.REPORT}${splitChatReport.reportID}`,
            value: {pendingFields: {createChat: null}, participants: redundantParticipants},
        });
    }

    const failureData: OnyxUpdate[] = [
        {
            onyxMethod: Onyx.METHOD.MERGE,
            key: `${ONYXKEYS.COLLECTION.TRANSACTION}${splitTransaction.transactionID}`,
            value: {
                errors: getMicroSecondOnyxErrorWithTranslationKey('iou.error.genericCreateFailureMessage'),
            },
        },
        {
            onyxMethod: Onyx.METHOD.SET,
            key: ONYXKEYS.NVP_QUICK_ACTION_GLOBAL_CREATE,
            value: quickAction ?? null,
        },
    ];

    const retryParams = {
        participants: participants.map(({icons, ...rest}) => rest),
        currentUserLogin,
        currentUserAccountID,
        comment,
        receipt: receiptObject,
        existingSplitChatReportID,
        billable,
        category,
        tag,
        currency,
        taxCode,
        taxAmount,
    };

    if (existingSplitChatReport) {
        failureData.push({
            onyxMethod: Onyx.METHOD.MERGE,
            key: `${ONYXKEYS.COLLECTION.REPORT_ACTIONS}${splitChatReport.reportID}`,
            value: {
                [splitIOUReportAction.reportActionID]: {
                    errors: getReceiptError(receipt, filename, undefined, undefined, CONST.IOU.ACTION_PARAMS.START_SPLIT_BILL, retryParams),
                },
            },
        });
    } else {
        failureData.push(
            {
                onyxMethod: Onyx.METHOD.MERGE,
                key: `${ONYXKEYS.COLLECTION.REPORT}${splitChatReport.reportID}`,
                value: {
                    errorFields: {
                        createChat: getMicroSecondOnyxErrorWithTranslationKey('report.genericCreateReportFailureMessage'),
                    },
                },
            },
            {
                onyxMethod: Onyx.METHOD.MERGE,
                key: `${ONYXKEYS.COLLECTION.REPORT_ACTIONS}${splitChatReport.reportID}`,
                value: {
                    [splitChatCreatedReportAction.reportActionID]: {
                        errors: getMicroSecondOnyxErrorWithTranslationKey('report.genericCreateReportFailureMessage'),
                    },
                    [splitIOUReportAction.reportActionID]: {
                        errors: getReceiptError(receipt, filename, undefined, undefined, CONST.IOU.ACTION_PARAMS.START_SPLIT_BILL, retryParams),
                    },
                },
            },
        );
    }

    const splits: Split[] = [{email: currentUserEmailForIOUSplit, accountID: currentUserAccountID}];

    participants.forEach((participant) => {
        // Disabling this line since participant.login can be an empty string
        // eslint-disable-next-line @typescript-eslint/prefer-nullish-coalescing
        const email = participant.isOwnPolicyExpenseChat ? '' : addSMSDomainIfPhoneNumber(participant.login || participant.text || '').toLowerCase();
        const accountID = participant.isOwnPolicyExpenseChat ? 0 : Number(participant.accountID);
        if (email === currentUserEmailForIOUSplit) {
            return;
        }

        // When splitting with a expense chat, we only need to supply the policyID and the workspace reportID as it's needed so we can update the report preview
        if (participant.isOwnPolicyExpenseChat) {
            splits.push({
                policyID: participant.policyID,
                chatReportID: splitChatReport.reportID,
            });
            return;
        }

        const participantPersonalDetails = allPersonalDetails[participant?.accountID ?? CONST.DEFAULT_NUMBER_ID];
        if (!participantPersonalDetails) {
            optimisticData.push({
                onyxMethod: Onyx.METHOD.MERGE,
                key: ONYXKEYS.PERSONAL_DETAILS_LIST,
                value: {
                    [accountID]: {
                        accountID,
                        // Disabling this line since participant.displayName can be an empty string
                        // eslint-disable-next-line @typescript-eslint/prefer-nullish-coalescing
                        displayName: formatPhoneNumber(participant.displayName || email),
                        // Disabling this line since participant.login can be an empty string
                        // eslint-disable-next-line @typescript-eslint/prefer-nullish-coalescing
                        login: participant.login || participant.text,
                        isOptimisticPersonalDetail: true,
                    },
                },
            });
            // BE will send different participants. We clear the optimistic ones to avoid duplicated entries
            redundantParticipants[accountID] = null;
        }

        splits.push({
            email,
            accountID,
        });
    });

    participants.forEach((participant) => {
        const isPolicyExpenseChat = isPolicyExpenseChatReportUtil(participant);
        if (!isPolicyExpenseChat) {
            return;
        }

        const optimisticPolicyRecentlyUsedCategories = buildOptimisticPolicyRecentlyUsedCategories(participant.policyID, category);
        const optimisticPolicyRecentlyUsedTags = buildOptimisticPolicyRecentlyUsedTags(participant.policyID, tag);
        const optimisticRecentlyUsedCurrencies = buildOptimisticRecentlyUsedCurrencies(currency);

        if (optimisticPolicyRecentlyUsedCategories.length > 0) {
            optimisticData.push({
                onyxMethod: Onyx.METHOD.SET,
                key: `${ONYXKEYS.COLLECTION.POLICY_RECENTLY_USED_CATEGORIES}${participant.policyID}`,
                value: optimisticPolicyRecentlyUsedCategories,
            });
        }

        if (optimisticRecentlyUsedCurrencies.length > 0) {
            optimisticData.push({
                onyxMethod: Onyx.METHOD.SET,
                key: ONYXKEYS.RECENTLY_USED_CURRENCIES,
                value: optimisticRecentlyUsedCurrencies,
            });
        }

        if (!isEmptyObject(optimisticPolicyRecentlyUsedTags)) {
            optimisticData.push({
                onyxMethod: Onyx.METHOD.MERGE,
                key: `${ONYXKEYS.COLLECTION.POLICY_RECENTLY_USED_TAGS}${participant.policyID}`,
                value: optimisticPolicyRecentlyUsedTags,
            });
        }
    });

    // Save the new splits array into the transaction's comment in case the user calls CompleteSplitBill while offline
    optimisticData.push({
        onyxMethod: Onyx.METHOD.MERGE,
        key: `${ONYXKEYS.COLLECTION.TRANSACTION}${splitTransaction.transactionID}`,
        value: {
            comment: {
                splits,
            },
        },
    });

    const parameters: StartSplitBillParams = {
        chatReportID: splitChatReport.reportID,
        reportActionID: splitIOUReportAction.reportActionID,
        transactionID: splitTransaction.transactionID,
        splits: JSON.stringify(splits),
        receipt,
        comment: parsedComment,
        category,
        tag,
        currency,
        isFromGroupDM: !existingSplitChatReport,
        billable,
        ...(existingSplitChatReport ? {} : {createdReportActionID: splitChatCreatedReportAction.reportActionID}),
        chatType: splitChatReport?.chatType,
        taxCode,
        taxAmount,
        description: parsedComment,
    };
    if (shouldPlaySound) {
        playSound(SOUNDS.DONE);
    }

    API.write(WRITE_COMMANDS.START_SPLIT_BILL, parameters, {optimisticData, successData, failureData});

    Navigation.dismissModalWithReport({reportID: splitChatReport.reportID});
    notifyNewAction(splitChatReport.reportID, currentUserAccountID);
}

/** Used for editing a split expense while it's still scanning or when SmartScan fails, it completes a split expense started by startSplitBill above.
 *
 * @param chatReportID - The group chat or workspace reportID
 * @param reportAction - The split action that lives in the chatReport above
 * @param updatedTransaction - The updated **draft** split transaction
 * @param sessionAccountID - accountID of the current user
 * @param sessionEmail - email of the current user
 */
function completeSplitBill(
    chatReportID: string,
    reportAction: OnyxTypes.ReportAction,
    updatedTransaction: OnyxEntry<OnyxTypes.Transaction>,
    sessionAccountID: number,
    sessionEmail?: string,
) {
    const parsedComment = getParsedComment(updatedTransaction?.comment?.comment ?? '');
    if (updatedTransaction?.comment) {
        // eslint-disable-next-line no-param-reassign
        updatedTransaction.comment.comment = parsedComment;
    }
    const currentUserEmailForIOUSplit = addSMSDomainIfPhoneNumber(sessionEmail);
    const transactionID = updatedTransaction?.transactionID;
    const unmodifiedTransaction = allTransactions[`${ONYXKEYS.COLLECTION.TRANSACTION}${transactionID}`];

    // Save optimistic updated transaction and action
    const optimisticData: OnyxUpdate[] = [
        {
            onyxMethod: Onyx.METHOD.MERGE,
            key: `${ONYXKEYS.COLLECTION.TRANSACTION}${transactionID}`,
            value: {
                ...updatedTransaction,
                receipt: {
                    state: CONST.IOU.RECEIPT_STATE.OPEN,
                },
            },
        },
        {
            onyxMethod: Onyx.METHOD.MERGE,
            key: `${ONYXKEYS.COLLECTION.REPORT_ACTIONS}${chatReportID}`,
            value: {
                [reportAction.reportActionID]: {
                    lastModified: DateUtils.getDBTime(),
                    originalMessage: {
                        whisperedTo: [],
                    },
                },
            },
        },
    ];

    const successData: OnyxUpdate[] = [
        {
            onyxMethod: Onyx.METHOD.MERGE,
            key: `${ONYXKEYS.COLLECTION.TRANSACTION}${transactionID}`,
            value: {pendingAction: null},
        },
        {
            onyxMethod: Onyx.METHOD.MERGE,
            key: `${ONYXKEYS.COLLECTION.SPLIT_TRANSACTION_DRAFT}${transactionID}`,
            value: {pendingAction: null},
        },
    ];

    const failureData: OnyxUpdate[] = [
        {
            onyxMethod: Onyx.METHOD.MERGE,
            key: `${ONYXKEYS.COLLECTION.TRANSACTION}${transactionID}`,
            value: {
                ...unmodifiedTransaction,
                errors: getMicroSecondOnyxErrorWithTranslationKey('iou.error.genericCreateFailureMessage'),
            },
        },
        {
            onyxMethod: Onyx.METHOD.MERGE,
            key: `${ONYXKEYS.COLLECTION.REPORT_ACTIONS}${chatReportID}`,
            value: {
                [reportAction.reportActionID]: {
                    ...reportAction,
                    errors: getMicroSecondOnyxErrorWithTranslationKey('iou.error.genericCreateFailureMessage'),
                },
            },
        },
    ];

    const splitParticipants: Split[] = updatedTransaction?.comment?.splits ?? [];
    const amount = updatedTransaction?.modifiedAmount;
    const currency = updatedTransaction?.modifiedCurrency;

    // Exclude the current user when calculating the split amount, `calculateAmount` takes it into account
    const splitAmount = calculateIOUAmount(splitParticipants.length - 1, amount ?? 0, currency ?? '', false);
    const splitTaxAmount = calculateIOUAmount(splitParticipants.length - 1, updatedTransaction?.taxAmount ?? 0, currency ?? '', false);

    const splits: Split[] = [{email: currentUserEmailForIOUSplit}];
    splitParticipants.forEach((participant) => {
        // Skip creating the transaction for the current user
        if (participant.email === currentUserEmailForIOUSplit) {
            return;
        }
        const isPolicyExpenseChat = !!participant.policyID;

        if (!isPolicyExpenseChat) {
            // In case this is still the optimistic accountID saved in the splits array, return early as we cannot know
            // if there is an existing chat between the split creator and this participant
            // Instead, we will rely on Auth generating the report IDs and the user won't see any optimistic chats or reports created
            const participantPersonalDetails: OnyxTypes.PersonalDetails | null = allPersonalDetails[participant?.accountID ?? CONST.DEFAULT_NUMBER_ID];
            if (!participantPersonalDetails || participantPersonalDetails.isOptimisticPersonalDetail) {
                splits.push({
                    email: participant.email,
                });
                return;
            }
        }

        let oneOnOneChatReport: OnyxEntry<OnyxTypes.Report>;
        let isNewOneOnOneChatReport = false;
        if (isPolicyExpenseChat) {
            // The expense chat reportID is saved in the splits array when starting a split expense with a workspace
            oneOnOneChatReport = allReports?.[`${ONYXKEYS.COLLECTION.REPORT}${participant.chatReportID}`];
        } else {
            const existingChatReport = getChatByParticipants(participant.accountID ? [participant.accountID, sessionAccountID] : []);
            isNewOneOnOneChatReport = !existingChatReport;
            oneOnOneChatReport =
                existingChatReport ??
                buildOptimisticChatReport({
                    participantList: participant.accountID ? [participant.accountID, sessionAccountID] : [],
                });
        }

        let oneOnOneIOUReport: OneOnOneIOUReport = oneOnOneChatReport?.iouReportID ? allReports?.[`${ONYXKEYS.COLLECTION.REPORT}${oneOnOneChatReport.iouReportID}`] : null;
        const shouldCreateNewOneOnOneIOUReport = shouldCreateNewMoneyRequestReportReportUtils(oneOnOneIOUReport, oneOnOneChatReport);

        if (!oneOnOneIOUReport || shouldCreateNewOneOnOneIOUReport) {
            oneOnOneIOUReport = isPolicyExpenseChat
                ? buildOptimisticExpenseReport(oneOnOneChatReport?.reportID, participant.policyID, sessionAccountID, splitAmount, currency ?? '')
                : buildOptimisticIOUReport(sessionAccountID, participant.accountID ?? CONST.DEFAULT_NUMBER_ID, splitAmount, oneOnOneChatReport?.reportID, currency ?? '');
        } else if (isPolicyExpenseChat) {
            if (typeof oneOnOneIOUReport?.total === 'number') {
                // Because of the Expense reports are stored as negative values, we subtract the total from the amount
                oneOnOneIOUReport.total -= splitAmount;
            }
        } else {
            oneOnOneIOUReport = updateIOUOwnerAndTotal(oneOnOneIOUReport, sessionAccountID, splitAmount, currency ?? '');
        }

        const oneOnOneTransaction = buildOptimisticTransaction({
            originalTransactionID: transactionID,
            transactionParams: {
                amount: isPolicyExpenseChat ? -splitAmount : splitAmount,
                currency: currency ?? '',
                reportID: oneOnOneIOUReport?.reportID,
                comment: parsedComment,
                created: updatedTransaction?.modifiedCreated,
                merchant: updatedTransaction?.modifiedMerchant,
                receipt: {...updatedTransaction?.receipt, state: CONST.IOU.RECEIPT_STATE.OPEN},
                category: updatedTransaction?.category,
                tag: updatedTransaction?.tag,
                taxCode: updatedTransaction?.taxCode,
                taxAmount: isPolicyExpenseChat ? -splitTaxAmount : splitAmount,
                billable: updatedTransaction?.billable,
                source: CONST.IOU.TYPE.SPLIT,
                filename: updatedTransaction?.filename,
            },
        });

        const [oneOnOneCreatedActionForChat, oneOnOneCreatedActionForIOU, oneOnOneIOUAction, optimisticTransactionThread, optimisticCreatedActionForTransactionThread] =
            buildOptimisticMoneyRequestEntities({
                iouReport: oneOnOneIOUReport,
                type: CONST.IOU.REPORT_ACTION_TYPE.CREATE,
                amount: splitAmount,
                currency: currency ?? '',
                comment: parsedComment,
                payeeEmail: currentUserEmailForIOUSplit,
                participants: [participant],
                transactionID: oneOnOneTransaction.transactionID,
            });

        let oneOnOneReportPreviewAction = getReportPreviewAction(oneOnOneChatReport?.reportID, oneOnOneIOUReport?.reportID);
        if (oneOnOneReportPreviewAction) {
            oneOnOneReportPreviewAction = updateReportPreview(oneOnOneIOUReport, oneOnOneReportPreviewAction);
        } else {
            oneOnOneReportPreviewAction = buildOptimisticReportPreview(oneOnOneChatReport, oneOnOneIOUReport, '', oneOnOneTransaction);
        }

        const [oneOnOneOptimisticData, oneOnOneSuccessData, oneOnOneFailureData] = buildOnyxDataForMoneyRequest({
            isNewChatReport: isNewOneOnOneChatReport,
            isOneOnOneSplit: true,
            shouldCreateNewMoneyRequestReport: shouldCreateNewOneOnOneIOUReport,
            optimisticParams: {
                chat: {
                    report: oneOnOneChatReport,
                    createdAction: oneOnOneCreatedActionForChat,
                    reportPreviewAction: oneOnOneReportPreviewAction,
                },
                iou: {
                    report: oneOnOneIOUReport,
                    createdAction: oneOnOneCreatedActionForIOU,
                    action: oneOnOneIOUAction,
                },
                transactionParams: {
                    transaction: oneOnOneTransaction,
                    transactionThreadReport: optimisticTransactionThread,
                    transactionThreadCreatedReportAction: optimisticCreatedActionForTransactionThread,
                },
                policyRecentlyUsed: {},
            },
        });

        splits.push({
            email: participant.email,
            accountID: participant.accountID,
            policyID: participant.policyID,
            iouReportID: oneOnOneIOUReport?.reportID,
            chatReportID: oneOnOneChatReport?.reportID,
            transactionID: oneOnOneTransaction.transactionID,
            reportActionID: oneOnOneIOUAction.reportActionID,
            createdChatReportActionID: oneOnOneCreatedActionForChat.reportActionID,
            createdIOUReportActionID: oneOnOneCreatedActionForIOU.reportActionID,
            reportPreviewReportActionID: oneOnOneReportPreviewAction.reportActionID,
            transactionThreadReportID: optimisticTransactionThread.reportID,
            createdReportActionIDForThread: optimisticCreatedActionForTransactionThread?.reportActionID,
        });

        optimisticData.push(...oneOnOneOptimisticData);
        successData.push(...oneOnOneSuccessData);
        failureData.push(...oneOnOneFailureData);
    });

    const {
        amount: transactionAmount,
        currency: transactionCurrency,
        created: transactionCreated,
        merchant: transactionMerchant,
        comment: transactionComment,
        category: transactionCategory,
        tag: transactionTag,
        taxCode: transactionTaxCode,
        taxAmount: transactionTaxAmount,
        billable: transactionBillable,
    } = getTransactionDetails(updatedTransaction) ?? {};

    const parameters: CompleteSplitBillParams = {
        transactionID,
        amount: transactionAmount,
        currency: transactionCurrency,
        created: transactionCreated,
        merchant: transactionMerchant,
        comment: transactionComment,
        category: transactionCategory,
        tag: transactionTag,
        splits: JSON.stringify(splits),
        taxCode: transactionTaxCode,
        taxAmount: transactionTaxAmount,
        billable: transactionBillable,
        description: parsedComment,
    };

    playSound(SOUNDS.DONE);
    API.write(WRITE_COMMANDS.COMPLETE_SPLIT_BILL, parameters, {optimisticData, successData, failureData});
    InteractionManager.runAfterInteractions(() => removeDraftTransaction(CONST.IOU.OPTIMISTIC_TRANSACTION_ID));
    dismissModalAndOpenReportInInboxTab(chatReportID);
    notifyNewAction(chatReportID, sessionAccountID);
}

function setDraftSplitTransaction(transactionID: string | undefined, transactionChanges: TransactionChanges = {}, policy?: OnyxEntry<OnyxTypes.Policy>) {
    if (!transactionID) {
        return undefined;
    }
    let draftSplitTransaction = allDraftSplitTransactions[`${ONYXKEYS.COLLECTION.SPLIT_TRANSACTION_DRAFT}${transactionID}`];

    if (!draftSplitTransaction) {
        draftSplitTransaction = allTransactions[`${ONYXKEYS.COLLECTION.TRANSACTION}${transactionID}`];
    }

    const updatedTransaction = draftSplitTransaction
        ? getUpdatedTransaction({
              transaction: draftSplitTransaction,
              transactionChanges,
              isFromExpenseReport: false,
              shouldUpdateReceiptState: false,
              policy,
          })
        : null;

    Onyx.merge(`${ONYXKEYS.COLLECTION.SPLIT_TRANSACTION_DRAFT}${transactionID}`, updatedTransaction);
}

/** Requests money based on a distance (e.g. mileage from a map) */
function createDistanceRequest(distanceRequestInformation: CreateDistanceRequestInformation) {
    const {
        report,
        participants,
        currentUserLogin = '',
        currentUserAccountID = -1,
        iouType = CONST.IOU.TYPE.SUBMIT,
        existingTransaction,
        transactionParams,
        policyParams = {},
        backToReport,
    } = distanceRequestInformation;
    const {policy, policyCategories, policyTagList} = policyParams;
    const parsedComment = getParsedComment(transactionParams.comment);
    transactionParams.comment = parsedComment;
    const {amount, comment, currency, created, category, tag, taxAmount, taxCode, merchant, billable, validWaypoints, customUnitRateID = '', splitShares = {}, attendees} = transactionParams;

    // If the report is an iou or expense report, we should get the linked chat report to be passed to the getMoneyRequestInformation function
    const isMoneyRequestReport = isMoneyRequestReportReportUtils(report);
    const currentChatReport = isMoneyRequestReport ? getReportOrDraftReport(report?.chatReportID) : report;
    const moneyRequestReportID = isMoneyRequestReport ? report?.reportID : '';

    const optimisticReceipt: Receipt = {
        source: ReceiptGeneric as ReceiptSource,
        state: CONST.IOU.RECEIPT_STATE.OPEN,
    };

    let parameters: CreateDistanceRequestParams;
    let onyxData: OnyxData;
    const sanitizedWaypoints = sanitizeRecentWaypoints(validWaypoints);
    if (iouType === CONST.IOU.TYPE.SPLIT) {
        const {
            splitData,
            splits,
            onyxData: splitOnyxData,
        } = createSplitsAndOnyxData({
            participants,
            currentUserLogin: currentUserLogin ?? '',
            currentUserAccountID,
            existingSplitChatReportID: report?.reportID,
            transactionParams: {
                amount,
                comment,
                currency,
                merchant,
                created,
                category: category ?? '',
                tag: tag ?? '',
                splitShares,
                billable,
                iouRequestType: CONST.IOU.REQUEST_TYPE.DISTANCE,
                taxCode,
                taxAmount,
                attendees,
            },
        });
        onyxData = splitOnyxData;

        // Splits don't use the IOU report param. The split transaction isn't linked to a report shown in the UI, it's linked to a special default reportID of -2.
        // Therefore, any params related to the IOU report are irrelevant and omitted below.
        parameters = {
            transactionID: splitData.transactionID,
            chatReportID: splitData.chatReportID,
            createdChatReportActionID: splitData.createdReportActionID,
            reportActionID: splitData.reportActionID,
            waypoints: JSON.stringify(sanitizedWaypoints),
            customUnitRateID,
            comment,
            created,
            category,
            tag,
            taxCode,
            taxAmount,
            billable,
            splits: JSON.stringify(splits),
            chatType: splitData.chatType,
            description: parsedComment,
            attendees: attendees ? JSON.stringify(attendees) : undefined,
        };
    } else {
        const participant = participants.at(0) ?? {};
        const {
            iouReport,
            chatReport,
            transaction,
            iouAction,
            createdChatReportActionID,
            createdIOUReportActionID,
            reportPreviewAction,
            transactionThreadReportID,
            createdReportActionIDForThread,
            payerEmail,
            onyxData: moneyRequestOnyxData,
        } = getMoneyRequestInformation({
            parentChatReport: currentChatReport,
            existingTransaction,
            moneyRequestReportID,
            participantParams: {
                participant,
                payeeAccountID: userAccountID,
                payeeEmail: currentUserEmail,
            },
            policyParams: {
                policy,
                policyCategories,
                policyTagList,
            },
            transactionParams: {
                amount,
                currency,
                comment,
                created,
                merchant,
                receipt: optimisticReceipt,
                category,
                tag,
                taxCode,
                taxAmount,
                billable,
                attendees,
            },
        });

        onyxData = moneyRequestOnyxData;

        parameters = {
            comment,
            iouReportID: iouReport.reportID,
            chatReportID: chatReport.reportID,
            transactionID: transaction.transactionID,
            reportActionID: iouAction.reportActionID,
            createdChatReportActionID,
            createdIOUReportActionID,
            reportPreviewReportActionID: reportPreviewAction.reportActionID,
            waypoints: JSON.stringify(sanitizedWaypoints),
            created,
            category,
            tag,
            taxCode,
            taxAmount,
            billable,
            transactionThreadReportID,
            createdReportActionIDForThread,
            payerEmail,
            customUnitRateID,
            description: parsedComment,
            attendees: attendees ? JSON.stringify(attendees) : undefined,
        };
    }

    const recentServerValidatedWaypoints = getRecentWaypoints().filter((item) => !item.pendingAction);
    onyxData?.failureData?.push({
        onyxMethod: Onyx.METHOD.SET,
        key: `${ONYXKEYS.NVP_RECENT_WAYPOINTS}`,
        value: recentServerValidatedWaypoints,
    });

    playSound(SOUNDS.DONE);

    API.write(WRITE_COMMANDS.CREATE_DISTANCE_REQUEST, parameters, onyxData);
    InteractionManager.runAfterInteractions(() => removeDraftTransaction(CONST.IOU.OPTIMISTIC_TRANSACTION_ID));
    const activeReportID = isMoneyRequestReport && report?.reportID ? report.reportID : parameters.chatReportID;
    dismissModalAndOpenReportInInboxTab(backToReport ?? activeReportID);

<<<<<<< HEAD
    // eslint-disable-next-line deprecation/deprecation
    if (!isMoneyRequestReport || !Permissions.isBetaEnabled(CONST.BETAS.TABLE_REPORT_VIEW, betas)) {
=======
    if (!isMoneyRequestReport) {
>>>>>>> de3f8aff
        notifyNewAction(activeReportID, userAccountID);
    }
}

type UpdateMoneyRequestAmountAndCurrencyParams = {
    transactionID: string;
    transactionThreadReportID: string;
    currency: string;
    amount: number;
    taxAmount: number;
    policy?: OnyxEntry<OnyxTypes.Policy>;
    policyTagList?: OnyxEntry<OnyxTypes.PolicyTagLists>;
    policyCategories?: OnyxEntry<OnyxTypes.PolicyCategories>;
    taxCode: string;
};

/** Updates the amount and currency fields of an expense */
function updateMoneyRequestAmountAndCurrency({
    transactionID,
    transactionThreadReportID,
    currency,
    amount,
    taxAmount,
    policy,
    policyTagList,
    policyCategories,
    taxCode,
}: UpdateMoneyRequestAmountAndCurrencyParams) {
    const transactionChanges = {
        amount,
        currency,
        taxCode,
        taxAmount,
    };
    const transactionThreadReport = allReports?.[`${ONYXKEYS.COLLECTION.REPORT}${transactionThreadReportID}`] ?? null;
    const parentReport = allReports?.[`${ONYXKEYS.COLLECTION.REPORT}${transactionThreadReport?.parentReportID}`] ?? null;
    let data: UpdateMoneyRequestData;
    if (isTrackExpenseReport(transactionThreadReport) && isSelfDM(parentReport)) {
        data = getUpdateTrackExpenseParams(transactionID, transactionThreadReportID, transactionChanges, policy);
    } else {
        data = getUpdateMoneyRequestParams(transactionID, transactionThreadReportID, transactionChanges, policy, policyTagList ?? null, policyCategories ?? null);
    }
    const {params, onyxData} = data;
    API.write(WRITE_COMMANDS.UPDATE_MONEY_REQUEST_AMOUNT_AND_CURRENCY, params, onyxData);
}

/**
 *
 * @param transactionID  - The transactionID of IOU
 * @param reportAction - The reportAction of the transaction in the IOU report
 * @return the url to navigate back once the money request is deleted
 */
function prepareToCleanUpMoneyRequest(transactionID: string, reportAction: OnyxTypes.ReportAction, shouldRemoveIOUTransactionID = true) {
    // STEP 1: Get all collections we're updating
    const iouReportID = isMoneyRequestAction(reportAction) ? getOriginalMessage(reportAction)?.IOUReportID : undefined;
    const iouReport = allReports?.[`${ONYXKEYS.COLLECTION.REPORT}${iouReportID}`] ?? null;
    const chatReport = allReports?.[`${ONYXKEYS.COLLECTION.REPORT}${iouReport?.chatReportID}`];
    const reportPreviewAction = getReportPreviewAction(iouReport?.chatReportID, iouReport?.reportID);
    const transaction = allTransactions[`${ONYXKEYS.COLLECTION.TRANSACTION}${transactionID}`];
    const isTransactionOnHold = isOnHold(transaction);
    const transactionViolations = allTransactionViolations[`${ONYXKEYS.COLLECTION.TRANSACTION_VIOLATIONS}${transactionID}`];
    const transactionThreadID = reportAction.childReportID;
    let transactionThread = null;
    if (transactionThreadID) {
        transactionThread = allReports?.[`${ONYXKEYS.COLLECTION.REPORT}${transactionThreadID}`] ?? null;
    }

    // STEP 2: Decide if we need to:
    // 1. Delete the transactionThread - delete if there are no visible comments in the thread
    // 2. Update the moneyRequestPreview to show [Deleted expense] - update if the transactionThread exists AND it isn't being deleted
    // The current state is that we want to get rid of the [Deleted expense] breadcrumb,
    // so we never want to display it if transactionThreadID is present.
    const shouldDeleteTransactionThread = !!transactionThreadID;

    // STEP 3: Update the IOU reportAction and decide if the iouReport should be deleted. We delete the iouReport if there are no visible comments left in the report.
    const updatedReportAction = {
        [reportAction.reportActionID]: {
            pendingAction: CONST.RED_BRICK_ROAD_PENDING_ACTION.DELETE,
            previousMessage: reportAction.message,
            message: [
                {
                    type: 'COMMENT',
                    html: '',
                    text: '',
                    isEdited: true,
                    isDeletedParentAction: shouldDeleteTransactionThread,
                },
            ],
            originalMessage: {
                IOUTransactionID: shouldRemoveIOUTransactionID ? null : transactionID,
            },
            errors: null,
        },
    } as Record<string, NullishDeep<OnyxTypes.ReportAction>>;

    let canUserPerformWriteAction = true;
    if (chatReport) {
        canUserPerformWriteAction = !!canUserPerformWriteActionReportUtils(chatReport);
    }
    // If we are deleting the last transaction on a report, then delete the report too
    const shouldDeleteIOUReport = getReportTransactions(iouReportID).length === 1;

    // STEP 4: Update the iouReport and reportPreview with new totals and messages if it wasn't deleted
    let updatedIOUReport: OnyxInputValue<OnyxTypes.Report>;
    const currency = getCurrency(transaction);
    const updatedReportPreviewAction: Partial<OnyxTypes.ReportAction<typeof CONST.REPORT.ACTIONS.TYPE.REPORT_PREVIEW>> = {...reportPreviewAction};
    updatedReportPreviewAction.pendingAction = shouldDeleteIOUReport ? CONST.RED_BRICK_ROAD_PENDING_ACTION.DELETE : CONST.RED_BRICK_ROAD_PENDING_ACTION.UPDATE;
    if (iouReport && isExpenseReport(iouReport)) {
        updatedIOUReport = {...iouReport};

        if (typeof updatedIOUReport.total === 'number' && currency === iouReport?.currency) {
            // Because of the Expense reports are stored as negative values, we add the total from the amount
            const amountDiff = getAmount(transaction, true);
            updatedIOUReport.total += amountDiff;

            if (!transaction?.reimbursable && typeof updatedIOUReport.nonReimbursableTotal === 'number') {
                updatedIOUReport.nonReimbursableTotal += amountDiff;
            }

            if (!isTransactionOnHold) {
                if (typeof updatedIOUReport.unheldTotal === 'number') {
                    updatedIOUReport.unheldTotal += amountDiff;
                }

                if (!transaction?.reimbursable && typeof updatedIOUReport.unheldNonReimbursableTotal === 'number') {
                    updatedIOUReport.unheldNonReimbursableTotal += amountDiff;
                }
            }
        }
    } else {
        updatedIOUReport = updateIOUOwnerAndTotal(
            iouReport,
            reportAction.actorAccountID ?? CONST.DEFAULT_NUMBER_ID,
            getAmount(transaction, false),
            currency,
            true,
            false,
            isTransactionOnHold,
        );
    }

    if (updatedIOUReport) {
        const lastVisibleAction = getLastVisibleAction(iouReport?.reportID, canUserPerformWriteAction, updatedReportAction);
        const iouReportLastMessageText = getLastVisibleMessage(iouReport?.reportID, canUserPerformWriteAction, updatedReportAction).lastMessageText;
        updatedIOUReport.lastMessageText = iouReportLastMessageText;
        updatedIOUReport.lastVisibleActionCreated = lastVisibleAction?.created;
    }

    const hasNonReimbursableTransactions = hasNonReimbursableTransactionsReportUtils(iouReport?.reportID);
    const messageText = Localize.translateLocal(hasNonReimbursableTransactions ? 'iou.payerSpentAmount' : 'iou.payerOwesAmount', {
        payer: getPersonalDetailsForAccountID(updatedIOUReport?.managerID ?? CONST.DEFAULT_NUMBER_ID).login ?? '',
        amount: convertToDisplayString(updatedIOUReport?.total, updatedIOUReport?.currency),
    });

    if (getReportActionMessage(updatedReportPreviewAction)) {
        if (Array.isArray(updatedReportPreviewAction?.message)) {
            const message = updatedReportPreviewAction.message.at(0);
            if (message) {
                message.text = messageText;
                message.html = messageText;
                message.deleted = shouldDeleteIOUReport ? DateUtils.getDBTime() : '';
            }
        } else if (!Array.isArray(updatedReportPreviewAction.message) && updatedReportPreviewAction.message) {
            updatedReportPreviewAction.message.text = messageText;
            updatedReportPreviewAction.message.deleted = shouldDeleteIOUReport ? DateUtils.getDBTime() : '';
        }
    }

    if (updatedReportPreviewAction && reportPreviewAction?.childMoneyRequestCount && reportPreviewAction?.childMoneyRequestCount > 0) {
        updatedReportPreviewAction.childMoneyRequestCount = reportPreviewAction.childMoneyRequestCount - 1;
    }

    return {
        shouldDeleteTransactionThread,
        shouldDeleteIOUReport,
        updatedReportAction,
        updatedIOUReport,
        updatedReportPreviewAction,
        transactionThreadID,
        transactionThread,
        chatReport,
        transaction,
        transactionViolations,
        reportPreviewAction,
        iouReport,
    };
}

/**
 * Calculate the URL to navigate to after a money request deletion
 * @param transactionID - The ID of the money request being deleted
 * @param reportAction - The report action associated with the money request
 * @param isSingleTransactionView - whether we are in the transaction thread report
 * @returns The URL to navigate to
 */
function getNavigationUrlOnMoneyRequestDelete(transactionID: string | undefined, reportAction: OnyxTypes.ReportAction, isSingleTransactionView = false): Route | undefined {
    if (!transactionID) {
        return undefined;
    }

    const {shouldDeleteTransactionThread, shouldDeleteIOUReport, iouReport} = prepareToCleanUpMoneyRequest(transactionID, reportAction);

    // Determine which report to navigate back to
    if (iouReport && isSingleTransactionView && shouldDeleteTransactionThread && !shouldDeleteIOUReport) {
        return ROUTES.REPORT_WITH_ID.getRoute(iouReport.reportID);
    }

    if (iouReport?.chatReportID && shouldDeleteIOUReport) {
        return ROUTES.REPORT_WITH_ID.getRoute(iouReport.chatReportID);
    }

    return undefined;
}

/**
 * Calculate the URL to navigate to after a track expense deletion
 * @param chatReportID - The ID of the chat report containing the track expense
 * @param transactionID - The ID of the track expense being deleted
 * @param reportAction - The report action associated with the track expense
 * @param isSingleTransactionView - Whether we're in single transaction view
 * @returns The URL to navigate to
 */
function getNavigationUrlAfterTrackExpenseDelete(
    chatReportID: string | undefined,
    transactionID: string | undefined,
    reportAction: OnyxTypes.ReportAction,
    isSingleTransactionView = false,
): Route | undefined {
    if (!chatReportID || !transactionID) {
        return undefined;
    }

    const chatReport = allReports?.[`${ONYXKEYS.COLLECTION.REPORT}${chatReportID}`] ?? null;

    // If not a self DM, handle it as a regular money request
    if (!isSelfDM(chatReport)) {
        return getNavigationUrlOnMoneyRequestDelete(transactionID, reportAction, isSingleTransactionView);
    }

    const transactionThreadID = reportAction.childReportID;
    const shouldDeleteTransactionThread = transactionThreadID ? (reportAction?.childVisibleActionCount ?? 0) === 0 : false;

    // Only navigate if in single transaction view and the thread will be deleted
    if (isSingleTransactionView && shouldDeleteTransactionThread && chatReport?.reportID) {
        // Pop the deleted report screen before navigating. This prevents navigating to the Concierge chat due to the missing report.
        return ROUTES.REPORT_WITH_ID.getRoute(chatReport.reportID);
    }

    return undefined;
}

/**
 *
 * @param transactionID  - The transactionID of IOU
 * @param reportAction - The reportAction of the transaction in the IOU report
 * @param isSingleTransactionView - whether we are in the transaction thread report
 * @return the url to navigate back once the money request is deleted
 */
function cleanUpMoneyRequest(transactionID: string, reportAction: OnyxTypes.ReportAction, reportID: string, isSingleTransactionView = false) {
    const {
        shouldDeleteTransactionThread,
        shouldDeleteIOUReport,
        updatedReportAction,
        updatedIOUReport,
        updatedReportPreviewAction,
        transactionThreadID,
        chatReport,
        iouReport,
        reportPreviewAction,
<<<<<<< HEAD
        // eslint-disable-next-line deprecation/deprecation
    } = prepareToCleanUpMoneyRequest(transactionID, reportAction, !Permissions.isBetaEnabled(CONST.BETAS.TABLE_REPORT_VIEW, betas));
=======
    } = prepareToCleanUpMoneyRequest(transactionID, reportAction, false);
>>>>>>> de3f8aff

    const urlToNavigateBack = getNavigationUrlOnMoneyRequestDelete(transactionID, reportAction, isSingleTransactionView);
    // build Onyx data

    // Onyx operations to delete the transaction, update the IOU report action and chat report action
    const reportActionsOnyxUpdates: OnyxUpdate[] = [];
    const onyxUpdates: OnyxUpdate[] = [
        {
            onyxMethod: Onyx.METHOD.SET,
            key: `${ONYXKEYS.COLLECTION.TRANSACTION}${transactionID}`,
            value: null,
        },
    ];
    reportActionsOnyxUpdates.push({
        onyxMethod: Onyx.METHOD.MERGE,
        key: `${ONYXKEYS.COLLECTION.REPORT_ACTIONS}${iouReport?.reportID}`,
        value: {
            [reportAction.reportActionID]: shouldDeleteIOUReport
                ? null
                : {
                      pendingAction: null,
                  },
        },
    });

    if (reportPreviewAction?.reportActionID) {
        reportActionsOnyxUpdates.push({
            onyxMethod: Onyx.METHOD.MERGE,
            key: `${ONYXKEYS.COLLECTION.REPORT_ACTIONS}${chatReport?.reportID}`,
            value: {
                [reportPreviewAction.reportActionID]: {
                    ...updatedReportPreviewAction,
                    pendingAction: null,
                    errors: null,
                },
            },
        });
    }

    // added the operation to delete associated transaction violations
    onyxUpdates.push({
        onyxMethod: Onyx.METHOD.SET,
        key: `${ONYXKEYS.COLLECTION.TRANSACTION_VIOLATIONS}${transactionID}`,
        value: null,
    });

    // added the operation to delete transaction thread
    if (shouldDeleteTransactionThread) {
        onyxUpdates.push(
            {
                onyxMethod: Onyx.METHOD.SET,
                key: `${ONYXKEYS.COLLECTION.REPORT}${transactionThreadID}`,
                value: null,
            },
            {
                onyxMethod: Onyx.METHOD.SET,
                key: `${ONYXKEYS.COLLECTION.REPORT_ACTIONS}${transactionThreadID}`,
                value: null,
            },
        );
    }

    // added operations to update IOU report and chat report
    reportActionsOnyxUpdates.push({
        onyxMethod: Onyx.METHOD.MERGE,
        key: `${ONYXKEYS.COLLECTION.REPORT_ACTIONS}${iouReport?.reportID}`,
        value: updatedReportAction,
    });
    onyxUpdates.push(
        {
            onyxMethod: Onyx.METHOD.MERGE,
            key: `${ONYXKEYS.COLLECTION.REPORT}${iouReport?.reportID}`,
            value: updatedIOUReport,
        },
        {
            onyxMethod: Onyx.METHOD.MERGE,
            key: `${ONYXKEYS.COLLECTION.REPORT}${chatReport?.reportID}`,
            value: getOutstandingChildRequest(updatedIOUReport),
        },
    );

    if (!shouldDeleteIOUReport && updatedReportPreviewAction.childMoneyRequestCount === 0) {
        onyxUpdates.push({
            onyxMethod: Onyx.METHOD.MERGE,
            key: `${ONYXKEYS.COLLECTION.REPORT}${chatReport?.reportID}`,
            value: {
                hasOutstandingChildRequest: false,
            },
        });
    }

    if (shouldDeleteIOUReport) {
        let canUserPerformWriteAction = true;
        if (chatReport) {
            canUserPerformWriteAction = !!canUserPerformWriteActionReportUtils(chatReport);
        }

        const lastMessageText = getLastVisibleMessage(
            iouReport?.chatReportID,
            canUserPerformWriteAction,
            reportPreviewAction?.reportActionID ? {[reportPreviewAction.reportActionID]: null} : {},
        )?.lastMessageText;
        const lastVisibleActionCreated = getLastVisibleAction(
            iouReport?.chatReportID,
            canUserPerformWriteAction,
            reportPreviewAction?.reportActionID ? {[reportPreviewAction.reportActionID]: null} : {},
        )?.created;

        onyxUpdates.push(
            {
                onyxMethod: Onyx.METHOD.MERGE,
                key: `${ONYXKEYS.COLLECTION.REPORT}${chatReport?.reportID}`,
                value: {
                    hasOutstandingChildRequest: false,
                    iouReportID: null,
                    lastMessageText,
                    lastVisibleActionCreated,
                },
            },
            {
                onyxMethod: Onyx.METHOD.SET,
                key: `${ONYXKEYS.COLLECTION.REPORT}${iouReport?.reportID}`,
                value: null,
            },
        );
    }

    clearAllRelatedReportActionErrors(reportID, reportAction);

    // First, update the reportActions to ensure related actions are not displayed.
    Onyx.update(reportActionsOnyxUpdates).then(() => {
        Navigation.goBack(urlToNavigateBack);
        InteractionManager.runAfterInteractions(() => {
            // After navigation, update the remaining data.
            Onyx.update(onyxUpdates);
        });
    });
}

/**
 *
 * @param transactionID  - The transactionID of IOU
 * @param reportAction - The reportAction of the transaction in the IOU report
 * @param isSingleTransactionView - whether we are in the transaction thread report
 * @return the url to navigate back once the money request is deleted
 */
<<<<<<< HEAD
function deleteMoneyRequest(
    transactionID: string | undefined,
    reportAction: OnyxTypes.ReportAction,
    isSingleTransactionView = false,
    // eslint-disable-next-line deprecation/deprecation
    shouldRemoveIOUTransactionID = !Permissions.isBetaEnabled(CONST.BETAS.TABLE_REPORT_VIEW, betas),
) {
=======
function deleteMoneyRequest(transactionID: string | undefined, reportAction: OnyxTypes.ReportAction, isSingleTransactionView = false) {
>>>>>>> de3f8aff
    if (!transactionID) {
        return;
    }

    // STEP 1: Calculate and prepare the data
    const {
        shouldDeleteTransactionThread,
        shouldDeleteIOUReport,
        updatedReportAction,
        updatedIOUReport,
        updatedReportPreviewAction,
        transactionThreadID,
        transactionThread,
        chatReport,
        transaction,
        transactionViolations,
        iouReport,
        reportPreviewAction,
    } = prepareToCleanUpMoneyRequest(transactionID, reportAction, false);

    const urlToNavigateBack = getNavigationUrlOnMoneyRequestDelete(transactionID, reportAction, isSingleTransactionView);

    // STEP 2: Build Onyx data
    // The logic mostly resembles the cleanUpMoneyRequest function
    const optimisticData: OnyxUpdate[] = [
        {
            onyxMethod: Onyx.METHOD.SET,
            key: `${ONYXKEYS.COLLECTION.TRANSACTION}${transactionID}`,
            value: {...transaction, pendingAction: CONST.RED_BRICK_ROAD_PENDING_ACTION.DELETE},
        },
    ];

    optimisticData.push({
        onyxMethod: Onyx.METHOD.SET,
        key: `${ONYXKEYS.COLLECTION.TRANSACTION_VIOLATIONS}${transactionID}`,
        value: null,
    });

    const failureData: OnyxUpdate[] = [
        {
            onyxMethod: Onyx.METHOD.SET,
            key: `${ONYXKEYS.COLLECTION.TRANSACTION}${transactionID}`,
            value: {...transaction, pendingAction: null},
        },
    ];

    if (transactionViolations) {
        removeSettledAndApprovedTransactions(
            transactionViolations.filter((violation) => violation?.name === CONST.VIOLATIONS.DUPLICATED_TRANSACTION).flatMap((violation) => violation?.data?.duplicates ?? []),
        ).forEach((duplicateID) => {
            const duplicateTransactionsViolations = allTransactionViolations[`${ONYXKEYS.COLLECTION.TRANSACTION_VIOLATIONS}${duplicateID}`];
            if (!duplicateTransactionsViolations) {
                return;
            }

            const duplicateViolation = duplicateTransactionsViolations.find((violation) => violation.name === CONST.VIOLATIONS.DUPLICATED_TRANSACTION);
            if (!duplicateViolation?.data?.duplicates) {
                return;
            }

            const duplicateTransactionIDs = duplicateViolation.data.duplicates.filter((duplicateTransactionID) => duplicateTransactionID !== transactionID);

            const optimisticViolations: OnyxTypes.TransactionViolations = duplicateTransactionsViolations.filter((violation) => violation.name !== CONST.VIOLATIONS.DUPLICATED_TRANSACTION);

            if (duplicateTransactionIDs.length > 0) {
                optimisticViolations.push({
                    ...duplicateViolation,
                    data: {
                        ...duplicateViolation.data,
                        duplicates: duplicateTransactionIDs,
                    },
                });
            }

            optimisticData.push({
                onyxMethod: Onyx.METHOD.SET,
                key: `${ONYXKEYS.COLLECTION.TRANSACTION_VIOLATIONS}${duplicateID}`,
                value: optimisticViolations.length > 0 ? optimisticViolations : null,
            });

            failureData.push({
                onyxMethod: Onyx.METHOD.SET,
                key: `${ONYXKEYS.COLLECTION.TRANSACTION_VIOLATIONS}${duplicateID}`,
                value: duplicateTransactionsViolations,
            });
        });
    }

    if (shouldDeleteTransactionThread) {
        optimisticData.push(
            // Use merge instead of set to avoid deleting the report too quickly, which could cause a brief "not found" page to appear.
            // The remaining parts of the report object will be removed after the API call is successful.
            {
                onyxMethod: Onyx.METHOD.MERGE,
                key: `${ONYXKEYS.COLLECTION.REPORT}${transactionThreadID}`,
                value: {
                    reportID: null,
                    stateNum: CONST.REPORT.STATE_NUM.APPROVED,
                    statusNum: CONST.REPORT.STATUS_NUM.CLOSED,
                    participants: {
                        [userAccountID]: {
                            notificationPreference: CONST.REPORT.NOTIFICATION_PREFERENCE.HIDDEN,
                        },
                    },
                },
            },
            {
                onyxMethod: Onyx.METHOD.SET,
                key: `${ONYXKEYS.COLLECTION.REPORT_ACTIONS}${transactionThreadID}`,
                value: null,
            },
        );
    }

    optimisticData.push(
        {
            onyxMethod: Onyx.METHOD.MERGE,
            key: `${ONYXKEYS.COLLECTION.REPORT_ACTIONS}${iouReport?.reportID}`,
            value: updatedReportAction,
        },
        {
            onyxMethod: Onyx.METHOD.MERGE,
            key: `${ONYXKEYS.COLLECTION.REPORT}${iouReport?.reportID}`,
            value: updatedIOUReport,
        },
        {
            onyxMethod: Onyx.METHOD.MERGE,
            key: `${ONYXKEYS.COLLECTION.REPORT}${chatReport?.reportID}`,
            value: getOutstandingChildRequest(updatedIOUReport),
        },
    );

    if (reportPreviewAction?.reportActionID) {
        optimisticData.push({
            onyxMethod: Onyx.METHOD.MERGE,
            key: `${ONYXKEYS.COLLECTION.REPORT_ACTIONS}${chatReport?.reportID}`,
            value: {[reportPreviewAction.reportActionID]: updatedReportPreviewAction},
        });
    }

    if (!shouldDeleteIOUReport && updatedReportPreviewAction?.childMoneyRequestCount === 0) {
        optimisticData.push({
            onyxMethod: Onyx.METHOD.MERGE,
            key: `${ONYXKEYS.COLLECTION.REPORT}${chatReport?.reportID}`,
            value: {
                hasOutstandingChildRequest: false,
            },
        });
    }

    if (shouldDeleteIOUReport) {
        let canUserPerformWriteAction = true;
        if (chatReport) {
            canUserPerformWriteAction = !!canUserPerformWriteActionReportUtils(chatReport);
        }

        const lastMessageText = getLastVisibleMessage(
            iouReport?.chatReportID,
            canUserPerformWriteAction,
            reportPreviewAction?.reportActionID ? {[reportPreviewAction.reportActionID]: null} : {},
        )?.lastMessageText;
        const lastVisibleActionCreated = getLastVisibleAction(
            iouReport?.chatReportID,
            canUserPerformWriteAction,
            reportPreviewAction?.reportActionID ? {[reportPreviewAction.reportActionID]: null} : {},
        )?.created;

        optimisticData.push({
            onyxMethod: Onyx.METHOD.MERGE,
            key: `${ONYXKEYS.COLLECTION.REPORT}${chatReport?.reportID}`,
            value: {
                hasOutstandingChildRequest: false,
                iouReportID: null,
                lastMessageText,
                lastVisibleActionCreated,
            },
        });
        optimisticData.push({
            onyxMethod: Onyx.METHOD.MERGE,
            key: `${ONYXKEYS.COLLECTION.REPORT}${iouReport?.reportID}`,
            value: {
                pendingFields: {
                    preview: CONST.RED_BRICK_ROAD_PENDING_ACTION.DELETE,
                },
            },
        });
    }

    const successData: OnyxUpdate[] = [
        {
            onyxMethod: Onyx.METHOD.MERGE,
            key: `${ONYXKEYS.COLLECTION.REPORT_ACTIONS}${iouReport?.reportID}`,
            value: {
                [reportAction.reportActionID]: shouldDeleteIOUReport
                    ? null
                    : {
                          pendingAction: null,
                      },
            },
        },
    ];

    if (reportPreviewAction?.reportActionID) {
        successData.push({
            onyxMethod: Onyx.METHOD.MERGE,
            key: `${ONYXKEYS.COLLECTION.REPORT_ACTIONS}${chatReport?.reportID}`,
            value: {
                [reportPreviewAction.reportActionID]: {
                    pendingAction: null,
                    errors: null,
                },
            },
        });
    }

    // Ensure that any remaining data is removed upon successful completion, even if the server sends a report removal response.
    // This is done to prevent the removal update from lingering in the applyHTTPSOnyxUpdates function.
    if (shouldDeleteTransactionThread && transactionThread) {
        successData.push({
            onyxMethod: Onyx.METHOD.MERGE,
            key: `${ONYXKEYS.COLLECTION.REPORT}${transactionThreadID}`,
            value: null,
        });
    }

    if (shouldDeleteIOUReport) {
        successData.push({
            onyxMethod: Onyx.METHOD.SET,
            key: `${ONYXKEYS.COLLECTION.REPORT}${iouReport?.reportID}`,
            value: null,
        });
    }

    successData.push({
        onyxMethod: Onyx.METHOD.SET,
        key: `${ONYXKEYS.COLLECTION.TRANSACTION}${transactionID}`,
        value: null,
    });

    failureData.push({
        onyxMethod: Onyx.METHOD.SET,
        key: `${ONYXKEYS.COLLECTION.TRANSACTION_VIOLATIONS}${transactionID}`,
        value: transactionViolations ?? null,
    });

    if (shouldDeleteTransactionThread) {
        failureData.push({
            onyxMethod: Onyx.METHOD.SET,
            key: `${ONYXKEYS.COLLECTION.REPORT}${transactionThreadID}`,
            value: transactionThread,
        });
    }

    const errorKey = DateUtils.getMicroseconds();

    failureData.push(
        {
            onyxMethod: Onyx.METHOD.MERGE,
            key: `${ONYXKEYS.COLLECTION.REPORT_ACTIONS}${iouReport?.reportID}`,
            value: {
                [reportAction.reportActionID]: {
                    ...reportAction,
                    pendingAction: null,
                    errors: {
                        [errorKey]: Localize.translateLocal('iou.error.genericDeleteFailureMessage'),
                    },
                },
            },
        },
        shouldDeleteIOUReport
            ? {
                  onyxMethod: Onyx.METHOD.SET,
                  key: `${ONYXKEYS.COLLECTION.REPORT}${iouReport?.reportID}`,
                  value: iouReport,
              }
            : {
                  onyxMethod: Onyx.METHOD.MERGE,
                  key: `${ONYXKEYS.COLLECTION.REPORT}${iouReport?.reportID}`,
                  value: iouReport,
              },
    );

    if (reportPreviewAction?.reportActionID) {
        failureData.push({
            onyxMethod: Onyx.METHOD.MERGE,
            key: `${ONYXKEYS.COLLECTION.REPORT_ACTIONS}${chatReport?.reportID}`,
            value: {
                [reportPreviewAction.reportActionID]: {
                    ...reportPreviewAction,
                    pendingAction: null,
                    errors: {
                        [errorKey]: Localize.translateLocal('iou.error.genericDeleteFailureMessage'),
                    },
                },
            },
        });
    }

    if (chatReport && shouldDeleteIOUReport) {
        failureData.push({
            onyxMethod: Onyx.METHOD.MERGE,
            key: `${ONYXKEYS.COLLECTION.REPORT}${chatReport.reportID}`,
            value: chatReport,
        });
    }

    if (!shouldDeleteIOUReport && updatedReportPreviewAction?.childMoneyRequestCount === 0) {
        failureData.push({
            onyxMethod: Onyx.METHOD.MERGE,
            key: `${ONYXKEYS.COLLECTION.REPORT}${chatReport?.reportID}`,
            value: {
                hasOutstandingChildRequest: true,
            },
        });
    }

    const parameters: DeleteMoneyRequestParams = {
        transactionID,
        reportActionID: reportAction.reportActionID,
    };

    // STEP 3: Make the API request
    API.write(WRITE_COMMANDS.DELETE_MONEY_REQUEST, parameters, {optimisticData, successData, failureData});
    clearPdfByOnyxKey(transactionID);

    return urlToNavigateBack;
}

<<<<<<< HEAD
function deleteTrackExpense(
    chatReportID: string | undefined,
    transactionID: string | undefined,
    reportAction: OnyxTypes.ReportAction,
    isSingleTransactionView = false,
    // eslint-disable-next-line deprecation/deprecation
    shouldRemoveIOUTransaction = !Permissions.isBetaEnabled(CONST.BETAS.TABLE_REPORT_VIEW, betas),
) {
=======
function deleteTrackExpense(chatReportID: string | undefined, transactionID: string | undefined, reportAction: OnyxTypes.ReportAction, isSingleTransactionView = false) {
>>>>>>> de3f8aff
    if (!chatReportID || !transactionID) {
        return;
    }

    const urlToNavigateBack = getNavigationUrlAfterTrackExpenseDelete(chatReportID, transactionID, reportAction, isSingleTransactionView);

    // STEP 1: Get all collections we're updating
    const chatReport = allReports?.[`${ONYXKEYS.COLLECTION.REPORT}${chatReportID}`] ?? null;
    if (!isSelfDM(chatReport)) {
        deleteMoneyRequest(transactionID, reportAction, isSingleTransactionView);
        return urlToNavigateBack;
    }

    const whisperAction = getTrackExpenseActionableWhisper(transactionID, chatReportID);
    const actionableWhisperReportActionID = whisperAction?.reportActionID;
    const {parameters, optimisticData, successData, failureData} = getDeleteTrackExpenseInformation(
        chatReportID,
        transactionID,
        reportAction,
        undefined,
        undefined,
        actionableWhisperReportActionID,
        CONST.REPORT.ACTIONABLE_TRACK_EXPENSE_WHISPER_RESOLUTION.NOTHING,
        false,
    );

    // STEP 6: Make the API request
    API.write(WRITE_COMMANDS.DELETE_MONEY_REQUEST, parameters, {optimisticData, successData, failureData});
    clearPdfByOnyxKey(transactionID);

    // STEP 7: Navigate the user depending on which page they are on and which resources were deleted
    return urlToNavigateBack;
}

/**
 * @param managerID - Account ID of the person sending the money
 * @param recipient - The user receiving the money
 */
function getSendMoneyParams(
    report: OnyxEntry<OnyxTypes.Report>,
    amount: number,
    currency: string,
    comment: string,
    paymentMethodType: PaymentMethodType,
    managerID: number,
    recipient: Participant,
): SendMoneyParamsData {
    const recipientEmail = addSMSDomainIfPhoneNumber(recipient.login ?? '');
    const recipientAccountID = Number(recipient.accountID);
    const newIOUReportDetails = JSON.stringify({
        amount,
        currency,
        requestorEmail: recipientEmail,
        requestorAccountID: recipientAccountID,
        comment,
        idempotencyKey: Str.guid(),
    });

    let chatReport = !isEmptyObject(report) && report?.reportID ? report : getChatByParticipants([recipientAccountID, managerID]);
    let isNewChat = false;
    if (!chatReport) {
        chatReport = buildOptimisticChatReport({
            participantList: [recipientAccountID, managerID],
        });
        isNewChat = true;
    }
    const optimisticIOUReport = buildOptimisticIOUReport(recipientAccountID, managerID, amount, chatReport.reportID, currency, true);

    const optimisticTransaction = buildOptimisticTransaction({
        transactionParams: {
            amount,
            currency,
            reportID: optimisticIOUReport.reportID,
            comment,
        },
    });
    const optimisticTransactionData: OnyxUpdate = {
        onyxMethod: Onyx.METHOD.SET,
        key: `${ONYXKEYS.COLLECTION.TRANSACTION}${optimisticTransaction.transactionID}`,
        value: optimisticTransaction,
    };

    const [optimisticCreatedActionForChat, optimisticCreatedActionForIOUReport, optimisticIOUReportAction, optimisticTransactionThread, optimisticCreatedActionForTransactionThread] =
        buildOptimisticMoneyRequestEntities({
            iouReport: optimisticIOUReport,
            type: CONST.IOU.REPORT_ACTION_TYPE.PAY,
            amount,
            currency,
            comment,
            payeeEmail: recipientEmail,
            participants: [recipient],
            transactionID: optimisticTransaction.transactionID,
            paymentType: paymentMethodType,
            isSendMoneyFlow: true,
        });

    const reportPreviewAction = buildOptimisticReportPreview(chatReport, optimisticIOUReport);

    // Change the method to set for new reports because it doesn't exist yet, is faster,
    // and we need the data to be available when we navigate to the chat page
    const optimisticChatReportData: OnyxUpdate = isNewChat
        ? {
              onyxMethod: Onyx.METHOD.SET,
              key: `${ONYXKEYS.COLLECTION.REPORT}${chatReport.reportID}`,
              value: {
                  ...chatReport,
                  // Set and clear pending fields on the chat report
                  pendingFields: {createChat: CONST.RED_BRICK_ROAD_PENDING_ACTION.ADD},
                  lastReadTime: DateUtils.getDBTime(),
                  lastVisibleActionCreated: reportPreviewAction.created,
              },
          }
        : {
              onyxMethod: Onyx.METHOD.MERGE,
              key: `${ONYXKEYS.COLLECTION.REPORT}${chatReport.reportID}`,
              value: {
                  ...chatReport,
                  lastReadTime: DateUtils.getDBTime(),
                  lastVisibleActionCreated: reportPreviewAction.created,
              },
          };
    const optimisticQuickActionData: OnyxUpdate = {
        onyxMethod: Onyx.METHOD.SET,
        key: ONYXKEYS.NVP_QUICK_ACTION_GLOBAL_CREATE,
        value: {
            action: CONST.QUICK_ACTIONS.SEND_MONEY,
            chatReportID: chatReport.reportID,
            isFirstQuickAction: isEmptyObject(quickAction),
        },
    };
    const optimisticIOUReportData: OnyxUpdate = {
        onyxMethod: Onyx.METHOD.SET,
        key: `${ONYXKEYS.COLLECTION.REPORT}${optimisticIOUReport.reportID}`,
        value: {
            ...optimisticIOUReport,
            lastMessageText: getReportActionText(optimisticIOUReportAction),
            lastMessageHtml: getReportActionHtml(optimisticIOUReportAction),
        },
    };
    const optimisticTransactionThreadData: OnyxUpdate = {
        onyxMethod: Onyx.METHOD.SET,
        key: `${ONYXKEYS.COLLECTION.REPORT}${optimisticTransactionThread.reportID}`,
        value: optimisticTransactionThread,
    };
    const optimisticIOUReportActionsData: OnyxUpdate = {
        onyxMethod: Onyx.METHOD.MERGE,
        key: `${ONYXKEYS.COLLECTION.REPORT_ACTIONS}${optimisticIOUReport.reportID}`,
        value: {
            [optimisticCreatedActionForIOUReport.reportActionID]: optimisticCreatedActionForIOUReport,
            [optimisticIOUReportAction.reportActionID]: {
                ...(optimisticIOUReportAction as OnyxTypes.ReportAction),
                pendingAction: CONST.RED_BRICK_ROAD_PENDING_ACTION.ADD,
            },
        },
    };
    const optimisticChatReportActionsData: OnyxUpdate = {
        onyxMethod: Onyx.METHOD.MERGE,
        key: `${ONYXKEYS.COLLECTION.REPORT_ACTIONS}${chatReport.reportID}`,
        value: {
            [reportPreviewAction.reportActionID]: reportPreviewAction,
        },
    };
    const optimisticTransactionThreadReportActionsData: OnyxUpdate | undefined = optimisticCreatedActionForTransactionThread
        ? {
              onyxMethod: Onyx.METHOD.MERGE,
              key: `${ONYXKEYS.COLLECTION.REPORT_ACTIONS}${optimisticTransactionThread.reportID}`,
              value: {[optimisticCreatedActionForTransactionThread?.reportActionID]: optimisticCreatedActionForTransactionThread},
          }
        : undefined;

    const optimisticMetaData: OnyxUpdate[] = [
        {
            onyxMethod: Onyx.METHOD.MERGE,
            key: `${ONYXKEYS.COLLECTION.REPORT_METADATA}${chatReport.reportID}`,
            value: {
                isOptimisticReport: true,
            },
        },
        {
            onyxMethod: Onyx.METHOD.MERGE,
            key: `${ONYXKEYS.COLLECTION.REPORT_METADATA}${optimisticTransactionThread.reportID}`,
            value: {
                isOptimisticReport: true,
            },
        },
    ];

    const successData: OnyxUpdate[] = [];

    // Add optimistic personal details for recipient
    let optimisticPersonalDetailListData: OnyxUpdate | null = null;
    const optimisticPersonalDetailListAction = isNewChat
        ? {
              [recipientAccountID]: {
                  accountID: recipientAccountID,
                  // Disabling this line since participant.displayName can be an empty string
                  // eslint-disable-next-line @typescript-eslint/prefer-nullish-coalescing
                  displayName: recipient.displayName || recipient.login,
                  login: recipient.login,
              },
          }
        : {};

    const redundantParticipants: Record<number, null> = {};
    if (!isEmptyObject(optimisticPersonalDetailListAction)) {
        const successPersonalDetailListAction: Record<number, null> = {};

        // BE will send different participants. We clear the optimistic ones to avoid duplicated entries
        Object.keys(optimisticPersonalDetailListAction).forEach((accountIDKey) => {
            const accountID = Number(accountIDKey);
            successPersonalDetailListAction[accountID] = null;
            redundantParticipants[accountID] = null;
        });

        optimisticPersonalDetailListData = {
            onyxMethod: Onyx.METHOD.MERGE,
            key: ONYXKEYS.PERSONAL_DETAILS_LIST,
            value: optimisticPersonalDetailListAction,
        };
        successData.push({
            onyxMethod: Onyx.METHOD.MERGE,
            key: ONYXKEYS.PERSONAL_DETAILS_LIST,
            value: successPersonalDetailListAction,
        });
    }

    successData.push(
        {
            onyxMethod: Onyx.METHOD.MERGE,
            key: `${ONYXKEYS.COLLECTION.REPORT}${optimisticIOUReport.reportID}`,
            value: {
                participants: redundantParticipants,
            },
        },
        {
            onyxMethod: Onyx.METHOD.MERGE,
            key: `${ONYXKEYS.COLLECTION.REPORT}${optimisticTransactionThread.reportID}`,
            value: {
                participants: redundantParticipants,
            },
        },
        {
            onyxMethod: Onyx.METHOD.MERGE,
            key: `${ONYXKEYS.COLLECTION.REPORT_METADATA}${optimisticTransactionThread.reportID}`,
            value: {
                isOptimisticReport: false,
            },
        },
        {
            onyxMethod: Onyx.METHOD.MERGE,
            key: `${ONYXKEYS.COLLECTION.REPORT_ACTIONS}${optimisticIOUReport.reportID}`,
            value: {
                [optimisticIOUReportAction.reportActionID]: {
                    pendingAction: null,
                },
            },
        },
        {
            onyxMethod: Onyx.METHOD.MERGE,
            key: `${ONYXKEYS.COLLECTION.TRANSACTION}${optimisticTransaction.transactionID}`,
            value: {pendingAction: null},
        },
        {
            onyxMethod: Onyx.METHOD.MERGE,
            key: `${ONYXKEYS.COLLECTION.REPORT_METADATA}${chatReport.reportID}`,
            value: {
                isOptimisticReport: false,
            },
        },
        {
            onyxMethod: Onyx.METHOD.MERGE,
            key: `${ONYXKEYS.COLLECTION.REPORT_ACTIONS}${chatReport.reportID}`,
            value: {
                [reportPreviewAction.reportActionID]: {
                    pendingAction: null,
                    childLastActorAccountID: reportPreviewAction.childLastActorAccountID,
                },
            },
        },
    );

    const failureData: OnyxUpdate[] = [
        {
            onyxMethod: Onyx.METHOD.MERGE,
            key: `${ONYXKEYS.COLLECTION.TRANSACTION}${optimisticTransaction.transactionID}`,
            value: {
                errors: getMicroSecondOnyxErrorWithTranslationKey('iou.error.other'),
            },
        },
        {
            onyxMethod: Onyx.METHOD.MERGE,
            key: `${ONYXKEYS.COLLECTION.REPORT}${optimisticTransactionThread.reportID}`,
            value: {
                errorFields: {
                    createChat: getMicroSecondOnyxErrorWithTranslationKey('report.genericCreateReportFailureMessage'),
                },
            },
        },
        {
            onyxMethod: Onyx.METHOD.SET,
            key: ONYXKEYS.NVP_QUICK_ACTION_GLOBAL_CREATE,
            value: quickAction ?? null,
        },
    ];

    if (optimisticCreatedActionForTransactionThread?.reportActionID) {
        successData.push({
            onyxMethod: Onyx.METHOD.MERGE,
            key: `${ONYXKEYS.COLLECTION.REPORT_ACTIONS}${optimisticTransactionThread.reportID}`,
            value: {[optimisticCreatedActionForTransactionThread?.reportActionID]: {pendingAction: null}},
        });
        failureData.push({
            onyxMethod: Onyx.METHOD.MERGE,
            key: `${ONYXKEYS.COLLECTION.REPORT_ACTIONS}${optimisticTransactionThread.reportID}`,
            value: {[optimisticCreatedActionForTransactionThread?.reportActionID]: {errors: getMicroSecondOnyxErrorWithTranslationKey('iou.error.genericCreateFailureMessage')}},
        });
    }

    // Now, let's add the data we need just when we are creating a new chat report
    if (isNewChat) {
        successData.push({
            onyxMethod: Onyx.METHOD.MERGE,
            key: `${ONYXKEYS.COLLECTION.REPORT}${chatReport.reportID}`,
            value: {pendingFields: null, participants: redundantParticipants},
        });
        failureData.push(
            {
                onyxMethod: Onyx.METHOD.MERGE,
                key: `${ONYXKEYS.COLLECTION.REPORT}${chatReport.reportID}`,
                value: {
                    errorFields: {
                        createChat: getMicroSecondOnyxErrorWithTranslationKey('report.genericCreateReportFailureMessage'),
                    },
                },
            },
            {
                onyxMethod: Onyx.METHOD.MERGE,
                key: `${ONYXKEYS.COLLECTION.REPORT_ACTIONS}${optimisticIOUReport.reportID}`,
                value: {
                    [optimisticIOUReportAction.reportActionID]: {
                        errors: getMicroSecondOnyxErrorWithTranslationKey('iou.error.genericCreateFailureMessage'),
                    },
                },
            },
        );

        const optimisticChatReportActionsValue = optimisticChatReportActionsData.value as Record<string, OnyxTypes.ReportAction>;

        if (optimisticChatReportActionsValue) {
            // Add an optimistic created action to the optimistic chat reportActions data
            optimisticChatReportActionsValue[optimisticCreatedActionForChat.reportActionID] = optimisticCreatedActionForChat;
        }
    } else {
        failureData.push({
            onyxMethod: Onyx.METHOD.MERGE,
            key: `${ONYXKEYS.COLLECTION.REPORT_ACTIONS}${optimisticIOUReport.reportID}`,
            value: {
                [optimisticIOUReportAction.reportActionID]: {
                    errors: getMicroSecondOnyxErrorWithTranslationKey('iou.error.other'),
                },
            },
        });
    }

    const optimisticData: OnyxUpdate[] = [
        optimisticChatReportData,
        optimisticQuickActionData,
        optimisticIOUReportData,
        optimisticChatReportActionsData,
        optimisticIOUReportActionsData,
        optimisticTransactionData,
        optimisticTransactionThreadData,
        ...optimisticMetaData,
    ];

    if (optimisticTransactionThreadReportActionsData) {
        optimisticData.push(optimisticTransactionThreadReportActionsData);
    }
    if (!isEmptyObject(optimisticPersonalDetailListData)) {
        optimisticData.push(optimisticPersonalDetailListData);
    }

    return {
        params: {
            iouReportID: optimisticIOUReport.reportID,
            chatReportID: chatReport.reportID,
            reportActionID: optimisticIOUReportAction.reportActionID,
            paymentMethodType,
            transactionID: optimisticTransaction.transactionID,
            newIOUReportDetails,
            createdReportActionID: isNewChat ? optimisticCreatedActionForChat.reportActionID : undefined,
            reportPreviewReportActionID: reportPreviewAction.reportActionID,
            createdIOUReportActionID: optimisticCreatedActionForIOUReport.reportActionID,
            transactionThreadReportID: optimisticTransactionThread.reportID,
            createdReportActionIDForThread: optimisticCreatedActionForTransactionThread?.reportActionID,
        },
        optimisticData,
        successData,
        failureData,
    };
}

type OptimisticHoldReportExpenseActionID = {
    optimisticReportActionID: string;
    oldReportActionID: string;
};

function getHoldReportActionsAndTransactions(reportID: string | undefined) {
    const iouReportActions = getAllReportActions(reportID);
    const holdReportActions: Array<OnyxTypes.ReportAction<typeof CONST.REPORT.ACTIONS.TYPE.IOU>> = [];
    const holdTransactions: OnyxTypes.Transaction[] = [];

    Object.values(iouReportActions).forEach((action) => {
        const transactionID = isMoneyRequestAction(action) ? getOriginalMessage(action)?.IOUTransactionID : undefined;
        const transaction = allTransactions?.[`${ONYXKEYS.COLLECTION.TRANSACTION}${transactionID}`];

        if (transaction?.comment?.hold) {
            holdReportActions.push(action as OnyxTypes.ReportAction<typeof CONST.REPORT.ACTIONS.TYPE.IOU>);
            holdTransactions.push(transaction);
        }
    });

    return {holdReportActions, holdTransactions};
}

function getReportFromHoldRequestsOnyxData(
    chatReport: OnyxTypes.Report,
    iouReport: OnyxEntry<OnyxTypes.Report>,
    recipient: Participant,
): {
    optimisticHoldReportID: string;
    optimisticHoldActionID: string;
    optimisticHoldReportExpenseActionIDs: OptimisticHoldReportExpenseActionID[];
    optimisticData: OnyxUpdate[];
    successData: OnyxUpdate[];
    failureData: OnyxUpdate[];
} {
    const {holdReportActions, holdTransactions} = getHoldReportActionsAndTransactions(iouReport?.reportID);
    const firstHoldTransaction = holdTransactions.at(0);
    const newParentReportActionID = NumberUtils.rand64();

    const coefficient = isExpenseReport(iouReport) ? -1 : 1;
    const isPolicyExpenseChat = isPolicyExpenseChatReportUtil(chatReport);
    const holdAmount = ((iouReport?.total ?? 0) - (iouReport?.unheldTotal ?? 0)) * coefficient;
    const holdNonReimbursableAmount = ((iouReport?.nonReimbursableTotal ?? 0) - (iouReport?.unheldNonReimbursableTotal ?? 0)) * coefficient;
    const optimisticExpenseReport = isPolicyExpenseChat
        ? buildOptimisticExpenseReport(
              chatReport.reportID,
              chatReport.policyID ?? iouReport?.policyID,
              recipient.accountID ?? 1,
              holdAmount,
              iouReport?.currency ?? '',
              holdNonReimbursableAmount,
              newParentReportActionID,
          )
        : buildOptimisticIOUReport(
              iouReport?.ownerAccountID ?? CONST.DEFAULT_NUMBER_ID,
              iouReport?.managerID ?? CONST.DEFAULT_NUMBER_ID,
              holdAmount,
              chatReport.reportID,
              iouReport?.currency ?? '',
              false,
              newParentReportActionID,
          );

    const optimisticExpenseReportPreview = buildOptimisticReportPreview(
        chatReport,
        optimisticExpenseReport,
        '',
        firstHoldTransaction,
        optimisticExpenseReport.reportID,
        newParentReportActionID,
    );

    const updateHeldReports: Record<string, Pick<OnyxTypes.Report, 'parentReportActionID' | 'parentReportID' | 'chatReportID'>> = {};
    const addHoldReportActions: OnyxTypes.ReportActions = {};
    const addHoldReportActionsSuccess: OnyxCollection<NullishDeep<ReportAction>> = {};
    const deleteHoldReportActions: Record<string, Pick<OnyxTypes.ReportAction, 'message'>> = {};
    const optimisticHoldReportExpenseActionIDs: OptimisticHoldReportExpenseActionID[] = [];

    holdReportActions.forEach((holdReportAction) => {
        const originalMessage = getOriginalMessage(holdReportAction);

        deleteHoldReportActions[holdReportAction.reportActionID] = {
            message: [
                {
                    deleted: DateUtils.getDBTime(),
                    type: CONST.REPORT.MESSAGE.TYPE.TEXT,
                    text: '',
                },
            ],
        };

        const reportActionID = NumberUtils.rand64();
        addHoldReportActions[reportActionID] = {
            ...holdReportAction,
            reportActionID,
            originalMessage: {
                ...originalMessage,
                IOUReportID: optimisticExpenseReport.reportID,
            },
            pendingAction: CONST.RED_BRICK_ROAD_PENDING_ACTION.ADD,
        };
        addHoldReportActionsSuccess[reportActionID] = {
            pendingAction: null,
        };

        const heldReport = getReportOrDraftReport(holdReportAction.childReportID);
        if (heldReport) {
            optimisticHoldReportExpenseActionIDs.push({optimisticReportActionID: reportActionID, oldReportActionID: holdReportAction.reportActionID});

            updateHeldReports[`${ONYXKEYS.COLLECTION.REPORT}${heldReport.reportID}`] = {
                parentReportActionID: reportActionID,
                parentReportID: optimisticExpenseReport.reportID,
                chatReportID: optimisticExpenseReport.reportID,
            };
        }
    });

    const updateHeldTransactions: Record<string, Pick<OnyxTypes.Transaction, 'reportID'>> = {};
    holdTransactions.forEach((transaction) => {
        updateHeldTransactions[`${ONYXKEYS.COLLECTION.TRANSACTION}${transaction.transactionID}`] = {
            reportID: optimisticExpenseReport.reportID,
        };
    });

    const optimisticData: OnyxUpdate[] = [
        {
            onyxMethod: Onyx.METHOD.MERGE,
            key: `${ONYXKEYS.COLLECTION.REPORT}${chatReport.reportID}`,
            value: {
                iouReportID: optimisticExpenseReport.reportID,
                lastVisibleActionCreated: optimisticExpenseReportPreview.created,
            },
        },
        // add new optimistic expense report
        {
            onyxMethod: Onyx.METHOD.MERGE,
            key: `${ONYXKEYS.COLLECTION.REPORT}${optimisticExpenseReport.reportID}`,
            value: {
                ...optimisticExpenseReport,
                unheldTotal: 0,
                unheldNonReimbursableTotal: 0,
            },
        },
        // add preview report action to main chat
        {
            onyxMethod: Onyx.METHOD.MERGE,
            key: `${ONYXKEYS.COLLECTION.REPORT_ACTIONS}${chatReport.reportID}`,
            value: {
                [optimisticExpenseReportPreview.reportActionID]: optimisticExpenseReportPreview,
            },
        },
        // remove hold report actions from old iou report
        {
            onyxMethod: Onyx.METHOD.MERGE,
            key: `${ONYXKEYS.COLLECTION.REPORT_ACTIONS}${iouReport?.reportID}`,
            value: deleteHoldReportActions,
        },
        // add hold report actions to new iou report
        {
            onyxMethod: Onyx.METHOD.MERGE,
            key: `${ONYXKEYS.COLLECTION.REPORT_ACTIONS}${optimisticExpenseReport.reportID}`,
            value: addHoldReportActions,
        },
        // update held reports with new parentReportActionID
        {
            onyxMethod: Onyx.METHOD.MERGE_COLLECTION,
            key: `${ONYXKEYS.COLLECTION.REPORT}`,
            value: updateHeldReports,
        },
        // update transactions with new iouReportID
        {
            onyxMethod: Onyx.METHOD.MERGE_COLLECTION,
            key: `${ONYXKEYS.COLLECTION.TRANSACTION}`,
            value: updateHeldTransactions,
        },
    ];

    const bringReportActionsBack: Record<string, OnyxTypes.ReportAction> = {};
    holdReportActions.forEach((reportAction) => {
        bringReportActionsBack[reportAction.reportActionID] = reportAction;
    });

    const bringHeldTransactionsBack: Record<string, OnyxTypes.Transaction> = {};
    holdTransactions.forEach((transaction) => {
        bringHeldTransactionsBack[`${ONYXKEYS.COLLECTION.TRANSACTION}${transaction.transactionID}`] = transaction;
    });

    const successData: OnyxUpdate[] = [
        {
            onyxMethod: Onyx.METHOD.MERGE,
            key: `${ONYXKEYS.COLLECTION.REPORT_ACTIONS}${chatReport.reportID}`,
            value: {
                [optimisticExpenseReportPreview.reportActionID]: {
                    pendingAction: null,
                },
            },
        },
        {
            onyxMethod: Onyx.METHOD.MERGE,
            key: `${ONYXKEYS.COLLECTION.REPORT_ACTIONS}${optimisticExpenseReport.reportID}`,
            value: addHoldReportActionsSuccess,
        },
    ];

    const failureData: OnyxUpdate[] = [
        {
            onyxMethod: Onyx.METHOD.MERGE,
            key: `${ONYXKEYS.COLLECTION.REPORT}${chatReport.reportID}`,
            value: {
                iouReportID: chatReport.iouReportID,
                lastVisibleActionCreated: chatReport.lastVisibleActionCreated,
            },
        },
        // remove added optimistic expense report
        {
            onyxMethod: Onyx.METHOD.MERGE,
            key: `${ONYXKEYS.COLLECTION.REPORT}${optimisticExpenseReport.reportID}`,
            value: null,
        },
        // remove preview report action from the main chat
        {
            onyxMethod: Onyx.METHOD.MERGE,
            key: `${ONYXKEYS.COLLECTION.REPORT_ACTIONS}${chatReport.reportID}`,
            value: {
                [optimisticExpenseReportPreview.reportActionID]: null,
            },
        },
        // add hold report actions back to old iou report
        {
            onyxMethod: Onyx.METHOD.MERGE,
            key: `${ONYXKEYS.COLLECTION.REPORT_ACTIONS}${iouReport?.reportID}`,
            value: bringReportActionsBack,
        },
        // remove hold report actions from the new iou report
        {
            onyxMethod: Onyx.METHOD.MERGE,
            key: `${ONYXKEYS.COLLECTION.REPORT_ACTIONS}${optimisticExpenseReport.reportID}`,
            value: null,
        },
        // add hold transactions back to old iou report
        {
            onyxMethod: Onyx.METHOD.MERGE_COLLECTION,
            key: `${ONYXKEYS.COLLECTION.TRANSACTION}`,
            value: bringHeldTransactionsBack,
        },
    ];

    return {
        optimisticData,
        optimisticHoldActionID: optimisticExpenseReportPreview.reportActionID,
        failureData,
        successData,
        optimisticHoldReportID: optimisticExpenseReport.reportID,
        optimisticHoldReportExpenseActionIDs,
    };
}

function hasOutstandingChildRequest(chatReport: OnyxTypes.Report, excludedIOUReport: OnyxEntry<OnyxTypes.Report>, policyId?: string) {
    // This will be fixed as part of https://github.com/Expensify/Expensify/issues/507850
    // eslint-disable-next-line deprecation/deprecation
    const policy = getPolicy(policyId);
    if (!policy?.achAccount?.bankAccountID) {
        return false;
    }
    const reportActions = getAllReportActions(chatReport.reportID);
    return !!Object.values(reportActions).find((action) => {
        const iouReportID = getIOUReportIDFromReportActionPreview(action);
        if (iouReportID === excludedIOUReport?.reportID) {
            return false;
        }
        const iouReport = getReportOrDraftReport(iouReportID);
        const transactions = getReportTransactions(iouReportID);
        return canIOUBePaid(iouReport, chatReport, policy, transactions) || canIOUBePaid(iouReport, chatReport, policy, transactions, true);
    });
}

function getPayMoneyRequestParams(
    initialChatReport: OnyxTypes.Report,
    iouReport: OnyxEntry<OnyxTypes.Report>,
    recipient: Participant,
    paymentMethodType: PaymentMethodType,
    full: boolean,
    payAsBusiness?: boolean,
    bankAccountID?: number,
    paymentPolicyID?: string | undefined,
): PayMoneyRequestData {
    const isInvoiceReport = isInvoiceReportReportUtils(iouReport);
    // This will be fixed as part of https://github.com/Expensify/Expensify/issues/507850
    // eslint-disable-next-line deprecation/deprecation
    const activePolicy = getPolicy(activePolicyID);
    let payerPolicyID = activePolicyID;
    let chatReport = initialChatReport;
    let policyParams = {};
    const optimisticData: OnyxUpdate[] = [];
    const successData: OnyxUpdate[] = [];
    const failureData: OnyxUpdate[] = [];
    const shouldCreatePolicy = !activePolicy || !isPolicyAdmin(activePolicy) || !isPaidGroupPolicy(activePolicy);

    if (isIndividualInvoiceRoom(chatReport) && payAsBusiness && shouldCreatePolicy) {
        payerPolicyID = generatePolicyID();
        const {
            optimisticData: policyOptimisticData,
            failureData: policyFailureData,
            successData: policySuccessData,
            params,
        } = buildPolicyData(currentUserEmail, true, undefined, payerPolicyID);
        const {adminsChatReportID, adminsCreatedReportActionID, expenseChatReportID, expenseCreatedReportActionID, customUnitRateID, customUnitID, ownerEmail, policyName} = params;

        policyParams = {
            policyID: payerPolicyID,
            adminsChatReportID,
            adminsCreatedReportActionID,
            expenseChatReportID,
            expenseCreatedReportActionID,
            customUnitRateID,
            customUnitID,
            ownerEmail,
            policyName,
        };

        optimisticData.push(...policyOptimisticData, {onyxMethod: Onyx.METHOD.MERGE, key: ONYXKEYS.NVP_ACTIVE_POLICY_ID, value: payerPolicyID});
        successData.push(...policySuccessData);
        failureData.push(...policyFailureData, {onyxMethod: Onyx.METHOD.MERGE, key: ONYXKEYS.NVP_ACTIVE_POLICY_ID, value: activePolicyID ?? null});
    }

    if (isIndividualInvoiceRoom(chatReport) && payAsBusiness && activePolicyID) {
        const existingB2BInvoiceRoom = getInvoiceChatByParticipants(activePolicyID, CONST.REPORT.INVOICE_RECEIVER_TYPE.BUSINESS, chatReport.policyID);
        if (existingB2BInvoiceRoom) {
            chatReport = existingB2BInvoiceRoom;
        }
    }

    let total = (iouReport?.total ?? 0) - (iouReport?.nonReimbursableTotal ?? 0);
    if (hasHeldExpensesReportUtils(iouReport?.reportID) && !full && !!iouReport?.unheldTotal) {
        total = iouReport.unheldTotal - (iouReport?.unheldNonReimbursableTotal ?? 0);
    }

    const optimisticIOUReportAction = buildOptimisticIOUReportAction({
        type: CONST.IOU.REPORT_ACTION_TYPE.PAY,
        amount: isExpenseReport(iouReport) ? -total : total,
        currency: iouReport?.currency ?? '',
        comment: '',
        participants: [recipient],
        transactionID: '',
        paymentType: paymentMethodType,
        iouReportID: iouReport?.reportID,
        isSettlingUp: true,
        payAsBusiness,
        bankAccountID,
    });

    // In some instances, the report preview action might not be available to the payer (only whispered to the requestor)
    // hence we need to make the updates to the action safely.
    let optimisticReportPreviewAction = null;
    const reportPreviewAction = getReportPreviewAction(chatReport.reportID, iouReport?.reportID);
    if (reportPreviewAction) {
        optimisticReportPreviewAction = updateReportPreview(iouReport, reportPreviewAction, true);
    }
    let currentNextStep = null;
    let optimisticNextStep = null;
    if (!isInvoiceReport) {
        currentNextStep = allNextSteps[`${ONYXKEYS.COLLECTION.NEXT_STEP}${iouReport?.reportID}`] ?? null;
        optimisticNextStep = buildNextStep(iouReport, CONST.REPORT.STATUS_NUM.REIMBURSED);
    }

    const optimisticChatReport = {
        ...chatReport,
        lastReadTime: DateUtils.getDBTime(),
        hasOutstandingChildRequest: hasOutstandingChildRequest(chatReport, iouReport, iouReport?.policyID),
        iouReportID: null,
        lastMessageText: getReportActionText(optimisticIOUReportAction),
        lastMessageHtml: getReportActionHtml(optimisticIOUReportAction),
    };
    if (isIndividualInvoiceRoom(chatReport) && payAsBusiness && payerPolicyID) {
        optimisticChatReport.invoiceReceiver = {
            type: CONST.REPORT.INVOICE_RECEIVER_TYPE.BUSINESS,
            policyID: payerPolicyID,
        };
    }

    optimisticData.push(
        {
            onyxMethod: Onyx.METHOD.MERGE,
            key: `${ONYXKEYS.COLLECTION.REPORT}${chatReport.reportID}`,
            value: optimisticChatReport,
        },
        {
            onyxMethod: Onyx.METHOD.MERGE,
            key: `${ONYXKEYS.COLLECTION.REPORT_ACTIONS}${iouReport?.reportID}`,
            value: {
                [optimisticIOUReportAction.reportActionID]: {
                    ...(optimisticIOUReportAction as OnyxTypes.ReportAction),
                    pendingAction: CONST.RED_BRICK_ROAD_PENDING_ACTION.ADD,
                },
            },
        },
        {
            onyxMethod: Onyx.METHOD.MERGE,
            key: `${ONYXKEYS.COLLECTION.REPORT}${iouReport?.reportID}`,
            value: {
                lastMessageText: getReportActionText(optimisticIOUReportAction),
                lastMessageHtml: getReportActionHtml(optimisticIOUReportAction),
                lastVisibleActionCreated: optimisticIOUReportAction.created,
                hasOutstandingChildRequest: false,
                statusNum: CONST.REPORT.STATUS_NUM.REIMBURSED,
                pendingFields: {
                    preview: CONST.RED_BRICK_ROAD_PENDING_ACTION.UPDATE,
                    reimbursed: CONST.RED_BRICK_ROAD_PENDING_ACTION.UPDATE,
                    partial: full ? null : CONST.RED_BRICK_ROAD_PENDING_ACTION.UPDATE,
                },
                errors: null,
            },
        },
        {
            onyxMethod: Onyx.METHOD.MERGE,
            key: `${ONYXKEYS.COLLECTION.NEXT_STEP}${iouReport?.reportID}`,
            value: optimisticNextStep,
        },
    );

    if (iouReport?.policyID) {
        const prevLastUsedPaymentMethod = (lastUsedPaymentMethods?.[iouReport.policyID] as OnyxTypes.LastPaymentMethodType)?.lastUsed?.name;
        const usedPaymentOption = paymentPolicyID ?? paymentMethodType;

        const optimisticLastPaymentMethod = {
            [iouReport.policyID]: {
                ...(iouReport.type ? {[iouReport.type]: {name: usedPaymentOption}} : {}),
                ...(isInvoiceReport ? {invoice: {name: paymentMethodType, bankAccountID}} : {}),
                lastUsed: {
                    name: prevLastUsedPaymentMethod !== usedPaymentOption && !!prevLastUsedPaymentMethod ? prevLastUsedPaymentMethod : usedPaymentOption,
                },
            },
        };

        optimisticData.push({
            onyxMethod: Onyx.METHOD.MERGE,
            key: ONYXKEYS.NVP_LAST_PAYMENT_METHOD,
            value: optimisticLastPaymentMethod,
        });
    }

    successData.push(
        {
            onyxMethod: Onyx.METHOD.MERGE,
            key: `${ONYXKEYS.COLLECTION.REPORT}${iouReport?.reportID}`,
            value: {
                pendingFields: {
                    preview: null,
                    reimbursed: null,
                    partial: null,
                },
                errors: null,
            },
        },
        {
            onyxMethod: Onyx.METHOD.MERGE,
            key: `${ONYXKEYS.COLLECTION.REPORT_ACTIONS}${iouReport?.reportID}`,
            value: {
                [optimisticIOUReportAction.reportActionID]: {
                    pendingAction: null,
                },
            },
        },
    );

    failureData.push(
        {
            onyxMethod: Onyx.METHOD.MERGE,
            key: `${ONYXKEYS.COLLECTION.REPORT_ACTIONS}${iouReport?.reportID}`,
            value: {
                [optimisticIOUReportAction.reportActionID]: {
                    errors: getMicroSecondOnyxErrorWithTranslationKey('iou.error.other'),
                },
            },
        },
        {
            onyxMethod: Onyx.METHOD.MERGE,
            key: `${ONYXKEYS.COLLECTION.REPORT}${iouReport?.reportID}`,
            value: {
                ...iouReport,
            },
        },
        {
            onyxMethod: Onyx.METHOD.MERGE,
            key: `${ONYXKEYS.COLLECTION.REPORT}${chatReport.reportID}`,
            value: chatReport,
        },
        {
            onyxMethod: Onyx.METHOD.MERGE,
            key: `${ONYXKEYS.COLLECTION.NEXT_STEP}${iouReport?.reportID}`,
            value: currentNextStep,
        },
    );

    // In case the report preview action is loaded locally, let's update it.
    if (optimisticReportPreviewAction) {
        optimisticData.push({
            onyxMethod: Onyx.METHOD.MERGE,
            key: `${ONYXKEYS.COLLECTION.REPORT_ACTIONS}${chatReport.reportID}`,
            value: {
                [optimisticReportPreviewAction.reportActionID]: optimisticReportPreviewAction,
            },
        });
        failureData.push({
            onyxMethod: Onyx.METHOD.MERGE,
            key: `${ONYXKEYS.COLLECTION.REPORT_ACTIONS}${chatReport.reportID}`,
            value: {
                [optimisticReportPreviewAction.reportActionID]: {
                    created: optimisticReportPreviewAction.created,
                },
            },
        });
    }

    // Optimistically unhold all transactions if we pay all requests
    if (full) {
        const reportTransactions = getReportTransactions(iouReport?.reportID);
        for (const transaction of reportTransactions) {
            optimisticData.push({
                onyxMethod: Onyx.METHOD.MERGE,
                key: `${ONYXKEYS.COLLECTION.TRANSACTION}${transaction.transactionID}`,
                value: {
                    comment: {
                        hold: null,
                    },
                },
            });
            failureData.push({
                onyxMethod: Onyx.METHOD.MERGE,
                key: `${ONYXKEYS.COLLECTION.TRANSACTION}${transaction.transactionID}`,
                value: {
                    comment: {
                        hold: transaction.comment?.hold,
                    },
                },
            });
        }

        const optimisticTransactionViolations: OnyxUpdate[] = reportTransactions.map(({transactionID}) => {
            return {
                onyxMethod: Onyx.METHOD.MERGE,
                key: `${ONYXKEYS.COLLECTION.TRANSACTION_VIOLATIONS}${transactionID}`,
                value: null,
            };
        });
        optimisticData.push(...optimisticTransactionViolations);

        const failureTransactionViolations: OnyxUpdate[] = reportTransactions.map(({transactionID}) => {
            const violations = allTransactionViolations[`${ONYXKEYS.COLLECTION.TRANSACTION_VIOLATIONS}${transactionID}`] ?? [];
            return {
                onyxMethod: Onyx.METHOD.MERGE,
                key: `${ONYXKEYS.COLLECTION.TRANSACTION_VIOLATIONS}${transactionID}`,
                value: violations,
            };
        });
        failureData.push(...failureTransactionViolations);
    }

    let optimisticHoldReportID;
    let optimisticHoldActionID;
    let optimisticHoldReportExpenseActionIDs;
    if (!full) {
        const holdReportOnyxData = getReportFromHoldRequestsOnyxData(chatReport, iouReport, recipient);

        optimisticData.push(...holdReportOnyxData.optimisticData);
        successData.push(...holdReportOnyxData.successData);
        failureData.push(...holdReportOnyxData.failureData);
        optimisticHoldReportID = holdReportOnyxData.optimisticHoldReportID;
        optimisticHoldActionID = holdReportOnyxData.optimisticHoldActionID;
        optimisticHoldReportExpenseActionIDs = JSON.stringify(holdReportOnyxData.optimisticHoldReportExpenseActionIDs);
    }

    return {
        params: {
            iouReportID: iouReport?.reportID,
            chatReportID: chatReport.reportID,
            reportActionID: optimisticIOUReportAction.reportActionID,
            paymentMethodType,
            full,
            amount: Math.abs(total),
            optimisticHoldReportID,
            optimisticHoldActionID,
            optimisticHoldReportExpenseActionIDs,
            ...policyParams,
        },
        optimisticData,
        successData,
        failureData,
    };
}

/**
 * @param managerID - Account ID of the person sending the money
 * @param recipient - The user receiving the money
 */
function sendMoneyElsewhere(report: OnyxEntry<OnyxTypes.Report>, amount: number, currency: string, comment: string, managerID: number, recipient: Participant) {
    const {params, optimisticData, successData, failureData} = getSendMoneyParams(report, amount, currency, comment, CONST.IOU.PAYMENT_TYPE.ELSEWHERE, managerID, recipient);
    playSound(SOUNDS.DONE);
    API.write(WRITE_COMMANDS.SEND_MONEY_ELSEWHERE, params, {optimisticData, successData, failureData});

    dismissModalAndOpenReportInInboxTab(params.chatReportID);
    notifyNewAction(params.chatReportID, managerID);
}

/**
 * @param managerID - Account ID of the person sending the money
 * @param recipient - The user receiving the money
 */
function sendMoneyWithWallet(report: OnyxEntry<OnyxTypes.Report>, amount: number, currency: string, comment: string, managerID: number, recipient: Participant | OptionData) {
    const {params, optimisticData, successData, failureData} = getSendMoneyParams(report, amount, currency, comment, CONST.IOU.PAYMENT_TYPE.EXPENSIFY, managerID, recipient);
    playSound(SOUNDS.DONE);
    API.write(WRITE_COMMANDS.SEND_MONEY_WITH_WALLET, params, {optimisticData, successData, failureData});

    dismissModalAndOpenReportInInboxTab(params.chatReportID);
    notifyNewAction(params.chatReportID, managerID);
}

function canApproveIOU(
    iouReport: OnyxTypes.OnyxInputOrEntry<OnyxTypes.Report> | SearchReport,
    policy: OnyxTypes.OnyxInputOrEntry<OnyxTypes.Policy> | SearchPolicy,
    iouTransactions?: OnyxTypes.Transaction[],
) {
    // Only expense reports can be approved
    if (!isExpenseReport(iouReport) || !(policy && isPaidGroupPolicy(policy))) {
        return false;
    }

    const isOnSubmitAndClosePolicy = isSubmitAndClose(policy);
    if (isOnSubmitAndClosePolicy) {
        return false;
    }

    const managerID = iouReport?.managerID ?? CONST.DEFAULT_NUMBER_ID;
    const isCurrentUserManager = managerID === userAccountID;
    const isOpenExpenseReport = isOpenExpenseReportReportUtils(iouReport);
    const isApproved = isReportApproved({report: iouReport});
    const iouSettled = isSettled(iouReport);
    const reportNameValuePairs = allReportNameValuePairs?.[`${ONYXKEYS.COLLECTION.REPORT_NAME_VALUE_PAIRS}${iouReport?.reportID}`];
    const isArchivedExpenseReport = isArchivedReport(reportNameValuePairs);
    const reportTransactions = iouTransactions ?? getReportTransactions(iouReport?.reportID);
    const hasOnlyPendingCardOrScanningTransactions = reportTransactions.length > 0 && reportTransactions.every(isPendingCardOrScanningTransaction);
    if (hasOnlyPendingCardOrScanningTransactions) {
        return false;
    }
    const isPayAtEndExpenseReport = isPayAtEndExpenseReportReportUtils(iouReport ?? undefined, reportTransactions);
    const isClosedReport = isClosedReportUtil(iouReport);
    return (
        reportTransactions.length > 0 && isCurrentUserManager && !isOpenExpenseReport && !isApproved && !iouSettled && !isArchivedExpenseReport && !isPayAtEndExpenseReport && !isClosedReport
    );
}

function canUnapproveIOU(iouReport: OnyxEntry<OnyxTypes.Report>, policy: OnyxEntry<OnyxTypes.Policy>) {
    return (
        isExpenseReport(iouReport) &&
        (isReportManager(iouReport) || isPolicyAdmin(policy)) &&
        isReportApproved({report: iouReport}) &&
        !isSubmitAndClose(policy) &&
        !iouReport?.isWaitingOnBankAccount
    );
}

function canIOUBePaid(
    iouReport: OnyxTypes.OnyxInputOrEntry<OnyxTypes.Report> | SearchReport,
    chatReport: OnyxTypes.OnyxInputOrEntry<OnyxTypes.Report> | SearchReport,
    policy: OnyxTypes.OnyxInputOrEntry<OnyxTypes.Policy> | SearchPolicy,
    transactions?: OnyxTypes.Transaction[] | SearchTransaction[],
    onlyShowPayElsewhere = false,
    chatReportRNVP?: OnyxTypes.ReportNameValuePairs,
    invoiceReceiverPolicy?: SearchPolicy,
    shouldCheckApprovedState = true,
) {
    const reportNameValuePairs = chatReportRNVP ?? allReportNameValuePairs?.[`${ONYXKEYS.COLLECTION.REPORT_NAME_VALUE_PAIRS}${chatReport?.reportID}`];
    const isChatReportArchived = isArchivedReport(reportNameValuePairs);
    const iouSettled = isSettled(iouReport);

    if (isEmptyObject(iouReport)) {
        return false;
    }

    if (policy?.reimbursementChoice === CONST.POLICY.REIMBURSEMENT_CHOICES.REIMBURSEMENT_NO) {
        if (!onlyShowPayElsewhere) {
            return false;
        }
        if (iouReport?.statusNum !== CONST.REPORT.STATUS_NUM.SUBMITTED) {
            return false;
        }
    }

    if (isInvoiceReportReportUtils(iouReport)) {
        if (isChatReportArchived || iouSettled || isOpenInvoiceReportReportUtils(iouReport)) {
            return false;
        }
        if (chatReport?.invoiceReceiver?.type === CONST.REPORT.INVOICE_RECEIVER_TYPE.INDIVIDUAL) {
            return chatReport?.invoiceReceiver?.accountID === userAccountID;
        }
        // This will be fixed as part of https://github.com/Expensify/Expensify/issues/507850
        // eslint-disable-next-line deprecation/deprecation
        return (invoiceReceiverPolicy ?? getPolicy(chatReport?.invoiceReceiver?.policyID))?.role === CONST.POLICY.ROLE.ADMIN;
    }

    const isPayer = isPayerReportUtils(
        {
            email: currentUserEmail,
            accountID: userAccountID,
        },
        iouReport,
        onlyShowPayElsewhere,
        policy,
    );

    const isOpenExpenseReport = isOpenExpenseReportReportUtils(iouReport);

    const {reimbursableSpend} = getMoneyRequestSpendBreakdown(iouReport);
    const isAutoReimbursable = policy?.reimbursementChoice === CONST.POLICY.REIMBURSEMENT_CHOICES.REIMBURSEMENT_YES ? false : canBeAutoReimbursed(iouReport, policy);
    const shouldBeApproved = canApproveIOU(iouReport, policy, transactions);
    const isPayAtEndExpenseReport = isPayAtEndExpenseReportReportUtils(iouReport ?? undefined, transactions);
    return (
        isPayer &&
        !isOpenExpenseReport &&
        !iouSettled &&
        !iouReport?.isWaitingOnBankAccount &&
        reimbursableSpend > 0 &&
        !isChatReportArchived &&
        !isAutoReimbursable &&
        (!shouldBeApproved || !shouldCheckApprovedState) &&
        !isPayAtEndExpenseReport
    );
}

function canCancelPayment(iouReport: OnyxEntry<OnyxTypes.Report>, session: OnyxEntry<OnyxTypes.Session>) {
    return isPayerReportUtils(session, iouReport) && (isSettled(iouReport) || iouReport?.isWaitingOnBankAccount) && isExpenseReport(iouReport);
}

function canSubmitReport(
    report: OnyxEntry<OnyxTypes.Report> | SearchReport,
    policy: OnyxEntry<OnyxTypes.Policy> | SearchPolicy,
    transactions: OnyxTypes.Transaction[] | SearchTransaction[],
    allViolations: OnyxCollection<OnyxTypes.TransactionViolations> | undefined,
    isReportArchived = false,
) {
    const currentUserAccountID = getCurrentUserAccountID();
    const isOpenExpenseReport = isOpenExpenseReportReportUtils(report);
    const isAdmin = policy?.role === CONST.POLICY.ROLE.ADMIN;
    const transactionIDList = transactions.map((transaction) => transaction.transactionID);
    const hasAllPendingRTERViolations = allHavePendingRTERViolation(transactionIDList, allViolations);
    const isManualSubmitEnabled = getCorrectedAutoReportingFrequency(policy) === CONST.POLICY.AUTO_REPORTING_FREQUENCIES.MANUAL;
    const hasTransactionWithoutRTERViolation = hasAnyTransactionWithoutRTERViolation(transactionIDList, allViolations);
    const hasOnlyPendingCardOrScanFailTransactions = transactions.length > 0 && transactions.every((t) => isPendingCardOrScanningTransaction(t));

    return (
        transactions.length > 0 &&
        isOpenExpenseReport &&
        isManualSubmitEnabled &&
        !isReportArchived &&
        !hasOnlyPendingCardOrScanFailTransactions &&
        !hasAllPendingRTERViolations &&
        hasTransactionWithoutRTERViolation &&
        (report?.ownerAccountID === currentUserAccountID || isAdmin || report?.managerID === currentUserAccountID)
    );
}

function getIOUReportActionToApproveOrPay(chatReport: OnyxEntry<OnyxTypes.Report>, excludedIOUReportID: string | undefined): OnyxEntry<ReportAction> {
    const chatReportActions = allReportActions?.[`${ONYXKEYS.COLLECTION.REPORT_ACTIONS}${chatReport?.reportID}`] ?? {};

    return Object.values(chatReportActions).find((action) => {
        if (!action) {
            return false;
        }
        const iouReport = getReportOrDraftReport(action.childReportID);
        // This will be fixed as part of https://github.com/Expensify/Expensify/issues/507850
        // eslint-disable-next-line deprecation/deprecation
        const policy = getPolicy(iouReport?.policyID);
        const shouldShowSettlementButton = canIOUBePaid(iouReport, chatReport, policy) || canApproveIOU(iouReport, policy);
        return action.childReportID?.toString() !== excludedIOUReportID && action.actionName === CONST.REPORT.ACTIONS.TYPE.REPORT_PREVIEW && shouldShowSettlementButton;
    });
}

function hasIOUToApproveOrPay(chatReport: OnyxEntry<OnyxTypes.Report>, excludedIOUReportID: string | undefined): boolean {
    return !!getIOUReportActionToApproveOrPay(chatReport, excludedIOUReportID);
}

function isLastApprover(approvalChain: string[]): boolean {
    if (approvalChain.length === 0) {
        return true;
    }
    return approvalChain.at(-1) === currentUserEmail;
}

function approveMoneyRequest(expenseReport: OnyxEntry<OnyxTypes.Report>, full?: boolean) {
    if (!expenseReport) {
        return;
    }

    if (expenseReport.policyID && shouldRestrictUserBillableActions(expenseReport.policyID)) {
        Navigation.navigate(ROUTES.RESTRICTED_ACTION.getRoute(expenseReport.policyID));
        return;
    }

    const currentNextStep = allNextSteps[`${ONYXKEYS.COLLECTION.NEXT_STEP}${expenseReport.reportID}`] ?? null;
    let total = expenseReport.total ?? 0;
    const hasHeldExpenses = hasHeldExpensesReportUtils(expenseReport.reportID);
    const hasDuplicates = hasDuplicateTransactions(expenseReport.reportID);
    if (hasHeldExpenses && !full && !!expenseReport.unheldTotal) {
        total = expenseReport.unheldTotal;
    }
    const optimisticApprovedReportAction = buildOptimisticApprovedReportAction(total, expenseReport.currency ?? '', expenseReport.reportID);

    // This will be fixed as part of https://github.com/Expensify/Expensify/issues/507850
    // eslint-disable-next-line deprecation/deprecation
    const approvalChain = getApprovalChain(getPolicy(expenseReport.policyID), expenseReport);

    const predictedNextStatus = isLastApprover(approvalChain) ? CONST.REPORT.STATUS_NUM.APPROVED : CONST.REPORT.STATUS_NUM.SUBMITTED;
    const predictedNextState = isLastApprover(approvalChain) ? CONST.REPORT.STATE_NUM.APPROVED : CONST.REPORT.STATE_NUM.SUBMITTED;
    const managerID = isLastApprover(approvalChain) ? expenseReport.managerID : getNextApproverAccountID(expenseReport);

    const optimisticNextStep = buildNextStep(expenseReport, predictedNextStatus);
    const chatReport = getReportOrDraftReport(expenseReport.chatReportID);

    const optimisticReportActionsData: OnyxUpdate = {
        onyxMethod: Onyx.METHOD.MERGE,
        key: `${ONYXKEYS.COLLECTION.REPORT_ACTIONS}${expenseReport.reportID}`,
        value: {
            [optimisticApprovedReportAction.reportActionID]: {
                ...(optimisticApprovedReportAction as OnyxTypes.ReportAction),
                pendingAction: CONST.RED_BRICK_ROAD_PENDING_ACTION.ADD,
            },
        },
    };
    const optimisticIOUReportData: OnyxUpdate = {
        onyxMethod: Onyx.METHOD.MERGE,
        key: `${ONYXKEYS.COLLECTION.REPORT}${expenseReport.reportID}`,
        value: {
            ...expenseReport,
            lastMessageText: getReportActionText(optimisticApprovedReportAction),
            lastMessageHtml: getReportActionHtml(optimisticApprovedReportAction),
            stateNum: predictedNextState,
            statusNum: predictedNextStatus,
            managerID,
            pendingFields: {
                partial: full ? null : CONST.RED_BRICK_ROAD_PENDING_ACTION.UPDATE,
            },
        },
    };

    const optimisticChatReportData: OnyxUpdate = {
        onyxMethod: Onyx.METHOD.MERGE,
        key: `${ONYXKEYS.COLLECTION.REPORT}${expenseReport.chatReportID}`,
        value: {
            hasOutstandingChildRequest: hasIOUToApproveOrPay(chatReport, expenseReport.reportID),
        },
    };

    const optimisticNextStepData: OnyxUpdate = {
        onyxMethod: Onyx.METHOD.MERGE,
        key: `${ONYXKEYS.COLLECTION.NEXT_STEP}${expenseReport.reportID}`,
        value: optimisticNextStep,
    };
    const optimisticData: OnyxUpdate[] = [optimisticIOUReportData, optimisticReportActionsData, optimisticNextStepData, optimisticChatReportData];

    const successData: OnyxUpdate[] = [
        {
            onyxMethod: Onyx.METHOD.MERGE,
            key: `${ONYXKEYS.COLLECTION.REPORT_ACTIONS}${expenseReport.reportID}`,
            value: {
                [optimisticApprovedReportAction.reportActionID]: {
                    pendingAction: null,
                },
            },
        },
        {
            onyxMethod: Onyx.METHOD.MERGE,
            key: `${ONYXKEYS.COLLECTION.REPORT}${expenseReport.reportID}`,
            value: {
                pendingFields: {
                    partial: null,
                },
            },
        },
    ];

    const failureData: OnyxUpdate[] = [
        {
            onyxMethod: Onyx.METHOD.MERGE,
            key: `${ONYXKEYS.COLLECTION.REPORT_ACTIONS}${expenseReport.reportID}`,
            value: {
                [optimisticApprovedReportAction.reportActionID]: {
                    errors: getMicroSecondOnyxErrorWithTranslationKey('iou.error.other'),
                },
            },
        },
        {
            onyxMethod: Onyx.METHOD.MERGE,
            key: `${ONYXKEYS.COLLECTION.REPORT}${expenseReport.chatReportID}`,
            value: {
                hasOutstandingChildRequest: chatReport?.hasOutstandingChildRequest,
                pendingFields: {
                    partial: null,
                },
            },
        },
        {
            onyxMethod: Onyx.METHOD.MERGE,
            key: `${ONYXKEYS.COLLECTION.NEXT_STEP}${expenseReport.reportID}`,
            value: currentNextStep,
        },
    ];

    // Clear hold reason of all transactions if we approve all requests
    if (full && hasHeldExpenses) {
        const heldTransactions = getAllHeldTransactionsReportUtils(expenseReport.reportID);
        heldTransactions.forEach((heldTransaction) => {
            optimisticData.push({
                onyxMethod: Onyx.METHOD.MERGE,
                key: `${ONYXKEYS.COLLECTION.TRANSACTION}${heldTransaction.transactionID}`,
                value: {
                    comment: {
                        hold: '',
                    },
                },
            });
            failureData.push({
                onyxMethod: Onyx.METHOD.MERGE,
                key: `${ONYXKEYS.COLLECTION.TRANSACTION}${heldTransaction.transactionID}`,
                value: {
                    comment: {
                        hold: heldTransaction.comment?.hold,
                    },
                },
            });
        });
    }

    let optimisticHoldReportID;
    let optimisticHoldActionID;
    let optimisticHoldReportExpenseActionIDs;
    if (!full && !!chatReport && !!expenseReport) {
        const holdReportOnyxData = getReportFromHoldRequestsOnyxData(chatReport, expenseReport, {accountID: expenseReport.ownerAccountID});

        optimisticData.push(...holdReportOnyxData.optimisticData);
        successData.push(...holdReportOnyxData.successData);
        failureData.push(...holdReportOnyxData.failureData);
        optimisticHoldReportID = holdReportOnyxData.optimisticHoldReportID;
        optimisticHoldActionID = holdReportOnyxData.optimisticHoldActionID;
        optimisticHoldReportExpenseActionIDs = JSON.stringify(holdReportOnyxData.optimisticHoldReportExpenseActionIDs);
    }

    // Remove duplicates violations if we approve the report
    if (hasDuplicates) {
        const transactions = getReportTransactions(expenseReport.reportID).filter((transaction) => isDuplicate(transaction.transactionID, true));
        if (!full) {
            transactions.filter((transaction) => !isOnHold(transaction));
        }

        transactions.forEach((transaction) => {
            const transactionViolations = allTransactionViolations?.[`${ONYXKEYS.COLLECTION.TRANSACTION_VIOLATIONS}${transaction.transactionID}`] ?? [];
            const newTransactionViolations = transactionViolations.filter((violation) => violation.name !== CONST.VIOLATIONS.DUPLICATED_TRANSACTION);
            optimisticData.push({
                onyxMethod: Onyx.METHOD.MERGE,
                key: `${ONYXKEYS.COLLECTION.TRANSACTION_VIOLATIONS}${transaction.transactionID}`,
                value: newTransactionViolations,
            });

            failureData.push({
                onyxMethod: Onyx.METHOD.MERGE,
                key: `${ONYXKEYS.COLLECTION.TRANSACTION_VIOLATIONS}${transaction.transactionID}`,
                value: transactionViolations,
            });
        });
    }

    const parameters: ApproveMoneyRequestParams = {
        reportID: expenseReport.reportID,
        approvedReportActionID: optimisticApprovedReportAction.reportActionID,
        full,
        optimisticHoldReportID,
        optimisticHoldActionID,
        optimisticHoldReportExpenseActionIDs,
    };

    playSound(SOUNDS.SUCCESS);
    API.write(WRITE_COMMANDS.APPROVE_MONEY_REQUEST, parameters, {optimisticData, successData, failureData});
}

function reopenReport(expenseReport: OnyxEntry<OnyxTypes.Report>) {
    if (!expenseReport) {
        return;
    }

    const currentNextStep = allNextSteps[`${ONYXKEYS.COLLECTION.NEXT_STEP}${expenseReport.reportID}`] ?? null;
    const optimisticReopenedReportAction = buildOptimisticReopenedReportAction();
    const predictedNextState = CONST.REPORT.STATE_NUM.OPEN;
    const predictedNextStatus = CONST.REPORT.STATUS_NUM.OPEN;

    const optimisticNextStep = buildNextStep(expenseReport, predictedNextStatus, undefined, undefined, true);
    const optimisticReportActionsData: OnyxUpdate = {
        onyxMethod: Onyx.METHOD.MERGE,
        key: `${ONYXKEYS.COLLECTION.REPORT_ACTIONS}${expenseReport.reportID}`,
        value: {
            [optimisticReopenedReportAction.reportActionID]: {
                ...(optimisticReopenedReportAction as OnyxTypes.ReportAction),
                pendingAction: CONST.RED_BRICK_ROAD_PENDING_ACTION.ADD,
            },
        },
    };
    const optimisticIOUReportData: OnyxUpdate = {
        onyxMethod: Onyx.METHOD.MERGE,
        key: `${ONYXKEYS.COLLECTION.REPORT}${expenseReport.reportID}`,
        value: {
            ...expenseReport,
            lastMessageText: getReportActionText(optimisticReopenedReportAction),
            lastMessageHtml: getReportActionHtml(optimisticReopenedReportAction),
            stateNum: predictedNextState,
            statusNum: predictedNextStatus,
            pendingFields: {
                partial: CONST.RED_BRICK_ROAD_PENDING_ACTION.UPDATE,
            },
        },
    };

    const optimisticNextStepData: OnyxUpdate = {
        onyxMethod: Onyx.METHOD.MERGE,
        key: `${ONYXKEYS.COLLECTION.NEXT_STEP}${expenseReport.reportID}`,
        value: optimisticNextStep,
    };

    const optimisticData: OnyxUpdate[] = [optimisticIOUReportData, optimisticReportActionsData, optimisticNextStepData];

    const successData: OnyxUpdate[] = [
        {
            onyxMethod: Onyx.METHOD.MERGE,
            key: `${ONYXKEYS.COLLECTION.REPORT_ACTIONS}${expenseReport.reportID}`,
            value: {
                [optimisticReopenedReportAction.reportActionID]: {
                    pendingAction: null,
                },
            },
        },
        {
            onyxMethod: Onyx.METHOD.MERGE,
            key: `${ONYXKEYS.COLLECTION.REPORT}${expenseReport.reportID}`,
            value: {
                pendingFields: {
                    partial: null,
                },
            },
        },
    ];

    const failureData: OnyxUpdate[] = [
        {
            onyxMethod: Onyx.METHOD.MERGE,
            key: `${ONYXKEYS.COLLECTION.REPORT_ACTIONS}${expenseReport.reportID}`,
            value: {
                [optimisticReopenedReportAction.reportActionID]: {
                    errors: getMicroSecondOnyxErrorWithTranslationKey('iou.error.other'),
                },
            },
        },
        {
            onyxMethod: Onyx.METHOD.MERGE,
            key: `${ONYXKEYS.COLLECTION.NEXT_STEP}${expenseReport.reportID}`,
            value: currentNextStep,
        },
        {
            onyxMethod: Onyx.METHOD.MERGE,
            key: `${ONYXKEYS.COLLECTION.REPORT}${expenseReport.reportID}`,
            value: {
                stateNum: expenseReport.stateNum,
                statusNum: expenseReport.statusNum,
            },
        },
    ];

    if (expenseReport.parentReportID && expenseReport.parentReportActionID) {
        optimisticData.push({
            onyxMethod: Onyx.METHOD.MERGE,
            key: `${ONYXKEYS.COLLECTION.REPORT_ACTIONS}${expenseReport.parentReportID}`,
            value: {
                [expenseReport.parentReportActionID]: {
                    childStateNum: predictedNextState,
                    childStatusNum: predictedNextStatus,
                },
            },
        });

        failureData.push({
            onyxMethod: Onyx.METHOD.MERGE,
            key: `${ONYXKEYS.COLLECTION.REPORT_ACTIONS}${expenseReport.parentReportID}`,
            value: {
                [expenseReport.parentReportActionID]: {
                    childStateNum: expenseReport.stateNum,
                    childStatusNum: expenseReport.statusNum,
                },
            },
        });
    }

    const parameters: ReopenReportParams = {
        reportID: expenseReport.reportID,
        reportActionID: optimisticReopenedReportAction.reportActionID,
    };

    API.write(WRITE_COMMANDS.REOPEN_REPORT, parameters, {optimisticData, successData, failureData});
}

function retractReport(expenseReport: OnyxEntry<OnyxTypes.Report>) {
    if (!expenseReport) {
        return;
    }

    const currentNextStep = allNextSteps[`${ONYXKEYS.COLLECTION.NEXT_STEP}${expenseReport.reportID}`] ?? null;
    const optimisticRetractReportAction = buildOptimisticRetractedReportAction();
    const predictedNextState = CONST.REPORT.STATE_NUM.OPEN;
    const predictedNextStatus = CONST.REPORT.STATUS_NUM.OPEN;

    const optimisticNextStep = buildNextStep(expenseReport, predictedNextStatus);
    const optimisticReportActionsData: OnyxUpdate = {
        onyxMethod: Onyx.METHOD.MERGE,
        key: `${ONYXKEYS.COLLECTION.REPORT_ACTIONS}${expenseReport.reportID}`,
        value: {
            [optimisticRetractReportAction.reportActionID]: {
                ...(optimisticRetractReportAction as OnyxTypes.ReportAction),
                pendingAction: CONST.RED_BRICK_ROAD_PENDING_ACTION.ADD,
            },
        },
    };
    const optimisticIOUReportData: OnyxUpdate = {
        onyxMethod: Onyx.METHOD.MERGE,
        key: `${ONYXKEYS.COLLECTION.REPORT}${expenseReport.reportID}`,
        value: {
            ...expenseReport,
            lastMessageText: getReportActionText(optimisticRetractReportAction),
            lastMessageHtml: getReportActionHtml(optimisticRetractReportAction),
            stateNum: predictedNextState,
            statusNum: predictedNextStatus,
            pendingFields: {
                partial: CONST.RED_BRICK_ROAD_PENDING_ACTION.UPDATE,
            },
        },
    };

    const optimisticNextStepData: OnyxUpdate = {
        onyxMethod: Onyx.METHOD.MERGE,
        key: `${ONYXKEYS.COLLECTION.NEXT_STEP}${expenseReport.reportID}`,
        value: optimisticNextStep,
    };

    const optimisticData: OnyxUpdate[] = [optimisticIOUReportData, optimisticReportActionsData, optimisticNextStepData];

    const successData: OnyxUpdate[] = [
        {
            onyxMethod: Onyx.METHOD.MERGE,
            key: `${ONYXKEYS.COLLECTION.REPORT_ACTIONS}${expenseReport.reportID}`,
            value: {
                [optimisticRetractReportAction.reportActionID]: {
                    pendingAction: null,
                },
            },
        },
        {
            onyxMethod: Onyx.METHOD.MERGE,
            key: `${ONYXKEYS.COLLECTION.REPORT}${expenseReport.reportID}`,
            value: {
                pendingFields: {
                    partial: null,
                },
            },
        },
    ];

    const failureData: OnyxUpdate[] = [
        {
            onyxMethod: Onyx.METHOD.MERGE,
            key: `${ONYXKEYS.COLLECTION.REPORT_ACTIONS}${expenseReport.reportID}`,
            value: {
                [optimisticRetractReportAction.reportActionID]: {
                    errors: getMicroSecondOnyxErrorWithTranslationKey('iou.error.other'),
                },
            },
        },
        {
            onyxMethod: Onyx.METHOD.MERGE,
            key: `${ONYXKEYS.COLLECTION.REPORT}${expenseReport.reportID}`,
            value: {
                stateNum: expenseReport.stateNum,
                statusNum: expenseReport.stateNum,
            },
        },
        {
            onyxMethod: Onyx.METHOD.MERGE,
            key: `${ONYXKEYS.COLLECTION.NEXT_STEP}${expenseReport.reportID}`,
            value: currentNextStep,
        },
    ];

    if (expenseReport.parentReportID && expenseReport.parentReportActionID) {
        optimisticData.push({
            onyxMethod: Onyx.METHOD.MERGE,
            key: `${ONYXKEYS.COLLECTION.REPORT_ACTIONS}${expenseReport.parentReportID}`,
            value: {
                [expenseReport.parentReportActionID]: {
                    childStateNum: predictedNextState,
                    childStatusNum: predictedNextStatus,
                },
            },
        });

        failureData.push({
            onyxMethod: Onyx.METHOD.MERGE,
            key: `${ONYXKEYS.COLLECTION.REPORT_ACTIONS}${expenseReport.parentReportID}`,
            value: {
                [expenseReport.parentReportActionID]: {
                    childStateNum: expenseReport.stateNum,
                    childStatusNum: expenseReport.statusNum,
                },
            },
        });
    }

    const parameters: RetractReportParams = {
        reportID: expenseReport.reportID,
        reportActionID: optimisticRetractReportAction.reportActionID,
    };

    API.write(WRITE_COMMANDS.RETRACT_REPORT, parameters, {optimisticData, successData, failureData});
}

function unapproveExpenseReport(expenseReport: OnyxEntry<OnyxTypes.Report>) {
    if (isEmptyObject(expenseReport)) {
        return;
    }

    const currentNextStep = allNextSteps[`${ONYXKEYS.COLLECTION.NEXT_STEP}${expenseReport.reportID}`] ?? null;

    const optimisticUnapprovedReportAction = buildOptimisticUnapprovedReportAction(expenseReport.total ?? 0, expenseReport.currency ?? '', expenseReport.reportID);
    const optimisticNextStep = buildNextStep(expenseReport, CONST.REPORT.STATUS_NUM.SUBMITTED, false, true);

    const optimisticReportActionData: OnyxUpdate = {
        onyxMethod: Onyx.METHOD.MERGE,
        key: `${ONYXKEYS.COLLECTION.REPORT_ACTIONS}${expenseReport.reportID}`,
        value: {
            [optimisticUnapprovedReportAction.reportActionID]: {
                ...(optimisticUnapprovedReportAction as OnyxTypes.ReportAction),
                pendingAction: CONST.RED_BRICK_ROAD_PENDING_ACTION.ADD,
            },
        },
    };
    const optimisticIOUReportData: OnyxUpdate = {
        onyxMethod: Onyx.METHOD.MERGE,
        key: `${ONYXKEYS.COLLECTION.REPORT}${expenseReport.reportID}`,
        value: {
            ...expenseReport,
            lastMessageText: getReportActionText(optimisticUnapprovedReportAction),
            lastMessageHtml: getReportActionHtml(optimisticUnapprovedReportAction),
            stateNum: CONST.REPORT.STATE_NUM.SUBMITTED,
            statusNum: CONST.REPORT.STATUS_NUM.SUBMITTED,
            pendingFields: {
                partial: CONST.RED_BRICK_ROAD_PENDING_ACTION.UPDATE,
            },
            isCancelledIOU: false,
        },
    };

    const optimisticNextStepData: OnyxUpdate = {
        onyxMethod: Onyx.METHOD.MERGE,
        key: `${ONYXKEYS.COLLECTION.NEXT_STEP}${expenseReport.reportID}`,
        value: optimisticNextStep,
    };

    const optimisticData: OnyxUpdate[] = [optimisticIOUReportData, optimisticReportActionData, optimisticNextStepData];

    const successData: OnyxUpdate[] = [
        {
            onyxMethod: Onyx.METHOD.MERGE,
            key: `${ONYXKEYS.COLLECTION.REPORT_ACTIONS}${expenseReport.reportID}`,
            value: {
                [optimisticUnapprovedReportAction.reportActionID]: {
                    pendingAction: null,
                },
            },
        },
        {
            onyxMethod: Onyx.METHOD.MERGE,
            key: `${ONYXKEYS.COLLECTION.REPORT}${expenseReport.reportID}`,
            value: {
                pendingFields: {
                    partial: null,
                },
            },
        },
    ];

    const failureData: OnyxUpdate[] = [
        {
            onyxMethod: Onyx.METHOD.MERGE,
            key: `${ONYXKEYS.COLLECTION.REPORT_ACTIONS}${expenseReport.reportID}`,
            value: {
                [optimisticUnapprovedReportAction.reportActionID]: {
                    errors: getMicroSecondOnyxErrorWithTranslationKey('iou.error.other'),
                },
            },
        },
        {
            onyxMethod: Onyx.METHOD.MERGE,
            key: `${ONYXKEYS.COLLECTION.NEXT_STEP}${expenseReport.reportID}`,
            value: currentNextStep,
        },
        {
            onyxMethod: Onyx.METHOD.MERGE,
            key: `${ONYXKEYS.COLLECTION.REPORT}${expenseReport.reportID}`,
            value: {
                pendingFields: {
                    partial: null,
                },
                isCancelledIOU: true,
            },
        },
    ];

    if (expenseReport.parentReportID && expenseReport.parentReportActionID) {
        optimisticData.push({
            onyxMethod: Onyx.METHOD.MERGE,
            key: `${ONYXKEYS.COLLECTION.REPORT_ACTIONS}${expenseReport.parentReportID}`,
            value: {
                [expenseReport.parentReportActionID]: {
                    childStateNum: CONST.REPORT.STATE_NUM.SUBMITTED,
                    childStatusNum: CONST.REPORT.STATUS_NUM.SUBMITTED,
                },
            },
        });

        failureData.push({
            onyxMethod: Onyx.METHOD.MERGE,
            key: `${ONYXKEYS.COLLECTION.REPORT_ACTIONS}${expenseReport.parentReportID}`,
            value: {
                [expenseReport.parentReportActionID]: {
                    childStateNum: expenseReport.stateNum,
                    childStatusNum: expenseReport.statusNum,
                },
            },
        });
    }

    const parameters: UnapproveExpenseReportParams = {
        reportID: expenseReport.reportID,
        reportActionID: optimisticUnapprovedReportAction.reportActionID,
    };

    API.write(WRITE_COMMANDS.UNAPPROVE_EXPENSE_REPORT, parameters, {optimisticData, successData, failureData});
}

function submitReport(expenseReport?: OnyxTypes.Report) {
    if (!expenseReport) {
        return;
    }
    if (expenseReport.policyID && shouldRestrictUserBillableActions(expenseReport.policyID)) {
        Navigation.navigate(ROUTES.RESTRICTED_ACTION.getRoute(expenseReport.policyID));
        return;
    }

    const currentNextStep = allNextSteps[`${ONYXKEYS.COLLECTION.NEXT_STEP}${expenseReport.reportID}`] ?? null;
    const parentReport = getReportOrDraftReport(expenseReport.parentReportID);
    // This will be fixed as part of https://github.com/Expensify/Expensify/issues/507850
    // eslint-disable-next-line deprecation/deprecation
    const policy = getPolicy(expenseReport.policyID);
    const isCurrentUserManager = currentUserPersonalDetails?.accountID === expenseReport.managerID;
    const isSubmitAndClosePolicy = isSubmitAndClose(policy);
    const adminAccountID = policy?.role === CONST.POLICY.ROLE.ADMIN ? currentUserPersonalDetails?.accountID : undefined;
    const optimisticSubmittedReportAction = buildOptimisticSubmittedReportAction(expenseReport?.total ?? 0, expenseReport.currency ?? '', expenseReport.reportID, adminAccountID);
    const optimisticNextStep = buildNextStep(expenseReport, isSubmitAndClosePolicy ? CONST.REPORT.STATUS_NUM.CLOSED : CONST.REPORT.STATUS_NUM.SUBMITTED);
    const approvalChain = getApprovalChain(policy, expenseReport);
    const managerID = getAccountIDsByLogins(approvalChain).at(0);

    const optimisticData: OnyxUpdate[] = !isSubmitAndClosePolicy
        ? [
              {
                  onyxMethod: Onyx.METHOD.MERGE,
                  key: `${ONYXKEYS.COLLECTION.REPORT_ACTIONS}${expenseReport.reportID}`,
                  value: {
                      [optimisticSubmittedReportAction.reportActionID]: {
                          ...(optimisticSubmittedReportAction as OnyxTypes.ReportAction),
                          pendingAction: CONST.RED_BRICK_ROAD_PENDING_ACTION.ADD,
                      },
                  },
              },
              {
                  onyxMethod: Onyx.METHOD.MERGE,
                  key: `${ONYXKEYS.COLLECTION.REPORT}${expenseReport.reportID}`,
                  value: {
                      ...expenseReport,
                      managerID,
                      lastMessageText: getReportActionText(optimisticSubmittedReportAction),
                      lastMessageHtml: getReportActionHtml(optimisticSubmittedReportAction),
                      stateNum: CONST.REPORT.STATE_NUM.SUBMITTED,
                      statusNum: CONST.REPORT.STATUS_NUM.SUBMITTED,
                  },
              },
          ]
        : [
              {
                  onyxMethod: Onyx.METHOD.MERGE,
                  key: `${ONYXKEYS.COLLECTION.REPORT}${expenseReport.reportID}`,
                  value: {
                      ...expenseReport,
                      stateNum: CONST.REPORT.STATE_NUM.APPROVED,
                      statusNum: CONST.REPORT.STATUS_NUM.CLOSED,
                  },
              },
          ];

    optimisticData.push({
        onyxMethod: Onyx.METHOD.MERGE,
        key: `${ONYXKEYS.COLLECTION.NEXT_STEP}${expenseReport.reportID}`,
        value: optimisticNextStep,
    });

    if (parentReport?.reportID) {
        optimisticData.push({
            onyxMethod: Onyx.METHOD.MERGE,
            key: `${ONYXKEYS.COLLECTION.REPORT}${parentReport.reportID}`,
            value: {
                ...parentReport,
                // In case its a manager who force submitted the report, they are the next user who needs to take an action
                hasOutstandingChildRequest: isCurrentUserManager,
                iouReportID: null,
            },
        });
    }

    const successData: OnyxUpdate[] = [];
    if (!isSubmitAndClosePolicy) {
        successData.push({
            onyxMethod: Onyx.METHOD.MERGE,
            key: `${ONYXKEYS.COLLECTION.REPORT_ACTIONS}${expenseReport.reportID}`,
            value: {
                [optimisticSubmittedReportAction.reportActionID]: {
                    pendingAction: null,
                },
            },
        });
    }

    const failureData: OnyxUpdate[] = [
        {
            onyxMethod: Onyx.METHOD.MERGE,
            key: `${ONYXKEYS.COLLECTION.REPORT}${expenseReport.reportID}`,
            value: {
                statusNum: CONST.REPORT.STATUS_NUM.OPEN,
                stateNum: CONST.REPORT.STATE_NUM.OPEN,
            },
        },
        {
            onyxMethod: Onyx.METHOD.MERGE,
            key: `${ONYXKEYS.COLLECTION.NEXT_STEP}${expenseReport.reportID}`,
            value: currentNextStep,
        },
    ];
    if (!isSubmitAndClosePolicy) {
        failureData.push({
            onyxMethod: Onyx.METHOD.MERGE,
            key: `${ONYXKEYS.COLLECTION.REPORT_ACTIONS}${expenseReport.reportID}`,
            value: {
                [optimisticSubmittedReportAction.reportActionID]: {
                    errors: getMicroSecondOnyxErrorWithTranslationKey('iou.error.other'),
                },
            },
        });
    }

    if (parentReport?.reportID) {
        failureData.push({
            onyxMethod: Onyx.METHOD.MERGE,
            key: `${ONYXKEYS.COLLECTION.REPORT}${parentReport.reportID}`,
            value: {
                hasOutstandingChildRequest: parentReport.hasOutstandingChildRequest,
                iouReportID: expenseReport.reportID,
            },
        });
    }

    const parameters: SubmitReportParams = {
        reportID: expenseReport.reportID,
        managerAccountID: getSubmitToAccountID(policy, expenseReport) ?? expenseReport.managerID,
        reportActionID: optimisticSubmittedReportAction.reportActionID,
    };

    API.write(WRITE_COMMANDS.SUBMIT_REPORT, parameters, {optimisticData, successData, failureData});
}

function cancelPayment(expenseReport: OnyxEntry<OnyxTypes.Report>, chatReport: OnyxTypes.Report) {
    if (isEmptyObject(expenseReport)) {
        return;
    }

    const optimisticReportAction = buildOptimisticCancelPaymentReportAction(
        expenseReport.reportID,
        -((expenseReport.total ?? 0) - (expenseReport?.nonReimbursableTotal ?? 0)),
        expenseReport.currency ?? '',
    );
    // This will be fixed as part of https://github.com/Expensify/Expensify/issues/507850
    // eslint-disable-next-line deprecation/deprecation
    const policy = getPolicy(chatReport.policyID);
    const approvalMode = policy?.approvalMode ?? CONST.POLICY.APPROVAL_MODE.BASIC;
    const stateNum: ValueOf<typeof CONST.REPORT.STATE_NUM> = approvalMode === CONST.POLICY.APPROVAL_MODE.OPTIONAL ? CONST.REPORT.STATE_NUM.SUBMITTED : CONST.REPORT.STATE_NUM.APPROVED;
    const statusNum: ValueOf<typeof CONST.REPORT.STATUS_NUM> = approvalMode === CONST.POLICY.APPROVAL_MODE.OPTIONAL ? CONST.REPORT.STATUS_NUM.SUBMITTED : CONST.REPORT.STATUS_NUM.APPROVED;
    const optimisticNextStep = buildNextStep(expenseReport, statusNum);
    const iouReportActions = getAllReportActions(chatReport.iouReportID);
    const expenseReportActions = getAllReportActions(expenseReport.reportID);
    const iouCreatedAction = Object.values(iouReportActions).find((action) => isCreatedAction(action));
    const expenseCreatedAction = Object.values(expenseReportActions).find((action) => isCreatedAction(action));
    const optimisticData: OnyxUpdate[] = [
        {
            onyxMethod: Onyx.METHOD.MERGE,
            key: `${ONYXKEYS.COLLECTION.REPORT_ACTIONS}${expenseReport.reportID}`,
            value: {
                [optimisticReportAction.reportActionID]: {
                    ...(optimisticReportAction as OnyxTypes.ReportAction),
                    pendingAction: CONST.RED_BRICK_ROAD_PENDING_ACTION.ADD,
                },
            },
        },
        {
            onyxMethod: Onyx.METHOD.MERGE,
            key: `${ONYXKEYS.COLLECTION.REPORT}${chatReport.reportID}`,
            value: {
                // The report created later will become the iouReportID of the chat report
                iouReportID: (iouCreatedAction?.created ?? '') > (expenseCreatedAction?.created ?? '') ? chatReport?.iouReportID : expenseReport.reportID,
            },
        },
        {
            onyxMethod: Onyx.METHOD.MERGE,
            key: `${ONYXKEYS.COLLECTION.REPORT}${expenseReport.reportID}`,
            value: {
                ...expenseReport,
                isWaitingOnBankAccount: false,
                lastVisibleActionCreated: optimisticReportAction?.created,
                lastMessageText: getReportActionText(optimisticReportAction),
                lastMessageHtml: getReportActionHtml(optimisticReportAction),
                stateNum,
                statusNum,
                isCancelledIOU: true,
            },
        },
    ];

    optimisticData.push({
        onyxMethod: Onyx.METHOD.MERGE,
        key: `${ONYXKEYS.COLLECTION.NEXT_STEP}${expenseReport.reportID}`,
        value: optimisticNextStep,
    });

    const successData: OnyxUpdate[] = [
        {
            onyxMethod: Onyx.METHOD.MERGE,
            key: `${ONYXKEYS.COLLECTION.REPORT_ACTIONS}${expenseReport.reportID}`,
            value: {
                [optimisticReportAction.reportActionID]: {
                    pendingAction: null,
                },
            },
        },
    ];

    const failureData: OnyxUpdate[] = [
        {
            onyxMethod: Onyx.METHOD.MERGE,
            key: `${ONYXKEYS.COLLECTION.REPORT_ACTIONS}${expenseReport.reportID}`,
            value: {
                [optimisticReportAction.reportActionID]: {
                    errors: getMicroSecondOnyxErrorWithTranslationKey('iou.error.other'),
                },
            },
        },
        {
            onyxMethod: Onyx.METHOD.MERGE,
            key: `${ONYXKEYS.COLLECTION.REPORT}${expenseReport.reportID}`,
            value: {
                statusNum: CONST.REPORT.STATUS_NUM.REIMBURSED,
                isWaitingOnBankAccount: expenseReport.isWaitingOnBankAccount,
                isCancelledIOU: false,
            },
        },
    ];

    if (expenseReport.parentReportID && expenseReport.parentReportActionID) {
        optimisticData.push({
            onyxMethod: Onyx.METHOD.MERGE,
            key: `${ONYXKEYS.COLLECTION.REPORT_ACTIONS}${expenseReport.parentReportID}`,
            value: {
                [expenseReport.parentReportActionID]: {
                    childStateNum: stateNum,
                    childStatusNum: statusNum,
                },
            },
        });

        failureData.push({
            onyxMethod: Onyx.METHOD.MERGE,
            key: `${ONYXKEYS.COLLECTION.REPORT_ACTIONS}${expenseReport.parentReportID}`,
            value: {
                [expenseReport.parentReportActionID]: {
                    childStateNum: expenseReport.stateNum,
                    childStatusNum: expenseReport.statusNum,
                },
            },
        });
    }

    if (chatReport?.reportID) {
        optimisticData.push({
            onyxMethod: Onyx.METHOD.MERGE,
            key: `${ONYXKEYS.COLLECTION.REPORT}${chatReport.reportID}`,
            value: {
                iouReportID: expenseReport.reportID,
            },
        });
        failureData.push({
            onyxMethod: Onyx.METHOD.MERGE,
            key: `${ONYXKEYS.COLLECTION.REPORT}${chatReport.reportID}`,
            value: {
                hasOutstandingChildRequest: chatReport.hasOutstandingChildRequest,
                iouReportID: chatReport.iouReportID,
            },
        });
    }
    failureData.push({
        onyxMethod: Onyx.METHOD.MERGE,
        key: `${ONYXKEYS.COLLECTION.NEXT_STEP}${expenseReport.reportID}`,
        value: buildNextStep(expenseReport, CONST.REPORT.STATUS_NUM.REIMBURSED),
    });

    API.write(
        WRITE_COMMANDS.CANCEL_PAYMENT,
        {
            iouReportID: expenseReport.reportID,
            chatReportID: chatReport.reportID,
            managerAccountID: expenseReport.managerID ?? CONST.DEFAULT_NUMBER_ID,
            reportActionID: optimisticReportAction.reportActionID,
        },
        {optimisticData, successData, failureData},
    );
    notifyNewAction(expenseReport.reportID, userAccountID);
}

/**
 * Completes onboarding for invite link flow based on the selected payment option
 *
 * @param paymentSelected based on which we choose the onboarding choice and concierge message
 */
function completePaymentOnboarding(paymentSelected: ValueOf<typeof CONST.PAYMENT_SELECTED>, adminsChatReportID?: string, onboardingPolicyID?: string) {
    const isInviteOnboardingComplete = introSelected?.isInviteOnboardingComplete ?? false;

    if (isInviteOnboardingComplete || !introSelected?.choice || !introSelected?.inviteType) {
        return;
    }

    const session = getSession();

    const personalDetailsListValues = Object.values(getPersonalDetailsForAccountIDs(session?.accountID ? [session.accountID] : [], personalDetailsList));
    const personalDetails = personalDetailsListValues.at(0);

    let onboardingPurpose = introSelected?.choice;
    if (introSelected?.inviteType === CONST.ONBOARDING_INVITE_TYPES.IOU && paymentSelected === CONST.IOU.PAYMENT_SELECTED.BBA) {
        onboardingPurpose = CONST.ONBOARDING_CHOICES.MANAGE_TEAM;
    }

    if (introSelected?.inviteType === CONST.ONBOARDING_INVITE_TYPES.INVOICE && paymentSelected !== CONST.IOU.PAYMENT_SELECTED.BBA) {
        onboardingPurpose = CONST.ONBOARDING_CHOICES.CHAT_SPLIT;
    }

    completeOnboarding({
        engagementChoice: onboardingPurpose,
        onboardingMessage: CONST.ONBOARDING_MESSAGES[onboardingPurpose],
        firstName: personalDetails?.firstName,
        lastName: personalDetails?.lastName,
        adminsChatReportID,
        onboardingPolicyID,
        paymentSelected,
        wasInvited: true,
    });
}
function payMoneyRequest(paymentType: PaymentMethodType, chatReport: OnyxTypes.Report, iouReport: OnyxEntry<OnyxTypes.Report>, paymentPolicyID?: string, full = true) {
    if (chatReport.policyID && shouldRestrictUserBillableActions(chatReport.policyID)) {
        Navigation.navigate(ROUTES.RESTRICTED_ACTION.getRoute(chatReport.policyID));
        return;
    }

    const paymentSelected = paymentType === CONST.IOU.PAYMENT_TYPE.VBBA ? CONST.IOU.PAYMENT_SELECTED.BBA : CONST.IOU.PAYMENT_SELECTED.PBA;
    completePaymentOnboarding(paymentSelected);

    const recipient = {accountID: iouReport?.ownerAccountID ?? CONST.DEFAULT_NUMBER_ID};
    const {params, optimisticData, successData, failureData} = getPayMoneyRequestParams(chatReport, iouReport, recipient, paymentType, full, undefined, undefined, paymentPolicyID);

    // For now, we need to call the PayMoneyRequestWithWallet API since PayMoneyRequest was not updated to work with
    // Expensify Wallets.
    const apiCommand = paymentType === CONST.IOU.PAYMENT_TYPE.EXPENSIFY ? WRITE_COMMANDS.PAY_MONEY_REQUEST_WITH_WALLET : WRITE_COMMANDS.PAY_MONEY_REQUEST;

    playSound(SOUNDS.SUCCESS);
    API.write(apiCommand, params, {optimisticData, successData, failureData});
    notifyNewAction(Navigation.getTopmostReportId() ?? iouReport?.reportID, userAccountID);
}

function payInvoice(
    paymentMethodType: PaymentMethodType,
    chatReport: OnyxTypes.Report,
    invoiceReport: OnyxEntry<OnyxTypes.Report>,
    payAsBusiness = false,
    methodID?: number,
    paymentMethod?: PaymentMethod,
) {
    const recipient = {accountID: invoiceReport?.ownerAccountID ?? CONST.DEFAULT_NUMBER_ID};
    const {
        optimisticData,
        successData,
        failureData,
        params: {
            reportActionID,
            policyID,
            adminsChatReportID,
            adminsCreatedReportActionID,
            expenseChatReportID,
            expenseCreatedReportActionID,
            customUnitRateID,
            customUnitID,
            ownerEmail,
            policyName,
        },
    } = getPayMoneyRequestParams(chatReport, invoiceReport, recipient, paymentMethodType, true, payAsBusiness, methodID);

    const paymentSelected = paymentMethodType === CONST.IOU.PAYMENT_TYPE.VBBA ? CONST.IOU.PAYMENT_SELECTED.BBA : CONST.IOU.PAYMENT_SELECTED.PBA;
    completePaymentOnboarding(paymentSelected);

    let params: PayInvoiceParams = {
        reportID: invoiceReport?.reportID,
        reportActionID,
        paymentMethodType,
        payAsBusiness,
    };

    if (paymentMethod === CONST.PAYMENT_METHODS.PERSONAL_BANK_ACCOUNT) {
        params.bankAccountID = methodID;
    }

    if (paymentMethod === CONST.PAYMENT_METHODS.DEBIT_CARD) {
        params.fundID = methodID;
    }

    if (policyID) {
        params = {
            ...params,
            policyID,
            adminsChatReportID,
            adminsCreatedReportActionID,
            expenseChatReportID,
            expenseCreatedReportActionID,
            customUnitRateID,
            customUnitID,
            ownerEmail,
            policyName,
        };
    }

    playSound(SOUNDS.SUCCESS);
    API.write(WRITE_COMMANDS.PAY_INVOICE, params, {optimisticData, successData, failureData});
}

function detachReceipt(transactionID: string | undefined) {
    if (!transactionID) {
        return;
    }
    const transaction = allTransactions[`${ONYXKEYS.COLLECTION.TRANSACTION}${transactionID}`];
    const expenseReport = allReports?.[`${ONYXKEYS.COLLECTION.REPORT}${transaction?.reportID}`] ?? null;
    const policy = allPolicies?.[`${ONYXKEYS.COLLECTION.POLICY}${expenseReport?.policyID}`];
    const newTransaction = transaction
        ? {
              ...transaction,
              filename: '',
              receipt: {},
          }
        : null;

    const optimisticData: OnyxUpdate[] = [
        {
            onyxMethod: Onyx.METHOD.SET,
            key: `${ONYXKEYS.COLLECTION.TRANSACTION}${transactionID}`,
            value: {
                ...newTransaction,
                pendingFields: {
                    receipt: CONST.RED_BRICK_ROAD_PENDING_ACTION.UPDATE,
                },
            },
        },
    ];

    const successData: OnyxUpdate[] = [
        {
            onyxMethod: Onyx.METHOD.MERGE,
            key: `${ONYXKEYS.COLLECTION.TRANSACTION}${transactionID}`,
            value: {
                pendingFields: {
                    receipt: null,
                },
            },
        },
    ];
    const failureData: OnyxUpdate[] = [
        {
            onyxMethod: Onyx.METHOD.MERGE,
            key: `${ONYXKEYS.COLLECTION.TRANSACTION}${transactionID}`,
            value: {
                ...(transaction ?? null),
                errors: getMicroSecondOnyxErrorWithTranslationKey('iou.error.receiptDeleteFailureError'),
                pendingFields: {
                    receipt: null,
                },
            },
        },
    ];

    if (policy && isPaidGroupPolicy(policy) && newTransaction) {
        const policyCategories = allPolicyCategories?.[`${ONYXKEYS.COLLECTION.POLICY_CATEGORIES}${policy.id}`];
        const policyTagList = getPolicyTagsData(policy.id);
        const currentTransactionViolations = allTransactionViolations[`${ONYXKEYS.COLLECTION.TRANSACTION_VIOLATIONS}${transactionID}`] ?? [];
        const violationsOnyxData = ViolationsUtils.getViolationsOnyxData(
            newTransaction,
            currentTransactionViolations,
            policy,
            policyTagList ?? {},
            policyCategories ?? {},
            hasDependentTags(policy, policyTagList ?? {}),
            isInvoiceReportReportUtils(expenseReport),
        );
        optimisticData.push(violationsOnyxData);
        failureData.push({
            onyxMethod: Onyx.METHOD.MERGE,
            key: `${ONYXKEYS.COLLECTION.TRANSACTION_VIOLATIONS}${transactionID}`,
            value: currentTransactionViolations,
        });
    }

    const updatedReportAction = buildOptimisticDetachReceipt(expenseReport?.reportID, transactionID, transaction?.merchant);

    optimisticData.push({
        onyxMethod: Onyx.METHOD.MERGE,
        key: `${ONYXKEYS.COLLECTION.REPORT_ACTIONS}${updatedReportAction?.reportID}`,
        value: {
            [updatedReportAction.reportActionID]: updatedReportAction as OnyxTypes.ReportAction,
        },
    });
    optimisticData.push({
        onyxMethod: Onyx.METHOD.MERGE,
        key: `${ONYXKEYS.COLLECTION.REPORT}${updatedReportAction?.reportID}`,
        value: {
            lastVisibleActionCreated: updatedReportAction.created,
            lastReadTime: updatedReportAction.created,
        },
    });
    failureData.push({
        onyxMethod: Onyx.METHOD.MERGE,
        key: `${ONYXKEYS.COLLECTION.REPORT}${updatedReportAction?.reportID}`,
        value: {
            lastVisibleActionCreated: expenseReport?.lastVisibleActionCreated,
            lastReadTime: expenseReport?.lastReadTime,
        },
    });
    successData.push({
        onyxMethod: Onyx.METHOD.MERGE,
        key: `${ONYXKEYS.COLLECTION.REPORT_ACTIONS}${expenseReport?.reportID}`,
        value: {
            [updatedReportAction.reportActionID]: {pendingAction: null},
        },
    });
    failureData.push({
        onyxMethod: Onyx.METHOD.MERGE,
        key: `${ONYXKEYS.COLLECTION.REPORT_ACTIONS}${expenseReport?.reportID}`,
        value: {
            [updatedReportAction.reportActionID]: {
                ...(updatedReportAction as OnyxTypes.ReportAction),
                errors: getMicroSecondOnyxErrorWithTranslationKey('iou.error.genericEditFailureMessage'),
            },
        },
    });

    const parameters: DetachReceiptParams = {transactionID, reportActionID: updatedReportAction.reportActionID};

    API.write(WRITE_COMMANDS.DETACH_RECEIPT, parameters, {optimisticData, successData, failureData});
}

function replaceReceipt({transactionID, file, source}: ReplaceReceipt) {
    if (!file) {
        return;
    }

    const transaction = allTransactions[`${ONYXKEYS.COLLECTION.TRANSACTION}${transactionID}`];
    const expenseReport = allReports?.[`${ONYXKEYS.COLLECTION.REPORT}${transaction?.reportID}`] ?? null;
    const policy = allPolicies?.[`${ONYXKEYS.COLLECTION.POLICY}${expenseReport?.policyID}`];
    const oldReceipt = transaction?.receipt ?? {};
    const receiptOptimistic = {
        source,
        state: CONST.IOU.RECEIPT_STATE.OPEN,
    };
    const newTransaction = transaction && {...transaction, receipt: receiptOptimistic, filename: file.name};
    const retryParams = {transactionID, file: undefined, source};
    const currentSearchQueryJSON = getCurrentSearchQueryJSON();

    const optimisticData: OnyxUpdate[] = [
        {
            onyxMethod: Onyx.METHOD.MERGE,
            key: `${ONYXKEYS.COLLECTION.TRANSACTION}${transactionID}`,
            value: {
                receipt: receiptOptimistic,
                filename: file.name,
                pendingFields: {
                    receipt: CONST.RED_BRICK_ROAD_PENDING_ACTION.UPDATE,
                },
                errors: null,
            },
        },
    ];

    const successData: OnyxUpdate[] = [
        {
            onyxMethod: Onyx.METHOD.MERGE,
            key: `${ONYXKEYS.COLLECTION.TRANSACTION}${transactionID}`,
            value: {
                pendingFields: {
                    receipt: null,
                },
            },
        },
    ];

    const failureData: OnyxUpdate[] = [
        {
            onyxMethod: Onyx.METHOD.MERGE,
            key: `${ONYXKEYS.COLLECTION.TRANSACTION}${transactionID}`,
            value: {
                receipt: !isEmptyObject(oldReceipt) ? oldReceipt : null,
                filename: transaction?.filename,
                errors: getReceiptError(receiptOptimistic, file.name, undefined, undefined, CONST.IOU.ACTION_PARAMS.REPLACE_RECEIPT, retryParams),
                pendingFields: {
                    receipt: null,
                },
            },
        },
    ];

    if (policy && isPaidGroupPolicy(policy) && newTransaction) {
        const policyCategories = allPolicyCategories?.[`${ONYXKEYS.COLLECTION.POLICY_CATEGORIES}${policy.id}`];
        const policyTagList = getPolicyTagsData(policy.id);
        const currentTransactionViolations = allTransactionViolations[`${ONYXKEYS.COLLECTION.TRANSACTION_VIOLATIONS}${transactionID}`] ?? [];
        const violationsOnyxData = ViolationsUtils.getViolationsOnyxData(
            newTransaction,
            currentTransactionViolations,
            policy,
            policyTagList ?? {},
            policyCategories ?? {},
            hasDependentTags(policy, policyTagList ?? {}),
            isInvoiceReportReportUtils(expenseReport),
        );
        optimisticData.push(violationsOnyxData);
        failureData.push({
            onyxMethod: Onyx.METHOD.MERGE,
            key: `${ONYXKEYS.COLLECTION.TRANSACTION_VIOLATIONS}${transactionID}`,
            value: currentTransactionViolations,
        });
    }
    if (currentSearchQueryJSON?.hash) {
        optimisticData.push({
            onyxMethod: Onyx.METHOD.MERGE,
            key: `${ONYXKEYS.COLLECTION.SNAPSHOT}${currentSearchQueryJSON.hash}`,
            value: {
                data: {
                    [`${ONYXKEYS.COLLECTION.TRANSACTION}${transactionID}`]: {
                        receipt: receiptOptimistic,
                        filename: file.name,
                    },
                },
            },
        });

        failureData.push({
            onyxMethod: Onyx.METHOD.MERGE,
            key: `${ONYXKEYS.COLLECTION.SNAPSHOT}${currentSearchQueryJSON.hash}`,
            value: {
                data: {
                    [`${ONYXKEYS.COLLECTION.TRANSACTION}${transactionID}`]: {
                        receipt: !isEmptyObject(oldReceipt) ? oldReceipt : null,
                        filename: transaction?.filename,
                    },
                },
            },
        });
    }

    const parameters: ReplaceReceiptParams = {
        transactionID,
        receipt: file,
    };

    API.write(WRITE_COMMANDS.REPLACE_RECEIPT, parameters, {optimisticData, successData, failureData});
}

/**
 * Finds the participants for an IOU based on the attached report
 * @param transactionID of the transaction to set the participants of
 * @param report attached to the transaction
 */
function getMoneyRequestParticipantsFromReport(report: OnyxEntry<OnyxTypes.Report>): Participant[] {
    // If the report is iou or expense report, we should get the chat report to set participant for request money
    const chatReport = isMoneyRequestReportReportUtils(report) ? getReportOrDraftReport(report?.chatReportID) : report;
    const currentUserAccountID = currentUserPersonalDetails?.accountID;
    const shouldAddAsReport = !isEmptyObject(chatReport) && isSelfDM(chatReport);
    let participants: Participant[] = [];

    if (isPolicyExpenseChatReportUtil(chatReport) || shouldAddAsReport) {
        participants = [{accountID: 0, reportID: chatReport?.reportID, isPolicyExpenseChat: isPolicyExpenseChatReportUtil(chatReport), selected: true}];
    } else if (isInvoiceRoom(chatReport)) {
        participants = [
            {reportID: chatReport?.reportID, selected: true},
            {
                policyID: chatReport?.policyID,
                isSender: true,
                selected: false,
            },
        ];
    } else {
        const chatReportOtherParticipants = Object.keys(chatReport?.participants ?? {})
            .map(Number)
            .filter((accountID) => accountID !== currentUserAccountID);
        participants = chatReportOtherParticipants.map((accountID) => ({accountID, selected: true}));
    }

    return participants;
}

/**
 * Sets the participants for an IOU based on the attached report
 * @param transactionID of the transaction to set the participants of
 * @param report attached to the transaction
 */
function setMoneyRequestParticipantsFromReport(transactionID: string, report: OnyxEntry<OnyxTypes.Report>) {
    const participants = getMoneyRequestParticipantsFromReport(report);
    return Onyx.merge(`${ONYXKEYS.COLLECTION.TRANSACTION_DRAFT}${transactionID}`, {participants, participantsAutoAssigned: true});
}

function setMoneyRequestTaxRate(transactionID: string, taxCode: string | null) {
    Onyx.merge(`${ONYXKEYS.COLLECTION.TRANSACTION_DRAFT}${transactionID}`, {taxCode});
}

function setMoneyRequestTaxAmount(transactionID: string, taxAmount: number | null) {
    Onyx.merge(`${ONYXKEYS.COLLECTION.TRANSACTION_DRAFT}${transactionID}`, {taxAmount});
}

function dismissHoldUseExplanation() {
    const parameters: SetNameValuePairParams = {
        name: ONYXKEYS.NVP_DISMISSED_HOLD_USE_EXPLANATION,
        value: true,
    };

    const optimisticData: OnyxUpdate[] = [
        {
            onyxMethod: Onyx.METHOD.MERGE,
            key: ONYXKEYS.NVP_DISMISSED_HOLD_USE_EXPLANATION,
            value: true,
        },
    ];

    API.write(WRITE_COMMANDS.SET_NAME_VALUE_PAIR, parameters, {
        optimisticData,
    });
}

/**
 * Sets the `splitShares` map that holds individual shares of a split bill
 */
function setSplitShares(transaction: OnyxEntry<OnyxTypes.Transaction>, amount: number, currency: string, newAccountIDs: number[]) {
    if (!transaction) {
        return;
    }
    const oldAccountIDs = Object.keys(transaction.splitShares ?? {}).map((key) => Number(key));

    // Create an array containing unique IDs of the current transaction participants and the new ones
    // The current userAccountID might not be included in newAccountIDs if this is called from the participants step using Global Create
    // If this is called from an existing group chat, it'll be included. So we manually add them to account for both cases.
    const accountIDs = [...new Set<number>([userAccountID, ...newAccountIDs, ...oldAccountIDs])];

    const splitShares: SplitShares = accountIDs.reduce((acc: SplitShares, accountID): SplitShares => {
        // We want to replace the contents of splitShares to contain only `newAccountIDs` entries
        // In the case of going back to the participants page and removing a participant
        // a simple merge will have the previous participant still present in the splitShares object
        // So we manually set their entry to null
        if (!newAccountIDs.includes(accountID) && accountID !== userAccountID) {
            acc[accountID] = null;
            return acc;
        }

        const isPayer = accountID === userAccountID;
        const participantsLength = newAccountIDs.includes(userAccountID) ? newAccountIDs.length - 1 : newAccountIDs.length;
        const splitAmount = calculateIOUAmount(participantsLength, amount, currency, isPayer);
        acc[accountID] = {
            amount: splitAmount,
            isModified: false,
        };
        return acc;
    }, {});

    Onyx.merge(`${ONYXKEYS.COLLECTION.TRANSACTION_DRAFT}${transaction.transactionID}`, {splitShares});
}

function resetSplitShares(transaction: OnyxEntry<OnyxTypes.Transaction>, newAmount?: number, currency?: string) {
    if (!transaction) {
        return;
    }
    const accountIDs = Object.keys(transaction.splitShares ?? {}).map((key) => Number(key));
    if (!accountIDs) {
        return;
    }
    setSplitShares(transaction, newAmount ?? transaction.amount, currency ?? transaction.currency, accountIDs);
}

/**
 * Sets an individual split share of the participant accountID supplied
 */
function setIndividualShare(transactionID: string, participantAccountID: number, participantShare: number) {
    Onyx.merge(`${ONYXKEYS.COLLECTION.TRANSACTION_DRAFT}${transactionID}`, {
        splitShares: {
            [participantAccountID]: {amount: participantShare, isModified: true},
        },
    });
}

/**
 * Adjusts remaining unmodified shares when another share is modified
 * E.g. if total bill is $100 and split between 3 participants, when the user changes the first share to $50, the remaining unmodified shares will become $25 each.
 */
function adjustRemainingSplitShares(transaction: NonNullable<OnyxTypes.Transaction>) {
    const modifiedShares = Object.keys(transaction.splitShares ?? {}).filter((key: string) => transaction?.splitShares?.[Number(key)]?.isModified);

    if (!modifiedShares.length) {
        return;
    }

    const sumOfManualShares = modifiedShares
        .map((key: string): number => transaction?.splitShares?.[Number(key)]?.amount ?? 0)
        .reduce((prev: number, current: number): number => prev + current, 0);

    const unmodifiedSharesAccountIDs = Object.keys(transaction.splitShares ?? {})
        .filter((key: string) => !transaction?.splitShares?.[Number(key)]?.isModified)
        .map((key: string) => Number(key));

    const remainingTotal = transaction.amount - sumOfManualShares;
    if (remainingTotal < 0) {
        return;
    }

    const splitShares: SplitShares = unmodifiedSharesAccountIDs.reduce((acc: SplitShares, accountID: number, index: number): SplitShares => {
        const splitAmount = calculateIOUAmount(unmodifiedSharesAccountIDs.length - 1, remainingTotal, transaction.currency, index === 0);
        acc[accountID] = {
            amount: splitAmount,
        };
        return acc;
    }, {});

    Onyx.merge(`${ONYXKEYS.COLLECTION.TRANSACTION_DRAFT}${transaction.transactionID}`, {splitShares});
}

/**
 * Put expense on HOLD
 */
function putOnHold(transactionID: string, comment: string, reportID: string, searchHash?: number) {
    const currentTime = DateUtils.getDBTime();
    const createdReportAction = buildOptimisticHoldReportAction(currentTime);
    const createdReportActionComment = buildOptimisticHoldReportActionComment(comment, DateUtils.addMillisecondsFromDateTime(currentTime, 1));
    const newViolation = {name: CONST.VIOLATIONS.HOLD, type: CONST.VIOLATION_TYPES.VIOLATION, showInReview: true};
    const transactionViolations = allTransactionViolations[`${ONYXKEYS.COLLECTION.TRANSACTION_VIOLATIONS}${transactionID}`] ?? [];
    const updatedViolations = [...transactionViolations, newViolation];
    const parentReportActionOptimistic = getOptimisticDataForParentReportAction(reportID, createdReportActionComment.created, CONST.RED_BRICK_ROAD_PENDING_ACTION.ADD);
    const transaction = allTransactions[`${ONYXKEYS.COLLECTION.TRANSACTION}${transactionID}`];
    const iouReport = allReports?.[`${ONYXKEYS.COLLECTION.REPORT}${transaction?.reportID}`];
    const report = allReports?.[`${ONYXKEYS.COLLECTION.REPORT}${reportID}`];

    const optimisticData: OnyxUpdate[] = [
        {
            onyxMethod: Onyx.METHOD.MERGE,
            key: `${ONYXKEYS.COLLECTION.REPORT_ACTIONS}${reportID}`,
            value: {
                [createdReportAction.reportActionID]: createdReportAction as ReportAction,
                [createdReportActionComment.reportActionID]: createdReportActionComment as ReportAction,
            },
        },
        {
            onyxMethod: Onyx.METHOD.MERGE,
            key: `${ONYXKEYS.COLLECTION.TRANSACTION}${transactionID}`,
            value: {
                pendingAction: CONST.RED_BRICK_ROAD_PENDING_ACTION.UPDATE,
                comment: {
                    hold: createdReportAction.reportActionID,
                },
            },
        },
        {
            onyxMethod: Onyx.METHOD.MERGE,
            key: `${ONYXKEYS.COLLECTION.TRANSACTION_VIOLATIONS}${transactionID}`,
            value: updatedViolations,
        },
        {
            onyxMethod: Onyx.METHOD.MERGE,
            key: `${ONYXKEYS.COLLECTION.REPORT}${reportID}`,
            value: {
                lastVisibleActionCreated: createdReportActionComment.created,
            },
        },
    ];

    if (iouReport && iouReport.currency === transaction?.currency) {
        const isExpenseReportLocal = isExpenseReport(iouReport);
        const coefficient = isExpenseReportLocal ? -1 : 1;
        const transactionAmount = getAmount(transaction, isExpenseReportLocal) * coefficient;
        optimisticData.push({
            onyxMethod: Onyx.METHOD.MERGE,
            key: `${ONYXKEYS.COLLECTION.REPORT}${iouReport.reportID}`,
            value: {
                unheldTotal: (iouReport.unheldTotal ?? 0) - transactionAmount,
                unheldNonReimbursableTotal: !transaction?.reimbursable ? (iouReport.unheldNonReimbursableTotal ?? 0) - transactionAmount : iouReport.unheldNonReimbursableTotal,
            },
        });
    }

    parentReportActionOptimistic.forEach((parentActionData) => {
        if (!parentActionData) {
            return;
        }
        optimisticData.push(parentActionData);
    });

    const successData: OnyxUpdate[] = [
        {
            onyxMethod: Onyx.METHOD.MERGE,
            key: `${ONYXKEYS.COLLECTION.TRANSACTION}${transactionID}`,
            value: {
                pendingAction: null,
            },
        },
    ];

    const failureData: OnyxUpdate[] = [
        {
            onyxMethod: Onyx.METHOD.MERGE,
            key: `${ONYXKEYS.COLLECTION.TRANSACTION}${transactionID}`,
            value: {
                pendingAction: null,
                comment: {
                    hold: null,
                },
                errors: getMicroSecondOnyxErrorWithTranslationKey('iou.error.genericHoldExpenseFailureMessage'),
            },
        },
        {
            onyxMethod: Onyx.METHOD.MERGE,
            key: `${ONYXKEYS.COLLECTION.REPORT_ACTIONS}${reportID}`,
            value: {
                [createdReportAction.reportActionID]: null,
                [createdReportActionComment.reportActionID]: null,
            },
        },
        {
            onyxMethod: Onyx.METHOD.MERGE,
            key: `${ONYXKEYS.COLLECTION.REPORT}${reportID}`,
            value: {
                lastVisibleActionCreated: report?.lastVisibleActionCreated,
            },
        },
    ];

    // If we are holding from the search page, we optimistically update the snapshot data that search uses so that it is kept in sync
    if (searchHash) {
        optimisticData.push({
            onyxMethod: Onyx.METHOD.MERGE,
            key: `${ONYXKEYS.COLLECTION.SNAPSHOT}${searchHash}`,
            value: {
                data: {
                    [`${ONYXKEYS.COLLECTION.TRANSACTION}${transactionID}`]: {
                        canHold: false,
                        canUnhold: true,
                    },
                },
            } as Record<string, Record<string, Partial<SearchTransaction>>>,
        });
        failureData.push({
            onyxMethod: Onyx.METHOD.MERGE,
            key: `${ONYXKEYS.COLLECTION.SNAPSHOT}${searchHash}`,
            value: {
                data: {
                    [`${ONYXKEYS.COLLECTION.TRANSACTION}${transactionID}`]: {
                        canHold: true,
                        canUnhold: false,
                    },
                },
            } as Record<string, Record<string, Partial<SearchTransaction>>>,
        });
    }

    API.write(
        'HoldRequest',
        {
            transactionID,
            comment,
            reportActionID: createdReportAction.reportActionID,
            commentReportActionID: createdReportActionComment.reportActionID,
        },
        {optimisticData, successData, failureData},
    );

    const currentReportID = getDisplayedReportID(reportID);
    Navigation.setNavigationActionToMicrotaskQueue(() => notifyNewAction(currentReportID, userAccountID));
}

function putTransactionsOnHold(transactionsID: string[], comment: string, reportID: string) {
    transactionsID.forEach((transactionID) => {
        const {childReportID} = getIOUActionForReportID(reportID, transactionID) ?? {};
        if (!childReportID) {
            return;
        }
        putOnHold(transactionID, comment, childReportID);
    });
}

/**
 * Remove expense from HOLD
 */
function unholdRequest(transactionID: string, reportID: string) {
    const createdReportAction = buildOptimisticUnHoldReportAction();
    const transactionViolations = allTransactionViolations[`${ONYXKEYS.COLLECTION.TRANSACTION_VIOLATIONS}${transactionID}`];
    const transaction = allTransactions[`${ONYXKEYS.COLLECTION.TRANSACTION}${transactionID}`];
    const iouReport = allReports?.[`${ONYXKEYS.COLLECTION.REPORT}${transaction?.reportID}`];
    const report = allReports?.[`${ONYXKEYS.COLLECTION.REPORT}${reportID}`];

    const optimisticData: OnyxUpdate[] = [
        {
            onyxMethod: Onyx.METHOD.MERGE,
            key: `${ONYXKEYS.COLLECTION.REPORT_ACTIONS}${reportID}`,
            value: {
                [createdReportAction.reportActionID]: createdReportAction as ReportAction,
            },
        },
        {
            onyxMethod: Onyx.METHOD.MERGE,
            key: `${ONYXKEYS.COLLECTION.TRANSACTION}${transactionID}`,
            value: {
                pendingAction: CONST.RED_BRICK_ROAD_PENDING_ACTION.UPDATE,
                comment: {
                    hold: null,
                },
            },
        },
        {
            onyxMethod: Onyx.METHOD.SET,
            key: `${ONYXKEYS.COLLECTION.TRANSACTION_VIOLATIONS}${transactionID}`,
            value: transactionViolations?.filter((violation) => violation.name !== CONST.VIOLATIONS.HOLD) ?? [],
        },
        {
            onyxMethod: Onyx.METHOD.MERGE,
            key: `${ONYXKEYS.COLLECTION.REPORT}${reportID}`,
            value: {
                lastVisibleActionCreated: createdReportAction.created,
            },
        },
    ];

    if (iouReport && iouReport.currency === transaction?.currency) {
        const isExpenseReportLocal = isExpenseReport(iouReport);
        const coefficient = isExpenseReportLocal ? -1 : 1;
        const transactionAmount = getAmount(transaction, isExpenseReportLocal) * coefficient;
        optimisticData.push({
            onyxMethod: Onyx.METHOD.MERGE,
            key: `${ONYXKEYS.COLLECTION.REPORT}${iouReport.reportID}`,
            value: {
                unheldTotal: (iouReport.unheldTotal ?? 0) + transactionAmount,
                unheldNonReimbursableTotal: !transaction?.reimbursable ? (iouReport.unheldNonReimbursableTotal ?? 0) + transactionAmount : iouReport.unheldNonReimbursableTotal,
            },
        });
    }

    const successData: OnyxUpdate[] = [
        {
            onyxMethod: Onyx.METHOD.MERGE,
            key: `${ONYXKEYS.COLLECTION.TRANSACTION}${transactionID}`,
            value: {
                pendingAction: null,
                comment: {
                    hold: null,
                },
            },
        },
    ];

    const failureData: OnyxUpdate[] = [
        {
            onyxMethod: Onyx.METHOD.MERGE,
            key: `${ONYXKEYS.COLLECTION.REPORT_ACTIONS}${reportID}`,
            value: {
                [createdReportAction.reportActionID]: null,
            },
        },
        {
            onyxMethod: Onyx.METHOD.MERGE,
            key: `${ONYXKEYS.COLLECTION.TRANSACTION}${transactionID}`,
            value: {
                pendingAction: null,
                errors: getMicroSecondOnyxErrorWithTranslationKey('iou.error.genericUnholdExpenseFailureMessage'),
            },
        },
        {
            onyxMethod: Onyx.METHOD.SET,
            key: `${ONYXKEYS.COLLECTION.TRANSACTION_VIOLATIONS}${transactionID}`,
            value: transactionViolations ?? null,
        },
        {
            onyxMethod: Onyx.METHOD.MERGE,
            key: `${ONYXKEYS.COLLECTION.REPORT}${reportID}`,
            value: {
                lastVisibleActionCreated: report?.lastVisibleActionCreated,
            },
        },
    ];

    API.write(
        'UnHoldRequest',
        {
            transactionID,
            reportActionID: createdReportAction.reportActionID,
        },
        {optimisticData, successData, failureData},
    );

    const currentReportID = getDisplayedReportID(reportID);
    notifyNewAction(currentReportID, userAccountID);
}

// eslint-disable-next-line rulesdir/no-negated-variables
function navigateToStartStepIfScanFileCannotBeRead(
    receiptFilename: string | undefined,
    receiptPath: ReceiptSource | undefined,
    onSuccess: (file: File) => void,
    requestType: IOURequestType,
    iouType: IOUType,
    transactionID: string,
    reportID: string,
    receiptType: string | undefined,
    onFailureCallback?: () => void,
) {
    if (!receiptFilename || !receiptPath) {
        return;
    }

    const onFailure = () => {
        setMoneyRequestReceipt(transactionID, '', '', true);
        if (requestType === CONST.IOU.REQUEST_TYPE.MANUAL) {
            if (onFailureCallback) {
                onFailureCallback();
                return;
            }
            Navigation.navigate(ROUTES.MONEY_REQUEST_STEP_SCAN.getRoute(CONST.IOU.ACTION.CREATE, iouType, transactionID, reportID, Navigation.getActiveRouteWithoutParams()));
            return;
        }
        navigateToStartMoneyRequestStep(requestType, iouType, transactionID, reportID);
    };
    readFileAsync(receiptPath.toString(), receiptFilename, onSuccess, onFailure, receiptType);
}

function checkIfScanFileCanBeRead(
    receiptFilename: string | undefined,
    receiptPath: ReceiptSource | undefined,
    receiptType: string | undefined,
    onSuccess: (file: File) => void,
    onFailure: () => void,
) {
    if (!receiptFilename || !receiptPath) {
        return;
    }

    return readFileAsync(receiptPath.toString(), receiptFilename, onSuccess, onFailure, receiptType);
}

/** Save the preferred payment method for a policy or personal DM */
function savePreferredPaymentMethod(policyID: string | undefined, paymentMethod: string, type: ValueOf<typeof CONST.LAST_PAYMENT_METHOD> | undefined) {
    if (!policyID) {
        return;
    }

    // to make it easier to revert to the previous last payment method, we will save it to this key
    const prevPaymentMethod = lastUsedPaymentMethods?.[policyID] as OnyxTypes.LastPaymentMethodType;
    Onyx.merge(`${ONYXKEYS.NVP_LAST_PAYMENT_METHOD}`, {
        [policyID]: type ? {[type]: {name: paymentMethod}, [CONST.LAST_PAYMENT_METHOD.LAST_USED]: {name: prevPaymentMethod?.lastUsed?.name ?? paymentMethod}} : paymentMethod,
    });
}

/** Get report policy id of IOU request */
function getIOURequestPolicyID(transaction: OnyxEntry<OnyxTypes.Transaction>, report: OnyxEntry<OnyxTypes.Report>): string | undefined {
    // Workspace sender will exist for invoices
    const workspaceSender = transaction?.participants?.find((participant) => participant.isSender);
    return workspaceSender?.policyID ?? report?.policyID;
}

function getIOUActionForTransactions(transactionIDList: Array<string | undefined>, iouReportID: string | undefined): Array<ReportAction<typeof CONST.REPORT.ACTIONS.TYPE.IOU>> {
    return Object.values(allReportActions?.[`${ONYXKEYS.COLLECTION.REPORT_ACTIONS}${iouReportID}`] ?? {})?.filter(
        (reportAction): reportAction is ReportAction<typeof CONST.REPORT.ACTIONS.TYPE.IOU> => {
            if (!isMoneyRequestAction(reportAction)) {
                return false;
            }
            const message = getOriginalMessage(reportAction);
            if (!message?.IOUTransactionID) {
                return false;
            }
            return transactionIDList.includes(message.IOUTransactionID);
        },
    );
}

/** Merge several transactions into one by updating the fields of the one we want to keep and deleting the rest */
function mergeDuplicates(params: MergeDuplicatesParams) {
    const originalSelectedTransaction = allTransactions[`${ONYXKEYS.COLLECTION.TRANSACTION}${params.transactionID}`];

    const optimisticTransactionData: OnyxUpdate = {
        onyxMethod: Onyx.METHOD.MERGE,
        key: `${ONYXKEYS.COLLECTION.TRANSACTION}${params.transactionID}`,
        value: {
            ...originalSelectedTransaction,
            billable: params.billable,
            comment: {
                comment: params.comment,
            },
            category: params.category,
            created: params.created,
            currency: params.currency,
            modifiedMerchant: params.merchant,
            reimbursable: params.reimbursable,
            tag: params.tag,
        },
    };

    const failureTransactionData: OnyxUpdate = {
        onyxMethod: Onyx.METHOD.MERGE,
        key: `${ONYXKEYS.COLLECTION.TRANSACTION}${params.transactionID}`,
        // eslint-disable-next-line @typescript-eslint/non-nullable-type-assertion-style
        value: originalSelectedTransaction as OnyxTypes.Transaction,
    };

    const optimisticTransactionDuplicatesData: OnyxUpdate[] = params.transactionIDList.map((id) => ({
        onyxMethod: Onyx.METHOD.SET,
        key: `${ONYXKEYS.COLLECTION.TRANSACTION}${id}`,
        value: null,
    }));

    const failureTransactionDuplicatesData: OnyxUpdate[] = params.transactionIDList.map((id) => ({
        onyxMethod: Onyx.METHOD.MERGE,
        key: `${ONYXKEYS.COLLECTION.TRANSACTION}${id}`,
        // eslint-disable-next-line @typescript-eslint/non-nullable-type-assertion-style
        value: allTransactions[`${ONYXKEYS.COLLECTION.TRANSACTION}${id}`] as OnyxTypes.Transaction,
    }));

    const optimisticTransactionViolations: OnyxUpdate[] = [...params.transactionIDList, params.transactionID].map((id) => {
        const violations = allTransactionViolations[`${ONYXKEYS.COLLECTION.TRANSACTION_VIOLATIONS}${id}`] ?? [];
        return {
            onyxMethod: Onyx.METHOD.MERGE,
            key: `${ONYXKEYS.COLLECTION.TRANSACTION_VIOLATIONS}${id}`,
            value: violations.filter((violation) => violation.name !== CONST.VIOLATIONS.DUPLICATED_TRANSACTION),
        };
    });

    const failureTransactionViolations: OnyxUpdate[] = [...params.transactionIDList, params.transactionID].map((id) => {
        const violations = allTransactionViolations[`${ONYXKEYS.COLLECTION.TRANSACTION_VIOLATIONS}${id}`] ?? [];
        return {
            onyxMethod: Onyx.METHOD.MERGE,
            key: `${ONYXKEYS.COLLECTION.TRANSACTION_VIOLATIONS}${id}`,
            value: violations,
        };
    });

    const duplicateTransactionTotals = params.transactionIDList.reduce((total, id) => {
        const duplicateTransaction = allTransactions[`${ONYXKEYS.COLLECTION.TRANSACTION}${id}`];
        if (!duplicateTransaction) {
            return total;
        }
        return total + duplicateTransaction.amount;
    }, 0);

    const expenseReport = allReports?.[`${ONYXKEYS.COLLECTION.REPORT}${params.reportID}`];
    const expenseReportOptimisticData: OnyxUpdate = {
        onyxMethod: Onyx.METHOD.MERGE,
        key: `${ONYXKEYS.COLLECTION.REPORT}${params.reportID}`,
        value: {
            total: (expenseReport?.total ?? 0) - duplicateTransactionTotals,
        },
    };
    const expenseReportFailureData: OnyxUpdate = {
        onyxMethod: Onyx.METHOD.MERGE,
        key: `${ONYXKEYS.COLLECTION.REPORT}${params.reportID}`,
        value: {
            total: expenseReport?.total,
        },
    };

    const iouActionsToDelete = params.reportID ? getIOUActionForTransactions(params.transactionIDList, params.reportID) : [];

    const deletedTime = DateUtils.getDBTime();
    const expenseReportActionsOptimisticData: OnyxUpdate = {
        onyxMethod: Onyx.METHOD.MERGE,
        key: `${ONYXKEYS.COLLECTION.REPORT_ACTIONS}${params.reportID}`,
        value: iouActionsToDelete.reduce<Record<string, PartialDeep<ReportAction<typeof CONST.REPORT.ACTIONS.TYPE.IOU>>>>((val, reportAction) => {
            const firstMessage = Array.isArray(reportAction.message) ? reportAction.message.at(0) : null;
            // eslint-disable-next-line no-param-reassign
            val[reportAction.reportActionID] = {
                originalMessage: {
                    deleted: deletedTime,
                },
                ...(firstMessage && {
                    message: [
                        {
                            ...firstMessage,
                            deleted: deletedTime,
                        },
                        ...(Array.isArray(reportAction.message) ? reportAction.message.slice(1) : []),
                    ],
                }),
                ...(!Array.isArray(reportAction.message) && {
                    message: {
                        deleted: deletedTime,
                    },
                }),
            };
            return val;
        }, {}),
    };
    const expenseReportActionsFailureData: OnyxUpdate = {
        onyxMethod: Onyx.METHOD.MERGE,
        key: `${ONYXKEYS.COLLECTION.REPORT_ACTIONS}${params.reportID}`,
        value: iouActionsToDelete.reduce<Record<string, NullishDeep<PartialDeep<ReportAction<typeof CONST.REPORT.ACTIONS.TYPE.IOU>>>>>((val, reportAction) => {
            // eslint-disable-next-line no-param-reassign
            val[reportAction.reportActionID] = {
                originalMessage: {
                    deleted: null,
                },
                message: reportAction.message,
            };
            return val;
        }, {}),
    };

    const optimisticReportAction = buildOptimisticResolvedDuplicatesReportAction();

    const transactionThreadReportID = params.reportID ? getIOUActionForTransactions([params.transactionID], params.reportID).at(0)?.childReportID : undefined;
    const optimisticReportActionData: OnyxUpdate = {
        onyxMethod: Onyx.METHOD.MERGE,
        key: `${ONYXKEYS.COLLECTION.REPORT_ACTIONS}${transactionThreadReportID}`,
        value: {
            [optimisticReportAction.reportActionID]: optimisticReportAction,
        },
    };

    const failureReportActionData: OnyxUpdate = {
        onyxMethod: Onyx.METHOD.MERGE,
        key: `${ONYXKEYS.COLLECTION.REPORT_ACTIONS}${transactionThreadReportID}`,
        value: {
            [optimisticReportAction.reportActionID]: null,
        },
    };

    const optimisticData: OnyxUpdate[] = [];
    const failureData: OnyxUpdate[] = [];

    optimisticData.push(
        optimisticTransactionData,
        ...optimisticTransactionDuplicatesData,
        ...optimisticTransactionViolations,
        expenseReportOptimisticData,
        expenseReportActionsOptimisticData,
        optimisticReportActionData,
    );
    failureData.push(
        failureTransactionData,
        ...failureTransactionDuplicatesData,
        ...failureTransactionViolations,
        expenseReportFailureData,
        expenseReportActionsFailureData,
        failureReportActionData,
    );

    API.write(WRITE_COMMANDS.MERGE_DUPLICATES, {...params, reportActionID: optimisticReportAction.reportActionID}, {optimisticData, failureData});
}

function updateLastLocationPermissionPrompt() {
    Onyx.set(ONYXKEYS.NVP_LAST_LOCATION_PERMISSION_PROMPT, new Date().toISOString());
}

/** Instead of merging the duplicates, it updates the transaction we want to keep and puts the others on hold without deleting them */
function resolveDuplicates(params: MergeDuplicatesParams) {
    if (!params.transactionID) {
        return;
    }

    const originalSelectedTransaction = allTransactions[`${ONYXKEYS.COLLECTION.TRANSACTION}${params.transactionID}`];

    const optimisticTransactionData: OnyxUpdate = {
        onyxMethod: Onyx.METHOD.MERGE,
        key: `${ONYXKEYS.COLLECTION.TRANSACTION}${params.transactionID}`,
        value: {
            ...originalSelectedTransaction,
            billable: params.billable,
            comment: {
                comment: params.comment,
            },
            category: params.category,
            created: params.created,
            currency: params.currency,
            modifiedMerchant: params.merchant,
            reimbursable: params.reimbursable,
            tag: params.tag,
        },
    };

    const failureTransactionData: OnyxUpdate = {
        onyxMethod: Onyx.METHOD.MERGE,
        key: `${ONYXKEYS.COLLECTION.TRANSACTION}${params.transactionID}`,
        // eslint-disable-next-line @typescript-eslint/non-nullable-type-assertion-style
        value: originalSelectedTransaction as OnyxTypes.Transaction,
    };

    const optimisticTransactionViolations: OnyxUpdate[] = [...params.transactionIDList, params.transactionID].map((id) => {
        const violations = allTransactionViolations[`${ONYXKEYS.COLLECTION.TRANSACTION_VIOLATIONS}${id}`] ?? [];
        const newViolation = {name: CONST.VIOLATIONS.HOLD, type: CONST.VIOLATION_TYPES.VIOLATION};
        const updatedViolations = id === params.transactionID ? violations : [...violations, newViolation];
        return {
            onyxMethod: Onyx.METHOD.MERGE,
            key: `${ONYXKEYS.COLLECTION.TRANSACTION_VIOLATIONS}${id}`,
            value: updatedViolations.filter((violation) => violation.name !== CONST.VIOLATIONS.DUPLICATED_TRANSACTION),
        };
    });

    const failureTransactionViolations: OnyxUpdate[] = [...params.transactionIDList, params.transactionID].map((id) => {
        const violations = allTransactionViolations[`${ONYXKEYS.COLLECTION.TRANSACTION_VIOLATIONS}${id}`] ?? [];
        return {
            onyxMethod: Onyx.METHOD.MERGE,
            key: `${ONYXKEYS.COLLECTION.TRANSACTION_VIOLATIONS}${id}`,
            value: violations,
        };
    });

    const iouActionList = params.reportID ? getIOUActionForTransactions(params.transactionIDList, params.reportID) : [];
    const orderedTransactionIDList = iouActionList
        .map((action) => {
            const message = getOriginalMessage(action);
            return message?.IOUTransactionID;
        })
        .filter((id): id is string => !!id);

    const optimisticHoldActions: OnyxUpdate[] = [];
    const failureHoldActions: OnyxUpdate[] = [];
    const reportActionIDList: string[] = [];
    const optimisticHoldTransactionActions: OnyxUpdate[] = [];
    const failureHoldTransactionActions: OnyxUpdate[] = [];
    iouActionList.forEach((action) => {
        const transactionThreadReportID = action?.childReportID;
        const createdReportAction = buildOptimisticHoldReportAction();
        reportActionIDList.push(createdReportAction.reportActionID);
        const transactionID = isMoneyRequestAction(action) ? (getOriginalMessage(action)?.IOUTransactionID ?? CONST.DEFAULT_NUMBER_ID) : CONST.DEFAULT_NUMBER_ID;
        optimisticHoldTransactionActions.push({
            onyxMethod: Onyx.METHOD.MERGE,
            key: `${ONYXKEYS.COLLECTION.TRANSACTION}${transactionID}`,
            value: {
                comment: {
                    hold: createdReportAction.reportActionID,
                },
            },
        });
        failureHoldTransactionActions.push({
            onyxMethod: Onyx.METHOD.MERGE,
            key: `${ONYXKEYS.COLLECTION.TRANSACTION}${transactionID}`,
            value: {
                comment: {
                    hold: null,
                },
            },
        });
        optimisticHoldActions.push({
            onyxMethod: Onyx.METHOD.MERGE,
            key: `${ONYXKEYS.COLLECTION.REPORT_ACTIONS}${transactionThreadReportID}`,
            value: {
                [createdReportAction.reportActionID]: createdReportAction,
            },
        });
        failureHoldActions.push({
            onyxMethod: Onyx.METHOD.MERGE,
            key: `${ONYXKEYS.COLLECTION.REPORT_ACTIONS}${transactionThreadReportID}`,
            value: {
                [createdReportAction.reportActionID]: {
                    errors: getMicroSecondOnyxErrorWithTranslationKey('iou.error.genericHoldExpenseFailureMessage'),
                },
            },
        });
    });

    const transactionThreadReportID = params.reportID ? getIOUActionForTransactions([params.transactionID], params.reportID).at(0)?.childReportID : undefined;
    const optimisticReportAction = buildOptimisticDismissedViolationReportAction({
        reason: 'manual',
        violationName: CONST.VIOLATIONS.DUPLICATED_TRANSACTION,
    });

    const optimisticReportActionData: OnyxUpdate = {
        onyxMethod: Onyx.METHOD.MERGE,
        key: `${ONYXKEYS.COLLECTION.REPORT_ACTIONS}${transactionThreadReportID}`,
        value: {
            [optimisticReportAction.reportActionID]: optimisticReportAction,
        },
    };

    const failureReportActionData: OnyxUpdate = {
        onyxMethod: Onyx.METHOD.MERGE,
        key: `${ONYXKEYS.COLLECTION.REPORT_ACTIONS}${transactionThreadReportID}`,
        value: {
            [optimisticReportAction.reportActionID]: null,
        },
    };

    const optimisticData: OnyxUpdate[] = [];
    const failureData: OnyxUpdate[] = [];

    optimisticData.push(optimisticTransactionData, ...optimisticTransactionViolations, ...optimisticHoldActions, ...optimisticHoldTransactionActions, optimisticReportActionData);
    failureData.push(failureTransactionData, ...failureTransactionViolations, ...failureHoldActions, ...failureHoldTransactionActions, failureReportActionData);
    const {reportID, transactionIDList, receiptID, ...otherParams} = params;

    const parameters: ResolveDuplicatesParams = {
        ...otherParams,
        transactionID: params.transactionID,
        reportActionIDList,
        transactionIDList: orderedTransactionIDList,
        dismissedViolationReportActionID: optimisticReportAction.reportActionID,
    };

    API.write(WRITE_COMMANDS.RESOLVE_DUPLICATES, parameters, {optimisticData, failureData});
}

function getSearchOnyxUpdate({participant, transaction, iouReport, transactionThreadReportID, isInvoice}: GetSearchOnyxUpdateParams): OnyxData | undefined {
    const toAccountID = participant?.accountID;
    const fromAccountID = currentUserPersonalDetails?.accountID;
    const currentSearchQueryJSON = getCurrentSearchQueryJSON();

    if (currentSearchQueryJSON && toAccountID != null && fromAccountID != null) {
        const validSearchTypes =
            (!isInvoice && currentSearchQueryJSON.type === CONST.SEARCH.DATA_TYPES.EXPENSE) || (isInvoice && currentSearchQueryJSON.type === CONST.SEARCH.DATA_TYPES.INVOICE);
        const shouldOptimisticallyUpdate = currentSearchQueryJSON.status === CONST.SEARCH.STATUS.EXPENSE.ALL && validSearchTypes && currentSearchQueryJSON.flatFilters.length === 0;

        if (shouldOptimisticallyUpdate) {
            const isOptimisticToAccountData = isOptimisticPersonalDetail(toAccountID);
            const successData = [];
            if (isOptimisticToAccountData) {
                // The optimistic personal detail is removed on the API's success data but we can't change the managerID of the transaction in the snapshot.
                // So we need to add the optimistic personal detail back to the snapshot in success data to prevent the flickering.
                // After that, it will be cleared via Search API.
                // See https://github.com/Expensify/App/issues/61310 for more information.
                successData.push({
                    onyxMethod: Onyx.METHOD.MERGE,
                    key: `${ONYXKEYS.COLLECTION.SNAPSHOT}${currentSearchQueryJSON.hash}` as const,
                    value: {
                        data: {
                            [ONYXKEYS.PERSONAL_DETAILS_LIST]: {
                                [toAccountID]: {
                                    accountID: toAccountID,
                                    displayName: participant?.displayName,
                                    login: participant?.login,
                                },
                            },
                        },
                        ...(iouReport ? {[`${ONYXKEYS.COLLECTION.REPORT}${iouReport.reportID}`]: iouReport} : {}),
                    },
                });
            }
            return {
                optimisticData: [
                    {
                        onyxMethod: Onyx.METHOD.MERGE,
                        key: `${ONYXKEYS.COLLECTION.SNAPSHOT}${currentSearchQueryJSON.hash}` as const,
                        value: {
                            data: {
                                [ONYXKEYS.PERSONAL_DETAILS_LIST]: {
                                    [toAccountID]: {
                                        accountID: toAccountID,
                                        displayName: participant?.displayName,
                                        login: participant?.login,
                                    },
                                    [fromAccountID]: {
                                        accountID: fromAccountID,
                                        avatar: currentUserPersonalDetails?.avatar,
                                        displayName: currentUserPersonalDetails?.displayName,
                                        login: currentUserPersonalDetails?.login,
                                    },
                                },
                                [`${ONYXKEYS.COLLECTION.TRANSACTION}${transaction.transactionID}`]: {
                                    accountID: fromAccountID,
                                    managerID: toAccountID,
                                    ...(transactionThreadReportID && {transactionThreadReportID}),
                                    ...transaction,
                                },
                            },
                        },
                    },
                ],
                successData,
            };
        }
    }
}

/**
 * Create a draft transaction to set up split expense details for the split expense flow
 */
function initSplitExpense(transaction: OnyxEntry<OnyxTypes.Transaction>, reportID: string, isOpenCreatedSplit?: boolean) {
    if (!transaction) {
        return;
    }

    if (isOpenCreatedSplit) {
        const originalTransactionID = transaction.comment?.originalTransactionID;
        const originalTransaction = allTransactions[`${ONYXKEYS.COLLECTION.TRANSACTION}${originalTransactionID}`];

        const relatedTransactions = Object.values(allTransactions).filter((currentTransaction) => {
            const currentReport = allReports?.[`${ONYXKEYS.COLLECTION.REPORT}${currentTransaction?.reportID}`];
            return currentTransaction?.comment?.originalTransactionID === originalTransactionID && !!currentReport && currentReport?.stateNum !== CONST.REPORT.STATUS_NUM.CLOSED;
        });

        const transactionDetails = getTransactionDetails(originalTransaction);

        const draftTransaction = buildOptimisticTransaction({
            originalTransactionID,
            transactionParams: {
                splitExpenses: relatedTransactions.map((currentTransaction) => {
                    const currentTransactionDetails = getTransactionDetails(currentTransaction);
                    return {
                        transactionID: currentTransaction?.transactionID ?? String(CONST.DEFAULT_NUMBER_ID),
                        amount: currentTransactionDetails?.amount ?? 0,
                        description: currentTransactionDetails?.comment,
                        category: currentTransactionDetails?.category,
                        tags: currentTransactionDetails?.tag ? [currentTransactionDetails?.tag] : [],
                        created: currentTransaction?.created ?? '',
                    };
                }),
                amount: transactionDetails?.amount ?? 0,
                currency: transactionDetails?.currency ?? CONST.CURRENCY.USD,
                merchant: transactionDetails?.merchant ?? '',
                participants: transaction?.participants,
                attendees: transactionDetails?.attendees as Attendee[],
                reportID: originalTransaction?.reportID,
            },
        });

        Onyx.set(`${ONYXKEYS.COLLECTION.SPLIT_TRANSACTION_DRAFT}${originalTransactionID}`, draftTransaction);

        Navigation.navigate(
            ROUTES.SPLIT_EXPENSE.getRoute(
                originalTransaction?.reportID ?? String(CONST.DEFAULT_NUMBER_ID),
                originalTransactionID,
                transaction.transactionID,
                Navigation.getActiveRouteWithoutParams(),
            ),
        );
        return;
    }

    const transactionDetails = getTransactionDetails(transaction);
    const transactionDetailsAmount = transactionDetails?.amount ?? 0;

    const draftTransaction = buildOptimisticTransaction({
        originalTransactionID: transaction.transactionID,
        transactionParams: {
            splitExpenses: [
                {
                    transactionID: NumberUtils.rand64(),
                    amount: Math.floor(transactionDetailsAmount / 2),
                    description: transactionDetails?.comment,
                    category: transactionDetails?.category,
                    tags: transaction?.tag ? [transaction?.tag] : [],
                    created: transactionDetails?.created ?? DateUtils.getDBTime(),
                },
                {
                    transactionID: NumberUtils.rand64(),
                    amount: Math.ceil(transactionDetailsAmount / 2),
                    description: transactionDetails?.comment,
                    category: transactionDetails?.category,
                    tags: transaction?.tag ? [transaction?.tag] : [],
                    created: transactionDetails?.created ?? DateUtils.getDBTime(),
                },
            ],
            amount: transactionDetailsAmount,
            currency: transactionDetails?.currency ?? CONST.CURRENCY.USD,
            merchant: transactionDetails?.merchant ?? '',
            participants: transaction?.participants,
            attendees: transactionDetails?.attendees as Attendee[],
            reportID,
        },
    });

    Onyx.set(`${ONYXKEYS.COLLECTION.SPLIT_TRANSACTION_DRAFT}${transaction?.transactionID}`, draftTransaction);

    Navigation.navigate(ROUTES.SPLIT_EXPENSE.getRoute(reportID ?? String(CONST.DEFAULT_NUMBER_ID), transaction.transactionID, undefined, Navigation.getActiveRoute()));
}

/**
 * Create a draft transaction to set up split expense details for edit split details
 */
function initDraftSplitExpenseDataForEdit(draftTransaction: OnyxEntry<OnyxTypes.Transaction>, splitExpenseTransactionID: string, reportID: string) {
    if (!draftTransaction || !splitExpenseTransactionID) {
        return;
    }
    const originalTransactionID = draftTransaction?.comment?.originalTransactionID;
    const originalTransaction = allTransactions?.[`${ONYXKEYS.COLLECTION.TRANSACTION}${originalTransactionID}`];
    const splitTransactionData = draftTransaction?.comment?.splitExpenses?.find((item) => item.transactionID === splitExpenseTransactionID);

    const transactionDetails = getTransactionDetails(originalTransaction);

    const editDraftTransaction = buildOptimisticTransaction({
        existingTransactionID: CONST.IOU.OPTIMISTIC_TRANSACTION_ID,
        originalTransactionID,
        transactionParams: {
            amount: Number(splitTransactionData?.amount),
            currency: transactionDetails?.currency ?? CONST.CURRENCY.USD,
            comment: splitTransactionData?.description,
            tag: splitTransactionData?.tags?.at(0),
            merchant: transactionDetails?.merchant ?? '',
            participants: draftTransaction?.participants,
            attendees: transactionDetails?.attendees as Attendee[],
            reportID,
            created: splitTransactionData?.created ?? '',
            category: splitTransactionData?.category ?? '',
        },
    });

    Onyx.set(`${ONYXKEYS.COLLECTION.SPLIT_TRANSACTION_DRAFT}${CONST.IOU.OPTIMISTIC_TRANSACTION_ID}`, editDraftTransaction);

    Navigation.navigate(ROUTES.SPLIT_EXPENSE_EDIT.getRoute(reportID, originalTransactionID, splitTransactionData?.transactionID, Navigation.getActiveRoute()));
}

/**
 * Append a new split expense entry to the draft transaction’s splitExpenses array
 */
function addSplitExpenseField(transaction: OnyxEntry<OnyxTypes.Transaction>, draftTransaction: OnyxEntry<OnyxTypes.Transaction>) {
    if (!transaction || !draftTransaction) {
        return;
    }

    const transactionDetails = getTransactionDetails(transaction);

    Onyx.merge(`${ONYXKEYS.COLLECTION.SPLIT_TRANSACTION_DRAFT}${transaction.transactionID}`, {
        comment: {
            splitExpenses: [
                ...(draftTransaction.comment?.splitExpenses ?? []),
                {
                    transactionID: NumberUtils.rand64(),
                    amount: 0,
                    description: transactionDetails?.comment,
                    category: transactionDetails?.category,
                    tags: transaction?.tag ? [transaction?.tag] : [],
                    created: transactionDetails?.created ?? DateUtils.getDBTime(),
                },
            ],
        },
    });
}

function removeSplitExpenseField(draftTransaction: OnyxEntry<OnyxTypes.Transaction>, splitExpenseTransactionID: string) {
    if (!draftTransaction || !splitExpenseTransactionID) {
        return;
    }

    const originalTransactionID = draftTransaction?.comment?.originalTransactionID;

    const splitExpenses = draftTransaction.comment?.splitExpenses?.filter((item) => item.transactionID !== splitExpenseTransactionID);

    Onyx.merge(`${ONYXKEYS.COLLECTION.SPLIT_TRANSACTION_DRAFT}${originalTransactionID}`, {
        comment: {
            splitExpenses,
        },
    });
}

function updateSplitExpenseField(splitExpenseDraftTransaction: OnyxEntry<OnyxTypes.Transaction>, splitExpenseTransactionID: string) {
    if (!splitExpenseDraftTransaction || !splitExpenseTransactionID) {
        return;
    }

    const originalTransactionID = splitExpenseDraftTransaction?.comment?.originalTransactionID;

    const draftTransaction = allDraftSplitTransactions[`${ONYXKEYS.COLLECTION.SPLIT_TRANSACTION_DRAFT}${originalTransactionID}`];

    const splitExpenses = draftTransaction?.comment?.splitExpenses?.map((item) => {
        if (item.transactionID === splitExpenseTransactionID) {
            const transactionDetails = getTransactionDetails(splitExpenseDraftTransaction);

            return {
                ...item,
                description: transactionDetails?.comment,
                category: transactionDetails?.category,
                tags: splitExpenseDraftTransaction?.tag ? [splitExpenseDraftTransaction?.tag] : [],
                created: transactionDetails?.created ?? DateUtils.getDBTime(),
            };
        }
        return item;
    });

    Onyx.merge(`${ONYXKEYS.COLLECTION.SPLIT_TRANSACTION_DRAFT}${originalTransactionID}`, {
        comment: {
            splitExpenses,
        },
    });
}

function updateSplitExpenseAmountField(draftTransaction: OnyxEntry<OnyxTypes.Transaction>, currentItemTransactionID: string, amount: number) {
    if (!draftTransaction?.transactionID || !currentItemTransactionID) {
        return;
    }

    const updatedSplitExpenses = draftTransaction.comment?.splitExpenses?.map((splitExpense) => {
        if (splitExpense.transactionID === currentItemTransactionID) {
            return {
                ...splitExpense,
                amount,
            };
        }
        return splitExpense;
    });

    Onyx.merge(`${ONYXKEYS.COLLECTION.SPLIT_TRANSACTION_DRAFT}${draftTransaction?.comment?.originalTransactionID}`, {
        comment: {
            splitExpenses: updatedSplitExpenses,
        },
    });
}

function saveSplitTransactions(draftTransaction: OnyxEntry<OnyxTypes.Transaction>, hash: number) {
    const transactionReport = getReportOrDraftReport(draftTransaction?.reportID);
    const parentTransactionReport = getReportOrDraftReport(transactionReport?.parentReportID);
    const expenseReport = transactionReport?.type === CONST.REPORT.TYPE.EXPENSE ? transactionReport : parentTransactionReport;

    const originalTransactionID = draftTransaction?.comment?.originalTransactionID ?? CONST.IOU.OPTIMISTIC_TRANSACTION_ID;
    const originalTransaction = allTransactions?.[`${ONYXKEYS.COLLECTION.TRANSACTION}${originalTransactionID}`];
    const originalTransactionViolations = allTransactionViolations[`${ONYXKEYS.COLLECTION.TRANSACTION_VIOLATIONS}${originalTransactionID}`] ?? [];
    const iouActions = getIOUActionForTransactions([originalTransactionID], expenseReport?.reportID);

    // This will be fixed as part of https://github.com/Expensify/Expensify/issues/507850
    // eslint-disable-next-line deprecation/deprecation
    const policy = getPolicy(expenseReport?.policyID);
    const policyCategories = getPolicyCategoriesData(expenseReport?.policyID);
    const policyTags = getPolicyTagsData(expenseReport?.policyID);
    const participants = getMoneyRequestParticipantsFromReport(expenseReport);
    const splitExpenses = draftTransaction?.comment?.splitExpenses ?? [];

    const splits: SplitTransactionSplitsParam =
        splitExpenses.map((split) => {
            const currentDescription = getParsedComment(Parser.htmlToMarkdown(split.description ?? ''));
            return {
                amount: split.amount,
                category: split.category ?? '',
                tag: split.tags?.[0] ?? '',
                created: DateUtils.extractDate(split.created),
                merchant: draftTransaction?.merchant ?? '',
                transactionID: split.transactionID,
                comment: {
                    comment: currentDescription,
                },
            };
        }) ?? [];

    const successData = [] as OnyxUpdate[];
    const failureData = [] as OnyxUpdate[];
    const optimisticData = [] as OnyxUpdate[];

    splitExpenses.forEach((splitExpense, index) => {
        const requestMoneyInformation = {
            report: expenseReport,
            participantParams: {
                participant: participants.at(0) ?? ({} as Participant),
                payeeEmail: currentUserPersonalDetails?.login ?? '',
                payeeAccountID: currentUserPersonalDetails?.accountID ?? CONST.DEFAULT_NUMBER_ID,
            },
            policyParams: {
                policy,
                policyCategories,
                policyTags,
            },
            transactionParams: {
                amount: splitExpense.amount ?? 0,
                currency: draftTransaction?.currency ?? CONST.CURRENCY.USD,
                created: splitExpense.created,
                merchant: draftTransaction?.merchant ?? '',
                comment: splitExpense.description,
                category: splitExpense.category,
                tag: splitExpense.tags?.[0],
                originalTransactionID,
                attendees: draftTransaction?.comment?.attendees,
                source: CONST.IOU.TYPE.SPLIT,
            },
        };

        const {report, participantParams, policyParams, transactionParams} = requestMoneyInformation;
        const parsedComment = getParsedComment(transactionParams.comment ?? '');
        transactionParams.comment = parsedComment;

        const currentChatReport = getReportOrDraftReport(report?.chatReportID);
        const parentChatReport = getReportOrDraftReport(currentChatReport?.parentReportID);

        const existingTransactionID = splitExpense.transactionID;

        const {transactionThreadReportID, createdReportActionIDForThread, onyxData, iouAction} = getMoneyRequestInformation({
            participantParams,
            parentChatReport,
            policyParams,
            transactionParams,
            moneyRequestReportID: report?.reportID,
            existingTransaction: originalTransaction,
            existingTransactionID,
            isSplitExpense: true,
        });

        const split = splits.at(index);
        if (split) {
            // For request params we need to have the transactionThreadReportID, createdReportActionIDForThread and splitReportActionID which we get from moneyRequestInformation
            split.transactionThreadReportID = transactionThreadReportID;
            split.createdReportActionIDForThread = createdReportActionIDForThread;
            split.splitReportActionID = iouAction.reportActionID;
        }

        optimisticData.push(...(onyxData.optimisticData ?? []));
        successData.push(...(onyxData.successData ?? []));
        failureData.push(...(onyxData.failureData ?? []));
    });

    optimisticData.push({
        onyxMethod: Onyx.METHOD.MERGE,
        key: `${ONYXKEYS.COLLECTION.TRANSACTION}${originalTransactionID}`,
        value: {
            ...originalTransaction,
            reportID: CONST.REPORT.SPLIT_REPORT_ID,
        },
    });

    const firstIOU = iouActions.at(0);
    if (firstIOU) {
<<<<<<< HEAD
        // eslint-disable-next-line deprecation/deprecation
        const {updatedReportAction, iouReport} = prepareToCleanUpMoneyRequest(originalTransactionID, firstIOU, Permissions.isBetaEnabled(CONST.BETAS.TABLE_REPORT_VIEW, betas));
=======
        const {updatedReportAction, iouReport} = prepareToCleanUpMoneyRequest(originalTransactionID, firstIOU);
>>>>>>> de3f8aff
        optimisticData.push({
            onyxMethod: Onyx.METHOD.MERGE,
            key: `${ONYXKEYS.COLLECTION.REPORT_ACTIONS}${iouReport?.reportID}`,
            value: updatedReportAction,
        });

        failureData.push({
            onyxMethod: Onyx.METHOD.MERGE,
            key: `${ONYXKEYS.COLLECTION.REPORT_ACTIONS}${iouReport?.reportID}`,
            value: {
                [firstIOU.reportActionID]: {
                    ...firstIOU,
                    pendingAction: null,
                },
            },
        });
    }

    failureData.push({
        onyxMethod: Onyx.METHOD.MERGE,
        key: `${ONYXKEYS.COLLECTION.TRANSACTION}${originalTransactionID}`,
        value: originalTransaction,
    });

    optimisticData.push({
        onyxMethod: Onyx.METHOD.MERGE,
        key: `${ONYXKEYS.COLLECTION.SNAPSHOT}${hash}`,
        value: {
            data: {
                [`${ONYXKEYS.COLLECTION.TRANSACTION}${originalTransactionID}`]: {
                    ...originalTransactionViolations,
                    reportID: CONST.REPORT.SPLIT_REPORT_ID,
                },
            },
        },
    });

    failureData.push({
        onyxMethod: Onyx.METHOD.MERGE,
        key: `${ONYXKEYS.COLLECTION.SNAPSHOT}${hash}`,
        value: {
            data: {
                [`${ONYXKEYS.COLLECTION.TRANSACTION}${originalTransactionID}`]: originalTransactionViolations,
            },
        },
    });

    // Prepare splitApiParams for the Transaction_Split API call which requires a specific format for the splits
    // The format is: splits[0][amount], splits[0][category], splits[0][tag], etc.
    const splitApiParams = {} as Record<string, string | number>;
    splits.forEach((split, i) => {
        Object.entries(split).forEach(([key, value]) => {
            const formattedValue = value !== null && typeof value === 'object' ? JSON.stringify(value) : value;
            splitApiParams[`splits[${i}][${key}]`] = formattedValue;
        });
    });

    const parameters: SplitTransactionParams = {
        ...splitApiParams,
        isReverseSplitOperation: false,
        transactionID: originalTransactionID,
    };

    API.write(WRITE_COMMANDS.SPLIT_TRANSACTION, parameters, {optimisticData, successData, failureData});
    InteractionManager.runAfterInteractions(() => removeDraftSplitTransaction(originalTransactionID));
    const isSearchPageTopmostFullScreenRoute = isSearchTopmostFullScreenRoute();
    if (isSearchPageTopmostFullScreenRoute || !transactionReport?.parentReportID) {
        Navigation.dismissModal();
        return;
    }
    Navigation.dismissModalWithReport({reportID: expenseReport?.reportID ?? String(CONST.DEFAULT_NUMBER_ID)});
}

export {
    adjustRemainingSplitShares,
    approveMoneyRequest,
    canApproveIOU,
    canUnapproveIOU,
    cancelPayment,
    canIOUBePaid,
    canCancelPayment,
    cleanUpMoneyRequest,
    clearMoneyRequest,
    completeSplitBill,
    createDistanceRequest,
    createDraftTransaction,
    deleteMoneyRequest,
    deleteTrackExpense,
    detachReceipt,
    dismissHoldUseExplanation,
    getIOURequestPolicyID,
    initMoneyRequest,
    checkIfScanFileCanBeRead,
    dismissModalAndOpenReportInInboxTab,
    navigateToStartStepIfScanFileCannotBeRead,
    completePaymentOnboarding,
    payInvoice,
    payMoneyRequest,
    putOnHold,
    putTransactionsOnHold,
    replaceReceipt,
    requestMoney,
    resetSplitShares,
    resetDraftTransactionsCustomUnit,
    savePreferredPaymentMethod,
    sendInvoice,
    sendMoneyElsewhere,
    sendMoneyWithWallet,
    setCustomUnitRateID,
    setCustomUnitID,
    removeSubrate,
    addSubrate,
    updateSubrate,
    clearSubrates,
    setDraftSplitTransaction,
    setIndividualShare,
    setMoneyRequestAmount,
    setMoneyRequestAttendees,
    setMoneyRequestAccountant,
    setMoneyRequestBillable,
    setMoneyRequestCategory,
    setMoneyRequestCreated,
    setMoneyRequestDateAttribute,
    setMoneyRequestCurrency,
    setMoneyRequestDescription,
    setMoneyRequestDistanceRate,
    setMoneyRequestMerchant,
    setMoneyRequestParticipants,
    setMoneyRequestParticipantsFromReport,
    getMoneyRequestParticipantsFromReport,
    setMoneyRequestPendingFields,
    setMoneyRequestReceipt,
    setMoneyRequestTag,
    setMoneyRequestTaxAmount,
    setMoneyRequestTaxRate,
    setSplitPayer,
    setSplitShares,
    splitBill,
    splitBillAndOpenReport,
    startMoneyRequest,
    startSplitBill,
    submitReport,
    trackExpense,
    unapproveExpenseReport,
    unholdRequest,
    updateMoneyRequestAttendees,
    updateMoneyRequestAmountAndCurrency,
    updateMoneyRequestBillable,
    updateMoneyRequestCategory,
    updateMoneyRequestDate,
    updateMoneyRequestDescription,
    updateMoneyRequestDistance,
    updateMoneyRequestDistanceRate,
    updateMoneyRequestMerchant,
    updateMoneyRequestTag,
    updateMoneyRequestTaxAmount,
    updateMoneyRequestTaxRate,
    mergeDuplicates,
    updateLastLocationPermissionPrompt,
    resolveDuplicates,
    getIOUReportActionToApproveOrPay,
    getNavigationUrlOnMoneyRequestDelete,
    getNavigationUrlAfterTrackExpenseDelete,
    canSubmitReport,
    submitPerDiemExpense,
    calculateDiffAmount,
    computePerDiemExpenseAmount,
    initSplitExpense,
    addSplitExpenseField,
    updateSplitExpenseAmountField,
    saveSplitTransactions,
    initDraftSplitExpenseDataForEdit,
    removeSplitExpenseField,
    updateSplitExpenseField,
    reopenReport,
    retractReport,
};
export type {GPSPoint as GpsPoint, IOURequestType, StartSplitBilActionParams, CreateTrackExpenseParams, RequestMoneyInformation, ReplaceReceipt};<|MERGE_RESOLUTION|>--- conflicted
+++ resolved
@@ -826,21 +826,12 @@
     callback: (value) => (personalDetailsList = value),
 });
 
-<<<<<<< HEAD
-let betas: OnyxEntry<OnyxTypes.Beta[]>;
-Onyx.connect({
-    key: ONYXKEYS.BETAS,
-    callback: (value) => (betas = value),
-});
-
 let lastUsedPaymentMethods: OnyxEntry<OnyxTypes.LastPaymentMethod>;
 Onyx.connect({
     key: ONYXKEYS.NVP_LAST_PAYMENT_METHOD,
     callback: (value) => (lastUsedPaymentMethods = value),
 });
 
-=======
->>>>>>> de3f8aff
 /**
  * @private
  * After finishing the action in RHP from the Inbox tab, besides dismissing the modal, we should open the report.
@@ -5400,12 +5391,7 @@
         }
     }
 
-<<<<<<< HEAD
-    // eslint-disable-next-line deprecation/deprecation
-    if (activeReportID && (!isMoneyRequestReport || !Permissions.isBetaEnabled(CONST.BETAS.TABLE_REPORT_VIEW, betas))) {
-=======
     if (activeReportID && !isMoneyRequestReport) {
->>>>>>> de3f8aff
         notifyNewAction(activeReportID, payeeAccountID);
     }
 }
@@ -7320,12 +7306,7 @@
     const activeReportID = isMoneyRequestReport && report?.reportID ? report.reportID : parameters.chatReportID;
     dismissModalAndOpenReportInInboxTab(backToReport ?? activeReportID);
 
-<<<<<<< HEAD
-    // eslint-disable-next-line deprecation/deprecation
-    if (!isMoneyRequestReport || !Permissions.isBetaEnabled(CONST.BETAS.TABLE_REPORT_VIEW, betas)) {
-=======
     if (!isMoneyRequestReport) {
->>>>>>> de3f8aff
         notifyNewAction(activeReportID, userAccountID);
     }
 }
@@ -7595,12 +7576,7 @@
         chatReport,
         iouReport,
         reportPreviewAction,
-<<<<<<< HEAD
-        // eslint-disable-next-line deprecation/deprecation
-    } = prepareToCleanUpMoneyRequest(transactionID, reportAction, !Permissions.isBetaEnabled(CONST.BETAS.TABLE_REPORT_VIEW, betas));
-=======
     } = prepareToCleanUpMoneyRequest(transactionID, reportAction, false);
->>>>>>> de3f8aff
 
     const urlToNavigateBack = getNavigationUrlOnMoneyRequestDelete(transactionID, reportAction, isSingleTransactionView);
     // build Onyx data
@@ -7747,17 +7723,7 @@
  * @param isSingleTransactionView - whether we are in the transaction thread report
  * @return the url to navigate back once the money request is deleted
  */
-<<<<<<< HEAD
-function deleteMoneyRequest(
-    transactionID: string | undefined,
-    reportAction: OnyxTypes.ReportAction,
-    isSingleTransactionView = false,
-    // eslint-disable-next-line deprecation/deprecation
-    shouldRemoveIOUTransactionID = !Permissions.isBetaEnabled(CONST.BETAS.TABLE_REPORT_VIEW, betas),
-) {
-=======
 function deleteMoneyRequest(transactionID: string | undefined, reportAction: OnyxTypes.ReportAction, isSingleTransactionView = false) {
->>>>>>> de3f8aff
     if (!transactionID) {
         return;
     }
@@ -8086,18 +8052,7 @@
     return urlToNavigateBack;
 }
 
-<<<<<<< HEAD
-function deleteTrackExpense(
-    chatReportID: string | undefined,
-    transactionID: string | undefined,
-    reportAction: OnyxTypes.ReportAction,
-    isSingleTransactionView = false,
-    // eslint-disable-next-line deprecation/deprecation
-    shouldRemoveIOUTransaction = !Permissions.isBetaEnabled(CONST.BETAS.TABLE_REPORT_VIEW, betas),
-) {
-=======
 function deleteTrackExpense(chatReportID: string | undefined, transactionID: string | undefined, reportAction: OnyxTypes.ReportAction, isSingleTransactionView = false) {
->>>>>>> de3f8aff
     if (!chatReportID || !transactionID) {
         return;
     }
@@ -11747,12 +11702,7 @@
 
     const firstIOU = iouActions.at(0);
     if (firstIOU) {
-<<<<<<< HEAD
-        // eslint-disable-next-line deprecation/deprecation
-        const {updatedReportAction, iouReport} = prepareToCleanUpMoneyRequest(originalTransactionID, firstIOU, Permissions.isBetaEnabled(CONST.BETAS.TABLE_REPORT_VIEW, betas));
-=======
         const {updatedReportAction, iouReport} = prepareToCleanUpMoneyRequest(originalTransactionID, firstIOU);
->>>>>>> de3f8aff
         optimisticData.push({
             onyxMethod: Onyx.METHOD.MERGE,
             key: `${ONYXKEYS.COLLECTION.REPORT_ACTIONS}${iouReport?.reportID}`,
