import {format} from 'date-fns';
import {fastMerge, Str} from 'expensify-common';
import {InteractionManager} from 'react-native';
import type {NullishDeep, OnyxCollection, OnyxEntry, OnyxInputValue, OnyxUpdate} from 'react-native-onyx';
import Onyx from 'react-native-onyx';
import type {PartialDeep, SetRequired, ValueOf} from 'type-fest';
import ReceiptGeneric from '@assets/images/receipt-generic.png';
import * as API from '@libs/API';
import type {
    ApproveMoneyRequestParams,
    CompleteSplitBillParams,
    CreateDistanceRequestParams,
    CreateWorkspaceParams,
    DeleteMoneyRequestParams,
    DetachReceiptParams,
    PayInvoiceParams,
    PayMoneyRequestParams,
    ReplaceReceiptParams,
    RequestMoneyParams,
    ResolveDuplicatesParams,
    SendInvoiceParams,
    SendMoneyParams,
    SetNameValuePairParams,
    SplitBillParams,
    StartSplitBillParams,
    SubmitReportParams,
    TrackExpenseParams,
    TransactionMergeParams,
    UnapproveExpenseReportParams,
    UpdateMoneyRequestParams,
} from '@libs/API/parameters';
import {WRITE_COMMANDS} from '@libs/API/types';
import {convertToDisplayString} from '@libs/CurrencyUtils';
import DateUtils from '@libs/DateUtils';
import DistanceRequestUtils from '@libs/DistanceRequestUtils';
import {getMicroSecondOnyxErrorObject, getMicroSecondOnyxErrorWithTranslationKey} from '@libs/ErrorUtils';
import {readFileAsync} from '@libs/fileDownload/FileUtils';
import GoogleTagManager from '@libs/GoogleTagManager';
import {
    calculateAmount as calculateIOUAmount,
    formatCurrentUserToAttendee,
    isMovingTransactionFromTrackExpense as isMovingTransactionFromTrackExpenseIOUUtils,
    navigateToStartMoneyRequestStep,
    updateIOUOwnerAndTotal,
} from '@libs/IOUUtils';
import {formatPhoneNumber} from '@libs/LocalePhoneNumber';
import * as Localize from '@libs/Localize';
import Log from '@libs/Log';
import isSearchTopmostCentralPane from '@libs/Navigation/isSearchTopmostCentralPane';
import Navigation from '@libs/Navigation/Navigation';
import {buildNextStep} from '@libs/NextStepUtils';
import {rand64} from '@libs/NumberUtils';
import {getPersonalDetailsForAccountIDs} from '@libs/OptionsListUtils';
import {getCustomUnitID} from '@libs/PerDiemRequestUtils';
import {getAccountIDsByLogins} from '@libs/PersonalDetailsUtils';
import {addSMSDomainIfPhoneNumber} from '@libs/PhoneNumber';
import {getPolicy, getSubmitToAccountID, hasDependentTags, isControlPolicy, isPaidGroupPolicy, isPolicyAdmin, isSubmitAndClose} from '@libs/PolicyUtils';
import {
    getAllReportActions,
    getLastVisibleAction,
    getLastVisibleMessage,
    getOriginalMessage,
    getReportAction,
    getReportActionHtml,
    getReportActionMessage,
    getReportActionText,
    getTrackExpenseActionableWhisper,
    isActionableTrackExpense,
    isCreatedAction,
    isDeletedParentAction,
    isMoneyRequestAction,
    isReportPreviewAction,
} from '@libs/ReportActionsUtils';
import type {OptimisticChatReport, OptimisticCreatedReportAction, OptimisticIOUReportAction, OptionData, TransactionDetails} from '@libs/ReportUtils';
import {
    buildOptimisticActionableTrackExpenseWhisper,
    buildOptimisticApprovedReportAction,
    buildOptimisticCancelPaymentReportAction,
    buildOptimisticChatReport,
    buildOptimisticCreatedReportAction,
    buildOptimisticDismissedViolationReportAction,
    buildOptimisticExpenseReport,
    buildOptimisticHoldReportAction,
    buildOptimisticHoldReportActionComment,
    buildOptimisticInvoiceReport,
    buildOptimisticIOUReport,
    buildOptimisticIOUReportAction,
    buildOptimisticModifiedExpenseReportAction,
    buildOptimisticMoneyRequestEntities,
    buildOptimisticMovedTrackedExpenseModifiedReportAction,
    buildOptimisticReportPreview,
    buildOptimisticSubmittedReportAction,
    buildOptimisticUnapprovedReportAction,
    buildOptimisticUnHoldReportAction,
    canBeAutoReimbursed,
    canUserPerformWriteAction as canUserPerformWriteActionReportUtils,
    getAllHeldTransactions as getAllHeldTransactionsReportUtils,
    getApprovalChain,
    getChatByParticipants,
    getDisplayedReportID,
    getInvoiceChatByParticipants,
    getMoneyRequestSpendBreakdown,
    getOptimisticDataForParentReportAction,
    getOutstandingChildRequest,
    getPersonalDetailsForAccountID,
    getReportNameValuePairs,
    getReportOrDraftReport,
    getTransactionDetails,
    hasHeldExpenses as hasHeldExpensesReportUtils,
    hasNonReimbursableTransactions as hasNonReimbursableTransactionsReportUtils,
    isArchivedRoom,
    isDraftReport,
    isExpenseReport,
    isIndividualInvoiceRoom,
    isInvoiceReport as isInvoiceReportReportUtils,
    isInvoiceRoom,
    isMoneyRequestReport as isMoneyRequestReportReportUtils,
    isOpenExpenseReport as isOpenExpenseReportReportUtils,
    isOptimisticPersonalDetail,
    isPayAtEndExpenseReport as isPayAtEndExpenseReportReportUtils,
    isPayer as isPayerReportUtils,
    isPolicyExpenseChat as isPolicyExpenseChatReportUtils,
    isReportApproved,
    isSelfDM,
    isSettled,
    isTrackExpenseReport,
    shouldCreateNewMoneyRequestReport as shouldCreateNewMoneyRequestReportReportUtils,
    updateReportPreview,
} from '@libs/ReportUtils';
import {getSession} from '@libs/SessionUtils';
import playSound, {SOUNDS} from '@libs/Sound';
import {shouldRestrictUserBillableActions} from '@libs/SubscriptionUtils';
import {
    buildOptimisticTransaction,
    getAllReportTransactions,
    getAmount,
    getCategoryTaxCodeAndAmount,
    getCurrency,
    getMerchant,
    getTransaction,
    getUpdatedTransaction,
    hasReceipt as hasReceiptTransactionUtils,
    isDistanceRequest as isDistanceRequestTransactionUtils,
    isFetchingWaypointsFromServer,
    isOnHold,
    isReceiptBeingScanned as isReceiptBeingScannedTransactionUtils,
    isScanRequest as isScanRequestTransactionUtils,
} from '@libs/TransactionUtils';
import ViolationsUtils from '@libs/Violations/ViolationsUtils';
import type {IOUAction, IOUType} from '@src/CONST';
import CONST from '@src/CONST';
import ONYXKEYS from '@src/ONYXKEYS';
import ROUTES from '@src/ROUTES';
import type {Route} from '@src/ROUTES';
import type * as OnyxTypes from '@src/types/onyx';
import type {Attendee, Participant, Split} from '@src/types/onyx/IOU';
import type {ErrorFields, Errors} from '@src/types/onyx/OnyxCommon';
import type {PaymentMethodType} from '@src/types/onyx/OriginalMessage';
import type {InvoiceReceiver, InvoiceReceiverType} from '@src/types/onyx/Report';
import type ReportAction from '@src/types/onyx/ReportAction';
import type {OnyxData} from '@src/types/onyx/Request';
import type {SearchPolicy, SearchReport, SearchTransaction} from '@src/types/onyx/SearchResults';
import type {Comment, Receipt, ReceiptSource, Routes, SplitShares, TransactionChanges, WaypointCollection} from '@src/types/onyx/Transaction';
import {isEmptyObject} from '@src/types/utils/EmptyObject';
import {clearByKey as clearPdfByOnyxKey} from './CachedPDFPaths';
import {buildOptimisticPolicyRecentlyUsedCategories} from './Policy/Category';
import {buildOptimisticRecentlyUsedCurrencies, buildPolicyData, generatePolicyID} from './Policy/Policy';
import {buildOptimisticPolicyRecentlyUsedTags} from './Policy/Tag';
import {completeOnboarding, getCurrentUserAccountID, notifyNewAction} from './Report';
import {getRecentWaypoints, sanitizeRecentWaypoints} from './Transaction';
import {removeDraftTransaction} from './TransactionEdit';

type IOURequestType = ValueOf<typeof CONST.IOU.REQUEST_TYPE>;

type OneOnOneIOUReport = OnyxTypes.Report | undefined | null;

type MoneyRequestInformation = {
    payerAccountID: number;
    payerEmail: string;
    iouReport: OnyxTypes.Report;
    chatReport: OnyxTypes.Report;
    transaction: OnyxTypes.Transaction;
    iouAction: OptimisticIOUReportAction;
    createdChatReportActionID: string;
    createdIOUReportActionID: string;
    reportPreviewAction: OnyxTypes.ReportAction;
    transactionThreadReportID: string;
    createdReportActionIDForThread: string;
    onyxData: OnyxData;
};

type TrackExpenseInformation = {
    createdWorkspaceParams?: CreateWorkspaceParams;
    iouReport?: OnyxTypes.Report;
    chatReport: OnyxTypes.Report;
    transaction: OnyxTypes.Transaction;
    iouAction: OptimisticIOUReportAction;
    createdChatReportActionID: string;
    createdIOUReportActionID?: string;
    reportPreviewAction?: OnyxTypes.ReportAction;
    transactionThreadReportID: string;
    createdReportActionIDForThread: string;
    actionableWhisperReportActionIDParam?: string;
    onyxData: OnyxData;
};
type CategorizeTrackedExpenseTransactionParams = {
    transactionID: string;
    amount: number;
    currency: string;
    comment: string;
    merchant: string;
    created: string;
    taxCode: string;
    taxAmount: number;
    category?: string;
    tag?: string;
    billable?: boolean;
    receipt?: Receipt;
};
type CategorizeTrackedExpensePolicyParams = {
    policyID: string;
    isDraftPolicy: boolean;
};
type CategorizeTrackedExpenseReportInformation = {
    moneyRequestPreviewReportActionID: string;
    moneyRequestReportID: string;
    moneyRequestCreatedReportActionID: string;
    actionableWhisperReportActionID: string;
    linkedTrackedExpenseReportAction: OnyxTypes.ReportAction;
    linkedTrackedExpenseReportID: string;
    transactionThreadReportID: string;
    reportPreviewReportActionID: string;
};
type CategorizeTrackedExpenseParams = {
    onyxData: OnyxData | undefined;
    reportInformation: CategorizeTrackedExpenseReportInformation;
    transactionParams: CategorizeTrackedExpenseTransactionParams;
    policyParams: CategorizeTrackedExpensePolicyParams;
    createdWorkspaceParams?: CreateWorkspaceParams;
};
type SendInvoiceInformation = {
    senderWorkspaceID: string;
    receiver: Partial<OnyxTypes.PersonalDetails>;
    invoiceRoom: OnyxTypes.Report;
    createdChatReportActionID: string;
    invoiceReportID: string;
    reportPreviewReportActionID: string;
    transactionID: string;
    transactionThreadReportID: string;
    createdIOUReportActionID: string;
    createdReportActionIDForThread: string;
    reportActionID: string;
    onyxData: OnyxData;
};

type SplitData = {
    chatReportID: string;
    transactionID: string;
    reportActionID: string;
    policyID?: string;
    createdReportActionID?: string;
    chatType?: string;
};

type SplitsAndOnyxData = {
    splitData: SplitData;
    splits: Split[];
    onyxData: OnyxData;
};

type UpdateMoneyRequestData = {
    params: UpdateMoneyRequestParams;
    onyxData: OnyxData;
};

type PayMoneyRequestData = {
    params: PayMoneyRequestParams & Partial<PayInvoiceParams>;
    optimisticData: OnyxUpdate[];
    successData: OnyxUpdate[];
    failureData: OnyxUpdate[];
};

type SendMoneyParamsData = {
    params: SendMoneyParams;
    optimisticData: OnyxUpdate[];
    successData: OnyxUpdate[];
    failureData: OnyxUpdate[];
};

type GPSPoint = {
    lat: number;
    long: number;
};

type RequestMoneyTransactionParams = {
    attendees?: Attendee[];
    amount: number;
    currency: string;
    comment?: string;
    receipt?: Receipt;
    category?: string;
    tag?: string;
    taxCode?: string;
    taxAmount?: number;
    billable?: boolean;
    merchant: string;
    created: string;
    actionableWhisperReportActionID?: string;
    linkedTrackedExpenseReportAction?: OnyxTypes.ReportAction;
    linkedTrackedExpenseReportID?: string;
};

type RequestMoneyPolicyParams = {
    policy?: OnyxEntry<OnyxTypes.Policy>;
    policyTagList?: OnyxEntry<OnyxTypes.PolicyTagLists>;
    policyCategories?: OnyxEntry<OnyxTypes.PolicyCategories>;
};

type RequestMoneyParticipantParams = {
    payeeEmail: string | undefined;
    payeeAccountID: number;
    participant: Participant;
};

type RequestMoneyInformation = {
    report: OnyxEntry<OnyxTypes.Report>;
    participantParams: RequestMoneyParticipantParams;
    policyParams?: RequestMoneyPolicyParams;
    gpsPoints?: GPSPoint;
    action?: IOUAction;
    reimbursible?: boolean;
    transactionParams: RequestMoneyTransactionParams;
};

type MoneyRequestInformationParams = {
    parentChatReport: OnyxEntry<OnyxTypes.Report>;
    transactionParams: RequestMoneyTransactionParams;
    participantParams: RequestMoneyParticipantParams;
    policyParams?: RequestMoneyPolicyParams;
    moneyRequestReportID?: string;
    existingTransactionID?: string;
    existingTransaction?: OnyxEntry<OnyxTypes.Transaction>;
};

type MoneyRequestOptimisticParams = {
    chat: {
        report: OnyxTypes.OnyxInputOrEntry<OnyxTypes.Report>;
        createdAction: OptimisticCreatedReportAction;
        reportPreviewAction: ReportAction;
    };
    iou: {
        report: OnyxTypes.Report;
        createdAction: OptimisticCreatedReportAction;
        action: OptimisticIOUReportAction;
    };
    transactionParams: {
        transaction: OnyxTypes.Transaction;
        transactionThreadReport: OptimisticChatReport | null;
        transactionThreadCreatedReportAction: OptimisticCreatedReportAction | null;
    };
    policyRecentlyUsed: {
        categories?: string[];
        tags?: OnyxTypes.RecentlyUsedTags;
        currencies?: string[];
    };
    personalDetailListAction?: OnyxTypes.PersonalDetailsList;
    nextStep?: OnyxTypes.ReportNextStep | null;
};

type BuildOnyxDataForMoneyRequestParams = {
    isNewChatReport: boolean;
    shouldCreateNewMoneyRequestReport: boolean;
    isOneOnOneSplit?: boolean;
    existingTransactionThreadReportID?: string;
    policyParams?: RequestMoneyPolicyParams;
    optimisticParams: MoneyRequestOptimisticParams;
};

type DistanceRequestTransactionParams = {
    comment: string;
    created: string;
    category?: string;
    tag?: string;
    taxCode?: string;
    taxAmount?: number;
    amount: number;
    currency: string;
    merchant: string;
    billable?: boolean;
    validWaypoints: WaypointCollection;
    customUnitRateID?: string;
    splitShares?: SplitShares;
};
type CreateDistanceRequestInformation = {
    report: OnyxEntry<OnyxTypes.Report>;
    participants: Participant[];
    currentUserLogin?: string;
    currentUserAccountID?: number;
    iouType?: ValueOf<typeof CONST.IOU.TYPE>;
    existingTransaction?: OnyxEntry<OnyxTypes.Transaction>;
    transactionParams: DistanceRequestTransactionParams;
    policyParams?: RequestMoneyPolicyParams;
};

let allPersonalDetails: OnyxTypes.PersonalDetailsList = {};
Onyx.connect({
    key: ONYXKEYS.PERSONAL_DETAILS_LIST,
    callback: (value) => {
        allPersonalDetails = value ?? {};
    },
});

let allTransactions: NonNullable<OnyxCollection<OnyxTypes.Transaction>> = {};
Onyx.connect({
    key: ONYXKEYS.COLLECTION.TRANSACTION,
    waitForCollectionCallback: true,
    callback: (value) => {
        if (!value) {
            allTransactions = {};
            return;
        }

        allTransactions = value;
    },
});

let allTransactionDrafts: NonNullable<OnyxCollection<OnyxTypes.Transaction>> = {};
Onyx.connect({
    key: ONYXKEYS.COLLECTION.TRANSACTION_DRAFT,
    waitForCollectionCallback: true,
    callback: (value) => {
        allTransactionDrafts = value ?? {};
    },
});

let allTransactionViolations: NonNullable<OnyxCollection<OnyxTypes.TransactionViolations>> = {};
Onyx.connect({
    key: ONYXKEYS.COLLECTION.TRANSACTION_VIOLATIONS,
    waitForCollectionCallback: true,
    callback: (value) => {
        if (!value) {
            allTransactionViolations = {};
            return;
        }

        allTransactionViolations = value;
    },
});

let allDraftSplitTransactions: NonNullable<OnyxCollection<OnyxTypes.Transaction>> = {};
Onyx.connect({
    key: ONYXKEYS.COLLECTION.SPLIT_TRANSACTION_DRAFT,
    waitForCollectionCallback: true,
    callback: (value) => {
        allDraftSplitTransactions = value ?? {};
    },
});

let allNextSteps: NonNullable<OnyxCollection<OnyxTypes.ReportNextStep>> = {};
Onyx.connect({
    key: ONYXKEYS.COLLECTION.NEXT_STEP,
    waitForCollectionCallback: true,
    callback: (value) => {
        allNextSteps = value ?? {};
    },
});

let allReports: OnyxCollection<OnyxTypes.Report>;
Onyx.connect({
    key: ONYXKEYS.COLLECTION.REPORT,
    waitForCollectionCallback: true,
    callback: (value) => {
        allReports = value;
    },
});

let userAccountID = -1;
let currentUserEmail = '';
Onyx.connect({
    key: ONYXKEYS.SESSION,
    callback: (value) => {
        currentUserEmail = value?.email ?? '';
        userAccountID = value?.accountID ?? -1;
    },
});

let currentUserPersonalDetails: OnyxEntry<OnyxTypes.PersonalDetails>;
Onyx.connect({
    key: ONYXKEYS.PERSONAL_DETAILS_LIST,
    callback: (value) => {
        currentUserPersonalDetails = value?.[userAccountID] ?? undefined;
    },
});

let currentDate: OnyxEntry<string> = '';
Onyx.connect({
    key: ONYXKEYS.CURRENT_DATE,
    callback: (value) => {
        currentDate = value;
    },
});

let quickAction: OnyxEntry<OnyxTypes.QuickAction> = {};
Onyx.connect({
    key: ONYXKEYS.NVP_QUICK_ACTION_GLOBAL_CREATE,
    callback: (value) => {
        quickAction = value;
    },
});

let allReportActions: OnyxCollection<OnyxTypes.ReportActions>;
Onyx.connect({
    key: ONYXKEYS.COLLECTION.REPORT_ACTIONS,
    waitForCollectionCallback: true,
    callback: (actions) => {
        if (!actions) {
            return;
        }
        allReportActions = actions;
    },
});

let activePolicyID: OnyxEntry<string>;
Onyx.connect({
    key: ONYXKEYS.NVP_ACTIVE_POLICY_ID,
    callback: (value) => (activePolicyID = value),
});

let introSelected: OnyxEntry<OnyxTypes.IntroSelected>;
Onyx.connect({
    key: ONYXKEYS.NVP_INTRO_SELECTED,
    callback: (value) => (introSelected = value),
});

let personalDetailsList: OnyxEntry<OnyxTypes.PersonalDetailsList>;
Onyx.connect({
    key: ONYXKEYS.PERSONAL_DETAILS_LIST,
    callback: (value) => (personalDetailsList = value),
});

/**
 * Find the report preview action from given chat report and iou report
 */
function getReportPreviewAction(chatReportID: string, iouReportID: string): OnyxInputValue<ReportAction<typeof CONST.REPORT.ACTIONS.TYPE.REPORT_PREVIEW>> {
    const reportActions = allReportActions?.[`${ONYXKEYS.COLLECTION.REPORT_ACTIONS}${chatReportID}`] ?? {};

    // Find the report preview action from the chat report
    return (
        Object.values(reportActions).find(
            (reportAction): reportAction is ReportAction<typeof CONST.REPORT.ACTIONS.TYPE.REPORT_PREVIEW> =>
                reportAction && isReportPreviewAction(reportAction) && getOriginalMessage(reportAction)?.linkedReportID === iouReportID,
        ) ?? null
    );
}

/**
 * Initialize expense info
 * @param reportID to attach the transaction to
 * @param policy
 * @param isFromGlobalCreate
 * @param iouRequestType one of manual/scan/distance
 */
function initMoneyRequest(
    reportID: string,
    policy: OnyxEntry<OnyxTypes.Policy>,
    isFromGlobalCreate: boolean,
    currentIouRequestType: IOURequestType | undefined,
    newIouRequestType: IOURequestType,
) {
    // Generate a brand new transactionID
    const newTransactionID = CONST.IOU.OPTIMISTIC_TRANSACTION_ID;
    const currency = policy?.outputCurrency ?? currentUserPersonalDetails?.localCurrencyCode ?? CONST.CURRENCY.USD;
    // Disabling this line since currentDate can be an empty string
    // eslint-disable-next-line @typescript-eslint/prefer-nullish-coalescing
    const created = currentDate || format(new Date(), 'yyyy-MM-dd');

    // in case we have to re-init money request, but the IOU request type is the same with the old draft transaction,
    // we should keep most of the existing data by using the ONYX MERGE operation
    if (currentIouRequestType === newIouRequestType) {
        // so, we just need to update the reportID, isFromGlobalCreate, created, currency
        Onyx.merge(`${ONYXKEYS.COLLECTION.TRANSACTION_DRAFT}${newTransactionID}`, {
            reportID,
            isFromGlobalCreate,
            created,
            currency,
            transactionID: newTransactionID,
        });
        return;
    }

    const comment: Comment = {};
    let requestCategory: string | null = null;

    // Add initial empty waypoints when starting a distance expense
    if (newIouRequestType === CONST.IOU.REQUEST_TYPE.DISTANCE) {
        comment.waypoints = {
            waypoint0: {keyForList: 'start_waypoint'},
            waypoint1: {keyForList: 'stop_waypoint'},
        };
        if (!isFromGlobalCreate) {
            const customUnitRateID = DistanceRequestUtils.getCustomUnitRateID(reportID);
            comment.customUnit = {customUnitRateID};
        }
    }

    if (newIouRequestType === CONST.IOU.REQUEST_TYPE.PER_DIEM) {
        comment.customUnit = {
            attributes: {
                dates: {
                    start: DateUtils.getStartOfToday(),
                    end: DateUtils.getStartOfToday(),
                },
            },
        };
        if (!isFromGlobalCreate) {
            const {customUnitID, category} = getCustomUnitID(reportID);
            comment.customUnit = {...comment.customUnit, customUnitID};
            requestCategory = category ?? null;
        }
    }

    // Store the transaction in Onyx and mark it as not saved so it can be cleaned up later
    // Use set() here so that there is no way that data will be leaked between objects when it gets reset
    Onyx.set(`${ONYXKEYS.COLLECTION.TRANSACTION_DRAFT}${newTransactionID}`, {
        amount: 0,
        attendees: formatCurrentUserToAttendee(currentUserPersonalDetails, reportID),
        comment,
        created,
        currency,
        category: requestCategory,
        iouRequestType: newIouRequestType,
        reportID,
        transactionID: newTransactionID,
        isFromGlobalCreate,
        merchant: CONST.TRANSACTION.PARTIAL_TRANSACTION_MERCHANT,
        splitPayerAccountIDs: currentUserPersonalDetails ? [currentUserPersonalDetails.accountID] : undefined,
    });
}

function createDraftTransaction(transaction: OnyxTypes.Transaction) {
    if (!transaction) {
        return;
    }

    const newTransaction = {
        ...transaction,
    };

    Onyx.set(`${ONYXKEYS.COLLECTION.TRANSACTION_DRAFT}${transaction.transactionID}`, newTransaction);
}

function clearMoneyRequest(transactionID: string, skipConfirmation = false) {
    Onyx.set(`${ONYXKEYS.COLLECTION.SKIP_CONFIRMATION}${transactionID}`, skipConfirmation);
    Onyx.set(`${ONYXKEYS.COLLECTION.TRANSACTION_DRAFT}${transactionID}`, null);
}

function startMoneyRequest(iouType: ValueOf<typeof CONST.IOU.TYPE>, reportID: string, requestType?: IOURequestType, skipConfirmation = false) {
    clearMoneyRequest(CONST.IOU.OPTIMISTIC_TRANSACTION_ID, skipConfirmation);
    switch (requestType) {
        case CONST.IOU.REQUEST_TYPE.MANUAL:
            Navigation.navigate(ROUTES.MONEY_REQUEST_CREATE_TAB_MANUAL.getRoute(CONST.IOU.ACTION.CREATE, iouType, CONST.IOU.OPTIMISTIC_TRANSACTION_ID, reportID));
            return;
        case CONST.IOU.REQUEST_TYPE.SCAN:
            Navigation.navigate(ROUTES.MONEY_REQUEST_CREATE_TAB_SCAN.getRoute(CONST.IOU.ACTION.CREATE, iouType, CONST.IOU.OPTIMISTIC_TRANSACTION_ID, reportID));
            return;
        case CONST.IOU.REQUEST_TYPE.DISTANCE:
            Navigation.navigate(ROUTES.MONEY_REQUEST_CREATE_TAB_DISTANCE.getRoute(CONST.IOU.ACTION.CREATE, iouType, CONST.IOU.OPTIMISTIC_TRANSACTION_ID, reportID));
            return;
        default:
            Navigation.navigate(ROUTES.MONEY_REQUEST_CREATE.getRoute(CONST.IOU.ACTION.CREATE, iouType, CONST.IOU.OPTIMISTIC_TRANSACTION_ID, reportID));
    }
}

function setMoneyRequestAmount(transactionID: string, amount: number, currency: string, shouldShowOriginalAmount = false) {
    Onyx.merge(`${ONYXKEYS.COLLECTION.TRANSACTION_DRAFT}${transactionID}`, {amount, currency, shouldShowOriginalAmount});
}

function setMoneyRequestCreated(transactionID: string, created: string, isDraft: boolean) {
    Onyx.merge(`${isDraft ? ONYXKEYS.COLLECTION.TRANSACTION_DRAFT : ONYXKEYS.COLLECTION.TRANSACTION}${transactionID}`, {created});
}

function setMoneyRequestDateAttribute(transactionID: string, start: string, end: string) {
    Onyx.merge(`${ONYXKEYS.COLLECTION.TRANSACTION_DRAFT}${transactionID}`, {comment: {customUnit: {attributes: {dates: {start, end}}}}});
}

function setMoneyRequestCurrency(transactionID: string, currency: string, isEditing = false) {
    const fieldToUpdate = isEditing ? 'modifiedCurrency' : 'currency';
    Onyx.merge(`${ONYXKEYS.COLLECTION.TRANSACTION_DRAFT}${transactionID}`, {[fieldToUpdate]: currency});
}

function setMoneyRequestDescription(transactionID: string, comment: string, isDraft: boolean) {
    Onyx.merge(`${isDraft ? ONYXKEYS.COLLECTION.TRANSACTION_DRAFT : ONYXKEYS.COLLECTION.TRANSACTION}${transactionID}`, {comment: {comment: comment.trim()}});
}

function setMoneyRequestMerchant(transactionID: string, merchant: string, isDraft: boolean) {
    Onyx.merge(`${isDraft ? ONYXKEYS.COLLECTION.TRANSACTION_DRAFT : ONYXKEYS.COLLECTION.TRANSACTION}${transactionID}`, {merchant});
}

function setMoneyRequestAttendees(transactionID: string, attendees: Attendee[], isDraft: boolean) {
    Onyx.merge(`${isDraft ? ONYXKEYS.COLLECTION.TRANSACTION_DRAFT : ONYXKEYS.COLLECTION.TRANSACTION}${transactionID}`, {attendees});
}

function setMoneyRequestPendingFields(transactionID: string, pendingFields: OnyxTypes.Transaction['pendingFields']) {
    Onyx.merge(`${ONYXKEYS.COLLECTION.TRANSACTION_DRAFT}${transactionID}`, {pendingFields});
}

function setMoneyRequestCategory(transactionID: string, category: string, policyID?: string) {
    Onyx.merge(`${ONYXKEYS.COLLECTION.TRANSACTION_DRAFT}${transactionID}`, {category});
    if (!policyID) {
        setMoneyRequestTaxRate(transactionID, '');
        setMoneyRequestTaxAmount(transactionID, null);
        return;
    }
    const transaction = allTransactionDrafts[`${ONYXKEYS.COLLECTION.TRANSACTION_DRAFT}${transactionID}`];
    const {categoryTaxCode, categoryTaxAmount} = getCategoryTaxCodeAndAmount(category, transaction, getPolicy(policyID));
    if (categoryTaxCode && categoryTaxAmount !== undefined) {
        setMoneyRequestTaxRate(transactionID, categoryTaxCode);
        setMoneyRequestTaxAmount(transactionID, categoryTaxAmount);
    }
}

function setMoneyRequestTag(transactionID: string, tag: string) {
    Onyx.merge(`${ONYXKEYS.COLLECTION.TRANSACTION_DRAFT}${transactionID}`, {tag});
}

function setMoneyRequestBillable(transactionID: string, billable: boolean) {
    Onyx.merge(`${ONYXKEYS.COLLECTION.TRANSACTION_DRAFT}${transactionID}`, {billable});
}

function setMoneyRequestParticipants(transactionID: string, participants: Participant[] = []) {
    Onyx.merge(`${ONYXKEYS.COLLECTION.TRANSACTION_DRAFT}${transactionID}`, {participants});
}

function setSplitPayer(transactionID: string, payerAccountID: number) {
    Onyx.merge(`${ONYXKEYS.COLLECTION.TRANSACTION_DRAFT}${transactionID}`, {splitPayerAccountIDs: [payerAccountID]});
}

function setMoneyRequestReceipt(transactionID: string, source: string, filename: string, isDraft: boolean, type?: string) {
    Onyx.merge(`${isDraft ? ONYXKEYS.COLLECTION.TRANSACTION_DRAFT : ONYXKEYS.COLLECTION.TRANSACTION}${transactionID}`, {
        receipt: {source, type: type ?? ''},
        filename,
    });
}

/**
 * Set custom unit rateID for the transaction draft
 */
function setCustomUnitRateID(transactionID: string, customUnitRateID: string | undefined) {
    Onyx.merge(`${ONYXKEYS.COLLECTION.TRANSACTION_DRAFT}${transactionID}`, {comment: {customUnit: {customUnitRateID}}});
}

/**
 * Set custom unit ID for the transaction draft
 */
function setCustomUnitID(transactionID: string, customUnitID: string) {
    Onyx.merge(`${ONYXKEYS.COLLECTION.TRANSACTION_DRAFT}${transactionID}`, {comment: {customUnit: {customUnitID}}});
}

function removeSubrate(transaction: OnyxEntry<OnyxTypes.Transaction>, currentIndex: string) {
    // Index comes from the route params and is a string
    const index = Number(currentIndex);
    if (index === -1) {
        return;
    }
    const existingSubrates = transaction?.comment?.customUnit?.subRates ?? [];

    const newSubrates = [...existingSubrates];
    newSubrates.splice(index, 1);

    // Onyx.merge won't remove the null nested object values, this is a workaround
    // to remove nested keys while also preserving other object keys
    // Doing a deep clone of the transaction to avoid mutating the original object and running into a cache issue when using Onyx.set
    const newTransaction: OnyxTypes.Transaction = {
        // eslint-disable-next-line @typescript-eslint/non-nullable-type-assertion-style
        ...(transaction as OnyxTypes.Transaction),
        comment: {
            ...transaction?.comment,
            customUnit: {
                ...transaction?.comment?.customUnit,
                subRates: newSubrates,
                quantity: null,
            },
        },
    };

    Onyx.set(`${ONYXKEYS.COLLECTION.TRANSACTION_DRAFT}${transaction?.transactionID}`, newTransaction);
}

function updateSubrate(transaction: OnyxEntry<OnyxTypes.Transaction>, currentIndex: string, quantity: number, id: string, name: string, rate: number) {
    // Index comes from the route params and is a string
    const index = Number(currentIndex);
    if (index === -1) {
        return;
    }
    const existingSubrates = transaction?.comment?.customUnit?.subRates ?? [];

    if (index >= existingSubrates.length) {
        return;
    }

    const newSubrates = [...existingSubrates];
    newSubrates.splice(index, 1, {quantity, id, name, rate});

    // Onyx.merge won't remove the null nested object values, this is a workaround
    // to remove nested keys while also preserving other object keys
    // Doing a deep clone of the transaction to avoid mutating the original object and running into a cache issue when using Onyx.set
    const newTransaction: OnyxTypes.Transaction = {
        // eslint-disable-next-line @typescript-eslint/non-nullable-type-assertion-style
        ...(transaction as OnyxTypes.Transaction),
        comment: {
            ...transaction?.comment,
            customUnit: {
                ...transaction?.comment?.customUnit,
                subRates: newSubrates,
                quantity: null,
            },
        },
    };

    Onyx.set(`${ONYXKEYS.COLLECTION.TRANSACTION_DRAFT}${transaction?.transactionID}`, newTransaction);
}

function clearSubrates(transactionID: string) {
    Onyx.merge(`${ONYXKEYS.COLLECTION.TRANSACTION_DRAFT}${transactionID}`, {comment: {customUnit: {subRates: []}}});
}

function addSubrate(transaction: OnyxEntry<OnyxTypes.Transaction>, currentIndex: string, quantity: number, id: string, name: string, rate: number) {
    // Index comes from the route params and is a string
    const index = Number(currentIndex);
    if (index === -1) {
        return;
    }
    const existingSubrates = transaction?.comment?.customUnit?.subRates ?? [];

    if (index !== existingSubrates.length) {
        return;
    }

    const newSubrates = [...existingSubrates];
    newSubrates.push({quantity, id, name, rate});

    // Onyx.merge won't remove the null nested object values, this is a workaround
    // to remove nested keys while also preserving other object keys
    // Doing a deep clone of the transaction to avoid mutating the original object and running into a cache issue when using Onyx.set
    const newTransaction: OnyxTypes.Transaction = {
        // eslint-disable-next-line @typescript-eslint/non-nullable-type-assertion-style
        ...(transaction as OnyxTypes.Transaction),
        comment: {
            ...transaction?.comment,
            customUnit: {
                ...transaction?.comment?.customUnit,
                subRates: newSubrates,
                quantity: null,
            },
        },
    };

    Onyx.set(`${ONYXKEYS.COLLECTION.TRANSACTION_DRAFT}${transaction?.transactionID}`, newTransaction);
}

/** Set the distance rate of a new  transaction */
function setMoneyRequestDistanceRate(transactionID: string, rateID: string, policyID: string, isDraft: boolean) {
    Onyx.merge(ONYXKEYS.NVP_LAST_SELECTED_DISTANCE_RATES, {[policyID]: rateID});
    Onyx.merge(`${isDraft ? ONYXKEYS.COLLECTION.TRANSACTION_DRAFT : ONYXKEYS.COLLECTION.TRANSACTION}${transactionID}`, {comment: {customUnit: {customUnitRateID: rateID}}});
}

/** Helper function to get the receipt error for expenses, or the generic error if there's no receipt */
function getReceiptError(receipt: OnyxEntry<Receipt>, filename?: string, isScanRequest = true, errorKey?: number): Errors | ErrorFields {
    return isEmptyObject(receipt) || !isScanRequest
        ? getMicroSecondOnyxErrorWithTranslationKey('iou.error.genericCreateFailureMessage', errorKey)
        : getMicroSecondOnyxErrorObject({error: CONST.IOU.RECEIPT_ERROR, source: receipt.source?.toString() ?? '', filename: filename ?? ''}, errorKey);
}

/** Helper function to get optimistic fields violations onyx data */
function getFieldViolationsOnyxData(iouReport: OnyxTypes.Report): SetRequired<OnyxData, 'optimisticData' | 'failureData'> {
    const missingFields: OnyxTypes.ReportFieldsViolations = {};
    const excludedFields = Object.values(CONST.REPORT_VIOLATIONS_EXCLUDED_FIELDS) as string[];

    Object.values(iouReport.fieldList ?? {}).forEach((field) => {
        if (excludedFields.includes(field.fieldID) || !!field.value || !!field.defaultValue) {
            return;
        }
        // in case of missing field violation the empty object is indicator.
        missingFields[field.fieldID] = {};
    });

    return {
        optimisticData: [
            {
                onyxMethod: Onyx.METHOD.SET,
                key: `${ONYXKEYS.COLLECTION.REPORT_VIOLATIONS}${iouReport.reportID}`,
                value: {
                    fieldRequired: missingFields,
                },
            },
        ],
        failureData: [
            {
                onyxMethod: Onyx.METHOD.SET,
                key: `${ONYXKEYS.COLLECTION.REPORT_VIOLATIONS}${iouReport.reportID}`,
                value: null,
            },
        ],
    };
}

/** Builds the Onyx data for an expense */
function buildOnyxDataForMoneyRequest(moneyRequestParams: BuildOnyxDataForMoneyRequestParams): [OnyxUpdate[], OnyxUpdate[], OnyxUpdate[]] {
    const {isNewChatReport, shouldCreateNewMoneyRequestReport, isOneOnOneSplit = false, existingTransactionThreadReportID, policyParams = {}, optimisticParams} = moneyRequestParams;
    const {policy, policyCategories, policyTagList} = policyParams;
    const {
        chat,
        iou,
        transactionParams: {transaction, transactionThreadReport, transactionThreadCreatedReportAction},
        policyRecentlyUsed,
        personalDetailListAction,
        nextStep,
    } = optimisticParams;

    const isScanRequest = isScanRequestTransactionUtils(transaction);
    const outstandingChildRequest = getOutstandingChildRequest(iou.report);
    const clearedPendingFields = Object.fromEntries(Object.keys(transaction.pendingFields ?? {}).map((key) => [key, null]));
    const optimisticData: OnyxUpdate[] = [];
    const successData: OnyxUpdate[] = [];
    let newQuickAction: ValueOf<typeof CONST.QUICK_ACTIONS> = isScanRequest ? CONST.QUICK_ACTIONS.REQUEST_SCAN : CONST.QUICK_ACTIONS.REQUEST_MANUAL;
    if (isDistanceRequestTransactionUtils(transaction)) {
        newQuickAction = CONST.QUICK_ACTIONS.REQUEST_DISTANCE;
    }
    const existingTransactionThreadReport = allReports?.[`${ONYXKEYS.COLLECTION.REPORT}${existingTransactionThreadReportID}`] ?? null;

    if (chat.report) {
        optimisticData.push({
            // Use SET for new reports because it doesn't exist yet, is faster and we need the data to be available when we navigate to the chat page
            onyxMethod: isNewChatReport ? Onyx.METHOD.SET : Onyx.METHOD.MERGE,
            key: `${ONYXKEYS.COLLECTION.REPORT}${chat.report.reportID}`,
            value: {
                ...chat.report,
                lastReadTime: DateUtils.getDBTime(),
                iouReportID: iou.report.reportID,
                ...outstandingChildRequest,
                ...(isNewChatReport ? {pendingFields: {createChat: CONST.RED_BRICK_ROAD_PENDING_ACTION.ADD}} : {}),
            },
        });
    }

    optimisticData.push(
        {
            onyxMethod: shouldCreateNewMoneyRequestReport ? Onyx.METHOD.SET : Onyx.METHOD.MERGE,
            key: `${ONYXKEYS.COLLECTION.REPORT}${iou.report.reportID}`,
            value: {
                ...iou.report,
                lastMessageText: getReportActionText(iou.action),
                lastMessageHtml: getReportActionHtml(iou.action),
                lastVisibleActionCreated: iou.action.created,
                pendingFields: {
                    ...(shouldCreateNewMoneyRequestReport ? {createChat: CONST.RED_BRICK_ROAD_PENDING_ACTION.ADD} : {preview: CONST.RED_BRICK_ROAD_PENDING_ACTION.UPDATE}),
                },
            },
        },
        {
            onyxMethod: Onyx.METHOD.SET,
            key: `${ONYXKEYS.COLLECTION.TRANSACTION}${transaction.transactionID}`,
            value: transaction,
        },
        isNewChatReport
            ? {
                  onyxMethod: Onyx.METHOD.SET,
                  key: `${ONYXKEYS.COLLECTION.REPORT_ACTIONS}${chat.report?.reportID}`,
                  value: {
                      [chat.createdAction.reportActionID]: chat.createdAction,
                      [chat.reportPreviewAction.reportActionID]: chat.reportPreviewAction,
                  },
              }
            : {
                  onyxMethod: Onyx.METHOD.MERGE,
                  key: `${ONYXKEYS.COLLECTION.REPORT_ACTIONS}${chat.report?.reportID}`,
                  value: {
                      [chat.reportPreviewAction.reportActionID]: chat.reportPreviewAction,
                  },
              },
        shouldCreateNewMoneyRequestReport
            ? {
                  onyxMethod: Onyx.METHOD.SET,
                  key: `${ONYXKEYS.COLLECTION.REPORT_ACTIONS}${iou.report.reportID}`,
                  value: {
                      [iou.createdAction.reportActionID]: iou.createdAction as OnyxTypes.ReportAction,
                      [iou.action.reportActionID]: iou.action as OnyxTypes.ReportAction,
                  },
              }
            : {
                  onyxMethod: Onyx.METHOD.MERGE,
                  key: `${ONYXKEYS.COLLECTION.REPORT_ACTIONS}${iou.report.reportID}`,
                  value: {
                      [iou.action.reportActionID]: iou.action as OnyxTypes.ReportAction,
                  },
              },
        {
            onyxMethod: Onyx.METHOD.MERGE,
            key: `${ONYXKEYS.COLLECTION.REPORT}${transactionThreadReport?.reportID}`,
            value: {
                ...transactionThreadReport,
                pendingFields: {createChat: CONST.RED_BRICK_ROAD_PENDING_ACTION.ADD},
            },
        },
    );

    if (!isEmptyObject(transactionThreadCreatedReportAction)) {
        optimisticData.push({
            onyxMethod: Onyx.METHOD.MERGE,
            key: `${ONYXKEYS.COLLECTION.REPORT_ACTIONS}${transactionThreadReport?.reportID}`,
            value: {
                [transactionThreadCreatedReportAction.reportActionID]: transactionThreadCreatedReportAction,
            },
        });
    }

    if (policyRecentlyUsed.categories?.length) {
        optimisticData.push({
            onyxMethod: Onyx.METHOD.SET,
            key: `${ONYXKEYS.COLLECTION.POLICY_RECENTLY_USED_CATEGORIES}${iou.report.policyID}`,
            value: policyRecentlyUsed.categories,
        });
    }

    if (policyRecentlyUsed.currencies?.length) {
        optimisticData.push({
            onyxMethod: Onyx.METHOD.SET,
            key: ONYXKEYS.RECENTLY_USED_CURRENCIES,
            value: policyRecentlyUsed.currencies,
        });
    }

    if (!isEmptyObject(policyRecentlyUsed.tags)) {
        optimisticData.push({
            onyxMethod: Onyx.METHOD.MERGE,
            key: `${ONYXKEYS.COLLECTION.POLICY_RECENTLY_USED_TAGS}${iou.report.policyID}`,
            value: policyRecentlyUsed.tags,
        });
    }

    const redundantParticipants: Record<number, null> = {};
    if (!isEmptyObject(personalDetailListAction)) {
        const successPersonalDetailListAction: Record<number, null> = {};

        // BE will send different participants. We clear the optimistic ones to avoid duplicated entries
        Object.keys(personalDetailListAction).forEach((accountIDKey) => {
            const accountID = Number(accountIDKey);
            successPersonalDetailListAction[accountID] = null;
            redundantParticipants[accountID] = null;
        });

        optimisticData.push({
            onyxMethod: Onyx.METHOD.MERGE,
            key: ONYXKEYS.PERSONAL_DETAILS_LIST,
            value: personalDetailListAction,
        });
        successData.push({
            onyxMethod: Onyx.METHOD.MERGE,
            key: ONYXKEYS.PERSONAL_DETAILS_LIST,
            value: successPersonalDetailListAction,
        });
    }

    if (!isEmptyObject(nextStep)) {
        optimisticData.push({
            onyxMethod: Onyx.METHOD.MERGE,
            key: `${ONYXKEYS.COLLECTION.NEXT_STEP}${iou.report.reportID}`,
            value: nextStep,
        });
    }

    if (isNewChatReport) {
        successData.push(
            {
                onyxMethod: Onyx.METHOD.MERGE,
                key: `${ONYXKEYS.COLLECTION.REPORT}${chat.report?.reportID}`,
                value: {
                    participants: redundantParticipants,
                    pendingFields: null,
                    errorFields: null,
                },
            },
            {
                onyxMethod: Onyx.METHOD.MERGE,
                key: `${ONYXKEYS.COLLECTION.REPORT_METADATA}${chat.report?.reportID}`,
                value: {
                    isOptimisticReport: false,
                },
            },
        );
    }

    successData.push(
        {
            onyxMethod: Onyx.METHOD.MERGE,
            key: `${ONYXKEYS.COLLECTION.REPORT}${iou.report.reportID}`,
            value: {
                participants: redundantParticipants,
                pendingFields: null,
                errorFields: null,
            },
        },
        {
            onyxMethod: Onyx.METHOD.MERGE,
            key: `${ONYXKEYS.COLLECTION.REPORT_METADATA}${iou.report.reportID}`,
            value: {
                isOptimisticReport: false,
            },
        },
        {
            onyxMethod: Onyx.METHOD.MERGE,
            key: `${ONYXKEYS.COLLECTION.REPORT}${transactionThreadReport?.reportID}`,
            value: {
                participants: redundantParticipants,
                pendingFields: null,
                errorFields: null,
            },
        },
        {
            onyxMethod: Onyx.METHOD.MERGE,
            key: `${ONYXKEYS.COLLECTION.REPORT_METADATA}${transactionThreadReport?.reportID}`,
            value: {
                isOptimisticReport: false,
            },
        },
        {
            onyxMethod: Onyx.METHOD.MERGE,
            key: `${ONYXKEYS.COLLECTION.TRANSACTION}${transaction.transactionID}`,
            value: {
                pendingAction: null,
                pendingFields: clearedPendingFields,
                // The routes contains the distance in meters. Clearing the routes ensures we use the distance
                // in the correct unit stored under the transaction customUnit once the request is created.
                // The route is also not saved in the backend, so we can't rely on it.
                routes: null,
            },
        },

        {
            onyxMethod: Onyx.METHOD.MERGE,
            key: `${ONYXKEYS.COLLECTION.REPORT_ACTIONS}${chat.report?.reportID}`,
            value: {
                ...(isNewChatReport
                    ? {
                          [chat.createdAction.reportActionID]: {
                              pendingAction: null,
                              errors: null,
                          },
                      }
                    : {}),
                [chat.reportPreviewAction.reportActionID]: {
                    pendingAction: null,
                },
            },
        },
        {
            onyxMethod: Onyx.METHOD.MERGE,
            key: `${ONYXKEYS.COLLECTION.REPORT_ACTIONS}${iou.report.reportID}`,
            value: {
                ...(shouldCreateNewMoneyRequestReport
                    ? {
                          [iou.createdAction.reportActionID]: {
                              pendingAction: null,
                              errors: null,
                          },
                      }
                    : {}),
                [iou.action.reportActionID]: {
                    pendingAction: null,
                    errors: null,
                },
            },
        },
    );

    if (!isEmptyObject(transactionThreadCreatedReportAction)) {
        successData.push({
            onyxMethod: Onyx.METHOD.MERGE,
            key: `${ONYXKEYS.COLLECTION.REPORT_ACTIONS}${transactionThreadReport?.reportID}`,
            value: {
                [transactionThreadCreatedReportAction.reportActionID]: {
                    pendingAction: null,
                    errors: null,
                },
            },
        });
    }

    const errorKey = DateUtils.getMicroseconds();

    const failureData: OnyxUpdate[] = [
        {
            onyxMethod: Onyx.METHOD.MERGE,
            key: `${ONYXKEYS.COLLECTION.REPORT}${chat.report?.reportID}`,
            value: {
                iouReportID: chat.report?.iouReportID,
                lastReadTime: chat.report?.lastReadTime,
                pendingFields: null,
                hasOutstandingChildRequest: chat.report?.hasOutstandingChildRequest,
                ...(isNewChatReport
                    ? {
                          errorFields: {
                              createChat: getMicroSecondOnyxErrorWithTranslationKey('report.genericCreateReportFailureMessage'),
                          },
                      }
                    : {}),
            },
        },
        {
            onyxMethod: Onyx.METHOD.MERGE,
            key: `${ONYXKEYS.COLLECTION.REPORT}${iou.report.reportID}`,
            value: {
                pendingFields: null,
                errorFields: {
                    ...(shouldCreateNewMoneyRequestReport ? {createChat: getMicroSecondOnyxErrorWithTranslationKey('report.genericCreateReportFailureMessage')} : {}),
                },
            },
        },
        {
            onyxMethod: Onyx.METHOD.MERGE,
            key: `${ONYXKEYS.COLLECTION.REPORT}${transactionThreadReport?.reportID}`,
            value: {
                pendingFields: null,
                errorFields: existingTransactionThreadReport
                    ? null
                    : {
                          createChat: getMicroSecondOnyxErrorWithTranslationKey('report.genericCreateReportFailureMessage'),
                      },
            },
        },
        {
            onyxMethod: Onyx.METHOD.MERGE,
            key: `${ONYXKEYS.COLLECTION.TRANSACTION}${transaction.transactionID}`,
            value: {
                // Disabling this line since transaction.filename can be an empty string
                // eslint-disable-next-line @typescript-eslint/prefer-nullish-coalescing
                errors: getReceiptError(transaction.receipt, transaction.filename || transaction.receipt?.filename, isScanRequest, errorKey),
                pendingFields: clearedPendingFields,
            },
        },
        {
            onyxMethod: Onyx.METHOD.MERGE,
            key: `${ONYXKEYS.COLLECTION.REPORT_ACTIONS}${iou.report.reportID}`,
            value: {
                ...(shouldCreateNewMoneyRequestReport
                    ? {
                          [iou.createdAction.reportActionID]: {
                              // Disabling this line since transaction.filename can be an empty string
                              // eslint-disable-next-line @typescript-eslint/prefer-nullish-coalescing
                              errors: getReceiptError(transaction.receipt, transaction.filename || transaction.receipt?.filename, isScanRequest, errorKey),
                          },
                          [iou.action.reportActionID]: {
                              errors: getMicroSecondOnyxErrorWithTranslationKey('iou.error.genericCreateFailureMessage'),
                          },
                      }
                    : {
                          [iou.action.reportActionID]: {
                              // Disabling this line since transaction.filename can be an empty string
                              // eslint-disable-next-line @typescript-eslint/prefer-nullish-coalescing
                              errors: getReceiptError(transaction.receipt, transaction.filename || transaction.receipt?.filename, isScanRequest, errorKey),
                          },
                      }),
            },
        },
    ];

    if (!isOneOnOneSplit) {
        optimisticData.push({
            onyxMethod: Onyx.METHOD.SET,
            key: ONYXKEYS.NVP_QUICK_ACTION_GLOBAL_CREATE,
            value: {
                action: newQuickAction,
                chatReportID: chat.report?.reportID,
                isFirstQuickAction: isEmptyObject(quickAction),
            },
        });
        failureData.push({
            onyxMethod: Onyx.METHOD.SET,
            key: ONYXKEYS.NVP_QUICK_ACTION_GLOBAL_CREATE,
            value: quickAction ?? null,
        });
    }

    if (!isEmptyObject(transactionThreadCreatedReportAction)) {
        failureData.push({
            onyxMethod: Onyx.METHOD.MERGE,
            key: `${ONYXKEYS.COLLECTION.REPORT_ACTIONS}${transactionThreadReport?.reportID}`,
            value: {
                [transactionThreadCreatedReportAction.reportActionID]: {
                    errors: getMicroSecondOnyxErrorWithTranslationKey('iou.error.genericCreateFailureMessage'),
                },
            },
        });
    }

    // We don't need to compute violations unless we're on a paid policy
    if (!policy || !isPaidGroupPolicy(policy)) {
        return [optimisticData, successData, failureData];
    }

    const violationsOnyxData = ViolationsUtils.getViolationsOnyxData(transaction, [], policy, policyTagList ?? {}, policyCategories ?? {}, hasDependentTags(policy, policyTagList ?? {}));

    if (violationsOnyxData) {
        optimisticData.push(violationsOnyxData);
        failureData.push({
            onyxMethod: Onyx.METHOD.SET,
            key: `${ONYXKEYS.COLLECTION.TRANSACTION_VIOLATIONS}${transaction.transactionID}`,
            value: [],
        });
    }

    return [optimisticData, successData, failureData];
}

/** Builds the Onyx data for an invoice */
function buildOnyxDataForInvoice(
    chatReport: OnyxEntry<OnyxTypes.Report>,
    iouReport: OnyxTypes.Report,
    transaction: OnyxTypes.Transaction,
    chatCreatedAction: OptimisticCreatedReportAction,
    iouCreatedAction: OptimisticCreatedReportAction,
    iouAction: OptimisticIOUReportAction,
    optimisticPersonalDetailListAction: OnyxTypes.PersonalDetailsList,
    reportPreviewAction: ReportAction,
    optimisticPolicyRecentlyUsedCategories: string[],
    optimisticPolicyRecentlyUsedTags: OnyxTypes.RecentlyUsedTags,
    isNewChatReport: boolean,
    transactionThreadReport: OptimisticChatReport,
    transactionThreadCreatedReportAction: OptimisticCreatedReportAction | null,
    policy?: OnyxEntry<OnyxTypes.Policy>,
    policyTagList?: OnyxEntry<OnyxTypes.PolicyTagLists>,
    policyCategories?: OnyxEntry<OnyxTypes.PolicyCategories>,
    optimisticRecentlyUsedCurrencies?: string[],
    companyName?: string,
    companyWebsite?: string,
): [OnyxUpdate[], OnyxUpdate[], OnyxUpdate[]] {
    const clearedPendingFields = Object.fromEntries(Object.keys(transaction.pendingFields ?? {}).map((key) => [key, null]));
    const optimisticData: OnyxUpdate[] = [
        {
            onyxMethod: Onyx.METHOD.SET,
            key: `${ONYXKEYS.COLLECTION.REPORT}${iouReport.reportID}`,
            value: {
                ...iouReport,
                lastMessageText: getReportActionText(iouAction),
                lastMessageHtml: getReportActionHtml(iouAction),
                pendingFields: {
                    createChat: CONST.RED_BRICK_ROAD_PENDING_ACTION.ADD,
                },
            },
        },
        {
            onyxMethod: Onyx.METHOD.SET,
            key: `${ONYXKEYS.COLLECTION.TRANSACTION}${transaction.transactionID}`,
            value: transaction,
        },
        isNewChatReport
            ? {
                  onyxMethod: Onyx.METHOD.SET,
                  key: `${ONYXKEYS.COLLECTION.REPORT_ACTIONS}${chatReport?.reportID}`,
                  value: {
                      [chatCreatedAction.reportActionID]: chatCreatedAction,
                      [reportPreviewAction.reportActionID]: reportPreviewAction,
                  },
              }
            : {
                  onyxMethod: Onyx.METHOD.MERGE,
                  key: `${ONYXKEYS.COLLECTION.REPORT_ACTIONS}${chatReport?.reportID}`,
                  value: {
                      [reportPreviewAction.reportActionID]: reportPreviewAction,
                  },
              },
        {
            onyxMethod: Onyx.METHOD.MERGE,
            key: `${ONYXKEYS.COLLECTION.REPORT_ACTIONS}${iouReport.reportID}`,
            value: {
                [iouCreatedAction.reportActionID]: iouCreatedAction as OnyxTypes.ReportAction,
                [iouAction.reportActionID]: iouAction as OnyxTypes.ReportAction,
            },
        },
        {
            onyxMethod: Onyx.METHOD.MERGE,
            key: `${ONYXKEYS.COLLECTION.REPORT}${transactionThreadReport.reportID}`,
            value: transactionThreadReport,
        },
        {
            onyxMethod: Onyx.METHOD.MERGE,
            key: `${ONYXKEYS.COLLECTION.REPORT_ACTIONS}${transactionThreadReport.reportID}`,
            value: {
                [transactionThreadCreatedReportAction?.reportActionID ?? '-1']: transactionThreadCreatedReportAction,
            },
        },
    ];
    const successData: OnyxUpdate[] = [];

    if (chatReport) {
        optimisticData.push({
            // Use SET for new reports because it doesn't exist yet, is faster and we need the data to be available when we navigate to the chat page
            onyxMethod: isNewChatReport ? Onyx.METHOD.SET : Onyx.METHOD.MERGE,
            key: `${ONYXKEYS.COLLECTION.REPORT}${chatReport.reportID}`,
            value: {
                ...chatReport,
                lastReadTime: DateUtils.getDBTime(),
                iouReportID: iouReport.reportID,
                ...(isNewChatReport ? {pendingFields: {createChat: CONST.RED_BRICK_ROAD_PENDING_ACTION.ADD}} : {}),
            },
        });
    }

    if (optimisticPolicyRecentlyUsedCategories.length) {
        optimisticData.push({
            onyxMethod: Onyx.METHOD.SET,
            key: `${ONYXKEYS.COLLECTION.POLICY_RECENTLY_USED_CATEGORIES}${iouReport.policyID}`,
            value: optimisticPolicyRecentlyUsedCategories,
        });
    }

    if (optimisticRecentlyUsedCurrencies?.length) {
        optimisticData.push({
            onyxMethod: Onyx.METHOD.SET,
            key: ONYXKEYS.RECENTLY_USED_CURRENCIES,
            value: optimisticRecentlyUsedCurrencies,
        });
    }

    if (!isEmptyObject(optimisticPolicyRecentlyUsedTags)) {
        optimisticData.push({
            onyxMethod: Onyx.METHOD.MERGE,
            key: `${ONYXKEYS.COLLECTION.POLICY_RECENTLY_USED_TAGS}${iouReport.policyID}`,
            value: optimisticPolicyRecentlyUsedTags,
        });
    }

    const redundantParticipants: Record<number, null> = {};
    if (!isEmptyObject(optimisticPersonalDetailListAction)) {
        const successPersonalDetailListAction: Record<number, null> = {};

        // BE will send different participants. We clear the optimistic ones to avoid duplicated entries
        Object.keys(optimisticPersonalDetailListAction).forEach((accountIDKey) => {
            const accountID = Number(accountIDKey);
            successPersonalDetailListAction[accountID] = null;
            redundantParticipants[accountID] = null;
        });

        optimisticData.push({
            onyxMethod: Onyx.METHOD.MERGE,
            key: ONYXKEYS.PERSONAL_DETAILS_LIST,
            value: optimisticPersonalDetailListAction,
        });
        successData.push({
            onyxMethod: Onyx.METHOD.MERGE,
            key: ONYXKEYS.PERSONAL_DETAILS_LIST,
            value: successPersonalDetailListAction,
        });
    }

    successData.push(
        {
            onyxMethod: Onyx.METHOD.MERGE,
            key: `${ONYXKEYS.COLLECTION.REPORT}${iouReport.reportID}`,
            value: {
                participants: redundantParticipants,
                pendingFields: null,
                errorFields: null,
            },
        },
        {
            onyxMethod: Onyx.METHOD.MERGE,
            key: `${ONYXKEYS.COLLECTION.REPORT_METADATA}${iouReport.reportID}`,
            value: {
                isOptimisticReport: false,
            },
        },
        {
            onyxMethod: Onyx.METHOD.MERGE,
            key: `${ONYXKEYS.COLLECTION.REPORT}${transactionThreadReport.reportID}`,
            value: {
                participants: redundantParticipants,
                pendingFields: null,
                errorFields: null,
            },
        },
        {
            onyxMethod: Onyx.METHOD.MERGE,
            key: `${ONYXKEYS.COLLECTION.REPORT_METADATA}${transactionThreadReport.reportID}`,
            value: {
                isOptimisticReport: false,
            },
        },
        {
            onyxMethod: Onyx.METHOD.MERGE,
            key: `${ONYXKEYS.COLLECTION.TRANSACTION}${transaction.transactionID}`,
            value: {
                pendingAction: null,
                pendingFields: clearedPendingFields,
            },
        },
        {
            onyxMethod: Onyx.METHOD.MERGE,
            key: `${ONYXKEYS.COLLECTION.REPORT_ACTIONS}${chatReport?.reportID}`,
            value: {
                ...(isNewChatReport
                    ? {
                          [chatCreatedAction.reportActionID]: {
                              pendingAction: null,
                              errors: null,
                          },
                      }
                    : {}),
                [reportPreviewAction.reportActionID]: {
                    pendingAction: null,
                },
            },
        },
        {
            onyxMethod: Onyx.METHOD.MERGE,
            key: `${ONYXKEYS.COLLECTION.REPORT_ACTIONS}${iouReport.reportID}`,
            value: {
                [iouCreatedAction.reportActionID]: {
                    pendingAction: null,
                    errors: null,
                },
                [iouAction.reportActionID]: {
                    pendingAction: null,
                    errors: null,
                },
            },
        },
        {
            onyxMethod: Onyx.METHOD.MERGE,
            key: `${ONYXKEYS.COLLECTION.REPORT_ACTIONS}${transactionThreadReport.reportID}`,
            value: {
                [transactionThreadCreatedReportAction?.reportActionID ?? '-1']: {
                    pendingAction: null,
                    errors: null,
                },
            },
        },
    );

    if (isNewChatReport) {
        successData.push(
            {
                onyxMethod: Onyx.METHOD.MERGE,
                key: `${ONYXKEYS.COLLECTION.REPORT}${chatReport?.reportID}`,
                value: {
                    participants: redundantParticipants,
                    pendingFields: null,
                    errorFields: null,
                },
            },
            {
                onyxMethod: Onyx.METHOD.MERGE,
                key: `${ONYXKEYS.COLLECTION.REPORT_METADATA}${chatReport?.reportID}`,
                value: {
                    isOptimisticReport: false,
                },
            },
        );
    }

    const errorKey = DateUtils.getMicroseconds();

    const failureData: OnyxUpdate[] = [
        {
            onyxMethod: Onyx.METHOD.MERGE,
            key: `${ONYXKEYS.COLLECTION.REPORT}${chatReport?.reportID}`,
            value: {
                iouReportID: chatReport?.iouReportID,
                lastReadTime: chatReport?.lastReadTime,
                pendingFields: null,
                hasOutstandingChildRequest: chatReport?.hasOutstandingChildRequest,
                ...(isNewChatReport
                    ? {
                          errorFields: {
                              createChat: getMicroSecondOnyxErrorWithTranslationKey('report.genericCreateReportFailureMessage'),
                          },
                      }
                    : {}),
            },
        },
        {
            onyxMethod: Onyx.METHOD.MERGE,
            key: `${ONYXKEYS.COLLECTION.REPORT}${iouReport.reportID}`,
            value: {
                pendingFields: null,
                errorFields: {
                    createChat: getMicroSecondOnyxErrorWithTranslationKey('report.genericCreateReportFailureMessage'),
                },
            },
        },
        {
            onyxMethod: Onyx.METHOD.MERGE,
            key: `${ONYXKEYS.COLLECTION.REPORT}${transactionThreadReport.reportID}`,
            value: {
                errorFields: {
                    createChat: getMicroSecondOnyxErrorWithTranslationKey('report.genericCreateReportFailureMessage'),
                },
            },
        },
        {
            onyxMethod: Onyx.METHOD.MERGE,
            key: `${ONYXKEYS.COLLECTION.TRANSACTION}${transaction.transactionID}`,
            value: {
                errors: getMicroSecondOnyxErrorWithTranslationKey('iou.error.genericCreateInvoiceFailureMessage'),
                pendingFields: clearedPendingFields,
            },
        },
        {
            onyxMethod: Onyx.METHOD.MERGE,
            key: `${ONYXKEYS.COLLECTION.REPORT_ACTIONS}${iouReport.reportID}`,
            value: {
                [iouCreatedAction.reportActionID]: {
                    // Disabling this line since transaction.filename can be an empty string
                    // eslint-disable-next-line @typescript-eslint/prefer-nullish-coalescing
                    errors: getReceiptError(transaction.receipt, transaction.filename || transaction.receipt?.filename, false, errorKey),
                },
                [iouAction.reportActionID]: {
                    errors: getMicroSecondOnyxErrorWithTranslationKey('iou.error.genericCreateInvoiceFailureMessage'),
                },
            },
        },
        {
            onyxMethod: Onyx.METHOD.MERGE,
            key: `${ONYXKEYS.COLLECTION.REPORT_ACTIONS}${transactionThreadReport.reportID}`,
            value: {
                [transactionThreadCreatedReportAction?.reportActionID ?? '-1']: {
                    errors: getMicroSecondOnyxErrorWithTranslationKey('iou.error.genericCreateInvoiceFailureMessage', errorKey),
                },
            },
        },
    ];

    if (companyName && companyWebsite) {
        optimisticData.push({
            onyxMethod: Onyx.METHOD.MERGE,
            key: `${ONYXKEYS.COLLECTION.POLICY}${policy?.id}`,
            value: {
                invoice: {
                    companyName,
                    companyWebsite,
                    pendingFields: {
                        companyName: CONST.RED_BRICK_ROAD_PENDING_ACTION.UPDATE,
                        companyWebsite: CONST.RED_BRICK_ROAD_PENDING_ACTION.UPDATE,
                    },
                },
            },
        });
        successData.push({
            onyxMethod: Onyx.METHOD.MERGE,
            key: `${ONYXKEYS.COLLECTION.POLICY}${policy?.id}`,
            value: {
                invoice: {
                    pendingFields: {
                        companyName: null,
                        companyWebsite: null,
                    },
                },
            },
        });
        failureData.push({
            onyxMethod: Onyx.METHOD.MERGE,
            key: `${ONYXKEYS.COLLECTION.POLICY}${policy?.id}`,
            value: {
                invoice: {
                    companyName: null,
                    companyWebsite: null,
                    pendingFields: {
                        companyName: null,
                        companyWebsite: null,
                    },
                },
            },
        });
    }

    // We don't need to compute violations unless we're on a paid policy
    if (!policy || !isPaidGroupPolicy(policy)) {
        return [optimisticData, successData, failureData];
    }

    const violationsOnyxData = ViolationsUtils.getViolationsOnyxData(transaction, [], policy, policyTagList ?? {}, policyCategories ?? {}, hasDependentTags(policy, policyTagList ?? {}));

    if (violationsOnyxData) {
        optimisticData.push(violationsOnyxData);
        failureData.push({
            onyxMethod: Onyx.METHOD.SET,
            key: `${ONYXKEYS.COLLECTION.TRANSACTION_VIOLATIONS}${transaction.transactionID}`,
            value: [],
        });
    }

    return [optimisticData, successData, failureData];
}

/** Builds the Onyx data for track expense */
function buildOnyxDataForTrackExpense(
    chatReport: OnyxInputValue<OnyxTypes.Report>,
    iouReport: OnyxInputValue<OnyxTypes.Report>,
    transaction: OnyxTypes.Transaction,
    iouCreatedAction: OptimisticCreatedReportAction,
    iouAction: OptimisticIOUReportAction,
    reportPreviewAction: OnyxInputValue<ReportAction>,
    transactionThreadReport: OptimisticChatReport | null,
    transactionThreadCreatedReportAction: OptimisticCreatedReportAction | null,
    shouldCreateNewMoneyRequestReport: boolean,
    policy?: OnyxInputValue<OnyxTypes.Policy>,
    policyTagList?: OnyxInputValue<OnyxTypes.PolicyTagLists>,
    policyCategories?: OnyxInputValue<OnyxTypes.PolicyCategories>,
    existingTransactionThreadReportID?: string,
    actionableTrackExpenseWhisper?: OnyxInputValue<OnyxTypes.ReportAction>,
): [OnyxUpdate[], OnyxUpdate[], OnyxUpdate[]] {
    const isScanRequest = isScanRequestTransactionUtils(transaction);
    const isDistanceRequest = isDistanceRequestTransactionUtils(transaction);
    const clearedPendingFields = Object.fromEntries(Object.keys(transaction.pendingFields ?? {}).map((key) => [key, null]));
    const optimisticData: OnyxUpdate[] = [];
    const successData: OnyxUpdate[] = [];
    const failureData: OnyxUpdate[] = [];

    let newQuickAction: ValueOf<typeof CONST.QUICK_ACTIONS> = CONST.QUICK_ACTIONS.TRACK_MANUAL;
    if (isScanRequest) {
        newQuickAction = CONST.QUICK_ACTIONS.TRACK_SCAN;
    } else if (isDistanceRequest) {
        newQuickAction = CONST.QUICK_ACTIONS.TRACK_DISTANCE;
    }
    const existingTransactionThreadReport = allReports?.[`${ONYXKEYS.COLLECTION.REPORT}${existingTransactionThreadReportID}`] ?? null;

    if (chatReport) {
        optimisticData.push(
            {
                onyxMethod: Onyx.METHOD.MERGE,
                key: `${ONYXKEYS.COLLECTION.REPORT}${chatReport.reportID}`,
                value: {
                    ...chatReport,
                    lastMessageText: getReportActionText(iouAction),
                    lastMessageHtml: getReportActionHtml(iouAction),
                    lastReadTime: DateUtils.getDBTime(),
                    iouReportID: iouReport?.reportID,
                },
            },
            {
                onyxMethod: Onyx.METHOD.SET,
                key: ONYXKEYS.NVP_QUICK_ACTION_GLOBAL_CREATE,
                value: {
                    action: newQuickAction,
                    chatReportID: chatReport.reportID,
                    isFirstQuickAction: isEmptyObject(quickAction),
                },
            },
        );

        if (actionableTrackExpenseWhisper && !iouReport) {
            optimisticData.push({
                onyxMethod: Onyx.METHOD.MERGE,
                key: `${ONYXKEYS.COLLECTION.REPORT_ACTIONS}${chatReport?.reportID}`,
                value: {
                    [actionableTrackExpenseWhisper.reportActionID]: actionableTrackExpenseWhisper,
                },
            });
            optimisticData.push({
                onyxMethod: Onyx.METHOD.MERGE,
                key: `${ONYXKEYS.COLLECTION.REPORT}${chatReport.reportID}`,
                value: {
                    lastVisibleActionCreated: actionableTrackExpenseWhisper.created,
                    lastMessageText: CONST.ACTIONABLE_TRACK_EXPENSE_WHISPER_MESSAGE,
                },
            });
            successData.push({
                onyxMethod: Onyx.METHOD.MERGE,
                key: `${ONYXKEYS.COLLECTION.REPORT_ACTIONS}${chatReport?.reportID}`,
                value: {
                    [actionableTrackExpenseWhisper.reportActionID]: {pendingAction: null, errors: null},
                },
            });
            failureData.push({
                onyxMethod: Onyx.METHOD.SET,
                key: `${ONYXKEYS.COLLECTION.REPORT_ACTIONS}${chatReport?.reportID}`,
                value: {[actionableTrackExpenseWhisper.reportActionID]: {} as ReportAction},
            });
        }
    }

    if (iouReport) {
        optimisticData.push(
            {
                onyxMethod: shouldCreateNewMoneyRequestReport ? Onyx.METHOD.SET : Onyx.METHOD.MERGE,
                key: `${ONYXKEYS.COLLECTION.REPORT}${iouReport.reportID}`,
                value: {
                    ...iouReport,
                    lastMessageText: getReportActionText(iouAction),
                    lastMessageHtml: getReportActionHtml(iouAction),
                    pendingFields: {
                        ...(shouldCreateNewMoneyRequestReport ? {createChat: CONST.RED_BRICK_ROAD_PENDING_ACTION.ADD} : {preview: CONST.RED_BRICK_ROAD_PENDING_ACTION.UPDATE}),
                    },
                },
            },
            shouldCreateNewMoneyRequestReport
                ? {
                      onyxMethod: Onyx.METHOD.SET,
                      key: `${ONYXKEYS.COLLECTION.REPORT_ACTIONS}${iouReport.reportID}`,
                      value: {
                          [iouCreatedAction.reportActionID]: iouCreatedAction as OnyxTypes.ReportAction,
                          [iouAction.reportActionID]: iouAction as OnyxTypes.ReportAction,
                      },
                  }
                : {
                      onyxMethod: Onyx.METHOD.MERGE,
                      key: `${ONYXKEYS.COLLECTION.REPORT_ACTIONS}${iouReport.reportID}`,
                      value: {
                          [iouAction.reportActionID]: iouAction as OnyxTypes.ReportAction,
                      },
                  },
            {
                onyxMethod: Onyx.METHOD.MERGE,
                key: `${ONYXKEYS.COLLECTION.REPORT_ACTIONS}${chatReport?.reportID}`,
                value: {
                    ...(reportPreviewAction && {[reportPreviewAction.reportActionID]: reportPreviewAction}),
                },
            },
        );
    } else {
        optimisticData.push({
            onyxMethod: Onyx.METHOD.MERGE,
            key: `${ONYXKEYS.COLLECTION.REPORT_ACTIONS}${chatReport?.reportID}`,
            value: {
                [iouAction.reportActionID]: iouAction as OnyxTypes.ReportAction,
            },
        });
    }

    optimisticData.push(
        {
            onyxMethod: Onyx.METHOD.SET,
            key: `${ONYXKEYS.COLLECTION.TRANSACTION}${transaction.transactionID}`,
            value: transaction,
        },
        {
            onyxMethod: Onyx.METHOD.MERGE,
            key: `${ONYXKEYS.COLLECTION.REPORT}${transactionThreadReport?.reportID}`,
            value: {
                ...transactionThreadReport,
                pendingFields: {createChat: CONST.RED_BRICK_ROAD_PENDING_ACTION.ADD},
            },
        },
    );

    if (!isEmptyObject(transactionThreadCreatedReportAction)) {
        optimisticData.push({
            onyxMethod: Onyx.METHOD.MERGE,
            key: `${ONYXKEYS.COLLECTION.REPORT_ACTIONS}${transactionThreadReport?.reportID}`,
            value: {
                [transactionThreadCreatedReportAction.reportActionID]: transactionThreadCreatedReportAction,
            },
        });
    }

    if (iouReport) {
        successData.push(
            {
                onyxMethod: Onyx.METHOD.MERGE,
                key: `${ONYXKEYS.COLLECTION.REPORT}${iouReport?.reportID}`,
                value: {
                    pendingFields: null,
                    errorFields: null,
                },
            },
            {
                onyxMethod: Onyx.METHOD.MERGE,
                key: `${ONYXKEYS.COLLECTION.REPORT_ACTIONS}${iouReport?.reportID}`,
                value: {
                    ...(shouldCreateNewMoneyRequestReport
                        ? {
                              [iouCreatedAction.reportActionID]: {
                                  pendingAction: null,
                                  errors: null,
                              },
                          }
                        : {}),
                    [iouAction.reportActionID]: {
                        pendingAction: null,
                        errors: null,
                    },
                },
            },
            {
                onyxMethod: Onyx.METHOD.MERGE,
                key: `${ONYXKEYS.COLLECTION.REPORT_ACTIONS}${chatReport?.reportID}`,
                value: {
                    ...(reportPreviewAction && {[reportPreviewAction.reportActionID]: {pendingAction: null}}),
                },
            },
        );
    } else {
        successData.push({
            onyxMethod: Onyx.METHOD.MERGE,
            key: `${ONYXKEYS.COLLECTION.REPORT_ACTIONS}${chatReport?.reportID}`,
            value: {
                [iouAction.reportActionID]: {
                    pendingAction: null,
                    errors: null,
                },
                ...(reportPreviewAction && {[reportPreviewAction.reportActionID]: {pendingAction: null}}),
            },
        });
    }

    successData.push(
        {
            onyxMethod: Onyx.METHOD.MERGE,
            key: `${ONYXKEYS.COLLECTION.REPORT}${transactionThreadReport?.reportID}`,
            value: {
                pendingFields: null,
                errorFields: null,
            },
        },
        {
            onyxMethod: Onyx.METHOD.MERGE,
            key: `${ONYXKEYS.COLLECTION.REPORT_METADATA}${transactionThreadReport?.reportID}`,
            value: {
                isOptimisticReport: false,
            },
        },
        {
            onyxMethod: Onyx.METHOD.MERGE,
            key: `${ONYXKEYS.COLLECTION.TRANSACTION}${transaction.transactionID}`,
            value: {
                pendingAction: null,
                pendingFields: clearedPendingFields,
                routes: null,
            },
        },
    );

    if (!isEmptyObject(transactionThreadCreatedReportAction)) {
        successData.push({
            onyxMethod: Onyx.METHOD.MERGE,
            key: `${ONYXKEYS.COLLECTION.REPORT_ACTIONS}${transactionThreadReport?.reportID}`,
            value: {
                [transactionThreadCreatedReportAction.reportActionID]: {
                    pendingAction: null,
                    errors: null,
                },
            },
        });
    }

    failureData.push({
        onyxMethod: Onyx.METHOD.SET,
        key: ONYXKEYS.NVP_QUICK_ACTION_GLOBAL_CREATE,
        value: quickAction ?? null,
    });

    if (iouReport) {
        failureData.push(
            {
                onyxMethod: Onyx.METHOD.MERGE,
                key: `${ONYXKEYS.COLLECTION.REPORT}${iouReport.reportID}`,
                value: {
                    pendingFields: null,
                    errorFields: {
                        ...(shouldCreateNewMoneyRequestReport ? {createChat: getMicroSecondOnyxErrorWithTranslationKey('report.genericCreateReportFailureMessage')} : {}),
                    },
                },
            },
            {
                onyxMethod: Onyx.METHOD.MERGE,
                key: `${ONYXKEYS.COLLECTION.REPORT_ACTIONS}${iouReport.reportID}`,
                value: {
                    ...(shouldCreateNewMoneyRequestReport
                        ? {
                              [iouCreatedAction.reportActionID]: {
                                  // Disabling this line since transaction.filename can be an empty string
                                  // eslint-disable-next-line @typescript-eslint/prefer-nullish-coalescing
                                  errors: getReceiptError(transaction.receipt, transaction.filename || transaction.receipt?.filename, isScanRequest),
                              },
                              [iouAction.reportActionID]: {
                                  errors: getMicroSecondOnyxErrorWithTranslationKey('iou.error.genericCreateFailureMessage'),
                              },
                          }
                        : {
                              [iouAction.reportActionID]: {
                                  // Disabling this line since transaction.filename can be an empty string
                                  // eslint-disable-next-line @typescript-eslint/prefer-nullish-coalescing
                                  errors: getReceiptError(transaction.receipt, transaction.filename || transaction.receipt?.filename, isScanRequest),
                              },
                          }),
                },
            },
        );
    } else {
        failureData.push({
            onyxMethod: Onyx.METHOD.MERGE,
            key: `${ONYXKEYS.COLLECTION.REPORT_ACTIONS}${chatReport?.reportID}`,
            value: {
                [iouAction.reportActionID]: {
                    // Disabling this line since transaction.filename can be an empty string
                    // eslint-disable-next-line @typescript-eslint/prefer-nullish-coalescing
                    errors: getReceiptError(transaction.receipt, transaction.filename || transaction.receipt?.filename, isScanRequest),
                },
            },
        });
    }

    failureData.push(
        {
            onyxMethod: Onyx.METHOD.MERGE,
            key: `${ONYXKEYS.COLLECTION.REPORT}${chatReport?.reportID}`,
            value: {
                lastReadTime: chatReport?.lastReadTime,
                lastMessageText: chatReport?.lastMessageText,
                lastMessageHtml: chatReport?.lastMessageHtml,
            },
        },
        {
            onyxMethod: Onyx.METHOD.MERGE,
            key: `${ONYXKEYS.COLLECTION.REPORT}${transactionThreadReport?.reportID}`,
            value: {
                pendingFields: null,
                errorFields: existingTransactionThreadReport
                    ? null
                    : {
                          createChat: getMicroSecondOnyxErrorWithTranslationKey('report.genericCreateReportFailureMessage'),
                      },
            },
        },
        {
            onyxMethod: Onyx.METHOD.MERGE,
            key: `${ONYXKEYS.COLLECTION.TRANSACTION}${transaction.transactionID}`,
            value: {
                // Disabling this line since transaction.filename can be an empty string
                // eslint-disable-next-line @typescript-eslint/prefer-nullish-coalescing
                errors: getReceiptError(transaction.receipt, transaction.filename || transaction.receipt?.filename, isScanRequest),
                pendingFields: clearedPendingFields,
            },
        },
        {
            onyxMethod: Onyx.METHOD.MERGE,
            key: `${ONYXKEYS.COLLECTION.REPORT_ACTIONS}${transactionThreadReport?.reportID}`,
            value: {
                [transactionThreadCreatedReportAction?.reportActionID ?? '-1']: {
                    errors: getMicroSecondOnyxErrorWithTranslationKey('iou.error.genericCreateFailureMessage'),
                },
            },
        },
    );

    // We don't need to compute violations unless we're on a paid policy
    if (!policy || !isPaidGroupPolicy(policy)) {
        return [optimisticData, successData, failureData];
    }

    const violationsOnyxData = ViolationsUtils.getViolationsOnyxData(transaction, [], policy, policyTagList ?? {}, policyCategories ?? {}, hasDependentTags(policy, policyTagList ?? {}));

    if (violationsOnyxData) {
        optimisticData.push(violationsOnyxData);
        failureData.push({
            onyxMethod: Onyx.METHOD.SET,
            key: `${ONYXKEYS.COLLECTION.TRANSACTION_VIOLATIONS}${transaction.transactionID}`,
            value: [],
        });
    }

    // Show field violations only for control policies
    if (isControlPolicy(policy) && iouReport) {
        const {optimisticData: fieldViolationsOptimisticData, failureData: fieldViolationsFailureData} = getFieldViolationsOnyxData(iouReport);
        optimisticData.push(...fieldViolationsOptimisticData);
        failureData.push(...fieldViolationsFailureData);
    }

    return [optimisticData, successData, failureData];
}

function getDeleteTrackExpenseInformation(
    chatReportID: string,
    transactionID: string,
    reportAction: OnyxTypes.ReportAction,
    shouldDeleteTransactionFromOnyx = true,
    isMovingTransactionFromTrackExpense = false,
    actionableWhisperReportActionID = '',
    resolution = '',
) {
    // STEP 1: Get all collections we're updating
    const chatReport = allReports?.[`${ONYXKEYS.COLLECTION.REPORT}${chatReportID}`] ?? null;
    const transaction = allTransactions[`${ONYXKEYS.COLLECTION.TRANSACTION}${transactionID}`];
    const transactionViolations = allTransactionViolations[`${ONYXKEYS.COLLECTION.TRANSACTION_VIOLATIONS}${transactionID}`];
    const transactionThreadID = reportAction.childReportID;
    let transactionThread = null;
    if (transactionThreadID) {
        transactionThread = allReports?.[`${ONYXKEYS.COLLECTION.REPORT}${transactionThreadID}`] ?? null;
    }

    // STEP 2: Decide if we need to:
    // 1. Delete the transactionThread - delete if there are no visible comments in the thread and we're not moving the transaction
    // 2. Update the moneyRequestPreview to show [Deleted expense] - update if the transactionThread exists AND it isn't being deleted and we're not moving the transaction
    const shouldDeleteTransactionThread = !isMovingTransactionFromTrackExpense && (transactionThreadID ? (reportAction?.childVisibleActionCount ?? 0) === 0 : false);

    const shouldShowDeletedRequestMessage = !isMovingTransactionFromTrackExpense && !!transactionThreadID && !shouldDeleteTransactionThread;

    // STEP 3: Update the IOU reportAction.
    const updatedReportAction = {
        [reportAction.reportActionID]: {
            pendingAction: shouldShowDeletedRequestMessage ? CONST.RED_BRICK_ROAD_PENDING_ACTION.UPDATE : CONST.RED_BRICK_ROAD_PENDING_ACTION.DELETE,
            previousMessage: reportAction.message,
            message: [
                {
                    type: 'COMMENT',
                    html: '',
                    text: '',
                    isEdited: true,
                    isDeletedParentAction: shouldShowDeletedRequestMessage,
                },
            ],
            originalMessage: {
                IOUTransactionID: null,
            },
            errors: undefined,
        },
        ...(actionableWhisperReportActionID && {[actionableWhisperReportActionID]: {originalMessage: {resolution}}}),
    } as OnyxTypes.ReportActions;
    let canUserPerformWriteAction = true;
    if (chatReport) {
        canUserPerformWriteAction = !!canUserPerformWriteActionReportUtils(chatReport);
    }
    const lastVisibleAction = getLastVisibleAction(chatReport?.reportID ?? '-1', canUserPerformWriteAction, updatedReportAction);
    const {lastMessageText = '', lastMessageHtml = ''} = getLastVisibleMessage(chatReport?.reportID ?? '-1', canUserPerformWriteAction, updatedReportAction);

    // STEP 4: Build Onyx data
    const optimisticData: OnyxUpdate[] = [];

    if (shouldDeleteTransactionFromOnyx) {
        optimisticData.push({
            onyxMethod: Onyx.METHOD.SET,
            key: `${ONYXKEYS.COLLECTION.TRANSACTION}${transactionID}`,
            value: null,
        });
    }

    optimisticData.push({
        onyxMethod: Onyx.METHOD.SET,
        key: `${ONYXKEYS.COLLECTION.TRANSACTION_VIOLATIONS}${transactionID}`,
        value: null,
    });

    if (shouldDeleteTransactionThread) {
        optimisticData.push(
            // Use merge instead of set to avoid deleting the report too quickly, which could cause a brief "not found" page to appear.
            // The remaining parts of the report object will be removed after the API call is successful.
            {
                onyxMethod: Onyx.METHOD.MERGE,
                key: `${ONYXKEYS.COLLECTION.REPORT}${transactionThreadID}`,
                value: {
                    reportID: null,
                    stateNum: CONST.REPORT.STATE_NUM.APPROVED,
                    statusNum: CONST.REPORT.STATUS_NUM.CLOSED,
                    participants: {
                        [userAccountID]: {
                            notificationPreference: CONST.REPORT.NOTIFICATION_PREFERENCE.HIDDEN,
                        },
                    },
                },
            },
            {
                onyxMethod: Onyx.METHOD.SET,
                key: `${ONYXKEYS.COLLECTION.REPORT_ACTIONS}${transactionThreadID}`,
                value: null,
            },
        );
    }

    optimisticData.push(
        {
            onyxMethod: Onyx.METHOD.MERGE,
            key: `${ONYXKEYS.COLLECTION.REPORT_ACTIONS}${chatReport?.reportID}`,
            value: updatedReportAction,
        },
        {
            onyxMethod: Onyx.METHOD.MERGE,
            key: `${ONYXKEYS.COLLECTION.REPORT}${chatReport?.reportID}`,
            value: {
                lastMessageText,
                lastVisibleActionCreated: lastVisibleAction?.created,
                lastMessageHtml: !lastMessageHtml ? lastMessageText : lastMessageHtml,
            },
        },
    );

    const successData: OnyxUpdate[] = [
        {
            onyxMethod: Onyx.METHOD.MERGE,
            key: `${ONYXKEYS.COLLECTION.REPORT_ACTIONS}${chatReport?.reportID}`,
            value: {
                [reportAction.reportActionID]: {
                    pendingAction: null,
                    errors: null,
                },
            },
        },
    ];

    // Ensure that any remaining data is removed upon successful completion, even if the server sends a report removal response.
    // This is done to prevent the removal update from lingering in the applyHTTPSOnyxUpdates function.
    if (shouldDeleteTransactionThread && transactionThread) {
        successData.push({
            onyxMethod: Onyx.METHOD.MERGE,
            key: `${ONYXKEYS.COLLECTION.REPORT}${transactionThreadID}`,
            value: null,
        });
    }

    const failureData: OnyxUpdate[] = [];

    if (shouldDeleteTransactionFromOnyx) {
        failureData.push({
            onyxMethod: Onyx.METHOD.SET,
            key: `${ONYXKEYS.COLLECTION.TRANSACTION}${transactionID}`,
            value: transaction ?? null,
        });
    }

    failureData.push({
        onyxMethod: Onyx.METHOD.SET,
        key: `${ONYXKEYS.COLLECTION.TRANSACTION_VIOLATIONS}${transactionID}`,
        value: transactionViolations ?? null,
    });

    if (shouldDeleteTransactionThread) {
        failureData.push({
            onyxMethod: Onyx.METHOD.SET,
            key: `${ONYXKEYS.COLLECTION.REPORT}${transactionThreadID}`,
            value: transactionThread,
        });
    }

    if (actionableWhisperReportActionID) {
        const actionableWhisperReportAction = getReportAction(chatReportID, actionableWhisperReportActionID);
        failureData.push({
            onyxMethod: Onyx.METHOD.MERGE,
            key: `${ONYXKEYS.COLLECTION.REPORT_ACTIONS}${chatReport?.reportID}`,
            value: {
                [actionableWhisperReportActionID]: {
                    originalMessage: {
                        resolution: isActionableTrackExpense(actionableWhisperReportAction) ? getOriginalMessage(actionableWhisperReportAction)?.resolution ?? null : null,
                    },
                },
            },
        });
    }
    failureData.push(
        {
            onyxMethod: Onyx.METHOD.MERGE,
            key: `${ONYXKEYS.COLLECTION.REPORT_ACTIONS}${chatReport?.reportID}`,
            value: {
                [reportAction.reportActionID]: {
                    ...reportAction,
                    pendingAction: null,
                    errors: getMicroSecondOnyxErrorWithTranslationKey('iou.error.genericDeleteFailureMessage'),
                },
            },
        },
        {
            onyxMethod: Onyx.METHOD.MERGE,
            key: `${ONYXKEYS.COLLECTION.REPORT}${chatReport?.reportID}`,
            value: chatReport,
        },
    );

    const parameters: DeleteMoneyRequestParams = {
        transactionID,
        reportActionID: reportAction.reportActionID,
    };

    return {parameters, optimisticData, successData, failureData, shouldDeleteTransactionThread, chatReport};
}

/**
 * Get the invoice receiver type based on the receiver participant.
 * @param receiverParticipant The participant who will receive the invoice or the invoice receiver object directly.
 * @returns The invoice receiver type.
 */
function getReceiverType(receiverParticipant: Participant | InvoiceReceiver | undefined): InvoiceReceiverType {
    if (!receiverParticipant) {
        Log.warn('getReceiverType called with no receiverParticipant');
        return CONST.REPORT.INVOICE_RECEIVER_TYPE.INDIVIDUAL;
    }
    if ('type' in receiverParticipant && receiverParticipant.type) {
        return receiverParticipant.type;
    }
    if ('policyID' in receiverParticipant && receiverParticipant.policyID) {
        return CONST.REPORT.INVOICE_RECEIVER_TYPE.BUSINESS;
    }
    return CONST.REPORT.INVOICE_RECEIVER_TYPE.INDIVIDUAL;
}

/** Gathers all the data needed to create an invoice. */
function getSendInvoiceInformation(
    transaction: OnyxEntry<OnyxTypes.Transaction>,
    currentUserAccountID: number,
    invoiceChatReport?: OnyxEntry<OnyxTypes.Report>,
    receipt?: Receipt,
    policy?: OnyxEntry<OnyxTypes.Policy>,
    policyTagList?: OnyxEntry<OnyxTypes.PolicyTagLists>,
    policyCategories?: OnyxEntry<OnyxTypes.PolicyCategories>,
    companyName?: string,
    companyWebsite?: string,
): SendInvoiceInformation {
    const {amount = 0, currency = '', created = '', merchant = '', category = '', tag = '', taxCode = '', taxAmount = 0, billable, comment, participants} = transaction ?? {};
    const trimmedComment = (comment?.comment ?? '').trim();
    const senderWorkspaceID = participants?.find((participant) => participant?.isSender)?.policyID ?? '-1';
    const receiverParticipant: Participant | InvoiceReceiver | undefined = participants?.find((participant) => participant?.accountID) ?? invoiceChatReport?.invoiceReceiver;
    const receiverAccountID = receiverParticipant && 'accountID' in receiverParticipant && receiverParticipant.accountID ? receiverParticipant.accountID : -1;
    let receiver = getPersonalDetailsForAccountID(receiverAccountID);
    let optimisticPersonalDetailListAction = {};
    const receiverType = getReceiverType(receiverParticipant);

    // STEP 1: Get existing chat report OR build a new optimistic one
    let isNewChatReport = false;
    let chatReport = !isEmptyObject(invoiceChatReport) && invoiceChatReport?.reportID ? invoiceChatReport : null;

    if (!chatReport) {
        chatReport = getInvoiceChatByParticipants(receiverAccountID, receiverType, senderWorkspaceID) ?? null;
    }

    if (!chatReport) {
        isNewChatReport = true;
        chatReport = buildOptimisticChatReport([receiverAccountID, currentUserAccountID], CONST.REPORT.DEFAULT_REPORT_NAME, CONST.REPORT.CHAT_TYPE.INVOICE, senderWorkspaceID);
    }

    // STEP 2: Create a new optimistic invoice report.
    const optimisticInvoiceReport = buildOptimisticInvoiceReport(
        chatReport.reportID,
        senderWorkspaceID,
        receiverAccountID,
        receiver.displayName ?? (receiverParticipant as Participant)?.login ?? '',
        amount,
        currency,
    );

    // STEP 3: Build optimistic receipt and transaction
    const receiptObject: Receipt = {};
    let filename;
    if (receipt?.source) {
        receiptObject.source = receipt.source;
        receiptObject.state = receipt.state ?? CONST.IOU.RECEIPT_STATE.SCANREADY;
        filename = receipt.name;
    }
    const optimisticTransaction = buildOptimisticTransaction({
        transactionParams: {
            amount,
            currency,
            reportID: optimisticInvoiceReport.reportID,
            comment: trimmedComment,
            created,
            merchant,
            receipt: receiptObject,
            category,
            tag,
            taxCode,
            taxAmount,
            billable,
            filename,
        },
    });

    const optimisticPolicyRecentlyUsedCategories = buildOptimisticPolicyRecentlyUsedCategories(optimisticInvoiceReport.policyID, category);
    const optimisticPolicyRecentlyUsedTags = buildOptimisticPolicyRecentlyUsedTags(optimisticInvoiceReport.policyID, tag);
    const optimisticRecentlyUsedCurrencies = buildOptimisticRecentlyUsedCurrencies(currency);

    // STEP 4: Add optimistic personal details for participant
    const shouldCreateOptimisticPersonalDetails = isNewChatReport && !allPersonalDetails[receiverAccountID];
    if (shouldCreateOptimisticPersonalDetails) {
        const receiverLogin = receiverParticipant && 'login' in receiverParticipant && receiverParticipant.login ? receiverParticipant.login : '';
        receiver = {
            accountID: receiverAccountID,
            displayName: formatPhoneNumber(receiverLogin),
            login: receiverLogin,
            isOptimisticPersonalDetail: true,
        };

        optimisticPersonalDetailListAction = {[receiverAccountID]: receiver};
    }

    // STEP 5: Build optimistic reportActions.
    const reportPreviewAction = buildOptimisticReportPreview(chatReport, optimisticInvoiceReport, trimmedComment, optimisticTransaction);
    optimisticInvoiceReport.parentReportActionID = reportPreviewAction.reportActionID;
    chatReport.lastVisibleActionCreated = reportPreviewAction.created;
    const [optimisticCreatedActionForChat, optimisticCreatedActionForIOUReport, iouAction, optimisticTransactionThread, optimisticCreatedActionForTransactionThread] =
        buildOptimisticMoneyRequestEntities(
            optimisticInvoiceReport,
            CONST.IOU.REPORT_ACTION_TYPE.CREATE,
            amount,
            currency,
            trimmedComment,
            receiver.login ?? '',
            [receiver],
            optimisticTransaction.transactionID,
            undefined,
            false,
            false,
            false,
        );

    // STEP 6: Build Onyx Data
    const [optimisticData, successData, failureData] = buildOnyxDataForInvoice(
        chatReport,
        optimisticInvoiceReport,
        optimisticTransaction,
        optimisticCreatedActionForChat,
        optimisticCreatedActionForIOUReport,
        iouAction,
        optimisticPersonalDetailListAction,
        reportPreviewAction,
        optimisticPolicyRecentlyUsedCategories,
        optimisticPolicyRecentlyUsedTags,
        isNewChatReport,
        optimisticTransactionThread,
        optimisticCreatedActionForTransactionThread,
        policy,
        policyTagList,
        policyCategories,
        optimisticRecentlyUsedCurrencies,
        companyName,
        companyWebsite,
    );

    return {
        createdIOUReportActionID: optimisticCreatedActionForIOUReport.reportActionID,
        createdReportActionIDForThread: optimisticCreatedActionForTransactionThread?.reportActionID ?? '-1',
        reportActionID: iouAction.reportActionID,
        senderWorkspaceID,
        receiver,
        invoiceRoom: chatReport,
        createdChatReportActionID: optimisticCreatedActionForChat.reportActionID,
        invoiceReportID: optimisticInvoiceReport.reportID,
        reportPreviewReportActionID: reportPreviewAction.reportActionID,
        transactionID: optimisticTransaction.transactionID,
        transactionThreadReportID: optimisticTransactionThread.reportID,
        onyxData: {
            optimisticData,
            successData,
            failureData,
        },
    };
}

/**
 * Gathers all the data needed to submit an expense. It attempts to find existing reports, iouReports, and receipts. If it doesn't find them, then
 * it creates optimistic versions of them and uses those instead
 */
function getMoneyRequestInformation(moneyRequestInformation: MoneyRequestInformationParams): MoneyRequestInformation {
    const {parentChatReport, transactionParams, participantParams, policyParams = {}, existingTransaction, existingTransactionID, moneyRequestReportID = ''} = moneyRequestInformation;
    const {payeeAccountID = userAccountID, payeeEmail = currentUserEmail, participant} = participantParams;
    const {policy, policyCategories, policyTagList} = policyParams;
    const {attendees, amount, comment = '', currency, created, merchant, receipt, category, tag, taxCode, taxAmount, billable, linkedTrackedExpenseReportAction} = transactionParams;

    const payerEmail = addSMSDomainIfPhoneNumber(participant.login ?? '');
    const payerAccountID = Number(participant.accountID);
    const isPolicyExpenseChat = participant.isPolicyExpenseChat;

    // STEP 1: Get existing chat report OR build a new optimistic one
    let isNewChatReport = false;
    let chatReport = !isEmptyObject(parentChatReport) && parentChatReport?.reportID ? parentChatReport : null;

    // If this is a policyExpenseChat, the chatReport must exist and we can get it from Onyx.
    // report is null if the flow is initiated from the global create menu. However, participant always stores the reportID if it exists, which is the case for policyExpenseChats
    if (!chatReport && isPolicyExpenseChat) {
        chatReport = allReports?.[`${ONYXKEYS.COLLECTION.REPORT}${participant.reportID}`] ?? null;
    }

    if (!chatReport) {
        chatReport = getChatByParticipants([payerAccountID, payeeAccountID]) ?? null;
    }

    // If we still don't have a report, it likely doens't exist and we need to build an optimistic one
    if (!chatReport) {
        isNewChatReport = true;
        chatReport = buildOptimisticChatReport([payerAccountID, payeeAccountID]);
    }

    // STEP 2: Get the Expense/IOU report. If the moneyRequestReportID has been provided, we want to add the transaction to this specific report.
    // If no such reportID has been provided, let's use the chatReport.iouReportID property. In case that is not present, build a new optimistic Expense/IOU report.
    let iouReport: OnyxInputValue<OnyxTypes.Report> = null;
    if (moneyRequestReportID) {
        iouReport = allReports?.[`${ONYXKEYS.COLLECTION.REPORT}${moneyRequestReportID}`] ?? null;
    } else {
        iouReport = allReports?.[`${ONYXKEYS.COLLECTION.REPORT}${chatReport.iouReportID}`] ?? null;
    }

    const shouldCreateNewMoneyRequestReport = shouldCreateNewMoneyRequestReportReportUtils(iouReport, chatReport);

    if (!iouReport || shouldCreateNewMoneyRequestReport) {
        iouReport = isPolicyExpenseChat
            ? buildOptimisticExpenseReport(chatReport.reportID, chatReport.policyID ?? '-1', payeeAccountID, amount, currency)
            : buildOptimisticIOUReport(payeeAccountID, payerAccountID, amount, chatReport.reportID, currency);
    } else if (isPolicyExpenseChat) {
        iouReport = {...iouReport};
        // Because of the Expense reports are stored as negative values, we subtract the total from the amount
        if (iouReport?.currency === currency) {
            if (typeof iouReport.total === 'number') {
                iouReport.total -= amount;
            }

            if (typeof iouReport.unheldTotal === 'number') {
                iouReport.unheldTotal -= amount;
            }
        }
    } else {
        iouReport = updateIOUOwnerAndTotal(iouReport, payeeAccountID, amount, currency);
    }

    // STEP 3: Build an optimistic transaction with the receipt
    const isDistanceRequest = existingTransaction && existingTransaction.iouRequestType === CONST.IOU.REQUEST_TYPE.DISTANCE;
    let optimisticTransaction = buildOptimisticTransaction({
        existingTransactionID,
        existingTransaction,
        policy,
        transactionParams: {
            amount: isExpenseReport(iouReport) ? -amount : amount,
            currency,
            reportID: iouReport.reportID,
            comment,
            attendees,
            created,
            merchant,
            receipt,
            category,
            tag,
            taxCode,
            taxAmount: isExpenseReport(iouReport) ? -(taxAmount ?? 0) : taxAmount,
            billable,
            pendingFields: isDistanceRequest ? {waypoints: CONST.RED_BRICK_ROAD_PENDING_ACTION.ADD} : undefined,
        },
    });

    const optimisticPolicyRecentlyUsedCategories = buildOptimisticPolicyRecentlyUsedCategories(iouReport.policyID, category);
    const optimisticPolicyRecentlyUsedTags = buildOptimisticPolicyRecentlyUsedTags(iouReport.policyID, tag);
    const optimisticPolicyRecentlyUsedCurrencies = buildOptimisticRecentlyUsedCurrencies(currency);

    // If there is an existing transaction (which is the case for distance requests), then the data from the existing transaction
    // needs to be manually merged into the optimistic transaction. This is because buildOnyxDataForMoneyRequest() uses `Onyx.set()` for the transaction
    // data. This is a big can of worms to change it to `Onyx.merge()` as explored in https://expensify.slack.com/archives/C05DWUDHVK7/p1692139468252109.
    // I want to clean this up at some point, but it's possible this will live in the code for a while so I've created https://github.com/Expensify/App/issues/25417
    // to remind me to do this.
    if (isDistanceRequest) {
        optimisticTransaction = fastMerge(existingTransaction, optimisticTransaction, false);
    }

    // STEP 4: Build optimistic reportActions. We need:
    // 1. CREATED action for the chatReport
    // 2. CREATED action for the iouReport
    // 3. IOU action for the iouReport
    // 4. The transaction thread, which requires the iouAction, and CREATED action for the transaction thread
    // 5. REPORT_PREVIEW action for the chatReport
    // Note: The CREATED action for the IOU report must be optimistically generated before the IOU action so there's no chance that it appears after the IOU action in the chat
    const [optimisticCreatedActionForChat, optimisticCreatedActionForIOUReport, iouAction, optimisticTransactionThread, optimisticCreatedActionForTransactionThread] =
        buildOptimisticMoneyRequestEntities(
            iouReport,
            CONST.IOU.REPORT_ACTION_TYPE.CREATE,
            amount,
            currency,
            comment,
            payeeEmail,
            [participant],
            optimisticTransaction.transactionID,
            undefined,
            false,
            false,
            false,
            undefined,
            linkedTrackedExpenseReportAction?.childReportID,
            linkedTrackedExpenseReportAction,
        );

    let reportPreviewAction = shouldCreateNewMoneyRequestReport ? null : getReportPreviewAction(chatReport.reportID, iouReport.reportID);

    if (reportPreviewAction) {
        reportPreviewAction = updateReportPreview(iouReport, reportPreviewAction, false, comment, optimisticTransaction);
    } else {
        reportPreviewAction = buildOptimisticReportPreview(chatReport, iouReport, comment, optimisticTransaction);
        chatReport.lastVisibleActionCreated = reportPreviewAction.created;

        // Generated ReportPreview action is a parent report action of the iou report.
        // We are setting the iou report's parentReportActionID to display subtitle correctly in IOU page when offline.
        iouReport.parentReportActionID = reportPreviewAction.reportActionID;
    }

    const shouldCreateOptimisticPersonalDetails = isNewChatReport && !allPersonalDetails[payerAccountID];
    // Add optimistic personal details for participant
    const optimisticPersonalDetailListAction = shouldCreateOptimisticPersonalDetails
        ? {
              [payerAccountID]: {
                  accountID: payerAccountID,
                  // Disabling this line since participant.displayName can be an empty string
                  // eslint-disable-next-line @typescript-eslint/prefer-nullish-coalescing
                  displayName: formatPhoneNumber(participant.displayName || payerEmail),
                  login: participant.login,
                  isOptimisticPersonalDetail: true,
              },
          }
        : {};

    const predictedNextStatus = policy?.reimbursementChoice === CONST.POLICY.REIMBURSEMENT_CHOICES.REIMBURSEMENT_NO ? CONST.REPORT.STATUS_NUM.CLOSED : CONST.REPORT.STATUS_NUM.OPEN;
    const optimisticNextStep = buildNextStep(iouReport, predictedNextStatus);

    // STEP 5: Build Onyx Data
    const [optimisticData, successData, failureData] = buildOnyxDataForMoneyRequest({
        isNewChatReport,
        shouldCreateNewMoneyRequestReport,
        policyParams: {
            policy,
            policyCategories,
            policyTagList,
        },
        optimisticParams: {
            chat: {
                report: chatReport,
                createdAction: optimisticCreatedActionForChat,
                reportPreviewAction,
            },
            iou: {
                report: iouReport,
                createdAction: optimisticCreatedActionForIOUReport,
                action: iouAction,
            },
            transactionParams: {
                transaction: optimisticTransaction,
                transactionThreadReport: optimisticTransactionThread,
                transactionThreadCreatedReportAction: optimisticCreatedActionForTransactionThread,
            },
            policyRecentlyUsed: {
                categories: optimisticPolicyRecentlyUsedCategories,
                tags: optimisticPolicyRecentlyUsedTags,
                currencies: optimisticPolicyRecentlyUsedCurrencies,
            },
            personalDetailListAction: optimisticPersonalDetailListAction,
            nextStep: optimisticNextStep,
        },
    });

    return {
        payerAccountID,
        payerEmail,
        iouReport,
        chatReport,
        transaction: optimisticTransaction,
        iouAction,
        createdChatReportActionID: isNewChatReport ? optimisticCreatedActionForChat.reportActionID : '-1',
        createdIOUReportActionID: shouldCreateNewMoneyRequestReport ? optimisticCreatedActionForIOUReport.reportActionID : '-1',
        reportPreviewAction,
        transactionThreadReportID: optimisticTransactionThread?.reportID ?? '-1',
        createdReportActionIDForThread: optimisticCreatedActionForTransactionThread?.reportActionID ?? '-1',
        onyxData: {
            optimisticData,
            successData,
            failureData,
        },
    };
}

/**
 * Gathers all the data needed to make an expense. It attempts to find existing reports, iouReports, and receipts. If it doesn't find them, then
 * it creates optimistic versions of them and uses those instead
 */
function getTrackExpenseInformation(
    parentChatReport: OnyxEntry<OnyxTypes.Report>,
    participant: Participant,
    comment: string,
    amount: number,
    currency: string,
    created: string,
    merchant: string,
    receipt: OnyxEntry<Receipt>,
    category: string | undefined,
    tag: string | undefined,
    taxCode: string | undefined,
    taxAmount: number | undefined,
    billable: boolean | undefined,
    policy: OnyxEntry<OnyxTypes.Policy> | undefined,
    policyTagList: OnyxEntry<OnyxTypes.PolicyTagLists> | undefined,
    policyCategories: OnyxEntry<OnyxTypes.PolicyCategories> | undefined,
    payeeEmail = currentUserEmail,
    payeeAccountID = userAccountID,
    moneyRequestReportID = '',
    linkedTrackedExpenseReportAction?: OnyxTypes.ReportAction,
    existingTransactionID?: string,
): TrackExpenseInformation | null {
    const optimisticData: OnyxUpdate[] = [];
    const successData: OnyxUpdate[] = [];
    const failureData: OnyxUpdate[] = [];

    const isPolicyExpenseChat = participant.isPolicyExpenseChat;

    // STEP 1: Get existing chat report
    let chatReport = !isEmptyObject(parentChatReport) && parentChatReport?.reportID ? parentChatReport : null;
    // The chatReport always exists, and we can get it from Onyx if chatReport is null.
    if (!chatReport) {
        chatReport = allReports?.[`${ONYXKEYS.COLLECTION.REPORT}${participant.reportID}`] ?? null;
    }

    // If we still don't have a report, it likely doesn't exist, and we will early return here as it should not happen
    // Maybe later, we can build an optimistic selfDM chat.
    if (!chatReport) {
        return null;
    }

    // Check if the report is a draft
    const isDraftReportLocal = isDraftReport(chatReport?.reportID);

    let createdWorkspaceParams: CreateWorkspaceParams | undefined;

    if (isDraftReportLocal) {
        const workspaceData = buildPolicyData(undefined, policy?.makeMeAdmin, policy?.name, policy?.id, chatReport?.reportID);
        createdWorkspaceParams = workspaceData.params;
        optimisticData.push(...workspaceData.optimisticData);
        successData.push(...workspaceData.successData);
        failureData.push(...workspaceData.failureData);
    }

    // STEP 2: If not in the self-DM flow, we need to use the expense report.
    // For this, first use the chatReport.iouReportID property. Build a new optimistic expense report if needed.
    const shouldUseMoneyReport = !!isPolicyExpenseChat;

    let iouReport: OnyxInputValue<OnyxTypes.Report> = null;
    let shouldCreateNewMoneyRequestReport = false;

    if (shouldUseMoneyReport) {
        if (moneyRequestReportID) {
            iouReport = allReports?.[`${ONYXKEYS.COLLECTION.REPORT}${moneyRequestReportID}`] ?? null;
        } else {
            iouReport = allReports?.[`${ONYXKEYS.COLLECTION.REPORT}${chatReport.iouReportID}`] ?? null;
        }

        shouldCreateNewMoneyRequestReport = shouldCreateNewMoneyRequestReportReportUtils(iouReport, chatReport);
        if (!iouReport || shouldCreateNewMoneyRequestReport) {
            iouReport = buildOptimisticExpenseReport(chatReport.reportID, chatReport.policyID ?? '-1', payeeAccountID, amount, currency, amount);
        } else {
            iouReport = {...iouReport};
            // Because of the Expense reports are stored as negative values, we subtract the total from the amount
            if (iouReport?.currency === currency) {
                if (typeof iouReport.total === 'number' && typeof iouReport.nonReimbursableTotal === 'number') {
                    iouReport.total -= amount;
                    iouReport.nonReimbursableTotal -= amount;
                }

                if (typeof iouReport.unheldTotal === 'number' && typeof iouReport.unheldNonReimbursableTotal === 'number') {
                    iouReport.unheldTotal -= amount;
                    iouReport.unheldNonReimbursableTotal -= amount;
                }
            }
        }
    }

    // If shouldUseMoneyReport is true, the iouReport was defined.
    // But we'll use the `shouldUseMoneyReport && iouReport` check further instead of `shouldUseMoneyReport` to avoid TS errors.

    // STEP 3: Build optimistic receipt and transaction
    const receiptObject: Receipt = {};
    let filename;
    if (receipt?.source) {
        receiptObject.source = receipt.source;
        receiptObject.state = receipt.state ?? CONST.IOU.RECEIPT_STATE.SCANREADY;
        filename = receipt.name;
    }
    const existingTransaction = allTransactionDrafts[`${ONYXKEYS.COLLECTION.TRANSACTION_DRAFT}${existingTransactionID ?? CONST.IOU.OPTIMISTIC_TRANSACTION_ID}`];
    if (!filename) {
        filename = existingTransaction?.filename;
    }
    const isDistanceRequest = existingTransaction && isDistanceRequestTransactionUtils(existingTransaction);
    let optimisticTransaction = buildOptimisticTransaction({
        existingTransactionID,
        existingTransaction,
        policy,
        transactionParams: {
            amount: isExpenseReport(iouReport) ? -amount : amount,
            currency,
            reportID: shouldUseMoneyReport && iouReport ? iouReport.reportID : '-1',
            comment,
            created,
            merchant,
            receipt: receiptObject,
            category,
            tag,
            taxCode,
            taxAmount,
            billable,
            pendingFields: isDistanceRequest ? {waypoints: CONST.RED_BRICK_ROAD_PENDING_ACTION.ADD} : undefined,
            reimbursable: false,
            filename,
        },
    });

    // If there is an existing transaction (which is the case for distance requests), then the data from the existing transaction
    // needs to be manually merged into the optimistic transaction. This is because buildOnyxDataForMoneyRequest() uses `Onyx.set()` for the transaction
    // data. This is a big can of worms to change it to `Onyx.merge()` as explored in https://expensify.slack.com/archives/C05DWUDHVK7/p1692139468252109.
    // I want to clean this up at some point, but it's possible this will live in the code for a while so I've created https://github.com/Expensify/App/issues/25417
    // to remind me to do this.
    if (isDistanceRequest) {
        optimisticTransaction = fastMerge(existingTransaction, optimisticTransaction, false);
    }

    // STEP 4: Build optimistic reportActions. We need:
    // 1. CREATED action for the iouReport (if tracking in the Expense chat)
    // 2. IOU action for the iouReport (if tracking in the Expense chat), otherwise – for chatReport
    // 3. The transaction thread, which requires the iouAction, and CREATED action for the transaction thread
    // 4. REPORT_PREVIEW action for the chatReport (if tracking in the Expense chat)
    const [, optimisticCreatedActionForIOUReport, iouAction, optimisticTransactionThread, optimisticCreatedActionForTransactionThread] = buildOptimisticMoneyRequestEntities(
        shouldUseMoneyReport && iouReport ? iouReport : chatReport,
        CONST.IOU.REPORT_ACTION_TYPE.TRACK,
        amount,
        currency,
        comment,
        payeeEmail,
        [participant],
        optimisticTransaction.transactionID,
        undefined,
        false,
        false,
        false,
        !shouldUseMoneyReport,
        linkedTrackedExpenseReportAction?.childReportID,
        linkedTrackedExpenseReportAction,
    );

    let reportPreviewAction: OnyxInputValue<OnyxTypes.ReportAction<typeof CONST.REPORT.ACTIONS.TYPE.REPORT_PREVIEW>> = null;
    if (shouldUseMoneyReport && iouReport) {
        reportPreviewAction = shouldCreateNewMoneyRequestReport ? null : getReportPreviewAction(chatReport.reportID, iouReport.reportID);

        if (reportPreviewAction) {
            reportPreviewAction = updateReportPreview(iouReport, reportPreviewAction, false, comment, optimisticTransaction);
        } else {
            reportPreviewAction = buildOptimisticReportPreview(chatReport, iouReport, comment, optimisticTransaction);
            // Generated ReportPreview action is a parent report action of the iou report.
            // We are setting the iou report's parentReportActionID to display subtitle correctly in IOU page when offline.
            iouReport.parentReportActionID = reportPreviewAction.reportActionID;
        }
    }

    let actionableTrackExpenseWhisper: OnyxInputValue<OnyxTypes.ReportAction> = null;
    if (!isPolicyExpenseChat) {
        actionableTrackExpenseWhisper = buildOptimisticActionableTrackExpenseWhisper(iouAction, optimisticTransaction.transactionID);
    }

    // STEP 5: Build Onyx Data
    const trackExpenseOnyxData = buildOnyxDataForTrackExpense(
        chatReport,
        iouReport,
        optimisticTransaction,
        optimisticCreatedActionForIOUReport,
        iouAction,
        reportPreviewAction,
        optimisticTransactionThread ?? {},
        optimisticCreatedActionForTransactionThread,
        shouldCreateNewMoneyRequestReport,
        policy,
        policyTagList,
        policyCategories,
        undefined,
        actionableTrackExpenseWhisper,
    );

    return {
        createdWorkspaceParams,
        chatReport,
        iouReport: iouReport ?? undefined,
        transaction: optimisticTransaction,
        iouAction,
        createdChatReportActionID: '-1',
        createdIOUReportActionID: shouldCreateNewMoneyRequestReport ? optimisticCreatedActionForIOUReport.reportActionID : '-1',
        reportPreviewAction: reportPreviewAction ?? undefined,
        transactionThreadReportID: optimisticTransactionThread.reportID,
        createdReportActionIDForThread: optimisticCreatedActionForTransactionThread?.reportActionID ?? '-1',
        actionableWhisperReportActionIDParam: actionableTrackExpenseWhisper?.reportActionID ?? '',
        onyxData: {
            optimisticData: optimisticData.concat(trackExpenseOnyxData[0]),
            successData: successData.concat(trackExpenseOnyxData[1]),
            failureData: failureData.concat(trackExpenseOnyxData[2]),
        },
    };
}

/**
 * Compute the diff amount when we update the transaction
 */
function calculateDiffAmount(
    iouReport: OnyxTypes.OnyxInputOrEntry<OnyxTypes.Report>,
    updatedTransaction: OnyxTypes.OnyxInputOrEntry<OnyxTypes.Transaction>,
    transaction: OnyxEntry<OnyxTypes.Transaction>,
): number {
    if (!iouReport) {
        return 0;
    }
    const isExpenseReportLocal = isExpenseReport(iouReport);
    const updatedCurrency = getCurrency(updatedTransaction);
    const currentCurrency = getCurrency(transaction);

    const currentAmount = getAmount(transaction, isExpenseReportLocal);
    const updatedAmount = getAmount(updatedTransaction, isExpenseReportLocal);

    if (updatedCurrency === iouReport?.currency && currentCurrency !== iouReport?.currency) {
        // Add the diff to the total if we change the currency from a different currency to the currency of the IOU report
        return updatedAmount;
    }

    if (updatedCurrency === iouReport?.currency && updatedAmount !== currentAmount) {
        // Calculate the diff between the updated amount and the current amount if we change the amount and the currency of the transaction is the currency of the report
        return updatedAmount - currentAmount;
    }

    return 0;
}

/**
 * @param transactionID
 * @param transactionThreadReportID
 * @param transactionChanges
 * @param [transactionChanges.created] Present when updated the date field
 * @param policy  May be undefined, an empty object, or an object matching the Policy type (src/types/onyx/Policy.ts)
 * @param policyTagList
 * @param policyCategories
 */
function getUpdateMoneyRequestParams(
    transactionID: string,
    transactionThreadReportID: string,
    transactionChanges: TransactionChanges,
    policy: OnyxEntry<OnyxTypes.Policy>,
    policyTagList: OnyxTypes.OnyxInputOrEntry<OnyxTypes.PolicyTagLists>,
    policyCategories: OnyxTypes.OnyxInputOrEntry<OnyxTypes.PolicyCategories>,
    violations?: OnyxEntry<OnyxTypes.TransactionViolations>,
): UpdateMoneyRequestData {
    const optimisticData: OnyxUpdate[] = [];
    const successData: OnyxUpdate[] = [];
    const failureData: OnyxUpdate[] = [];

    // Step 1: Set any "pending fields" (ones updated while the user was offline) to have error messages in the failureData
    const pendingFields: OnyxTypes.Transaction['pendingFields'] = Object.fromEntries(Object.keys(transactionChanges).map((key) => [key, CONST.RED_BRICK_ROAD_PENDING_ACTION.UPDATE]));
    const clearedPendingFields = Object.fromEntries(Object.keys(transactionChanges).map((key) => [key, null]));
    const errorFields = Object.fromEntries(Object.keys(pendingFields).map((key) => [key, {[DateUtils.getMicroseconds()]: Localize.translateLocal('iou.error.genericEditFailureMessage')}]));

    // Step 2: Get all the collections being updated
    const transactionThread = allReports?.[`${ONYXKEYS.COLLECTION.REPORT}${transactionThreadReportID}`] ?? null;
    const transaction = allTransactions?.[`${ONYXKEYS.COLLECTION.TRANSACTION}${transactionID}`];
    const isTransactionOnHold = isOnHold(transaction);
    const iouReport = allReports?.[`${ONYXKEYS.COLLECTION.REPORT}${transactionThread?.parentReportID}`] ?? null;
    const isFromExpenseReport = isExpenseReport(iouReport);
    const isScanning = hasReceiptTransactionUtils(transaction) && isReceiptBeingScannedTransactionUtils(transaction);
    const updatedTransaction: OnyxEntry<OnyxTypes.Transaction> = transaction
        ? getUpdatedTransaction({
              transaction,
              transactionChanges,
              isFromExpenseReport,
              policy,
          })
        : undefined;
    const transactionDetails = getTransactionDetails(updatedTransaction);

    if (transactionDetails?.waypoints) {
        // This needs to be a JSON string since we're sending this to the MapBox API
        transactionDetails.waypoints = JSON.stringify(transactionDetails.waypoints);
    }

    const dataToIncludeInParams: Partial<TransactionDetails> = Object.fromEntries(Object.entries(transactionDetails ?? {}).filter(([key]) => Object.keys(transactionChanges).includes(key)));

    const params: UpdateMoneyRequestParams = {
        ...dataToIncludeInParams,
        reportID: iouReport?.reportID,
        transactionID,
    };

    const hasPendingWaypoints = 'waypoints' in transactionChanges;
    const hasModifiedDistanceRate = 'customUnitRateID' in transactionChanges;
    if (transaction && updatedTransaction && (hasPendingWaypoints || hasModifiedDistanceRate)) {
        // Delete the draft transaction when editing waypoints when the server responds successfully and there are no errors
        successData.push({
            onyxMethod: Onyx.METHOD.SET,
            key: `${ONYXKEYS.COLLECTION.TRANSACTION_DRAFT}${transactionID}`,
            value: null,
        });

        // Revert the transaction's amount to the original value on failure.
        // The IOU Report will be fully reverted in the failureData further below.
        failureData.push({
            onyxMethod: Onyx.METHOD.MERGE,
            key: `${ONYXKEYS.COLLECTION.TRANSACTION}${transactionID}`,
            value: {
                amount: transaction.amount,
                modifiedAmount: transaction.modifiedAmount,
                modifiedMerchant: transaction.modifiedMerchant,
                modifiedCurrency: transaction.modifiedCurrency,
            },
        });
    }

    // Step 3: Build the modified expense report actions
    // We don't create a modified report action if:
    // - we're updating the waypoints
    // - we're updating the distance rate while the waypoints are still pending
    // In these cases, there isn't a valid optimistic mileage data we can use,
    // and the report action is created on the server with the distance-related response from the MapBox API
    const updatedReportAction = buildOptimisticModifiedExpenseReportAction(transactionThread, transaction, transactionChanges, isFromExpenseReport, policy, updatedTransaction);
    if (!hasPendingWaypoints && !(hasModifiedDistanceRate && isFetchingWaypointsFromServer(transaction))) {
        params.reportActionID = updatedReportAction.reportActionID;

        optimisticData.push({
            onyxMethod: Onyx.METHOD.MERGE,
            key: `${ONYXKEYS.COLLECTION.REPORT_ACTIONS}${transactionThread?.reportID}`,
            value: {
                [updatedReportAction.reportActionID]: updatedReportAction as OnyxTypes.ReportAction,
            },
        });
        optimisticData.push({
            onyxMethod: Onyx.METHOD.MERGE,
            key: `${ONYXKEYS.COLLECTION.REPORT}${transactionThread?.reportID}`,
            value: {
                lastVisibleActionCreated: updatedReportAction.created,
                lastReadTime: updatedReportAction.created,
            },
        });
        failureData.push({
            onyxMethod: Onyx.METHOD.MERGE,
            key: `${ONYXKEYS.COLLECTION.REPORT}${transactionThread?.reportID}`,
            value: {
                lastVisibleActionCreated: transactionThread?.lastVisibleActionCreated,
                lastReadTime: transactionThread?.lastReadTime,
            },
        });
        successData.push({
            onyxMethod: Onyx.METHOD.MERGE,
            key: `${ONYXKEYS.COLLECTION.REPORT_ACTIONS}${transactionThread?.reportID}`,
            value: {
                [updatedReportAction.reportActionID]: {pendingAction: null},
            },
        });
        failureData.push({
            onyxMethod: Onyx.METHOD.MERGE,
            key: `${ONYXKEYS.COLLECTION.REPORT_ACTIONS}${transactionThread?.reportID}`,
            value: {
                [updatedReportAction.reportActionID]: {
                    ...(updatedReportAction as OnyxTypes.ReportAction),
                    errors: getMicroSecondOnyxErrorWithTranslationKey('iou.error.genericEditFailureMessage'),
                },
            },
        });
    }

    // Step 4: Compute the IOU total and update the report preview message (and report header) so LHN amount owed is correct.
    const diff = calculateDiffAmount(iouReport, updatedTransaction, transaction);

    let updatedMoneyRequestReport: OnyxTypes.OnyxInputOrEntry<OnyxTypes.Report>;
    if (!iouReport) {
        updatedMoneyRequestReport = null;
    } else if ((isExpenseReport(iouReport) || isInvoiceReportReportUtils(iouReport)) && typeof iouReport.total === 'number') {
        // For expense report, the amount is negative, so we should subtract total from diff
        updatedMoneyRequestReport = {
            ...iouReport,
            total: iouReport.total - diff,
        };
        if (!transaction?.reimbursable && typeof updatedMoneyRequestReport.nonReimbursableTotal === 'number') {
            updatedMoneyRequestReport.nonReimbursableTotal -= diff;
        }
        if (!isTransactionOnHold) {
            if (typeof updatedMoneyRequestReport.unheldTotal === 'number') {
                updatedMoneyRequestReport.unheldTotal -= diff;
            }
            if (!transaction?.reimbursable && typeof updatedMoneyRequestReport.unheldNonReimbursableTotal === 'number') {
                updatedMoneyRequestReport.unheldNonReimbursableTotal -= diff;
            }
        }
    } else {
        updatedMoneyRequestReport = updateIOUOwnerAndTotal(iouReport, updatedReportAction.actorAccountID ?? -1, diff, getCurrency(transaction), false, true, isTransactionOnHold);
    }

    optimisticData.push(
        {
            onyxMethod: Onyx.METHOD.MERGE,
            key: `${ONYXKEYS.COLLECTION.REPORT}${iouReport?.reportID}`,
            value: updatedMoneyRequestReport,
        },
        {
            onyxMethod: Onyx.METHOD.MERGE,
            key: `${ONYXKEYS.COLLECTION.REPORT}${iouReport?.parentReportID}`,
            value: getOutstandingChildRequest(updatedMoneyRequestReport),
        },
    );
    successData.push({
        onyxMethod: Onyx.METHOD.MERGE,
        key: `${ONYXKEYS.COLLECTION.REPORT}${iouReport?.reportID}`,
        value: {pendingAction: null},
    });

    // Optimistically modify the transaction and the transaction thread
    optimisticData.push({
        onyxMethod: Onyx.METHOD.MERGE,
        key: `${ONYXKEYS.COLLECTION.TRANSACTION}${transactionID}`,
        value: {
            ...updatedTransaction,
            pendingFields,
            errorFields: null,
        },
    });

    optimisticData.push({
        onyxMethod: Onyx.METHOD.MERGE,
        key: `${ONYXKEYS.COLLECTION.REPORT}${transactionThreadReportID}`,
        value: {
            lastActorAccountID: updatedReportAction.actorAccountID,
        },
    });

    if (isScanning && ('amount' in transactionChanges || 'currency' in transactionChanges)) {
        optimisticData.push(
            {
                onyxMethod: Onyx.METHOD.MERGE,
                key: `${ONYXKEYS.COLLECTION.REPORT_ACTIONS}${iouReport?.reportID}`,
                value: {
                    [transactionThread?.parentReportActionID ?? '-1']: {
                        originalMessage: {
                            whisperedTo: [],
                        },
                    },
                },
            },
            {
                onyxMethod: Onyx.METHOD.MERGE,
                key: `${ONYXKEYS.COLLECTION.REPORT_ACTIONS}${iouReport?.parentReportID}`,
                value: {
                    [iouReport?.parentReportActionID ?? '-1']: {
                        originalMessage: {
                            whisperedTo: [],
                        },
                    },
                },
            },
        );
    }

    // Update recently used categories if the category is changed
    const hasModifiedCategory = 'category' in transactionChanges;
    if (hasModifiedCategory) {
        const optimisticPolicyRecentlyUsedCategories = buildOptimisticPolicyRecentlyUsedCategories(iouReport?.policyID, transactionChanges.category);
        if (optimisticPolicyRecentlyUsedCategories.length) {
            optimisticData.push({
                onyxMethod: Onyx.METHOD.SET,
                key: `${ONYXKEYS.COLLECTION.POLICY_RECENTLY_USED_CATEGORIES}${iouReport?.policyID}`,
                value: optimisticPolicyRecentlyUsedCategories,
            });
        }
    }

    // Update recently used currencies if the currency is changed
    if ('currency' in transactionChanges) {
        const optimisticRecentlyUsedCurrencies = buildOptimisticRecentlyUsedCurrencies(transactionChanges.currency);
        if (optimisticRecentlyUsedCurrencies.length) {
            optimisticData.push({
                onyxMethod: Onyx.METHOD.SET,
                key: ONYXKEYS.RECENTLY_USED_CURRENCIES,
                value: optimisticRecentlyUsedCurrencies,
            });
        }
    }

    // Update recently used categories if the tag is changed
    const hasModifiedTag = 'tag' in transactionChanges;
    if (hasModifiedTag) {
        const optimisticPolicyRecentlyUsedTags = buildOptimisticPolicyRecentlyUsedTags(iouReport?.policyID, transactionChanges.tag);
        if (!isEmptyObject(optimisticPolicyRecentlyUsedTags)) {
            optimisticData.push({
                onyxMethod: Onyx.METHOD.MERGE,
                key: `${ONYXKEYS.COLLECTION.POLICY_RECENTLY_USED_TAGS}${iouReport?.policyID}`,
                value: optimisticPolicyRecentlyUsedTags,
            });
        }
    }

    const overLimitViolation = violations?.find((violation) => violation.name === 'overLimit');
    // Update violation limit, if we modify attendees. The given limit value is for a single attendee, if we have multiple attendees we should multpiply limit by attende count
    if ('attendees' in transactionChanges && !!overLimitViolation) {
        const limitForSingleAttendee = ViolationsUtils.getViolationAmountLimit(overLimitViolation);
        if (limitForSingleAttendee * (transactionChanges?.attendees?.length ?? 1) > Math.abs(getAmount(transaction))) {
            optimisticData.push({
                onyxMethod: Onyx.METHOD.MERGE,
                key: `${ONYXKEYS.COLLECTION.TRANSACTION_VIOLATIONS}${transactionID}`,
                value: violations?.filter((violation) => violation.name !== 'overLimit') ?? [],
            });
        }
    }

    // Clear out the error fields and loading states on success
    successData.push({
        onyxMethod: Onyx.METHOD.MERGE,
        key: `${ONYXKEYS.COLLECTION.TRANSACTION}${transactionID}`,
        value: {
            pendingFields: clearedPendingFields,
            isLoading: false,
            errorFields: null,
            routes: null,
        },
    });

    // Clear out loading states, pending fields, and add the error fields
    failureData.push({
        onyxMethod: Onyx.METHOD.MERGE,
        key: `${ONYXKEYS.COLLECTION.TRANSACTION}${transactionID}`,
        value: {
            pendingFields: clearedPendingFields,
            isLoading: false,
            errorFields,
        },
    });

    if (iouReport) {
        // Reset the iouReport to its original state
        failureData.push({
            onyxMethod: Onyx.METHOD.MERGE,
            key: `${ONYXKEYS.COLLECTION.REPORT}${iouReport.reportID}`,
            value: iouReport,
        });
    }

    if (policy && isPaidGroupPolicy(policy) && updatedTransaction && (hasModifiedTag || hasModifiedCategory || hasModifiedDistanceRate)) {
        const currentTransactionViolations = allTransactionViolations[`${ONYXKEYS.COLLECTION.TRANSACTION_VIOLATIONS}${transactionID}`] ?? [];
        optimisticData.push(
            ViolationsUtils.getViolationsOnyxData(
                updatedTransaction,
                currentTransactionViolations,
                policy,
                policyTagList ?? {},
                policyCategories ?? {},
                hasDependentTags(policy, policyTagList ?? {}),
            ),
        );
        failureData.push({
            onyxMethod: Onyx.METHOD.MERGE,
            key: `${ONYXKEYS.COLLECTION.TRANSACTION_VIOLATIONS}${transactionID}`,
            value: currentTransactionViolations,
        });
    }

    // Reset the transaction thread to its original state
    failureData.push({
        onyxMethod: Onyx.METHOD.MERGE,
        key: `${ONYXKEYS.COLLECTION.REPORT}${transactionThreadReportID}`,
        value: transactionThread,
    });

    return {
        params,
        onyxData: {optimisticData, successData, failureData},
    };
}

/**
 * @param transactionID
 * @param transactionThreadReportID
 * @param transactionChanges
 * @param [transactionChanges.created] Present when updated the date field
 * @param policy  May be undefined, an empty object, or an object matching the Policy type (src/types/onyx/Policy.ts)
 */
function getUpdateTrackExpenseParams(
    transactionID: string,
    transactionThreadReportID: string,
    transactionChanges: TransactionChanges,
    policy: OnyxEntry<OnyxTypes.Policy>,
): UpdateMoneyRequestData {
    const optimisticData: OnyxUpdate[] = [];
    const successData: OnyxUpdate[] = [];
    const failureData: OnyxUpdate[] = [];

    // Step 1: Set any "pending fields" (ones updated while the user was offline) to have error messages in the failureData
    const pendingFields = Object.fromEntries(Object.keys(transactionChanges).map((key) => [key, CONST.RED_BRICK_ROAD_PENDING_ACTION.UPDATE]));
    const clearedPendingFields = Object.fromEntries(Object.keys(transactionChanges).map((key) => [key, null]));
    const errorFields = Object.fromEntries(Object.keys(pendingFields).map((key) => [key, {[DateUtils.getMicroseconds()]: Localize.translateLocal('iou.error.genericEditFailureMessage')}]));

    // Step 2: Get all the collections being updated
    const transactionThread = allReports?.[`${ONYXKEYS.COLLECTION.REPORT}${transactionThreadReportID}`] ?? null;
    const transaction = allTransactions?.[`${ONYXKEYS.COLLECTION.TRANSACTION}${transactionID}`];
    const chatReport = allReports?.[`${ONYXKEYS.COLLECTION.REPORT}${transactionThread?.parentReportID}`] ?? null;
    const isScanning = hasReceiptTransactionUtils(transaction) && isReceiptBeingScannedTransactionUtils(transaction);
    const updatedTransaction = transaction
        ? getUpdatedTransaction({
              transaction,
              transactionChanges,
              isFromExpenseReport: false,
              policy,
          })
        : null;
    const transactionDetails = getTransactionDetails(updatedTransaction);

    if (transactionDetails?.waypoints) {
        // This needs to be a JSON string since we're sending this to the MapBox API
        transactionDetails.waypoints = JSON.stringify(transactionDetails.waypoints);
    }

    const dataToIncludeInParams: Partial<TransactionDetails> = Object.fromEntries(Object.entries(transactionDetails ?? {}).filter(([key]) => Object.keys(transactionChanges).includes(key)));

    const params: UpdateMoneyRequestParams = {
        ...dataToIncludeInParams,
        reportID: chatReport?.reportID,
        transactionID,
    };

    const hasPendingWaypoints = 'waypoints' in transactionChanges;
    const hasModifiedDistanceRate = 'customUnitRateID' in transactionChanges;
    if (transaction && updatedTransaction && (hasPendingWaypoints || hasModifiedDistanceRate)) {
        // Delete the draft transaction when editing waypoints when the server responds successfully and there are no errors
        successData.push({
            onyxMethod: Onyx.METHOD.SET,
            key: `${ONYXKEYS.COLLECTION.TRANSACTION_DRAFT}${transactionID}`,
            value: null,
        });

        // Revert the transaction's amount to the original value on failure.
        // The IOU Report will be fully reverted in the failureData further below.
        failureData.push({
            onyxMethod: Onyx.METHOD.MERGE,
            key: `${ONYXKEYS.COLLECTION.TRANSACTION}${transactionID}`,
            value: {
                amount: transaction.amount,
                modifiedAmount: transaction.modifiedAmount,
                modifiedMerchant: transaction.modifiedMerchant,
            },
        });
    }

    // Step 3: Build the modified expense report actions
    // We don't create a modified report action if:
    // - we're updating the waypoints
    // - we're updating the distance rate while the waypoints are still pending
    // In these cases, there isn't a valid optimistic mileage data we can use,
    // and the report action is created on the server with the distance-related response from the MapBox API
    const updatedReportAction = buildOptimisticModifiedExpenseReportAction(transactionThread, transaction, transactionChanges, false, policy, updatedTransaction);
    if (!hasPendingWaypoints && !(hasModifiedDistanceRate && isFetchingWaypointsFromServer(transaction))) {
        params.reportActionID = updatedReportAction.reportActionID;

        optimisticData.push({
            onyxMethod: Onyx.METHOD.MERGE,
            key: `${ONYXKEYS.COLLECTION.REPORT_ACTIONS}${transactionThread?.reportID}`,
            value: {
                [updatedReportAction.reportActionID]: updatedReportAction as OnyxTypes.ReportAction,
            },
        });
        successData.push({
            onyxMethod: Onyx.METHOD.MERGE,
            key: `${ONYXKEYS.COLLECTION.REPORT_ACTIONS}${transactionThread?.reportID}`,
            value: {
                [updatedReportAction.reportActionID]: {pendingAction: null},
            },
        });
        failureData.push({
            onyxMethod: Onyx.METHOD.MERGE,
            key: `${ONYXKEYS.COLLECTION.REPORT_ACTIONS}${transactionThread?.reportID}`,
            value: {
                [updatedReportAction.reportActionID]: {
                    ...(updatedReportAction as OnyxTypes.ReportAction),
                    errors: getMicroSecondOnyxErrorWithTranslationKey('iou.error.genericEditFailureMessage'),
                },
            },
        });
    }

    // Step 4: Update the report preview message (and report header) so LHN amount tracked is correct.
    // Optimistically modify the transaction and the transaction thread
    optimisticData.push({
        onyxMethod: Onyx.METHOD.MERGE,
        key: `${ONYXKEYS.COLLECTION.TRANSACTION}${transactionID}`,
        value: {
            ...updatedTransaction,
            pendingFields,
            errorFields: null,
        },
    });

    optimisticData.push({
        onyxMethod: Onyx.METHOD.MERGE,
        key: `${ONYXKEYS.COLLECTION.REPORT}${transactionThreadReportID}`,
        value: {
            lastActorAccountID: updatedReportAction.actorAccountID,
        },
    });

    if (isScanning && ('amount' in transactionChanges || 'currency' in transactionChanges)) {
        optimisticData.push({
            onyxMethod: Onyx.METHOD.MERGE,
            key: `${ONYXKEYS.COLLECTION.REPORT_ACTIONS}${chatReport?.reportID}`,
            value: {
                [transactionThread?.parentReportActionID ?? '-1']: {
                    originalMessage: {
                        whisperedTo: [],
                    },
                },
            },
        });
    }

    // Clear out the error fields and loading states on success
    successData.push({
        onyxMethod: Onyx.METHOD.MERGE,
        key: `${ONYXKEYS.COLLECTION.TRANSACTION}${transactionID}`,
        value: {
            pendingFields: clearedPendingFields,
            isLoading: false,
            errorFields: null,
            routes: null,
        },
    });

    // Clear out loading states, pending fields, and add the error fields
    failureData.push({
        onyxMethod: Onyx.METHOD.MERGE,
        key: `${ONYXKEYS.COLLECTION.TRANSACTION}${transactionID}`,
        value: {
            pendingFields: clearedPendingFields,
            isLoading: false,
            errorFields,
        },
    });

    // Reset the transaction thread to its original state
    failureData.push({
        onyxMethod: Onyx.METHOD.MERGE,
        key: `${ONYXKEYS.COLLECTION.REPORT}${transactionThreadReportID}`,
        value: transactionThread,
    });

    return {
        params,
        onyxData: {optimisticData, successData, failureData},
    };
}

/** Updates the created date of an expense */
function updateMoneyRequestDate(
    transactionID: string,
    transactionThreadReportID: string,
    value: string,
    policy: OnyxEntry<OnyxTypes.Policy>,
    policyTags: OnyxEntry<OnyxTypes.PolicyTagLists>,
    policyCategories: OnyxEntry<OnyxTypes.PolicyCategories>,
) {
    const transactionChanges: TransactionChanges = {
        created: value,
    };
    const transactionThreadReport = allReports?.[`${ONYXKEYS.COLLECTION.REPORT}${transactionThreadReportID}`] ?? null;
    const parentReport = allReports?.[`${ONYXKEYS.COLLECTION.REPORT}${transactionThreadReport?.parentReportID}`] ?? null;
    let data: UpdateMoneyRequestData;
    if (isTrackExpenseReport(transactionThreadReport) && isSelfDM(parentReport)) {
        data = getUpdateTrackExpenseParams(transactionID, transactionThreadReportID, transactionChanges, policy);
    } else {
        data = getUpdateMoneyRequestParams(transactionID, transactionThreadReportID, transactionChanges, policy, policyTags, policyCategories);
    }
    const {params, onyxData} = data;
    API.write(WRITE_COMMANDS.UPDATE_MONEY_REQUEST_DATE, params, onyxData);
}

/** Updates the billable field of an expense */
function updateMoneyRequestBillable(
    transactionID: string,
    transactionThreadReportID: string,
    value: boolean,
    policy: OnyxEntry<OnyxTypes.Policy>,
    policyTagList: OnyxEntry<OnyxTypes.PolicyTagLists>,
    policyCategories: OnyxEntry<OnyxTypes.PolicyCategories>,
) {
    const transactionChanges: TransactionChanges = {
        billable: value,
    };
    const {params, onyxData} = getUpdateMoneyRequestParams(transactionID, transactionThreadReportID, transactionChanges, policy, policyTagList, policyCategories);
    API.write(WRITE_COMMANDS.UPDATE_MONEY_REQUEST_BILLABLE, params, onyxData);
}

/** Updates the merchant field of an expense */
function updateMoneyRequestMerchant(
    transactionID: string,
    transactionThreadReportID: string,
    value: string,
    policy: OnyxEntry<OnyxTypes.Policy>,
    policyTagList: OnyxEntry<OnyxTypes.PolicyTagLists>,
    policyCategories: OnyxEntry<OnyxTypes.PolicyCategories>,
) {
    const transactionChanges: TransactionChanges = {
        merchant: value,
    };
    const transactionThreadReport = allReports?.[`${ONYXKEYS.COLLECTION.REPORT}${transactionThreadReportID}`] ?? null;
    const parentReport = allReports?.[`${ONYXKEYS.COLLECTION.REPORT}${transactionThreadReport?.parentReportID}`] ?? null;
    let data: UpdateMoneyRequestData;
    if (isTrackExpenseReport(transactionThreadReport) && isSelfDM(parentReport)) {
        data = getUpdateTrackExpenseParams(transactionID, transactionThreadReportID, transactionChanges, policy);
    } else {
        data = getUpdateMoneyRequestParams(transactionID, transactionThreadReportID, transactionChanges, policy, policyTagList, policyCategories);
    }
    const {params, onyxData} = data;
    API.write(WRITE_COMMANDS.UPDATE_MONEY_REQUEST_MERCHANT, params, onyxData);
}

/** Updates the attendees list of an expense */
function updateMoneyRequestAttendees(
    transactionID: string,
    transactionThreadReportID: string,
    attendees: Attendee[],
    policy: OnyxEntry<OnyxTypes.Policy>,
    policyTagList: OnyxEntry<OnyxTypes.PolicyTagLists>,
    policyCategories: OnyxEntry<OnyxTypes.PolicyCategories>,
    violations: OnyxEntry<OnyxTypes.TransactionViolations>,
) {
    const transactionChanges: TransactionChanges = {
        attendees,
    };
    const data = getUpdateMoneyRequestParams(transactionID, transactionThreadReportID, transactionChanges, policy, policyTagList, policyCategories, violations);
    const {params, onyxData} = data;
    API.write(WRITE_COMMANDS.UPDATE_MONEY_REQUEST_ATTENDEES, params, onyxData);
}

/** Updates the tag of an expense */
function updateMoneyRequestTag(
    transactionID: string,
    transactionThreadReportID: string,
    tag: string,
    policy: OnyxEntry<OnyxTypes.Policy>,
    policyTagList: OnyxEntry<OnyxTypes.PolicyTagLists>,
    policyCategories: OnyxEntry<OnyxTypes.PolicyCategories>,
) {
    const transactionChanges: TransactionChanges = {
        tag,
    };
    const {params, onyxData} = getUpdateMoneyRequestParams(transactionID, transactionThreadReportID, transactionChanges, policy, policyTagList, policyCategories);
    API.write(WRITE_COMMANDS.UPDATE_MONEY_REQUEST_TAG, params, onyxData);
}

/** Updates the created tax amount of an expense */
function updateMoneyRequestTaxAmount(
    transactionID: string,
    optimisticReportActionID: string,
    taxAmount: number,
    policy: OnyxEntry<OnyxTypes.Policy>,
    policyTagList: OnyxEntry<OnyxTypes.PolicyTagLists>,
    policyCategories: OnyxEntry<OnyxTypes.PolicyCategories>,
) {
    const transactionChanges = {
        taxAmount,
    };
    const {params, onyxData} = getUpdateMoneyRequestParams(transactionID, optimisticReportActionID, transactionChanges, policy, policyTagList, policyCategories);
    API.write('UpdateMoneyRequestTaxAmount', params, onyxData);
}

type UpdateMoneyRequestTaxRateParams = {
    transactionID: string;
    optimisticReportActionID: string;
    taxCode: string;
    taxAmount: number;
    policy: OnyxEntry<OnyxTypes.Policy>;
    policyTagList: OnyxEntry<OnyxTypes.PolicyTagLists>;
    policyCategories: OnyxEntry<OnyxTypes.PolicyCategories>;
};

/** Updates the created tax rate of an expense */
function updateMoneyRequestTaxRate({transactionID, optimisticReportActionID, taxCode, taxAmount, policy, policyTagList, policyCategories}: UpdateMoneyRequestTaxRateParams) {
    const transactionChanges = {
        taxCode,
        taxAmount,
    };
    const {params, onyxData} = getUpdateMoneyRequestParams(transactionID, optimisticReportActionID, transactionChanges, policy, policyTagList, policyCategories);
    API.write('UpdateMoneyRequestTaxRate', params, onyxData);
}

type UpdateMoneyRequestDistanceParams = {
    transactionID: string;
    transactionThreadReportID: string;
    waypoints: WaypointCollection;
    routes?: Routes;
    policy?: OnyxEntry<OnyxTypes.Policy>;
    policyTagList?: OnyxEntry<OnyxTypes.PolicyTagLists>;
    policyCategories?: OnyxEntry<OnyxTypes.PolicyCategories>;
    transactionBackup: OnyxEntry<OnyxTypes.Transaction>;
};

/** Updates the waypoints of a distance expense */
function updateMoneyRequestDistance({
    transactionID,
    transactionThreadReportID,
    waypoints,
    routes = undefined,
    policy = {} as OnyxTypes.Policy,
    policyTagList = {},
    policyCategories = {},
    transactionBackup,
}: UpdateMoneyRequestDistanceParams) {
    const transactionChanges: TransactionChanges = {
        waypoints: sanitizeRecentWaypoints(waypoints),
        routes,
    };
    const transactionThreadReport = allReports?.[`${ONYXKEYS.COLLECTION.REPORT}${transactionThreadReportID}`] ?? null;
    const parentReport = allReports?.[`${ONYXKEYS.COLLECTION.REPORT}${transactionThreadReport?.parentReportID}`] ?? null;
    let data: UpdateMoneyRequestData;
    if (isTrackExpenseReport(transactionThreadReport) && isSelfDM(parentReport)) {
        data = getUpdateTrackExpenseParams(transactionID, transactionThreadReportID, transactionChanges, policy);
    } else {
        data = getUpdateMoneyRequestParams(transactionID, transactionThreadReportID, transactionChanges, policy, policyTagList, policyCategories);
    }
    const {params, onyxData} = data;

    const recentServerValidatedWaypoints = getRecentWaypoints().filter((item) => !item.pendingAction);
    onyxData?.failureData?.push({
        onyxMethod: Onyx.METHOD.SET,
        key: `${ONYXKEYS.NVP_RECENT_WAYPOINTS}`,
        value: recentServerValidatedWaypoints,
    });

    if (transactionBackup) {
        const transaction = allTransactions?.[`${ONYXKEYS.COLLECTION.TRANSACTION}${transactionID}`];

        // We need to include all keys of the optimisticData's waypoints in the failureData for onyx merge to properly reset
        // waypoint keys that do not exist in the failureData's waypoints. For instance, if the optimisticData waypoints had
        // three keys and the failureData waypoint had only 2 keys then the third key that doesn't exist in the failureData
        // waypoints should be explicitly reset otherwise onyx merge will leave it intact.
        const allWaypointKeys = [...new Set([...Object.keys(transactionBackup.comment?.waypoints ?? {}), ...Object.keys(transaction?.comment?.waypoints ?? {})])];
        const onyxWaypoints = allWaypointKeys.reduce((acc: NullishDeep<WaypointCollection>, key) => {
            acc[key] = transactionBackup.comment?.waypoints?.[key] ? {...transactionBackup.comment?.waypoints?.[key]} : null;
            return acc;
        }, {});
        const allModifiedWaypointsKeys = [...new Set([...Object.keys(waypoints ?? {}), ...Object.keys(transaction?.modifiedWaypoints ?? {})])];
        const onyxModifiedWaypoints = allModifiedWaypointsKeys.reduce((acc: NullishDeep<WaypointCollection>, key) => {
            acc[key] = transactionBackup.modifiedWaypoints?.[key] ? {...transactionBackup.modifiedWaypoints?.[key]} : null;
            return acc;
        }, {});
        onyxData?.failureData?.push({
            onyxMethod: Onyx.METHOD.MERGE,
            key: `${ONYXKEYS.COLLECTION.TRANSACTION}${transactionID}`,
            value: {
                comment: {
                    waypoints: onyxWaypoints,
                    customUnit: {
                        quantity: transactionBackup?.comment?.customUnit?.quantity,
                    },
                },
                modifiedWaypoints: onyxModifiedWaypoints,
                routes: null,
            },
        });
    }

    API.write(WRITE_COMMANDS.UPDATE_MONEY_REQUEST_DISTANCE, params, onyxData);
}

/** Updates the category of an expense */
function updateMoneyRequestCategory(
    transactionID: string,
    transactionThreadReportID: string,
    category: string,
    policy: OnyxEntry<OnyxTypes.Policy>,
    policyTagList: OnyxEntry<OnyxTypes.PolicyTagLists>,
    policyCategories: OnyxEntry<OnyxTypes.PolicyCategories>,
) {
    const transactionChanges: TransactionChanges = {
        category,
    };

    const {params, onyxData} = getUpdateMoneyRequestParams(transactionID, transactionThreadReportID, transactionChanges, policy, policyTagList, policyCategories);
    API.write(WRITE_COMMANDS.UPDATE_MONEY_REQUEST_CATEGORY, params, onyxData);
}

/** Updates the description of an expense */
function updateMoneyRequestDescription(
    transactionID: string,
    transactionThreadReportID: string,
    comment: string,
    policy: OnyxEntry<OnyxTypes.Policy>,
    policyTagList: OnyxEntry<OnyxTypes.PolicyTagLists>,
    policyCategories: OnyxEntry<OnyxTypes.PolicyCategories>,
) {
    const transactionChanges: TransactionChanges = {
        comment,
    };
    const transactionThreadReport = allReports?.[`${ONYXKEYS.COLLECTION.REPORT}${transactionThreadReportID}`] ?? null;
    const parentReport = allReports?.[`${ONYXKEYS.COLLECTION.REPORT}${transactionThreadReport?.parentReportID}`] ?? null;
    let data: UpdateMoneyRequestData;
    if (isTrackExpenseReport(transactionThreadReport) && isSelfDM(parentReport)) {
        data = getUpdateTrackExpenseParams(transactionID, transactionThreadReportID, transactionChanges, policy);
    } else {
        data = getUpdateMoneyRequestParams(transactionID, transactionThreadReportID, transactionChanges, policy, policyTagList, policyCategories);
    }
    const {params, onyxData} = data;
    API.write(WRITE_COMMANDS.UPDATE_MONEY_REQUEST_DESCRIPTION, params, onyxData);
}

/** Updates the distance rate of an expense */
function updateMoneyRequestDistanceRate(
    transactionID: string,
    transactionThreadReportID: string,
    rateID: string,
    policy: OnyxEntry<OnyxTypes.Policy>,
    policyTagList: OnyxEntry<OnyxTypes.PolicyTagLists>,
    policyCategories: OnyxEntry<OnyxTypes.PolicyCategories>,
    updatedTaxAmount?: number,
    updatedTaxCode?: string,
) {
    const transactionChanges: TransactionChanges = {
        customUnitRateID: rateID,
        ...(typeof updatedTaxAmount === 'number' ? {taxAmount: updatedTaxAmount} : {}),
        ...(updatedTaxCode ? {taxCode: updatedTaxCode} : {}),
    };
    const transactionThreadReport = allReports?.[`${ONYXKEYS.COLLECTION.REPORT}${transactionThreadReportID}`] ?? null;
    const parentReport = allReports?.[`${ONYXKEYS.COLLECTION.REPORT}${transactionThreadReport?.parentReportID}`] ?? null;

    const transaction = allTransactions?.[`${ONYXKEYS.COLLECTION.TRANSACTION}${transactionID}`];
    if (transaction) {
        const existingDistanceUnit = transaction?.comment?.customUnit?.distanceUnit;
        const newDistanceUnit = DistanceRequestUtils.getRateByCustomUnitRateID({customUnitRateID: rateID, policy})?.unit;

        // If the distanceUnit is set and the rate is changed to one that has a different unit, mark the merchant as modified to make the distance field pending
        if (existingDistanceUnit && newDistanceUnit && newDistanceUnit !== existingDistanceUnit) {
            transactionChanges.merchant = getMerchant(transaction);
        }
    }

    let data: UpdateMoneyRequestData;
    if (isTrackExpenseReport(transactionThreadReport) && isSelfDM(parentReport)) {
        data = getUpdateTrackExpenseParams(transactionID, transactionThreadReportID, transactionChanges, policy);
    } else {
        data = getUpdateMoneyRequestParams(transactionID, transactionThreadReportID, transactionChanges, policy, policyTagList, policyCategories);
    }
    const {params, onyxData} = data;
    // `taxAmount` & `taxCode` only needs to be updated in the optimistic data, so we need to remove them from the params
    const {taxAmount, taxCode, ...paramsWithoutTaxUpdated} = params;
    API.write(WRITE_COMMANDS.UPDATE_MONEY_REQUEST_DISTANCE_RATE, paramsWithoutTaxUpdated, onyxData);
}

const getConvertTrackedExpenseInformation = (
    transactionID: string,
    actionableWhisperReportActionID: string,
    moneyRequestReportID: string,
    linkedTrackedExpenseReportAction: OnyxTypes.ReportAction,
    linkedTrackedExpenseReportID: string,
    transactionThreadReportID: string,
    resolution: IOUAction,
) => {
    const optimisticData: OnyxUpdate[] = [];
    const successData: OnyxUpdate[] = [];
    const failureData: OnyxUpdate[] = [];

    // Delete the transaction from the track expense report
    const {
        optimisticData: deleteOptimisticData,
        successData: deleteSuccessData,
        failureData: deleteFailureData,
    } = getDeleteTrackExpenseInformation(linkedTrackedExpenseReportID, transactionID, linkedTrackedExpenseReportAction, false, true, actionableWhisperReportActionID, resolution);

    optimisticData?.push(...deleteOptimisticData);
    successData?.push(...deleteSuccessData);
    failureData?.push(...deleteFailureData);

    // Build modified expense report action with the transaction changes
    const modifiedExpenseReportAction = buildOptimisticMovedTrackedExpenseModifiedReportAction(transactionThreadReportID, moneyRequestReportID);

    optimisticData?.push({
        onyxMethod: Onyx.METHOD.MERGE,
        key: `${ONYXKEYS.COLLECTION.REPORT_ACTIONS}${transactionThreadReportID}`,
        value: {
            [modifiedExpenseReportAction.reportActionID]: modifiedExpenseReportAction as OnyxTypes.ReportAction,
        },
    });
    successData?.push({
        onyxMethod: Onyx.METHOD.MERGE,
        key: `${ONYXKEYS.COLLECTION.REPORT_ACTIONS}${transactionThreadReportID}`,
        value: {
            [modifiedExpenseReportAction.reportActionID]: {pendingAction: null},
        },
    });
    failureData?.push({
        onyxMethod: Onyx.METHOD.MERGE,
        key: `${ONYXKEYS.COLLECTION.REPORT_ACTIONS}${transactionThreadReportID}`,
        value: {
            [modifiedExpenseReportAction.reportActionID]: {
                ...(modifiedExpenseReportAction as OnyxTypes.ReportAction),
                errors: getMicroSecondOnyxErrorWithTranslationKey('iou.error.genericEditFailureMessage'),
            },
        },
    });

    return {optimisticData, successData, failureData, modifiedExpenseReportActionID: modifiedExpenseReportAction.reportActionID};
};

function convertTrackedExpenseToRequest(
    payerAccountID: number,
    payerEmail: string,
    chatReportID: string,
    transactionID: string,
    actionableWhisperReportActionID: string,
    createdChatReportActionID: string,
    moneyRequestReportID: string,
    moneyRequestCreatedReportActionID: string,
    moneyRequestPreviewReportActionID: string,
    linkedTrackedExpenseReportAction: OnyxTypes.ReportAction,
    linkedTrackedExpenseReportID: string,
    transactionThreadReportID: string,
    reportPreviewReportActionID: string,
    onyxData: OnyxData,
    amount: number,
    currency: string,
    comment: string,
    merchant: string,
    created: string,
    attendees?: Attendee[],
) {
    const {optimisticData, successData, failureData} = onyxData;

    const {
        optimisticData: moveTransactionOptimisticData,
        successData: moveTransactionSuccessData,
        failureData: moveTransactionFailureData,
        modifiedExpenseReportActionID,
    } = getConvertTrackedExpenseInformation(
        transactionID,
        actionableWhisperReportActionID,
        moneyRequestReportID,
        linkedTrackedExpenseReportAction,
        linkedTrackedExpenseReportID,
        transactionThreadReportID,
        CONST.IOU.ACTION.SUBMIT,
    );

    optimisticData?.push(...moveTransactionOptimisticData);
    successData?.push(...moveTransactionSuccessData);
    failureData?.push(...moveTransactionFailureData);

    const parameters = {
        attendees,
        amount,
        currency,
        comment,
        created,
        merchant,
        payerAccountID,
        payerEmail,
        chatReportID,
        transactionID,
        actionableWhisperReportActionID,
        createdChatReportActionID,
        moneyRequestReportID,
        moneyRequestCreatedReportActionID,
        moneyRequestPreviewReportActionID,
        transactionThreadReportID,
        modifiedExpenseReportActionID,
        reportPreviewReportActionID,
    };
    API.write(WRITE_COMMANDS.CONVERT_TRACKED_EXPENSE_TO_REQUEST, parameters, {optimisticData, successData, failureData});
}

function categorizeTrackedExpense(trackedExpenseParams: CategorizeTrackedExpenseParams) {
    const {onyxData, reportInformation, transactionParams, policyParams, createdWorkspaceParams} = trackedExpenseParams;
    const {optimisticData, successData, failureData} = onyxData ?? {};
    const {transactionID} = transactionParams;
    const {isDraftPolicy} = policyParams;
    const {actionableWhisperReportActionID, moneyRequestReportID, linkedTrackedExpenseReportAction, linkedTrackedExpenseReportID, transactionThreadReportID} = reportInformation;
    const {
        optimisticData: moveTransactionOptimisticData,
        successData: moveTransactionSuccessData,
        failureData: moveTransactionFailureData,
        modifiedExpenseReportActionID,
    } = getConvertTrackedExpenseInformation(
        transactionID,
        actionableWhisperReportActionID,
        moneyRequestReportID,
        linkedTrackedExpenseReportAction,
        linkedTrackedExpenseReportID,
        transactionThreadReportID,
        CONST.IOU.ACTION.CATEGORIZE,
    );

    optimisticData?.push(...moveTransactionOptimisticData);
    successData?.push(...moveTransactionSuccessData);
    failureData?.push(...moveTransactionFailureData);
    const parameters = {
        ...reportInformation,
        ...policyParams,
        ...transactionParams,
        linkedTrackedExpenseReportAction: undefined,
        modifiedExpenseReportActionID,
        policyExpenseChatReportID: createdWorkspaceParams?.expenseChatReportID,
        policyExpenseCreatedReportActionID: createdWorkspaceParams?.expenseCreatedReportActionID,
        adminsChatReportID: createdWorkspaceParams?.adminsChatReportID,
        adminsCreatedReportActionID: createdWorkspaceParams?.adminsCreatedReportActionID,
    };

    API.write(WRITE_COMMANDS.CATEGORIZE_TRACKED_EXPENSE, parameters, {optimisticData, successData, failureData});

    // If a draft policy was used, then the CategorizeTrackedExpense command will create a real one
    // so let's track that conversion here
    if (isDraftPolicy) {
        GoogleTagManager.publishEvent(CONST.ANALYTICS.EVENT.WORKSPACE_CREATED, userAccountID);
    }
}

function shareTrackedExpense(
    policyID: string,
    transactionID: string,
    moneyRequestPreviewReportActionID: string,
    moneyRequestReportID: string,
    moneyRequestCreatedReportActionID: string,
    actionableWhisperReportActionID: string,
    linkedTrackedExpenseReportAction: OnyxTypes.ReportAction,
    linkedTrackedExpenseReportID: string,
    transactionThreadReportID: string,
    reportPreviewReportActionID: string,
    onyxData: OnyxData | undefined,
    amount: number,
    currency: string,
    comment: string,
    merchant: string,
    created: string,
    category?: string,
    tag?: string,
    taxCode = '',
    taxAmount = 0,
    billable?: boolean,
    receipt?: Receipt,
    createdWorkspaceParams?: CreateWorkspaceParams,
) {
    const {optimisticData, successData, failureData} = onyxData ?? {};

    const {
        optimisticData: moveTransactionOptimisticData,
        successData: moveTransactionSuccessData,
        failureData: moveTransactionFailureData,
        modifiedExpenseReportActionID,
    } = getConvertTrackedExpenseInformation(
        transactionID,
        actionableWhisperReportActionID,
        moneyRequestReportID,
        linkedTrackedExpenseReportAction,
        linkedTrackedExpenseReportID,
        transactionThreadReportID,
        CONST.IOU.ACTION.SHARE,
    );

    optimisticData?.push(...moveTransactionOptimisticData);
    successData?.push(...moveTransactionSuccessData);
    failureData?.push(...moveTransactionFailureData);

    const parameters = {
        policyID,
        transactionID,
        moneyRequestPreviewReportActionID,
        moneyRequestReportID,
        moneyRequestCreatedReportActionID,
        actionableWhisperReportActionID,
        modifiedExpenseReportActionID,
        reportPreviewReportActionID,
        amount,
        currency,
        comment,
        merchant,
        created,
        category,
        tag,
        taxCode,
        taxAmount,
        billable,
        receipt: receipt instanceof Blob ? receipt : undefined,
        policyExpenseChatReportID: createdWorkspaceParams?.expenseChatReportID,
        policyExpenseCreatedReportActionID: createdWorkspaceParams?.expenseCreatedReportActionID,
        adminsChatReportID: createdWorkspaceParams?.adminsChatReportID,
        adminsCreatedReportActionID: createdWorkspaceParams?.adminsCreatedReportActionID,
    };

    API.write(WRITE_COMMANDS.SHARE_TRACKED_EXPENSE, parameters, {optimisticData, successData, failureData});
}

/**
 * Submit expense to another user
 */
function requestMoney(requestMoneyInformation: RequestMoneyInformation) {
    const {report, participantParams, policyParams = {}, transactionParams, gpsPoints, action, reimbursible} = requestMoneyInformation;
    const {payeeAccountID} = participantParams;
    const {
        amount,
        currency,
        merchant,
        comment = '',
        receipt,
        category,
        tag,
        taxCode = '',
        taxAmount = 0,
        billable,
        created,
        attendees,
        actionableWhisperReportActionID,
        linkedTrackedExpenseReportAction,
        linkedTrackedExpenseReportID,
    } = transactionParams;

    // If the report is iou or expense report, we should get the linked chat report to be passed to the getMoneyRequestInformation function
    const isMoneyRequestReport = isMoneyRequestReportReportUtils(report);
    const currentChatReport = isMoneyRequestReport ? getReportOrDraftReport(report?.chatReportID) : report;
    const moneyRequestReportID = isMoneyRequestReport ? report?.reportID : '';
    const isMovingTransactionFromTrackExpense = isMovingTransactionFromTrackExpenseIOUUtils(action);

    const {
        payerAccountID,
        payerEmail,
        iouReport,
        chatReport,
        transaction,
        iouAction,
        createdChatReportActionID,
        createdIOUReportActionID,
        reportPreviewAction,
        transactionThreadReportID,
        createdReportActionIDForThread,
        onyxData,
    } = getMoneyRequestInformation({
        parentChatReport: isMovingTransactionFromTrackExpense ? undefined : currentChatReport,
        participantParams,
        policyParams,
        transactionParams,
        moneyRequestReportID,
        existingTransactionID:
            isMovingTransactionFromTrackExpense && linkedTrackedExpenseReportAction && isMoneyRequestAction(linkedTrackedExpenseReportAction)
                ? getOriginalMessage(linkedTrackedExpenseReportAction)?.IOUTransactionID
                : undefined,
    });
    const activeReportID = isMoneyRequestReport ? report?.reportID : chatReport.reportID;

    switch (action) {
        case CONST.IOU.ACTION.SUBMIT: {
            if (!linkedTrackedExpenseReportAction || !actionableWhisperReportActionID || !linkedTrackedExpenseReportID) {
                return;
            }

            convertTrackedExpenseToRequest(
                payerAccountID,
                payerEmail,
                chatReport.reportID,
                transaction.transactionID,
                actionableWhisperReportActionID,
                createdChatReportActionID,
                iouReport.reportID,
                createdIOUReportActionID,
                iouAction.reportActionID,
                linkedTrackedExpenseReportAction,
                linkedTrackedExpenseReportID,
                transactionThreadReportID,
                reportPreviewAction.reportActionID,
                onyxData,
                amount,
                currency,
                comment,
                merchant,
                created,
                attendees,
            );
            break;
        }
        default: {
            const parameters: RequestMoneyParams = {
                debtorEmail: payerEmail,
                debtorAccountID: payerAccountID,
                amount,
                currency,
                comment,
                created,
                merchant,
                iouReportID: iouReport.reportID,
                chatReportID: chatReport.reportID,
                transactionID: transaction.transactionID,
                reportActionID: iouAction.reportActionID,
                createdChatReportActionID,
                createdIOUReportActionID,
                reportPreviewReportActionID: reportPreviewAction.reportActionID,
                receipt: receipt instanceof Blob ? receipt : undefined,
                receiptState: receipt?.state,
                category,
                tag,
                taxCode,
                taxAmount,
                billable,
                // This needs to be a string of JSON because of limitations with the fetch() API and nested objects
                receiptGpsPoints: gpsPoints ? JSON.stringify(gpsPoints) : undefined,
                transactionThreadReportID,
                createdReportActionIDForThread,
                reimbursible,
            };

            // eslint-disable-next-line rulesdir/no-multiple-api-calls
            API.write(WRITE_COMMANDS.REQUEST_MONEY, parameters, onyxData);
        }
    }

    InteractionManager.runAfterInteractions(() => removeDraftTransaction(CONST.IOU.OPTIMISTIC_TRANSACTION_ID));
    Navigation.dismissModal(isSearchTopmostCentralPane() ? undefined : activeReportID);
    if (activeReportID) {
        notifyNewAction(activeReportID, payeeAccountID);
    }
}

function sendInvoice(
    currentUserAccountID: number,
    transaction: OnyxEntry<OnyxTypes.Transaction>,
    invoiceChatReport?: OnyxEntry<OnyxTypes.Report>,
    receiptFile?: Receipt,
    policy?: OnyxEntry<OnyxTypes.Policy>,
    policyTagList?: OnyxEntry<OnyxTypes.PolicyTagLists>,
    policyCategories?: OnyxEntry<OnyxTypes.PolicyCategories>,
    companyName?: string,
    companyWebsite?: string,
) {
    const {
        senderWorkspaceID,
        receiver,
        invoiceRoom,
        createdChatReportActionID,
        invoiceReportID,
        reportPreviewReportActionID,
        transactionID,
        transactionThreadReportID,
        createdIOUReportActionID,
        createdReportActionIDForThread,
        reportActionID,
        onyxData,
    } = getSendInvoiceInformation(transaction, currentUserAccountID, invoiceChatReport, receiptFile, policy, policyTagList, policyCategories, companyName, companyWebsite);

    const parameters: SendInvoiceParams = {
        createdIOUReportActionID,
        createdReportActionIDForThread,
        reportActionID,
        senderWorkspaceID,
        accountID: currentUserAccountID,
        amount: transaction?.amount ?? 0,
        currency: transaction?.currency ?? '',
        comment: transaction?.comment?.comment?.trim() ?? '',
        merchant: transaction?.merchant ?? '',
        category: transaction?.category,
        date: transaction?.created ?? '',
        invoiceRoomReportID: invoiceRoom.reportID,
        createdChatReportActionID,
        invoiceReportID,
        reportPreviewReportActionID,
        transactionID,
        transactionThreadReportID,
        companyName,
        companyWebsite,
        ...(invoiceChatReport?.reportID ? {receiverInvoiceRoomID: invoiceChatReport.reportID} : {receiverEmail: receiver.login ?? ''}),
    };

    API.write(WRITE_COMMANDS.SEND_INVOICE, parameters, onyxData);
    InteractionManager.runAfterInteractions(() => removeDraftTransaction(CONST.IOU.OPTIMISTIC_TRANSACTION_ID));

    if (isSearchTopmostCentralPane()) {
        Navigation.dismissModal();
    } else {
        Navigation.dismissModalWithReport(invoiceRoom);
    }

    notifyNewAction(invoiceRoom.reportID, receiver.accountID);
}

/**
 * Track an expense
 */
function trackExpense(
    report: OnyxTypes.Report,
    amount: number,
    currency: string,
    created: string,
    merchant: string,
    payeeEmail: string | undefined,
    payeeAccountID: number,
    participant: Participant,
    comment: string,
    isDraftPolicy: boolean,
    receipt?: Receipt,
    category?: string,
    tag?: string,
    taxCode = '',
    taxAmount = 0,
    billable?: boolean,
    policy?: OnyxEntry<OnyxTypes.Policy>,
    policyTagList?: OnyxEntry<OnyxTypes.PolicyTagLists>,
    policyCategories?: OnyxEntry<OnyxTypes.PolicyCategories>,
    gpsPoints?: GPSPoint,
    validWaypoints?: WaypointCollection,
    action?: IOUAction,
    actionableWhisperReportActionID?: string,
    linkedTrackedExpenseReportAction?: OnyxTypes.ReportAction,
    linkedTrackedExpenseReportID?: string,
    customUnitRateID?: string,
) {
    const isMoneyRequestReport = isMoneyRequestReportReportUtils(report);
    const currentChatReport = isMoneyRequestReport ? getReportOrDraftReport(report.chatReportID) : report;
    const moneyRequestReportID = isMoneyRequestReport ? report.reportID : '';
    const isMovingTransactionFromTrackExpense = isMovingTransactionFromTrackExpenseIOUUtils(action);

    // Pass an open receipt so the distance expense will show a map with the route optimistically
    const trackedReceipt = validWaypoints ? {source: ReceiptGeneric as ReceiptSource, state: CONST.IOU.RECEIPT_STATE.OPEN} : receipt;

    const {
        createdWorkspaceParams,
        iouReport,
        chatReport,
        transaction,
        iouAction,
        createdChatReportActionID,
        createdIOUReportActionID,
        reportPreviewAction,
        transactionThreadReportID,
        createdReportActionIDForThread,
        actionableWhisperReportActionIDParam,
        onyxData,
    } =
        getTrackExpenseInformation(
            currentChatReport,
            participant,
            comment,
            amount,
            currency,
            created,
            merchant,
            trackedReceipt,
            category,
            tag,
            taxCode,
            taxAmount,
            billable,
            policy,
            policyTagList,
            policyCategories,
            payeeEmail,
            payeeAccountID,
            moneyRequestReportID,
            linkedTrackedExpenseReportAction,
            isMovingTransactionFromTrackExpense && linkedTrackedExpenseReportAction && isMoneyRequestAction(linkedTrackedExpenseReportAction)
                ? getOriginalMessage(linkedTrackedExpenseReportAction)?.IOUTransactionID
                : undefined,
        ) ?? {};
    const activeReportID = isMoneyRequestReport ? report.reportID : chatReport?.reportID;

    const recentServerValidatedWaypoints = getRecentWaypoints().filter((item) => !item.pendingAction);
    onyxData?.failureData?.push({
        onyxMethod: Onyx.METHOD.SET,
        key: `${ONYXKEYS.NVP_RECENT_WAYPOINTS}`,
        value: recentServerValidatedWaypoints,
    });

    switch (action) {
        case CONST.IOU.ACTION.CATEGORIZE: {
            if (!linkedTrackedExpenseReportAction || !actionableWhisperReportActionID || !linkedTrackedExpenseReportID) {
                return;
            }
            const transactionParams: CategorizeTrackedExpenseTransactionParams = {
                transactionID: transaction?.transactionID ?? '-1',
                amount,
                currency,
                comment,
                merchant,
                created,
                taxCode,
                taxAmount,
                category,
                tag,
                billable,
                receipt: trackedReceipt instanceof Blob ? trackedReceipt : undefined,
            };
            const policyParams: CategorizeTrackedExpensePolicyParams = {
                policyID: chatReport?.policyID ?? '-1',
                isDraftPolicy,
            };
            const reportInformation: CategorizeTrackedExpenseReportInformation = {
                moneyRequestPreviewReportActionID: iouAction?.reportActionID ?? '-1',
                moneyRequestReportID: iouReport?.reportID ?? '-1',
                moneyRequestCreatedReportActionID: createdIOUReportActionID ?? '-1',
                actionableWhisperReportActionID,
                linkedTrackedExpenseReportAction,
                linkedTrackedExpenseReportID,
                transactionThreadReportID: transactionThreadReportID ?? '-1',
                reportPreviewReportActionID: reportPreviewAction?.reportActionID ?? '-1',
            };
            const trackedExpenseParams: CategorizeTrackedExpenseParams = {
                onyxData,
                reportInformation,
                transactionParams,
                policyParams,
                createdWorkspaceParams,
            };

            categorizeTrackedExpense(trackedExpenseParams);
            break;
        }
        case CONST.IOU.ACTION.SHARE: {
            if (!linkedTrackedExpenseReportAction || !actionableWhisperReportActionID || !linkedTrackedExpenseReportID) {
                return;
            }
            shareTrackedExpense(
                chatReport?.policyID ?? '-1',
                transaction?.transactionID ?? '-1',
                iouAction?.reportActionID ?? '-1',
                iouReport?.reportID ?? '-1',
                createdIOUReportActionID ?? '-1',
                actionableWhisperReportActionID,
                linkedTrackedExpenseReportAction,
                linkedTrackedExpenseReportID,
                transactionThreadReportID ?? '-1',
                reportPreviewAction?.reportActionID ?? '-1',
                onyxData,
                amount,
                currency,
                comment,
                merchant,
                created,
                category,
                tag,
                taxCode,
                taxAmount,
                billable,
                trackedReceipt,
                createdWorkspaceParams,
            );
            break;
        }
        default: {
            const parameters: TrackExpenseParams = {
                amount,
                currency,
                comment,
                created,
                merchant,
                iouReportID: iouReport?.reportID,
                chatReportID: chatReport?.reportID ?? '-1',
                transactionID: transaction?.transactionID ?? '-1',
                reportActionID: iouAction?.reportActionID ?? '-1',
                createdChatReportActionID: createdChatReportActionID ?? '-1',
                createdIOUReportActionID,
                reportPreviewReportActionID: reportPreviewAction?.reportActionID,
                receipt: trackedReceipt instanceof Blob ? trackedReceipt : undefined,
                receiptState: trackedReceipt?.state,
                category,
                tag,
                taxCode,
                taxAmount,
                billable,
                // This needs to be a string of JSON because of limitations with the fetch() API and nested objects
                receiptGpsPoints: gpsPoints ? JSON.stringify(gpsPoints) : undefined,
                transactionThreadReportID: transactionThreadReportID ?? '-1',
                createdReportActionIDForThread: createdReportActionIDForThread ?? '-1',
                waypoints: validWaypoints ? JSON.stringify(sanitizeRecentWaypoints(validWaypoints)) : undefined,
                customUnitRateID,
            };
            if (actionableWhisperReportActionIDParam) {
                parameters.actionableWhisperReportActionID = actionableWhisperReportActionIDParam;
            }
            API.write(WRITE_COMMANDS.TRACK_EXPENSE, parameters, onyxData);
        }
    }
    InteractionManager.runAfterInteractions(() => removeDraftTransaction(CONST.IOU.OPTIMISTIC_TRANSACTION_ID));
    Navigation.dismissModal(isSearchTopmostCentralPane() ? undefined : activeReportID);

    if (action === CONST.IOU.ACTION.SHARE) {
        if (isSearchTopmostCentralPane() && activeReportID) {
            Navigation.goBack();
            Navigation.navigate(ROUTES.REPORT_WITH_ID.getRoute(activeReportID));
        }
        Navigation.setNavigationActionToMicrotaskQueue(() => Navigation.navigate(ROUTES.ROOM_INVITE.getRoute(activeReportID ?? '-1', CONST.IOU.SHARE.ROLE.ACCOUNTANT)));
    }

    notifyNewAction(activeReportID ?? '', payeeAccountID);
}

function getOrCreateOptimisticSplitChatReport(existingSplitChatReportID: string, participants: Participant[], participantAccountIDs: number[], currentUserAccountID: number) {
    // The existing chat report could be passed as reportID or exist on the sole "participant" (in this case a report option)
    const existingChatReportID = existingSplitChatReportID || (participants.at(0)?.reportID ?? '-1');

    // Check if the report is available locally if we do have one
    let existingSplitChatReport = existingChatReportID ? allReports?.[`${ONYXKEYS.COLLECTION.REPORT}${existingChatReportID}`] : null;

    const allParticipantsAccountIDs = [...participantAccountIDs, currentUserAccountID];
    if (!existingSplitChatReport) {
        existingSplitChatReport = getChatByParticipants(allParticipantsAccountIDs, undefined, participantAccountIDs.length > 1);
    }

    // We found an existing chat report we are done...
    if (existingSplitChatReport) {
        // Yes, these are the same, but give the caller a way to identify if we created a new report or not
        return {existingSplitChatReport, splitChatReport: existingSplitChatReport};
    }

    // Create a Group Chat if we have multiple participants
    if (participants.length > 1) {
        const splitChatReport = buildOptimisticChatReport(
            allParticipantsAccountIDs,
            '',
            CONST.REPORT.CHAT_TYPE.GROUP,
            undefined,
            undefined,
            undefined,
            undefined,
            undefined,
            undefined,
            CONST.REPORT.NOTIFICATION_PREFERENCE.ALWAYS,
        );
        return {existingSplitChatReport: null, splitChatReport};
    }

    // Otherwise, create a new 1:1 chat report
    const splitChatReport = buildOptimisticChatReport(participantAccountIDs);
    return {existingSplitChatReport: null, splitChatReport};
}

/**
 * Build the Onyx data and IOU split necessary for splitting a bill with 3+ users.
 * 1. Build the optimistic Onyx data for the group chat, i.e. chatReport and iouReportAction creating the former if it doesn't yet exist.
 * 2. Loop over the group chat participant list, building optimistic or updating existing chatReports, iouReports and iouReportActions between the user and each participant.
 * We build both Onyx data and the IOU split that is sent as a request param and is used by Auth to create the chatReports, iouReports and iouReportActions in the database.
 * The IOU split has the following shape:
 *  [
 *      {email: 'currentUser', amount: 100},
 *      {email: 'user2', amount: 100, iouReportID: '100', chatReportID: '110', transactionID: '120', reportActionID: '130'},
 *      {email: 'user3', amount: 100, iouReportID: '200', chatReportID: '210', transactionID: '220', reportActionID: '230'}
 *  ]
 * @param amount - always in the smallest unit of the currency
 * @param existingSplitChatReportID - the report ID where the split expense happens, could be a group chat or a workspace chat
 */
function createSplitsAndOnyxData(
    participants: Participant[],
    currentUserLogin: string,
    currentUserAccountID: number,
    amount: number,
    comment: string,
    currency: string,
    merchant: string,
    created: string,
    category: string,
    tag: string,
    splitShares: SplitShares = {},
    existingSplitChatReportID = '',
    billable = false,
    iouRequestType: IOURequestType = CONST.IOU.REQUEST_TYPE.MANUAL,
    taxCode = '',
    taxAmount = 0,
): SplitsAndOnyxData {
    const currentUserEmailForIOUSplit = addSMSDomainIfPhoneNumber(currentUserLogin);
    const participantAccountIDs = participants.map((participant) => Number(participant.accountID));

    const {splitChatReport, existingSplitChatReport} = getOrCreateOptimisticSplitChatReport(existingSplitChatReportID, participants, participantAccountIDs, currentUserAccountID);
    const isOwnPolicyExpenseChat = !!splitChatReport.isOwnPolicyExpenseChat;

    // Pass an open receipt so the distance expense will show a map with the route optimistically
    const receipt: Receipt | undefined = iouRequestType === CONST.IOU.REQUEST_TYPE.DISTANCE ? {source: ReceiptGeneric as ReceiptSource, state: CONST.IOU.RECEIPT_STATE.OPEN} : undefined;

    const existingTransaction = allTransactionDrafts[`${ONYXKEYS.COLLECTION.TRANSACTION_DRAFT}${CONST.IOU.OPTIMISTIC_TRANSACTION_ID}`];
    const isDistanceRequest = existingTransaction && existingTransaction.iouRequestType === CONST.IOU.REQUEST_TYPE.DISTANCE;
    let splitTransaction = buildOptimisticTransaction({
        existingTransaction,
        transactionParams: {
            amount,
            currency,
            reportID: CONST.REPORT.SPLIT_REPORTID,
            comment,
            created,
            merchant: merchant || Localize.translateLocal('iou.expense'),
            receipt,
            category,
            tag,
            taxCode,
            taxAmount,
            billable,
            pendingFields: isDistanceRequest ? {waypoints: CONST.RED_BRICK_ROAD_PENDING_ACTION.ADD} : undefined,
        },
    });

    // Important data is set on the draft distance transaction, such as the iouRequestType marking it as a distance request, so merge it into the optimistic split transaction
    if (isDistanceRequest) {
        splitTransaction = fastMerge(existingTransaction, splitTransaction, false);
    }

    // Note: The created action must be optimistically generated before the IOU action so there's no chance that the created action appears after the IOU action in the chat
    const splitCreatedReportAction = buildOptimisticCreatedReportAction(currentUserEmailForIOUSplit);
    const splitIOUReportAction = buildOptimisticIOUReportAction(
        CONST.IOU.REPORT_ACTION_TYPE.SPLIT,
        amount,
        currency,
        comment,
        participants,
        splitTransaction.transactionID,
        undefined,
        '',
        false,
        false,
        isOwnPolicyExpenseChat,
    );

    splitChatReport.lastReadTime = DateUtils.getDBTime();
    splitChatReport.lastMessageText = getReportActionText(splitIOUReportAction);
    splitChatReport.lastMessageHtml = getReportActionHtml(splitIOUReportAction);
    splitChatReport.lastActorAccountID = currentUserAccountID;
    splitChatReport.lastVisibleActionCreated = splitIOUReportAction.created;

    // If we have an existing splitChatReport (group chat or workspace) use it's pending fields, otherwise indicate that we are adding a chat
    if (!existingSplitChatReport) {
        splitChatReport.pendingFields = {
            createChat: CONST.RED_BRICK_ROAD_PENDING_ACTION.ADD,
        };
    }

    const optimisticData: OnyxUpdate[] = [
        {
            // Use set for new reports because it doesn't exist yet, is faster,
            // and we need the data to be available when we navigate to the chat page
            onyxMethod: existingSplitChatReport ? Onyx.METHOD.MERGE : Onyx.METHOD.SET,
            key: `${ONYXKEYS.COLLECTION.REPORT}${splitChatReport.reportID}`,
            value: splitChatReport,
        },
        {
            onyxMethod: Onyx.METHOD.SET,
            key: ONYXKEYS.NVP_QUICK_ACTION_GLOBAL_CREATE,
            value: {
                action: iouRequestType === CONST.IOU.REQUEST_TYPE.DISTANCE ? CONST.QUICK_ACTIONS.SPLIT_DISTANCE : CONST.QUICK_ACTIONS.SPLIT_MANUAL,
                chatReportID: splitChatReport.reportID,
                isFirstQuickAction: isEmptyObject(quickAction),
            },
        },
        existingSplitChatReport
            ? {
                  onyxMethod: Onyx.METHOD.MERGE,
                  key: `${ONYXKEYS.COLLECTION.REPORT_ACTIONS}${splitChatReport.reportID}`,
                  value: {
                      [splitIOUReportAction.reportActionID]: splitIOUReportAction as OnyxTypes.ReportAction,
                  },
              }
            : {
                  onyxMethod: Onyx.METHOD.SET,
                  key: `${ONYXKEYS.COLLECTION.REPORT_ACTIONS}${splitChatReport.reportID}`,
                  value: {
                      [splitCreatedReportAction.reportActionID]: splitCreatedReportAction as OnyxTypes.ReportAction,
                      [splitIOUReportAction.reportActionID]: splitIOUReportAction as OnyxTypes.ReportAction,
                  },
              },
        {
            onyxMethod: Onyx.METHOD.SET,
            key: `${ONYXKEYS.COLLECTION.TRANSACTION}${splitTransaction.transactionID}`,
            value: splitTransaction,
        },
    ];
    const successData: OnyxUpdate[] = [
        {
            onyxMethod: Onyx.METHOD.MERGE,
            key: `${ONYXKEYS.COLLECTION.REPORT_ACTIONS}${splitChatReport.reportID}`,
            value: {
                ...(existingSplitChatReport ? {} : {[splitCreatedReportAction.reportActionID]: {pendingAction: null}}),
                [splitIOUReportAction.reportActionID]: {pendingAction: null},
            },
        },
        {
            onyxMethod: Onyx.METHOD.MERGE,
            key: `${ONYXKEYS.COLLECTION.TRANSACTION}${splitTransaction.transactionID}`,
            value: {pendingAction: null, pendingFields: null},
        },
    ];

    const redundantParticipants: Record<number, null> = {};
    if (!existingSplitChatReport) {
        successData.push({
            onyxMethod: Onyx.METHOD.MERGE,
            key: `${ONYXKEYS.COLLECTION.REPORT}${splitChatReport.reportID}`,
            value: {pendingFields: {createChat: null}, participants: redundantParticipants},
        });
    }

    const failureData: OnyxUpdate[] = [
        {
            onyxMethod: Onyx.METHOD.MERGE,
            key: `${ONYXKEYS.COLLECTION.TRANSACTION}${splitTransaction.transactionID}`,
            value: {
                errors: getMicroSecondOnyxErrorWithTranslationKey('iou.error.genericCreateFailureMessage'),
                pendingAction: null,
                pendingFields: null,
            },
        },
        {
            onyxMethod: Onyx.METHOD.SET,
            key: ONYXKEYS.NVP_QUICK_ACTION_GLOBAL_CREATE,
            value: quickAction ?? null,
        },
    ];

    if (existingSplitChatReport) {
        failureData.push({
            onyxMethod: Onyx.METHOD.MERGE,
            key: `${ONYXKEYS.COLLECTION.REPORT_ACTIONS}${splitChatReport.reportID}`,
            value: {
                [splitIOUReportAction.reportActionID]: {
                    errors: getMicroSecondOnyxErrorWithTranslationKey('iou.error.genericCreateFailureMessage'),
                },
            },
        });
    } else {
        failureData.push(
            {
                onyxMethod: Onyx.METHOD.MERGE,
                key: `${ONYXKEYS.COLLECTION.REPORT}${splitChatReport.reportID}`,
                value: {
                    errorFields: {
                        createChat: getMicroSecondOnyxErrorWithTranslationKey('report.genericCreateReportFailureMessage'),
                    },
                },
            },
            {
                onyxMethod: Onyx.METHOD.MERGE,
                key: `${ONYXKEYS.COLLECTION.REPORT_ACTIONS}${splitChatReport.reportID}`,
                value: {
                    [splitIOUReportAction.reportActionID]: {
                        errors: getMicroSecondOnyxErrorWithTranslationKey('iou.error.genericCreateFailureMessage'),
                    },
                },
            },
        );
    }

    // Loop through participants creating individual chats, iouReports and reportActionIDs as needed
    const currentUserAmount = splitShares?.[currentUserAccountID]?.amount ?? calculateIOUAmount(participants.length, amount, currency, true);
    const currentUserTaxAmount = calculateIOUAmount(participants.length, taxAmount, currency, true);

    const splits: Split[] = [{email: currentUserEmailForIOUSplit, accountID: currentUserAccountID, amount: currentUserAmount, taxAmount: currentUserTaxAmount}];

    const hasMultipleParticipants = participants.length > 1;
    participants.forEach((participant) => {
        // In a case when a participant is a workspace, even when a current user is not an owner of the workspace
        const isPolicyExpenseChat = isPolicyExpenseChatReportUtils(participant);
        const splitAmount = splitShares?.[participant.accountID ?? -1]?.amount ?? calculateIOUAmount(participants.length, amount, currency, false);
        const splitTaxAmount = calculateIOUAmount(participants.length, taxAmount, currency, false);

        // To exclude someone from a split, the amount can be 0. The scenario for this is when creating a split from a group chat, we have remove the option to deselect users to exclude them.
        // We can input '0' next to someone we want to exclude.
        if (splitAmount === 0) {
            return;
        }

        // In case the participant is a workspace, email & accountID should remain undefined and won't be used in the rest of this code
        // participant.login is undefined when the request is initiated from a group DM with an unknown user, so we need to add a default
        const email = isOwnPolicyExpenseChat || isPolicyExpenseChat ? '' : addSMSDomainIfPhoneNumber(participant.login ?? '').toLowerCase();
        const accountID = isOwnPolicyExpenseChat || isPolicyExpenseChat ? 0 : Number(participant.accountID);
        if (email === currentUserEmailForIOUSplit) {
            return;
        }

        // STEP 1: Get existing chat report OR build a new optimistic one
        // If we only have one participant and the request was initiated from the global create menu, i.e. !existingGroupChatReportID, the oneOnOneChatReport is the groupChatReport
        let oneOnOneChatReport: OnyxTypes.Report | OptimisticChatReport;
        let isNewOneOnOneChatReport = false;
        let shouldCreateOptimisticPersonalDetails = false;
        const personalDetailExists = accountID in allPersonalDetails;

        // If this is a split between two people only and the function
        // wasn't provided with an existing group chat report id
        // or, if the split is being made from the workspace chat, then the oneOnOneChatReport is the same as the splitChatReport
        // in this case existingSplitChatReport will belong to the policy expense chat and we won't be
        // entering code that creates optimistic personal details
        if ((!hasMultipleParticipants && !existingSplitChatReportID) || isOwnPolicyExpenseChat) {
            oneOnOneChatReport = splitChatReport;
            shouldCreateOptimisticPersonalDetails = !existingSplitChatReport && !personalDetailExists;
        } else {
            const existingChatReport = getChatByParticipants([accountID, currentUserAccountID]);
            isNewOneOnOneChatReport = !existingChatReport;
            shouldCreateOptimisticPersonalDetails = isNewOneOnOneChatReport && !personalDetailExists;
            oneOnOneChatReport = existingChatReport ?? buildOptimisticChatReport([accountID, currentUserAccountID]);
        }

        // STEP 2: Get existing IOU/Expense report and update its total OR build a new optimistic one
        let oneOnOneIOUReport: OneOnOneIOUReport = oneOnOneChatReport.iouReportID ? allReports?.[`${ONYXKEYS.COLLECTION.REPORT}${oneOnOneChatReport.iouReportID}`] : null;
        const shouldCreateNewOneOnOneIOUReport = shouldCreateNewMoneyRequestReportReportUtils(oneOnOneIOUReport, oneOnOneChatReport);

        if (!oneOnOneIOUReport || shouldCreateNewOneOnOneIOUReport) {
            oneOnOneIOUReport = isOwnPolicyExpenseChat
                ? buildOptimisticExpenseReport(oneOnOneChatReport.reportID, oneOnOneChatReport.policyID ?? '-1', currentUserAccountID, splitAmount, currency)
                : buildOptimisticIOUReport(currentUserAccountID, accountID, splitAmount, oneOnOneChatReport.reportID, currency);
        } else if (isOwnPolicyExpenseChat) {
            // Because of the Expense reports are stored as negative values, we subtract the total from the amount
            if (oneOnOneIOUReport?.currency === currency) {
                if (typeof oneOnOneIOUReport.total === 'number') {
                    oneOnOneIOUReport.total -= splitAmount;
                }

                if (typeof oneOnOneIOUReport.unheldTotal === 'number') {
                    oneOnOneIOUReport.unheldTotal -= splitAmount;
                }
            }
        } else {
            oneOnOneIOUReport = updateIOUOwnerAndTotal(oneOnOneIOUReport, currentUserAccountID, splitAmount, currency);
        }

        // STEP 3: Build optimistic transaction
        const oneOnOneTransaction = buildOptimisticTransaction({
            originalTransactionID: splitTransaction.transactionID,
            transactionParams: {
                amount: isExpenseReport(oneOnOneIOUReport) ? -splitAmount : splitAmount,
                currency,
                reportID: oneOnOneIOUReport.reportID,
                comment,
                created,
                merchant: merchant || Localize.translateLocal('iou.expense'),
                category,
                tag,
                taxCode,
                taxAmount: isExpenseReport(oneOnOneIOUReport) ? -splitTaxAmount : splitTaxAmount,
                billable,
                source: CONST.IOU.TYPE.SPLIT,
            },
        });

        // STEP 4: Build optimistic reportActions. We need:
        // 1. CREATED action for the chatReport
        // 2. CREATED action for the iouReport
        // 3. IOU action for the iouReport
        // 4. Transaction Thread and the CREATED action for it
        // 5. REPORT_PREVIEW action for the chatReport
        const [oneOnOneCreatedActionForChat, oneOnOneCreatedActionForIOU, oneOnOneIOUAction, optimisticTransactionThread, optimisticCreatedActionForTransactionThread] =
            buildOptimisticMoneyRequestEntities(
                oneOnOneIOUReport,
                CONST.IOU.REPORT_ACTION_TYPE.CREATE,
                splitAmount,
                currency,
                comment,
                currentUserEmailForIOUSplit,
                [participant],
                oneOnOneTransaction.transactionID,
            );

        // Add optimistic personal details for new participants
        const oneOnOnePersonalDetailListAction: OnyxTypes.PersonalDetailsList = shouldCreateOptimisticPersonalDetails
            ? {
                  [accountID]: {
                      accountID,
                      // Disabling this line since participant.displayName can be an empty string
                      // eslint-disable-next-line @typescript-eslint/prefer-nullish-coalescing
                      displayName: formatPhoneNumber(participant.displayName || email),
                      login: participant.login,
                      isOptimisticPersonalDetail: true,
                  },
              }
            : {};

        if (shouldCreateOptimisticPersonalDetails) {
            // BE will send different participants. We clear the optimistic ones to avoid duplicated entries
            redundantParticipants[accountID] = null;
        }

        let oneOnOneReportPreviewAction = getReportPreviewAction(oneOnOneChatReport.reportID, oneOnOneIOUReport.reportID);
        if (oneOnOneReportPreviewAction) {
            oneOnOneReportPreviewAction = updateReportPreview(oneOnOneIOUReport, oneOnOneReportPreviewAction);
        } else {
            oneOnOneReportPreviewAction = buildOptimisticReportPreview(oneOnOneChatReport, oneOnOneIOUReport);
        }

        // Add category to optimistic policy recently used categories when a participant is a workspace
        const optimisticPolicyRecentlyUsedCategories = isPolicyExpenseChat ? buildOptimisticPolicyRecentlyUsedCategories(participant.policyID, category) : [];

        const optimisticRecentlyUsedCurrencies = buildOptimisticRecentlyUsedCurrencies(currency);

        // Add tag to optimistic policy recently used tags when a participant is a workspace
        const optimisticPolicyRecentlyUsedTags = isPolicyExpenseChat ? buildOptimisticPolicyRecentlyUsedTags(participant.policyID, tag) : {};

        // STEP 5: Build Onyx Data
        const [oneOnOneOptimisticData, oneOnOneSuccessData, oneOnOneFailureData] = buildOnyxDataForMoneyRequest({
            isNewChatReport: isNewOneOnOneChatReport,
            shouldCreateNewMoneyRequestReport: shouldCreateNewOneOnOneIOUReport,
            isOneOnOneSplit: true,
            optimisticParams: {
                chat: {
                    report: oneOnOneChatReport,
                    createdAction: oneOnOneCreatedActionForChat,
                    reportPreviewAction: oneOnOneReportPreviewAction,
                },
                iou: {
                    report: oneOnOneIOUReport,
                    createdAction: oneOnOneCreatedActionForIOU,
                    action: oneOnOneIOUAction,
                },
                transactionParams: {
                    transaction: oneOnOneTransaction,
                    transactionThreadReport: optimisticTransactionThread,
                    transactionThreadCreatedReportAction: optimisticCreatedActionForTransactionThread,
                },
                policyRecentlyUsed: {
                    categories: optimisticPolicyRecentlyUsedCategories,
                    tags: optimisticPolicyRecentlyUsedTags,
                    currencies: optimisticRecentlyUsedCurrencies,
                },
                personalDetailListAction: oneOnOnePersonalDetailListAction,
            },
        });

        const individualSplit = {
            email,
            accountID,
            isOptimisticAccount: isOptimisticPersonalDetail(accountID),
            amount: splitAmount,
            iouReportID: oneOnOneIOUReport.reportID,
            chatReportID: oneOnOneChatReport.reportID,
            transactionID: oneOnOneTransaction.transactionID,
            reportActionID: oneOnOneIOUAction.reportActionID,
            createdChatReportActionID: oneOnOneCreatedActionForChat.reportActionID,
            createdIOUReportActionID: oneOnOneCreatedActionForIOU.reportActionID,
            reportPreviewReportActionID: oneOnOneReportPreviewAction.reportActionID,
            transactionThreadReportID: optimisticTransactionThread.reportID,
            createdReportActionIDForThread: optimisticCreatedActionForTransactionThread?.reportActionID,
            taxAmount: splitTaxAmount,
        };

        splits.push(individualSplit);
        optimisticData.push(...oneOnOneOptimisticData);
        successData.push(...oneOnOneSuccessData);
        failureData.push(...oneOnOneFailureData);
    });

    optimisticData.push({
        onyxMethod: Onyx.METHOD.MERGE,
        key: `${ONYXKEYS.COLLECTION.TRANSACTION}${splitTransaction.transactionID}`,
        value: {
            comment: {
                splits: splits.map((split) => ({accountID: split.accountID, amount: split.amount})),
            },
        },
    });

    const splitData: SplitData = {
        chatReportID: splitChatReport.reportID,
        transactionID: splitTransaction.transactionID,
        reportActionID: splitIOUReportAction.reportActionID,
        policyID: splitChatReport.policyID,
        chatType: splitChatReport.chatType,
    };

    if (!existingSplitChatReport) {
        splitData.createdReportActionID = splitCreatedReportAction.reportActionID;
    }

    return {
        splitData,
        splits,
        onyxData: {optimisticData, successData, failureData},
    };
}

type SplitBillActionsParams = {
    participants: Participant[];
    currentUserLogin: string;
    currentUserAccountID: number;
    amount: number;
    comment: string;
    currency: string;
    merchant: string;
    created: string;
    category?: string;
    tag?: string;
    billable?: boolean;
    iouRequestType?: IOURequestType;
    existingSplitChatReportID?: string;
    splitShares?: SplitShares;
    splitPayerAccountIDs?: number[];
    taxCode?: string;
    taxAmount?: number;
};

/**
 * @param amount - always in smallest currency unit
 * @param existingSplitChatReportID - Either a group DM or a workspace chat
 */
function splitBill({
    participants,
    currentUserLogin,
    currentUserAccountID,
    amount,
    comment,
    currency,
    merchant,
    created,
    category = '',
    tag = '',
    billable = false,
    iouRequestType = CONST.IOU.REQUEST_TYPE.MANUAL,
    existingSplitChatReportID = '',
    splitShares = {},
    splitPayerAccountIDs = [],
    taxCode = '',
    taxAmount = 0,
}: SplitBillActionsParams) {
    const {splitData, splits, onyxData} = createSplitsAndOnyxData(
        participants,
        currentUserLogin,
        currentUserAccountID,
        amount,
        comment,
        currency,
        merchant,
        created,
        category,
        tag,
        splitShares,
        existingSplitChatReportID,
        billable,
        iouRequestType,
        taxCode,
        taxAmount,
    );

    const parameters: SplitBillParams = {
        reportID: splitData.chatReportID,
        amount,
        splits: JSON.stringify(splits),
        currency,
        comment,
        category,
        merchant,
        created,
        tag,
        billable,
        transactionID: splitData.transactionID,
        reportActionID: splitData.reportActionID,
        createdReportActionID: splitData.createdReportActionID,
        policyID: splitData.policyID,
        chatType: splitData.chatType,
        splitPayerAccountIDs,
        taxCode,
        taxAmount,
    };

    API.write(WRITE_COMMANDS.SPLIT_BILL, parameters, onyxData);
    InteractionManager.runAfterInteractions(() => removeDraftTransaction(CONST.IOU.OPTIMISTIC_TRANSACTION_ID));

    Navigation.dismissModal(isSearchTopmostCentralPane() ? undefined : existingSplitChatReportID);
    notifyNewAction(splitData.chatReportID, currentUserAccountID);
}

/**
 * @param amount - always in the smallest currency unit
 */
function splitBillAndOpenReport({
    participants,
    currentUserLogin,
    currentUserAccountID,
    amount,
    comment,
    currency,
    merchant,
    created,
    category = '',
    tag = '',
    billable = false,
    iouRequestType = CONST.IOU.REQUEST_TYPE.MANUAL,
    splitShares = {},
    splitPayerAccountIDs = [],
    taxCode = '',
    taxAmount = 0,
}: SplitBillActionsParams) {
    const {splitData, splits, onyxData} = createSplitsAndOnyxData(
        participants,
        currentUserLogin,
        currentUserAccountID,
        amount,
        comment,
        currency,
        merchant,
        created,
        category,
        tag,
        splitShares,
        '',
        billable,
        iouRequestType,
        taxCode,
        taxAmount,
    );

    const parameters: SplitBillParams = {
        reportID: splitData.chatReportID,
        amount,
        splits: JSON.stringify(splits),
        currency,
        merchant,
        created,
        comment,
        category,
        tag,
        billable,
        transactionID: splitData.transactionID,
        reportActionID: splitData.reportActionID,
        createdReportActionID: splitData.createdReportActionID,
        policyID: splitData.policyID,
        chatType: splitData.chatType,
        splitPayerAccountIDs,
        taxCode,
        taxAmount,
    };

    API.write(WRITE_COMMANDS.SPLIT_BILL_AND_OPEN_REPORT, parameters, onyxData);
    InteractionManager.runAfterInteractions(() => removeDraftTransaction(CONST.IOU.OPTIMISTIC_TRANSACTION_ID));

    Navigation.dismissModal(isSearchTopmostCentralPane() ? undefined : splitData.chatReportID);
    notifyNewAction(splitData.chatReportID, currentUserAccountID);
}

type StartSplitBilActionParams = {
    participants: Participant[];
    currentUserLogin: string;
    currentUserAccountID: number;
    comment: string;
    receipt: Receipt;
    existingSplitChatReportID?: string;
    billable?: boolean;
    category: string | undefined;
    tag: string | undefined;
    currency: string;
    taxCode: string;
    taxAmount: number;
};

/** Used exclusively for starting a split expense request that contains a receipt, the split request will be completed once the receipt is scanned
 *  or user enters details manually.
 *
 * @param existingSplitChatReportID - Either a group DM or a workspace chat
 */
function startSplitBill({
    participants,
    currentUserLogin,
    currentUserAccountID,
    comment,
    receipt,
    existingSplitChatReportID = '',
    billable = false,
    category = '',
    tag = '',
    currency,
    taxCode = '',
    taxAmount = 0,
}: StartSplitBilActionParams) {
    const currentUserEmailForIOUSplit = addSMSDomainIfPhoneNumber(currentUserLogin);
    const participantAccountIDs = participants.map((participant) => Number(participant.accountID));
    const {splitChatReport, existingSplitChatReport} = getOrCreateOptimisticSplitChatReport(existingSplitChatReportID, participants, participantAccountIDs, currentUserAccountID);
    const isOwnPolicyExpenseChat = !!splitChatReport.isOwnPolicyExpenseChat;

    const {name: filename, source, state = CONST.IOU.RECEIPT_STATE.SCANREADY} = receipt;
    const receiptObject: Receipt = {state, source};

    // ReportID is -2 (aka "deleted") on the group transaction
    const splitTransaction = buildOptimisticTransaction({
        transactionParams: {
            amount: 0,
            currency,
            reportID: CONST.REPORT.SPLIT_REPORTID,
            comment,
            merchant: CONST.TRANSACTION.PARTIAL_TRANSACTION_MERCHANT,
            receipt: receiptObject,
            category,
            tag,
            taxCode,
            taxAmount,
            billable,
            filename,
        },
    });

    // Note: The created action must be optimistically generated before the IOU action so there's no chance that the created action appears after the IOU action in the chat
    const splitChatCreatedReportAction = buildOptimisticCreatedReportAction(currentUserEmailForIOUSplit);
    const splitIOUReportAction = buildOptimisticIOUReportAction(
        CONST.IOU.REPORT_ACTION_TYPE.SPLIT,
        0,
        CONST.CURRENCY.USD,
        comment,
        participants,
        splitTransaction.transactionID,
        undefined,
        '',
        false,
        false,
        isOwnPolicyExpenseChat,
    );

    splitChatReport.lastReadTime = DateUtils.getDBTime();
    splitChatReport.lastMessageText = getReportActionText(splitIOUReportAction);
    splitChatReport.lastMessageHtml = getReportActionHtml(splitIOUReportAction);

    // If we have an existing splitChatReport (group chat or workspace) use it's pending fields, otherwise indicate that we are adding a chat
    if (!existingSplitChatReport) {
        splitChatReport.pendingFields = {
            createChat: CONST.RED_BRICK_ROAD_PENDING_ACTION.ADD,
        };
    }

    const optimisticData: OnyxUpdate[] = [
        {
            // Use set for new reports because it doesn't exist yet, is faster,
            // and we need the data to be available when we navigate to the chat page
            onyxMethod: existingSplitChatReport ? Onyx.METHOD.MERGE : Onyx.METHOD.SET,
            key: `${ONYXKEYS.COLLECTION.REPORT}${splitChatReport.reportID}`,
            value: splitChatReport,
        },
        {
            onyxMethod: Onyx.METHOD.SET,
            key: ONYXKEYS.NVP_QUICK_ACTION_GLOBAL_CREATE,
            value: {
                action: CONST.QUICK_ACTIONS.SPLIT_SCAN,
                chatReportID: splitChatReport.reportID,
                isFirstQuickAction: isEmptyObject(quickAction),
            },
        },
        existingSplitChatReport
            ? {
                  onyxMethod: Onyx.METHOD.MERGE,
                  key: `${ONYXKEYS.COLLECTION.REPORT_ACTIONS}${splitChatReport.reportID}`,
                  value: {
                      [splitIOUReportAction.reportActionID]: splitIOUReportAction as OnyxTypes.ReportAction,
                  },
              }
            : {
                  onyxMethod: Onyx.METHOD.SET,
                  key: `${ONYXKEYS.COLLECTION.REPORT_ACTIONS}${splitChatReport.reportID}`,
                  value: {
                      [splitChatCreatedReportAction.reportActionID]: splitChatCreatedReportAction,
                      [splitIOUReportAction.reportActionID]: splitIOUReportAction as OnyxTypes.ReportAction,
                  },
              },
        {
            onyxMethod: Onyx.METHOD.SET,
            key: `${ONYXKEYS.COLLECTION.TRANSACTION}${splitTransaction.transactionID}`,
            value: splitTransaction,
        },
    ];

    const successData: OnyxUpdate[] = [
        {
            onyxMethod: Onyx.METHOD.MERGE,
            key: `${ONYXKEYS.COLLECTION.REPORT_ACTIONS}${splitChatReport.reportID}`,
            value: {
                ...(existingSplitChatReport ? {} : {[splitChatCreatedReportAction.reportActionID]: {pendingAction: null}}),
                [splitIOUReportAction.reportActionID]: {pendingAction: null},
            },
        },
        {
            onyxMethod: Onyx.METHOD.MERGE,
            key: `${ONYXKEYS.COLLECTION.TRANSACTION}${splitTransaction.transactionID}`,
            value: {pendingAction: null},
        },
    ];

    const redundantParticipants: Record<number, null> = {};
    if (!existingSplitChatReport) {
        successData.push({
            onyxMethod: Onyx.METHOD.MERGE,
            key: `${ONYXKEYS.COLLECTION.REPORT}${splitChatReport.reportID}`,
            value: {pendingFields: {createChat: null}, participants: redundantParticipants},
        });
    }

    const failureData: OnyxUpdate[] = [
        {
            onyxMethod: Onyx.METHOD.MERGE,
            key: `${ONYXKEYS.COLLECTION.TRANSACTION}${splitTransaction.transactionID}`,
            value: {
                errors: getMicroSecondOnyxErrorWithTranslationKey('iou.error.genericCreateFailureMessage'),
            },
        },
        {
            onyxMethod: Onyx.METHOD.SET,
            key: ONYXKEYS.NVP_QUICK_ACTION_GLOBAL_CREATE,
            value: quickAction ?? null,
        },
    ];

    if (existingSplitChatReport) {
        failureData.push({
            onyxMethod: Onyx.METHOD.MERGE,
            key: `${ONYXKEYS.COLLECTION.REPORT_ACTIONS}${splitChatReport.reportID}`,
            value: {
                [splitIOUReportAction.reportActionID]: {
                    errors: getReceiptError(receipt, filename),
                },
            },
        });
    } else {
        failureData.push(
            {
                onyxMethod: Onyx.METHOD.MERGE,
                key: `${ONYXKEYS.COLLECTION.REPORT}${splitChatReport.reportID}`,
                value: {
                    errorFields: {
                        createChat: getMicroSecondOnyxErrorWithTranslationKey('report.genericCreateReportFailureMessage'),
                    },
                },
            },
            {
                onyxMethod: Onyx.METHOD.MERGE,
                key: `${ONYXKEYS.COLLECTION.REPORT_ACTIONS}${splitChatReport.reportID}`,
                value: {
                    [splitChatCreatedReportAction.reportActionID]: {
                        errors: getMicroSecondOnyxErrorWithTranslationKey('report.genericCreateReportFailureMessage'),
                    },
                    [splitIOUReportAction.reportActionID]: {
                        errors: getReceiptError(receipt, filename),
                    },
                },
            },
        );
    }

    const splits: Split[] = [{email: currentUserEmailForIOUSplit, accountID: currentUserAccountID}];

    participants.forEach((participant) => {
        // Disabling this line since participant.login can be an empty string
        // eslint-disable-next-line @typescript-eslint/prefer-nullish-coalescing
        const email = participant.isOwnPolicyExpenseChat ? '' : addSMSDomainIfPhoneNumber(participant.login || participant.text || '').toLowerCase();
        const accountID = participant.isOwnPolicyExpenseChat ? 0 : Number(participant.accountID);
        if (email === currentUserEmailForIOUSplit) {
            return;
        }

        // When splitting with a workspace chat, we only need to supply the policyID and the workspace reportID as it's needed so we can update the report preview
        if (participant.isOwnPolicyExpenseChat) {
            splits.push({
                policyID: participant.policyID,
                chatReportID: splitChatReport.reportID,
            });
            return;
        }

        const participantPersonalDetails = allPersonalDetails[participant?.accountID ?? -1];
        if (!participantPersonalDetails) {
            optimisticData.push({
                onyxMethod: Onyx.METHOD.MERGE,
                key: ONYXKEYS.PERSONAL_DETAILS_LIST,
                value: {
                    [accountID]: {
                        accountID,
                        // Disabling this line since participant.displayName can be an empty string
                        // eslint-disable-next-line @typescript-eslint/prefer-nullish-coalescing
                        displayName: formatPhoneNumber(participant.displayName || email),
                        // Disabling this line since participant.login can be an empty string
                        // eslint-disable-next-line @typescript-eslint/prefer-nullish-coalescing
                        login: participant.login || participant.text,
                        isOptimisticPersonalDetail: true,
                    },
                },
            });
            // BE will send different participants. We clear the optimistic ones to avoid duplicated entries
            redundantParticipants[accountID] = null;
        }

        splits.push({
            email,
            accountID,
        });
    });

    participants.forEach((participant) => {
        const isPolicyExpenseChat = isPolicyExpenseChatReportUtils(participant);
        if (!isPolicyExpenseChat) {
            return;
        }

        const optimisticPolicyRecentlyUsedCategories = buildOptimisticPolicyRecentlyUsedCategories(participant.policyID, category);
        const optimisticPolicyRecentlyUsedTags = buildOptimisticPolicyRecentlyUsedTags(participant.policyID, tag);
        const optimisticRecentlyUsedCurrencies = buildOptimisticRecentlyUsedCurrencies(currency);

        if (optimisticPolicyRecentlyUsedCategories.length > 0) {
            optimisticData.push({
                onyxMethod: Onyx.METHOD.SET,
                key: `${ONYXKEYS.COLLECTION.POLICY_RECENTLY_USED_CATEGORIES}${participant.policyID}`,
                value: optimisticPolicyRecentlyUsedCategories,
            });
        }

        if (optimisticRecentlyUsedCurrencies.length > 0) {
            optimisticData.push({
                onyxMethod: Onyx.METHOD.SET,
                key: ONYXKEYS.RECENTLY_USED_CURRENCIES,
                value: optimisticRecentlyUsedCurrencies,
            });
        }

        if (!isEmptyObject(optimisticPolicyRecentlyUsedTags)) {
            optimisticData.push({
                onyxMethod: Onyx.METHOD.MERGE,
                key: `${ONYXKEYS.COLLECTION.POLICY_RECENTLY_USED_TAGS}${participant.policyID}`,
                value: optimisticPolicyRecentlyUsedTags,
            });
        }
    });

    // Save the new splits array into the transaction's comment in case the user calls CompleteSplitBill while offline
    optimisticData.push({
        onyxMethod: Onyx.METHOD.MERGE,
        key: `${ONYXKEYS.COLLECTION.TRANSACTION}${splitTransaction.transactionID}`,
        value: {
            comment: {
                splits,
            },
        },
    });

    const parameters: StartSplitBillParams = {
        chatReportID: splitChatReport.reportID,
        reportActionID: splitIOUReportAction.reportActionID,
        transactionID: splitTransaction.transactionID,
        splits: JSON.stringify(splits),
        receipt,
        comment,
        category,
        tag,
        currency,
        isFromGroupDM: !existingSplitChatReport,
        billable,
        ...(existingSplitChatReport ? {} : {createdReportActionID: splitChatCreatedReportAction.reportActionID}),
        chatType: splitChatReport?.chatType,
        taxCode,
        taxAmount,
    };

    API.write(WRITE_COMMANDS.START_SPLIT_BILL, parameters, {optimisticData, successData, failureData});

    Navigation.dismissModalWithReport(splitChatReport);
    notifyNewAction(splitChatReport.reportID ?? '-1', currentUserAccountID);
}

/** Used for editing a split expense while it's still scanning or when SmartScan fails, it completes a split expense started by startSplitBill above.
 *
 * @param chatReportID - The group chat or workspace reportID
 * @param reportAction - The split action that lives in the chatReport above
 * @param updatedTransaction - The updated **draft** split transaction
 * @param sessionAccountID - accountID of the current user
 * @param sessionEmail - email of the current user
 */
function completeSplitBill(chatReportID: string, reportAction: OnyxTypes.ReportAction, updatedTransaction: OnyxEntry<OnyxTypes.Transaction>, sessionAccountID: number, sessionEmail: string) {
    const currentUserEmailForIOUSplit = addSMSDomainIfPhoneNumber(sessionEmail);
    const transactionID = updatedTransaction?.transactionID ?? '-1';
    const unmodifiedTransaction = allTransactions[`${ONYXKEYS.COLLECTION.TRANSACTION}${transactionID}`];

    // Save optimistic updated transaction and action
    const optimisticData: OnyxUpdate[] = [
        {
            onyxMethod: Onyx.METHOD.MERGE,
            key: `${ONYXKEYS.COLLECTION.TRANSACTION}${transactionID}`,
            value: {
                ...updatedTransaction,
                receipt: {
                    state: CONST.IOU.RECEIPT_STATE.OPEN,
                },
            },
        },
        {
            onyxMethod: Onyx.METHOD.MERGE,
            key: `${ONYXKEYS.COLLECTION.REPORT_ACTIONS}${chatReportID}`,
            value: {
                [reportAction.reportActionID]: {
                    lastModified: DateUtils.getDBTime(),
                    originalMessage: {
                        whisperedTo: [],
                    },
                },
            },
        },
    ];

    const successData: OnyxUpdate[] = [
        {
            onyxMethod: Onyx.METHOD.MERGE,
            key: `${ONYXKEYS.COLLECTION.TRANSACTION}${transactionID}`,
            value: {pendingAction: null},
        },
        {
            onyxMethod: Onyx.METHOD.MERGE,
            key: `${ONYXKEYS.COLLECTION.SPLIT_TRANSACTION_DRAFT}${transactionID}`,
            value: {pendingAction: null},
        },
    ];

    const failureData: OnyxUpdate[] = [
        {
            onyxMethod: Onyx.METHOD.MERGE,
            key: `${ONYXKEYS.COLLECTION.TRANSACTION}${transactionID}`,
            value: {
                ...unmodifiedTransaction,
                errors: getMicroSecondOnyxErrorWithTranslationKey('iou.error.genericCreateFailureMessage'),
            },
        },
        {
            onyxMethod: Onyx.METHOD.MERGE,
            key: `${ONYXKEYS.COLLECTION.REPORT_ACTIONS}${chatReportID}`,
            value: {
                [reportAction.reportActionID]: {
                    ...reportAction,
                    errors: getMicroSecondOnyxErrorWithTranslationKey('iou.error.genericCreateFailureMessage'),
                },
            },
        },
    ];

    const splitParticipants: Split[] = updatedTransaction?.comment?.splits ?? [];
    const amount = updatedTransaction?.modifiedAmount;
    const currency = updatedTransaction?.modifiedCurrency;

    // Exclude the current user when calculating the split amount, `calculateAmount` takes it into account
    const splitAmount = calculateIOUAmount(splitParticipants.length - 1, amount ?? 0, currency ?? '', false);
    const splitTaxAmount = calculateIOUAmount(splitParticipants.length - 1, updatedTransaction?.taxAmount ?? 0, currency ?? '', false);

    const splits: Split[] = [{email: currentUserEmailForIOUSplit}];
    splitParticipants.forEach((participant) => {
        // Skip creating the transaction for the current user
        if (participant.email === currentUserEmailForIOUSplit) {
            return;
        }
        const isPolicyExpenseChat = !!participant.policyID;

        if (!isPolicyExpenseChat) {
            // In case this is still the optimistic accountID saved in the splits array, return early as we cannot know
            // if there is an existing chat between the split creator and this participant
            // Instead, we will rely on Auth generating the report IDs and the user won't see any optimistic chats or reports created
            const participantPersonalDetails: OnyxTypes.PersonalDetails | null = allPersonalDetails[participant?.accountID ?? -1];
            if (!participantPersonalDetails || participantPersonalDetails.isOptimisticPersonalDetail) {
                splits.push({
                    email: participant.email,
                });
                return;
            }
        }

        let oneOnOneChatReport: OnyxEntry<OnyxTypes.Report>;
        let isNewOneOnOneChatReport = false;
        if (isPolicyExpenseChat) {
            // The workspace chat reportID is saved in the splits array when starting a split expense with a workspace
            oneOnOneChatReport = allReports?.[`${ONYXKEYS.COLLECTION.REPORT}${participant.chatReportID}`];
        } else {
            const existingChatReport = getChatByParticipants(participant.accountID ? [participant.accountID, sessionAccountID] : []);
            isNewOneOnOneChatReport = !existingChatReport;
            oneOnOneChatReport = existingChatReport ?? buildOptimisticChatReport(participant.accountID ? [participant.accountID, sessionAccountID] : []);
        }

        let oneOnOneIOUReport: OneOnOneIOUReport = oneOnOneChatReport?.iouReportID ? allReports?.[`${ONYXKEYS.COLLECTION.REPORT}${oneOnOneChatReport.iouReportID}`] : null;
        const shouldCreateNewOneOnOneIOUReport = shouldCreateNewMoneyRequestReportReportUtils(oneOnOneIOUReport, oneOnOneChatReport);

        if (!oneOnOneIOUReport || shouldCreateNewOneOnOneIOUReport) {
            oneOnOneIOUReport = isPolicyExpenseChat
                ? buildOptimisticExpenseReport(oneOnOneChatReport?.reportID ?? '-1', participant.policyID ?? '-1', sessionAccountID, splitAmount, currency ?? '')
                : buildOptimisticIOUReport(sessionAccountID, participant.accountID ?? -1, splitAmount, oneOnOneChatReport?.reportID ?? '-1', currency ?? '');
        } else if (isPolicyExpenseChat) {
            if (typeof oneOnOneIOUReport?.total === 'number') {
                // Because of the Expense reports are stored as negative values, we subtract the total from the amount
                oneOnOneIOUReport.total -= splitAmount;
            }
        } else {
            oneOnOneIOUReport = updateIOUOwnerAndTotal(oneOnOneIOUReport, sessionAccountID, splitAmount, currency ?? '');
        }

        const oneOnOneTransaction = buildOptimisticTransaction({
            originalTransactionID: transactionID,
            transactionParams: {
                amount: isPolicyExpenseChat ? -splitAmount : splitAmount,
                currency: currency ?? '',
                reportID: oneOnOneIOUReport?.reportID ?? '-1',
                comment: updatedTransaction?.comment?.comment,
                created: updatedTransaction?.modifiedCreated,
                merchant: updatedTransaction?.modifiedMerchant,
                receipt: {...updatedTransaction?.receipt, state: CONST.IOU.RECEIPT_STATE.OPEN},
                category: updatedTransaction?.category,
                tag: updatedTransaction?.tag,
                taxCode: updatedTransaction?.taxCode,
                taxAmount: isPolicyExpenseChat ? -splitTaxAmount : splitAmount,
                billable: updatedTransaction?.billable,
                source: CONST.IOU.TYPE.SPLIT,
                filename: updatedTransaction?.filename,
            },
        });

        const [oneOnOneCreatedActionForChat, oneOnOneCreatedActionForIOU, oneOnOneIOUAction, optimisticTransactionThread, optimisticCreatedActionForTransactionThread] =
            buildOptimisticMoneyRequestEntities(
                oneOnOneIOUReport,
                CONST.IOU.REPORT_ACTION_TYPE.CREATE,
                splitAmount,
                currency ?? '',
                updatedTransaction?.comment?.comment ?? '',
                currentUserEmailForIOUSplit,
                [participant],
                oneOnOneTransaction.transactionID,
                undefined,
            );

        let oneOnOneReportPreviewAction = getReportPreviewAction(oneOnOneChatReport?.reportID ?? '-1', oneOnOneIOUReport?.reportID ?? '-1');
        if (oneOnOneReportPreviewAction) {
            oneOnOneReportPreviewAction = updateReportPreview(oneOnOneIOUReport, oneOnOneReportPreviewAction);
        } else {
            oneOnOneReportPreviewAction = buildOptimisticReportPreview(oneOnOneChatReport, oneOnOneIOUReport, '', oneOnOneTransaction);
        }

        const [oneOnOneOptimisticData, oneOnOneSuccessData, oneOnOneFailureData] = buildOnyxDataForMoneyRequest({
            isNewChatReport: isNewOneOnOneChatReport,
            isOneOnOneSplit: true,
            shouldCreateNewMoneyRequestReport: shouldCreateNewOneOnOneIOUReport,
            optimisticParams: {
                chat: {
                    report: oneOnOneChatReport,
                    createdAction: oneOnOneCreatedActionForChat,
                    reportPreviewAction: oneOnOneReportPreviewAction,
                },
                iou: {
                    report: oneOnOneIOUReport,
                    createdAction: oneOnOneCreatedActionForIOU,
                    action: oneOnOneIOUAction,
                },
                transactionParams: {
                    transaction: oneOnOneTransaction,
                    transactionThreadReport: optimisticTransactionThread,
                    transactionThreadCreatedReportAction: optimisticCreatedActionForTransactionThread,
                },
                policyRecentlyUsed: {},
            },
        });

        splits.push({
            email: participant.email,
            accountID: participant.accountID,
            policyID: participant.policyID,
            iouReportID: oneOnOneIOUReport?.reportID,
            chatReportID: oneOnOneChatReport?.reportID,
            transactionID: oneOnOneTransaction.transactionID,
            reportActionID: oneOnOneIOUAction.reportActionID,
            createdChatReportActionID: oneOnOneCreatedActionForChat.reportActionID,
            createdIOUReportActionID: oneOnOneCreatedActionForIOU.reportActionID,
            reportPreviewReportActionID: oneOnOneReportPreviewAction.reportActionID,
            transactionThreadReportID: optimisticTransactionThread.reportID,
            createdReportActionIDForThread: optimisticCreatedActionForTransactionThread?.reportActionID,
        });

        optimisticData.push(...oneOnOneOptimisticData);
        successData.push(...oneOnOneSuccessData);
        failureData.push(...oneOnOneFailureData);
    });

    const {
        amount: transactionAmount,
        currency: transactionCurrency,
        created: transactionCreated,
        merchant: transactionMerchant,
        comment: transactionComment,
        category: transactionCategory,
        tag: transactionTag,
        taxCode: transactionTaxCode,
        taxAmount: transactionTaxAmount,
        billable: transactionBillable,
    } = getTransactionDetails(updatedTransaction) ?? {};

    const parameters: CompleteSplitBillParams = {
        transactionID,
        amount: transactionAmount,
        currency: transactionCurrency,
        created: transactionCreated,
        merchant: transactionMerchant,
        comment: transactionComment,
        category: transactionCategory,
        tag: transactionTag,
        splits: JSON.stringify(splits),
        taxCode: transactionTaxCode,
        taxAmount: transactionTaxAmount,
        billable: transactionBillable,
    };

    API.write(WRITE_COMMANDS.COMPLETE_SPLIT_BILL, parameters, {optimisticData, successData, failureData});
    InteractionManager.runAfterInteractions(() => removeDraftTransaction(CONST.IOU.OPTIMISTIC_TRANSACTION_ID));
    Navigation.dismissModal(isSearchTopmostCentralPane() ? undefined : chatReportID);
    notifyNewAction(chatReportID, sessionAccountID);
}

function setDraftSplitTransaction(transactionID: string, transactionChanges: TransactionChanges = {}, policy?: OnyxEntry<OnyxTypes.Policy>) {
    let draftSplitTransaction = allDraftSplitTransactions[`${ONYXKEYS.COLLECTION.SPLIT_TRANSACTION_DRAFT}${transactionID}`];

    if (!draftSplitTransaction) {
        draftSplitTransaction = allTransactions[`${ONYXKEYS.COLLECTION.TRANSACTION}${transactionID}`];
    }

    const updatedTransaction = draftSplitTransaction
        ? getUpdatedTransaction({
              transaction: draftSplitTransaction,
              transactionChanges,
              isFromExpenseReport: false,
              shouldUpdateReceiptState: false,
              policy,
          })
        : null;

    Onyx.merge(`${ONYXKEYS.COLLECTION.SPLIT_TRANSACTION_DRAFT}${transactionID}`, updatedTransaction);
}

/** Requests money based on a distance (e.g. mileage from a map) */
function createDistanceRequest(distanceRequestInformation: CreateDistanceRequestInformation) {
    const {
        report,
        participants,
        currentUserLogin = '',
        currentUserAccountID = -1,
        iouType = CONST.IOU.TYPE.SUBMIT,
        existingTransaction,
        transactionParams,
        policyParams = {},
    } = distanceRequestInformation;
    const {policy, policyCategories, policyTagList} = policyParams;
    const {amount, comment, currency, created, category, tag, taxAmount, taxCode, merchant, billable, validWaypoints, customUnitRateID = '', splitShares = {}} = transactionParams;

    // If the report is an iou or expense report, we should get the linked chat report to be passed to the getMoneyRequestInformation function
    const isMoneyRequestReport = isMoneyRequestReportReportUtils(report);
    const currentChatReport = isMoneyRequestReport ? getReportOrDraftReport(report?.chatReportID) : report;
    const moneyRequestReportID = isMoneyRequestReport ? report?.reportID : '';

    const optimisticReceipt: Receipt = {
        source: ReceiptGeneric as ReceiptSource,
        state: CONST.IOU.RECEIPT_STATE.OPEN,
    };

    let parameters: CreateDistanceRequestParams;
    let onyxData: OnyxData;
    const sanitizedWaypoints = sanitizeRecentWaypoints(validWaypoints);
    if (iouType === CONST.IOU.TYPE.SPLIT) {
        const {
            splitData,
            splits,
            onyxData: splitOnyxData,
        } = createSplitsAndOnyxData(
            participants,
            currentUserLogin ?? '',
            currentUserAccountID,
            amount,
            comment,
            currency,
            merchant,
            created,
            category ?? '',
            tag ?? '',
            splitShares,
            report?.reportID ?? '',
            billable,
            CONST.IOU.REQUEST_TYPE.DISTANCE,
            taxCode,
            taxAmount,
        );
        onyxData = splitOnyxData;

        // Splits don't use the IOU report param. The split transaction isn't linked to a report shown in the UI, it's linked to a special default reportID of -2.
        // Therefore, any params related to the IOU report are irrelevant and omitted below.
        parameters = {
            transactionID: splitData.transactionID,
            chatReportID: splitData.chatReportID,
            createdChatReportActionID: splitData.createdReportActionID ?? '',
            reportActionID: splitData.reportActionID,
            waypoints: JSON.stringify(sanitizedWaypoints),
            customUnitRateID,
            comment,
            created,
            category,
            tag,
            taxCode,
            taxAmount,
            billable,
            splits: JSON.stringify(splits),
            chatType: splitData.chatType,
        };
    } else {
        const participant = participants.at(0) ?? {};
        const {
            iouReport,
            chatReport,
            transaction,
            iouAction,
            createdChatReportActionID,
            createdIOUReportActionID,
            reportPreviewAction,
            transactionThreadReportID,
            createdReportActionIDForThread,
            payerEmail,
            onyxData: moneyRequestOnyxData,
        } = getMoneyRequestInformation({
            parentChatReport: currentChatReport,
            existingTransaction,
            moneyRequestReportID,
            participantParams: {
                participant,
                payeeAccountID: userAccountID,
                payeeEmail: currentUserEmail,
            },
            policyParams: {
                policy,
                policyCategories,
                policyTagList,
            },
            transactionParams: {
                amount,
                currency,
                comment,
                created,
                merchant,
                receipt: optimisticReceipt,
                category,
                tag,
                taxCode,
                taxAmount,
                billable,
            },
        });

        onyxData = moneyRequestOnyxData;

        parameters = {
            comment,
            iouReportID: iouReport.reportID,
            chatReportID: chatReport.reportID,
            transactionID: transaction.transactionID,
            reportActionID: iouAction.reportActionID,
            createdChatReportActionID,
            createdIOUReportActionID,
            reportPreviewReportActionID: reportPreviewAction.reportActionID,
            waypoints: JSON.stringify(sanitizedWaypoints),
            created,
            category,
            tag,
            taxCode,
            taxAmount,
            billable,
            transactionThreadReportID,
            createdReportActionIDForThread,
            payerEmail,
            customUnitRateID,
        };
    }

    const recentServerValidatedWaypoints = getRecentWaypoints().filter((item) => !item.pendingAction);
    onyxData?.failureData?.push({
        onyxMethod: Onyx.METHOD.SET,
        key: `${ONYXKEYS.NVP_RECENT_WAYPOINTS}`,
        value: recentServerValidatedWaypoints,
    });

    API.write(WRITE_COMMANDS.CREATE_DISTANCE_REQUEST, parameters, onyxData);
    InteractionManager.runAfterInteractions(() => removeDraftTransaction(CONST.IOU.OPTIMISTIC_TRANSACTION_ID));
    const activeReportID = isMoneyRequestReport ? report?.reportID ?? '-1' : parameters.chatReportID;
    Navigation.dismissModal(isSearchTopmostCentralPane() ? undefined : activeReportID);
    notifyNewAction(activeReportID, userAccountID);
}

type UpdateMoneyRequestAmountAndCurrencyParams = {
    transactionID: string;
    transactionThreadReportID: string;
    currency: string;
    amount: number;
    taxAmount: number;
    policy?: OnyxEntry<OnyxTypes.Policy>;
    policyTagList?: OnyxEntry<OnyxTypes.PolicyTagLists>;
    policyCategories?: OnyxEntry<OnyxTypes.PolicyCategories>;
    taxCode: string;
};

/** Updates the amount and currency fields of an expense */
function updateMoneyRequestAmountAndCurrency({
    transactionID,
    transactionThreadReportID,
    currency,
    amount,
    taxAmount,
    policy,
    policyTagList,
    policyCategories,
    taxCode,
}: UpdateMoneyRequestAmountAndCurrencyParams) {
    const transactionChanges = {
        amount,
        currency,
        taxCode,
        taxAmount,
    };
    const transactionThreadReport = allReports?.[`${ONYXKEYS.COLLECTION.REPORT}${transactionThreadReportID}`] ?? null;
    const parentReport = allReports?.[`${ONYXKEYS.COLLECTION.REPORT}${transactionThreadReport?.parentReportID}`] ?? null;
    let data: UpdateMoneyRequestData;
    if (isTrackExpenseReport(transactionThreadReport) && isSelfDM(parentReport)) {
        data = getUpdateTrackExpenseParams(transactionID, transactionThreadReportID, transactionChanges, policy);
    } else {
        data = getUpdateMoneyRequestParams(transactionID, transactionThreadReportID, transactionChanges, policy, policyTagList ?? null, policyCategories ?? null);
    }
    const {params, onyxData} = data;
    API.write(WRITE_COMMANDS.UPDATE_MONEY_REQUEST_AMOUNT_AND_CURRENCY, params, onyxData);
}

/**
 *
 * @param transactionID  - The transactionID of IOU
 * @param reportAction - The reportAction of the transaction in the IOU report
 * @return the url to navigate back once the money request is deleted
 */
function prepareToCleanUpMoneyRequest(transactionID: string, reportAction: OnyxTypes.ReportAction) {
    // STEP 1: Get all collections we're updating
    const iouReportID = isMoneyRequestAction(reportAction) ? getOriginalMessage(reportAction)?.IOUReportID : '-1';
    const iouReport = allReports?.[`${ONYXKEYS.COLLECTION.REPORT}${iouReportID}`] ?? null;
    const chatReport = allReports?.[`${ONYXKEYS.COLLECTION.REPORT}${iouReport?.chatReportID}`];
    // eslint-disable-next-line @typescript-eslint/no-non-null-assertion
    const reportPreviewAction = getReportPreviewAction(iouReport?.chatReportID ?? '-1', iouReport?.reportID ?? '-1')!;
    const transaction = allTransactions[`${ONYXKEYS.COLLECTION.TRANSACTION}${transactionID}`];
    const isTransactionOnHold = isOnHold(transaction);
    const transactionViolations = allTransactionViolations[`${ONYXKEYS.COLLECTION.TRANSACTION_VIOLATIONS}${transactionID}`];
    const transactionThreadID = reportAction.childReportID;
    let transactionThread = null;
    if (transactionThreadID) {
        transactionThread = allReports?.[`${ONYXKEYS.COLLECTION.REPORT}${transactionThreadID}`] ?? null;
    }

    // STEP 2: Decide if we need to:
    // 1. Delete the transactionThread - delete if there are no visible comments in the thread
    // 2. Update the moneyRequestPreview to show [Deleted expense] - update if the transactionThread exists AND it isn't being deleted
    const shouldDeleteTransactionThread = transactionThreadID ? (reportAction?.childVisibleActionCount ?? 0) === 0 : false;
    const shouldShowDeletedRequestMessage = !!transactionThreadID && !shouldDeleteTransactionThread;

    // STEP 3: Update the IOU reportAction and decide if the iouReport should be deleted. We delete the iouReport if there are no visible comments left in the report.
    const updatedReportAction = {
        [reportAction.reportActionID]: {
            pendingAction: shouldShowDeletedRequestMessage ? CONST.RED_BRICK_ROAD_PENDING_ACTION.UPDATE : CONST.RED_BRICK_ROAD_PENDING_ACTION.DELETE,
            previousMessage: reportAction.message,
            message: [
                {
                    type: 'COMMENT',
                    html: '',
                    text: '',
                    isEdited: true,
                    isDeletedParentAction: shouldShowDeletedRequestMessage,
                },
            ],
            originalMessage: {
                IOUTransactionID: null,
            },
            errors: null,
        },
    } as Record<string, NullishDeep<OnyxTypes.ReportAction>>;

    let canUserPerformWriteAction = true;
    if (chatReport) {
        canUserPerformWriteAction = !!canUserPerformWriteActionReportUtils(chatReport);
    }
    const lastVisibleAction = getLastVisibleAction(iouReport?.reportID ?? '-1', canUserPerformWriteAction, updatedReportAction);
    const iouReportLastMessageText = getLastVisibleMessage(iouReport?.reportID ?? '-1', canUserPerformWriteAction, updatedReportAction).lastMessageText;
    const shouldDeleteIOUReport = iouReportLastMessageText.length === 0 && !isDeletedParentAction(lastVisibleAction) && (!transactionThreadID || shouldDeleteTransactionThread);

    // STEP 4: Update the iouReport and reportPreview with new totals and messages if it wasn't deleted
    let updatedIOUReport: OnyxInputValue<OnyxTypes.Report>;
    const currency = getCurrency(transaction);
    const updatedReportPreviewAction: OnyxTypes.ReportAction<typeof CONST.REPORT.ACTIONS.TYPE.REPORT_PREVIEW> = {...reportPreviewAction};
    updatedReportPreviewAction.pendingAction = shouldDeleteIOUReport ? CONST.RED_BRICK_ROAD_PENDING_ACTION.DELETE : CONST.RED_BRICK_ROAD_PENDING_ACTION.UPDATE;
    if (iouReport && isExpenseReport(iouReport)) {
        updatedIOUReport = {...iouReport};

        if (typeof updatedIOUReport.total === 'number' && currency === iouReport?.currency) {
            // Because of the Expense reports are stored as negative values, we add the total from the amount
            const amountDiff = getAmount(transaction, true);
            updatedIOUReport.total += amountDiff;

            if (!transaction?.reimbursable && typeof updatedIOUReport.nonReimbursableTotal === 'number') {
                updatedIOUReport.nonReimbursableTotal += amountDiff;
            }

            if (!isTransactionOnHold) {
                if (typeof updatedIOUReport.unheldTotal === 'number') {
                    updatedIOUReport.unheldTotal += amountDiff;
                }

                if (!transaction?.reimbursable && typeof updatedIOUReport.unheldNonReimbursableTotal === 'number') {
                    updatedIOUReport.unheldNonReimbursableTotal += amountDiff;
                }
            }
        }
    } else {
        updatedIOUReport = updateIOUOwnerAndTotal(iouReport, reportAction.actorAccountID ?? -1, getAmount(transaction, false), currency, true, false, isTransactionOnHold);
    }

    if (updatedIOUReport) {
        updatedIOUReport.lastMessageText = iouReportLastMessageText;
        updatedIOUReport.lastVisibleActionCreated = lastVisibleAction?.created;
    }

    const hasNonReimbursableTransactions = hasNonReimbursableTransactionsReportUtils(iouReport?.reportID);
    const messageText = Localize.translateLocal(hasNonReimbursableTransactions ? 'iou.payerSpentAmount' : 'iou.payerOwesAmount', {
        payer: getPersonalDetailsForAccountID(updatedIOUReport?.managerID ?? -1).login ?? '',
        amount: convertToDisplayString(updatedIOUReport?.total, updatedIOUReport?.currency),
    });

    if (getReportActionMessage(updatedReportPreviewAction)) {
        if (Array.isArray(updatedReportPreviewAction?.message)) {
            const message = updatedReportPreviewAction.message.at(0);
            if (message) {
                message.text = messageText;
                message.deleted = shouldDeleteIOUReport ? DateUtils.getDBTime() : '';
            }
        } else if (!Array.isArray(updatedReportPreviewAction.message) && updatedReportPreviewAction.message) {
            updatedReportPreviewAction.message.text = messageText;
            updatedReportPreviewAction.message.deleted = shouldDeleteIOUReport ? DateUtils.getDBTime() : '';
        }
    }

    if (updatedReportPreviewAction && reportPreviewAction?.childMoneyRequestCount && reportPreviewAction?.childMoneyRequestCount > 0) {
        updatedReportPreviewAction.childMoneyRequestCount = reportPreviewAction.childMoneyRequestCount - 1;
    }

    return {
        shouldDeleteTransactionThread,
        shouldDeleteIOUReport,
        updatedReportAction,
        updatedIOUReport,
        updatedReportPreviewAction,
        transactionThreadID,
        transactionThread,
        chatReport,
        transaction,
        transactionViolations,
        reportPreviewAction,
        iouReport,
    };
}

/**
 * Calculate the URL to navigate to after a money request deletion
 * @param transactionID - The ID of the money request being deleted
 * @param reportAction - The report action associated with the money request
 * @param isSingleTransactionView - whether we are in the transaction thread report
 * @returns The URL to navigate to
 */
function getNavigationUrlOnMoneyRequestDelete(transactionID: string | undefined, reportAction: OnyxTypes.ReportAction, isSingleTransactionView = false): Route | undefined {
    if (!transactionID) {
        return undefined;
    }

    const {shouldDeleteTransactionThread, shouldDeleteIOUReport, iouReport} = prepareToCleanUpMoneyRequest(transactionID, reportAction);

    // Determine which report to navigate back to
    if (iouReport && isSingleTransactionView && shouldDeleteTransactionThread && !shouldDeleteIOUReport) {
        return ROUTES.REPORT_WITH_ID.getRoute(iouReport.reportID);
    }

    if (iouReport?.chatReportID && shouldDeleteIOUReport) {
        return ROUTES.REPORT_WITH_ID.getRoute(iouReport.chatReportID);
    }

    return undefined;
}

/**
 * Calculate the URL to navigate to after a track expense deletion
 * @param chatReportID - The ID of the chat report containing the track expense
 * @param transactionID - The ID of the track expense being deleted
 * @param reportAction - The report action associated with the track expense
 * @param isSingleTransactionView - Whether we're in single transaction view
 * @returns The URL to navigate to
 */
function getNavigationUrlAfterTrackExpenseDelete(
    chatReportID: string | undefined,
    transactionID: string | undefined,
    reportAction: OnyxTypes.ReportAction,
    isSingleTransactionView = false,
): Route | undefined {
    if (!chatReportID || !transactionID) {
        return undefined;
    }

    const chatReport = allReports?.[`${ONYXKEYS.COLLECTION.REPORT}${chatReportID}`] ?? null;

    // If not a self DM, handle it as a regular money request
    if (!isSelfDM(chatReport)) {
        return getNavigationUrlOnMoneyRequestDelete(transactionID, reportAction, isSingleTransactionView);
    }

    const transactionThreadID = reportAction.childReportID;
    const shouldDeleteTransactionThread = transactionThreadID ? (reportAction?.childVisibleActionCount ?? 0) === 0 : false;

    // Only navigate if in single transaction view and the thread will be deleted
    if (isSingleTransactionView && shouldDeleteTransactionThread && chatReport?.reportID) {
        // Pop the deleted report screen before navigating. This prevents navigating to the Concierge chat due to the missing report.
        return ROUTES.REPORT_WITH_ID.getRoute(chatReport.reportID);
    }

    return undefined;
}

/**
 *
 * @param transactionID  - The transactionID of IOU
 * @param reportAction - The reportAction of the transaction in the IOU report
 * @param isSingleTransactionView - whether we are in the transaction thread report
 * @return the url to navigate back once the money request is deleted
 */
function cleanUpMoneyRequest(transactionID: string, reportAction: OnyxTypes.ReportAction, isSingleTransactionView = false) {
    const {
        shouldDeleteTransactionThread,
        shouldDeleteIOUReport,
        updatedReportAction,
        updatedIOUReport,
        updatedReportPreviewAction,
        transactionThreadID,
        chatReport,
        iouReport,
        reportPreviewAction,
    } = prepareToCleanUpMoneyRequest(transactionID, reportAction);

    const urlToNavigateBack = getNavigationUrlOnMoneyRequestDelete(transactionID, reportAction, isSingleTransactionView);
    // build Onyx data

    // Onyx operations to delete the transaction, update the IOU report action and chat report action
    const reportActionsOnyxUpdates: OnyxUpdate[] = [];
    const onyxUpdates: OnyxUpdate[] = [
        {
            onyxMethod: Onyx.METHOD.SET,
            key: `${ONYXKEYS.COLLECTION.TRANSACTION}${transactionID}`,
            value: null,
        },
    ];
    reportActionsOnyxUpdates.push({
        onyxMethod: Onyx.METHOD.MERGE,
        key: `${ONYXKEYS.COLLECTION.REPORT_ACTIONS}${iouReport?.reportID}`,
        value: {
            [reportAction.reportActionID]: shouldDeleteIOUReport
                ? null
                : {
                      pendingAction: null,
                  },
        },
    });

    if (reportPreviewAction?.reportActionID) {
        reportActionsOnyxUpdates.push({
            onyxMethod: Onyx.METHOD.MERGE,
            key: `${ONYXKEYS.COLLECTION.REPORT_ACTIONS}${chatReport?.reportID}`,
            value: {
                [reportPreviewAction.reportActionID]: {
                    ...updatedReportPreviewAction,
                    pendingAction: null,
                    errors: null,
                },
            },
        });
    }

    // added the operation to delete associated transaction violations
    onyxUpdates.push({
        onyxMethod: Onyx.METHOD.SET,
        key: `${ONYXKEYS.COLLECTION.TRANSACTION_VIOLATIONS}${transactionID}`,
        value: null,
    });

    // added the operation to delete transaction thread
    if (shouldDeleteTransactionThread) {
        onyxUpdates.push(
            {
                onyxMethod: Onyx.METHOD.SET,
                key: `${ONYXKEYS.COLLECTION.REPORT}${transactionThreadID}`,
                value: null,
            },
            {
                onyxMethod: Onyx.METHOD.SET,
                key: `${ONYXKEYS.COLLECTION.REPORT_ACTIONS}${transactionThreadID}`,
                value: null,
            },
        );
    }

    // added operations to update IOU report and chat report
    reportActionsOnyxUpdates.push({
        onyxMethod: Onyx.METHOD.MERGE,
        key: `${ONYXKEYS.COLLECTION.REPORT_ACTIONS}${iouReport?.reportID}`,
        value: updatedReportAction,
    });
    onyxUpdates.push(
        {
            onyxMethod: Onyx.METHOD.MERGE,
            key: `${ONYXKEYS.COLLECTION.REPORT}${iouReport?.reportID}`,
            value: updatedIOUReport,
        },
        {
            onyxMethod: Onyx.METHOD.MERGE,
            key: `${ONYXKEYS.COLLECTION.REPORT}${chatReport?.reportID}`,
            value: getOutstandingChildRequest(updatedIOUReport),
        },
    );

    if (!shouldDeleteIOUReport && updatedReportPreviewAction.childMoneyRequestCount === 0) {
        onyxUpdates.push({
            onyxMethod: Onyx.METHOD.MERGE,
            key: `${ONYXKEYS.COLLECTION.REPORT}${chatReport?.reportID}`,
            value: {
                hasOutstandingChildRequest: false,
            },
        });
    }

    if (shouldDeleteIOUReport) {
        let canUserPerformWriteAction = true;
        if (chatReport) {
            canUserPerformWriteAction = !!canUserPerformWriteActionReportUtils(chatReport);
        }
        onyxUpdates.push(
            {
                onyxMethod: Onyx.METHOD.MERGE,
                key: `${ONYXKEYS.COLLECTION.REPORT}${chatReport?.reportID}`,
                value: {
                    hasOutstandingChildRequest: false,
                    iouReportID: null,
                    lastMessageText: getLastVisibleMessage(iouReport?.chatReportID ?? '-1', canUserPerformWriteAction, {
                        [reportPreviewAction?.reportActionID ?? '-1']: null,
                    })?.lastMessageText,
                    lastVisibleActionCreated: getLastVisibleAction(iouReport?.chatReportID ?? '-1', canUserPerformWriteAction, {
                        [reportPreviewAction?.reportActionID ?? '-1']: null,
                    })?.created,
                },
            },
            {
                onyxMethod: Onyx.METHOD.SET,
                key: `${ONYXKEYS.COLLECTION.REPORT}${iouReport?.reportID}`,
                value: null,
            },
        );
    }

    // First, update the reportActions to ensure related actions are not displayed.
    Onyx.update(reportActionsOnyxUpdates).then(() => {
        Navigation.goBack(urlToNavigateBack);
        InteractionManager.runAfterInteractions(() => {
            // After navigation, update the remaining data.
            Onyx.update(onyxUpdates);
        });
    });
}

/**
 *
 * @param transactionID  - The transactionID of IOU
 * @param reportAction - The reportAction of the transaction in the IOU report
 * @param isSingleTransactionView - whether we are in the transaction thread report
 * @return the url to navigate back once the money request is deleted
 */
function deleteMoneyRequest(transactionID: string | undefined, reportAction: OnyxTypes.ReportAction, isSingleTransactionView = false) {
    if (!transactionID) {
        return;
    }

    // STEP 1: Calculate and prepare the data
    const {
        shouldDeleteTransactionThread,
        shouldDeleteIOUReport,
        updatedReportAction,
        updatedIOUReport,
        updatedReportPreviewAction,
        transactionThreadID,
        transactionThread,
        chatReport,
        transaction,
        transactionViolations,
        iouReport,
        reportPreviewAction,
    } = prepareToCleanUpMoneyRequest(transactionID, reportAction);

    const urlToNavigateBack = getNavigationUrlOnMoneyRequestDelete(transactionID, reportAction, isSingleTransactionView);

    // STEP 2: Build Onyx data
    // The logic mostly resembles the cleanUpMoneyRequest function
    const optimisticData: OnyxUpdate[] = [
        {
            onyxMethod: Onyx.METHOD.SET,
            key: `${ONYXKEYS.COLLECTION.TRANSACTION}${transactionID}`,
            value: null,
        },
    ];

    optimisticData.push({
        onyxMethod: Onyx.METHOD.SET,
        key: `${ONYXKEYS.COLLECTION.TRANSACTION_VIOLATIONS}${transactionID}`,
        value: null,
    });

    if (shouldDeleteTransactionThread) {
        optimisticData.push(
            // Use merge instead of set to avoid deleting the report too quickly, which could cause a brief "not found" page to appear.
            // The remaining parts of the report object will be removed after the API call is successful.
            {
                onyxMethod: Onyx.METHOD.MERGE,
                key: `${ONYXKEYS.COLLECTION.REPORT}${transactionThreadID}`,
                value: {
                    reportID: null,
                    stateNum: CONST.REPORT.STATE_NUM.APPROVED,
                    statusNum: CONST.REPORT.STATUS_NUM.CLOSED,
                    participants: {
                        [userAccountID]: {
                            notificationPreference: CONST.REPORT.NOTIFICATION_PREFERENCE.HIDDEN,
                        },
                    },
                },
            },
            {
                onyxMethod: Onyx.METHOD.SET,
                key: `${ONYXKEYS.COLLECTION.REPORT_ACTIONS}${transactionThreadID}`,
                value: null,
            },
        );
    }

    optimisticData.push(
        {
            onyxMethod: Onyx.METHOD.MERGE,
            key: `${ONYXKEYS.COLLECTION.REPORT_ACTIONS}${iouReport?.reportID}`,
            value: updatedReportAction,
        },
        {
            onyxMethod: Onyx.METHOD.MERGE,
            key: `${ONYXKEYS.COLLECTION.REPORT}${iouReport?.reportID}`,
            value: updatedIOUReport,
        },
        {
            onyxMethod: Onyx.METHOD.MERGE,
            key: `${ONYXKEYS.COLLECTION.REPORT_ACTIONS}${chatReport?.reportID}`,
            value: {
                [reportPreviewAction?.reportActionID ?? '-1']: updatedReportPreviewAction,
            },
        },
        {
            onyxMethod: Onyx.METHOD.MERGE,
            key: `${ONYXKEYS.COLLECTION.REPORT}${chatReport?.reportID}`,
            value: getOutstandingChildRequest(updatedIOUReport),
        },
    );

    if (!shouldDeleteIOUReport && updatedReportPreviewAction?.childMoneyRequestCount === 0) {
        optimisticData.push({
            onyxMethod: Onyx.METHOD.MERGE,
            key: `${ONYXKEYS.COLLECTION.REPORT}${chatReport?.reportID}`,
            value: {
                hasOutstandingChildRequest: false,
            },
        });
    }

    if (shouldDeleteIOUReport) {
        let canUserPerformWriteAction = true;
        if (chatReport) {
            canUserPerformWriteAction = !!canUserPerformWriteActionReportUtils(chatReport);
        }
        optimisticData.push({
            onyxMethod: Onyx.METHOD.MERGE,
            key: `${ONYXKEYS.COLLECTION.REPORT}${chatReport?.reportID}`,
            value: {
                hasOutstandingChildRequest: false,
                iouReportID: null,
                lastMessageText: getLastVisibleMessage(iouReport?.chatReportID ?? '-1', canUserPerformWriteAction, {[reportPreviewAction?.reportActionID ?? '-1']: null})?.lastMessageText,
                lastVisibleActionCreated: getLastVisibleAction(iouReport?.chatReportID ?? '-1', canUserPerformWriteAction, {
                    [reportPreviewAction?.reportActionID ?? '-1']: null,
                })?.created,
            },
        });
        optimisticData.push({
            onyxMethod: Onyx.METHOD.MERGE,
            key: `${ONYXKEYS.COLLECTION.REPORT}${iouReport?.reportID}`,
            value: {
                pendingFields: {
                    preview: CONST.RED_BRICK_ROAD_PENDING_ACTION.DELETE,
                },
            },
        });
    }

    const successData: OnyxUpdate[] = [
        {
            onyxMethod: Onyx.METHOD.MERGE,
            key: `${ONYXKEYS.COLLECTION.REPORT_ACTIONS}${iouReport?.reportID}`,
            value: {
                [reportAction.reportActionID]: shouldDeleteIOUReport
                    ? null
                    : {
                          pendingAction: null,
                      },
            },
        },
        {
            onyxMethod: Onyx.METHOD.MERGE,
            key: `${ONYXKEYS.COLLECTION.REPORT_ACTIONS}${chatReport?.reportID}`,
            value: {
                [reportPreviewAction?.reportActionID ?? '-1']: {
                    pendingAction: null,
                    errors: null,
                },
            },
        },
    ];

    // Ensure that any remaining data is removed upon successful completion, even if the server sends a report removal response.
    // This is done to prevent the removal update from lingering in the applyHTTPSOnyxUpdates function.
    if (shouldDeleteTransactionThread && transactionThread) {
        successData.push({
            onyxMethod: Onyx.METHOD.MERGE,
            key: `${ONYXKEYS.COLLECTION.REPORT}${transactionThreadID}`,
            value: null,
        });
    }

    if (shouldDeleteIOUReport) {
        successData.push({
            onyxMethod: Onyx.METHOD.SET,
            key: `${ONYXKEYS.COLLECTION.REPORT}${iouReport?.reportID}`,
            value: null,
        });
    }

    const failureData: OnyxUpdate[] = [
        {
            onyxMethod: Onyx.METHOD.SET,
            key: `${ONYXKEYS.COLLECTION.TRANSACTION}${transactionID}`,
            value: transaction ?? null,
        },
    ];

    failureData.push({
        onyxMethod: Onyx.METHOD.SET,
        key: `${ONYXKEYS.COLLECTION.TRANSACTION_VIOLATIONS}${transactionID}`,
        value: transactionViolations ?? null,
    });

    if (shouldDeleteTransactionThread) {
        failureData.push({
            onyxMethod: Onyx.METHOD.SET,
            key: `${ONYXKEYS.COLLECTION.REPORT}${transactionThreadID}`,
            value: transactionThread,
        });
    }

    const errorKey = DateUtils.getMicroseconds();

    failureData.push(
        {
            onyxMethod: Onyx.METHOD.MERGE,
            key: `${ONYXKEYS.COLLECTION.REPORT_ACTIONS}${iouReport?.reportID}`,
            value: {
                [reportAction.reportActionID]: {
                    ...reportAction,
                    pendingAction: null,
                    errors: {
                        [errorKey]: Localize.translateLocal('iou.error.genericDeleteFailureMessage'),
                    },
                },
            },
        },
        shouldDeleteIOUReport
            ? {
                  onyxMethod: Onyx.METHOD.SET,
                  key: `${ONYXKEYS.COLLECTION.REPORT}${iouReport?.reportID}`,
                  value: iouReport,
              }
            : {
                  onyxMethod: Onyx.METHOD.MERGE,
                  key: `${ONYXKEYS.COLLECTION.REPORT}${iouReport?.reportID}`,
                  value: iouReport,
              },
        {
            onyxMethod: Onyx.METHOD.MERGE,
            key: `${ONYXKEYS.COLLECTION.REPORT_ACTIONS}${chatReport?.reportID}`,
            value: {
                [reportPreviewAction?.reportActionID ?? '-1']: {
                    ...reportPreviewAction,
                    pendingAction: null,
                    errors: {
                        [errorKey]: Localize.translateLocal('iou.error.genericDeleteFailureMessage'),
                    },
                },
            },
        },
    );

    if (chatReport && shouldDeleteIOUReport) {
        failureData.push({
            onyxMethod: Onyx.METHOD.MERGE,
            key: `${ONYXKEYS.COLLECTION.REPORT}${chatReport.reportID}`,
            value: chatReport,
        });
    }

    if (!shouldDeleteIOUReport && updatedReportPreviewAction?.childMoneyRequestCount === 0) {
        failureData.push({
            onyxMethod: Onyx.METHOD.MERGE,
            key: `${ONYXKEYS.COLLECTION.REPORT}${chatReport?.reportID}`,
            value: {
                hasOutstandingChildRequest: true,
            },
        });
    }

    const parameters: DeleteMoneyRequestParams = {
        transactionID,
        reportActionID: reportAction.reportActionID,
    };

    // STEP 3: Make the API request
    API.write(WRITE_COMMANDS.DELETE_MONEY_REQUEST, parameters, {optimisticData, successData, failureData});
    clearPdfByOnyxKey(transactionID);

    return urlToNavigateBack;
}

function deleteTrackExpense(chatReportID: string | undefined, transactionID: string | undefined, reportAction: OnyxTypes.ReportAction, isSingleTransactionView = false) {
    if (!chatReportID || !transactionID) {
        return;
    }

    const urlToNavigateBack = getNavigationUrlAfterTrackExpenseDelete(chatReportID, transactionID, reportAction, isSingleTransactionView);

    // STEP 1: Get all collections we're updating
    const chatReport = allReports?.[`${ONYXKEYS.COLLECTION.REPORT}${chatReportID}`] ?? null;
    if (!isSelfDM(chatReport)) {
        deleteMoneyRequest(transactionID, reportAction, isSingleTransactionView);
        return urlToNavigateBack;
    }

    const whisperAction = getTrackExpenseActionableWhisper(transactionID, chatReportID);
    const actionableWhisperReportActionID = whisperAction?.reportActionID;
    const {parameters, optimisticData, successData, failureData} = getDeleteTrackExpenseInformation(
        chatReportID,
        transactionID,
        reportAction,
        undefined,
        undefined,
        actionableWhisperReportActionID,
        CONST.REPORT.ACTIONABLE_TRACK_EXPENSE_WHISPER_RESOLUTION.NOTHING,
    );

    // STEP 6: Make the API request
    API.write(WRITE_COMMANDS.DELETE_MONEY_REQUEST, parameters, {optimisticData, successData, failureData});
    clearPdfByOnyxKey(transactionID);

    // STEP 7: Navigate the user depending on which page they are on and which resources were deleted
    return urlToNavigateBack;
}

/**
 * @param managerID - Account ID of the person sending the money
 * @param recipient - The user receiving the money
 */
function getSendMoneyParams(
    report: OnyxEntry<OnyxTypes.Report>,
    amount: number,
    currency: string,
    comment: string,
    paymentMethodType: PaymentMethodType,
    managerID: number,
    recipient: Participant,
): SendMoneyParamsData {
    const recipientEmail = addSMSDomainIfPhoneNumber(recipient.login ?? '');
    const recipientAccountID = Number(recipient.accountID);
    const newIOUReportDetails = JSON.stringify({
        amount,
        currency,
        requestorEmail: recipientEmail,
        requestorAccountID: recipientAccountID,
        comment,
        idempotencyKey: Str.guid(),
    });

    let chatReport = !isEmptyObject(report) && report?.reportID ? report : getChatByParticipants([recipientAccountID, managerID]);
    let isNewChat = false;
    if (!chatReport) {
        chatReport = buildOptimisticChatReport([recipientAccountID, managerID]);
        isNewChat = true;
    }
    const optimisticIOUReport = buildOptimisticIOUReport(recipientAccountID, managerID, amount, chatReport.reportID, currency, true);

    const optimisticTransaction = buildOptimisticTransaction({
        transactionParams: {
            amount,
            currency,
            reportID: optimisticIOUReport.reportID,
            comment,
        },
    });
    const optimisticTransactionData: OnyxUpdate = {
        onyxMethod: Onyx.METHOD.SET,
        key: `${ONYXKEYS.COLLECTION.TRANSACTION}${optimisticTransaction.transactionID}`,
        value: optimisticTransaction,
    };

    const [optimisticCreatedActionForChat, optimisticCreatedActionForIOUReport, optimisticIOUReportAction, optimisticTransactionThread, optimisticCreatedActionForTransactionThread] =
        buildOptimisticMoneyRequestEntities(
            optimisticIOUReport,
            CONST.IOU.REPORT_ACTION_TYPE.PAY,
            amount,
            currency,
            comment,
            recipientEmail,
            [recipient],
            optimisticTransaction.transactionID,
            paymentMethodType,
            false,
            true,
        );

    const reportPreviewAction = buildOptimisticReportPreview(chatReport, optimisticIOUReport);

    // Change the method to set for new reports because it doesn't exist yet, is faster,
    // and we need the data to be available when we navigate to the chat page
    const optimisticChatReportData: OnyxUpdate = isNewChat
        ? {
              onyxMethod: Onyx.METHOD.SET,
              key: `${ONYXKEYS.COLLECTION.REPORT}${chatReport.reportID}`,
              value: {
                  ...chatReport,
                  // Set and clear pending fields on the chat report
                  pendingFields: {createChat: CONST.RED_BRICK_ROAD_PENDING_ACTION.ADD},
                  lastReadTime: DateUtils.getDBTime(),
                  lastVisibleActionCreated: reportPreviewAction.created,
              },
          }
        : {
              onyxMethod: Onyx.METHOD.MERGE,
              key: `${ONYXKEYS.COLLECTION.REPORT}${chatReport.reportID}`,
              value: {
                  ...chatReport,
                  lastReadTime: DateUtils.getDBTime(),
                  lastVisibleActionCreated: reportPreviewAction.created,
              },
          };
    const optimisticQuickActionData: OnyxUpdate = {
        onyxMethod: Onyx.METHOD.SET,
        key: ONYXKEYS.NVP_QUICK_ACTION_GLOBAL_CREATE,
        value: {
            action: CONST.QUICK_ACTIONS.SEND_MONEY,
            chatReportID: chatReport.reportID,
            isFirstQuickAction: isEmptyObject(quickAction),
        },
    };
    const optimisticIOUReportData: OnyxUpdate = {
        onyxMethod: Onyx.METHOD.SET,
        key: `${ONYXKEYS.COLLECTION.REPORT}${optimisticIOUReport.reportID}`,
        value: {
            ...optimisticIOUReport,
            lastMessageText: getReportActionText(optimisticIOUReportAction),
            lastMessageHtml: getReportActionHtml(optimisticIOUReportAction),
        },
    };
    const optimisticTransactionThreadData: OnyxUpdate = {
        onyxMethod: Onyx.METHOD.SET,
        key: `${ONYXKEYS.COLLECTION.REPORT}${optimisticTransactionThread.reportID}`,
        value: optimisticTransactionThread,
    };
    const optimisticIOUReportActionsData: OnyxUpdate = {
        onyxMethod: Onyx.METHOD.MERGE,
        key: `${ONYXKEYS.COLLECTION.REPORT_ACTIONS}${optimisticIOUReport.reportID}`,
        value: {
            [optimisticCreatedActionForIOUReport.reportActionID]: optimisticCreatedActionForIOUReport,
            [optimisticIOUReportAction.reportActionID]: {
                ...(optimisticIOUReportAction as OnyxTypes.ReportAction),
                pendingAction: CONST.RED_BRICK_ROAD_PENDING_ACTION.ADD,
            },
        },
    };
    const optimisticChatReportActionsData: OnyxUpdate = {
        onyxMethod: Onyx.METHOD.MERGE,
        key: `${ONYXKEYS.COLLECTION.REPORT_ACTIONS}${chatReport.reportID}`,
        value: {
            [reportPreviewAction.reportActionID]: reportPreviewAction,
        },
    };
    const optimisticTransactionThreadReportActionsData: OnyxUpdate = {
        onyxMethod: Onyx.METHOD.MERGE,
        key: `${ONYXKEYS.COLLECTION.REPORT_ACTIONS}${optimisticTransactionThread.reportID}`,
        value: {
            [optimisticCreatedActionForTransactionThread?.reportActionID ?? '-1']: optimisticCreatedActionForTransactionThread,
        },
    };

    const successData: OnyxUpdate[] = [];

    // Add optimistic personal details for recipient
    let optimisticPersonalDetailListData: OnyxUpdate | null = null;
    const optimisticPersonalDetailListAction = isNewChat
        ? {
              [recipientAccountID]: {
                  accountID: recipientAccountID,
                  // Disabling this line since participant.displayName can be an empty string
                  // eslint-disable-next-line @typescript-eslint/prefer-nullish-coalescing
                  displayName: recipient.displayName || recipient.login,
                  login: recipient.login,
              },
          }
        : {};

    const redundantParticipants: Record<number, null> = {};
    if (!isEmptyObject(optimisticPersonalDetailListAction)) {
        const successPersonalDetailListAction: Record<number, null> = {};

        // BE will send different participants. We clear the optimistic ones to avoid duplicated entries
        Object.keys(optimisticPersonalDetailListAction).forEach((accountIDKey) => {
            const accountID = Number(accountIDKey);
            successPersonalDetailListAction[accountID] = null;
            redundantParticipants[accountID] = null;
        });

        optimisticPersonalDetailListData = {
            onyxMethod: Onyx.METHOD.MERGE,
            key: ONYXKEYS.PERSONAL_DETAILS_LIST,
            value: optimisticPersonalDetailListAction,
        };
        successData.push({
            onyxMethod: Onyx.METHOD.MERGE,
            key: ONYXKEYS.PERSONAL_DETAILS_LIST,
            value: successPersonalDetailListAction,
        });
    }

    successData.push(
        {
            onyxMethod: Onyx.METHOD.MERGE,
            key: `${ONYXKEYS.COLLECTION.REPORT}${optimisticIOUReport.reportID}`,
            value: {
                participants: redundantParticipants,
            },
        },
        {
            onyxMethod: Onyx.METHOD.MERGE,
            key: `${ONYXKEYS.COLLECTION.REPORT}${optimisticTransactionThread.reportID}`,
            value: {
                participants: redundantParticipants,
            },
        },
        {
            onyxMethod: Onyx.METHOD.MERGE,
            key: `${ONYXKEYS.COLLECTION.REPORT_METADATA}${optimisticTransactionThread.reportID}`,
            value: {
                isOptimisticReport: false,
            },
        },
        {
            onyxMethod: Onyx.METHOD.MERGE,
            key: `${ONYXKEYS.COLLECTION.REPORT_ACTIONS}${optimisticIOUReport.reportID}`,
            value: {
                [optimisticIOUReportAction.reportActionID]: {
                    pendingAction: null,
                },
            },
        },
        {
            onyxMethod: Onyx.METHOD.MERGE,
            key: `${ONYXKEYS.COLLECTION.TRANSACTION}${optimisticTransaction.transactionID}`,
            value: {pendingAction: null},
        },
        {
            onyxMethod: Onyx.METHOD.MERGE,
            key: `${ONYXKEYS.COLLECTION.REPORT_METADATA}${chatReport.reportID}`,
            value: {
                isOptimisticReport: false,
            },
        },
        {
            onyxMethod: Onyx.METHOD.MERGE,
            key: `${ONYXKEYS.COLLECTION.REPORT_ACTIONS}${chatReport.reportID}`,
            value: {
                [reportPreviewAction.reportActionID]: {
                    pendingAction: null,
                },
            },
        },
        {
            onyxMethod: Onyx.METHOD.MERGE,
            key: `${ONYXKEYS.COLLECTION.REPORT_ACTIONS}${optimisticTransactionThread.reportID}`,
            value: {
                [optimisticCreatedActionForTransactionThread?.reportActionID ?? '-1']: {
                    pendingAction: null,
                },
            },
        },
    );

    const failureData: OnyxUpdate[] = [
        {
            onyxMethod: Onyx.METHOD.MERGE,
            key: `${ONYXKEYS.COLLECTION.TRANSACTION}${optimisticTransaction.transactionID}`,
            value: {
                errors: getMicroSecondOnyxErrorWithTranslationKey('iou.error.other'),
            },
        },
        {
            onyxMethod: Onyx.METHOD.MERGE,
            key: `${ONYXKEYS.COLLECTION.REPORT}${optimisticTransactionThread.reportID}`,
            value: {
                errorFields: {
                    createChat: getMicroSecondOnyxErrorWithTranslationKey('report.genericCreateReportFailureMessage'),
                },
            },
        },
        {
            onyxMethod: Onyx.METHOD.MERGE,
            key: `${ONYXKEYS.COLLECTION.REPORT_ACTIONS}${optimisticTransactionThread.reportID}`,
            value: {
                [optimisticCreatedActionForTransactionThread?.reportActionID ?? '-1']: {
                    errors: getMicroSecondOnyxErrorWithTranslationKey('iou.error.genericCreateFailureMessage'),
                },
            },
        },
        {
            onyxMethod: Onyx.METHOD.SET,
            key: ONYXKEYS.NVP_QUICK_ACTION_GLOBAL_CREATE,
            value: quickAction ?? null,
        },
    ];

    // Now, let's add the data we need just when we are creating a new chat report
    if (isNewChat) {
        successData.push({
            onyxMethod: Onyx.METHOD.MERGE,
            key: `${ONYXKEYS.COLLECTION.REPORT}${chatReport.reportID}`,
            value: {pendingFields: null, participants: redundantParticipants},
        });
        failureData.push(
            {
                onyxMethod: Onyx.METHOD.MERGE,
                key: `${ONYXKEYS.COLLECTION.REPORT}${chatReport.reportID}`,
                value: {
                    errorFields: {
                        createChat: getMicroSecondOnyxErrorWithTranslationKey('report.genericCreateReportFailureMessage'),
                    },
                },
            },
            {
                onyxMethod: Onyx.METHOD.MERGE,
                key: `${ONYXKEYS.COLLECTION.REPORT_ACTIONS}${optimisticIOUReport.reportID}`,
                value: {
                    [optimisticIOUReportAction.reportActionID]: {
                        errors: getMicroSecondOnyxErrorWithTranslationKey('iou.error.genericCreateFailureMessage'),
                    },
                },
            },
        );

        const optimisticChatReportActionsValue = optimisticChatReportActionsData.value as Record<string, OnyxTypes.ReportAction>;

        if (optimisticChatReportActionsValue) {
            // Add an optimistic created action to the optimistic chat reportActions data
            optimisticChatReportActionsValue[optimisticCreatedActionForChat.reportActionID] = optimisticCreatedActionForChat;
        }
    } else {
        failureData.push({
            onyxMethod: Onyx.METHOD.MERGE,
            key: `${ONYXKEYS.COLLECTION.REPORT_ACTIONS}${optimisticIOUReport.reportID}`,
            value: {
                [optimisticIOUReportAction.reportActionID]: {
                    errors: getMicroSecondOnyxErrorWithTranslationKey('iou.error.other'),
                },
            },
        });
    }

    const optimisticData: OnyxUpdate[] = [
        optimisticChatReportData,
        optimisticQuickActionData,
        optimisticIOUReportData,
        optimisticChatReportActionsData,
        optimisticIOUReportActionsData,
        optimisticTransactionData,
        optimisticTransactionThreadData,
        optimisticTransactionThreadReportActionsData,
    ];

    if (!isEmptyObject(optimisticPersonalDetailListData)) {
        optimisticData.push(optimisticPersonalDetailListData);
    }

    return {
        params: {
            iouReportID: optimisticIOUReport.reportID,
            chatReportID: chatReport.reportID,
            reportActionID: optimisticIOUReportAction.reportActionID,
            paymentMethodType,
            transactionID: optimisticTransaction.transactionID,
            newIOUReportDetails,
            createdReportActionID: isNewChat ? optimisticCreatedActionForChat.reportActionID : '-1',
            reportPreviewReportActionID: reportPreviewAction.reportActionID,
            createdIOUReportActionID: optimisticCreatedActionForIOUReport.reportActionID,
            transactionThreadReportID: optimisticTransactionThread.reportID,
            createdReportActionIDForThread: optimisticCreatedActionForTransactionThread?.reportActionID ?? '-1',
        },
        optimisticData,
        successData,
        failureData,
    };
}

type OptimisticHoldReportExpenseActionID = {
    optimisticReportActionID: string;
    oldReportActionID: string;
};

function getHoldReportActionsAndTransactions(reportID: string) {
    const iouReportActions = getAllReportActions(reportID);
    const holdReportActions: Array<OnyxTypes.ReportAction<typeof CONST.REPORT.ACTIONS.TYPE.IOU>> = [];
    const holdTransactions: OnyxTypes.Transaction[] = [];

    Object.values(iouReportActions).forEach((action) => {
        const transactionID = isMoneyRequestAction(action) ? getOriginalMessage(action)?.IOUTransactionID ?? null : null;
        const transaction = getTransaction(transactionID ?? '-1');

        if (transaction?.comment?.hold) {
            holdReportActions.push(action as OnyxTypes.ReportAction<typeof CONST.REPORT.ACTIONS.TYPE.IOU>);
            holdTransactions.push(transaction);
        }
    });

    return {holdReportActions, holdTransactions};
}

function getReportFromHoldRequestsOnyxData(
    chatReport: OnyxTypes.Report,
    iouReport: OnyxEntry<OnyxTypes.Report>,
    recipient: Participant,
): {
    optimisticHoldReportID: string;
    optimisticHoldActionID: string;
    optimisticHoldReportExpenseActionIDs: OptimisticHoldReportExpenseActionID[];
    optimisticData: OnyxUpdate[];
    successData: OnyxUpdate[];
    failureData: OnyxUpdate[];
} {
    const {holdReportActions, holdTransactions} = getHoldReportActionsAndTransactions(iouReport?.reportID ?? '');
    const firstHoldTransaction = holdTransactions.at(0);
    const newParentReportActionID = rand64();

    const coefficient = isExpenseReport(iouReport) ? -1 : 1;
    const isPolicyExpenseChat = isPolicyExpenseChatReportUtils(chatReport);
    const holdAmount = ((iouReport?.total ?? 0) - (iouReport?.unheldTotal ?? 0)) * coefficient;
    const holdNonReimbursableAmount = ((iouReport?.nonReimbursableTotal ?? 0) - (iouReport?.unheldNonReimbursableTotal ?? 0)) * coefficient;
    const optimisticExpenseReport = isPolicyExpenseChat
        ? buildOptimisticExpenseReport(
              chatReport.reportID,
              chatReport.policyID ?? iouReport?.policyID ?? '',
              recipient.accountID ?? 1,
              holdAmount,
              iouReport?.currency ?? '',
              holdNonReimbursableAmount,
              newParentReportActionID,
          )
        : buildOptimisticIOUReport(iouReport?.ownerAccountID ?? -1, iouReport?.managerID ?? -1, holdAmount, chatReport.reportID, iouReport?.currency ?? '', false, newParentReportActionID);

    const optimisticExpenseReportPreview = buildOptimisticReportPreview(
        chatReport,
        optimisticExpenseReport,
        '',
        firstHoldTransaction,
        optimisticExpenseReport.reportID,
        newParentReportActionID,
    );

    const updateHeldReports: Record<string, Pick<OnyxTypes.Report, 'parentReportActionID' | 'parentReportID' | 'chatReportID'>> = {};
    const addHoldReportActions: OnyxTypes.ReportActions = {};
    const addHoldReportActionsSuccess: OnyxCollection<NullishDeep<ReportAction>> = {};
    const deleteHoldReportActions: Record<string, Pick<OnyxTypes.ReportAction, 'message'>> = {};
    const optimisticHoldReportExpenseActionIDs: OptimisticHoldReportExpenseActionID[] = [];

    holdReportActions.forEach((holdReportAction) => {
        const originalMessage = getOriginalMessage(holdReportAction);

        deleteHoldReportActions[holdReportAction.reportActionID] = {
            message: [
                {
                    deleted: DateUtils.getDBTime(),
                    type: CONST.REPORT.MESSAGE.TYPE.TEXT,
                    text: '',
                },
            ],
        };

        const reportActionID = rand64();
        addHoldReportActions[reportActionID] = {
            ...holdReportAction,
            reportActionID,
            originalMessage: {
                ...originalMessage,
                IOUReportID: optimisticExpenseReport.reportID,
            },
            pendingAction: CONST.RED_BRICK_ROAD_PENDING_ACTION.ADD,
        };
        addHoldReportActionsSuccess[reportActionID] = {
            pendingAction: null,
        };

        const heldReport = getReportOrDraftReport(holdReportAction.childReportID);
        if (heldReport) {
            optimisticHoldReportExpenseActionIDs.push({optimisticReportActionID: reportActionID, oldReportActionID: holdReportAction.reportActionID});

            updateHeldReports[`${ONYXKEYS.COLLECTION.REPORT}${heldReport.reportID}`] = {
                parentReportActionID: reportActionID,
                parentReportID: optimisticExpenseReport.reportID,
                chatReportID: optimisticExpenseReport.reportID,
            };
        }
    });

    const updateHeldTransactions: Record<string, Pick<OnyxTypes.Transaction, 'reportID'>> = {};
    holdTransactions.forEach((transaction) => {
        updateHeldTransactions[`${ONYXKEYS.COLLECTION.TRANSACTION}${transaction.transactionID}`] = {
            reportID: optimisticExpenseReport.reportID,
        };
    });

    const optimisticData: OnyxUpdate[] = [
        {
            onyxMethod: Onyx.METHOD.MERGE,
            key: `${ONYXKEYS.COLLECTION.REPORT}${chatReport.reportID}`,
            value: {
                iouReportID: optimisticExpenseReport.reportID,
            },
        },
        // add new optimistic expense report
        {
            onyxMethod: Onyx.METHOD.MERGE,
            key: `${ONYXKEYS.COLLECTION.REPORT}${optimisticExpenseReport.reportID}`,
            value: {
                ...optimisticExpenseReport,
                unheldTotal: 0,
                unheldNonReimbursableTotal: 0,
            },
        },
        // add preview report action to main chat
        {
            onyxMethod: Onyx.METHOD.MERGE,
            key: `${ONYXKEYS.COLLECTION.REPORT_ACTIONS}${chatReport.reportID}`,
            value: {
                [optimisticExpenseReportPreview.reportActionID]: optimisticExpenseReportPreview,
            },
        },
        // remove hold report actions from old iou report
        {
            onyxMethod: Onyx.METHOD.MERGE,
            key: `${ONYXKEYS.COLLECTION.REPORT_ACTIONS}${iouReport?.reportID ?? ''}`,
            value: deleteHoldReportActions,
        },
        // add hold report actions to new iou report
        {
            onyxMethod: Onyx.METHOD.MERGE,
            key: `${ONYXKEYS.COLLECTION.REPORT_ACTIONS}${optimisticExpenseReport.reportID}`,
            value: addHoldReportActions,
        },
        // update held reports with new parentReportActionID
        {
            onyxMethod: Onyx.METHOD.MERGE_COLLECTION,
            key: `${ONYXKEYS.COLLECTION.REPORT}`,
            value: updateHeldReports,
        },
        // update transactions with new iouReportID
        {
            onyxMethod: Onyx.METHOD.MERGE_COLLECTION,
            key: `${ONYXKEYS.COLLECTION.TRANSACTION}`,
            value: updateHeldTransactions,
        },
    ];

    const bringReportActionsBack: Record<string, OnyxTypes.ReportAction> = {};
    holdReportActions.forEach((reportAction) => {
        bringReportActionsBack[reportAction.reportActionID] = reportAction;
    });

    const bringHeldTransactionsBack: Record<string, OnyxTypes.Transaction> = {};
    holdTransactions.forEach((transaction) => {
        bringHeldTransactionsBack[`${ONYXKEYS.COLLECTION.TRANSACTION}${transaction.transactionID}`] = transaction;
    });

    const successData: OnyxUpdate[] = [
        {
            onyxMethod: Onyx.METHOD.MERGE,
            key: `${ONYXKEYS.COLLECTION.REPORT_ACTIONS}${chatReport.reportID}`,
            value: {
                [optimisticExpenseReportPreview.reportActionID]: {
                    pendingAction: null,
                },
            },
        },
        {
            onyxMethod: Onyx.METHOD.MERGE,
            key: `${ONYXKEYS.COLLECTION.REPORT_ACTIONS}${optimisticExpenseReport.reportID}`,
            value: addHoldReportActionsSuccess,
        },
    ];

    const failureData: OnyxUpdate[] = [
        // remove added optimistic expense report
        {
            onyxMethod: Onyx.METHOD.MERGE,
            key: `${ONYXKEYS.COLLECTION.REPORT}${optimisticExpenseReport.reportID}`,
            value: null,
        },
        // remove preview report action from the main chat
        {
            onyxMethod: Onyx.METHOD.MERGE,
            key: `${ONYXKEYS.COLLECTION.REPORT_ACTIONS}${chatReport.reportID}`,
            value: {
                [optimisticExpenseReportPreview.reportActionID]: null,
            },
        },
        // add hold report actions back to old iou report
        {
            onyxMethod: Onyx.METHOD.MERGE,
            key: `${ONYXKEYS.COLLECTION.REPORT_ACTIONS}${iouReport?.reportID ?? ''}`,
            value: bringReportActionsBack,
        },
        // remove hold report actions from the new iou report
        {
            onyxMethod: Onyx.METHOD.MERGE,
            key: `${ONYXKEYS.COLLECTION.REPORT_ACTIONS}${optimisticExpenseReport.reportID}`,
            value: null,
        },
        // add hold transactions back to old iou report
        {
            onyxMethod: Onyx.METHOD.MERGE_COLLECTION,
            key: `${ONYXKEYS.COLLECTION.TRANSACTION}`,
            value: bringHeldTransactionsBack,
        },
    ];

    return {
        optimisticData,
        optimisticHoldActionID: optimisticExpenseReportPreview.reportActionID,
        failureData,
        successData,
        optimisticHoldReportID: optimisticExpenseReport.reportID,
        optimisticHoldReportExpenseActionIDs,
    };
}

function getPayMoneyRequestParams(
    initialChatReport: OnyxTypes.Report,
    iouReport: OnyxEntry<OnyxTypes.Report>,
    recipient: Participant,
    paymentMethodType: PaymentMethodType,
    full: boolean,
    payAsBusiness?: boolean,
): PayMoneyRequestData {
    const isInvoiceReport = isInvoiceReportReportUtils(iouReport);
    const activePolicy = getPolicy(activePolicyID);
    let payerPolicyID = activePolicyID;
    let chatReport = initialChatReport;
    let policyParams = {};
    const optimisticData: OnyxUpdate[] = [];
    const successData: OnyxUpdate[] = [];
    const failureData: OnyxUpdate[] = [];
    const shouldCreatePolicy = !activePolicy || !isPolicyAdmin(activePolicy) || !isPaidGroupPolicy(activePolicy);

    if (isIndividualInvoiceRoom(chatReport) && payAsBusiness && shouldCreatePolicy) {
        payerPolicyID = generatePolicyID();
        const {
            optimisticData: policyOptimisticData,
            failureData: policyFailureData,
            successData: policySuccessData,
            params,
        } = buildPolicyData(currentUserEmail, true, undefined, payerPolicyID);
        const {adminsChatReportID, adminsCreatedReportActionID, expenseChatReportID, expenseCreatedReportActionID, customUnitRateID, customUnitID, ownerEmail, policyName} = params;

        policyParams = {
            policyID: payerPolicyID,
            adminsChatReportID,
            adminsCreatedReportActionID,
            expenseChatReportID,
            expenseCreatedReportActionID,
            customUnitRateID,
            customUnitID,
            ownerEmail,
            policyName,
        };

        optimisticData.push(...policyOptimisticData, {onyxMethod: Onyx.METHOD.MERGE, key: ONYXKEYS.NVP_ACTIVE_POLICY_ID, value: payerPolicyID});
        successData.push(...policySuccessData);
        failureData.push(...policyFailureData, {onyxMethod: Onyx.METHOD.MERGE, key: ONYXKEYS.NVP_ACTIVE_POLICY_ID, value: activePolicyID ?? null});
    }

    if (isIndividualInvoiceRoom(chatReport) && payAsBusiness && activePolicyID) {
        const existingB2BInvoiceRoom = getInvoiceChatByParticipants(activePolicyID, CONST.REPORT.INVOICE_RECEIVER_TYPE.BUSINESS, chatReport.policyID);
        if (existingB2BInvoiceRoom) {
            chatReport = existingB2BInvoiceRoom;
        }
    }

    let total = (iouReport?.total ?? 0) - (iouReport?.nonReimbursableTotal ?? 0);
    if (hasHeldExpensesReportUtils(iouReport?.reportID ?? '') && !full && !!iouReport?.unheldTotal) {
        total = iouReport.unheldTotal - (iouReport?.unheldNonReimbursableTotal ?? 0);
    }

    const optimisticIOUReportAction = buildOptimisticIOUReportAction(
        CONST.IOU.REPORT_ACTION_TYPE.PAY,
        isExpenseReport(iouReport) ? -total : total,
        iouReport?.currency ?? '',
        '',
        [recipient],
        '',
        paymentMethodType,
        iouReport?.reportID,
        true,
    );

    // In some instances, the report preview action might not be available to the payer (only whispered to the requestor)
    // hence we need to make the updates to the action safely.
    let optimisticReportPreviewAction = null;
    const reportPreviewAction = getReportPreviewAction(chatReport.reportID, iouReport?.reportID ?? '');
    if (reportPreviewAction) {
        optimisticReportPreviewAction = updateReportPreview(iouReport, reportPreviewAction, true);
    }
    let currentNextStep = null;
    let optimisticNextStep = null;
    if (!isInvoiceReport) {
        currentNextStep = allNextSteps[`${ONYXKEYS.COLLECTION.NEXT_STEP}${iouReport?.reportID ?? ''}`] ?? null;
        optimisticNextStep = buildNextStep(iouReport, CONST.REPORT.STATUS_NUM.REIMBURSED);
    }

    const optimisticChatReport = {
        ...chatReport,
        lastReadTime: DateUtils.getDBTime(),
        hasOutstandingChildRequest: false,
        iouReportID: null,
        lastMessageText: getReportActionText(optimisticIOUReportAction),
        lastMessageHtml: getReportActionHtml(optimisticIOUReportAction),
    };
    if (isIndividualInvoiceRoom(chatReport) && payAsBusiness && payerPolicyID) {
        optimisticChatReport.invoiceReceiver = {
            type: CONST.REPORT.INVOICE_RECEIVER_TYPE.BUSINESS,
            policyID: payerPolicyID,
        };
    }

    optimisticData.push(
        {
            onyxMethod: Onyx.METHOD.MERGE,
            key: `${ONYXKEYS.COLLECTION.REPORT}${chatReport.reportID}`,
            value: optimisticChatReport,
        },
        {
            onyxMethod: Onyx.METHOD.MERGE,
            key: `${ONYXKEYS.COLLECTION.REPORT_ACTIONS}${iouReport?.reportID ?? ''}`,
            value: {
                [optimisticIOUReportAction.reportActionID]: {
                    ...(optimisticIOUReportAction as OnyxTypes.ReportAction),
                    pendingAction: CONST.RED_BRICK_ROAD_PENDING_ACTION.ADD,
                },
            },
        },
        {
            onyxMethod: Onyx.METHOD.MERGE,
            key: `${ONYXKEYS.COLLECTION.REPORT}${iouReport?.reportID ?? ''}`,
            value: {
                ...iouReport,
                lastMessageText: getReportActionText(optimisticIOUReportAction),
                lastMessageHtml: getReportActionHtml(optimisticIOUReportAction),
                lastVisibleActionCreated: optimisticIOUReportAction.created,
                hasOutstandingChildRequest: false,
                statusNum: CONST.REPORT.STATUS_NUM.REIMBURSED,
                pendingFields: {
                    preview: CONST.RED_BRICK_ROAD_PENDING_ACTION.UPDATE,
                    reimbursed: CONST.RED_BRICK_ROAD_PENDING_ACTION.UPDATE,
                    partial: full ? null : CONST.RED_BRICK_ROAD_PENDING_ACTION.UPDATE,
                },
                errors: null,
            },
        },
        {
            onyxMethod: Onyx.METHOD.MERGE,
            key: ONYXKEYS.NVP_LAST_PAYMENT_METHOD,
            value: {[iouReport?.policyID ?? '-1']: paymentMethodType},
        },
        {
            onyxMethod: Onyx.METHOD.MERGE,
            key: `${ONYXKEYS.COLLECTION.NEXT_STEP}${iouReport?.reportID ?? ''}`,
            value: optimisticNextStep,
        },
    );

    successData.push({
        onyxMethod: Onyx.METHOD.MERGE,
        key: `${ONYXKEYS.COLLECTION.REPORT}${iouReport?.reportID ?? ''}`,
        value: {
            pendingFields: {
                preview: null,
                reimbursed: null,
                partial: null,
            },
            errors: null,
        },
    });

    failureData.push(
        {
            onyxMethod: Onyx.METHOD.MERGE,
            key: `${ONYXKEYS.COLLECTION.REPORT_ACTIONS}${iouReport?.reportID ?? ''}`,
            value: {
                [optimisticIOUReportAction.reportActionID]: {
                    errors: getMicroSecondOnyxErrorWithTranslationKey('iou.error.other'),
                },
            },
        },
        {
            onyxMethod: Onyx.METHOD.MERGE,
            key: `${ONYXKEYS.COLLECTION.REPORT}${iouReport?.reportID ?? ''}`,
            value: {
                ...iouReport,
            },
        },
        {
            onyxMethod: Onyx.METHOD.MERGE,
            key: `${ONYXKEYS.COLLECTION.REPORT}${chatReport.reportID}`,
            value: chatReport,
        },
        {
            onyxMethod: Onyx.METHOD.MERGE,
            key: `${ONYXKEYS.COLLECTION.NEXT_STEP}${iouReport?.reportID ?? ''}`,
            value: currentNextStep,
        },
    );

    // In case the report preview action is loaded locally, let's update it.
    if (optimisticReportPreviewAction) {
        optimisticData.push({
            onyxMethod: Onyx.METHOD.MERGE,
            key: `${ONYXKEYS.COLLECTION.REPORT_ACTIONS}${chatReport.reportID}`,
            value: {
                [optimisticReportPreviewAction.reportActionID]: optimisticReportPreviewAction,
            },
        });
        failureData.push({
            onyxMethod: Onyx.METHOD.MERGE,
            key: `${ONYXKEYS.COLLECTION.REPORT_ACTIONS}${chatReport.reportID}`,
            value: {
                [optimisticReportPreviewAction.reportActionID]: {
                    created: optimisticReportPreviewAction.created,
                },
            },
        });
    }

    // Optimistically unhold all transactions if we pay all requests
    if (full) {
        const reportTransactions = getAllReportTransactions(iouReport?.reportID);
        for (const transaction of reportTransactions) {
            optimisticData.push({
                onyxMethod: Onyx.METHOD.MERGE,
                key: `${ONYXKEYS.COLLECTION.TRANSACTION}${transaction.transactionID}`,
                value: {
                    comment: {
                        hold: null,
                    },
                },
            });
            failureData.push({
                onyxMethod: Onyx.METHOD.MERGE,
                key: `${ONYXKEYS.COLLECTION.TRANSACTION}${transaction.transactionID}`,
                value: {
                    comment: {
                        hold: transaction.comment?.hold,
                    },
                },
            });
        }

        const optimisticTransactionViolations: OnyxUpdate[] = reportTransactions.map(({transactionID}) => {
            return {
                onyxMethod: Onyx.METHOD.MERGE,
                key: `${ONYXKEYS.COLLECTION.TRANSACTION_VIOLATIONS}${transactionID}`,
                value: null,
            };
        });
        optimisticData.push(...optimisticTransactionViolations);

        const failureTransactionViolations: OnyxUpdate[] = reportTransactions.map(({transactionID}) => {
            const violations = allTransactionViolations[`${ONYXKEYS.COLLECTION.TRANSACTION_VIOLATIONS}${transactionID}`] ?? [];
            return {
                onyxMethod: Onyx.METHOD.MERGE,
                key: `${ONYXKEYS.COLLECTION.TRANSACTION_VIOLATIONS}${transactionID}`,
                value: violations,
            };
        });
        failureData.push(...failureTransactionViolations);
    }

    let optimisticHoldReportID;
    let optimisticHoldActionID;
    let optimisticHoldReportExpenseActionIDs;
    if (!full) {
        const holdReportOnyxData = getReportFromHoldRequestsOnyxData(chatReport, iouReport, recipient);

        optimisticData.push(...holdReportOnyxData.optimisticData);
        successData.push(...holdReportOnyxData.successData);
        failureData.push(...holdReportOnyxData.failureData);
        optimisticHoldReportID = holdReportOnyxData.optimisticHoldReportID;
        optimisticHoldActionID = holdReportOnyxData.optimisticHoldActionID;
        optimisticHoldReportExpenseActionIDs = JSON.stringify(holdReportOnyxData.optimisticHoldReportExpenseActionIDs);
    }

    return {
        params: {
            iouReportID: iouReport?.reportID ?? '',
            chatReportID: chatReport.reportID,
            reportActionID: optimisticIOUReportAction.reportActionID,
            paymentMethodType,
            full,
            amount: Math.abs(total),
            optimisticHoldReportID,
            optimisticHoldActionID,
            optimisticHoldReportExpenseActionIDs,
            ...policyParams,
        },
        optimisticData,
        successData,
        failureData,
    };
}

/**
 * @param managerID - Account ID of the person sending the money
 * @param recipient - The user receiving the money
 */
function sendMoneyElsewhere(report: OnyxEntry<OnyxTypes.Report>, amount: number, currency: string, comment: string, managerID: number, recipient: Participant) {
    const {params, optimisticData, successData, failureData} = getSendMoneyParams(report, amount, currency, comment, CONST.IOU.PAYMENT_TYPE.ELSEWHERE, managerID, recipient);

    API.write(WRITE_COMMANDS.SEND_MONEY_ELSEWHERE, params, {optimisticData, successData, failureData});

    Navigation.dismissModal(isSearchTopmostCentralPane() ? undefined : params.chatReportID);
    notifyNewAction(params.chatReportID, managerID);
}

/**
 * @param managerID - Account ID of the person sending the money
 * @param recipient - The user receiving the money
 */
function sendMoneyWithWallet(report: OnyxEntry<OnyxTypes.Report>, amount: number, currency: string, comment: string, managerID: number, recipient: Participant | OptionData) {
    const {params, optimisticData, successData, failureData} = getSendMoneyParams(report, amount, currency, comment, CONST.IOU.PAYMENT_TYPE.EXPENSIFY, managerID, recipient);

    API.write(WRITE_COMMANDS.SEND_MONEY_WITH_WALLET, params, {optimisticData, successData, failureData});

    Navigation.dismissModal(isSearchTopmostCentralPane() ? undefined : params.chatReportID);
    notifyNewAction(params.chatReportID, managerID);
}

function canApproveIOU(
    iouReport: OnyxTypes.OnyxInputOrEntry<OnyxTypes.Report> | SearchReport,
    policy: OnyxTypes.OnyxInputOrEntry<OnyxTypes.Policy> | SearchPolicy,
    chatReportRNVP?: OnyxTypes.ReportNameValuePairs,
) {
    // Only expense reports can be approved
    if (!isExpenseReport(iouReport) || !(policy && isPaidGroupPolicy(policy))) {
        return false;
    }

    const isOnSubmitAndClosePolicy = isSubmitAndClose(policy);
    if (isOnSubmitAndClosePolicy) {
        return false;
    }

    const managerID = iouReport?.managerID ?? -1;
    const isCurrentUserManager = managerID === userAccountID;
    const isOpenExpenseReport = isOpenExpenseReportReportUtils(iouReport);
    const isApproved = isReportApproved(iouReport);
    const iouSettled = isSettled(iouReport?.reportID);
    const reportNameValuePairs = chatReportRNVP ?? getReportNameValuePairs(iouReport?.reportID);
    const isArchivedReport = isArchivedRoom(iouReport, reportNameValuePairs);
    let isTransactionBeingScanned = false;
    const reportTransactions = getAllReportTransactions(iouReport?.reportID);
    for (const transaction of reportTransactions) {
        const hasReceipt = hasReceiptTransactionUtils(transaction);
        const isReceiptBeingScanned = isReceiptBeingScannedTransactionUtils(transaction);

        // If transaction has receipt (scan) and its receipt is being scanned, we shouldn't be able to Approve
        if (hasReceipt && isReceiptBeingScanned) {
            isTransactionBeingScanned = true;
        }
    }

    return isCurrentUserManager && !isOpenExpenseReport && !isApproved && !iouSettled && !isArchivedReport && !isTransactionBeingScanned;
}

function canIOUBePaid(
    iouReport: OnyxTypes.OnyxInputOrEntry<OnyxTypes.Report> | SearchReport,
    chatReport: OnyxTypes.OnyxInputOrEntry<OnyxTypes.Report> | SearchReport,
    policy: OnyxTypes.OnyxInputOrEntry<OnyxTypes.Policy> | SearchPolicy,
    transactions?: OnyxTypes.Transaction[] | SearchTransaction[],
    onlyShowPayElsewhere = false,
    chatReportRNVP?: OnyxTypes.ReportNameValuePairs,
    invoiceReceiverPolicy?: SearchPolicy,
    shouldCheckApprovedState = true,
) {
    const isPolicyExpenseChat = isPolicyExpenseChatReportUtils(chatReport);
    const reportNameValuePairs = chatReportRNVP ?? getReportNameValuePairs(chatReport?.reportID);
    const isChatReportArchived = isArchivedRoom(chatReport, reportNameValuePairs);
    const iouSettled = isSettled(iouReport);

    if (isEmptyObject(iouReport)) {
        return false;
    }

    if (policy?.reimbursementChoice === CONST.POLICY.REIMBURSEMENT_CHOICES.REIMBURSEMENT_NO) {
        if (!onlyShowPayElsewhere) {
            return false;
        }
        if (iouReport?.statusNum !== CONST.REPORT.STATUS_NUM.SUBMITTED) {
            return false;
        }
    }

    if (isInvoiceReportReportUtils(iouReport)) {
        if (iouSettled) {
            return false;
        }
        if (chatReport?.invoiceReceiver?.type === CONST.REPORT.INVOICE_RECEIVER_TYPE.INDIVIDUAL) {
            return chatReport?.invoiceReceiver?.accountID === userAccountID;
        }
        return (invoiceReceiverPolicy ?? getPolicy(chatReport?.invoiceReceiver?.policyID))?.role === CONST.POLICY.ROLE.ADMIN;
    }

    const isPayer = isPayerReportUtils(
        {
            email: currentUserEmail,
            accountID: userAccountID,
        },
        iouReport,
        onlyShowPayElsewhere,
        policy,
    );

    const isOpenExpenseReport = isPolicyExpenseChat && isOpenExpenseReportReportUtils(iouReport);

    const {reimbursableSpend} = getMoneyRequestSpendBreakdown(iouReport);
    const isAutoReimbursable = policy?.reimbursementChoice === CONST.POLICY.REIMBURSEMENT_CHOICES.REIMBURSEMENT_YES ? false : canBeAutoReimbursed(iouReport, policy);
    const shouldBeApproved = canApproveIOU(iouReport, policy);

    const isPayAtEndExpenseReport = isPayAtEndExpenseReportReportUtils(iouReport?.reportID, transactions);
    return (
        isPayer &&
        !isOpenExpenseReport &&
        !iouSettled &&
        !iouReport?.isWaitingOnBankAccount &&
        reimbursableSpend !== 0 &&
        !isChatReportArchived &&
        !isAutoReimbursable &&
        (!shouldBeApproved || !shouldCheckApprovedState) &&
        !isPayAtEndExpenseReport
    );
}

<<<<<<< HEAD
function canSubmitReport(
    report: OnyxEntry<OnyxTypes.Report> | SearchReport,
    policy: OnyxEntry<OnyxTypes.Policy> | SearchPolicy,
    transactionIDList: string[],
    allViolations?: OnyxCollection<OnyxTypes.TransactionViolations>,
) {
    const currentUserAccountID = Report.getCurrentUserAccountID();
    const isOpenExpenseReport = ReportUtils.isOpenExpenseReport(report);
    const {reimbursableSpend} = ReportUtils.getMoneyRequestSpendBreakdown(report);
=======
function canSubmitReport(report: OnyxEntry<OnyxTypes.Report> | SearchReport, policy: OnyxEntry<OnyxTypes.Policy> | SearchPolicy) {
    const currentUserAccountID = getCurrentUserAccountID();
    const isOpenExpenseReport = isOpenExpenseReportReportUtils(report);
    const {reimbursableSpend} = getMoneyRequestSpendBreakdown(report);
>>>>>>> 02e2e93d
    const isAdmin = policy?.role === CONST.POLICY.ROLE.ADMIN;
    const hasAllPendingRTERViolations = TransactionUtils.allHavePendingRTERViolation(transactionIDList, allViolations);
    const shouldShowBrokenConnectionViolation = TransactionUtils.shouldShowBrokenConnectionViolation(transactionIDList, report, policy, allViolations);

    return (
        isOpenExpenseReport &&
        reimbursableSpend !== 0 &&
        !hasAllPendingRTERViolations &&
        !shouldShowBrokenConnectionViolation &&
        (report?.ownerAccountID === currentUserAccountID || isAdmin || report?.managerID === currentUserAccountID)
    );
}

function getIOUReportActionToApproveOrPay(chatReport: OnyxEntry<OnyxTypes.Report>, excludedIOUReportID: string): OnyxEntry<ReportAction> {
    const chatReportActions = allReportActions?.[`${ONYXKEYS.COLLECTION.REPORT_ACTIONS}${chatReport?.reportID}`] ?? {};

    return Object.values(chatReportActions).find((action) => {
        const iouReport = getReportOrDraftReport(action.childReportID ?? '-1');
        const policy = getPolicy(iouReport?.policyID);
        const shouldShowSettlementButton = canIOUBePaid(iouReport, chatReport, policy) || canApproveIOU(iouReport, policy);
        return action.childReportID?.toString() !== excludedIOUReportID && action.actionName === CONST.REPORT.ACTIONS.TYPE.REPORT_PREVIEW && shouldShowSettlementButton;
    });
}

function hasIOUToApproveOrPay(chatReport: OnyxEntry<OnyxTypes.Report>, excludedIOUReportID: string): boolean {
    return !!getIOUReportActionToApproveOrPay(chatReport, excludedIOUReportID);
}

function isLastApprover(approvalChain: string[]): boolean {
    if (approvalChain.length === 0) {
        return true;
    }
    return approvalChain.at(-1) === currentUserEmail;
}

function getNextApproverAccountID(report: OnyxEntry<OnyxTypes.Report>) {
    const policy = getPolicy(report?.policyID);
    const approvalChain = getApprovalChain(policy, report);
    const submitToAccountID = getSubmitToAccountID(policy, report);

    if (approvalChain.length === 0) {
        return submitToAccountID;
    }

    const nextApproverEmail = approvalChain.length === 1 ? approvalChain.at(0) : approvalChain.at(approvalChain.indexOf(currentUserEmail) + 1);
    if (!nextApproverEmail) {
        return submitToAccountID;
    }

    return getAccountIDsByLogins([nextApproverEmail]).at(0);
}

function approveMoneyRequest(expenseReport: OnyxEntry<OnyxTypes.Report>, full?: boolean) {
    if (expenseReport?.policyID && shouldRestrictUserBillableActions(expenseReport.policyID)) {
        Navigation.navigate(ROUTES.RESTRICTED_ACTION.getRoute(expenseReport.policyID));
        return;
    }

    const currentNextStep = allNextSteps[`${ONYXKEYS.COLLECTION.NEXT_STEP}${expenseReport?.reportID}`] ?? null;
    let total = expenseReport?.total ?? 0;
    const hasHeldExpenses = hasHeldExpensesReportUtils(expenseReport?.reportID);
    if (hasHeldExpenses && !full && !!expenseReport?.unheldTotal) {
        total = expenseReport?.unheldTotal;
    }
    const optimisticApprovedReportAction = buildOptimisticApprovedReportAction(total, expenseReport?.currency ?? '', expenseReport?.reportID ?? '-1');

    const approvalChain = getApprovalChain(getPolicy(expenseReport?.policyID), expenseReport);

    const predictedNextStatus = isLastApprover(approvalChain) ? CONST.REPORT.STATUS_NUM.APPROVED : CONST.REPORT.STATUS_NUM.SUBMITTED;
    const predictedNextState = isLastApprover(approvalChain) ? CONST.REPORT.STATE_NUM.APPROVED : CONST.REPORT.STATE_NUM.SUBMITTED;
    const managerID = isLastApprover(approvalChain) ? expenseReport?.managerID : getNextApproverAccountID(expenseReport);

    const optimisticNextStep = buildNextStep(expenseReport, predictedNextStatus);
    const chatReport = getReportOrDraftReport(expenseReport?.chatReportID);

    const optimisticReportActionsData: OnyxUpdate = {
        onyxMethod: Onyx.METHOD.MERGE,
        key: `${ONYXKEYS.COLLECTION.REPORT_ACTIONS}${expenseReport?.reportID}`,
        value: {
            [optimisticApprovedReportAction.reportActionID]: {
                ...(optimisticApprovedReportAction as OnyxTypes.ReportAction),
                pendingAction: CONST.RED_BRICK_ROAD_PENDING_ACTION.ADD,
            },
        },
    };
    const optimisticIOUReportData: OnyxUpdate = {
        onyxMethod: Onyx.METHOD.MERGE,
        key: `${ONYXKEYS.COLLECTION.REPORT}${expenseReport?.reportID}`,
        value: {
            ...expenseReport,
            lastMessageText: getReportActionText(optimisticApprovedReportAction),
            lastMessageHtml: getReportActionHtml(optimisticApprovedReportAction),
            stateNum: predictedNextState,
            statusNum: predictedNextStatus,
            managerID,
            pendingFields: {
                partial: full ? null : CONST.RED_BRICK_ROAD_PENDING_ACTION.UPDATE,
            },
        },
    };

    const optimisticChatReportData: OnyxUpdate = {
        onyxMethod: Onyx.METHOD.MERGE,
        key: `${ONYXKEYS.COLLECTION.REPORT}${expenseReport?.chatReportID}`,
        value: {
            hasOutstandingChildRequest: hasIOUToApproveOrPay(chatReport, expenseReport?.reportID ?? '-1'),
        },
    };

    const optimisticNextStepData: OnyxUpdate = {
        onyxMethod: Onyx.METHOD.MERGE,
        key: `${ONYXKEYS.COLLECTION.NEXT_STEP}${expenseReport?.reportID}`,
        value: optimisticNextStep,
    };
    const optimisticData: OnyxUpdate[] = [optimisticIOUReportData, optimisticReportActionsData, optimisticNextStepData, optimisticChatReportData];

    const successData: OnyxUpdate[] = [
        {
            onyxMethod: Onyx.METHOD.MERGE,
            key: `${ONYXKEYS.COLLECTION.REPORT_ACTIONS}${expenseReport?.reportID}`,
            value: {
                [optimisticApprovedReportAction.reportActionID]: {
                    pendingAction: null,
                },
            },
        },
        {
            onyxMethod: Onyx.METHOD.MERGE,
            key: `${ONYXKEYS.COLLECTION.REPORT}${expenseReport?.reportID}`,
            value: {
                pendingFields: {
                    partial: null,
                },
            },
        },
    ];

    const failureData: OnyxUpdate[] = [
        {
            onyxMethod: Onyx.METHOD.MERGE,
            key: `${ONYXKEYS.COLLECTION.REPORT_ACTIONS}${expenseReport?.reportID}`,
            value: {
                [optimisticApprovedReportAction.reportActionID]: {
                    errors: getMicroSecondOnyxErrorWithTranslationKey('iou.error.other'),
                },
            },
        },
        {
            onyxMethod: Onyx.METHOD.MERGE,
            key: `${ONYXKEYS.COLLECTION.REPORT}${expenseReport?.chatReportID}`,
            value: {
                hasOutstandingChildRequest: chatReport?.hasOutstandingChildRequest,
                pendingFields: {
                    partial: null,
                },
            },
        },
        {
            onyxMethod: Onyx.METHOD.MERGE,
            key: `${ONYXKEYS.COLLECTION.NEXT_STEP}${expenseReport?.reportID}`,
            value: currentNextStep,
        },
    ];

    // Clear hold reason of all transactions if we approve all requests
    if (full && hasHeldExpenses) {
        const heldTransactions = getAllHeldTransactionsReportUtils(expenseReport?.reportID);
        heldTransactions.forEach((heldTransaction) => {
            optimisticData.push({
                onyxMethod: Onyx.METHOD.MERGE,
                key: `${ONYXKEYS.COLLECTION.TRANSACTION}${heldTransaction.transactionID}`,
                value: {
                    comment: {
                        hold: '',
                    },
                },
            });
            failureData.push({
                onyxMethod: Onyx.METHOD.MERGE,
                key: `${ONYXKEYS.COLLECTION.TRANSACTION}${heldTransaction.transactionID}`,
                value: {
                    comment: {
                        hold: heldTransaction.comment?.hold,
                    },
                },
            });
        });
    }

    let optimisticHoldReportID;
    let optimisticHoldActionID;
    let optimisticHoldReportExpenseActionIDs;
    if (!full && !!chatReport && !!expenseReport) {
        const holdReportOnyxData = getReportFromHoldRequestsOnyxData(chatReport, expenseReport, {accountID: expenseReport.ownerAccountID});

        optimisticData.push(...holdReportOnyxData.optimisticData);
        successData.push(...holdReportOnyxData.successData);
        failureData.push(...holdReportOnyxData.failureData);
        optimisticHoldReportID = holdReportOnyxData.optimisticHoldReportID;
        optimisticHoldActionID = holdReportOnyxData.optimisticHoldActionID;
        optimisticHoldReportExpenseActionIDs = JSON.stringify(holdReportOnyxData.optimisticHoldReportExpenseActionIDs);
    }

    const parameters: ApproveMoneyRequestParams = {
        reportID: expenseReport?.reportID ?? '-1',
        approvedReportActionID: optimisticApprovedReportAction.reportActionID,
        full,
        optimisticHoldReportID,
        optimisticHoldActionID,
        optimisticHoldReportExpenseActionIDs,
    };

    API.write(WRITE_COMMANDS.APPROVE_MONEY_REQUEST, parameters, {optimisticData, successData, failureData});
}

function unapproveExpenseReport(expenseReport: OnyxEntry<OnyxTypes.Report>) {
    if (isEmptyObject(expenseReport)) {
        return;
    }

    const currentNextStep = allNextSteps[`${ONYXKEYS.COLLECTION.NEXT_STEP}${expenseReport.reportID}`] ?? null;

    const optimisticUnapprovedReportAction = buildOptimisticUnapprovedReportAction(expenseReport.total ?? 0, expenseReport.currency ?? '', expenseReport.reportID);
    const optimisticNextStep = buildNextStep(expenseReport, CONST.REPORT.STATUS_NUM.SUBMITTED);

    const optimisticReportActionData: OnyxUpdate = {
        onyxMethod: Onyx.METHOD.MERGE,
        key: `${ONYXKEYS.COLLECTION.REPORT_ACTIONS}${expenseReport.reportID}`,
        value: {
            [optimisticUnapprovedReportAction.reportActionID]: {
                ...(optimisticUnapprovedReportAction as OnyxTypes.ReportAction),
                pendingAction: CONST.RED_BRICK_ROAD_PENDING_ACTION.ADD,
            },
        },
    };
    const optimisticIOUReportData: OnyxUpdate = {
        onyxMethod: Onyx.METHOD.MERGE,
        key: `${ONYXKEYS.COLLECTION.REPORT}${expenseReport.reportID}`,
        value: {
            ...expenseReport,
            lastMessageText: getReportActionText(optimisticUnapprovedReportAction),
            lastMessageHtml: getReportActionHtml(optimisticUnapprovedReportAction),
            stateNum: CONST.REPORT.STATE_NUM.SUBMITTED,
            statusNum: CONST.REPORT.STATUS_NUM.SUBMITTED,
            pendingFields: {
                partial: CONST.RED_BRICK_ROAD_PENDING_ACTION.UPDATE,
            },
        },
    };

    const optimisticNextStepData: OnyxUpdate = {
        onyxMethod: Onyx.METHOD.MERGE,
        key: `${ONYXKEYS.COLLECTION.NEXT_STEP}${expenseReport.reportID}`,
        value: optimisticNextStep,
    };

    const optimisticData: OnyxUpdate[] = [optimisticIOUReportData, optimisticReportActionData, optimisticNextStepData];

    const successData: OnyxUpdate[] = [
        {
            onyxMethod: Onyx.METHOD.MERGE,
            key: `${ONYXKEYS.COLLECTION.REPORT_ACTIONS}${expenseReport.reportID}`,
            value: {
                [optimisticUnapprovedReportAction.reportActionID]: {
                    pendingAction: null,
                },
            },
        },
        {
            onyxMethod: Onyx.METHOD.MERGE,
            key: `${ONYXKEYS.COLLECTION.REPORT}${expenseReport.reportID}`,
            value: {
                pendingFields: {
                    partial: null,
                },
            },
        },
    ];

    const failureData: OnyxUpdate[] = [
        {
            onyxMethod: Onyx.METHOD.MERGE,
            key: `${ONYXKEYS.COLLECTION.REPORT_ACTIONS}${expenseReport.reportID}`,
            value: {
                [optimisticUnapprovedReportAction.reportActionID]: {
                    errors: getMicroSecondOnyxErrorWithTranslationKey('iou.error.other'),
                },
            },
        },
        {
            onyxMethod: Onyx.METHOD.MERGE,
            key: `${ONYXKEYS.COLLECTION.NEXT_STEP}${expenseReport.reportID}`,
            value: currentNextStep,
        },
    ];

    if (expenseReport.parentReportID && expenseReport.parentReportActionID) {
        optimisticData.push({
            onyxMethod: Onyx.METHOD.MERGE,
            key: `${ONYXKEYS.COLLECTION.REPORT_ACTIONS}${expenseReport.parentReportID}`,
            value: {
                [expenseReport.parentReportActionID]: {
                    childStateNum: CONST.REPORT.STATE_NUM.SUBMITTED,
                    childStatusNum: CONST.REPORT.STATUS_NUM.SUBMITTED,
                },
            },
        });

        failureData.push({
            onyxMethod: Onyx.METHOD.MERGE,
            key: `${ONYXKEYS.COLLECTION.REPORT_ACTIONS}${expenseReport.parentReportID}`,
            value: {
                [expenseReport.parentReportActionID]: {
                    childStateNum: expenseReport.stateNum,
                    childStatusNum: expenseReport.statusNum,
                },
            },
        });
    }

    const parameters: UnapproveExpenseReportParams = {
        reportID: expenseReport.reportID,
        reportActionID: optimisticUnapprovedReportAction.reportActionID,
    };

    API.write(WRITE_COMMANDS.UNAPPROVE_EXPENSE_REPORT, parameters, {optimisticData, successData, failureData});
}

function submitReport(expenseReport: OnyxTypes.Report) {
    if (expenseReport.policyID && shouldRestrictUserBillableActions(expenseReport.policyID)) {
        Navigation.navigate(ROUTES.RESTRICTED_ACTION.getRoute(expenseReport.policyID));
        return;
    }

    const currentNextStep = allNextSteps[`${ONYXKEYS.COLLECTION.NEXT_STEP}${expenseReport.reportID}`] ?? null;
    const parentReport = getReportOrDraftReport(expenseReport.parentReportID);
    const policy = getPolicy(expenseReport.policyID);
    const isCurrentUserManager = currentUserPersonalDetails?.accountID === expenseReport.managerID;
    const isSubmitAndClosePolicy = isSubmitAndClose(policy);
    const adminAccountID = policy?.role === CONST.POLICY.ROLE.ADMIN ? currentUserPersonalDetails?.accountID : undefined;
    const optimisticSubmittedReportAction = buildOptimisticSubmittedReportAction(expenseReport?.total ?? 0, expenseReport.currency ?? '', expenseReport.reportID, adminAccountID);
    const optimisticNextStep = buildNextStep(expenseReport, isSubmitAndClosePolicy ? CONST.REPORT.STATUS_NUM.CLOSED : CONST.REPORT.STATUS_NUM.SUBMITTED);
    const approvalChain = getApprovalChain(policy, expenseReport);
    const managerID = getAccountIDsByLogins(approvalChain).at(0);

    const optimisticData: OnyxUpdate[] = !isSubmitAndClosePolicy
        ? [
              {
                  onyxMethod: Onyx.METHOD.MERGE,
                  key: `${ONYXKEYS.COLLECTION.REPORT_ACTIONS}${expenseReport.reportID}`,
                  value: {
                      [optimisticSubmittedReportAction.reportActionID]: {
                          ...(optimisticSubmittedReportAction as OnyxTypes.ReportAction),
                          pendingAction: CONST.RED_BRICK_ROAD_PENDING_ACTION.ADD,
                      },
                  },
              },
              {
                  onyxMethod: Onyx.METHOD.MERGE,
                  key: `${ONYXKEYS.COLLECTION.REPORT}${expenseReport.reportID}`,
                  value: {
                      ...expenseReport,
                      managerID,
                      lastMessageText: getReportActionText(optimisticSubmittedReportAction),
                      lastMessageHtml: getReportActionHtml(optimisticSubmittedReportAction),
                      stateNum: CONST.REPORT.STATE_NUM.SUBMITTED,
                      statusNum: CONST.REPORT.STATUS_NUM.SUBMITTED,
                  },
              },
          ]
        : [
              {
                  onyxMethod: Onyx.METHOD.MERGE,
                  key: `${ONYXKEYS.COLLECTION.REPORT}${expenseReport.reportID}`,
                  value: {
                      ...expenseReport,
                      stateNum: CONST.REPORT.STATE_NUM.APPROVED,
                      statusNum: CONST.REPORT.STATUS_NUM.CLOSED,
                  },
              },
          ];

    optimisticData.push({
        onyxMethod: Onyx.METHOD.MERGE,
        key: `${ONYXKEYS.COLLECTION.NEXT_STEP}${expenseReport.reportID}`,
        value: optimisticNextStep,
    });

    if (parentReport?.reportID) {
        optimisticData.push({
            onyxMethod: Onyx.METHOD.MERGE,
            key: `${ONYXKEYS.COLLECTION.REPORT}${parentReport.reportID}`,
            value: {
                ...parentReport,
                // In case its a manager who force submitted the report, they are the next user who needs to take an action
                hasOutstandingChildRequest: isCurrentUserManager,
                iouReportID: null,
            },
        });
    }

    const successData: OnyxUpdate[] = [];
    if (!isSubmitAndClosePolicy) {
        successData.push({
            onyxMethod: Onyx.METHOD.MERGE,
            key: `${ONYXKEYS.COLLECTION.REPORT_ACTIONS}${expenseReport.reportID}`,
            value: {
                [optimisticSubmittedReportAction.reportActionID]: {
                    pendingAction: null,
                },
            },
        });
    }

    const failureData: OnyxUpdate[] = [
        {
            onyxMethod: Onyx.METHOD.MERGE,
            key: `${ONYXKEYS.COLLECTION.REPORT}${expenseReport.reportID}`,
            value: {
                statusNum: CONST.REPORT.STATUS_NUM.OPEN,
                stateNum: CONST.REPORT.STATE_NUM.OPEN,
            },
        },
        {
            onyxMethod: Onyx.METHOD.MERGE,
            key: `${ONYXKEYS.COLLECTION.NEXT_STEP}${expenseReport.reportID}`,
            value: currentNextStep,
        },
    ];
    if (!isSubmitAndClosePolicy) {
        failureData.push({
            onyxMethod: Onyx.METHOD.MERGE,
            key: `${ONYXKEYS.COLLECTION.REPORT_ACTIONS}${expenseReport.reportID}`,
            value: {
                [optimisticSubmittedReportAction.reportActionID]: {
                    errors: getMicroSecondOnyxErrorWithTranslationKey('iou.error.other'),
                },
            },
        });
    }

    if (parentReport?.reportID) {
        failureData.push({
            onyxMethod: Onyx.METHOD.MERGE,
            key: `${ONYXKEYS.COLLECTION.REPORT}${parentReport.reportID}`,
            value: {
                hasOutstandingChildRequest: parentReport.hasOutstandingChildRequest,
                iouReportID: expenseReport.reportID,
            },
        });
    }

    const parameters: SubmitReportParams = {
        reportID: expenseReport.reportID,
        managerAccountID: getSubmitToAccountID(policy, expenseReport) ?? expenseReport.managerID,
        reportActionID: optimisticSubmittedReportAction.reportActionID,
    };

    API.write(WRITE_COMMANDS.SUBMIT_REPORT, parameters, {optimisticData, successData, failureData});
}

function cancelPayment(expenseReport: OnyxEntry<OnyxTypes.Report>, chatReport: OnyxTypes.Report) {
    if (isEmptyObject(expenseReport)) {
        return;
    }

    const optimisticReportAction = buildOptimisticCancelPaymentReportAction(expenseReport.reportID, -(expenseReport.total ?? 0), expenseReport.currency ?? '');
    const policy = getPolicy(chatReport.policyID);
    const approvalMode = policy?.approvalMode ?? CONST.POLICY.APPROVAL_MODE.BASIC;
    const stateNum: ValueOf<typeof CONST.REPORT.STATE_NUM> = approvalMode === CONST.POLICY.APPROVAL_MODE.OPTIONAL ? CONST.REPORT.STATE_NUM.SUBMITTED : CONST.REPORT.STATE_NUM.APPROVED;
    const statusNum: ValueOf<typeof CONST.REPORT.STATUS_NUM> = approvalMode === CONST.POLICY.APPROVAL_MODE.OPTIONAL ? CONST.REPORT.STATUS_NUM.CLOSED : CONST.REPORT.STATUS_NUM.APPROVED;
    const optimisticNextStep = buildNextStep(expenseReport, statusNum);
    const iouReportActions = getAllReportActions(chatReport.iouReportID ?? '-1');
    const expenseReportActions = getAllReportActions(expenseReport.reportID ?? '-1');
    const iouCreatedAction = Object.values(iouReportActions).find((action) => isCreatedAction(action));
    const expenseCreatedAction = Object.values(expenseReportActions).find((action) => isCreatedAction(action));
    const optimisticData: OnyxUpdate[] = [
        {
            onyxMethod: Onyx.METHOD.MERGE,
            key: `${ONYXKEYS.COLLECTION.REPORT_ACTIONS}${expenseReport.reportID}`,
            value: {
                [optimisticReportAction.reportActionID]: {
                    ...(optimisticReportAction as OnyxTypes.ReportAction),
                    pendingAction: CONST.RED_BRICK_ROAD_PENDING_ACTION.ADD,
                },
            },
        },
        {
            onyxMethod: Onyx.METHOD.MERGE,
            key: `${ONYXKEYS.COLLECTION.REPORT}${chatReport.reportID}`,
            value: {
                // The report created later will become the iouReportID of the chat report
                iouReportID: (iouCreatedAction?.created ?? '') > (expenseCreatedAction?.created ?? '') ? chatReport?.iouReportID : expenseReport.reportID,
            },
        },
        {
            onyxMethod: Onyx.METHOD.MERGE,
            key: `${ONYXKEYS.COLLECTION.REPORT}${expenseReport.reportID}`,
            value: {
                ...expenseReport,
                lastVisibleActionCreated: optimisticReportAction?.created,
                lastMessageText: getReportActionText(optimisticReportAction),
                lastMessageHtml: getReportActionHtml(optimisticReportAction),
                stateNum,
                statusNum,
            },
        },
    ];

    optimisticData.push({
        onyxMethod: Onyx.METHOD.MERGE,
        key: `${ONYXKEYS.COLLECTION.NEXT_STEP}${expenseReport.reportID}`,
        value: optimisticNextStep,
    });

    const successData: OnyxUpdate[] = [
        {
            onyxMethod: Onyx.METHOD.MERGE,
            key: `${ONYXKEYS.COLLECTION.REPORT_ACTIONS}${expenseReport.reportID}`,
            value: {
                [optimisticReportAction.reportActionID]: {
                    pendingAction: null,
                },
            },
        },
    ];

    const failureData: OnyxUpdate[] = [
        {
            onyxMethod: Onyx.METHOD.MERGE,
            key: `${ONYXKEYS.COLLECTION.REPORT_ACTIONS}${expenseReport.reportID}`,
            value: {
                [optimisticReportAction.reportActionID ?? '-1']: {
                    errors: getMicroSecondOnyxErrorWithTranslationKey('iou.error.other'),
                },
            },
        },
        {
            onyxMethod: Onyx.METHOD.MERGE,
            key: `${ONYXKEYS.COLLECTION.REPORT}${expenseReport.reportID}`,
            value: {
                statusNum: CONST.REPORT.STATUS_NUM.REIMBURSED,
            },
        },
    ];

    if (expenseReport.parentReportID && expenseReport.parentReportActionID) {
        optimisticData.push({
            onyxMethod: Onyx.METHOD.MERGE,
            key: `${ONYXKEYS.COLLECTION.REPORT_ACTIONS}${expenseReport.parentReportID}`,
            value: {
                [expenseReport.parentReportActionID]: {
                    childStateNum: stateNum,
                    childStatusNum: statusNum,
                },
            },
        });

        failureData.push({
            onyxMethod: Onyx.METHOD.MERGE,
            key: `${ONYXKEYS.COLLECTION.REPORT_ACTIONS}${expenseReport.parentReportID}`,
            value: {
                [expenseReport.parentReportActionID]: {
                    childStateNum: expenseReport.stateNum,
                    childStatusNum: expenseReport.statusNum,
                },
            },
        });
    }

    if (chatReport?.reportID) {
        optimisticData.push({
            onyxMethod: Onyx.METHOD.MERGE,
            key: `${ONYXKEYS.COLLECTION.REPORT}${chatReport.reportID}`,
            value: {
                hasOutstandingChildRequest: true,
                iouReportID: expenseReport.reportID,
            },
        });
        failureData.push({
            onyxMethod: Onyx.METHOD.MERGE,
            key: `${ONYXKEYS.COLLECTION.REPORT}${chatReport.reportID}`,
            value: {
                hasOutstandingChildRequest: chatReport.hasOutstandingChildRequest,
                iouReportID: chatReport.iouReportID,
            },
        });
    }
    failureData.push({
        onyxMethod: Onyx.METHOD.MERGE,
        key: `${ONYXKEYS.COLLECTION.NEXT_STEP}${expenseReport.reportID}`,
        value: buildNextStep(expenseReport, CONST.REPORT.STATUS_NUM.REIMBURSED),
    });

    API.write(
        WRITE_COMMANDS.CANCEL_PAYMENT,
        {
            iouReportID: expenseReport.reportID,
            chatReportID: chatReport.reportID,
            managerAccountID: expenseReport.managerID ?? -1,
            reportActionID: optimisticReportAction.reportActionID,
        },
        {optimisticData, successData, failureData},
    );
    Navigation.dismissModal();
    notifyNewAction(expenseReport.reportID, userAccountID);
}

/**
 * Completes onboarding for invite link flow based on the selected payment option
 *
 * @param paymentSelected based on which we choose the onboarding choice and concierge message
 */
function completePaymentOnboarding(paymentSelected: ValueOf<typeof CONST.PAYMENT_SELECTED>, adminsChatReportID?: string, onboardingPolicyID?: string) {
    const isInviteOnboardingComplete = introSelected?.isInviteOnboardingComplete ?? false;

    if (isInviteOnboardingComplete || !introSelected?.choice || !introSelected?.inviteType) {
        return;
    }

    const session = getSession();

    const personalDetailsListValues = Object.values(getPersonalDetailsForAccountIDs(session?.accountID ? [session.accountID] : [], personalDetailsList));
    const personalDetails = personalDetailsListValues.at(0);

    let onboardingPurpose = introSelected?.choice;
    if (introSelected?.inviteType === CONST.ONBOARDING_INVITE_TYPES.IOU && paymentSelected === CONST.IOU.PAYMENT_SELECTED.BBA) {
        onboardingPurpose = CONST.ONBOARDING_CHOICES.MANAGE_TEAM;
    }

    if (introSelected?.inviteType === CONST.ONBOARDING_INVITE_TYPES.INVOICE && paymentSelected !== CONST.IOU.PAYMENT_SELECTED.BBA) {
        onboardingPurpose = CONST.ONBOARDING_CHOICES.CHAT_SPLIT;
    }

    completeOnboarding(
        onboardingPurpose,
        CONST.ONBOARDING_MESSAGES[onboardingPurpose],
        personalDetails?.firstName ?? '',
        personalDetails?.lastName ?? '',
        adminsChatReportID,
        onboardingPolicyID,
        paymentSelected,
        undefined,
        undefined,
        true,
    );
}
function payMoneyRequest(paymentType: PaymentMethodType, chatReport: OnyxTypes.Report, iouReport: OnyxEntry<OnyxTypes.Report>, full = true) {
    if (chatReport.policyID && shouldRestrictUserBillableActions(chatReport.policyID)) {
        Navigation.navigate(ROUTES.RESTRICTED_ACTION.getRoute(chatReport.policyID));
        return;
    }

    const paymentSelected = paymentType === CONST.IOU.PAYMENT_TYPE.VBBA ? CONST.IOU.PAYMENT_SELECTED.BBA : CONST.IOU.PAYMENT_SELECTED.PBA;
    completePaymentOnboarding(paymentSelected);

    const recipient = {accountID: iouReport?.ownerAccountID ?? -1};
    const {params, optimisticData, successData, failureData} = getPayMoneyRequestParams(chatReport, iouReport, recipient, paymentType, full);

    // For now, we need to call the PayMoneyRequestWithWallet API since PayMoneyRequest was not updated to work with
    // Expensify Wallets.
    const apiCommand = paymentType === CONST.IOU.PAYMENT_TYPE.EXPENSIFY ? WRITE_COMMANDS.PAY_MONEY_REQUEST_WITH_WALLET : WRITE_COMMANDS.PAY_MONEY_REQUEST;

    playSound(SOUNDS.SUCCESS);
    API.write(apiCommand, params, {optimisticData, successData, failureData});
    notifyNewAction(iouReport?.reportID ?? '', userAccountID);
}

function payInvoice(paymentMethodType: PaymentMethodType, chatReport: OnyxTypes.Report, invoiceReport: OnyxEntry<OnyxTypes.Report>, payAsBusiness = false) {
    const recipient = {accountID: invoiceReport?.ownerAccountID ?? -1};
    const {
        optimisticData,
        successData,
        failureData,
        params: {
            reportActionID,
            policyID,
            adminsChatReportID,
            adminsCreatedReportActionID,
            expenseChatReportID,
            expenseCreatedReportActionID,
            customUnitRateID,
            customUnitID,
            ownerEmail,
            policyName,
        },
    } = getPayMoneyRequestParams(chatReport, invoiceReport, recipient, paymentMethodType, true, payAsBusiness);

    const paymentSelected = paymentMethodType === CONST.IOU.PAYMENT_TYPE.VBBA ? CONST.IOU.PAYMENT_SELECTED.BBA : CONST.IOU.PAYMENT_SELECTED.PBA;
    completePaymentOnboarding(paymentSelected);

    let params: PayInvoiceParams = {
        reportID: invoiceReport?.reportID ?? '',
        reportActionID,
        paymentMethodType,
        payAsBusiness,
    };

    if (policyID) {
        params = {
            ...params,
            policyID,
            adminsChatReportID,
            adminsCreatedReportActionID,
            expenseChatReportID,
            expenseCreatedReportActionID,
            customUnitRateID,
            customUnitID,
            ownerEmail,
            policyName,
        };
    }

    playSound(SOUNDS.SUCCESS);
    API.write(WRITE_COMMANDS.PAY_INVOICE, params, {optimisticData, successData, failureData});
}

function detachReceipt(transactionID: string) {
    const transaction = allTransactions[`${ONYXKEYS.COLLECTION.TRANSACTION}${transactionID}`];
    const newTransaction = transaction
        ? {
              ...transaction,
              filename: '',
              receipt: {
                  source: '',
              },
          }
        : null;

    const optimisticData: OnyxUpdate[] = [
        {
            onyxMethod: Onyx.METHOD.SET,
            key: `${ONYXKEYS.COLLECTION.TRANSACTION}${transactionID}`,
            value: {
                ...newTransaction,
                pendingFields: {
                    receipt: CONST.RED_BRICK_ROAD_PENDING_ACTION.UPDATE,
                },
            },
        },
    ];

    const successData: OnyxUpdate[] = [
        {
            onyxMethod: Onyx.METHOD.MERGE,
            key: `${ONYXKEYS.COLLECTION.TRANSACTION}${transactionID}`,
            value: {
                pendingFields: {
                    receipt: null,
                },
            },
        },
    ];
    const failureData: OnyxUpdate[] = [
        {
            onyxMethod: Onyx.METHOD.MERGE,
            key: `${ONYXKEYS.COLLECTION.TRANSACTION}${transactionID}`,
            value: {
                ...(transaction ?? null),
                errors: getMicroSecondOnyxErrorWithTranslationKey('iou.error.receiptDeleteFailureError'),
                pendingFields: {
                    receipt: null,
                },
            },
        },
    ];

    const parameters: DetachReceiptParams = {transactionID};

    API.write(WRITE_COMMANDS.DETACH_RECEIPT, parameters, {optimisticData, successData, failureData});
}

function replaceReceipt(transactionID: string, file: File, source: string) {
    const transaction = allTransactions[`${ONYXKEYS.COLLECTION.TRANSACTION}${transactionID}`];
    const oldReceipt = transaction?.receipt ?? {};
    const receiptOptimistic = {
        source,
        state: CONST.IOU.RECEIPT_STATE.OPEN,
    };

    const optimisticData: OnyxUpdate[] = [
        {
            onyxMethod: Onyx.METHOD.MERGE,
            key: `${ONYXKEYS.COLLECTION.TRANSACTION}${transactionID}`,
            value: {
                receipt: receiptOptimistic,
                filename: file.name,
                pendingFields: {
                    receipt: CONST.RED_BRICK_ROAD_PENDING_ACTION.UPDATE,
                },
            },
        },
    ];

    const successData: OnyxUpdate[] = [
        {
            onyxMethod: Onyx.METHOD.MERGE,
            key: `${ONYXKEYS.COLLECTION.TRANSACTION}${transactionID}`,
            value: {
                pendingFields: {
                    receipt: null,
                },
            },
        },
    ];

    const failureData: OnyxUpdate[] = [
        {
            onyxMethod: Onyx.METHOD.MERGE,
            key: `${ONYXKEYS.COLLECTION.TRANSACTION}${transactionID}`,
            value: {
                receipt: !isEmptyObject(oldReceipt) ? oldReceipt : null,
                filename: transaction?.filename,
                errors: getReceiptError(receiptOptimistic, file.name),
                pendingFields: {
                    receipt: null,
                },
            },
        },
    ];

    const parameters: ReplaceReceiptParams = {
        transactionID,
        receipt: file,
    };

    API.write(WRITE_COMMANDS.REPLACE_RECEIPT, parameters, {optimisticData, successData, failureData});
}

/**
 * Finds the participants for an IOU based on the attached report
 * @param transactionID of the transaction to set the participants of
 * @param report attached to the transaction
 */
function setMoneyRequestParticipantsFromReport(transactionID: string, report: OnyxEntry<OnyxTypes.Report>): Participant[] {
    // If the report is iou or expense report, we should get the chat report to set participant for request money
    const chatReport = isMoneyRequestReportReportUtils(report) ? getReportOrDraftReport(report?.chatReportID) : report;
    const currentUserAccountID = currentUserPersonalDetails?.accountID;
    const shouldAddAsReport = !isEmptyObject(chatReport) && isSelfDM(chatReport);
    let participants: Participant[] = [];

    if (isPolicyExpenseChatReportUtils(chatReport) || shouldAddAsReport) {
        participants = [{accountID: 0, reportID: chatReport?.reportID, isPolicyExpenseChat: isPolicyExpenseChatReportUtils(chatReport), selected: true}];
    } else if (isInvoiceRoom(chatReport)) {
        participants = [
            {reportID: chatReport?.reportID, selected: true},
            {
                policyID: chatReport?.policyID,
                isSender: true,
                selected: false,
            },
        ];
    } else {
        const chatReportOtherParticipants = Object.keys(chatReport?.participants ?? {})
            .map(Number)
            .filter((accountID) => accountID !== currentUserAccountID);
        participants = chatReportOtherParticipants.map((accountID) => ({accountID, selected: true}));
    }

    Onyx.merge(`${ONYXKEYS.COLLECTION.TRANSACTION_DRAFT}${transactionID}`, {participants, participantsAutoAssigned: true});

    return participants;
}

function setMoneyRequestTaxRate(transactionID: string, taxCode: string) {
    Onyx.merge(`${ONYXKEYS.COLLECTION.TRANSACTION_DRAFT}${transactionID}`, {taxCode});
}

function setMoneyRequestTaxAmount(transactionID: string, taxAmount: number | null) {
    Onyx.merge(`${ONYXKEYS.COLLECTION.TRANSACTION_DRAFT}${transactionID}`, {taxAmount});
}

function dismissHoldUseExplanation() {
    const parameters: SetNameValuePairParams = {
        name: ONYXKEYS.NVP_DISMISSED_HOLD_USE_EXPLANATION,
        value: true,
    };

    const optimisticData: OnyxUpdate[] = [
        {
            onyxMethod: Onyx.METHOD.MERGE,
            key: ONYXKEYS.NVP_DISMISSED_HOLD_USE_EXPLANATION,
            value: true,
        },
    ];

    API.write(WRITE_COMMANDS.SET_NAME_VALUE_PAIR, parameters, {
        optimisticData,
    });
}

/**
 * Sets the `splitShares` map that holds individual shares of a split bill
 */
function setSplitShares(transaction: OnyxEntry<OnyxTypes.Transaction>, amount: number, currency: string, newAccountIDs: number[]) {
    if (!transaction) {
        return;
    }
    const oldAccountIDs = Object.keys(transaction.splitShares ?? {}).map((key) => Number(key));

    // Create an array containing unique IDs of the current transaction participants and the new ones
    // The current userAccountID might not be included in newAccountIDs if this is called from the participants step using Global Create
    // If this is called from an existing group chat, it'll be included. So we manually add them to account for both cases.
    const accountIDs = [...new Set<number>([userAccountID, ...newAccountIDs, ...oldAccountIDs])];

    const splitShares: SplitShares = accountIDs.reduce((acc: SplitShares, accountID): SplitShares => {
        // We want to replace the contents of splitShares to contain only `newAccountIDs` entries
        // In the case of going back to the participants page and removing a participant
        // a simple merge will have the previous participant still present in the splitshares object
        // So we manually set their entry to null
        if (!newAccountIDs.includes(accountID) && accountID !== userAccountID) {
            acc[accountID] = null;
            return acc;
        }

        const isPayer = accountID === userAccountID;
        const participantsLength = newAccountIDs.includes(userAccountID) ? newAccountIDs.length - 1 : newAccountIDs.length;
        const splitAmount = calculateIOUAmount(participantsLength, amount, currency, isPayer);
        acc[accountID] = {
            amount: splitAmount,
            isModified: false,
        };
        return acc;
    }, {});

    Onyx.merge(`${ONYXKEYS.COLLECTION.TRANSACTION_DRAFT}${transaction.transactionID}`, {splitShares});
}

function resetSplitShares(transaction: OnyxEntry<OnyxTypes.Transaction>, newAmount?: number, currency?: string) {
    if (!transaction) {
        return;
    }
    const accountIDs = Object.keys(transaction.splitShares ?? {}).map((key) => Number(key));
    if (!accountIDs) {
        return;
    }
    setSplitShares(transaction, newAmount ?? transaction.amount, currency ?? transaction.currency, accountIDs);
}

/**
 * Sets an individual split share of the participant accountID supplied
 */
function setIndividualShare(transactionID: string, participantAccountID: number, participantShare: number) {
    Onyx.merge(`${ONYXKEYS.COLLECTION.TRANSACTION_DRAFT}${transactionID}`, {
        splitShares: {
            [participantAccountID]: {amount: participantShare, isModified: true},
        },
    });
}

/**
 * Adjusts remaining unmodified shares when another share is modified
 * E.g. if total bill is $100 and split between 3 participants, when the user changes the first share to $50, the remaining unmodified shares will become $25 each.
 */
function adjustRemainingSplitShares(transaction: NonNullable<OnyxTypes.Transaction>) {
    const modifiedShares = Object.keys(transaction.splitShares ?? {}).filter((key: string) => transaction?.splitShares?.[Number(key)]?.isModified);

    if (!modifiedShares.length) {
        return;
    }

    const sumOfManualShares = modifiedShares
        .map((key: string): number => transaction?.splitShares?.[Number(key)]?.amount ?? 0)
        .reduce((prev: number, current: number): number => prev + current, 0);

    const unmodifiedSharesAccountIDs = Object.keys(transaction.splitShares ?? {})
        .filter((key: string) => !transaction?.splitShares?.[Number(key)]?.isModified)
        .map((key: string) => Number(key));

    const remainingTotal = transaction.amount - sumOfManualShares;
    if (remainingTotal < 0) {
        return;
    }

    const splitShares: SplitShares = unmodifiedSharesAccountIDs.reduce((acc: SplitShares, accountID: number, index: number): SplitShares => {
        const splitAmount = calculateIOUAmount(unmodifiedSharesAccountIDs.length - 1, remainingTotal, transaction.currency, index === 0);
        acc[accountID] = {
            amount: splitAmount,
        };
        return acc;
    }, {});

    Onyx.merge(`${ONYXKEYS.COLLECTION.TRANSACTION_DRAFT}${transaction.transactionID}`, {splitShares});
}

/**
 * Put expense on HOLD
 */
function putOnHold(transactionID: string, comment: string, reportID: string, searchHash?: number) {
    const currentTime = DateUtils.getDBTime();
    const createdReportAction = buildOptimisticHoldReportAction(currentTime);
    const createdReportActionComment = buildOptimisticHoldReportActionComment(comment, DateUtils.addMillisecondsFromDateTime(currentTime, 1));
    const newViolation = {name: CONST.VIOLATIONS.HOLD, type: CONST.VIOLATION_TYPES.VIOLATION};
    const transactionViolations = allTransactionViolations[`${ONYXKEYS.COLLECTION.TRANSACTION_VIOLATIONS}${transactionID}`] ?? [];
    const updatedViolations = [...transactionViolations, newViolation];
    const parentReportActionOptimistic = getOptimisticDataForParentReportAction(reportID, createdReportActionComment.created, CONST.RED_BRICK_ROAD_PENDING_ACTION.ADD);
    const transaction = allTransactions[`${ONYXKEYS.COLLECTION.TRANSACTION}${transactionID}`];
    const iouReport = allReports?.[`${ONYXKEYS.COLLECTION.REPORT}${transaction?.reportID}`];
    const report = allReports?.[`${ONYXKEYS.COLLECTION.REPORT}${reportID}`];

    const optimisticData: OnyxUpdate[] = [
        {
            onyxMethod: Onyx.METHOD.MERGE,
            key: `${ONYXKEYS.COLLECTION.REPORT_ACTIONS}${reportID}`,
            value: {
                [createdReportAction.reportActionID]: createdReportAction as ReportAction,
                [createdReportActionComment.reportActionID]: createdReportActionComment as ReportAction,
            },
        },
        {
            onyxMethod: Onyx.METHOD.MERGE,
            key: `${ONYXKEYS.COLLECTION.TRANSACTION}${transactionID}`,
            value: {
                pendingAction: CONST.RED_BRICK_ROAD_PENDING_ACTION.UPDATE,
                comment: {
                    hold: createdReportAction.reportActionID,
                },
            },
        },
        {
            onyxMethod: Onyx.METHOD.MERGE,
            key: `${ONYXKEYS.COLLECTION.TRANSACTION_VIOLATIONS}${transactionID}`,
            value: updatedViolations,
        },
        {
            onyxMethod: Onyx.METHOD.MERGE,
            key: `${ONYXKEYS.COLLECTION.REPORT}${reportID}`,
            value: {
                lastVisibleActionCreated: createdReportActionComment.created,
            },
        },
    ];

    if (iouReport && iouReport.currency === transaction?.currency) {
        const isExpenseReportLocal = isExpenseReport(iouReport);
        const coefficient = isExpenseReportLocal ? -1 : 1;
        const transactionAmount = getAmount(transaction, isExpenseReportLocal) * coefficient;
        optimisticData.push({
            onyxMethod: Onyx.METHOD.MERGE,
            key: `${ONYXKEYS.COLLECTION.REPORT}${iouReport.reportID}`,
            value: {
                unheldTotal: (iouReport.unheldTotal ?? 0) - transactionAmount,
                unheldNonReimbursableTotal: !transaction?.reimbursable ? (iouReport.unheldNonReimbursableTotal ?? 0) - transactionAmount : iouReport.unheldNonReimbursableTotal,
            },
        });
    }

    parentReportActionOptimistic.forEach((parentActionData) => {
        if (!parentActionData) {
            return;
        }
        optimisticData.push(parentActionData);
    });

    const successData: OnyxUpdate[] = [
        {
            onyxMethod: Onyx.METHOD.MERGE,
            key: `${ONYXKEYS.COLLECTION.TRANSACTION}${transactionID}`,
            value: {
                pendingAction: null,
            },
        },
    ];

    const failureData: OnyxUpdate[] = [
        {
            onyxMethod: Onyx.METHOD.MERGE,
            key: `${ONYXKEYS.COLLECTION.TRANSACTION}${transactionID}`,
            value: {
                pendingAction: null,
                comment: {
                    hold: null,
                },
                errors: getMicroSecondOnyxErrorWithTranslationKey('iou.error.genericHoldExpenseFailureMessage'),
            },
        },
        {
            onyxMethod: Onyx.METHOD.MERGE,
            key: `${ONYXKEYS.COLLECTION.REPORT_ACTIONS}${reportID}`,
            value: {
                [createdReportAction.reportActionID]: null,
                [createdReportActionComment.reportActionID]: null,
            },
        },
        {
            onyxMethod: Onyx.METHOD.MERGE,
            key: `${ONYXKEYS.COLLECTION.REPORT}${reportID}`,
            value: {
                lastVisibleActionCreated: report?.lastVisibleActionCreated,
            },
        },
    ];

    // If we are holding from the search page, we optimistically update the snapshot data that search uses so that it is kept in sync
    if (searchHash) {
        optimisticData.push({
            onyxMethod: Onyx.METHOD.MERGE,
            key: `${ONYXKEYS.COLLECTION.SNAPSHOT}${searchHash}`,
            value: {
                data: {
                    [`${ONYXKEYS.COLLECTION.TRANSACTION}${transactionID}`]: {
                        canHold: false,
                        canUnhold: true,
                    },
                },
            } as Record<string, Record<string, Partial<SearchTransaction>>>,
        });
        failureData.push({
            onyxMethod: Onyx.METHOD.MERGE,
            key: `${ONYXKEYS.COLLECTION.SNAPSHOT}${searchHash}`,
            value: {
                data: {
                    [`${ONYXKEYS.COLLECTION.TRANSACTION}${transactionID}`]: {
                        canHold: true,
                        canUnhold: false,
                    },
                },
            } as Record<string, Record<string, Partial<SearchTransaction>>>,
        });
    }

    API.write(
        'HoldRequest',
        {
            transactionID,
            comment,
            reportActionID: createdReportAction.reportActionID,
            commentReportActionID: createdReportActionComment.reportActionID,
        },
        {optimisticData, successData, failureData},
    );

    const currentReportID = getDisplayedReportID(reportID);
    notifyNewAction(currentReportID, userAccountID);
}

/**
 * Remove expense from HOLD
 */
function unholdRequest(transactionID: string, reportID: string, searchHash?: number) {
    const createdReportAction = buildOptimisticUnHoldReportAction();
    const transactionViolations = allTransactionViolations[`${ONYXKEYS.COLLECTION.TRANSACTION_VIOLATIONS}${transactionID}`];
    const transaction = allTransactions[`${ONYXKEYS.COLLECTION.TRANSACTION}${transactionID}`];
    const iouReport = allReports?.[`${ONYXKEYS.COLLECTION.REPORT}${transaction?.reportID}`];
    const report = allReports?.[`${ONYXKEYS.COLLECTION.REPORT}${reportID}`];

    const optimisticData: OnyxUpdate[] = [
        {
            onyxMethod: Onyx.METHOD.MERGE,
            key: `${ONYXKEYS.COLLECTION.REPORT_ACTIONS}${reportID}`,
            value: {
                [createdReportAction.reportActionID]: createdReportAction as ReportAction,
            },
        },
        {
            onyxMethod: Onyx.METHOD.MERGE,
            key: `${ONYXKEYS.COLLECTION.TRANSACTION}${transactionID}`,
            value: {
                pendingAction: CONST.RED_BRICK_ROAD_PENDING_ACTION.UPDATE,
                comment: {
                    hold: null,
                },
            },
        },
        {
            onyxMethod: Onyx.METHOD.SET,
            key: `${ONYXKEYS.COLLECTION.TRANSACTION_VIOLATIONS}${transactionID}`,
            value: transactionViolations?.filter((violation) => violation.name !== CONST.VIOLATIONS.HOLD) ?? [],
        },
        {
            onyxMethod: Onyx.METHOD.MERGE,
            key: `${ONYXKEYS.COLLECTION.REPORT}${reportID}`,
            value: {
                lastVisibleActionCreated: createdReportAction.created,
            },
        },
    ];

    if (iouReport && iouReport.currency === transaction?.currency) {
        const isExpenseReportLocal = isExpenseReport(iouReport);
        const coefficient = isExpenseReportLocal ? -1 : 1;
        const transactionAmount = getAmount(transaction, isExpenseReportLocal) * coefficient;
        optimisticData.push({
            onyxMethod: Onyx.METHOD.MERGE,
            key: `${ONYXKEYS.COLLECTION.REPORT}${iouReport.reportID}`,
            value: {
                unheldTotal: (iouReport.unheldTotal ?? 0) + transactionAmount,
                unheldNonReimbursableTotal: !transaction?.reimbursable ? (iouReport.unheldNonReimbursableTotal ?? 0) + transactionAmount : iouReport.unheldNonReimbursableTotal,
            },
        });
    }

    const successData: OnyxUpdate[] = [
        {
            onyxMethod: Onyx.METHOD.MERGE,
            key: `${ONYXKEYS.COLLECTION.TRANSACTION}${transactionID}`,
            value: {
                pendingAction: null,
                comment: {
                    hold: null,
                },
            },
        },
    ];

    const failureData: OnyxUpdate[] = [
        {
            onyxMethod: Onyx.METHOD.MERGE,
            key: `${ONYXKEYS.COLLECTION.REPORT_ACTIONS}${reportID}`,
            value: {
                [createdReportAction.reportActionID]: null,
            },
        },
        {
            onyxMethod: Onyx.METHOD.MERGE,
            key: `${ONYXKEYS.COLLECTION.TRANSACTION}${transactionID}`,
            value: {
                pendingAction: null,
                errors: getMicroSecondOnyxErrorWithTranslationKey('iou.error.genericUnholdExpenseFailureMessage'),
            },
        },
        {
            onyxMethod: Onyx.METHOD.SET,
            key: `${ONYXKEYS.COLLECTION.TRANSACTION_VIOLATIONS}${transactionID}`,
            value: transactionViolations ?? null,
        },
        {
            onyxMethod: Onyx.METHOD.MERGE,
            key: `${ONYXKEYS.COLLECTION.REPORT}${reportID}`,
            value: {
                lastVisibleActionCreated: report?.lastVisibleActionCreated,
            },
        },
    ];

    // If we are unholding from the search page, we optimistically update the snapshot data that search uses so that it is kept in sync
    if (searchHash) {
        optimisticData.push({
            onyxMethod: Onyx.METHOD.MERGE,
            key: `${ONYXKEYS.COLLECTION.SNAPSHOT}${searchHash}`,
            value: {
                data: {
                    [`${ONYXKEYS.COLLECTION.TRANSACTION}${transactionID}`]: {
                        canHold: true,
                        canUnhold: false,
                    },
                },
            } as Record<string, Record<string, Partial<SearchTransaction>>>,
        });
        failureData.push({
            onyxMethod: Onyx.METHOD.MERGE,
            key: `${ONYXKEYS.COLLECTION.SNAPSHOT}${searchHash}`,
            value: {
                data: {
                    [`${ONYXKEYS.COLLECTION.TRANSACTION}${transactionID}`]: {
                        canHold: false,
                        canUnhold: true,
                    },
                },
            } as Record<string, Record<string, Partial<SearchTransaction>>>,
        });
    }

    API.write(
        'UnHoldRequest',
        {
            transactionID,
            reportActionID: createdReportAction.reportActionID,
        },
        {optimisticData, successData, failureData},
    );

    const currentReportID = getDisplayedReportID(reportID);
    notifyNewAction(currentReportID, userAccountID);
}
// eslint-disable-next-line rulesdir/no-negated-variables
function navigateToStartStepIfScanFileCannotBeRead(
    receiptFilename: string | undefined,
    receiptPath: ReceiptSource | undefined,
    onSuccess: (file: File) => void,
    requestType: IOURequestType,
    iouType: IOUType,
    transactionID: string,
    reportID: string,
    receiptType: string | undefined,
) {
    if (!receiptFilename || !receiptPath) {
        return;
    }

    const onFailure = () => {
        setMoneyRequestReceipt(transactionID, '', '', true);
        if (requestType === CONST.IOU.REQUEST_TYPE.MANUAL) {
            Navigation.navigate(ROUTES.MONEY_REQUEST_STEP_SCAN.getRoute(CONST.IOU.ACTION.CREATE, iouType, transactionID, reportID, Navigation.getActiveRouteWithoutParams()));
            return;
        }
        navigateToStartMoneyRequestStep(requestType, iouType, transactionID, reportID);
    };
    readFileAsync(receiptPath.toString(), receiptFilename, onSuccess, onFailure, receiptType);
}

/** Save the preferred payment method for a policy */
function savePreferredPaymentMethod(policyID: string, paymentMethod: PaymentMethodType) {
    Onyx.merge(`${ONYXKEYS.NVP_LAST_PAYMENT_METHOD}`, {[policyID]: paymentMethod});
}

/** Get report policy id of IOU request */
function getIOURequestPolicyID(transaction: OnyxEntry<OnyxTypes.Transaction>, report: OnyxEntry<OnyxTypes.Report>): string {
    // Workspace sender will exist for invoices
    const workspaceSender = transaction?.participants?.find((participant) => participant.isSender);
    return workspaceSender?.policyID ?? report?.policyID ?? '-1';
}

function getIOUActionForTransactions(transactionIDList: Array<string | undefined>, iouReportID: string | undefined): Array<ReportAction<typeof CONST.REPORT.ACTIONS.TYPE.IOU>> {
    return Object.values(allReportActions?.[`${ONYXKEYS.COLLECTION.REPORT_ACTIONS}${iouReportID}`] ?? {})?.filter(
        (reportAction): reportAction is ReportAction<typeof CONST.REPORT.ACTIONS.TYPE.IOU> => {
            if (!isMoneyRequestAction(reportAction)) {
                return false;
            }
            const message = getOriginalMessage(reportAction);
            if (!message?.IOUTransactionID) {
                return false;
            }
            return transactionIDList.includes(message.IOUTransactionID);
        },
    );
}

/** Merge several transactions into one by updating the fields of the one we want to keep and deleting the rest */
function mergeDuplicates(params: TransactionMergeParams) {
    const originalSelectedTransaction = allTransactions[`${ONYXKEYS.COLLECTION.TRANSACTION}${params.transactionID}`];

    const optimisticTransactionData: OnyxUpdate = {
        onyxMethod: Onyx.METHOD.MERGE,
        key: `${ONYXKEYS.COLLECTION.TRANSACTION}${params.transactionID}`,
        value: {
            ...originalSelectedTransaction,
            billable: params.billable,
            comment: {
                comment: params.comment,
            },
            category: params.category,
            created: params.created,
            currency: params.currency,
            modifiedMerchant: params.merchant,
            reimbursable: params.reimbursable,
            tag: params.tag,
        },
    };

    const failureTransactionData: OnyxUpdate = {
        onyxMethod: Onyx.METHOD.MERGE,
        key: `${ONYXKEYS.COLLECTION.TRANSACTION}${params.transactionID}`,
        // eslint-disable-next-line @typescript-eslint/non-nullable-type-assertion-style
        value: originalSelectedTransaction as OnyxTypes.Transaction,
    };

    const optimisticTransactionDuplicatesData: OnyxUpdate[] = params.transactionIDList.map((id) => ({
        onyxMethod: Onyx.METHOD.SET,
        key: `${ONYXKEYS.COLLECTION.TRANSACTION}${id}`,
        value: null,
    }));

    const failureTransactionDuplicatesData: OnyxUpdate[] = params.transactionIDList.map((id) => ({
        onyxMethod: Onyx.METHOD.MERGE,
        key: `${ONYXKEYS.COLLECTION.TRANSACTION}${id}`,
        // eslint-disable-next-line @typescript-eslint/non-nullable-type-assertion-style
        value: allTransactions[`${ONYXKEYS.COLLECTION.TRANSACTION}${id}`] as OnyxTypes.Transaction,
    }));

    const optimisticTransactionViolations: OnyxUpdate[] = [...params.transactionIDList, params.transactionID].map((id) => {
        const violations = allTransactionViolations[`${ONYXKEYS.COLLECTION.TRANSACTION_VIOLATIONS}${id}`] ?? [];
        return {
            onyxMethod: Onyx.METHOD.MERGE,
            key: `${ONYXKEYS.COLLECTION.TRANSACTION_VIOLATIONS}${id}`,
            value: violations.filter((violation) => violation.name !== CONST.VIOLATIONS.DUPLICATED_TRANSACTION),
        };
    });

    const failureTransactionViolations: OnyxUpdate[] = [...params.transactionIDList, params.transactionID].map((id) => {
        const violations = allTransactionViolations[`${ONYXKEYS.COLLECTION.TRANSACTION_VIOLATIONS}${id}`] ?? [];
        return {
            onyxMethod: Onyx.METHOD.MERGE,
            key: `${ONYXKEYS.COLLECTION.TRANSACTION_VIOLATIONS}${id}`,
            value: violations,
        };
    });

    const duplicateTransactionTotals = params.transactionIDList.reduce((total, id) => {
        const duplicateTransaction = allTransactions[`${ONYXKEYS.COLLECTION.TRANSACTION}${id}`];
        if (!duplicateTransaction) {
            return total;
        }
        return total + duplicateTransaction.amount;
    }, 0);

    const expenseReport = allReports?.[`${ONYXKEYS.COLLECTION.REPORT}${params.reportID}`];
    const expenseReportOptimisticData: OnyxUpdate = {
        onyxMethod: Onyx.METHOD.MERGE,
        key: `${ONYXKEYS.COLLECTION.REPORT}${params.reportID}`,
        value: {
            total: (expenseReport?.total ?? 0) - duplicateTransactionTotals,
        },
    };
    const expenseReportFailureData: OnyxUpdate = {
        onyxMethod: Onyx.METHOD.MERGE,
        key: `${ONYXKEYS.COLLECTION.REPORT}${params.reportID}`,
        value: {
            total: expenseReport?.total,
        },
    };

    const iouActionsToDelete = params.reportID ? getIOUActionForTransactions(params.transactionIDList, params.reportID) : [];

    const deletedTime = DateUtils.getDBTime();
    const expenseReportActionsOptimisticData: OnyxUpdate = {
        onyxMethod: Onyx.METHOD.MERGE,
        key: `${ONYXKEYS.COLLECTION.REPORT_ACTIONS}${params.reportID}`,
        value: iouActionsToDelete.reduce<Record<string, PartialDeep<ReportAction<typeof CONST.REPORT.ACTIONS.TYPE.IOU>>>>((val, reportAction) => {
            const firstMessage = Array.isArray(reportAction.message) ? reportAction.message.at(0) : null;
            // eslint-disable-next-line no-param-reassign
            val[reportAction.reportActionID] = {
                originalMessage: {
                    deleted: deletedTime,
                },
                ...(firstMessage && {
                    message: [
                        {
                            ...firstMessage,
                            deleted: deletedTime,
                        },
                        ...(Array.isArray(reportAction.message) ? reportAction.message.slice(1) : []),
                    ],
                }),
                ...(!Array.isArray(reportAction.message) && {
                    message: {
                        deleted: deletedTime,
                    },
                }),
            };
            return val;
        }, {}),
    };
    const expenseReportActionsFailureData: OnyxUpdate = {
        onyxMethod: Onyx.METHOD.MERGE,
        key: `${ONYXKEYS.COLLECTION.REPORT_ACTIONS}${params.reportID}`,
        value: iouActionsToDelete.reduce<Record<string, NullishDeep<PartialDeep<ReportAction<typeof CONST.REPORT.ACTIONS.TYPE.IOU>>>>>((val, reportAction) => {
            // eslint-disable-next-line no-param-reassign
            val[reportAction.reportActionID] = {
                originalMessage: {
                    deleted: null,
                },
                message: reportAction.message,
            };
            return val;
        }, {}),
    };

    const optimisticData: OnyxUpdate[] = [];
    const failureData: OnyxUpdate[] = [];

    optimisticData.push(
        optimisticTransactionData,
        ...optimisticTransactionDuplicatesData,
        ...optimisticTransactionViolations,
        expenseReportOptimisticData,
        expenseReportActionsOptimisticData,
    );
    failureData.push(failureTransactionData, ...failureTransactionDuplicatesData, ...failureTransactionViolations, expenseReportFailureData, expenseReportActionsFailureData);

    API.write(WRITE_COMMANDS.TRANSACTION_MERGE, params, {optimisticData, failureData});
}

function updateLastLocationPermissionPrompt() {
    Onyx.set(ONYXKEYS.NVP_LAST_LOCATION_PERMISSION_PROMPT, new Date().toISOString());
}

/** Instead of merging the duplicates, it updates the transaction we want to keep and puts the others on hold without deleting them */
function resolveDuplicates(params: TransactionMergeParams) {
    if (!params.transactionID) {
        return;
    }

    const originalSelectedTransaction = allTransactions[`${ONYXKEYS.COLLECTION.TRANSACTION}${params.transactionID}`];

    const optimisticTransactionData: OnyxUpdate = {
        onyxMethod: Onyx.METHOD.MERGE,
        key: `${ONYXKEYS.COLLECTION.TRANSACTION}${params.transactionID}`,
        value: {
            ...originalSelectedTransaction,
            billable: params.billable,
            comment: {
                comment: params.comment,
            },
            category: params.category,
            created: params.created,
            currency: params.currency,
            modifiedMerchant: params.merchant,
            reimbursable: params.reimbursable,
            tag: params.tag,
        },
    };

    const failureTransactionData: OnyxUpdate = {
        onyxMethod: Onyx.METHOD.MERGE,
        key: `${ONYXKEYS.COLLECTION.TRANSACTION}${params.transactionID}`,
        // eslint-disable-next-line @typescript-eslint/non-nullable-type-assertion-style
        value: originalSelectedTransaction as OnyxTypes.Transaction,
    };

    const optimisticTransactionViolations: OnyxUpdate[] = [...params.transactionIDList, params.transactionID].map((id) => {
        const violations = allTransactionViolations[`${ONYXKEYS.COLLECTION.TRANSACTION_VIOLATIONS}${id}`] ?? [];
        const newViolation = {name: CONST.VIOLATIONS.HOLD, type: CONST.VIOLATION_TYPES.VIOLATION};
        const updatedViolations = id === params.transactionID ? violations : [...violations, newViolation];
        return {
            onyxMethod: Onyx.METHOD.MERGE,
            key: `${ONYXKEYS.COLLECTION.TRANSACTION_VIOLATIONS}${id}`,
            value: updatedViolations.filter((violation) => violation.name !== CONST.VIOLATIONS.DUPLICATED_TRANSACTION),
        };
    });

    const failureTransactionViolations: OnyxUpdate[] = [...params.transactionIDList, params.transactionID].map((id) => {
        const violations = allTransactionViolations[`${ONYXKEYS.COLLECTION.TRANSACTION_VIOLATIONS}${id}`] ?? [];
        return {
            onyxMethod: Onyx.METHOD.MERGE,
            key: `${ONYXKEYS.COLLECTION.TRANSACTION_VIOLATIONS}${id}`,
            value: violations,
        };
    });

    const iouActionList = params.reportID ? getIOUActionForTransactions(params.transactionIDList, params.reportID) : [];
    const orderedTransactionIDList = iouActionList.map((action) => {
        const message = getOriginalMessage(action);
        return message?.IOUTransactionID ?? '';
    });

    const optimisticHoldActions: OnyxUpdate[] = [];
    const failureHoldActions: OnyxUpdate[] = [];
    const reportActionIDList: string[] = [];
    const optimisticHoldTransactionActions: OnyxUpdate[] = [];
    const failureHoldTransactionActions: OnyxUpdate[] = [];
    iouActionList.forEach((action) => {
        const transactionThreadReportID = action?.childReportID;
        const createdReportAction = buildOptimisticHoldReportAction();
        reportActionIDList.push(createdReportAction.reportActionID);
        const transactionID = isMoneyRequestAction(action) ? getOriginalMessage(action)?.IOUTransactionID ?? CONST.DEFAULT_NUMBER_ID : CONST.DEFAULT_NUMBER_ID;
        optimisticHoldTransactionActions.push({
            onyxMethod: Onyx.METHOD.MERGE,
            key: `${ONYXKEYS.COLLECTION.TRANSACTION}${transactionID}`,
            value: {
                comment: {
                    hold: createdReportAction.reportActionID,
                },
            },
        });
        failureHoldTransactionActions.push({
            onyxMethod: Onyx.METHOD.MERGE,
            key: `${ONYXKEYS.COLLECTION.TRANSACTION}${transactionID}`,
            value: {
                comment: {
                    hold: null,
                },
            },
        });
        optimisticHoldActions.push({
            onyxMethod: Onyx.METHOD.MERGE,
            key: `${ONYXKEYS.COLLECTION.REPORT_ACTIONS}${transactionThreadReportID}`,
            value: {
                [createdReportAction.reportActionID]: createdReportAction,
            },
        });
        failureHoldActions.push({
            onyxMethod: Onyx.METHOD.MERGE,
            key: `${ONYXKEYS.COLLECTION.REPORT_ACTIONS}${transactionThreadReportID}`,
            value: {
                [createdReportAction.reportActionID]: {
                    errors: getMicroSecondOnyxErrorWithTranslationKey('iou.error.genericHoldExpenseFailureMessage'),
                },
            },
        });
    });

    const transactionThreadReportID = params.reportID ? getIOUActionForTransactions([params.transactionID], params.reportID).at(0)?.childReportID : undefined;
    const optimisticReportAction = buildOptimisticDismissedViolationReportAction({
        reason: 'manual',
        violationName: CONST.VIOLATIONS.DUPLICATED_TRANSACTION,
    });

    const optimisticReportActionData: OnyxUpdate = {
        onyxMethod: Onyx.METHOD.MERGE,
        key: `${ONYXKEYS.COLLECTION.REPORT_ACTIONS}${transactionThreadReportID}`,
        value: {
            [optimisticReportAction.reportActionID]: optimisticReportAction,
        },
    };

    const failureReportActionData: OnyxUpdate = {
        onyxMethod: Onyx.METHOD.MERGE,
        key: `${ONYXKEYS.COLLECTION.REPORT_ACTIONS}${transactionThreadReportID}`,
        value: {
            [optimisticReportAction.reportActionID]: null,
        },
    };

    const optimisticData: OnyxUpdate[] = [];
    const failureData: OnyxUpdate[] = [];

    optimisticData.push(optimisticTransactionData, ...optimisticTransactionViolations, ...optimisticHoldActions, ...optimisticHoldTransactionActions, optimisticReportActionData);
    failureData.push(failureTransactionData, ...failureTransactionViolations, ...failureHoldActions, ...failureHoldTransactionActions, failureReportActionData);
    const {reportID, transactionIDList, receiptID, ...otherParams} = params;

    const parameters: ResolveDuplicatesParams = {
        ...otherParams,
        transactionID: params.transactionID,
        reportActionIDList,
        transactionIDList: orderedTransactionIDList,
        dismissedViolationReportActionID: optimisticReportAction.reportActionID,
    };

    API.write(WRITE_COMMANDS.RESOLVE_DUPLICATES, parameters, {optimisticData, failureData});
}

export {
    adjustRemainingSplitShares,
    getNextApproverAccountID,
    approveMoneyRequest,
    canApproveIOU,
    cancelPayment,
    canIOUBePaid,
    cleanUpMoneyRequest,
    clearMoneyRequest,
    completeSplitBill,
    createDistanceRequest,
    createDraftTransaction,
    deleteMoneyRequest,
    deleteTrackExpense,
    detachReceipt,
    dismissHoldUseExplanation,
    getIOURequestPolicyID,
    initMoneyRequest,
    navigateToStartStepIfScanFileCannotBeRead,
    completePaymentOnboarding,
    payInvoice,
    payMoneyRequest,
    putOnHold,
    replaceReceipt,
    requestMoney,
    resetSplitShares,
    savePreferredPaymentMethod,
    sendInvoice,
    sendMoneyElsewhere,
    sendMoneyWithWallet,
    setCustomUnitRateID,
    setCustomUnitID,
    removeSubrate,
    addSubrate,
    updateSubrate,
    clearSubrates,
    setDraftSplitTransaction,
    setIndividualShare,
    setMoneyRequestAmount,
    setMoneyRequestAttendees,
    setMoneyRequestBillable,
    setMoneyRequestCategory,
    setMoneyRequestCreated,
    setMoneyRequestDateAttribute,
    setMoneyRequestCurrency,
    setMoneyRequestDescription,
    setMoneyRequestDistanceRate,
    setMoneyRequestMerchant,
    setMoneyRequestParticipants,
    setMoneyRequestParticipantsFromReport,
    setMoneyRequestPendingFields,
    setMoneyRequestReceipt,
    setMoneyRequestTag,
    setMoneyRequestTaxAmount,
    setMoneyRequestTaxRate,
    setSplitPayer,
    setSplitShares,
    splitBill,
    splitBillAndOpenReport,
    startMoneyRequest,
    startSplitBill,
    submitReport,
    trackExpense,
    unapproveExpenseReport,
    unholdRequest,
    updateMoneyRequestAttendees,
    updateMoneyRequestAmountAndCurrency,
    updateMoneyRequestBillable,
    updateMoneyRequestCategory,
    updateMoneyRequestDate,
    updateMoneyRequestDescription,
    updateMoneyRequestDistance,
    updateMoneyRequestDistanceRate,
    updateMoneyRequestMerchant,
    updateMoneyRequestTag,
    updateMoneyRequestTaxAmount,
    updateMoneyRequestTaxRate,
    mergeDuplicates,
    updateLastLocationPermissionPrompt,
    resolveDuplicates,
    getIOUReportActionToApproveOrPay,
    getNavigationUrlOnMoneyRequestDelete,
    getNavigationUrlAfterTrackExpenseDelete,
    canSubmitReport,
};
export type {GPSPoint as GpsPoint, IOURequestType};<|MERGE_RESOLUTION|>--- conflicted
+++ resolved
@@ -131,6 +131,7 @@
 import playSound, {SOUNDS} from '@libs/Sound';
 import {shouldRestrictUserBillableActions} from '@libs/SubscriptionUtils';
 import {
+    allHavePendingRTERViolation,
     buildOptimisticTransaction,
     getAllReportTransactions,
     getAmount,
@@ -145,6 +146,7 @@
     isOnHold,
     isReceiptBeingScanned as isReceiptBeingScannedTransactionUtils,
     isScanRequest as isScanRequestTransactionUtils,
+    shouldShowBrokenConnectionViolation,
 } from '@libs/TransactionUtils';
 import ViolationsUtils from '@libs/Violations/ViolationsUtils';
 import type {IOUAction, IOUType} from '@src/CONST';
@@ -7431,31 +7433,24 @@
     );
 }
 
-<<<<<<< HEAD
 function canSubmitReport(
     report: OnyxEntry<OnyxTypes.Report> | SearchReport,
     policy: OnyxEntry<OnyxTypes.Policy> | SearchPolicy,
     transactionIDList: string[],
     allViolations?: OnyxCollection<OnyxTypes.TransactionViolations>,
 ) {
-    const currentUserAccountID = Report.getCurrentUserAccountID();
-    const isOpenExpenseReport = ReportUtils.isOpenExpenseReport(report);
-    const {reimbursableSpend} = ReportUtils.getMoneyRequestSpendBreakdown(report);
-=======
-function canSubmitReport(report: OnyxEntry<OnyxTypes.Report> | SearchReport, policy: OnyxEntry<OnyxTypes.Policy> | SearchPolicy) {
     const currentUserAccountID = getCurrentUserAccountID();
     const isOpenExpenseReport = isOpenExpenseReportReportUtils(report);
     const {reimbursableSpend} = getMoneyRequestSpendBreakdown(report);
->>>>>>> 02e2e93d
     const isAdmin = policy?.role === CONST.POLICY.ROLE.ADMIN;
-    const hasAllPendingRTERViolations = TransactionUtils.allHavePendingRTERViolation(transactionIDList, allViolations);
-    const shouldShowBrokenConnectionViolation = TransactionUtils.shouldShowBrokenConnectionViolation(transactionIDList, report, policy, allViolations);
+    const hasAllPendingRTERViolations = allHavePendingRTERViolation(transactionIDList, allViolations);
+    const hasBrokenConnectionViolation = shouldShowBrokenConnectionViolation(transactionIDList, report, policy, allViolations);
 
     return (
         isOpenExpenseReport &&
         reimbursableSpend !== 0 &&
         !hasAllPendingRTERViolations &&
-        !shouldShowBrokenConnectionViolation &&
+        !hasBrokenConnectionViolation &&
         (report?.ownerAccountID === currentUserAccountID || isAdmin || report?.managerID === currentUserAccountID)
     );
 }
