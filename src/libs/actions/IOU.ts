import {format} from 'date-fns';
import {fastMerge, Str} from 'expensify-common';
import type {NullishDeep, OnyxCollection, OnyxEntry, OnyxInputValue, OnyxUpdate} from 'react-native-onyx';
import Onyx from 'react-native-onyx';
import type {PartialDeep, SetRequired, ValueOf} from 'type-fest';
import ReceiptGeneric from '@assets/images/receipt-generic.png';
import * as API from '@libs/API';
import type {
    ApproveMoneyRequestParams,
    CompleteSplitBillParams,
    CreateDistanceRequestParams,
    CreateWorkspaceParams,
    DeleteMoneyRequestParams,
    DetachReceiptParams,
    EditMoneyRequestParams,
    PayInvoiceParams,
    PayMoneyRequestParams,
    ReplaceReceiptParams,
    RequestMoneyParams,
    ResolveDuplicatesParams,
    SendInvoiceParams,
    SendMoneyParams,
    SetNameValuePairParams,
    SplitBillParams,
    StartSplitBillParams,
    SubmitReportParams,
    TrackExpenseParams,
    TransactionMergeParams,
    UnapproveExpenseReportParams,
    UpdateMoneyRequestParams,
} from '@libs/API/parameters';
import {WRITE_COMMANDS} from '@libs/API/types';
import * as CurrencyUtils from '@libs/CurrencyUtils';
import DateUtils from '@libs/DateUtils';
import DistanceRequestUtils from '@libs/DistanceRequestUtils';
import * as ErrorUtils from '@libs/ErrorUtils';
import * as FileUtils from '@libs/fileDownload/FileUtils';
import * as IOUUtils from '@libs/IOUUtils';
import * as LocalePhoneNumber from '@libs/LocalePhoneNumber';
import * as Localize from '@libs/Localize';
import isSearchTopmostCentralPane from '@libs/Navigation/isSearchTopmostCentralPane';
import Navigation from '@libs/Navigation/Navigation';
import * as NextStepUtils from '@libs/NextStepUtils';
import {rand64} from '@libs/NumberUtils';
import * as OptionsListUtils from '@libs/OptionsListUtils';
import * as PhoneNumber from '@libs/PhoneNumber';
import * as PolicyUtils from '@libs/PolicyUtils';
import * as ReportActionsUtils from '@libs/ReportActionsUtils';
import * as ReportConnection from '@libs/ReportConnection';
import type {OptimisticChatReport, OptimisticCreatedReportAction, OptimisticIOUReportAction, TransactionDetails} from '@libs/ReportUtils';
import * as ReportUtils from '@libs/ReportUtils';
import * as SessionUtils from '@libs/SessionUtils';
import * as SubscriptionUtils from '@libs/SubscriptionUtils';
import * as TransactionUtils from '@libs/TransactionUtils';
import {getCurrency, getTransaction} from '@libs/TransactionUtils';
import ViolationsUtils from '@libs/Violations/ViolationsUtils';
import type {IOUAction, IOUType} from '@src/CONST';
import CONST from '@src/CONST';
import ONYXKEYS from '@src/ONYXKEYS';
import ROUTES from '@src/ROUTES';
import type * as OnyxTypes from '@src/types/onyx';
import type {Participant, Split} from '@src/types/onyx/IOU';
import type {ErrorFields, Errors} from '@src/types/onyx/OnyxCommon';
import type {PaymentMethodType} from '@src/types/onyx/OriginalMessage';
import type ReportAction from '@src/types/onyx/ReportAction';
import type {OnyxData} from '@src/types/onyx/Request';
import type {Comment, Receipt, ReceiptSource, Routes, SplitShares, TransactionChanges, WaypointCollection} from '@src/types/onyx/Transaction';
import {isEmptyObject} from '@src/types/utils/EmptyObject';
import * as CachedPDFPaths from './CachedPDFPaths';
import * as Category from './Policy/Category';
import * as Policy from './Policy/Policy';
import * as Tag from './Policy/Tag';
import * as Report from './Report';

type IOURequestType = ValueOf<typeof CONST.IOU.REQUEST_TYPE>;

type OneOnOneIOUReport = OnyxTypes.Report | undefined | null;

type MoneyRequestInformation = {
    payerAccountID: number;
    payerEmail: string;
    iouReport: OnyxTypes.Report;
    chatReport: OnyxTypes.Report;
    transaction: OnyxTypes.Transaction;
    iouAction: OptimisticIOUReportAction;
    createdChatReportActionID: string;
    createdIOUReportActionID: string;
    reportPreviewAction: OnyxTypes.ReportAction;
    transactionThreadReportID: string;
    createdReportActionIDForThread: string;
    onyxData: OnyxData;
};

type TrackExpenseInformation = {
    createdWorkspaceParams?: CreateWorkspaceParams;
    iouReport?: OnyxTypes.Report;
    chatReport: OnyxTypes.Report;
    transaction: OnyxTypes.Transaction;
    iouAction: OptimisticIOUReportAction;
    createdChatReportActionID: string;
    createdIOUReportActionID?: string;
    reportPreviewAction?: OnyxTypes.ReportAction;
    transactionThreadReportID: string;
    createdReportActionIDForThread: string;
    actionableWhisperReportActionIDParam?: string;
    onyxData: OnyxData;
};

type SendInvoiceInformation = {
    senderWorkspaceID: string;
    receiver: Partial<OnyxTypes.PersonalDetails>;
    invoiceRoom: OnyxTypes.Report;
    createdChatReportActionID: string;
    invoiceReportID: string;
    reportPreviewReportActionID: string;
    transactionID: string;
    transactionThreadReportID: string;
    createdIOUReportActionID: string;
    createdReportActionIDForThread: string;
    reportActionID: string;
    onyxData: OnyxData;
};

type SplitData = {
    chatReportID: string;
    transactionID: string;
    reportActionID: string;
    policyID?: string;
    createdReportActionID?: string;
    chatType?: string;
};

type SplitsAndOnyxData = {
    splitData: SplitData;
    splits: Split[];
    onyxData: OnyxData;
};

type UpdateMoneyRequestData = {
    params: UpdateMoneyRequestParams;
    onyxData: OnyxData;
};

type PayMoneyRequestData = {
    params: PayMoneyRequestParams & Partial<PayInvoiceParams>;
    optimisticData: OnyxUpdate[];
    successData: OnyxUpdate[];
    failureData: OnyxUpdate[];
};

type SendMoneyParamsData = {
    params: SendMoneyParams;
    optimisticData: OnyxUpdate[];
    successData: OnyxUpdate[];
    failureData: OnyxUpdate[];
};

type GPSPoint = {
    lat: number;
    long: number;
};

let allPersonalDetails: OnyxTypes.PersonalDetailsList = {};
Onyx.connect({
    key: ONYXKEYS.PERSONAL_DETAILS_LIST,
    callback: (value) => {
        allPersonalDetails = value ?? {};
    },
});

let allTransactions: NonNullable<OnyxCollection<OnyxTypes.Transaction>> = {};
Onyx.connect({
    key: ONYXKEYS.COLLECTION.TRANSACTION,
    waitForCollectionCallback: true,
    callback: (value) => {
        if (!value) {
            allTransactions = {};
            return;
        }

        allTransactions = value;
    },
});

let allTransactionDrafts: NonNullable<OnyxCollection<OnyxTypes.Transaction>> = {};
Onyx.connect({
    key: ONYXKEYS.COLLECTION.TRANSACTION_DRAFT,
    waitForCollectionCallback: true,
    callback: (value) => {
        allTransactionDrafts = value ?? {};
    },
});

let allTransactionViolations: NonNullable<OnyxCollection<OnyxTypes.TransactionViolations>> = {};
Onyx.connect({
    key: ONYXKEYS.COLLECTION.TRANSACTION_VIOLATIONS,
    waitForCollectionCallback: true,
    callback: (value) => {
        if (!value) {
            allTransactionViolations = {};
            return;
        }

        allTransactionViolations = value;
    },
});

let allDraftSplitTransactions: NonNullable<OnyxCollection<OnyxTypes.Transaction>> = {};
Onyx.connect({
    key: ONYXKEYS.COLLECTION.SPLIT_TRANSACTION_DRAFT,
    waitForCollectionCallback: true,
    callback: (value) => {
        allDraftSplitTransactions = value ?? {};
    },
});

let allNextSteps: NonNullable<OnyxCollection<OnyxTypes.ReportNextStep>> = {};
Onyx.connect({
    key: ONYXKEYS.COLLECTION.NEXT_STEP,
    waitForCollectionCallback: true,
    callback: (value) => {
        allNextSteps = value ?? {};
    },
});

let userAccountID = -1;
let currentUserEmail = '';
Onyx.connect({
    key: ONYXKEYS.SESSION,
    callback: (value) => {
        currentUserEmail = value?.email ?? '';
        userAccountID = value?.accountID ?? -1;
    },
});

let currentUserPersonalDetails: OnyxEntry<OnyxTypes.PersonalDetails>;
Onyx.connect({
    key: ONYXKEYS.PERSONAL_DETAILS_LIST,
    callback: (value) => {
        currentUserPersonalDetails = value?.[userAccountID] ?? undefined;
    },
});

let currentDate: OnyxEntry<string> = '';
Onyx.connect({
    key: ONYXKEYS.CURRENT_DATE,
    callback: (value) => {
        currentDate = value;
    },
});

let quickAction: OnyxEntry<OnyxTypes.QuickAction> = {};
Onyx.connect({
    key: ONYXKEYS.NVP_QUICK_ACTION_GLOBAL_CREATE,
    callback: (value) => {
        quickAction = value;
    },
});

let allReportActions: OnyxCollection<OnyxTypes.ReportActions>;
Onyx.connect({
    key: ONYXKEYS.COLLECTION.REPORT_ACTIONS,
    waitForCollectionCallback: true,
    callback: (actions) => {
        if (!actions) {
            return;
        }
        allReportActions = actions;
    },
});

let activePolicyID: OnyxEntry<string>;
Onyx.connect({
    key: ONYXKEYS.NVP_ACTIVE_POLICY_ID,
    callback: (value) => (activePolicyID = value),
});

let introSelected: OnyxEntry<OnyxTypes.IntroSelected>;
Onyx.connect({
    key: ONYXKEYS.NVP_INTRO_SELECTED,
    callback: (value) => (introSelected = value),
});

let personalDetailsList: OnyxEntry<OnyxTypes.PersonalDetailsList>;
Onyx.connect({
    key: ONYXKEYS.PERSONAL_DETAILS_LIST,
    callback: (value) => (personalDetailsList = value),
});

/**
 * Find the report preview action from given chat report and iou report
 */
function getReportPreviewAction(chatReportID: string, iouReportID: string): OnyxInputValue<ReportAction<typeof CONST.REPORT.ACTIONS.TYPE.REPORT_PREVIEW>> {
    const reportActions = allReportActions?.[`${ONYXKEYS.COLLECTION.REPORT_ACTIONS}${chatReportID}`] ?? {};

    // Find the report preview action from the chat report
    return (
        Object.values(reportActions).find(
            (reportAction): reportAction is ReportAction<typeof CONST.REPORT.ACTIONS.TYPE.REPORT_PREVIEW> =>
                reportAction && ReportActionsUtils.isReportPreviewAction(reportAction) && ReportActionsUtils.getOriginalMessage(reportAction)?.linkedReportID === iouReportID,
        ) ?? null
    );
}

/**
 * Initialize expense info
 * @param reportID to attach the transaction to
 * @param policy
 * @param isFromGlobalCreate
 * @param iouRequestType one of manual/scan/distance
 */
function initMoneyRequest(reportID: string, policy: OnyxEntry<OnyxTypes.Policy>, isFromGlobalCreate: boolean, iouRequestType: IOURequestType = CONST.IOU.REQUEST_TYPE.MANUAL) {
    // Generate a brand new transactionID
    const newTransactionID = CONST.IOU.OPTIMISTIC_TRANSACTION_ID;
    const currency = policy?.outputCurrency ?? currentUserPersonalDetails?.localCurrencyCode ?? CONST.CURRENCY.USD;
    // Disabling this line since currentDate can be an empty string
    // eslint-disable-next-line @typescript-eslint/prefer-nullish-coalescing
    const created = currentDate || format(new Date(), 'yyyy-MM-dd');

    const currentTransaction = allTransactionDrafts?.[`${ONYXKEYS.COLLECTION.TRANSACTION_DRAFT}${newTransactionID}`];

    // in case we have to re-init money request, but the IOU request type is the same with the old draft transaction,
    // we should keep most of the existing data by using the ONYX MERGE operation
    if (currentTransaction?.iouRequestType === iouRequestType) {
        // so, we just need to update the reportID, isFromGlobalCreate, created, currency
        Onyx.merge(`${ONYXKEYS.COLLECTION.TRANSACTION_DRAFT}${newTransactionID}`, {
            reportID,
            isFromGlobalCreate,
            created,
            currency,
            transactionID: newTransactionID,
        });
        return;
    }

    const comment: Comment = {};

    // Add initial empty waypoints when starting a distance expense
    if (iouRequestType === CONST.IOU.REQUEST_TYPE.DISTANCE) {
        comment.waypoints = {
            waypoint0: {keyForList: 'start_waypoint'},
            waypoint1: {keyForList: 'stop_waypoint'},
        };
        if (!isFromGlobalCreate) {
            const customUnitRateID = DistanceRequestUtils.getCustomUnitRateID(reportID);
            comment.customUnit = {customUnitRateID};
        }
    }

    // Store the transaction in Onyx and mark it as not saved so it can be cleaned up later
    // Use set() here so that there is no way that data will be leaked between objects when it gets reset
    Onyx.set(`${ONYXKEYS.COLLECTION.TRANSACTION_DRAFT}${newTransactionID}`, {
        amount: 0,
        comment,
        created,
        currency,
        iouRequestType,
        reportID,
        transactionID: newTransactionID,
        isFromGlobalCreate,
        merchant: CONST.TRANSACTION.PARTIAL_TRANSACTION_MERCHANT,
        splitPayerAccountIDs: currentUserPersonalDetails ? [currentUserPersonalDetails.accountID] : undefined,
    });
}

function createDraftTransaction(transaction: OnyxTypes.Transaction) {
    if (!transaction) {
        return;
    }

    const newTransaction = {
        ...transaction,
    };

    Onyx.set(`${ONYXKEYS.COLLECTION.TRANSACTION_DRAFT}${transaction.transactionID}`, newTransaction);
}

function clearMoneyRequest(transactionID: string, skipConfirmation = false) {
    Onyx.set(`${ONYXKEYS.COLLECTION.SKIP_CONFIRMATION}${transactionID}`, skipConfirmation);
    Onyx.set(`${ONYXKEYS.COLLECTION.TRANSACTION_DRAFT}${transactionID}`, null);
}

function startMoneyRequest(iouType: ValueOf<typeof CONST.IOU.TYPE>, reportID: string, requestType?: IOURequestType, skipConfirmation = false) {
    clearMoneyRequest(CONST.IOU.OPTIMISTIC_TRANSACTION_ID, skipConfirmation);
    switch (requestType) {
        case CONST.IOU.REQUEST_TYPE.MANUAL:
            Navigation.navigate(ROUTES.MONEY_REQUEST_CREATE_TAB_MANUAL.getRoute(CONST.IOU.ACTION.CREATE, iouType, CONST.IOU.OPTIMISTIC_TRANSACTION_ID, reportID));
            return;
        case CONST.IOU.REQUEST_TYPE.SCAN:
            Navigation.navigate(ROUTES.MONEY_REQUEST_CREATE_TAB_SCAN.getRoute(CONST.IOU.ACTION.CREATE, iouType, CONST.IOU.OPTIMISTIC_TRANSACTION_ID, reportID));
            return;
        case CONST.IOU.REQUEST_TYPE.DISTANCE:
            Navigation.navigate(ROUTES.MONEY_REQUEST_CREATE_TAB_DISTANCE.getRoute(CONST.IOU.ACTION.CREATE, iouType, CONST.IOU.OPTIMISTIC_TRANSACTION_ID, reportID));
            return;
        default:
            Navigation.navigate(ROUTES.MONEY_REQUEST_CREATE.getRoute(CONST.IOU.ACTION.CREATE, iouType, CONST.IOU.OPTIMISTIC_TRANSACTION_ID, reportID));
    }
}

function setMoneyRequestAmount(transactionID: string, amount: number, currency: string, shouldShowOriginalAmount = false) {
    Onyx.merge(`${ONYXKEYS.COLLECTION.TRANSACTION_DRAFT}${transactionID}`, {amount, currency, shouldShowOriginalAmount});
}

function setMoneyRequestCreated(transactionID: string, created: string, isDraft: boolean) {
    Onyx.merge(`${isDraft ? ONYXKEYS.COLLECTION.TRANSACTION_DRAFT : ONYXKEYS.COLLECTION.TRANSACTION}${transactionID}`, {created});
}

function setMoneyRequestCurrency(transactionID: string, currency: string, isEditing = false) {
    const fieldToUpdate = isEditing ? 'modifiedCurrency' : 'currency';
    Onyx.merge(`${ONYXKEYS.COLLECTION.TRANSACTION_DRAFT}${transactionID}`, {[fieldToUpdate]: currency});
}

function setMoneyRequestDescription(transactionID: string, comment: string, isDraft: boolean) {
    Onyx.merge(`${isDraft ? ONYXKEYS.COLLECTION.TRANSACTION_DRAFT : ONYXKEYS.COLLECTION.TRANSACTION}${transactionID}`, {comment: {comment: comment.trim()}});
}

function setMoneyRequestMerchant(transactionID: string, merchant: string, isDraft: boolean) {
    Onyx.merge(`${isDraft ? ONYXKEYS.COLLECTION.TRANSACTION_DRAFT : ONYXKEYS.COLLECTION.TRANSACTION}${transactionID}`, {merchant});
}

function setMoneyRequestPendingFields(transactionID: string, pendingFields: OnyxTypes.Transaction['pendingFields']) {
    Onyx.merge(`${ONYXKEYS.COLLECTION.TRANSACTION_DRAFT}${transactionID}`, {pendingFields});
}

function setMoneyRequestCategory(transactionID: string, category: string) {
    Onyx.merge(`${ONYXKEYS.COLLECTION.TRANSACTION_DRAFT}${transactionID}`, {category});
}

function setMoneyRequestTag(transactionID: string, tag: string) {
    Onyx.merge(`${ONYXKEYS.COLLECTION.TRANSACTION_DRAFT}${transactionID}`, {tag});
}

function setMoneyRequestBillable(transactionID: string, billable: boolean) {
    Onyx.merge(`${ONYXKEYS.COLLECTION.TRANSACTION_DRAFT}${transactionID}`, {billable});
}

function setMoneyRequestParticipants(transactionID: string, participants: Participant[] = []) {
    Onyx.merge(`${ONYXKEYS.COLLECTION.TRANSACTION_DRAFT}${transactionID}`, {participants});
}

function setSplitPayer(transactionID: string, payerAccountID: number) {
    Onyx.merge(`${ONYXKEYS.COLLECTION.TRANSACTION_DRAFT}${transactionID}`, {splitPayerAccountIDs: [payerAccountID]});
}

function setMoneyRequestReceipt(transactionID: string, source: string, filename: string, isDraft: boolean, type?: string) {
    Onyx.merge(`${isDraft ? ONYXKEYS.COLLECTION.TRANSACTION_DRAFT : ONYXKEYS.COLLECTION.TRANSACTION}${transactionID}`, {
        receipt: {source, type: type ?? ''},
        filename,
    });
}

/**
 * Set custom unit rateID for the transaction draft
 */
function setCustomUnitRateID(transactionID: string, customUnitRateID: string) {
    Onyx.merge(`${ONYXKEYS.COLLECTION.TRANSACTION_DRAFT}${transactionID}`, {comment: {customUnit: {customUnitRateID}}});
}

/** Set the distance rate of a new  transaction */
function setMoneyRequestDistanceRate(transactionID: string, rateID: string, policyID: string, isDraft: boolean) {
    Onyx.merge(ONYXKEYS.NVP_LAST_SELECTED_DISTANCE_RATES, {[policyID]: rateID});
    Onyx.merge(`${isDraft ? ONYXKEYS.COLLECTION.TRANSACTION_DRAFT : ONYXKEYS.COLLECTION.TRANSACTION}${transactionID}`, {comment: {customUnit: {customUnitRateID: rateID}}});
}

/** Helper function to get the receipt error for expenses, or the generic error if there's no receipt */
function getReceiptError(receipt: OnyxEntry<Receipt>, filename?: string, isScanRequest = true, errorKey?: number): Errors | ErrorFields {
    return isEmptyObject(receipt) || !isScanRequest
        ? ErrorUtils.getMicroSecondOnyxErrorWithTranslationKey('iou.error.genericCreateFailureMessage', errorKey)
        : ErrorUtils.getMicroSecondOnyxErrorObject({error: CONST.IOU.RECEIPT_ERROR, source: receipt.source?.toString() ?? '', filename: filename ?? ''}, errorKey);
}

/** Helper function to get optimistic fields violations onyx data */
function getFieldViolationsOnyxData(iouReport: OnyxTypes.Report): SetRequired<OnyxData, 'optimisticData' | 'failureData'> {
    const missingFields: OnyxTypes.ReportFieldsViolations = {};
    const excludedFields = Object.values(CONST.REPORT_VIOLATIONS_EXCLUDED_FIELDS) as string[];

    Object.values(iouReport.fieldList ?? {}).forEach((field) => {
        if (excludedFields.includes(field.fieldID) || !!field.value || !!field.defaultValue) {
            return;
        }
        // in case of missing field violation the empty object is indicator.
        missingFields[field.fieldID] = {};
    });

    return {
        optimisticData: [
            {
                onyxMethod: Onyx.METHOD.SET,
                key: `${ONYXKEYS.COLLECTION.REPORT_VIOLATIONS}${iouReport.reportID}`,
                value: {
                    fieldRequired: missingFields,
                },
            },
        ],
        failureData: [
            {
                onyxMethod: Onyx.METHOD.SET,
                key: `${ONYXKEYS.COLLECTION.REPORT_VIOLATIONS}${iouReport.reportID}`,
                value: null,
            },
        ],
    };
}

/** Builds the Onyx data for an expense */
function buildOnyxDataForMoneyRequest(
    chatReport: OnyxTypes.OnyxInputOrEntry<OnyxTypes.Report>,
    iouReport: OnyxTypes.Report,
    transaction: OnyxTypes.Transaction,
    chatCreatedAction: OptimisticCreatedReportAction,
    iouCreatedAction: OptimisticCreatedReportAction,
    iouAction: OptimisticIOUReportAction,
    optimisticPersonalDetailListAction: OnyxTypes.PersonalDetailsList,
    reportPreviewAction: ReportAction,
    optimisticPolicyRecentlyUsedCategories: string[],
    optimisticPolicyRecentlyUsedTags: OnyxTypes.RecentlyUsedTags,
    isNewChatReport: boolean,
    transactionThreadReport: OptimisticChatReport | null,
    transactionThreadCreatedReportAction: OptimisticCreatedReportAction | null,
    shouldCreateNewMoneyRequestReport: boolean,
    policy?: OnyxTypes.OnyxInputOrEntry<OnyxTypes.Policy>,
    policyTagList?: OnyxTypes.OnyxInputOrEntry<OnyxTypes.PolicyTagLists>,
    policyCategories?: OnyxTypes.OnyxInputOrEntry<OnyxTypes.PolicyCategories>,
    optimisticNextStep?: OnyxTypes.ReportNextStep | null,
    isOneOnOneSplit = false,
    existingTransactionThreadReportID?: string,
    optimisticRecentlyUsedCurrencies?: string[],
): [OnyxUpdate[], OnyxUpdate[], OnyxUpdate[]] {
    const isScanRequest = TransactionUtils.isScanRequest(transaction);
    const outstandingChildRequest = ReportUtils.getOutstandingChildRequest(iouReport);
    const clearedPendingFields = Object.fromEntries(Object.keys(transaction.pendingFields ?? {}).map((key) => [key, null]));
    const optimisticData: OnyxUpdate[] = [];
    const successData: OnyxUpdate[] = [];
    let newQuickAction: ValueOf<typeof CONST.QUICK_ACTIONS> = isScanRequest ? CONST.QUICK_ACTIONS.REQUEST_SCAN : CONST.QUICK_ACTIONS.REQUEST_MANUAL;
    if (TransactionUtils.isDistanceRequest(transaction)) {
        newQuickAction = CONST.QUICK_ACTIONS.REQUEST_DISTANCE;
    }
    const existingTransactionThreadReport = ReportConnection.getAllReports()?.[`${ONYXKEYS.COLLECTION.REPORT}${existingTransactionThreadReportID}`] ?? null;

    if (chatReport) {
        optimisticData.push({
            // Use SET for new reports because it doesn't exist yet, is faster and we need the data to be available when we navigate to the chat page
            onyxMethod: isNewChatReport ? Onyx.METHOD.SET : Onyx.METHOD.MERGE,
            key: `${ONYXKEYS.COLLECTION.REPORT}${chatReport.reportID}`,
            value: {
                ...chatReport,
                lastReadTime: DateUtils.getDBTime(),
                lastMessageTranslationKey: '',
                iouReportID: iouReport.reportID,
                ...outstandingChildRequest,
                ...(isNewChatReport ? {pendingFields: {createChat: CONST.RED_BRICK_ROAD_PENDING_ACTION.ADD}} : {}),
            },
        });
    }

    optimisticData.push(
        {
            onyxMethod: shouldCreateNewMoneyRequestReport ? Onyx.METHOD.SET : Onyx.METHOD.MERGE,
            key: `${ONYXKEYS.COLLECTION.REPORT}${iouReport.reportID}`,
            value: {
                ...iouReport,
                lastMessageText: ReportActionsUtils.getReportActionText(iouAction),
                lastMessageHtml: ReportActionsUtils.getReportActionHtml(iouAction),
                lastVisibleActionCreated: iouAction.created,
                pendingFields: {
                    ...(shouldCreateNewMoneyRequestReport ? {createChat: CONST.RED_BRICK_ROAD_PENDING_ACTION.ADD} : {preview: CONST.RED_BRICK_ROAD_PENDING_ACTION.UPDATE}),
                },
            },
        },
        {
            onyxMethod: Onyx.METHOD.SET,
            key: `${ONYXKEYS.COLLECTION.TRANSACTION}${transaction.transactionID}`,
            value: transaction,
        },
        isNewChatReport
            ? {
                  onyxMethod: Onyx.METHOD.SET,
                  key: `${ONYXKEYS.COLLECTION.REPORT_ACTIONS}${chatReport?.reportID}`,
                  value: {
                      [chatCreatedAction.reportActionID]: chatCreatedAction,
                      [reportPreviewAction.reportActionID]: reportPreviewAction,
                  },
              }
            : {
                  onyxMethod: Onyx.METHOD.MERGE,
                  key: `${ONYXKEYS.COLLECTION.REPORT_ACTIONS}${chatReport?.reportID}`,
                  value: {
                      [reportPreviewAction.reportActionID]: reportPreviewAction,
                  },
              },
        shouldCreateNewMoneyRequestReport
            ? {
                  onyxMethod: Onyx.METHOD.SET,
                  key: `${ONYXKEYS.COLLECTION.REPORT_ACTIONS}${iouReport.reportID}`,
                  value: {
                      [iouCreatedAction.reportActionID]: iouCreatedAction as OnyxTypes.ReportAction,
                      [iouAction.reportActionID]: iouAction as OnyxTypes.ReportAction,
                  },
              }
            : {
                  onyxMethod: Onyx.METHOD.MERGE,
                  key: `${ONYXKEYS.COLLECTION.REPORT_ACTIONS}${iouReport.reportID}`,
                  value: {
                      [iouAction.reportActionID]: iouAction as OnyxTypes.ReportAction,
                  },
              },
        {
            onyxMethod: Onyx.METHOD.MERGE,
            key: `${ONYXKEYS.COLLECTION.REPORT}${transactionThreadReport?.reportID}`,
            value: {
                ...transactionThreadReport,
                pendingFields: {createChat: CONST.RED_BRICK_ROAD_PENDING_ACTION.ADD},
            },
        },
        // Remove the temporary transaction used during the creation flow
        {
            onyxMethod: Onyx.METHOD.SET,
            key: `${ONYXKEYS.COLLECTION.TRANSACTION_DRAFT}${CONST.IOU.OPTIMISTIC_TRANSACTION_ID}`,
            value: null,
        },
    );

    if (!isEmptyObject(transactionThreadCreatedReportAction)) {
        optimisticData.push({
            onyxMethod: Onyx.METHOD.MERGE,
            key: `${ONYXKEYS.COLLECTION.REPORT_ACTIONS}${transactionThreadReport?.reportID}`,
            value: {
                [transactionThreadCreatedReportAction.reportActionID]: transactionThreadCreatedReportAction,
            },
        });
    }

    if (!isOneOnOneSplit) {
        optimisticData.push({
            onyxMethod: Onyx.METHOD.SET,
            key: ONYXKEYS.NVP_QUICK_ACTION_GLOBAL_CREATE,
            value: {
                action: newQuickAction,
                chatReportID: chatReport?.reportID,
                isFirstQuickAction: isEmptyObject(quickAction),
            },
        });
    }

    if (optimisticPolicyRecentlyUsedCategories.length) {
        optimisticData.push({
            onyxMethod: Onyx.METHOD.SET,
            key: `${ONYXKEYS.COLLECTION.POLICY_RECENTLY_USED_CATEGORIES}${iouReport.policyID}`,
            value: optimisticPolicyRecentlyUsedCategories,
        });
    }

    if (optimisticRecentlyUsedCurrencies?.length) {
        optimisticData.push({
            onyxMethod: Onyx.METHOD.SET,
            key: ONYXKEYS.RECENTLY_USED_CURRENCIES,
            value: optimisticRecentlyUsedCurrencies,
        });
    }

    if (!isEmptyObject(optimisticPolicyRecentlyUsedTags)) {
        optimisticData.push({
            onyxMethod: Onyx.METHOD.MERGE,
            key: `${ONYXKEYS.COLLECTION.POLICY_RECENTLY_USED_TAGS}${iouReport.policyID}`,
            value: optimisticPolicyRecentlyUsedTags,
        });
    }

    const redundantParticipants: Record<number, null> = {};
    if (!isEmptyObject(optimisticPersonalDetailListAction)) {
        const successPersonalDetailListAction: Record<number, null> = {};

        // BE will send different participants. We clear the optimistic ones to avoid duplicated entries
        Object.keys(optimisticPersonalDetailListAction).forEach((accountIDKey) => {
            const accountID = Number(accountIDKey);
            successPersonalDetailListAction[accountID] = null;
            redundantParticipants[accountID] = null;
        });

        optimisticData.push({
            onyxMethod: Onyx.METHOD.MERGE,
            key: ONYXKEYS.PERSONAL_DETAILS_LIST,
            value: optimisticPersonalDetailListAction,
        });
        successData.push({
            onyxMethod: Onyx.METHOD.MERGE,
            key: ONYXKEYS.PERSONAL_DETAILS_LIST,
            value: successPersonalDetailListAction,
        });
    }

    if (!isEmptyObject(optimisticNextStep)) {
        optimisticData.push({
            onyxMethod: Onyx.METHOD.MERGE,
            key: `${ONYXKEYS.COLLECTION.NEXT_STEP}${iouReport.reportID}`,
            value: optimisticNextStep,
        });
    }

    if (isNewChatReport) {
        successData.push({
            onyxMethod: Onyx.METHOD.MERGE,
            key: `${ONYXKEYS.COLLECTION.REPORT}${chatReport?.reportID}`,
            value: {
                participants: redundantParticipants,
                pendingFields: null,
                errorFields: null,
                isOptimisticReport: false,
            },
        });
    }

    successData.push(
        {
            onyxMethod: Onyx.METHOD.MERGE,
            key: `${ONYXKEYS.COLLECTION.REPORT}${iouReport.reportID}`,
            value: {
                participants: redundantParticipants,
                pendingFields: null,
                errorFields: null,
                isOptimisticReport: false,
            },
        },
        {
            onyxMethod: Onyx.METHOD.MERGE,
            key: `${ONYXKEYS.COLLECTION.REPORT}${transactionThreadReport?.reportID}`,
            value: {
                participants: redundantParticipants,
                pendingFields: null,
                errorFields: null,
                isOptimisticReport: false,
            },
        },
        {
            onyxMethod: Onyx.METHOD.MERGE,
            key: `${ONYXKEYS.COLLECTION.TRANSACTION}${transaction.transactionID}`,
            value: {
                pendingAction: null,
                pendingFields: clearedPendingFields,
                // The routes contains the distance in meters. Clearing the routes ensures we use the distance
                // in the correct unit stored under the transaction customUnit once the request is created.
                // The route is also not saved in the backend, so we can't rely on it.
                routes: null,
            },
        },

        {
            onyxMethod: Onyx.METHOD.MERGE,
            key: `${ONYXKEYS.COLLECTION.REPORT_ACTIONS}${chatReport?.reportID}`,
            value: {
                ...(isNewChatReport
                    ? {
                          [chatCreatedAction.reportActionID]: {
                              pendingAction: null,
                              errors: null,
                          },
                      }
                    : {}),
                [reportPreviewAction.reportActionID]: {
                    pendingAction: null,
                },
            },
        },
        {
            onyxMethod: Onyx.METHOD.MERGE,
            key: `${ONYXKEYS.COLLECTION.REPORT_ACTIONS}${iouReport.reportID}`,
            value: {
                ...(shouldCreateNewMoneyRequestReport
                    ? {
                          [iouCreatedAction.reportActionID]: {
                              pendingAction: null,
                              errors: null,
                          },
                      }
                    : {}),
                [iouAction.reportActionID]: {
                    pendingAction: null,
                    errors: null,
                },
            },
        },
    );

    if (!isEmptyObject(transactionThreadCreatedReportAction)) {
        successData.push({
            onyxMethod: Onyx.METHOD.MERGE,
            key: `${ONYXKEYS.COLLECTION.REPORT_ACTIONS}${transactionThreadReport?.reportID}`,
            value: {
                [transactionThreadCreatedReportAction.reportActionID]: {
                    pendingAction: null,
                    errors: null,
                },
            },
        });
    }

    const errorKey = DateUtils.getMicroseconds();

    const failureData: OnyxUpdate[] = [
        {
            onyxMethod: Onyx.METHOD.MERGE,
            key: `${ONYXKEYS.COLLECTION.REPORT}${chatReport?.reportID}`,
            value: {
                iouReportID: chatReport?.iouReportID,
                lastReadTime: chatReport?.lastReadTime,
                pendingFields: null,
                hasOutstandingChildRequest: chatReport?.hasOutstandingChildRequest,
                ...(isNewChatReport
                    ? {
                          errorFields: {
                              createChat: ErrorUtils.getMicroSecondOnyxErrorWithTranslationKey('report.genericCreateReportFailureMessage'),
                          },
                      }
                    : {}),
            },
        },
        {
            onyxMethod: Onyx.METHOD.MERGE,
            key: `${ONYXKEYS.COLLECTION.REPORT}${iouReport.reportID}`,
            value: {
                pendingFields: null,
                errorFields: {
                    ...(shouldCreateNewMoneyRequestReport ? {createChat: ErrorUtils.getMicroSecondOnyxErrorWithTranslationKey('report.genericCreateReportFailureMessage')} : {}),
                },
            },
        },
        {
            onyxMethod: Onyx.METHOD.MERGE,
            key: `${ONYXKEYS.COLLECTION.REPORT}${transactionThreadReport?.reportID}`,
            value: {
                pendingFields: null,
                errorFields: existingTransactionThreadReport
                    ? null
                    : {
                          createChat: ErrorUtils.getMicroSecondOnyxErrorWithTranslationKey('report.genericCreateReportFailureMessage'),
                      },
            },
        },
        {
            onyxMethod: Onyx.METHOD.MERGE,
            key: `${ONYXKEYS.COLLECTION.TRANSACTION}${transaction.transactionID}`,
            value: {
                // Disabling this line since transaction.filename can be an empty string
                // eslint-disable-next-line @typescript-eslint/prefer-nullish-coalescing
                errors: getReceiptError(transaction.receipt, transaction.filename || transaction.receipt?.filename, isScanRequest, errorKey),
                pendingFields: clearedPendingFields,
            },
        },
        {
            onyxMethod: Onyx.METHOD.MERGE,
            key: `${ONYXKEYS.COLLECTION.REPORT_ACTIONS}${iouReport.reportID}`,
            value: {
                ...(shouldCreateNewMoneyRequestReport
                    ? {
                          [iouCreatedAction.reportActionID]: {
                              // Disabling this line since transaction.filename can be an empty string
                              // eslint-disable-next-line @typescript-eslint/prefer-nullish-coalescing
                              errors: getReceiptError(transaction.receipt, transaction.filename || transaction.receipt?.filename, isScanRequest, errorKey),
                          },
                          [iouAction.reportActionID]: {
                              errors: ErrorUtils.getMicroSecondOnyxErrorWithTranslationKey('iou.error.genericCreateFailureMessage'),
                          },
                      }
                    : {
                          [iouAction.reportActionID]: {
                              // Disabling this line since transaction.filename can be an empty string
                              // eslint-disable-next-line @typescript-eslint/prefer-nullish-coalescing
                              errors: getReceiptError(transaction.receipt, transaction.filename || transaction.receipt?.filename, isScanRequest, errorKey),
                          },
                      }),
            },
        },
    ];

    if (!isEmptyObject(transactionThreadCreatedReportAction)) {
        failureData.push({
            onyxMethod: Onyx.METHOD.MERGE,
            key: `${ONYXKEYS.COLLECTION.REPORT_ACTIONS}${transactionThreadReport?.reportID}`,
            value: {
                [transactionThreadCreatedReportAction.reportActionID]: {
                    errors: ErrorUtils.getMicroSecondOnyxErrorWithTranslationKey('iou.error.genericCreateFailureMessage'),
                },
            },
        });
    }

    // We don't need to compute violations unless we're on a paid policy
    if (!policy || !PolicyUtils.isPaidGroupPolicy(policy)) {
        return [optimisticData, successData, failureData];
    }

    const violationsOnyxData = ViolationsUtils.getViolationsOnyxData(
        transaction,
        [],
        !!policy.requiresTag,
        policyTagList ?? {},
        !!policy.requiresCategory,
        policyCategories ?? {},
        PolicyUtils.hasDependentTags(policy, policyTagList ?? {}),
    );

    if (violationsOnyxData) {
        optimisticData.push(violationsOnyxData);
        failureData.push({
            onyxMethod: Onyx.METHOD.SET,
            key: `${ONYXKEYS.COLLECTION.TRANSACTION_VIOLATIONS}${transaction.transactionID}`,
            value: [],
        });
    }

    return [optimisticData, successData, failureData];
}

/** Builds the Onyx data for an invoice */
function buildOnyxDataForInvoice(
    chatReport: OnyxEntry<OnyxTypes.Report>,
    iouReport: OnyxTypes.Report,
    transaction: OnyxTypes.Transaction,
    chatCreatedAction: OptimisticCreatedReportAction,
    iouCreatedAction: OptimisticCreatedReportAction,
    iouAction: OptimisticIOUReportAction,
    optimisticPersonalDetailListAction: OnyxTypes.PersonalDetailsList,
    reportPreviewAction: ReportAction,
    optimisticPolicyRecentlyUsedCategories: string[],
    optimisticPolicyRecentlyUsedTags: OnyxTypes.RecentlyUsedTags,
    isNewChatReport: boolean,
    transactionThreadReport: OptimisticChatReport,
    transactionThreadCreatedReportAction: OptimisticCreatedReportAction | null,
    policy?: OnyxEntry<OnyxTypes.Policy>,
    policyTagList?: OnyxEntry<OnyxTypes.PolicyTagLists>,
    policyCategories?: OnyxEntry<OnyxTypes.PolicyCategories>,
    optimisticRecentlyUsedCurrencies?: string[],
    companyName?: string,
    companyWebsite?: string,
): [OnyxUpdate[], OnyxUpdate[], OnyxUpdate[]] {
    const clearedPendingFields = Object.fromEntries(Object.keys(transaction.pendingFields ?? {}).map((key) => [key, null]));
    const optimisticData: OnyxUpdate[] = [
        {
            onyxMethod: Onyx.METHOD.SET,
            key: `${ONYXKEYS.COLLECTION.REPORT}${iouReport.reportID}`,
            value: {
                ...iouReport,
                lastMessageText: ReportActionsUtils.getReportActionText(iouAction),
                lastMessageHtml: ReportActionsUtils.getReportActionHtml(iouAction),
                pendingFields: {
                    createChat: CONST.RED_BRICK_ROAD_PENDING_ACTION.ADD,
                },
            },
        },
        {
            onyxMethod: Onyx.METHOD.SET,
            key: `${ONYXKEYS.COLLECTION.TRANSACTION}${transaction.transactionID}`,
            value: transaction,
        },
        isNewChatReport
            ? {
                  onyxMethod: Onyx.METHOD.SET,
                  key: `${ONYXKEYS.COLLECTION.REPORT_ACTIONS}${chatReport?.reportID}`,
                  value: {
                      [chatCreatedAction.reportActionID]: chatCreatedAction,
                      [reportPreviewAction.reportActionID]: reportPreviewAction,
                  },
              }
            : {
                  onyxMethod: Onyx.METHOD.MERGE,
                  key: `${ONYXKEYS.COLLECTION.REPORT_ACTIONS}${chatReport?.reportID}`,
                  value: {
                      [reportPreviewAction.reportActionID]: reportPreviewAction,
                  },
              },
        {
            onyxMethod: Onyx.METHOD.MERGE,
            key: `${ONYXKEYS.COLLECTION.REPORT_ACTIONS}${iouReport.reportID}`,
            value: {
                [iouCreatedAction.reportActionID]: iouCreatedAction as OnyxTypes.ReportAction,
                [iouAction.reportActionID]: iouAction as OnyxTypes.ReportAction,
            },
        },
        {
            onyxMethod: Onyx.METHOD.MERGE,
            key: `${ONYXKEYS.COLLECTION.REPORT}${transactionThreadReport.reportID}`,
            value: transactionThreadReport,
        },
        {
            onyxMethod: Onyx.METHOD.MERGE,
            key: `${ONYXKEYS.COLLECTION.REPORT_ACTIONS}${transactionThreadReport.reportID}`,
            value: {
                [transactionThreadCreatedReportAction?.reportActionID ?? '-1']: transactionThreadCreatedReportAction,
            },
        },
        // Remove the temporary transaction used during the creation flow
        {
            onyxMethod: Onyx.METHOD.SET,
            key: `${ONYXKEYS.COLLECTION.TRANSACTION_DRAFT}${CONST.IOU.OPTIMISTIC_TRANSACTION_ID}`,
            value: null,
        },
    ];
    const successData: OnyxUpdate[] = [];

    if (chatReport) {
        optimisticData.push({
            // Use SET for new reports because it doesn't exist yet, is faster and we need the data to be available when we navigate to the chat page
            onyxMethod: isNewChatReport ? Onyx.METHOD.SET : Onyx.METHOD.MERGE,
            key: `${ONYXKEYS.COLLECTION.REPORT}${chatReport.reportID}`,
            value: {
                ...chatReport,
                lastReadTime: DateUtils.getDBTime(),
                lastMessageTranslationKey: '',
                iouReportID: iouReport.reportID,
                ...(isNewChatReport ? {pendingFields: {createChat: CONST.RED_BRICK_ROAD_PENDING_ACTION.ADD}} : {}),
            },
        });
    }

    if (optimisticPolicyRecentlyUsedCategories.length) {
        optimisticData.push({
            onyxMethod: Onyx.METHOD.SET,
            key: `${ONYXKEYS.COLLECTION.POLICY_RECENTLY_USED_CATEGORIES}${iouReport.policyID}`,
            value: optimisticPolicyRecentlyUsedCategories,
        });
    }

    if (optimisticRecentlyUsedCurrencies?.length) {
        optimisticData.push({
            onyxMethod: Onyx.METHOD.SET,
            key: ONYXKEYS.RECENTLY_USED_CURRENCIES,
            value: optimisticRecentlyUsedCurrencies,
        });
    }

    if (!isEmptyObject(optimisticPolicyRecentlyUsedTags)) {
        optimisticData.push({
            onyxMethod: Onyx.METHOD.MERGE,
            key: `${ONYXKEYS.COLLECTION.POLICY_RECENTLY_USED_TAGS}${iouReport.policyID}`,
            value: optimisticPolicyRecentlyUsedTags,
        });
    }

    const redundantParticipants: Record<number, null> = {};
    if (!isEmptyObject(optimisticPersonalDetailListAction)) {
        const successPersonalDetailListAction: Record<number, null> = {};

        // BE will send different participants. We clear the optimistic ones to avoid duplicated entries
        Object.keys(optimisticPersonalDetailListAction).forEach((accountIDKey) => {
            const accountID = Number(accountIDKey);
            successPersonalDetailListAction[accountID] = null;
            redundantParticipants[accountID] = null;
        });

        optimisticData.push({
            onyxMethod: Onyx.METHOD.MERGE,
            key: ONYXKEYS.PERSONAL_DETAILS_LIST,
            value: optimisticPersonalDetailListAction,
        });
        successData.push({
            onyxMethod: Onyx.METHOD.MERGE,
            key: ONYXKEYS.PERSONAL_DETAILS_LIST,
            value: successPersonalDetailListAction,
        });
    }

    successData.push(
        {
            onyxMethod: Onyx.METHOD.MERGE,
            key: `${ONYXKEYS.COLLECTION.REPORT}${iouReport.reportID}`,
            value: {
                participants: redundantParticipants,
                pendingFields: null,
                errorFields: null,
                isOptimisticReport: false,
            },
        },
        {
            onyxMethod: Onyx.METHOD.MERGE,
            key: `${ONYXKEYS.COLLECTION.REPORT}${transactionThreadReport.reportID}`,
            value: {
                participants: redundantParticipants,
                pendingFields: null,
                errorFields: null,
                isOptimisticReport: false,
            },
        },
        {
            onyxMethod: Onyx.METHOD.MERGE,
            key: `${ONYXKEYS.COLLECTION.TRANSACTION}${transaction.transactionID}`,
            value: {
                pendingAction: null,
                pendingFields: clearedPendingFields,
            },
        },
        {
            onyxMethod: Onyx.METHOD.MERGE,
            key: `${ONYXKEYS.COLLECTION.REPORT_ACTIONS}${chatReport?.reportID}`,
            value: {
                ...(isNewChatReport
                    ? {
                          [chatCreatedAction.reportActionID]: {
                              pendingAction: null,
                              errors: null,
                          },
                      }
                    : {}),
                [reportPreviewAction.reportActionID]: {
                    pendingAction: null,
                },
            },
        },
        {
            onyxMethod: Onyx.METHOD.MERGE,
            key: `${ONYXKEYS.COLLECTION.REPORT_ACTIONS}${iouReport.reportID}`,
            value: {
                [iouCreatedAction.reportActionID]: {
                    pendingAction: null,
                    errors: null,
                },
                [iouAction.reportActionID]: {
                    pendingAction: null,
                    errors: null,
                },
            },
        },
        {
            onyxMethod: Onyx.METHOD.MERGE,
            key: `${ONYXKEYS.COLLECTION.REPORT_ACTIONS}${transactionThreadReport.reportID}`,
            value: {
                [transactionThreadCreatedReportAction?.reportActionID ?? '-1']: {
                    pendingAction: null,
                    errors: null,
                },
            },
        },
    );

    if (isNewChatReport) {
        successData.push({
            onyxMethod: Onyx.METHOD.MERGE,
            key: `${ONYXKEYS.COLLECTION.REPORT}${chatReport?.reportID}`,
            value: {
                participants: redundantParticipants,
                pendingFields: null,
                errorFields: null,
                isOptimisticReport: false,
            },
        });
    }

    const errorKey = DateUtils.getMicroseconds();

    const failureData: OnyxUpdate[] = [
        {
            onyxMethod: Onyx.METHOD.MERGE,
            key: `${ONYXKEYS.COLLECTION.REPORT}${chatReport?.reportID}`,
            value: {
                iouReportID: chatReport?.iouReportID,
                lastReadTime: chatReport?.lastReadTime,
                pendingFields: null,
                hasOutstandingChildRequest: chatReport?.hasOutstandingChildRequest,
                ...(isNewChatReport
                    ? {
                          errorFields: {
                              createChat: ErrorUtils.getMicroSecondOnyxErrorWithTranslationKey('report.genericCreateReportFailureMessage'),
                          },
                      }
                    : {}),
            },
        },
        {
            onyxMethod: Onyx.METHOD.MERGE,
            key: `${ONYXKEYS.COLLECTION.REPORT}${iouReport.reportID}`,
            value: {
                pendingFields: null,
                errorFields: {
                    createChat: ErrorUtils.getMicroSecondOnyxErrorWithTranslationKey('report.genericCreateReportFailureMessage'),
                },
            },
        },
        {
            onyxMethod: Onyx.METHOD.MERGE,
            key: `${ONYXKEYS.COLLECTION.REPORT}${transactionThreadReport.reportID}`,
            value: {
                errorFields: {
                    createChat: ErrorUtils.getMicroSecondOnyxErrorWithTranslationKey('report.genericCreateReportFailureMessage'),
                },
            },
        },
        {
            onyxMethod: Onyx.METHOD.MERGE,
            key: `${ONYXKEYS.COLLECTION.TRANSACTION}${transaction.transactionID}`,
            value: {
                errors: ErrorUtils.getMicroSecondOnyxErrorWithTranslationKey('iou.error.genericCreateInvoiceFailureMessage'),
                pendingAction: null,
                pendingFields: clearedPendingFields,
            },
        },
        {
            onyxMethod: Onyx.METHOD.MERGE,
            key: `${ONYXKEYS.COLLECTION.REPORT_ACTIONS}${iouReport.reportID}`,
            value: {
                [iouCreatedAction.reportActionID]: {
                    // Disabling this line since transaction.filename can be an empty string
                    // eslint-disable-next-line @typescript-eslint/prefer-nullish-coalescing
                    errors: getReceiptError(transaction.receipt, transaction.filename || transaction.receipt?.filename, false, errorKey),
                },
                [iouAction.reportActionID]: {
                    errors: ErrorUtils.getMicroSecondOnyxErrorWithTranslationKey('iou.error.genericCreateInvoiceFailureMessage'),
                },
            },
        },
        {
            onyxMethod: Onyx.METHOD.MERGE,
            key: `${ONYXKEYS.COLLECTION.REPORT_ACTIONS}${transactionThreadReport.reportID}`,
            value: {
                [transactionThreadCreatedReportAction?.reportActionID ?? '-1']: {
                    errors: ErrorUtils.getMicroSecondOnyxErrorWithTranslationKey('iou.error.genericCreateInvoiceFailureMessage', errorKey),
                },
            },
        },
    ];

    if (companyName && companyWebsite) {
        optimisticData.push({
            onyxMethod: Onyx.METHOD.MERGE,
            key: `${ONYXKEYS.COLLECTION.POLICY}${policy?.id}`,
            value: {
                invoice: {
                    companyName,
                    companyWebsite,
                    pendingFields: {
                        companyName: CONST.RED_BRICK_ROAD_PENDING_ACTION.UPDATE,
                        companyWebsite: CONST.RED_BRICK_ROAD_PENDING_ACTION.UPDATE,
                    },
                },
            },
        });
        successData.push({
            onyxMethod: Onyx.METHOD.MERGE,
            key: `${ONYXKEYS.COLLECTION.POLICY}${policy?.id}`,
            value: {
                invoice: {
                    pendingFields: {
                        companyName: null,
                        companyWebsite: null,
                    },
                },
            },
        });
        failureData.push({
            onyxMethod: Onyx.METHOD.MERGE,
            key: `${ONYXKEYS.COLLECTION.POLICY}${policy?.id}`,
            value: {
                invoice: {
                    companyName: undefined,
                    companyWebsite: undefined,
                    pendingFields: {
                        companyName: null,
                        companyWebsite: null,
                    },
                },
            },
        });
    }

    // We don't need to compute violations unless we're on a paid policy
    if (!policy || !PolicyUtils.isPaidGroupPolicy(policy)) {
        return [optimisticData, successData, failureData];
    }

    const violationsOnyxData = ViolationsUtils.getViolationsOnyxData(
        transaction,
        [],
        !!policy.requiresTag,
        policyTagList ?? {},
        !!policy.requiresCategory,
        policyCategories ?? {},
        PolicyUtils.hasDependentTags(policy, policyTagList ?? {}),
    );

    if (violationsOnyxData) {
        optimisticData.push(violationsOnyxData);
        failureData.push({
            onyxMethod: Onyx.METHOD.SET,
            key: `${ONYXKEYS.COLLECTION.TRANSACTION_VIOLATIONS}${transaction.transactionID}`,
            value: [],
        });
    }

    return [optimisticData, successData, failureData];
}

/** Builds the Onyx data for track expense */
function buildOnyxDataForTrackExpense(
    chatReport: OnyxInputValue<OnyxTypes.Report>,
    iouReport: OnyxInputValue<OnyxTypes.Report>,
    transaction: OnyxTypes.Transaction,
    iouCreatedAction: OptimisticCreatedReportAction,
    iouAction: OptimisticIOUReportAction,
    reportPreviewAction: OnyxInputValue<ReportAction>,
    transactionThreadReport: OptimisticChatReport | null,
    transactionThreadCreatedReportAction: OptimisticCreatedReportAction | null,
    shouldCreateNewMoneyRequestReport: boolean,
    policy?: OnyxInputValue<OnyxTypes.Policy>,
    policyTagList?: OnyxInputValue<OnyxTypes.PolicyTagLists>,
    policyCategories?: OnyxInputValue<OnyxTypes.PolicyCategories>,
    existingTransactionThreadReportID?: string,
    actionableTrackExpenseWhisper?: OnyxInputValue<OnyxTypes.ReportAction>,
): [OnyxUpdate[], OnyxUpdate[], OnyxUpdate[]] {
    const isScanRequest = TransactionUtils.isScanRequest(transaction);
    const isDistanceRequest = TransactionUtils.isDistanceRequest(transaction);
    const clearedPendingFields = Object.fromEntries(Object.keys(transaction.pendingFields ?? {}).map((key) => [key, null]));
    const optimisticData: OnyxUpdate[] = [];
    const successData: OnyxUpdate[] = [];
    const failureData: OnyxUpdate[] = [];

    let newQuickAction: ValueOf<typeof CONST.QUICK_ACTIONS> = CONST.QUICK_ACTIONS.TRACK_MANUAL;
    if (isScanRequest) {
        newQuickAction = CONST.QUICK_ACTIONS.TRACK_SCAN;
    } else if (isDistanceRequest) {
        newQuickAction = CONST.QUICK_ACTIONS.TRACK_DISTANCE;
    }
    const existingTransactionThreadReport = ReportConnection.getAllReports()?.[`${ONYXKEYS.COLLECTION.REPORT}${existingTransactionThreadReportID}`] ?? null;

    if (chatReport) {
        optimisticData.push(
            {
                onyxMethod: Onyx.METHOD.MERGE,
                key: `${ONYXKEYS.COLLECTION.REPORT}${chatReport.reportID}`,
                value: {
                    ...chatReport,
                    lastMessageText: ReportActionsUtils.getReportActionText(iouAction),
                    lastMessageHtml: ReportActionsUtils.getReportActionHtml(iouAction),
                    lastReadTime: DateUtils.getDBTime(),
                    iouReportID: iouReport?.reportID,
                },
            },
            {
                onyxMethod: Onyx.METHOD.SET,
                key: ONYXKEYS.NVP_QUICK_ACTION_GLOBAL_CREATE,
                value: {
                    action: newQuickAction,
                    chatReportID: chatReport.reportID,
                    isFirstQuickAction: isEmptyObject(quickAction),
                },
            },
        );

        if (actionableTrackExpenseWhisper && !iouReport) {
            optimisticData.push({
                onyxMethod: Onyx.METHOD.MERGE,
                key: `${ONYXKEYS.COLLECTION.REPORT_ACTIONS}${chatReport?.reportID}`,
                value: {
                    [actionableTrackExpenseWhisper.reportActionID]: actionableTrackExpenseWhisper,
                },
            });
            optimisticData.push({
                onyxMethod: Onyx.METHOD.MERGE,
                key: `${ONYXKEYS.COLLECTION.REPORT}${chatReport.reportID}`,
                value: {
                    lastVisibleActionCreated: actionableTrackExpenseWhisper.created,
                    lastMessageText: CONST.ACTIONABLE_TRACK_EXPENSE_WHISPER_MESSAGE,
                },
            });
            successData.push({
                onyxMethod: Onyx.METHOD.MERGE,
                key: `${ONYXKEYS.COLLECTION.REPORT_ACTIONS}${chatReport?.reportID}`,
                value: {
                    [actionableTrackExpenseWhisper.reportActionID]: {pendingAction: null, errors: null},
                },
            });
            failureData.push({
                onyxMethod: Onyx.METHOD.SET,
                key: `${ONYXKEYS.COLLECTION.REPORT_ACTIONS}${chatReport?.reportID}`,
                value: {[actionableTrackExpenseWhisper.reportActionID]: {} as ReportAction},
            });
        }
    }

    if (iouReport) {
        optimisticData.push(
            {
                onyxMethod: shouldCreateNewMoneyRequestReport ? Onyx.METHOD.SET : Onyx.METHOD.MERGE,
                key: `${ONYXKEYS.COLLECTION.REPORT}${iouReport.reportID}`,
                value: {
                    ...iouReport,
                    lastMessageText: ReportActionsUtils.getReportActionText(iouAction),
                    lastMessageHtml: ReportActionsUtils.getReportActionHtml(iouAction),
                    pendingFields: {
                        ...(shouldCreateNewMoneyRequestReport ? {createChat: CONST.RED_BRICK_ROAD_PENDING_ACTION.ADD} : {preview: CONST.RED_BRICK_ROAD_PENDING_ACTION.UPDATE}),
                    },
                },
            },
            shouldCreateNewMoneyRequestReport
                ? {
                      onyxMethod: Onyx.METHOD.SET,
                      key: `${ONYXKEYS.COLLECTION.REPORT_ACTIONS}${iouReport.reportID}`,
                      value: {
                          [iouCreatedAction.reportActionID]: iouCreatedAction as OnyxTypes.ReportAction,
                          [iouAction.reportActionID]: iouAction as OnyxTypes.ReportAction,
                      },
                  }
                : {
                      onyxMethod: Onyx.METHOD.MERGE,
                      key: `${ONYXKEYS.COLLECTION.REPORT_ACTIONS}${iouReport.reportID}`,
                      value: {
                          [iouAction.reportActionID]: iouAction as OnyxTypes.ReportAction,
                      },
                  },
            {
                onyxMethod: Onyx.METHOD.MERGE,
                key: `${ONYXKEYS.COLLECTION.REPORT_ACTIONS}${chatReport?.reportID}`,
                value: {
                    ...(reportPreviewAction && {[reportPreviewAction.reportActionID]: reportPreviewAction}),
                },
            },
        );
    } else {
        optimisticData.push({
            onyxMethod: Onyx.METHOD.MERGE,
            key: `${ONYXKEYS.COLLECTION.REPORT_ACTIONS}${chatReport?.reportID}`,
            value: {
                [iouAction.reportActionID]: iouAction as OnyxTypes.ReportAction,
            },
        });
    }

    optimisticData.push(
        {
            onyxMethod: Onyx.METHOD.SET,
            key: `${ONYXKEYS.COLLECTION.TRANSACTION}${transaction.transactionID}`,
            value: transaction,
        },
        {
            onyxMethod: Onyx.METHOD.MERGE,
            key: `${ONYXKEYS.COLLECTION.REPORT}${transactionThreadReport?.reportID}`,
            value: {
                ...transactionThreadReport,
                pendingFields: {createChat: CONST.RED_BRICK_ROAD_PENDING_ACTION.ADD},
            },
        },
        // Remove the temporary transaction used during the creation flow
        {
            onyxMethod: Onyx.METHOD.SET,
            key: `${ONYXKEYS.COLLECTION.TRANSACTION_DRAFT}${CONST.IOU.OPTIMISTIC_TRANSACTION_ID}`,
            value: null,
        },
    );

    if (!isEmptyObject(transactionThreadCreatedReportAction)) {
        optimisticData.push({
            onyxMethod: Onyx.METHOD.MERGE,
            key: `${ONYXKEYS.COLLECTION.REPORT_ACTIONS}${transactionThreadReport?.reportID}`,
            value: {
                [transactionThreadCreatedReportAction.reportActionID]: transactionThreadCreatedReportAction,
            },
        });
    }

    if (iouReport) {
        successData.push(
            {
                onyxMethod: Onyx.METHOD.MERGE,
                key: `${ONYXKEYS.COLLECTION.REPORT}${iouReport?.reportID}`,
                value: {
                    pendingFields: null,
                    errorFields: null,
                },
            },
            {
                onyxMethod: Onyx.METHOD.MERGE,
                key: `${ONYXKEYS.COLLECTION.REPORT_ACTIONS}${iouReport?.reportID}`,
                value: {
                    ...(shouldCreateNewMoneyRequestReport
                        ? {
                              [iouCreatedAction.reportActionID]: {
                                  pendingAction: null,
                                  errors: null,
                              },
                          }
                        : {}),
                    [iouAction.reportActionID]: {
                        pendingAction: null,
                        errors: null,
                    },
                },
            },
            {
                onyxMethod: Onyx.METHOD.MERGE,
                key: `${ONYXKEYS.COLLECTION.REPORT_ACTIONS}${chatReport?.reportID}`,
                value: {
                    ...(reportPreviewAction && {[reportPreviewAction.reportActionID]: {pendingAction: null}}),
                },
            },
        );
    } else {
        successData.push({
            onyxMethod: Onyx.METHOD.MERGE,
            key: `${ONYXKEYS.COLLECTION.REPORT_ACTIONS}${chatReport?.reportID}`,
            value: {
                [iouAction.reportActionID]: {
                    pendingAction: null,
                    errors: null,
                },
                ...(reportPreviewAction && {[reportPreviewAction.reportActionID]: {pendingAction: null}}),
            },
        });
    }

    successData.push(
        {
            onyxMethod: Onyx.METHOD.MERGE,
            key: `${ONYXKEYS.COLLECTION.REPORT}${transactionThreadReport?.reportID}`,
            value: {
                pendingFields: null,
                errorFields: null,
            },
        },
        {
            onyxMethod: Onyx.METHOD.MERGE,
            key: `${ONYXKEYS.COLLECTION.TRANSACTION}${transaction.transactionID}`,
            value: {
                pendingAction: null,
                pendingFields: clearedPendingFields,
                routes: null,
            },
        },
    );

    if (!isEmptyObject(transactionThreadCreatedReportAction)) {
        successData.push({
            onyxMethod: Onyx.METHOD.MERGE,
            key: `${ONYXKEYS.COLLECTION.REPORT_ACTIONS}${transactionThreadReport?.reportID}`,
            value: {
                [transactionThreadCreatedReportAction.reportActionID]: {
                    pendingAction: null,
                    errors: null,
                },
            },
        });
    }

    failureData.push({
        onyxMethod: Onyx.METHOD.SET,
        key: ONYXKEYS.NVP_QUICK_ACTION_GLOBAL_CREATE,
        value: quickAction ?? null,
    });

    if (iouReport) {
        failureData.push(
            {
                onyxMethod: Onyx.METHOD.MERGE,
                key: `${ONYXKEYS.COLLECTION.REPORT}${iouReport.reportID}`,
                value: {
                    pendingFields: null,
                    errorFields: {
                        ...(shouldCreateNewMoneyRequestReport ? {createChat: ErrorUtils.getMicroSecondOnyxErrorWithTranslationKey('report.genericCreateReportFailureMessage')} : {}),
                    },
                },
            },
            {
                onyxMethod: Onyx.METHOD.MERGE,
                key: `${ONYXKEYS.COLLECTION.REPORT_ACTIONS}${iouReport.reportID}`,
                value: {
                    ...(shouldCreateNewMoneyRequestReport
                        ? {
                              [iouCreatedAction.reportActionID]: {
                                  // Disabling this line since transaction.filename can be an empty string
                                  // eslint-disable-next-line @typescript-eslint/prefer-nullish-coalescing
                                  errors: getReceiptError(transaction.receipt, transaction.filename || transaction.receipt?.filename, isScanRequest),
                              },
                              [iouAction.reportActionID]: {
                                  errors: ErrorUtils.getMicroSecondOnyxErrorWithTranslationKey('iou.error.genericCreateFailureMessage'),
                              },
                          }
                        : {
                              [iouAction.reportActionID]: {
                                  // Disabling this line since transaction.filename can be an empty string
                                  // eslint-disable-next-line @typescript-eslint/prefer-nullish-coalescing
                                  errors: getReceiptError(transaction.receipt, transaction.filename || transaction.receipt?.filename, isScanRequest),
                              },
                          }),
                },
            },
        );
    } else {
        failureData.push({
            onyxMethod: Onyx.METHOD.MERGE,
            key: `${ONYXKEYS.COLLECTION.REPORT_ACTIONS}${chatReport?.reportID}`,
            value: {
                [iouAction.reportActionID]: {
                    // Disabling this line since transaction.filename can be an empty string
                    // eslint-disable-next-line @typescript-eslint/prefer-nullish-coalescing
                    errors: getReceiptError(transaction.receipt, transaction.filename || transaction.receipt?.filename, isScanRequest),
                },
            },
        });
    }

    failureData.push(
        {
            onyxMethod: Onyx.METHOD.MERGE,
            key: `${ONYXKEYS.COLLECTION.REPORT}${chatReport?.reportID}`,
            value: {
                lastReadTime: chatReport?.lastReadTime,
                lastMessageText: chatReport?.lastMessageText,
                lastMessageHtml: chatReport?.lastMessageHtml,
            },
        },
        {
            onyxMethod: Onyx.METHOD.MERGE,
            key: `${ONYXKEYS.COLLECTION.REPORT}${transactionThreadReport?.reportID}`,
            value: {
                pendingFields: null,
                errorFields: existingTransactionThreadReport
                    ? null
                    : {
                          createChat: ErrorUtils.getMicroSecondOnyxErrorWithTranslationKey('report.genericCreateReportFailureMessage'),
                      },
            },
        },
        {
            onyxMethod: Onyx.METHOD.MERGE,
            key: `${ONYXKEYS.COLLECTION.TRANSACTION}${transaction.transactionID}`,
            value: {
                // Disabling this line since transaction.filename can be an empty string
                // eslint-disable-next-line @typescript-eslint/prefer-nullish-coalescing
                errors: getReceiptError(transaction.receipt, transaction.filename || transaction.receipt?.filename, isScanRequest),
                pendingFields: clearedPendingFields,
            },
        },
        {
            onyxMethod: Onyx.METHOD.MERGE,
            key: `${ONYXKEYS.COLLECTION.REPORT_ACTIONS}${transactionThreadReport?.reportID}`,
            value: {
                [transactionThreadCreatedReportAction?.reportActionID ?? '-1']: {
                    errors: ErrorUtils.getMicroSecondOnyxErrorWithTranslationKey('iou.error.genericCreateFailureMessage'),
                },
            },
        },
    );

    // We don't need to compute violations unless we're on a paid policy
    if (!policy || !PolicyUtils.isPaidGroupPolicy(policy)) {
        return [optimisticData, successData, failureData];
    }

    const violationsOnyxData = ViolationsUtils.getViolationsOnyxData(
        transaction,
        [],
        !!policy.requiresTag,
        policyTagList ?? {},
        !!policy.requiresCategory,
        policyCategories ?? {},
        PolicyUtils.hasDependentTags(policy, policyTagList ?? {}),
    );

    if (violationsOnyxData) {
        optimisticData.push(violationsOnyxData);
        failureData.push({
            onyxMethod: Onyx.METHOD.SET,
            key: `${ONYXKEYS.COLLECTION.TRANSACTION_VIOLATIONS}${transaction.transactionID}`,
            value: [],
        });
    }

    // Show field violations only for control policies
    if (PolicyUtils.isControlPolicy(policy) && iouReport) {
        const {optimisticData: fieldViolationsOptimisticData, failureData: fieldViolationsFailureData} = getFieldViolationsOnyxData(iouReport);
        optimisticData.push(...fieldViolationsOptimisticData);
        failureData.push(...fieldViolationsFailureData);
    }

    return [optimisticData, successData, failureData];
}

function getDeleteTrackExpenseInformation(
    chatReportID: string,
    transactionID: string,
    reportAction: OnyxTypes.ReportAction,
    shouldDeleteTransactionFromOnyx = true,
    isMovingTransactionFromTrackExpense = false,
    actionableWhisperReportActionID = '',
    resolution = '',
) {
    const allReports = ReportConnection.getAllReports();
    // STEP 1: Get all collections we're updating
    const chatReport = allReports?.[`${ONYXKEYS.COLLECTION.REPORT}${chatReportID}`] ?? null;
    const transaction = allTransactions[`${ONYXKEYS.COLLECTION.TRANSACTION}${transactionID}`];
    const transactionViolations = allTransactionViolations[`${ONYXKEYS.COLLECTION.TRANSACTION_VIOLATIONS}${transactionID}`];
    const transactionThreadID = reportAction.childReportID;
    let transactionThread = null;
    if (transactionThreadID) {
        transactionThread = allReports?.[`${ONYXKEYS.COLLECTION.REPORT}${transactionThreadID}`] ?? null;
    }

    // STEP 2: Decide if we need to:
    // 1. Delete the transactionThread - delete if there are no visible comments in the thread and we're not moving the transaction
    // 2. Update the moneyRequestPreview to show [Deleted expense] - update if the transactionThread exists AND it isn't being deleted and we're not moving the transaction
    const shouldDeleteTransactionThread = !isMovingTransactionFromTrackExpense && (transactionThreadID ? (reportAction?.childVisibleActionCount ?? 0) === 0 : false);

    const shouldShowDeletedRequestMessage = !isMovingTransactionFromTrackExpense && !!transactionThreadID && !shouldDeleteTransactionThread;

    // STEP 3: Update the IOU reportAction.
    const updatedReportAction = {
        [reportAction.reportActionID]: {
            pendingAction: shouldShowDeletedRequestMessage ? CONST.RED_BRICK_ROAD_PENDING_ACTION.UPDATE : CONST.RED_BRICK_ROAD_PENDING_ACTION.DELETE,
            previousMessage: reportAction.message,
            message: [
                {
                    type: 'COMMENT',
                    html: '',
                    text: '',
                    isEdited: true,
                    isDeletedParentAction: shouldShowDeletedRequestMessage,
                },
            ],
            originalMessage: {
                IOUTransactionID: null,
            },
            errors: undefined,
        },
        ...(actionableWhisperReportActionID && {[actionableWhisperReportActionID]: {originalMessage: {resolution}}}),
    } as OnyxTypes.ReportActions;
    const lastVisibleAction = ReportActionsUtils.getLastVisibleAction(chatReport?.reportID ?? '-1', updatedReportAction);
    const {lastMessageText = '', lastMessageHtml = ''} = ReportActionsUtils.getLastVisibleMessage(chatReport?.reportID ?? '-1', updatedReportAction);

    // STEP 4: Build Onyx data
    const optimisticData: OnyxUpdate[] = [];

    if (shouldDeleteTransactionFromOnyx) {
        optimisticData.push({
            onyxMethod: Onyx.METHOD.SET,
            key: `${ONYXKEYS.COLLECTION.TRANSACTION}${transactionID}`,
            value: null,
        });
    }

    optimisticData.push({
        onyxMethod: Onyx.METHOD.SET,
        key: `${ONYXKEYS.COLLECTION.TRANSACTION_VIOLATIONS}${transactionID}`,
        value: null,
    });

    if (shouldDeleteTransactionThread) {
        optimisticData.push(
            {
                onyxMethod: Onyx.METHOD.SET,
                key: `${ONYXKEYS.COLLECTION.REPORT}${transactionThreadID}`,
                value: null,
            },
            {
                onyxMethod: Onyx.METHOD.SET,
                key: `${ONYXKEYS.COLLECTION.REPORT_ACTIONS}${transactionThreadID}`,
                value: null,
            },
        );
    }

    optimisticData.push(
        {
            onyxMethod: Onyx.METHOD.MERGE,
            key: `${ONYXKEYS.COLLECTION.REPORT_ACTIONS}${chatReport?.reportID}`,
            value: updatedReportAction,
        },
        {
            onyxMethod: Onyx.METHOD.MERGE,
            key: `${ONYXKEYS.COLLECTION.REPORT}${chatReport?.reportID}`,
            value: {
                lastMessageText,
                lastVisibleActionCreated: lastVisibleAction?.created,
                lastMessageHtml: !lastMessageHtml ? lastMessageText : lastMessageHtml,
            },
        },
    );

    const successData: OnyxUpdate[] = [
        {
            onyxMethod: Onyx.METHOD.MERGE,
            key: `${ONYXKEYS.COLLECTION.REPORT_ACTIONS}${chatReport?.reportID}`,
            value: {
                [reportAction.reportActionID]: {
                    pendingAction: null,
                    errors: null,
                },
            },
        },
    ];

    const failureData: OnyxUpdate[] = [];

    if (shouldDeleteTransactionFromOnyx) {
        failureData.push({
            onyxMethod: Onyx.METHOD.SET,
            key: `${ONYXKEYS.COLLECTION.TRANSACTION}${transactionID}`,
            value: transaction ?? null,
        });
    }

    failureData.push({
        onyxMethod: Onyx.METHOD.SET,
        key: `${ONYXKEYS.COLLECTION.TRANSACTION_VIOLATIONS}${transactionID}`,
        value: transactionViolations ?? null,
    });

    if (shouldDeleteTransactionThread) {
        failureData.push({
            onyxMethod: Onyx.METHOD.SET,
            key: `${ONYXKEYS.COLLECTION.REPORT}${transactionThreadID}`,
            value: transactionThread,
        });
    }

    if (actionableWhisperReportActionID) {
        const actionableWhisperReportAction = ReportActionsUtils.getReportAction(chatReportID, actionableWhisperReportActionID);
        failureData.push({
            onyxMethod: Onyx.METHOD.MERGE,
            key: `${ONYXKEYS.COLLECTION.REPORT_ACTIONS}${chatReport?.reportID}`,
            value: {
                [actionableWhisperReportActionID]: {
                    originalMessage: {
                        resolution: ReportActionsUtils.isActionableTrackExpense(actionableWhisperReportAction)
                            ? ReportActionsUtils.getOriginalMessage(actionableWhisperReportAction)?.resolution ?? null
                            : null,
                    },
                },
            },
        });
    }
    failureData.push(
        {
            onyxMethod: Onyx.METHOD.MERGE,
            key: `${ONYXKEYS.COLLECTION.REPORT_ACTIONS}${chatReport?.reportID}`,
            value: {
                [reportAction.reportActionID]: {
                    ...reportAction,
                    pendingAction: null,
                    errors: ErrorUtils.getMicroSecondOnyxErrorWithTranslationKey('iou.error.genericDeleteFailureMessage'),
                },
            },
        },
        {
            onyxMethod: Onyx.METHOD.MERGE,
            key: `${ONYXKEYS.COLLECTION.REPORT}${chatReport?.reportID}`,
            value: chatReport,
        },
    );

    const parameters: DeleteMoneyRequestParams = {
        transactionID,
        reportActionID: reportAction.reportActionID,
    };

    return {parameters, optimisticData, successData, failureData, shouldDeleteTransactionThread, chatReport};
}

/** Gathers all the data needed to create an invoice. */
function getSendInvoiceInformation(
    transaction: OnyxEntry<OnyxTypes.Transaction>,
    currentUserAccountID: number,
    invoiceChatReport?: OnyxEntry<OnyxTypes.Report>,
    receipt?: Receipt,
    policy?: OnyxEntry<OnyxTypes.Policy>,
    policyTagList?: OnyxEntry<OnyxTypes.PolicyTagLists>,
    policyCategories?: OnyxEntry<OnyxTypes.PolicyCategories>,
    companyName?: string,
    companyWebsite?: string,
): SendInvoiceInformation {
    const {amount = 0, currency = '', created = '', merchant = '', category = '', tag = '', taxCode = '', taxAmount = 0, billable, comment, participants} = transaction ?? {};
    const trimmedComment = (comment?.comment ?? '').trim();
    const senderWorkspaceID = participants?.find((participant) => participant?.isSender)?.policyID ?? '-1';
    const receiverParticipant = participants?.find((participant) => participant?.accountID) ?? invoiceChatReport?.invoiceReceiver;
    const receiverAccountID = receiverParticipant && 'accountID' in receiverParticipant && receiverParticipant.accountID ? receiverParticipant.accountID : -1;
    let receiver = ReportUtils.getPersonalDetailsForAccountID(receiverAccountID);
    let optimisticPersonalDetailListAction = {};

    // STEP 1: Get existing chat report OR build a new optimistic one
    let isNewChatReport = false;
    let chatReport = !isEmptyObject(invoiceChatReport) && invoiceChatReport?.reportID ? invoiceChatReport : null;

    if (!chatReport) {
        chatReport = ReportUtils.getInvoiceChatByParticipants(senderWorkspaceID, receiverAccountID) ?? null;
    }

    if (!chatReport) {
        isNewChatReport = true;
        chatReport = ReportUtils.buildOptimisticChatReport([receiverAccountID, currentUserAccountID], CONST.REPORT.DEFAULT_REPORT_NAME, CONST.REPORT.CHAT_TYPE.INVOICE, senderWorkspaceID);
    }

    // STEP 2: Create a new optimistic invoice report.
    const optimisticInvoiceReport = ReportUtils.buildOptimisticInvoiceReport(chatReport.reportID, senderWorkspaceID, receiverAccountID, receiver.displayName ?? '', amount, currency);

    // STEP 3: Build optimistic receipt and transaction
    const receiptObject: Receipt = {};
    let filename;
    if (receipt?.source) {
        receiptObject.source = receipt.source;
        receiptObject.state = receipt.state ?? CONST.IOU.RECEIPT_STATE.SCANREADY;
        filename = receipt.name;
    }
    const optimisticTransaction = TransactionUtils.buildOptimisticTransaction(
        amount,
        currency,
        optimisticInvoiceReport.reportID,
        trimmedComment,
        created,
        '',
        '',
        merchant,
        receiptObject,
        filename,
        undefined,
        category,
        tag,
        taxCode,
        taxAmount,
        billable,
    );

    const optimisticPolicyRecentlyUsedCategories = Category.buildOptimisticPolicyRecentlyUsedCategories(optimisticInvoiceReport.policyID, category);
    const optimisticPolicyRecentlyUsedTags = Tag.buildOptimisticPolicyRecentlyUsedTags(optimisticInvoiceReport.policyID, tag);
    const optimisticRecentlyUsedCurrencies = Policy.buildOptimisticRecentlyUsedCurrencies(currency);

    // STEP 4: Add optimistic personal details for participant
    const shouldCreateOptimisticPersonalDetails = isNewChatReport && !allPersonalDetails[receiverAccountID];
    if (shouldCreateOptimisticPersonalDetails) {
        const receiverLogin = receiverParticipant && 'login' in receiverParticipant && receiverParticipant.login ? receiverParticipant.login : '';
        receiver = {
            accountID: receiverAccountID,
            displayName: LocalePhoneNumber.formatPhoneNumber(receiverLogin),
            login: receiverLogin,
            isOptimisticPersonalDetail: true,
        };

        optimisticPersonalDetailListAction = {[receiverAccountID]: receiver};
    }

    // STEP 5: Build optimistic reportActions.
    const reportPreviewAction = ReportUtils.buildOptimisticReportPreview(chatReport, optimisticInvoiceReport, trimmedComment, optimisticTransaction);
    optimisticInvoiceReport.parentReportActionID = reportPreviewAction.reportActionID;
    chatReport.lastVisibleActionCreated = reportPreviewAction.created;
    const [optimisticCreatedActionForChat, optimisticCreatedActionForIOUReport, iouAction, optimisticTransactionThread, optimisticCreatedActionForTransactionThread] =
        ReportUtils.buildOptimisticMoneyRequestEntities(
            optimisticInvoiceReport,
            CONST.IOU.REPORT_ACTION_TYPE.CREATE,
            amount,
            currency,
            trimmedComment,
            receiver.login ?? '',
            [receiver],
            optimisticTransaction.transactionID,
            undefined,
            false,
            false,
            false,
        );

    // STEP 6: Build Onyx Data
    const [optimisticData, successData, failureData] = buildOnyxDataForInvoice(
        chatReport,
        optimisticInvoiceReport,
        optimisticTransaction,
        optimisticCreatedActionForChat,
        optimisticCreatedActionForIOUReport,
        iouAction,
        optimisticPersonalDetailListAction,
        reportPreviewAction,
        optimisticPolicyRecentlyUsedCategories,
        optimisticPolicyRecentlyUsedTags,
        isNewChatReport,
        optimisticTransactionThread,
        optimisticCreatedActionForTransactionThread,
        policy,
        policyTagList,
        policyCategories,
        optimisticRecentlyUsedCurrencies,
        companyName,
        companyWebsite,
    );

    return {
        createdIOUReportActionID: optimisticCreatedActionForIOUReport.reportActionID,
        createdReportActionIDForThread: optimisticCreatedActionForTransactionThread?.reportActionID ?? '-1',
        reportActionID: iouAction.reportActionID,
        senderWorkspaceID,
        receiver,
        invoiceRoom: chatReport,
        createdChatReportActionID: optimisticCreatedActionForChat.reportActionID,
        invoiceReportID: optimisticInvoiceReport.reportID,
        reportPreviewReportActionID: reportPreviewAction.reportActionID,
        transactionID: optimisticTransaction.transactionID,
        transactionThreadReportID: optimisticTransactionThread.reportID,
        onyxData: {
            optimisticData,
            successData,
            failureData,
        },
    };
}

/**
 * Gathers all the data needed to submit an expense. It attempts to find existing reports, iouReports, and receipts. If it doesn't find them, then
 * it creates optimistic versions of them and uses those instead
 */
function getMoneyRequestInformation(
    parentChatReport: OnyxEntry<OnyxTypes.Report>,
    participant: Participant,
    comment: string,
    amount: number,
    currency: string,
    created: string,
    merchant: string,
    receipt: Receipt | undefined,
    existingTransactionID: string | undefined,
    category: string | undefined,
    tag: string | undefined,
    taxCode: string | undefined,
    taxAmount: number | undefined,
    billable: boolean | undefined,
    policy: OnyxEntry<OnyxTypes.Policy> | undefined,
    policyTagList: OnyxEntry<OnyxTypes.PolicyTagLists> | undefined,
    policyCategories: OnyxEntry<OnyxTypes.PolicyCategories> | undefined,
    payeeAccountID = userAccountID,
    payeeEmail = currentUserEmail,
    moneyRequestReportID = '',
    linkedTrackedExpenseReportAction?: OnyxTypes.ReportAction,
): MoneyRequestInformation {
    const payerEmail = PhoneNumber.addSMSDomainIfPhoneNumber(participant.login ?? '');
    const payerAccountID = Number(participant.accountID);
    const isPolicyExpenseChat = participant.isPolicyExpenseChat;

    // STEP 1: Get existing chat report OR build a new optimistic one
    let isNewChatReport = false;
    let chatReport = !isEmptyObject(parentChatReport) && parentChatReport?.reportID ? parentChatReport : null;

    const allReports = ReportConnection.getAllReports();
    // If this is a policyExpenseChat, the chatReport must exist and we can get it from Onyx.
    // report is null if the flow is initiated from the global create menu. However, participant always stores the reportID if it exists, which is the case for policyExpenseChats
    if (!chatReport && isPolicyExpenseChat) {
        chatReport = allReports?.[`${ONYXKEYS.COLLECTION.REPORT}${participant.reportID}`] ?? null;
    }

    if (!chatReport) {
        chatReport = ReportUtils.getChatByParticipants([payerAccountID, payeeAccountID]) ?? null;
    }

    // If we still don't have a report, it likely doens't exist and we need to build an optimistic one
    if (!chatReport) {
        isNewChatReport = true;
        chatReport = ReportUtils.buildOptimisticChatReport([payerAccountID, payeeAccountID]);
    }

    // STEP 2: Get the Expense/IOU report. If the moneyRequestReportID has been provided, we want to add the transaction to this specific report.
    // If no such reportID has been provided, let's use the chatReport.iouReportID property. In case that is not present, build a new optimistic Expense/IOU report.
    let iouReport: OnyxInputValue<OnyxTypes.Report> = null;
    if (moneyRequestReportID) {
        iouReport = allReports?.[`${ONYXKEYS.COLLECTION.REPORT}${moneyRequestReportID}`] ?? null;
    } else {
        iouReport = allReports?.[`${ONYXKEYS.COLLECTION.REPORT}${chatReport.iouReportID}`] ?? null;
    }

    const shouldCreateNewMoneyRequestReport = ReportUtils.shouldCreateNewMoneyRequestReport(iouReport, chatReport);

    if (!iouReport || shouldCreateNewMoneyRequestReport) {
        iouReport = isPolicyExpenseChat
            ? ReportUtils.buildOptimisticExpenseReport(chatReport.reportID, chatReport.policyID ?? '-1', payeeAccountID, amount, currency)
            : ReportUtils.buildOptimisticIOUReport(payeeAccountID, payerAccountID, amount, chatReport.reportID, currency);
    } else if (isPolicyExpenseChat) {
        iouReport = {...iouReport};
        if (iouReport?.currency === currency && typeof iouReport.total === 'number') {
            // Because of the Expense reports are stored as negative values, we subtract the total from the amount
            iouReport.total -= amount;
        }
    } else {
        iouReport = IOUUtils.updateIOUOwnerAndTotal(iouReport, payeeAccountID, amount, currency);
    }

    // STEP 3: Build an optimistic transaction with the receipt
    const existingTransaction = allTransactionDrafts[`${ONYXKEYS.COLLECTION.TRANSACTION_DRAFT}${existingTransactionID ?? CONST.IOU.OPTIMISTIC_TRANSACTION_ID}`];
    const isDistanceRequest = existingTransaction && existingTransaction.iouRequestType === CONST.IOU.REQUEST_TYPE.DISTANCE;
    let optimisticTransaction = TransactionUtils.buildOptimisticTransaction(
        ReportUtils.isExpenseReport(iouReport) ? -amount : amount,
        currency,
        iouReport.reportID,
        comment,
        created,
        '',
        '',
        merchant,
        receipt,
        '',
        existingTransactionID,
        category,
        tag,
        taxCode,
        ReportUtils.isExpenseReport(iouReport) ? -(taxAmount ?? 0) : taxAmount,
        billable,
        isDistanceRequest ? {waypoints: CONST.RED_BRICK_ROAD_PENDING_ACTION.ADD} : undefined,
    );

    const optimisticPolicyRecentlyUsedCategories = Category.buildOptimisticPolicyRecentlyUsedCategories(iouReport.policyID, category);
    const optimisticPolicyRecentlyUsedTags = Tag.buildOptimisticPolicyRecentlyUsedTags(iouReport.policyID, tag);
    const optimisticPolicyRecentluUsedCurrencies = Policy.buildOptimisticRecentlyUsedCurrencies(currency);

    // If there is an existing transaction (which is the case for distance requests), then the data from the existing transaction
    // needs to be manually merged into the optimistic transaction. This is because buildOnyxDataForMoneyRequest() uses `Onyx.set()` for the transaction
    // data. This is a big can of worms to change it to `Onyx.merge()` as explored in https://expensify.slack.com/archives/C05DWUDHVK7/p1692139468252109.
    // I want to clean this up at some point, but it's possible this will live in the code for a while so I've created https://github.com/Expensify/App/issues/25417
    // to remind me to do this.
    if (isDistanceRequest) {
        optimisticTransaction = fastMerge(existingTransaction, optimisticTransaction, false);
    }

    // STEP 4: Build optimistic reportActions. We need:
    // 1. CREATED action for the chatReport
    // 2. CREATED action for the iouReport
    // 3. IOU action for the iouReport
    // 4. The transaction thread, which requires the iouAction, and CREATED action for the transaction thread
    // 5. REPORT_PREVIEW action for the chatReport
    // Note: The CREATED action for the IOU report must be optimistically generated before the IOU action so there's no chance that it appears after the IOU action in the chat
    const [optimisticCreatedActionForChat, optimisticCreatedActionForIOUReport, iouAction, optimisticTransactionThread, optimisticCreatedActionForTransactionThread] =
        ReportUtils.buildOptimisticMoneyRequestEntities(
            iouReport,
            CONST.IOU.REPORT_ACTION_TYPE.CREATE,
            amount,
            currency,
            comment,
            payeeEmail,
            [participant],
            optimisticTransaction.transactionID,
            undefined,
            false,
            false,
            false,
            undefined,
            linkedTrackedExpenseReportAction?.childReportID,
            linkedTrackedExpenseReportAction,
        );

    let reportPreviewAction = shouldCreateNewMoneyRequestReport ? null : getReportPreviewAction(chatReport.reportID, iouReport.reportID);

    if (reportPreviewAction) {
        reportPreviewAction = ReportUtils.updateReportPreview(iouReport, reportPreviewAction, false, comment, optimisticTransaction);
    } else {
        reportPreviewAction = ReportUtils.buildOptimisticReportPreview(chatReport, iouReport, comment, optimisticTransaction);
        chatReport.lastVisibleActionCreated = reportPreviewAction.created;

        // Generated ReportPreview action is a parent report action of the iou report.
        // We are setting the iou report's parentReportActionID to display subtitle correctly in IOU page when offline.
        iouReport.parentReportActionID = reportPreviewAction.reportActionID;
    }

    const shouldCreateOptimisticPersonalDetails = isNewChatReport && !allPersonalDetails[payerAccountID];
    // Add optimistic personal details for participant
    const optimisticPersonalDetailListAction = shouldCreateOptimisticPersonalDetails
        ? {
              [payerAccountID]: {
                  accountID: payerAccountID,
                  // Disabling this line since participant.displayName can be an empty string
                  // eslint-disable-next-line @typescript-eslint/prefer-nullish-coalescing
                  displayName: LocalePhoneNumber.formatPhoneNumber(participant.displayName || payerEmail),
                  login: participant.login,
                  isOptimisticPersonalDetail: true,
              },
          }
        : {};

    const optimisticNextStep = NextStepUtils.buildNextStep(iouReport, CONST.REPORT.STATUS_NUM.OPEN);

    // STEP 5: Build Onyx Data
    const [optimisticData, successData, failureData] = buildOnyxDataForMoneyRequest(
        chatReport,
        iouReport,
        optimisticTransaction,
        optimisticCreatedActionForChat,
        optimisticCreatedActionForIOUReport,
        iouAction,
        optimisticPersonalDetailListAction,
        reportPreviewAction,
        optimisticPolicyRecentlyUsedCategories,
        optimisticPolicyRecentlyUsedTags,
        isNewChatReport,
        optimisticTransactionThread ?? {},
        optimisticCreatedActionForTransactionThread,
        shouldCreateNewMoneyRequestReport,
        policy,
        policyTagList,
        policyCategories,
        optimisticNextStep,
        undefined,
        undefined,
        optimisticPolicyRecentluUsedCurrencies,
    );

    return {
        payerAccountID,
        payerEmail,
        iouReport,
        chatReport,
        transaction: optimisticTransaction,
        iouAction,
        createdChatReportActionID: isNewChatReport ? optimisticCreatedActionForChat.reportActionID : '-1',
        createdIOUReportActionID: shouldCreateNewMoneyRequestReport ? optimisticCreatedActionForIOUReport.reportActionID : '-1',
        reportPreviewAction,
        transactionThreadReportID: optimisticTransactionThread?.reportID ?? '-1',
        createdReportActionIDForThread: optimisticCreatedActionForTransactionThread?.reportActionID ?? '-1',
        onyxData: {
            optimisticData,
            successData,
            failureData,
        },
    };
}

/**
 * Gathers all the data needed to make an expense. It attempts to find existing reports, iouReports, and receipts. If it doesn't find them, then
 * it creates optimistic versions of them and uses those instead
 */
function getTrackExpenseInformation(
    parentChatReport: OnyxEntry<OnyxTypes.Report>,
    participant: Participant,
    comment: string,
    amount: number,
    currency: string,
    created: string,
    merchant: string,
    receipt: OnyxEntry<Receipt>,
    category: string | undefined,
    tag: string | undefined,
    taxCode: string | undefined,
    taxAmount: number | undefined,
    billable: boolean | undefined,
    policy: OnyxEntry<OnyxTypes.Policy> | undefined,
    policyTagList: OnyxEntry<OnyxTypes.PolicyTagLists> | undefined,
    policyCategories: OnyxEntry<OnyxTypes.PolicyCategories> | undefined,
    payeeEmail = currentUserEmail,
    payeeAccountID = userAccountID,
    moneyRequestReportID = '',
    linkedTrackedExpenseReportAction?: OnyxTypes.ReportAction,
    existingTransactionID?: string,
): TrackExpenseInformation | null {
    const optimisticData: OnyxUpdate[] = [];
    const successData: OnyxUpdate[] = [];
    const failureData: OnyxUpdate[] = [];

    const isPolicyExpenseChat = participant.isPolicyExpenseChat;

    // STEP 1: Get existing chat report
    let chatReport = !isEmptyObject(parentChatReport) && parentChatReport?.reportID ? parentChatReport : null;
    const allReports = ReportConnection.getAllReports();
    // The chatReport always exists, and we can get it from Onyx if chatReport is null.
    if (!chatReport) {
        chatReport = allReports?.[`${ONYXKEYS.COLLECTION.REPORT}${participant.reportID}`] ?? null;
    }

    // If we still don't have a report, it likely doesn't exist, and we will early return here as it should not happen
    // Maybe later, we can build an optimistic selfDM chat.
    if (!chatReport) {
        return null;
    }

    // Check if the report is a draft
    const isDraftReport = ReportUtils.isDraftReport(chatReport?.reportID);

    let createdWorkspaceParams: CreateWorkspaceParams | undefined;

    if (isDraftReport) {
        const workspaceData = Policy.buildPolicyData(undefined, policy?.makeMeAdmin, policy?.name, policy?.id, chatReport?.reportID);
        createdWorkspaceParams = workspaceData.params;
        optimisticData.push(...workspaceData.optimisticData);
        successData.push(...workspaceData.successData);
        failureData.push(...workspaceData.failureData);
    }

    // STEP 2: If not in the self-DM flow, we need to use the expense report.
    // For this, first use the chatReport.iouReportID property. Build a new optimistic expense report if needed.
    const shouldUseMoneyReport = !!isPolicyExpenseChat;

    let iouReport: OnyxInputValue<OnyxTypes.Report> = null;
    let shouldCreateNewMoneyRequestReport = false;

    if (shouldUseMoneyReport) {
        if (moneyRequestReportID) {
            iouReport = allReports?.[`${ONYXKEYS.COLLECTION.REPORT}${moneyRequestReportID}`] ?? null;
        } else {
            iouReport = allReports?.[`${ONYXKEYS.COLLECTION.REPORT}${chatReport.iouReportID}`] ?? null;
        }

        shouldCreateNewMoneyRequestReport = ReportUtils.shouldCreateNewMoneyRequestReport(iouReport, chatReport);
        if (!iouReport || shouldCreateNewMoneyRequestReport) {
            iouReport = ReportUtils.buildOptimisticExpenseReport(chatReport.reportID, chatReport.policyID ?? '-1', payeeAccountID, amount, currency, false);
        } else {
            iouReport = {...iouReport};
            if (iouReport?.currency === currency && typeof iouReport.total === 'number' && typeof iouReport.nonReimbursableTotal === 'number') {
                // Because of the Expense reports are stored as negative values, we subtract the total from the amount
                iouReport.total -= amount;
                iouReport.nonReimbursableTotal -= amount;
            }
        }
    }

    // If shouldUseMoneyReport is true, the iouReport was defined.
    // But we'll use the `shouldUseMoneyReport && iouReport` check further instead of `shouldUseMoneyReport` to avoid TS errors.

    // STEP 3: Build optimistic receipt and transaction
    const receiptObject: Receipt = {};
    let filename;
    if (receipt?.source) {
        receiptObject.source = receipt.source;
        receiptObject.state = receipt.state ?? CONST.IOU.RECEIPT_STATE.SCANREADY;
        filename = receipt.name;
    }
    const existingTransaction = allTransactionDrafts[`${ONYXKEYS.COLLECTION.TRANSACTION_DRAFT}${existingTransactionID ?? CONST.IOU.OPTIMISTIC_TRANSACTION_ID}`];
    if (!filename) {
        filename = existingTransaction?.filename;
    }
    const isDistanceRequest = existingTransaction && existingTransaction.iouRequestType === CONST.IOU.REQUEST_TYPE.DISTANCE;
    let optimisticTransaction = TransactionUtils.buildOptimisticTransaction(
        ReportUtils.isExpenseReport(iouReport) ? -amount : amount,
        currency,
        shouldUseMoneyReport && iouReport ? iouReport.reportID : '-1',
        comment,
        created,
        '',
        '',
        merchant,
        receiptObject,
        filename,
        existingTransactionID ?? null,
        category,
        tag,
        taxCode,
        taxAmount,
        billable,
        isDistanceRequest ? {waypoints: CONST.RED_BRICK_ROAD_PENDING_ACTION.ADD} : undefined,
        false,
    );

    // If there is an existing transaction (which is the case for distance requests), then the data from the existing transaction
    // needs to be manually merged into the optimistic transaction. This is because buildOnyxDataForMoneyRequest() uses `Onyx.set()` for the transaction
    // data. This is a big can of worms to change it to `Onyx.merge()` as explored in https://expensify.slack.com/archives/C05DWUDHVK7/p1692139468252109.
    // I want to clean this up at some point, but it's possible this will live in the code for a while so I've created https://github.com/Expensify/App/issues/25417
    // to remind me to do this.
    if (isDistanceRequest) {
        optimisticTransaction = fastMerge(existingTransaction, optimisticTransaction, false);
    }

    // STEP 4: Build optimistic reportActions. We need:
    // 1. CREATED action for the iouReport (if tracking in the Expense chat)
    // 2. IOU action for the iouReport (if tracking in the Expense chat), otherwise – for chatReport
    // 3. The transaction thread, which requires the iouAction, and CREATED action for the transaction thread
    // 4. REPORT_PREVIEW action for the chatReport (if tracking in the Expense chat)
    const [, optimisticCreatedActionForIOUReport, iouAction, optimisticTransactionThread, optimisticCreatedActionForTransactionThread] = ReportUtils.buildOptimisticMoneyRequestEntities(
        shouldUseMoneyReport && iouReport ? iouReport : chatReport,
        CONST.IOU.REPORT_ACTION_TYPE.TRACK,
        amount,
        currency,
        comment,
        payeeEmail,
        [participant],
        optimisticTransaction.transactionID,
        undefined,
        false,
        false,
        false,
        !shouldUseMoneyReport,
        linkedTrackedExpenseReportAction?.childReportID,
        linkedTrackedExpenseReportAction,
    );

    let reportPreviewAction: OnyxInputValue<OnyxTypes.ReportAction<typeof CONST.REPORT.ACTIONS.TYPE.REPORT_PREVIEW>> = null;
    if (shouldUseMoneyReport && iouReport) {
        reportPreviewAction = shouldCreateNewMoneyRequestReport ? null : getReportPreviewAction(chatReport.reportID, iouReport.reportID);

        if (reportPreviewAction) {
            reportPreviewAction = ReportUtils.updateReportPreview(iouReport, reportPreviewAction, false, comment, optimisticTransaction);
        } else {
            reportPreviewAction = ReportUtils.buildOptimisticReportPreview(chatReport, iouReport, comment, optimisticTransaction);
            // Generated ReportPreview action is a parent report action of the iou report.
            // We are setting the iou report's parentReportActionID to display subtitle correctly in IOU page when offline.
            iouReport.parentReportActionID = reportPreviewAction.reportActionID;
        }
    }

    let actionableTrackExpenseWhisper: OnyxInputValue<OnyxTypes.ReportAction> = null;
    if (!isPolicyExpenseChat) {
        actionableTrackExpenseWhisper = ReportUtils.buildOptimisticActionableTrackExpenseWhisper(iouAction, optimisticTransaction.transactionID);
    }

    // STEP 5: Build Onyx Data
    const trackExpenseOnyxData = buildOnyxDataForTrackExpense(
        chatReport,
        iouReport,
        optimisticTransaction,
        optimisticCreatedActionForIOUReport,
        iouAction,
        reportPreviewAction,
        optimisticTransactionThread ?? {},
        optimisticCreatedActionForTransactionThread,
        shouldCreateNewMoneyRequestReport,
        policy,
        policyTagList,
        policyCategories,
        undefined,
        actionableTrackExpenseWhisper,
    );

    return {
        createdWorkspaceParams,
        chatReport,
        iouReport: iouReport ?? undefined,
        transaction: optimisticTransaction,
        iouAction,
        createdChatReportActionID: '-1',
        createdIOUReportActionID: shouldCreateNewMoneyRequestReport ? optimisticCreatedActionForIOUReport.reportActionID : '-1',
        reportPreviewAction: reportPreviewAction ?? undefined,
        transactionThreadReportID: optimisticTransactionThread.reportID,
        createdReportActionIDForThread: optimisticCreatedActionForTransactionThread?.reportActionID ?? '-1',
        actionableWhisperReportActionIDParam: actionableTrackExpenseWhisper?.reportActionID ?? '',
        onyxData: {
            optimisticData: optimisticData.concat(trackExpenseOnyxData[0]),
            successData: successData.concat(trackExpenseOnyxData[1]),
            failureData: failureData.concat(trackExpenseOnyxData[2]),
        },
    };
}

/**
 * Compute the diff amount when we update the transaction
 */
function calculateDiffAmount(
    iouReport: OnyxTypes.OnyxInputOrEntry<OnyxTypes.Report>,
    updatedTransaction: OnyxTypes.OnyxInputOrEntry<OnyxTypes.Transaction>,
    transaction: OnyxEntry<OnyxTypes.Transaction>,
): number {
    if (!iouReport) {
        return 0;
    }
    const isExpenseReport = ReportUtils.isExpenseReport(iouReport);
    const updatedCurrency = TransactionUtils.getCurrency(updatedTransaction);
    const currentCurrency = TransactionUtils.getCurrency(transaction);

    const currentAmount = TransactionUtils.getAmount(transaction, isExpenseReport);
    const updatedAmount = TransactionUtils.getAmount(updatedTransaction, isExpenseReport);

    if (updatedCurrency === iouReport?.currency && currentCurrency !== iouReport?.currency) {
        // Add the diff to the total if we change the currency from a different currency to the currency of the IOU report
        return updatedAmount;
    }
    if (updatedCurrency !== iouReport?.currency && currentCurrency === iouReport?.currency) {
        // Subtract the diff from the total if we change the currency from the currency of IOU report to a different currency
        return -updatedAmount;
    }
    if (updatedCurrency === iouReport?.currency && updatedAmount !== currentAmount) {
        // Calculate the diff between the updated amount and the current amount if we change the amount and the currency of the transaction is the currency of the report
        return updatedAmount - currentAmount;
    }

    return 0;
}

/**
 * @param transactionID
 * @param transactionThreadReportID
 * @param transactionChanges
 * @param [transactionChanges.created] Present when updated the date field
 * @param policy  May be undefined, an empty object, or an object matching the Policy type (src/types/onyx/Policy.ts)
 * @param policyTagList
 * @param policyCategories
 * @param onlyIncludeChangedFields
 *               When 'true', then the returned params will only include the transaction details for the fields that were changed.
 *               When `false`, then the returned params will include all the transaction details, regardless of which fields were changed.
 *               This setting is necessary while the UpdateDistanceRequest API is refactored to be fully 1:1:1 in https://github.com/Expensify/App/issues/28358
 */
function getUpdateMoneyRequestParams(
    transactionID: string,
    transactionThreadReportID: string,
    transactionChanges: TransactionChanges,
    policy: OnyxTypes.OnyxInputOrEntry<OnyxTypes.Policy>,
    policyTagList: OnyxTypes.OnyxInputOrEntry<OnyxTypes.PolicyTagLists>,
    policyCategories: OnyxTypes.OnyxInputOrEntry<OnyxTypes.PolicyCategories>,
    onlyIncludeChangedFields: boolean,
): UpdateMoneyRequestData {
    const optimisticData: OnyxUpdate[] = [];
    const successData: OnyxUpdate[] = [];
    const failureData: OnyxUpdate[] = [];

    // Step 1: Set any "pending fields" (ones updated while the user was offline) to have error messages in the failureData
    const pendingFields = Object.fromEntries(Object.keys(transactionChanges).map((key) => [key, CONST.RED_BRICK_ROAD_PENDING_ACTION.UPDATE]));
    const clearedPendingFields = Object.fromEntries(Object.keys(transactionChanges).map((key) => [key, null]));
    const errorFields = Object.fromEntries(Object.keys(pendingFields).map((key) => [key, {[DateUtils.getMicroseconds()]: Localize.translateLocal('iou.error.genericEditFailureMessage')}]));

    const allReports = ReportConnection.getAllReports();
    // Step 2: Get all the collections being updated
    const transactionThread = allReports?.[`${ONYXKEYS.COLLECTION.REPORT}${transactionThreadReportID}`] ?? null;
    const transaction = allTransactions?.[`${ONYXKEYS.COLLECTION.TRANSACTION}${transactionID}`];
    const iouReport = allReports?.[`${ONYXKEYS.COLLECTION.REPORT}${transactionThread?.parentReportID}`] ?? null;
    const isFromExpenseReport = ReportUtils.isExpenseReport(iouReport);
    const isScanning = TransactionUtils.hasReceipt(transaction) && TransactionUtils.isReceiptBeingScanned(transaction);
    let updatedTransaction = transaction ? TransactionUtils.getUpdatedTransaction(transaction, transactionChanges, isFromExpenseReport) : null;
    const transactionDetails = ReportUtils.getTransactionDetails(updatedTransaction);

    if (transactionDetails?.waypoints) {
        // This needs to be a JSON string since we're sending this to the MapBox API
        transactionDetails.waypoints = JSON.stringify(transactionDetails.waypoints);
    }

    const dataToIncludeInParams: Partial<TransactionDetails> | undefined = onlyIncludeChangedFields
        ? Object.fromEntries(Object.entries(transactionDetails ?? {}).filter(([key]) => Object.keys(transactionChanges).includes(key)))
        : transactionDetails;

    const params: UpdateMoneyRequestParams = {
        ...dataToIncludeInParams,
        reportID: iouReport?.reportID,
        transactionID,
    };

    const hasPendingWaypoints = 'waypoints' in transactionChanges;
    const hasModifiedDistanceRate = 'customUnitRateID' in transactionChanges;
    if (transaction && updatedTransaction && (hasPendingWaypoints || hasModifiedDistanceRate)) {
        updatedTransaction = {
            ...updatedTransaction,
            ...TransactionUtils.calculateAmountForUpdatedWaypointOrRate(transaction, transactionChanges, policy, ReportUtils.isExpenseReport(iouReport)),
        };

        // Delete the draft transaction when editing waypoints when the server responds successfully and there are no errors
        successData.push({
            onyxMethod: Onyx.METHOD.SET,
            key: `${ONYXKEYS.COLLECTION.TRANSACTION_DRAFT}${transactionID}`,
            value: null,
        });

        // Revert the transaction's amount to the original value on failure.
        // The IOU Report will be fully reverted in the failureData further below.
        failureData.push({
            onyxMethod: Onyx.METHOD.MERGE,
            key: `${ONYXKEYS.COLLECTION.TRANSACTION}${transactionID}`,
            value: {
                amount: transaction.amount,
                modifiedAmount: transaction.modifiedAmount,
                modifiedMerchant: transaction.modifiedMerchant,
            },
        });
    }

    // Step 3: Build the modified expense report actions
    // We don't create a modified report action if:
    // - we're updating the waypoints
    // - we're updating the distance rate while the waypoints are still pending
    // In these cases, there isn't a valid optimistic mileage data we can use,
    // and the report action is created on the server with the distance-related response from the MapBox API
    const updatedReportAction = ReportUtils.buildOptimisticModifiedExpenseReportAction(transactionThread, transaction, transactionChanges, isFromExpenseReport, policy);
    if (!hasPendingWaypoints && !(hasModifiedDistanceRate && TransactionUtils.isFetchingWaypointsFromServer(transaction))) {
        params.reportActionID = updatedReportAction.reportActionID;

        optimisticData.push({
            onyxMethod: Onyx.METHOD.MERGE,
            key: `${ONYXKEYS.COLLECTION.REPORT_ACTIONS}${transactionThread?.reportID}`,
            value: {
                [updatedReportAction.reportActionID]: updatedReportAction as OnyxTypes.ReportAction,
            },
        });
        optimisticData.push({
            onyxMethod: Onyx.METHOD.MERGE,
            key: `${ONYXKEYS.COLLECTION.REPORT}${transactionThread?.reportID}`,
            value: {
                lastVisibleActionCreated: updatedReportAction.created,
                lastReadTime: updatedReportAction.created,
            },
        });
        failureData.push({
            onyxMethod: Onyx.METHOD.MERGE,
            key: `${ONYXKEYS.COLLECTION.REPORT}${transactionThread?.reportID}`,
            value: {
                lastVisibleActionCreated: transactionThread?.lastVisibleActionCreated,
                lastReadTime: transactionThread?.lastReadTime,
            },
        });
        successData.push({
            onyxMethod: Onyx.METHOD.MERGE,
            key: `${ONYXKEYS.COLLECTION.REPORT_ACTIONS}${transactionThread?.reportID}`,
            value: {
                [updatedReportAction.reportActionID]: {pendingAction: null},
            },
        });
        failureData.push({
            onyxMethod: Onyx.METHOD.MERGE,
            key: `${ONYXKEYS.COLLECTION.REPORT_ACTIONS}${transactionThread?.reportID}`,
            value: {
                [updatedReportAction.reportActionID]: {
                    ...(updatedReportAction as OnyxTypes.ReportAction),
                    errors: ErrorUtils.getMicroSecondOnyxErrorWithTranslationKey('iou.error.genericEditFailureMessage'),
                },
            },
        });
    }

    // Step 4: Compute the IOU total and update the report preview message (and report header) so LHN amount owed is correct.
    const diff = calculateDiffAmount(iouReport, updatedTransaction, transaction);

    let updatedMoneyRequestReport: OnyxTypes.OnyxInputOrEntry<OnyxTypes.Report>;
    if (!iouReport) {
        updatedMoneyRequestReport = null;
    } else if ((ReportUtils.isExpenseReport(iouReport) || ReportUtils.isInvoiceReport(iouReport)) && typeof iouReport.total === 'number') {
        // For expense report, the amount is negative, so we should subtract total from diff
        updatedMoneyRequestReport = {
            ...iouReport,
            total: iouReport.total - diff,
        };
        if (!transaction?.reimbursable && typeof updatedMoneyRequestReport.nonReimbursableTotal === 'number') {
            updatedMoneyRequestReport.nonReimbursableTotal -= diff;
        }
    } else {
        updatedMoneyRequestReport = IOUUtils.updateIOUOwnerAndTotal(iouReport, updatedReportAction.actorAccountID ?? -1, diff, TransactionUtils.getCurrency(transaction), false, true);
    }

    if (updatedMoneyRequestReport) {
        updatedMoneyRequestReport.cachedTotal = CurrencyUtils.convertToDisplayString(updatedMoneyRequestReport.total, transactionDetails?.currency);
    }

    optimisticData.push(
        {
            onyxMethod: Onyx.METHOD.MERGE,
            key: `${ONYXKEYS.COLLECTION.REPORT}${iouReport?.reportID}`,
            value: updatedMoneyRequestReport,
        },
        {
            onyxMethod: Onyx.METHOD.MERGE,
            key: `${ONYXKEYS.COLLECTION.REPORT}${iouReport?.parentReportID}`,
            value: ReportUtils.getOutstandingChildRequest(updatedMoneyRequestReport),
        },
    );
    successData.push({
        onyxMethod: Onyx.METHOD.MERGE,
        key: `${ONYXKEYS.COLLECTION.REPORT}${iouReport?.reportID}`,
        value: {pendingAction: null},
    });

    // Optimistically modify the transaction and the transaction thread
    optimisticData.push({
        onyxMethod: Onyx.METHOD.MERGE,
        key: `${ONYXKEYS.COLLECTION.TRANSACTION}${transactionID}`,
        value: {
            ...updatedTransaction,
            pendingFields,
            isLoading: hasPendingWaypoints,
            errorFields: null,
        },
    });

    optimisticData.push({
        onyxMethod: Onyx.METHOD.MERGE,
        key: `${ONYXKEYS.COLLECTION.REPORT}${transactionThreadReportID}`,
        value: {
            lastActorAccountID: updatedReportAction.actorAccountID,
        },
    });

    if (isScanning && ('amount' in transactionChanges || 'currency' in transactionChanges)) {
        optimisticData.push(
            {
                onyxMethod: Onyx.METHOD.MERGE,
                key: `${ONYXKEYS.COLLECTION.REPORT_ACTIONS}${iouReport?.reportID}`,
                value: {
                    [transactionThread?.parentReportActionID ?? '-1']: {
                        originalMessage: {
                            whisperedTo: [],
                        },
                    },
                },
            },
            {
                onyxMethod: Onyx.METHOD.MERGE,
                key: `${ONYXKEYS.COLLECTION.REPORT_ACTIONS}${iouReport?.parentReportID}`,
                value: {
                    [iouReport?.parentReportActionID ?? '-1']: {
                        originalMessage: {
                            whisperedTo: [],
                        },
                    },
                },
            },
        );
    }

    // Update recently used categories if the category is changed
    if ('category' in transactionChanges) {
        const optimisticPolicyRecentlyUsedCategories = Category.buildOptimisticPolicyRecentlyUsedCategories(iouReport?.policyID, transactionChanges.category);
        if (optimisticPolicyRecentlyUsedCategories.length) {
            optimisticData.push({
                onyxMethod: Onyx.METHOD.SET,
                key: `${ONYXKEYS.COLLECTION.POLICY_RECENTLY_USED_CATEGORIES}${iouReport?.policyID}`,
                value: optimisticPolicyRecentlyUsedCategories,
            });
        }
    }

    // Update recently used currencies if the currency is changed
    if ('currency' in transactionChanges) {
        const optimisticRecentlyUsedCurrencies = Policy.buildOptimisticRecentlyUsedCurrencies(transactionChanges.currency);
        if (optimisticRecentlyUsedCurrencies.length) {
            optimisticData.push({
                onyxMethod: Onyx.METHOD.SET,
                key: ONYXKEYS.RECENTLY_USED_CURRENCIES,
                value: optimisticRecentlyUsedCurrencies,
            });
        }
    }

    // Update recently used categories if the tag is changed
    if ('tag' in transactionChanges) {
        const optimisticPolicyRecentlyUsedTags = Tag.buildOptimisticPolicyRecentlyUsedTags(iouReport?.policyID, transactionChanges.tag);
        if (!isEmptyObject(optimisticPolicyRecentlyUsedTags)) {
            optimisticData.push({
                onyxMethod: Onyx.METHOD.MERGE,
                key: `${ONYXKEYS.COLLECTION.POLICY_RECENTLY_USED_TAGS}${iouReport?.policyID}`,
                value: optimisticPolicyRecentlyUsedTags,
            });
        }
    }

    // Clear out the error fields and loading states on success
    successData.push({
        onyxMethod: Onyx.METHOD.MERGE,
        key: `${ONYXKEYS.COLLECTION.TRANSACTION}${transactionID}`,
        value: {
            pendingFields: clearedPendingFields,
            isLoading: false,
            errorFields: null,
            routes: null,
        },
    });

    // Clear out loading states, pending fields, and add the error fields
    failureData.push({
        onyxMethod: Onyx.METHOD.MERGE,
        key: `${ONYXKEYS.COLLECTION.TRANSACTION}${transactionID}`,
        value: {
            pendingFields: clearedPendingFields,
            isLoading: false,
            errorFields,
        },
    });

    if (iouReport) {
        // Reset the iouReport to its original state
        failureData.push({
            onyxMethod: Onyx.METHOD.MERGE,
            key: `${ONYXKEYS.COLLECTION.REPORT}${iouReport.reportID}`,
            value: iouReport,
        });
    }

    if (policy && PolicyUtils.isPaidGroupPolicy(policy) && updatedTransaction && ('tag' in transactionChanges || 'category' in transactionChanges)) {
        const currentTransactionViolations = allTransactionViolations[`${ONYXKEYS.COLLECTION.TRANSACTION_VIOLATIONS}${transactionID}`] ?? [];
        optimisticData.push(
            ViolationsUtils.getViolationsOnyxData(
                updatedTransaction,
                currentTransactionViolations,
                !!policy.requiresTag,
                policyTagList ?? {},
                !!policy.requiresCategory,
                policyCategories ?? {},
                PolicyUtils.hasDependentTags(policy, policyTagList ?? {}),
            ),
        );
        failureData.push({
            onyxMethod: Onyx.METHOD.MERGE,
            key: `${ONYXKEYS.COLLECTION.TRANSACTION_VIOLATIONS}${transactionID}`,
            value: currentTransactionViolations,
        });
    }

    // Reset the transaction thread to its original state
    failureData.push({
        onyxMethod: Onyx.METHOD.MERGE,
        key: `${ONYXKEYS.COLLECTION.REPORT}${transactionThreadReportID}`,
        value: transactionThread,
    });

    return {
        params,
        onyxData: {optimisticData, successData, failureData},
    };
}

/**
 * @param transactionID
 * @param transactionThreadReportID
 * @param transactionChanges
 * @param [transactionChanges.created] Present when updated the date field
 * @param onlyIncludeChangedFields
 *               When 'true', then the returned params will only include the transaction details for the fields that were changed.
 *               When `false`, then the returned params will include all the transaction details, regardless of which fields were changed.
 *               This setting is necessary while the UpdateDistanceRequest API is refactored to be fully 1:1:1 in https://github.com/Expensify/App/issues/28358
 * @param policy  May be undefined, an empty object, or an object matching the Policy type (src/types/onyx/Policy.ts)
 */
function getUpdateTrackExpenseParams(
    transactionID: string,
    transactionThreadReportID: string,
    transactionChanges: TransactionChanges,
    onlyIncludeChangedFields: boolean,
    policy: OnyxTypes.OnyxInputOrEntry<OnyxTypes.Policy>,
): UpdateMoneyRequestData {
    const optimisticData: OnyxUpdate[] = [];
    const successData: OnyxUpdate[] = [];
    const failureData: OnyxUpdate[] = [];

    // Step 1: Set any "pending fields" (ones updated while the user was offline) to have error messages in the failureData
    const pendingFields = Object.fromEntries(Object.keys(transactionChanges).map((key) => [key, CONST.RED_BRICK_ROAD_PENDING_ACTION.UPDATE]));
    const clearedPendingFields = Object.fromEntries(Object.keys(transactionChanges).map((key) => [key, null]));
    const errorFields = Object.fromEntries(Object.keys(pendingFields).map((key) => [key, {[DateUtils.getMicroseconds()]: Localize.translateLocal('iou.error.genericEditFailureMessage')}]));

    const allReports = ReportConnection.getAllReports();
    // Step 2: Get all the collections being updated
    const transactionThread = allReports?.[`${ONYXKEYS.COLLECTION.REPORT}${transactionThreadReportID}`] ?? null;
    const transaction = allTransactions?.[`${ONYXKEYS.COLLECTION.TRANSACTION}${transactionID}`];
    const chatReport = allReports?.[`${ONYXKEYS.COLLECTION.REPORT}${transactionThread?.parentReportID}`] ?? null;
    const isScanning = TransactionUtils.hasReceipt(transaction) && TransactionUtils.isReceiptBeingScanned(transaction);
    let updatedTransaction = transaction ? TransactionUtils.getUpdatedTransaction(transaction, transactionChanges, false) : null;
    const transactionDetails = ReportUtils.getTransactionDetails(updatedTransaction);

    if (transactionDetails?.waypoints) {
        // This needs to be a JSON string since we're sending this to the MapBox API
        transactionDetails.waypoints = JSON.stringify(transactionDetails.waypoints);
    }

    const dataToIncludeInParams: Partial<TransactionDetails> | undefined = onlyIncludeChangedFields
        ? Object.fromEntries(Object.entries(transactionDetails ?? {}).filter(([key]) => Object.keys(transactionChanges).includes(key)))
        : transactionDetails;

    const params: UpdateMoneyRequestParams = {
        ...dataToIncludeInParams,
        reportID: chatReport?.reportID,
        transactionID,
    };

    const hasPendingWaypoints = 'waypoints' in transactionChanges;
    const hasModifiedDistanceRate = 'customUnitRateID' in transactionChanges;
    if (transaction && updatedTransaction && (hasPendingWaypoints || hasModifiedDistanceRate)) {
        updatedTransaction = {
            ...updatedTransaction,
            ...TransactionUtils.calculateAmountForUpdatedWaypointOrRate(transaction, transactionChanges, policy, false),
        };

        // Delete the draft transaction when editing waypoints when the server responds successfully and there are no errors
        successData.push({
            onyxMethod: Onyx.METHOD.SET,
            key: `${ONYXKEYS.COLLECTION.TRANSACTION_DRAFT}${transactionID}`,
            value: null,
        });

        // Revert the transaction's amount to the original value on failure.
        // The IOU Report will be fully reverted in the failureData further below.
        failureData.push({
            onyxMethod: Onyx.METHOD.MERGE,
            key: `${ONYXKEYS.COLLECTION.TRANSACTION}${transactionID}`,
            value: {
                amount: transaction.amount,
                modifiedAmount: transaction.modifiedAmount,
                modifiedMerchant: transaction.modifiedMerchant,
            },
        });
    }

    // Step 3: Build the modified expense report actions
    // We don't create a modified report action if:
    // - we're updating the waypoints
    // - we're updating the distance rate while the waypoints are still pending
    // In these cases, there isn't a valid optimistic mileage data we can use,
    // and the report action is created on the server with the distance-related response from the MapBox API
    const updatedReportAction = ReportUtils.buildOptimisticModifiedExpenseReportAction(transactionThread, transaction, transactionChanges, false, policy);
    if (!hasPendingWaypoints && !(hasModifiedDistanceRate && TransactionUtils.isFetchingWaypointsFromServer(transaction))) {
        params.reportActionID = updatedReportAction.reportActionID;

        optimisticData.push({
            onyxMethod: Onyx.METHOD.MERGE,
            key: `${ONYXKEYS.COLLECTION.REPORT_ACTIONS}${transactionThread?.reportID}`,
            value: {
                [updatedReportAction.reportActionID]: updatedReportAction as OnyxTypes.ReportAction,
            },
        });
        successData.push({
            onyxMethod: Onyx.METHOD.MERGE,
            key: `${ONYXKEYS.COLLECTION.REPORT_ACTIONS}${transactionThread?.reportID}`,
            value: {
                [updatedReportAction.reportActionID]: {pendingAction: null},
            },
        });
        failureData.push({
            onyxMethod: Onyx.METHOD.MERGE,
            key: `${ONYXKEYS.COLLECTION.REPORT_ACTIONS}${transactionThread?.reportID}`,
            value: {
                [updatedReportAction.reportActionID]: {
                    ...(updatedReportAction as OnyxTypes.ReportAction),
                    errors: ErrorUtils.getMicroSecondOnyxErrorWithTranslationKey('iou.error.genericEditFailureMessage'),
                },
            },
        });
    }

    // Step 4: Update the report preview message (and report header) so LHN amount tracked is correct.
    // Optimistically modify the transaction and the transaction thread
    optimisticData.push({
        onyxMethod: Onyx.METHOD.MERGE,
        key: `${ONYXKEYS.COLLECTION.TRANSACTION}${transactionID}`,
        value: {
            ...updatedTransaction,
            pendingFields,
            isLoading: hasPendingWaypoints,
            errorFields: null,
        },
    });

    optimisticData.push({
        onyxMethod: Onyx.METHOD.MERGE,
        key: `${ONYXKEYS.COLLECTION.REPORT}${transactionThreadReportID}`,
        value: {
            lastActorAccountID: updatedReportAction.actorAccountID,
        },
    });

    if (isScanning && ('amount' in transactionChanges || 'currency' in transactionChanges)) {
        optimisticData.push({
            onyxMethod: Onyx.METHOD.MERGE,
            key: `${ONYXKEYS.COLLECTION.REPORT_ACTIONS}${chatReport?.reportID}`,
            value: {
                [transactionThread?.parentReportActionID ?? '-1']: {
                    originalMessage: {
                        whisperedTo: [],
                    },
                },
            },
        });
    }

    // Clear out the error fields and loading states on success
    successData.push({
        onyxMethod: Onyx.METHOD.MERGE,
        key: `${ONYXKEYS.COLLECTION.TRANSACTION}${transactionID}`,
        value: {
            pendingFields: clearedPendingFields,
            isLoading: false,
            errorFields: null,
            routes: null,
        },
    });

    // Clear out loading states, pending fields, and add the error fields
    failureData.push({
        onyxMethod: Onyx.METHOD.MERGE,
        key: `${ONYXKEYS.COLLECTION.TRANSACTION}${transactionID}`,
        value: {
            pendingFields: clearedPendingFields,
            isLoading: false,
            errorFields,
        },
    });

    // Reset the transaction thread to its original state
    failureData.push({
        onyxMethod: Onyx.METHOD.MERGE,
        key: `${ONYXKEYS.COLLECTION.REPORT}${transactionThreadReportID}`,
        value: transactionThread,
    });

    return {
        params,
        onyxData: {optimisticData, successData, failureData},
    };
}

/** Updates the created date of an expense */
function updateMoneyRequestDate(
    transactionID: string,
    transactionThreadReportID: string,
    value: string,
    policy: OnyxEntry<OnyxTypes.Policy>,
    policyTags: OnyxEntry<OnyxTypes.PolicyTagLists>,
    policyCategories: OnyxEntry<OnyxTypes.PolicyCategories>,
) {
    const transactionChanges: TransactionChanges = {
        created: value,
    };
    const allReports = ReportConnection.getAllReports();
    const transactionThreadReport = allReports?.[`${ONYXKEYS.COLLECTION.REPORT}${transactionThreadReportID}`] ?? null;
    const parentReport = allReports?.[`${ONYXKEYS.COLLECTION.REPORT}${transactionThreadReport?.parentReportID}`] ?? null;
    let data: UpdateMoneyRequestData;
    if (ReportUtils.isTrackExpenseReport(transactionThreadReport) && ReportUtils.isSelfDM(parentReport)) {
        data = getUpdateTrackExpenseParams(transactionID, transactionThreadReportID, transactionChanges, true, policy);
    } else {
        data = getUpdateMoneyRequestParams(transactionID, transactionThreadReportID, transactionChanges, policy, policyTags, policyCategories, true);
    }
    const {params, onyxData} = data;
    API.write(WRITE_COMMANDS.UPDATE_MONEY_REQUEST_DATE, params, onyxData);
}

/** Updates the billable field of an expense */
function updateMoneyRequestBillable(
    transactionID: string,
    transactionThreadReportID: string,
    value: boolean,
    policy: OnyxEntry<OnyxTypes.Policy>,
    policyTagList: OnyxEntry<OnyxTypes.PolicyTagLists>,
    policyCategories: OnyxEntry<OnyxTypes.PolicyCategories>,
) {
    const transactionChanges: TransactionChanges = {
        billable: value,
    };
    const {params, onyxData} = getUpdateMoneyRequestParams(transactionID, transactionThreadReportID, transactionChanges, policy, policyTagList, policyCategories, true);
    API.write(WRITE_COMMANDS.UPDATE_MONEY_REQUEST_BILLABLE, params, onyxData);
}

/** Updates the merchant field of an expense */
function updateMoneyRequestMerchant(
    transactionID: string,
    transactionThreadReportID: string,
    value: string,
    policy: OnyxEntry<OnyxTypes.Policy>,
    policyTagList: OnyxEntry<OnyxTypes.PolicyTagLists>,
    policyCategories: OnyxEntry<OnyxTypes.PolicyCategories>,
) {
    const transactionChanges: TransactionChanges = {
        merchant: value,
    };
    const allReports = ReportConnection.getAllReports();
    const transactionThreadReport = allReports?.[`${ONYXKEYS.COLLECTION.REPORT}${transactionThreadReportID}`] ?? null;
    const parentReport = allReports?.[`${ONYXKEYS.COLLECTION.REPORT}${transactionThreadReport?.parentReportID}`] ?? null;
    let data: UpdateMoneyRequestData;
    if (ReportUtils.isTrackExpenseReport(transactionThreadReport) && ReportUtils.isSelfDM(parentReport)) {
        data = getUpdateTrackExpenseParams(transactionID, transactionThreadReportID, transactionChanges, true, policy);
    } else {
        data = getUpdateMoneyRequestParams(transactionID, transactionThreadReportID, transactionChanges, policy, policyTagList, policyCategories, true);
    }
    const {params, onyxData} = data;
    API.write(WRITE_COMMANDS.UPDATE_MONEY_REQUEST_MERCHANT, params, onyxData);
}

/** Updates the tag of an expense */
function updateMoneyRequestTag(
    transactionID: string,
    transactionThreadReportID: string,
    tag: string,
    policy: OnyxEntry<OnyxTypes.Policy>,
    policyTagList: OnyxEntry<OnyxTypes.PolicyTagLists>,
    policyCategories: OnyxEntry<OnyxTypes.PolicyCategories>,
) {
    const transactionChanges: TransactionChanges = {
        tag,
    };
    const {params, onyxData} = getUpdateMoneyRequestParams(transactionID, transactionThreadReportID, transactionChanges, policy, policyTagList, policyCategories, true);
    API.write(WRITE_COMMANDS.UPDATE_MONEY_REQUEST_TAG, params, onyxData);
}

/** Updates the created tax amount of an expense */
function updateMoneyRequestTaxAmount(
    transactionID: string,
    optimisticReportActionID: string,
    taxAmount: number,
    policy: OnyxEntry<OnyxTypes.Policy>,
    policyTagList: OnyxEntry<OnyxTypes.PolicyTagLists>,
    policyCategories: OnyxEntry<OnyxTypes.PolicyCategories>,
) {
    const transactionChanges = {
        taxAmount,
    };
    const {params, onyxData} = getUpdateMoneyRequestParams(transactionID, optimisticReportActionID, transactionChanges, policy, policyTagList, policyCategories, true);
    API.write('UpdateMoneyRequestTaxAmount', params, onyxData);
}

type UpdateMoneyRequestTaxRateParams = {
    transactionID: string;
    optimisticReportActionID: string;
    taxCode: string;
    taxAmount: number;
    policy: OnyxEntry<OnyxTypes.Policy>;
    policyTagList: OnyxEntry<OnyxTypes.PolicyTagLists>;
    policyCategories: OnyxEntry<OnyxTypes.PolicyCategories>;
};

/** Updates the created tax rate of an expense */
function updateMoneyRequestTaxRate({transactionID, optimisticReportActionID, taxCode, taxAmount, policy, policyTagList, policyCategories}: UpdateMoneyRequestTaxRateParams) {
    const transactionChanges = {
        taxCode,
        taxAmount,
    };
    const {params, onyxData} = getUpdateMoneyRequestParams(transactionID, optimisticReportActionID, transactionChanges, policy, policyTagList, policyCategories, true);
    API.write('UpdateMoneyRequestTaxRate', params, onyxData);
}

type UpdateMoneyRequestDistanceParams = {
    transactionID: string;
    transactionThreadReportID: string;
    waypoints: WaypointCollection;
    routes?: Routes;
    policy?: OnyxEntry<OnyxTypes.Policy>;
    policyTagList?: OnyxEntry<OnyxTypes.PolicyTagLists>;
    policyCategories?: OnyxEntry<OnyxTypes.PolicyCategories>;
};

/** Updates the waypoints of a distance expense */
function updateMoneyRequestDistance({
    transactionID,
    transactionThreadReportID,
    waypoints,
    routes = undefined,
    policy = {} as OnyxTypes.Policy,
    policyTagList = {},
    policyCategories = {},
}: UpdateMoneyRequestDistanceParams) {
    const transactionChanges: TransactionChanges = {
        waypoints,
        routes,
    };
    const allReports = ReportConnection.getAllReports();
    const transactionThreadReport = allReports?.[`${ONYXKEYS.COLLECTION.REPORT}${transactionThreadReportID}`] ?? null;
    const parentReport = allReports?.[`${ONYXKEYS.COLLECTION.REPORT}${transactionThreadReport?.parentReportID}`] ?? null;
    let data: UpdateMoneyRequestData;
    if (ReportUtils.isTrackExpenseReport(transactionThreadReport) && ReportUtils.isSelfDM(parentReport)) {
        data = getUpdateTrackExpenseParams(transactionID, transactionThreadReportID, transactionChanges, true, policy);
    } else {
        data = getUpdateMoneyRequestParams(transactionID, transactionThreadReportID, transactionChanges, policy, policyTagList, policyCategories, true);
    }
    const {params, onyxData} = data;
    API.write(WRITE_COMMANDS.UPDATE_MONEY_REQUEST_DISTANCE, params, onyxData);
}

/** Updates the category of an expense */
function updateMoneyRequestCategory(
    transactionID: string,
    transactionThreadReportID: string,
    category: string,
    policy: OnyxEntry<OnyxTypes.Policy>,
    policyTagList: OnyxEntry<OnyxTypes.PolicyTagLists>,
    policyCategories: OnyxEntry<OnyxTypes.PolicyCategories>,
) {
    const transactionChanges: TransactionChanges = {
        category,
    };
    const {params, onyxData} = getUpdateMoneyRequestParams(transactionID, transactionThreadReportID, transactionChanges, policy, policyTagList, policyCategories, true);
    API.write(WRITE_COMMANDS.UPDATE_MONEY_REQUEST_CATEGORY, params, onyxData);
}

/** Updates the description of an expense */
function updateMoneyRequestDescription(
    transactionID: string,
    transactionThreadReportID: string,
    comment: string,
    policy: OnyxEntry<OnyxTypes.Policy>,
    policyTagList: OnyxEntry<OnyxTypes.PolicyTagLists>,
    policyCategories: OnyxEntry<OnyxTypes.PolicyCategories>,
) {
    const transactionChanges: TransactionChanges = {
        comment,
    };
    const allReports = ReportConnection.getAllReports();
    const transactionThreadReport = allReports?.[`${ONYXKEYS.COLLECTION.REPORT}${transactionThreadReportID}`] ?? null;
    const parentReport = allReports?.[`${ONYXKEYS.COLLECTION.REPORT}${transactionThreadReport?.parentReportID}`] ?? null;
    let data: UpdateMoneyRequestData;
    if (ReportUtils.isTrackExpenseReport(transactionThreadReport) && ReportUtils.isSelfDM(parentReport)) {
        data = getUpdateTrackExpenseParams(transactionID, transactionThreadReportID, transactionChanges, true, policy);
    } else {
        data = getUpdateMoneyRequestParams(transactionID, transactionThreadReportID, transactionChanges, policy, policyTagList, policyCategories, true);
    }
    const {params, onyxData} = data;
    API.write(WRITE_COMMANDS.UPDATE_MONEY_REQUEST_DESCRIPTION, params, onyxData);
}

/** Updates the distance rate of an expense */
function updateMoneyRequestDistanceRate(
    transactionID: string,
    transactionThreadReportID: string,
    rateID: string,
    policy: OnyxEntry<OnyxTypes.Policy>,
    policyTagList: OnyxEntry<OnyxTypes.PolicyTagLists>,
    policyCategories: OnyxEntry<OnyxTypes.PolicyCategories>,
) {
    const transactionChanges: TransactionChanges = {
        customUnitRateID: rateID,
    };
    const allReports = ReportConnection.getAllReports();
    const transactionThreadReport = allReports?.[`${ONYXKEYS.COLLECTION.REPORT}${transactionThreadReportID}`] ?? null;
    const parentReport = allReports?.[`${ONYXKEYS.COLLECTION.REPORT}${transactionThreadReport?.parentReportID}`] ?? null;
    let data: UpdateMoneyRequestData;
    if (ReportUtils.isTrackExpenseReport(transactionThreadReport) && ReportUtils.isSelfDM(parentReport)) {
        data = getUpdateTrackExpenseParams(transactionID, transactionThreadReportID, transactionChanges, true, policy);
    } else {
        data = getUpdateMoneyRequestParams(transactionID, transactionThreadReportID, transactionChanges, policy, policyTagList, policyCategories, true);
    }
    const {params, onyxData} = data;
    API.write(WRITE_COMMANDS.UPDATE_MONEY_REQUEST_DISTANCE_RATE, params, onyxData);
}

/** Edits an existing distance expense */
function updateDistanceRequest(
    transactionID: string,
    transactionThreadReportID: string,
    transactionChanges: TransactionChanges,
    policy: OnyxTypes.Policy,
    policyTagList: OnyxTypes.PolicyTagLists,
    policyCategories: OnyxTypes.PolicyCategories,
) {
    const {params, onyxData} = getUpdateMoneyRequestParams(transactionID, transactionThreadReportID, transactionChanges, policy, policyTagList, policyCategories, false);
    API.write(WRITE_COMMANDS.UPDATE_DISTANCE_REQUEST, params, onyxData);
}

const getConvertTrackedExpenseInformation = (
    transactionID: string,
    actionableWhisperReportActionID: string,
    moneyRequestReportID: string,
    linkedTrackedExpenseReportAction: OnyxTypes.ReportAction,
    linkedTrackedExpenseReportID: string,
    transactionThreadReportID: string,
    resolution: IOUAction,
) => {
    const optimisticData: OnyxUpdate[] = [];
    const successData: OnyxUpdate[] = [];
    const failureData: OnyxUpdate[] = [];

    // Delete the transaction from the track expense report
    const {
        optimisticData: deleteOptimisticData,
        successData: deleteSuccessData,
        failureData: deleteFailureData,
    } = getDeleteTrackExpenseInformation(linkedTrackedExpenseReportID, transactionID, linkedTrackedExpenseReportAction, false, true, actionableWhisperReportActionID, resolution);

    optimisticData?.push(...deleteOptimisticData);
    successData?.push(...deleteSuccessData);
    failureData?.push(...deleteFailureData);

    // Build modified expense report action with the transaction changes
    const modifiedExpenseReportAction = ReportUtils.buildOptimisticMovedTrackedExpenseModifiedReportAction(transactionThreadReportID, moneyRequestReportID);

    optimisticData?.push({
        onyxMethod: Onyx.METHOD.MERGE,
        key: `${ONYXKEYS.COLLECTION.REPORT_ACTIONS}${transactionThreadReportID}`,
        value: {
            [modifiedExpenseReportAction.reportActionID]: modifiedExpenseReportAction as OnyxTypes.ReportAction,
        },
    });
    successData?.push({
        onyxMethod: Onyx.METHOD.MERGE,
        key: `${ONYXKEYS.COLLECTION.REPORT_ACTIONS}${transactionThreadReportID}`,
        value: {
            [modifiedExpenseReportAction.reportActionID]: {pendingAction: null},
        },
    });
    failureData?.push({
        onyxMethod: Onyx.METHOD.MERGE,
        key: `${ONYXKEYS.COLLECTION.REPORT_ACTIONS}${transactionThreadReportID}`,
        value: {
            [modifiedExpenseReportAction.reportActionID]: {
                ...(modifiedExpenseReportAction as OnyxTypes.ReportAction),
                errors: ErrorUtils.getMicroSecondOnyxErrorWithTranslationKey('iou.error.genericEditFailureMessage'),
            },
        },
    });

    return {optimisticData, successData, failureData, modifiedExpenseReportActionID: modifiedExpenseReportAction.reportActionID};
};

function convertTrackedExpenseToRequest(
    payerAccountID: number,
    payerEmail: string,
    chatReportID: string,
    transactionID: string,
    actionableWhisperReportActionID: string,
    createdChatReportActionID: string,
    moneyRequestReportID: string,
    moneyRequestCreatedReportActionID: string,
    moneyRequestPreviewReportActionID: string,
    linkedTrackedExpenseReportAction: OnyxTypes.ReportAction,
    linkedTrackedExpenseReportID: string,
    transactionThreadReportID: string,
    reportPreviewReportActionID: string,
    onyxData: OnyxData,
    amount: number,
    currency: string,
    comment: string,
    merchant: string,
    created: string,
    receipt?: Receipt,
) {
    const {optimisticData, successData, failureData} = onyxData;

    const {
        optimisticData: moveTransactionOptimisticData,
        successData: moveTransactionSuccessData,
        failureData: moveTransactionFailureData,
        modifiedExpenseReportActionID,
    } = getConvertTrackedExpenseInformation(
        transactionID,
        actionableWhisperReportActionID,
        moneyRequestReportID,
        linkedTrackedExpenseReportAction,
        linkedTrackedExpenseReportID,
        transactionThreadReportID,
        CONST.IOU.ACTION.SUBMIT,
    );

    optimisticData?.push(...moveTransactionOptimisticData);
    successData?.push(...moveTransactionSuccessData);
    failureData?.push(...moveTransactionFailureData);

    const parameters = {
        amount,
        currency,
        comment,
        created,
        merchant,
        receipt,
        payerAccountID,
        payerEmail,
        chatReportID,
        transactionID,
        actionableWhisperReportActionID,
        createdChatReportActionID,
        moneyRequestReportID,
        moneyRequestCreatedReportActionID,
        moneyRequestPreviewReportActionID,
        transactionThreadReportID,
        modifiedExpenseReportActionID,
        reportPreviewReportActionID,
    };
    API.write(WRITE_COMMANDS.CONVERT_TRACKED_EXPENSE_TO_REQUEST, parameters, {optimisticData, successData, failureData});
}

function categorizeTrackedExpense(
    policyID: string,
    transactionID: string,
    moneyRequestPreviewReportActionID: string,
    moneyRequestReportID: string,
    moneyRequestCreatedReportActionID: string,
    actionableWhisperReportActionID: string,
    linkedTrackedExpenseReportAction: OnyxTypes.ReportAction,
    linkedTrackedExpenseReportID: string,
    transactionThreadReportID: string,
    reportPreviewReportActionID: string,
    onyxData: OnyxData | undefined,
    amount: number,
    currency: string,
    comment: string,
    merchant: string,
    created: string,
    category?: string,
    tag?: string,
    taxCode = '',
    taxAmount = 0,
    billable?: boolean,
    receipt?: Receipt,
    createdWorkspaceParams?: CreateWorkspaceParams,
) {
    const {optimisticData, successData, failureData} = onyxData ?? {};

    const {
        optimisticData: moveTransactionOptimisticData,
        successData: moveTransactionSuccessData,
        failureData: moveTransactionFailureData,
        modifiedExpenseReportActionID,
    } = getConvertTrackedExpenseInformation(
        transactionID,
        actionableWhisperReportActionID,
        moneyRequestReportID,
        linkedTrackedExpenseReportAction,
        linkedTrackedExpenseReportID,
        transactionThreadReportID,
        CONST.IOU.ACTION.CATEGORIZE,
    );

    optimisticData?.push(...moveTransactionOptimisticData);
    successData?.push(...moveTransactionSuccessData);
    failureData?.push(...moveTransactionFailureData);

    const parameters = {
        policyID,
        transactionID,
        moneyRequestPreviewReportActionID,
        moneyRequestReportID,
        moneyRequestCreatedReportActionID,
        actionableWhisperReportActionID,
        modifiedExpenseReportActionID,
        reportPreviewReportActionID,
        amount,
        currency,
        comment,
        merchant,
        category,
        tag,
        taxCode,
        taxAmount,
        billable,
        created,
        receipt,
        policyExpenseChatReportID: createdWorkspaceParams?.expenseChatReportID,
        policyExpenseCreatedReportActionID: createdWorkspaceParams?.expenseCreatedReportActionID,
        announceChatReportID: createdWorkspaceParams?.announceChatReportID,
        announceCreatedReportActionID: createdWorkspaceParams?.announceCreatedReportActionID,
        adminsChatReportID: createdWorkspaceParams?.adminsChatReportID,
        adminsCreatedReportActionID: createdWorkspaceParams?.adminsCreatedReportActionID,
    };

    API.write(WRITE_COMMANDS.CATEGORIZE_TRACKED_EXPENSE, parameters, {optimisticData, successData, failureData});
}

function shareTrackedExpense(
    policyID: string,
    transactionID: string,
    moneyRequestPreviewReportActionID: string,
    moneyRequestReportID: string,
    moneyRequestCreatedReportActionID: string,
    actionableWhisperReportActionID: string,
    linkedTrackedExpenseReportAction: OnyxTypes.ReportAction,
    linkedTrackedExpenseReportID: string,
    transactionThreadReportID: string,
    reportPreviewReportActionID: string,
    onyxData: OnyxData | undefined,
    amount: number,
    currency: string,
    comment: string,
    merchant: string,
    created: string,
    category?: string,
    tag?: string,
    taxCode = '',
    taxAmount = 0,
    billable?: boolean,
    receipt?: Receipt,
    createdWorkspaceParams?: CreateWorkspaceParams,
) {
    const {optimisticData, successData, failureData} = onyxData ?? {};

    const {
        optimisticData: moveTransactionOptimisticData,
        successData: moveTransactionSuccessData,
        failureData: moveTransactionFailureData,
        modifiedExpenseReportActionID,
    } = getConvertTrackedExpenseInformation(
        transactionID,
        actionableWhisperReportActionID,
        moneyRequestReportID,
        linkedTrackedExpenseReportAction,
        linkedTrackedExpenseReportID,
        transactionThreadReportID,
        CONST.IOU.ACTION.SHARE,
    );

    optimisticData?.push(...moveTransactionOptimisticData);
    successData?.push(...moveTransactionSuccessData);
    failureData?.push(...moveTransactionFailureData);

    const parameters = {
        policyID,
        transactionID,
        moneyRequestPreviewReportActionID,
        moneyRequestReportID,
        moneyRequestCreatedReportActionID,
        actionableWhisperReportActionID,
        modifiedExpenseReportActionID,
        reportPreviewReportActionID,
        amount,
        currency,
        comment,
        merchant,
        created,
        category,
        tag,
        taxCode,
        taxAmount,
        billable,
        receipt,
        policyExpenseChatReportID: createdWorkspaceParams?.expenseChatReportID,
        policyExpenseCreatedReportActionID: createdWorkspaceParams?.expenseCreatedReportActionID,
        announceChatReportID: createdWorkspaceParams?.announceChatReportID,
        announceCreatedReportActionID: createdWorkspaceParams?.announceCreatedReportActionID,
        adminsChatReportID: createdWorkspaceParams?.adminsChatReportID,
        adminsCreatedReportActionID: createdWorkspaceParams?.adminsCreatedReportActionID,
    };

    API.write(WRITE_COMMANDS.SHARE_TRACKED_EXPENSE, parameters, {optimisticData, successData, failureData});
}

/**
 * Submit expense to another user
 */
function requestMoney(
    report: OnyxEntry<OnyxTypes.Report>,
    amount: number,
    currency: string,
    created: string,
    merchant: string,
    payeeEmail: string | undefined,
    payeeAccountID: number,
    participant: Participant,
    comment: string,
    receipt: Receipt | undefined,
    category?: string,
    tag?: string,
    taxCode = '',
    taxAmount = 0,
    billable?: boolean,
    policy?: OnyxEntry<OnyxTypes.Policy>,
    policyTagList?: OnyxEntry<OnyxTypes.PolicyTagLists>,
    policyCategories?: OnyxEntry<OnyxTypes.PolicyCategories>,
    gpsPoints?: GPSPoint,
    action?: IOUAction,
    actionableWhisperReportActionID?: string,
    linkedTrackedExpenseReportAction?: OnyxTypes.ReportAction,
    linkedTrackedExpenseReportID?: string,
    reimbursible?: boolean,
) {
    // If the report is iou or expense report, we should get the linked chat report to be passed to the getMoneyRequestInformation function
    const isMoneyRequestReport = ReportUtils.isMoneyRequestReport(report);
    const currentChatReport = isMoneyRequestReport ? ReportUtils.getReportOrDraftReport(report?.chatReportID) : report;
    const moneyRequestReportID = isMoneyRequestReport ? report?.reportID : '';
    const isMovingTransactionFromTrackExpense = IOUUtils.isMovingTransactionFromTrackExpense(action);

    const {
        payerAccountID,
        payerEmail,
        iouReport,
        chatReport,
        transaction,
        iouAction,
        createdChatReportActionID,
        createdIOUReportActionID,
        reportPreviewAction,
        transactionThreadReportID,
        createdReportActionIDForThread,
        onyxData,
    } = getMoneyRequestInformation(
        isMovingTransactionFromTrackExpense ? undefined : currentChatReport,
        participant,
        comment,
        amount,
        currency,
        created,
        merchant,
        receipt,
        isMovingTransactionFromTrackExpense && linkedTrackedExpenseReportAction && ReportActionsUtils.isMoneyRequestAction(linkedTrackedExpenseReportAction)
            ? ReportActionsUtils.getOriginalMessage(linkedTrackedExpenseReportAction)?.IOUTransactionID
            : undefined,
        category,
        tag,
        taxCode,
        taxAmount,
        billable,
        policy,
        policyTagList,
        policyCategories,
        payeeAccountID,
        payeeEmail,
        moneyRequestReportID,
        linkedTrackedExpenseReportAction,
    );
    const activeReportID = isMoneyRequestReport ? report?.reportID : chatReport.reportID;

    switch (action) {
        case CONST.IOU.ACTION.SUBMIT: {
            if (!linkedTrackedExpenseReportAction || !actionableWhisperReportActionID || !linkedTrackedExpenseReportID) {
                return;
            }

            convertTrackedExpenseToRequest(
                payerAccountID,
                payerEmail,
                chatReport.reportID,
                transaction.transactionID,
                actionableWhisperReportActionID,
                createdChatReportActionID,
                iouReport.reportID,
                createdIOUReportActionID,
                iouAction.reportActionID,
                linkedTrackedExpenseReportAction,
                linkedTrackedExpenseReportID,
                transactionThreadReportID,
                reportPreviewAction.reportActionID,
                onyxData,
                amount,
                currency,
                comment,
                merchant,
                created,
                receipt,
            );
            break;
        }
        default: {
            const parameters: RequestMoneyParams = {
                debtorEmail: payerEmail,
                debtorAccountID: payerAccountID,
                amount,
                currency,
                comment,
                created,
                merchant,
                iouReportID: iouReport.reportID,
                chatReportID: chatReport.reportID,
                transactionID: transaction.transactionID,
                reportActionID: iouAction.reportActionID,
                createdChatReportActionID,
                createdIOUReportActionID,
                reportPreviewReportActionID: reportPreviewAction.reportActionID,
                receipt,
                receiptState: receipt?.state,
                category,
                tag,
                taxCode,
                taxAmount,
                billable,
                // This needs to be a string of JSON because of limitations with the fetch() API and nested objects
                receiptGpsPoints: gpsPoints ? JSON.stringify(gpsPoints) : undefined,
                transactionThreadReportID,
                createdReportActionIDForThread,
                reimbursible,
            };

            // eslint-disable-next-line rulesdir/no-multiple-api-calls
            API.write(WRITE_COMMANDS.REQUEST_MONEY, parameters, onyxData);
        }
    }

    Navigation.dismissModal(isSearchTopmostCentralPane() ? undefined : activeReportID);
    if (activeReportID) {
        Report.notifyNewAction(activeReportID, payeeAccountID);
    }
}

function sendInvoice(
    currentUserAccountID: number,
    transaction: OnyxEntry<OnyxTypes.Transaction>,
    invoiceChatReport?: OnyxEntry<OnyxTypes.Report>,
    receiptFile?: Receipt,
    policy?: OnyxEntry<OnyxTypes.Policy>,
    policyTagList?: OnyxEntry<OnyxTypes.PolicyTagLists>,
    policyCategories?: OnyxEntry<OnyxTypes.PolicyCategories>,
    companyName?: string,
    companyWebsite?: string,
) {
    const {
        senderWorkspaceID,
        receiver,
        invoiceRoom,
        createdChatReportActionID,
        invoiceReportID,
        reportPreviewReportActionID,
        transactionID,
        transactionThreadReportID,
        createdIOUReportActionID,
        createdReportActionIDForThread,
        reportActionID,
        onyxData,
    } = getSendInvoiceInformation(transaction, currentUserAccountID, invoiceChatReport, receiptFile, policy, policyTagList, policyCategories, companyName, companyWebsite);

    const parameters: SendInvoiceParams = {
        createdIOUReportActionID,
        createdReportActionIDForThread,
        reportActionID,
        senderWorkspaceID,
        accountID: currentUserAccountID,
        amount: transaction?.amount ?? 0,
        currency: transaction?.currency ?? '',
        comment: transaction?.comment?.comment?.trim() ?? '',
        merchant: transaction?.merchant ?? '',
        category: transaction?.category,
        date: transaction?.created ?? '',
        invoiceRoomReportID: invoiceRoom.reportID,
        createdChatReportActionID,
        invoiceReportID,
        reportPreviewReportActionID,
        transactionID,
        transactionThreadReportID,
        companyName,
        companyWebsite,
        ...(invoiceChatReport?.reportID ? {receiverInvoiceRoomID: invoiceChatReport.reportID} : {receiverEmail: receiver.login ?? ''}),
    };

    API.write(WRITE_COMMANDS.SEND_INVOICE, parameters, onyxData);

    if (isSearchTopmostCentralPane()) {
        Navigation.dismissModal();
    } else {
        Navigation.dismissModalWithReport(invoiceRoom);
    }

    Report.notifyNewAction(invoiceRoom.reportID, receiver.accountID);
}

/**
 * Track an expense
 */
function trackExpense(
    report: OnyxTypes.Report,
    amount: number,
    currency: string,
    created: string,
    merchant: string,
    payeeEmail: string | undefined,
    payeeAccountID: number,
    participant: Participant,
    comment: string,
    receipt?: Receipt,
    category?: string,
    tag?: string,
    taxCode = '',
    taxAmount = 0,
    billable?: boolean,
    policy?: OnyxEntry<OnyxTypes.Policy>,
    policyTagList?: OnyxEntry<OnyxTypes.PolicyTagLists>,
    policyCategories?: OnyxEntry<OnyxTypes.PolicyCategories>,
    gpsPoints?: GPSPoint,
    validWaypoints?: WaypointCollection,
    action?: IOUAction,
    actionableWhisperReportActionID?: string,
    linkedTrackedExpenseReportAction?: OnyxTypes.ReportAction,
    linkedTrackedExpenseReportID?: string,
    customUnitRateID?: string,
) {
    const isMoneyRequestReport = ReportUtils.isMoneyRequestReport(report);
    const currentChatReport = isMoneyRequestReport ? ReportUtils.getReportOrDraftReport(report.chatReportID) : report;
    const moneyRequestReportID = isMoneyRequestReport ? report.reportID : '';
    const isMovingTransactionFromTrackExpense = IOUUtils.isMovingTransactionFromTrackExpense(action);

    // Pass an open receipt so the distance expense will show a map with the route optimistically
    const trackedReceipt = validWaypoints ? {source: ReceiptGeneric as ReceiptSource, state: CONST.IOU.RECEIPT_STATE.OPEN} : receipt;

    const {
        createdWorkspaceParams,
        iouReport,
        chatReport,
        transaction,
        iouAction,
        createdChatReportActionID,
        createdIOUReportActionID,
        reportPreviewAction,
        transactionThreadReportID,
        createdReportActionIDForThread,
        actionableWhisperReportActionIDParam,
        onyxData,
    } =
        getTrackExpenseInformation(
            currentChatReport,
            participant,
            comment,
            amount,
            currency,
            created,
            merchant,
            trackedReceipt,
            category,
            tag,
            taxCode,
            taxAmount,
            billable,
            policy,
            policyTagList,
            policyCategories,
            payeeEmail,
            payeeAccountID,
            moneyRequestReportID,
            linkedTrackedExpenseReportAction,
            isMovingTransactionFromTrackExpense && linkedTrackedExpenseReportAction && ReportActionsUtils.isMoneyRequestAction(linkedTrackedExpenseReportAction)
                ? ReportActionsUtils.getOriginalMessage(linkedTrackedExpenseReportAction)?.IOUTransactionID
                : undefined,
        ) ?? {};
    const activeReportID = isMoneyRequestReport ? report.reportID : chatReport?.reportID;

    switch (action) {
        case CONST.IOU.ACTION.CATEGORIZE: {
            if (!linkedTrackedExpenseReportAction || !actionableWhisperReportActionID || !linkedTrackedExpenseReportID) {
                return;
            }
            categorizeTrackedExpense(
                chatReport?.policyID ?? '-1',
                transaction?.transactionID ?? '-1',
                iouAction?.reportActionID ?? '-1',
                iouReport?.reportID ?? '-1',
                createdIOUReportActionID ?? '-1',
                actionableWhisperReportActionID,
                linkedTrackedExpenseReportAction,
                linkedTrackedExpenseReportID,
                transactionThreadReportID ?? '-1',
                reportPreviewAction?.reportActionID ?? '-1',
                onyxData,
                amount,
                currency,
                comment,
                merchant,
                created,
                category,
                tag,
                taxCode,
                taxAmount,
                billable,
                trackedReceipt,
                createdWorkspaceParams,
            );
            break;
        }
        case CONST.IOU.ACTION.SHARE: {
            if (!linkedTrackedExpenseReportAction || !actionableWhisperReportActionID || !linkedTrackedExpenseReportID) {
                return;
            }
            shareTrackedExpense(
                chatReport?.policyID ?? '-1',
                transaction?.transactionID ?? '-1',
                iouAction?.reportActionID ?? '-1',
                iouReport?.reportID ?? '-1',
                createdIOUReportActionID ?? '-1',
                actionableWhisperReportActionID,
                linkedTrackedExpenseReportAction,
                linkedTrackedExpenseReportID,
                transactionThreadReportID ?? '-1',
                reportPreviewAction?.reportActionID ?? '-1',
                onyxData,
                amount,
                currency,
                comment,
                merchant,
                created,
                category,
                tag,
                taxCode,
                taxAmount,
                billable,
                trackedReceipt,
                createdWorkspaceParams,
            );
            break;
        }
        default: {
            const parameters: TrackExpenseParams = {
                amount,
                currency,
                comment,
                created,
                merchant,
                iouReportID: iouReport?.reportID,
                chatReportID: chatReport?.reportID ?? '-1',
                transactionID: transaction?.transactionID ?? '-1',
                reportActionID: iouAction?.reportActionID ?? '-1',
                createdChatReportActionID: createdChatReportActionID ?? '-1',
                createdIOUReportActionID,
                reportPreviewReportActionID: reportPreviewAction?.reportActionID,
                receipt: trackedReceipt,
                receiptState: trackedReceipt?.state,
                category,
                tag,
                taxCode,
                taxAmount,
                billable,
                // This needs to be a string of JSON because of limitations with the fetch() API and nested objects
                receiptGpsPoints: gpsPoints ? JSON.stringify(gpsPoints) : undefined,
                transactionThreadReportID: transactionThreadReportID ?? '-1',
                createdReportActionIDForThread: createdReportActionIDForThread ?? '-1',
                waypoints: validWaypoints ? JSON.stringify(validWaypoints) : undefined,
                customUnitRateID,
            };
            if (actionableWhisperReportActionIDParam) {
                parameters.actionableWhisperReportActionID = actionableWhisperReportActionIDParam;
            }
            API.write(WRITE_COMMANDS.TRACK_EXPENSE, parameters, onyxData);
        }
    }
    Navigation.dismissModal(isSearchTopmostCentralPane() ? undefined : activeReportID);

    if (action === CONST.IOU.ACTION.SHARE) {
        Navigation.setNavigationActionToMicrotaskQueue(() => Navigation.navigate(ROUTES.ROOM_INVITE.getRoute(activeReportID ?? '-1', CONST.IOU.SHARE.ROLE.ACCOUNTANT)));
    }

    Report.notifyNewAction(activeReportID ?? '', payeeAccountID);
}

function getOrCreateOptimisticSplitChatReport(existingSplitChatReportID: string, participants: Participant[], participantAccountIDs: number[], currentUserAccountID: number) {
    // The existing chat report could be passed as reportID or exist on the sole "participant" (in this case a report option)
    const existingChatReportID = existingSplitChatReportID || participants[0].reportID;

    // Check if the report is available locally if we do have one
    let existingSplitChatReport = existingChatReportID ? ReportConnection.getAllReports()?.[`${ONYXKEYS.COLLECTION.REPORT}${existingChatReportID}`] : null;

    const allParticipantsAccountIDs = [...participantAccountIDs, currentUserAccountID];
    if (!existingSplitChatReport) {
        existingSplitChatReport = ReportUtils.getChatByParticipants(allParticipantsAccountIDs, undefined, participantAccountIDs.length > 1);
    }

    // We found an existing chat report we are done...
    if (existingSplitChatReport) {
        // Yes, these are the same, but give the caller a way to identify if we created a new report or not
        return {existingSplitChatReport, splitChatReport: existingSplitChatReport};
    }

    // Create a Group Chat if we have multiple participants
    if (participants.length > 1) {
        const splitChatReport = ReportUtils.buildOptimisticChatReport(
            allParticipantsAccountIDs,
            '',
            CONST.REPORT.CHAT_TYPE.GROUP,
            undefined,
            undefined,
            undefined,
            undefined,
            undefined,
            undefined,
            CONST.REPORT.NOTIFICATION_PREFERENCE.ALWAYS,
        );
        return {existingSplitChatReport: null, splitChatReport};
    }

    // Otherwise, create a new 1:1 chat report
    const splitChatReport = ReportUtils.buildOptimisticChatReport(participantAccountIDs);
    return {existingSplitChatReport: null, splitChatReport};
}

/**
 * Build the Onyx data and IOU split necessary for splitting a bill with 3+ users.
 * 1. Build the optimistic Onyx data for the group chat, i.e. chatReport and iouReportAction creating the former if it doesn't yet exist.
 * 2. Loop over the group chat participant list, building optimistic or updating existing chatReports, iouReports and iouReportActions between the user and each participant.
 * We build both Onyx data and the IOU split that is sent as a request param and is used by Auth to create the chatReports, iouReports and iouReportActions in the database.
 * The IOU split has the following shape:
 *  [
 *      {email: 'currentUser', amount: 100},
 *      {email: 'user2', amount: 100, iouReportID: '100', chatReportID: '110', transactionID: '120', reportActionID: '130'},
 *      {email: 'user3', amount: 100, iouReportID: '200', chatReportID: '210', transactionID: '220', reportActionID: '230'}
 *  ]
 * @param amount - always in the smallest unit of the currency
 * @param existingSplitChatReportID - the report ID where the split expense happens, could be a group chat or a workspace chat
 */
function createSplitsAndOnyxData(
    participants: Participant[],
    currentUserLogin: string,
    currentUserAccountID: number,
    amount: number,
    comment: string,
    currency: string,
    merchant: string,
    created: string,
    category: string,
    tag: string,
    splitShares: SplitShares = {},
    existingSplitChatReportID = '',
    billable = false,
    iouRequestType: IOURequestType = CONST.IOU.REQUEST_TYPE.MANUAL,
    taxCode = '',
    taxAmount = 0,
): SplitsAndOnyxData {
    const currentUserEmailForIOUSplit = PhoneNumber.addSMSDomainIfPhoneNumber(currentUserLogin);
    const participantAccountIDs = participants.map((participant) => Number(participant.accountID));

    const {splitChatReport, existingSplitChatReport} = getOrCreateOptimisticSplitChatReport(existingSplitChatReportID, participants, participantAccountIDs, currentUserAccountID);
    const isOwnPolicyExpenseChat = !!splitChatReport.isOwnPolicyExpenseChat;

    // Pass an open receipt so the distance expense will show a map with the route optimistically
    const receipt: Receipt | undefined = iouRequestType === CONST.IOU.REQUEST_TYPE.DISTANCE ? {source: ReceiptGeneric as ReceiptSource, state: CONST.IOU.RECEIPT_STATE.OPEN} : undefined;

    const existingTransaction = allTransactionDrafts[`${ONYXKEYS.COLLECTION.TRANSACTION_DRAFT}${CONST.IOU.OPTIMISTIC_TRANSACTION_ID}`];
    const isDistanceRequest = existingTransaction && existingTransaction.iouRequestType === CONST.IOU.REQUEST_TYPE.DISTANCE;
    let splitTransaction = TransactionUtils.buildOptimisticTransaction(
        amount,
        currency,
        CONST.REPORT.SPLIT_REPORTID,
        comment,
        created,
        '',
        '',
        merchant || Localize.translateLocal('iou.expense'),
        receipt,
        undefined,
        undefined,
        category,
        tag,
        taxCode,
        taxAmount,
        billable,
        isDistanceRequest ? {waypoints: CONST.RED_BRICK_ROAD_PENDING_ACTION.ADD} : undefined,
    );

    // Important data is set on the draft distance transaction, such as the iouRequestType marking it as a distance request, so merge it into the optimistic split transaction
    if (isDistanceRequest) {
        splitTransaction = fastMerge(existingTransaction, splitTransaction, false);
    }

    // Note: The created action must be optimistically generated before the IOU action so there's no chance that the created action appears after the IOU action in the chat
    const splitCreatedReportAction = ReportUtils.buildOptimisticCreatedReportAction(currentUserEmailForIOUSplit);
    const splitIOUReportAction = ReportUtils.buildOptimisticIOUReportAction(
        CONST.IOU.REPORT_ACTION_TYPE.SPLIT,
        amount,
        currency,
        comment,
        participants,
        splitTransaction.transactionID,
        undefined,
        '',
        false,
        false,
        isOwnPolicyExpenseChat,
    );

    splitChatReport.lastReadTime = DateUtils.getDBTime();
    splitChatReport.lastMessageText = ReportActionsUtils.getReportActionText(splitIOUReportAction);
    splitChatReport.lastMessageHtml = ReportActionsUtils.getReportActionHtml(splitIOUReportAction);
    splitChatReport.lastActorAccountID = currentUserAccountID;
    splitChatReport.lastVisibleActionCreated = splitIOUReportAction.created;

    // If we have an existing splitChatReport (group chat or workspace) use it's pending fields, otherwise indicate that we are adding a chat
    if (!existingSplitChatReport) {
        splitChatReport.pendingFields = {
            createChat: CONST.RED_BRICK_ROAD_PENDING_ACTION.ADD,
        };
    }

    const optimisticData: OnyxUpdate[] = [
        {
            // Use set for new reports because it doesn't exist yet, is faster,
            // and we need the data to be available when we navigate to the chat page
            onyxMethod: existingSplitChatReport ? Onyx.METHOD.MERGE : Onyx.METHOD.SET,
            key: `${ONYXKEYS.COLLECTION.REPORT}${splitChatReport.reportID}`,
            value: splitChatReport,
        },
        {
            onyxMethod: Onyx.METHOD.SET,
            key: ONYXKEYS.NVP_QUICK_ACTION_GLOBAL_CREATE,
            value: {
                action: iouRequestType === CONST.IOU.REQUEST_TYPE.DISTANCE ? CONST.QUICK_ACTIONS.SPLIT_DISTANCE : CONST.QUICK_ACTIONS.SPLIT_MANUAL,
                chatReportID: splitChatReport.reportID,
                isFirstQuickAction: isEmptyObject(quickAction),
            },
        },
        existingSplitChatReport
            ? {
                  onyxMethod: Onyx.METHOD.MERGE,
                  key: `${ONYXKEYS.COLLECTION.REPORT_ACTIONS}${splitChatReport.reportID}`,
                  value: {
                      [splitIOUReportAction.reportActionID]: splitIOUReportAction as OnyxTypes.ReportAction,
                  },
              }
            : {
                  onyxMethod: Onyx.METHOD.SET,
                  key: `${ONYXKEYS.COLLECTION.REPORT_ACTIONS}${splitChatReport.reportID}`,
                  value: {
                      [splitCreatedReportAction.reportActionID]: splitCreatedReportAction as OnyxTypes.ReportAction,
                      [splitIOUReportAction.reportActionID]: splitIOUReportAction as OnyxTypes.ReportAction,
                  },
              },
        {
            onyxMethod: Onyx.METHOD.SET,
            key: `${ONYXKEYS.COLLECTION.TRANSACTION}${splitTransaction.transactionID}`,
            value: splitTransaction,
        },
        {
            onyxMethod: Onyx.METHOD.MERGE,
            key: `${ONYXKEYS.COLLECTION.TRANSACTION_DRAFT}${CONST.IOU.OPTIMISTIC_TRANSACTION_ID}`,
            value: null,
        },
    ];
    const successData: OnyxUpdate[] = [
        {
            onyxMethod: Onyx.METHOD.MERGE,
            key: `${ONYXKEYS.COLLECTION.REPORT_ACTIONS}${splitChatReport.reportID}`,
            value: {
                ...(existingSplitChatReport ? {} : {[splitCreatedReportAction.reportActionID]: {pendingAction: null}}),
                [splitIOUReportAction.reportActionID]: {pendingAction: null},
            },
        },
        {
            onyxMethod: Onyx.METHOD.MERGE,
            key: `${ONYXKEYS.COLLECTION.TRANSACTION}${splitTransaction.transactionID}`,
            value: {pendingAction: null, pendingFields: null},
        },
    ];

    const redundantParticipants: Record<number, null> = {};
    if (!existingSplitChatReport) {
        successData.push({
            onyxMethod: Onyx.METHOD.MERGE,
            key: `${ONYXKEYS.COLLECTION.REPORT}${splitChatReport.reportID}`,
            value: {pendingFields: {createChat: null}, participants: redundantParticipants},
        });
    }

    const failureData: OnyxUpdate[] = [
        {
            onyxMethod: Onyx.METHOD.MERGE,
            key: `${ONYXKEYS.COLLECTION.TRANSACTION}${splitTransaction.transactionID}`,
            value: {
                errors: ErrorUtils.getMicroSecondOnyxErrorWithTranslationKey('iou.error.genericCreateFailureMessage'),
                pendingAction: null,
                pendingFields: null,
            },
        },
    ];

    if (existingSplitChatReport) {
        failureData.push({
            onyxMethod: Onyx.METHOD.MERGE,
            key: `${ONYXKEYS.COLLECTION.REPORT_ACTIONS}${splitChatReport.reportID}`,
            value: {
                [splitIOUReportAction.reportActionID]: {
                    errors: ErrorUtils.getMicroSecondOnyxErrorWithTranslationKey('iou.error.genericCreateFailureMessage'),
                },
            },
        });
    } else {
        failureData.push(
            {
                onyxMethod: Onyx.METHOD.MERGE,
                key: `${ONYXKEYS.COLLECTION.REPORT}${splitChatReport.reportID}`,
                value: {
                    errorFields: {
                        createChat: ErrorUtils.getMicroSecondOnyxErrorWithTranslationKey('report.genericCreateReportFailureMessage'),
                    },
                },
            },
            {
                onyxMethod: Onyx.METHOD.MERGE,
                key: `${ONYXKEYS.COLLECTION.REPORT_ACTIONS}${splitChatReport.reportID}`,
                value: {
                    [splitIOUReportAction.reportActionID]: {
                        errors: ErrorUtils.getMicroSecondOnyxErrorWithTranslationKey('iou.error.genericCreateFailureMessage'),
                    },
                },
            },
        );
    }

    // Loop through participants creating individual chats, iouReports and reportActionIDs as needed
    const currentUserAmount = splitShares?.[currentUserAccountID]?.amount ?? IOUUtils.calculateAmount(participants.length, amount, currency, true);
    const currentUserTaxAmount = IOUUtils.calculateAmount(participants.length, taxAmount, currency, true);

    const splits: Split[] = [{email: currentUserEmailForIOUSplit, accountID: currentUserAccountID, amount: currentUserAmount, taxAmount: currentUserTaxAmount}];

    const hasMultipleParticipants = participants.length > 1;
    participants.forEach((participant) => {
        // In a case when a participant is a workspace, even when a current user is not an owner of the workspace
        const isPolicyExpenseChat = ReportUtils.isPolicyExpenseChat(participant);
        const splitAmount = splitShares?.[participant.accountID ?? -1]?.amount ?? IOUUtils.calculateAmount(participants.length, amount, currency, false);
        const splitTaxAmount = IOUUtils.calculateAmount(participants.length, taxAmount, currency, false);

        // To exclude someone from a split, the amount can be 0. The scenario for this is when creating a split from a group chat, we have remove the option to deselect users to exclude them.
        // We can input '0' next to someone we want to exclude.
        if (splitAmount === 0) {
            return;
        }

        // In case the participant is a workspace, email & accountID should remain undefined and won't be used in the rest of this code
        // participant.login is undefined when the request is initiated from a group DM with an unknown user, so we need to add a default
        const email = isOwnPolicyExpenseChat || isPolicyExpenseChat ? '' : PhoneNumber.addSMSDomainIfPhoneNumber(participant.login ?? '').toLowerCase();
        const accountID = isOwnPolicyExpenseChat || isPolicyExpenseChat ? 0 : Number(participant.accountID);
        if (email === currentUserEmailForIOUSplit) {
            return;
        }

        // STEP 1: Get existing chat report OR build a new optimistic one
        // If we only have one participant and the request was initiated from the global create menu, i.e. !existingGroupChatReportID, the oneOnOneChatReport is the groupChatReport
        let oneOnOneChatReport: OnyxTypes.Report | OptimisticChatReport;
        let isNewOneOnOneChatReport = false;
        let shouldCreateOptimisticPersonalDetails = false;
        const personalDetailExists = accountID in allPersonalDetails;

        // If this is a split between two people only and the function
        // wasn't provided with an existing group chat report id
        // or, if the split is being made from the workspace chat, then the oneOnOneChatReport is the same as the splitChatReport
        // in this case existingSplitChatReport will belong to the policy expense chat and we won't be
        // entering code that creates optimistic personal details
        if ((!hasMultipleParticipants && !existingSplitChatReportID) || isOwnPolicyExpenseChat) {
            oneOnOneChatReport = splitChatReport;
            shouldCreateOptimisticPersonalDetails = !existingSplitChatReport && !personalDetailExists;
        } else {
            const existingChatReport = ReportUtils.getChatByParticipants([accountID, currentUserAccountID]);
            isNewOneOnOneChatReport = !existingChatReport;
            shouldCreateOptimisticPersonalDetails = isNewOneOnOneChatReport && !personalDetailExists;
            oneOnOneChatReport = existingChatReport ?? ReportUtils.buildOptimisticChatReport([accountID, currentUserAccountID]);
        }

        // STEP 2: Get existing IOU/Expense report and update its total OR build a new optimistic one
        let oneOnOneIOUReport: OneOnOneIOUReport = oneOnOneChatReport.iouReportID
            ? ReportConnection.getAllReports()?.[`${ONYXKEYS.COLLECTION.REPORT}${oneOnOneChatReport.iouReportID}`]
            : null;
        const shouldCreateNewOneOnOneIOUReport = ReportUtils.shouldCreateNewMoneyRequestReport(oneOnOneIOUReport, oneOnOneChatReport);

        if (!oneOnOneIOUReport || shouldCreateNewOneOnOneIOUReport) {
            oneOnOneIOUReport = isOwnPolicyExpenseChat
                ? ReportUtils.buildOptimisticExpenseReport(oneOnOneChatReport.reportID, oneOnOneChatReport.policyID ?? '-1', currentUserAccountID, splitAmount, currency)
                : ReportUtils.buildOptimisticIOUReport(currentUserAccountID, accountID, splitAmount, oneOnOneChatReport.reportID, currency);
        } else if (isOwnPolicyExpenseChat) {
            if (typeof oneOnOneIOUReport?.total === 'number') {
                // Because of the Expense reports are stored as negative values, we subtract the total from the amount
                oneOnOneIOUReport.total -= splitAmount;
            }
        } else {
            oneOnOneIOUReport = IOUUtils.updateIOUOwnerAndTotal(oneOnOneIOUReport, currentUserAccountID, splitAmount, currency);
        }

        // STEP 3: Build optimistic transaction
        const oneOnOneTransaction = TransactionUtils.buildOptimisticTransaction(
            ReportUtils.isExpenseReport(oneOnOneIOUReport) ? -splitAmount : splitAmount,
            currency,
            oneOnOneIOUReport.reportID,
            comment,
            created,
            CONST.IOU.TYPE.SPLIT,
            splitTransaction.transactionID,
            merchant || Localize.translateLocal('iou.expense'),
            undefined,
            undefined,
            undefined,
            category,
            tag,
            taxCode,
            ReportUtils.isExpenseReport(oneOnOneIOUReport) ? -splitTaxAmount : splitTaxAmount,
            billable,
        );

        // STEP 4: Build optimistic reportActions. We need:
        // 1. CREATED action for the chatReport
        // 2. CREATED action for the iouReport
        // 3. IOU action for the iouReport
        // 4. Transaction Thread and the CREATED action for it
        // 5. REPORT_PREVIEW action for the chatReport
        const [oneOnOneCreatedActionForChat, oneOnOneCreatedActionForIOU, oneOnOneIOUAction, optimisticTransactionThread, optimisticCreatedActionForTransactionThread] =
            ReportUtils.buildOptimisticMoneyRequestEntities(
                oneOnOneIOUReport,
                CONST.IOU.REPORT_ACTION_TYPE.CREATE,
                splitAmount,
                currency,
                comment,
                currentUserEmailForIOUSplit,
                [participant],
                oneOnOneTransaction.transactionID,
            );

        // Add optimistic personal details for new participants
        const oneOnOnePersonalDetailListAction: OnyxTypes.PersonalDetailsList = shouldCreateOptimisticPersonalDetails
            ? {
                  [accountID]: {
                      accountID,
                      // Disabling this line since participant.displayName can be an empty string
                      // eslint-disable-next-line @typescript-eslint/prefer-nullish-coalescing
                      displayName: LocalePhoneNumber.formatPhoneNumber(participant.displayName || email),
                      login: participant.login,
                      isOptimisticPersonalDetail: true,
                  },
              }
            : {};

        if (shouldCreateOptimisticPersonalDetails) {
            // BE will send different participants. We clear the optimistic ones to avoid duplicated entries
            redundantParticipants[accountID] = null;
        }

        let oneOnOneReportPreviewAction = getReportPreviewAction(oneOnOneChatReport.reportID, oneOnOneIOUReport.reportID);
        if (oneOnOneReportPreviewAction) {
            oneOnOneReportPreviewAction = ReportUtils.updateReportPreview(oneOnOneIOUReport, oneOnOneReportPreviewAction);
        } else {
            oneOnOneReportPreviewAction = ReportUtils.buildOptimisticReportPreview(oneOnOneChatReport, oneOnOneIOUReport);
        }

        // Add category to optimistic policy recently used categories when a participant is a workspace
        const optimisticPolicyRecentlyUsedCategories = isPolicyExpenseChat ? Category.buildOptimisticPolicyRecentlyUsedCategories(participant.policyID, category) : [];

        const optimisticRecentlyUsedCurrencies = Policy.buildOptimisticRecentlyUsedCurrencies(currency);

        // Add tag to optimistic policy recently used tags when a participant is a workspace
        const optimisticPolicyRecentlyUsedTags = isPolicyExpenseChat ? Tag.buildOptimisticPolicyRecentlyUsedTags(participant.policyID, tag) : {};

        // STEP 5: Build Onyx Data
        const [oneOnOneOptimisticData, oneOnOneSuccessData, oneOnOneFailureData] = buildOnyxDataForMoneyRequest(
            oneOnOneChatReport,
            oneOnOneIOUReport,
            oneOnOneTransaction,
            oneOnOneCreatedActionForChat,
            oneOnOneCreatedActionForIOU,
            oneOnOneIOUAction,
            oneOnOnePersonalDetailListAction,
            oneOnOneReportPreviewAction,
            optimisticPolicyRecentlyUsedCategories,
            optimisticPolicyRecentlyUsedTags,
            isNewOneOnOneChatReport,
            optimisticTransactionThread,
            optimisticCreatedActionForTransactionThread,
            shouldCreateNewOneOnOneIOUReport,
            null,
            null,
            null,
            null,
            true,
            undefined,
            optimisticRecentlyUsedCurrencies,
        );

        const individualSplit = {
            email,
            accountID,
            isOptimisticAccount: ReportUtils.isOptimisticPersonalDetail(accountID),
            amount: splitAmount,
            iouReportID: oneOnOneIOUReport.reportID,
            chatReportID: oneOnOneChatReport.reportID,
            transactionID: oneOnOneTransaction.transactionID,
            reportActionID: oneOnOneIOUAction.reportActionID,
            createdChatReportActionID: oneOnOneCreatedActionForChat.reportActionID,
            createdIOUReportActionID: oneOnOneCreatedActionForIOU.reportActionID,
            reportPreviewReportActionID: oneOnOneReportPreviewAction.reportActionID,
            transactionThreadReportID: optimisticTransactionThread.reportID,
            createdReportActionIDForThread: optimisticCreatedActionForTransactionThread?.reportActionID,
            taxAmount: splitTaxAmount,
        };

        splits.push(individualSplit);
        optimisticData.push(...oneOnOneOptimisticData);
        successData.push(...oneOnOneSuccessData);
        failureData.push(...oneOnOneFailureData);
    });

    optimisticData.push({
        onyxMethod: Onyx.METHOD.MERGE,
        key: `${ONYXKEYS.COLLECTION.TRANSACTION}${splitTransaction.transactionID}`,
        value: {
            comment: {
                splits: splits.map((split) => ({accountID: split.accountID, amount: split.amount})),
            },
        },
    });

    const splitData: SplitData = {
        chatReportID: splitChatReport.reportID,
        transactionID: splitTransaction.transactionID,
        reportActionID: splitIOUReportAction.reportActionID,
        policyID: splitChatReport.policyID,
        chatType: splitChatReport.chatType,
    };

    if (!existingSplitChatReport) {
        splitData.createdReportActionID = splitCreatedReportAction.reportActionID;
    }

    return {
        splitData,
        splits,
        onyxData: {optimisticData, successData, failureData},
    };
}

type SplitBillActionsParams = {
    participants: Participant[];
    currentUserLogin: string;
    currentUserAccountID: number;
    amount: number;
    comment: string;
    currency: string;
    merchant: string;
    created: string;
    category?: string;
    tag?: string;
    billable?: boolean;
    iouRequestType?: IOURequestType;
    existingSplitChatReportID?: string;
    splitShares?: SplitShares;
    splitPayerAccountIDs?: number[];
    taxCode?: string;
    taxAmount?: number;
};

/**
 * @param amount - always in smallest currency unit
 * @param existingSplitChatReportID - Either a group DM or a workspace chat
 */
function splitBill({
    participants,
    currentUserLogin,
    currentUserAccountID,
    amount,
    comment,
    currency,
    merchant,
    created,
    category = '',
    tag = '',
    billable = false,
    iouRequestType = CONST.IOU.REQUEST_TYPE.MANUAL,
    existingSplitChatReportID = '',
    splitShares = {},
    splitPayerAccountIDs = [],
    taxCode = '',
    taxAmount = 0,
}: SplitBillActionsParams) {
    const {splitData, splits, onyxData} = createSplitsAndOnyxData(
        participants,
        currentUserLogin,
        currentUserAccountID,
        amount,
        comment,
        currency,
        merchant,
        created,
        category,
        tag,
        splitShares,
        existingSplitChatReportID,
        billable,
        iouRequestType,
        taxCode,
        taxAmount,
    );

    const parameters: SplitBillParams = {
        reportID: splitData.chatReportID,
        amount,
        splits: JSON.stringify(splits),
        currency,
        comment,
        category,
        merchant,
        created,
        tag,
        billable,
        transactionID: splitData.transactionID,
        reportActionID: splitData.reportActionID,
        createdReportActionID: splitData.createdReportActionID,
        policyID: splitData.policyID,
        chatType: splitData.chatType,
        splitPayerAccountIDs,
        taxCode,
        taxAmount,
    };

    API.write(WRITE_COMMANDS.SPLIT_BILL, parameters, onyxData);

    Navigation.dismissModal(isSearchTopmostCentralPane() ? undefined : existingSplitChatReportID);
    Report.notifyNewAction(splitData.chatReportID, currentUserAccountID);
}

/**
 * @param amount - always in the smallest currency unit
 */
function splitBillAndOpenReport({
    participants,
    currentUserLogin,
    currentUserAccountID,
    amount,
    comment,
    currency,
    merchant,
    created,
    category = '',
    tag = '',
    billable = false,
    iouRequestType = CONST.IOU.REQUEST_TYPE.MANUAL,
    splitShares = {},
    splitPayerAccountIDs = [],
    taxCode = '',
    taxAmount = 0,
}: SplitBillActionsParams) {
    const {splitData, splits, onyxData} = createSplitsAndOnyxData(
        participants,
        currentUserLogin,
        currentUserAccountID,
        amount,
        comment,
        currency,
        merchant,
        created,
        category,
        tag,
        splitShares,
        '',
        billable,
        iouRequestType,
        taxCode,
        taxAmount,
    );

    const parameters: SplitBillParams = {
        reportID: splitData.chatReportID,
        amount,
        splits: JSON.stringify(splits),
        currency,
        merchant,
        created,
        comment,
        category,
        tag,
        billable,
        transactionID: splitData.transactionID,
        reportActionID: splitData.reportActionID,
        createdReportActionID: splitData.createdReportActionID,
        policyID: splitData.policyID,
        chatType: splitData.chatType,
        splitPayerAccountIDs,
        taxCode,
        taxAmount,
    };

    API.write(WRITE_COMMANDS.SPLIT_BILL_AND_OPEN_REPORT, parameters, onyxData);

    Navigation.dismissModal(isSearchTopmostCentralPane() ? undefined : splitData.chatReportID);
    Report.notifyNewAction(splitData.chatReportID, currentUserAccountID);
}

type StartSplitBilActionParams = {
    participants: Participant[];
    currentUserLogin: string;
    currentUserAccountID: number;
    comment: string;
    receipt: Receipt;
    existingSplitChatReportID?: string;
    billable?: boolean;
    category: string | undefined;
    tag: string | undefined;
    currency: string;
    taxCode: string;
    taxAmount: number;
};

/** Used exclusively for starting a split expense request that contains a receipt, the split request will be completed once the receipt is scanned
 *  or user enters details manually.
 *
 * @param existingSplitChatReportID - Either a group DM or a workspace chat
 */
function startSplitBill({
    participants,
    currentUserLogin,
    currentUserAccountID,
    comment,
    receipt,
    existingSplitChatReportID = '',
    billable = false,
    category = '',
    tag = '',
    currency,
    taxCode = '',
    taxAmount = 0,
}: StartSplitBilActionParams) {
    const currentUserEmailForIOUSplit = PhoneNumber.addSMSDomainIfPhoneNumber(currentUserLogin);
    const participantAccountIDs = participants.map((participant) => Number(participant.accountID));
    const {splitChatReport, existingSplitChatReport} = getOrCreateOptimisticSplitChatReport(existingSplitChatReportID, participants, participantAccountIDs, currentUserAccountID);
    const isOwnPolicyExpenseChat = !!splitChatReport.isOwnPolicyExpenseChat;

    const {name: filename, source, state = CONST.IOU.RECEIPT_STATE.SCANREADY} = receipt;
    const receiptObject: Receipt = {state, source};

    // ReportID is -2 (aka "deleted") on the group transaction
    const splitTransaction = TransactionUtils.buildOptimisticTransaction(
        0,
        currency,
        CONST.REPORT.SPLIT_REPORTID,
        comment,
        '',
        '',
        '',
        CONST.TRANSACTION.PARTIAL_TRANSACTION_MERCHANT,
        receiptObject,
        filename,
        undefined,
        category,
        tag,
        taxCode,
        taxAmount,
        billable,
    );

    // Note: The created action must be optimistically generated before the IOU action so there's no chance that the created action appears after the IOU action in the chat
    const splitChatCreatedReportAction = ReportUtils.buildOptimisticCreatedReportAction(currentUserEmailForIOUSplit);
    const splitIOUReportAction = ReportUtils.buildOptimisticIOUReportAction(
        CONST.IOU.REPORT_ACTION_TYPE.SPLIT,
        0,
        CONST.CURRENCY.USD,
        comment,
        participants,
        splitTransaction.transactionID,
        undefined,
        '',
        false,
        false,
        isOwnPolicyExpenseChat,
    );

    splitChatReport.lastReadTime = DateUtils.getDBTime();
    splitChatReport.lastMessageText = ReportActionsUtils.getReportActionText(splitIOUReportAction);
    splitChatReport.lastMessageHtml = ReportActionsUtils.getReportActionHtml(splitIOUReportAction);

    // If we have an existing splitChatReport (group chat or workspace) use it's pending fields, otherwise indicate that we are adding a chat
    if (!existingSplitChatReport) {
        splitChatReport.pendingFields = {
            createChat: CONST.RED_BRICK_ROAD_PENDING_ACTION.ADD,
        };
    }

    const optimisticData: OnyxUpdate[] = [
        {
            // Use set for new reports because it doesn't exist yet, is faster,
            // and we need the data to be available when we navigate to the chat page
            onyxMethod: existingSplitChatReport ? Onyx.METHOD.MERGE : Onyx.METHOD.SET,
            key: `${ONYXKEYS.COLLECTION.REPORT}${splitChatReport.reportID}`,
            value: splitChatReport,
        },
        {
            onyxMethod: Onyx.METHOD.SET,
            key: ONYXKEYS.NVP_QUICK_ACTION_GLOBAL_CREATE,
            value: {
                action: CONST.QUICK_ACTIONS.SPLIT_SCAN,
                chatReportID: splitChatReport.reportID,
                isFirstQuickAction: isEmptyObject(quickAction),
            },
        },
        existingSplitChatReport
            ? {
                  onyxMethod: Onyx.METHOD.MERGE,
                  key: `${ONYXKEYS.COLLECTION.REPORT_ACTIONS}${splitChatReport.reportID}`,
                  value: {
                      [splitIOUReportAction.reportActionID]: splitIOUReportAction as OnyxTypes.ReportAction,
                  },
              }
            : {
                  onyxMethod: Onyx.METHOD.SET,
                  key: `${ONYXKEYS.COLLECTION.REPORT_ACTIONS}${splitChatReport.reportID}`,
                  value: {
                      [splitChatCreatedReportAction.reportActionID]: splitChatCreatedReportAction,
                      [splitIOUReportAction.reportActionID]: splitIOUReportAction as OnyxTypes.ReportAction,
                  },
              },
        {
            onyxMethod: Onyx.METHOD.SET,
            key: `${ONYXKEYS.COLLECTION.TRANSACTION}${splitTransaction.transactionID}`,
            value: splitTransaction,
        },
    ];

    const successData: OnyxUpdate[] = [
        {
            onyxMethod: Onyx.METHOD.MERGE,
            key: `${ONYXKEYS.COLLECTION.REPORT_ACTIONS}${splitChatReport.reportID}`,
            value: {
                ...(existingSplitChatReport ? {} : {[splitChatCreatedReportAction.reportActionID]: {pendingAction: null}}),
                [splitIOUReportAction.reportActionID]: {pendingAction: null},
            },
        },
        {
            onyxMethod: Onyx.METHOD.MERGE,
            key: `${ONYXKEYS.COLLECTION.TRANSACTION}${splitTransaction.transactionID}`,
            value: {pendingAction: null},
        },
    ];

    const redundantParticipants: Record<number, null> = {};
    if (!existingSplitChatReport) {
        successData.push({
            onyxMethod: Onyx.METHOD.MERGE,
            key: `${ONYXKEYS.COLLECTION.REPORT}${splitChatReport.reportID}`,
            value: {pendingFields: {createChat: null}, participants: redundantParticipants},
        });
    }

    const failureData: OnyxUpdate[] = [
        {
            onyxMethod: Onyx.METHOD.MERGE,
            key: `${ONYXKEYS.COLLECTION.TRANSACTION}${splitTransaction.transactionID}`,
            value: {
                errors: ErrorUtils.getMicroSecondOnyxErrorWithTranslationKey('iou.error.genericCreateFailureMessage'),
            },
        },
    ];

    if (existingSplitChatReport) {
        failureData.push({
            onyxMethod: Onyx.METHOD.MERGE,
            key: `${ONYXKEYS.COLLECTION.REPORT_ACTIONS}${splitChatReport.reportID}`,
            value: {
                [splitIOUReportAction.reportActionID]: {
                    errors: getReceiptError(receipt, filename),
                },
            },
        });
    } else {
        failureData.push(
            {
                onyxMethod: Onyx.METHOD.MERGE,
                key: `${ONYXKEYS.COLLECTION.REPORT}${splitChatReport.reportID}`,
                value: {
                    errorFields: {
                        createChat: ErrorUtils.getMicroSecondOnyxErrorWithTranslationKey('report.genericCreateReportFailureMessage'),
                    },
                },
            },
            {
                onyxMethod: Onyx.METHOD.MERGE,
                key: `${ONYXKEYS.COLLECTION.REPORT_ACTIONS}${splitChatReport.reportID}`,
                value: {
                    [splitChatCreatedReportAction.reportActionID]: {
                        errors: ErrorUtils.getMicroSecondOnyxErrorWithTranslationKey('report.genericCreateReportFailureMessage'),
                    },
                    [splitIOUReportAction.reportActionID]: {
                        errors: getReceiptError(receipt, filename),
                    },
                },
            },
        );
    }

    const splits: Split[] = [{email: currentUserEmailForIOUSplit, accountID: currentUserAccountID}];

    participants.forEach((participant) => {
        // Disabling this line since participant.login can be an empty string
        // eslint-disable-next-line @typescript-eslint/prefer-nullish-coalescing
        const email = participant.isOwnPolicyExpenseChat ? '' : PhoneNumber.addSMSDomainIfPhoneNumber(participant.login || participant.text || '').toLowerCase();
        const accountID = participant.isOwnPolicyExpenseChat ? 0 : Number(participant.accountID);
        if (email === currentUserEmailForIOUSplit) {
            return;
        }

        // When splitting with a workspace chat, we only need to supply the policyID and the workspace reportID as it's needed so we can update the report preview
        if (participant.isOwnPolicyExpenseChat) {
            splits.push({
                policyID: participant.policyID,
                chatReportID: splitChatReport.reportID,
            });
            return;
        }

        const participantPersonalDetails = allPersonalDetails[participant?.accountID ?? -1];
        if (!participantPersonalDetails) {
            optimisticData.push({
                onyxMethod: Onyx.METHOD.MERGE,
                key: ONYXKEYS.PERSONAL_DETAILS_LIST,
                value: {
                    [accountID]: {
                        accountID,
                        // Disabling this line since participant.displayName can be an empty string
                        // eslint-disable-next-line @typescript-eslint/prefer-nullish-coalescing
                        displayName: LocalePhoneNumber.formatPhoneNumber(participant.displayName || email),
                        // Disabling this line since participant.login can be an empty string
                        // eslint-disable-next-line @typescript-eslint/prefer-nullish-coalescing
                        login: participant.login || participant.text,
                        isOptimisticPersonalDetail: true,
                    },
                },
            });
            // BE will send different participants. We clear the optimistic ones to avoid duplicated entries
            redundantParticipants[accountID] = null;
        }

        splits.push({
            email,
            accountID,
        });
    });

    participants.forEach((participant) => {
        const isPolicyExpenseChat = ReportUtils.isPolicyExpenseChat(participant);
        if (!isPolicyExpenseChat) {
            return;
        }

        const optimisticPolicyRecentlyUsedCategories = Category.buildOptimisticPolicyRecentlyUsedCategories(participant.policyID, category);
        const optimisticPolicyRecentlyUsedTags = Tag.buildOptimisticPolicyRecentlyUsedTags(participant.policyID, tag);
        const optimisticRecentlyUsedCurrencies = Policy.buildOptimisticRecentlyUsedCurrencies(currency);

        if (optimisticPolicyRecentlyUsedCategories.length > 0) {
            optimisticData.push({
                onyxMethod: Onyx.METHOD.SET,
                key: `${ONYXKEYS.COLLECTION.POLICY_RECENTLY_USED_CATEGORIES}${participant.policyID}`,
                value: optimisticPolicyRecentlyUsedCategories,
            });
        }

        if (optimisticRecentlyUsedCurrencies.length > 0) {
            optimisticData.push({
                onyxMethod: Onyx.METHOD.SET,
                key: ONYXKEYS.RECENTLY_USED_CURRENCIES,
                value: optimisticRecentlyUsedCurrencies,
            });
        }

        if (!isEmptyObject(optimisticPolicyRecentlyUsedTags)) {
            optimisticData.push({
                onyxMethod: Onyx.METHOD.MERGE,
                key: `${ONYXKEYS.COLLECTION.POLICY_RECENTLY_USED_TAGS}${participant.policyID}`,
                value: optimisticPolicyRecentlyUsedTags,
            });
        }
    });

    // Save the new splits array into the transaction's comment in case the user calls CompleteSplitBill while offline
    optimisticData.push({
        onyxMethod: Onyx.METHOD.MERGE,
        key: `${ONYXKEYS.COLLECTION.TRANSACTION}${splitTransaction.transactionID}`,
        value: {
            comment: {
                splits,
            },
        },
    });

    const parameters: StartSplitBillParams = {
        chatReportID: splitChatReport.reportID,
        reportActionID: splitIOUReportAction.reportActionID,
        transactionID: splitTransaction.transactionID,
        splits: JSON.stringify(splits),
        receipt,
        comment,
        category,
        tag,
        currency,
        isFromGroupDM: !existingSplitChatReport,
        billable,
        ...(existingSplitChatReport ? {} : {createdReportActionID: splitChatCreatedReportAction.reportActionID}),
        chatType: splitChatReport?.chatType,
        taxCode,
        taxAmount,
    };

    API.write(WRITE_COMMANDS.START_SPLIT_BILL, parameters, {optimisticData, successData, failureData});

    Navigation.dismissModalWithReport(splitChatReport);
    Report.notifyNewAction(splitChatReport.reportID ?? '-1', currentUserAccountID);
}

/** Used for editing a split expense while it's still scanning or when SmartScan fails, it completes a split expense started by startSplitBill above.
 *
 * @param chatReportID - The group chat or workspace reportID
 * @param reportAction - The split action that lives in the chatReport above
 * @param updatedTransaction - The updated **draft** split transaction
 * @param sessionAccountID - accountID of the current user
 * @param sessionEmail - email of the current user
 */
function completeSplitBill(chatReportID: string, reportAction: OnyxTypes.ReportAction, updatedTransaction: OnyxEntry<OnyxTypes.Transaction>, sessionAccountID: number, sessionEmail: string) {
    const currentUserEmailForIOUSplit = PhoneNumber.addSMSDomainIfPhoneNumber(sessionEmail);
    const transactionID = updatedTransaction?.transactionID ?? '-1';
    const unmodifiedTransaction = allTransactions[`${ONYXKEYS.COLLECTION.TRANSACTION}${transactionID}`];

    // Save optimistic updated transaction and action
    const optimisticData: OnyxUpdate[] = [
        {
            onyxMethod: Onyx.METHOD.MERGE,
            key: `${ONYXKEYS.COLLECTION.TRANSACTION}${transactionID}`,
            value: {
                ...updatedTransaction,
                receipt: {
                    state: CONST.IOU.RECEIPT_STATE.OPEN,
                },
            },
        },
        {
            onyxMethod: Onyx.METHOD.MERGE,
            key: `${ONYXKEYS.COLLECTION.REPORT_ACTIONS}${chatReportID}`,
            value: {
                [reportAction.reportActionID]: {
                    lastModified: DateUtils.getDBTime(),
                    originalMessage: {
                        whisperedTo: [],
                    },
                },
            },
        },
    ];

    const successData: OnyxUpdate[] = [
        {
            onyxMethod: Onyx.METHOD.MERGE,
            key: `${ONYXKEYS.COLLECTION.TRANSACTION}${transactionID}`,
            value: {pendingAction: null},
        },
        {
            onyxMethod: Onyx.METHOD.MERGE,
            key: `${ONYXKEYS.COLLECTION.SPLIT_TRANSACTION_DRAFT}${transactionID}`,
            value: {pendingAction: null},
        },
    ];

    const failureData: OnyxUpdate[] = [
        {
            onyxMethod: Onyx.METHOD.MERGE,
            key: `${ONYXKEYS.COLLECTION.TRANSACTION}${transactionID}`,
            value: {
                ...unmodifiedTransaction,
                errors: ErrorUtils.getMicroSecondOnyxErrorWithTranslationKey('iou.error.genericCreateFailureMessage'),
            },
        },
        {
            onyxMethod: Onyx.METHOD.MERGE,
            key: `${ONYXKEYS.COLLECTION.REPORT_ACTIONS}${chatReportID}`,
            value: {
                [reportAction.reportActionID]: {
                    ...reportAction,
                    errors: ErrorUtils.getMicroSecondOnyxErrorWithTranslationKey('iou.error.genericCreateFailureMessage'),
                },
            },
        },
    ];

    const splitParticipants: Split[] = updatedTransaction?.comment?.splits ?? [];
    const amount = updatedTransaction?.modifiedAmount;
    const currency = updatedTransaction?.modifiedCurrency;
    console.debug(updatedTransaction);

    // Exclude the current user when calculating the split amount, `calculateAmount` takes it into account
    const splitAmount = IOUUtils.calculateAmount(splitParticipants.length - 1, amount ?? 0, currency ?? '', false);
    const splitTaxAmount = IOUUtils.calculateAmount(splitParticipants.length - 1, updatedTransaction?.taxAmount ?? 0, currency ?? '', false);

    const splits: Split[] = [{email: currentUserEmailForIOUSplit}];
    splitParticipants.forEach((participant) => {
        // Skip creating the transaction for the current user
        if (participant.email === currentUserEmailForIOUSplit) {
            return;
        }
        const isPolicyExpenseChat = !!participant.policyID;

        if (!isPolicyExpenseChat) {
            // In case this is still the optimistic accountID saved in the splits array, return early as we cannot know
            // if there is an existing chat between the split creator and this participant
            // Instead, we will rely on Auth generating the report IDs and the user won't see any optimistic chats or reports created
            const participantPersonalDetails: OnyxTypes.PersonalDetails | null = allPersonalDetails[participant?.accountID ?? -1];
            if (!participantPersonalDetails || participantPersonalDetails.isOptimisticPersonalDetail) {
                splits.push({
                    email: participant.email,
                });
                return;
            }
        }

        let oneOnOneChatReport: OnyxEntry<OnyxTypes.Report>;
        let isNewOneOnOneChatReport = false;
        const allReports = ReportConnection.getAllReports();
        if (isPolicyExpenseChat) {
            // The workspace chat reportID is saved in the splits array when starting a split expense with a workspace
            oneOnOneChatReport = allReports?.[`${ONYXKEYS.COLLECTION.REPORT}${participant.chatReportID}`];
        } else {
            const existingChatReport = ReportUtils.getChatByParticipants(participant.accountID ? [participant.accountID, sessionAccountID] : []);
            isNewOneOnOneChatReport = !existingChatReport;
            oneOnOneChatReport = existingChatReport ?? ReportUtils.buildOptimisticChatReport(participant.accountID ? [participant.accountID, sessionAccountID] : []);
        }

        let oneOnOneIOUReport: OneOnOneIOUReport = oneOnOneChatReport?.iouReportID ? allReports?.[`${ONYXKEYS.COLLECTION.REPORT}${oneOnOneChatReport.iouReportID}`] : null;
        const shouldCreateNewOneOnOneIOUReport = ReportUtils.shouldCreateNewMoneyRequestReport(oneOnOneIOUReport, oneOnOneChatReport);

        if (!oneOnOneIOUReport || shouldCreateNewOneOnOneIOUReport) {
            oneOnOneIOUReport = isPolicyExpenseChat
                ? ReportUtils.buildOptimisticExpenseReport(oneOnOneChatReport?.reportID ?? '-1', participant.policyID ?? '-1', sessionAccountID, splitAmount, currency ?? '')
                : ReportUtils.buildOptimisticIOUReport(sessionAccountID, participant.accountID ?? -1, splitAmount, oneOnOneChatReport?.reportID ?? '-1', currency ?? '');
        } else if (isPolicyExpenseChat) {
            if (typeof oneOnOneIOUReport?.total === 'number') {
                // Because of the Expense reports are stored as negative values, we subtract the total from the amount
                oneOnOneIOUReport.total -= splitAmount;
            }
        } else {
            oneOnOneIOUReport = IOUUtils.updateIOUOwnerAndTotal(oneOnOneIOUReport, sessionAccountID, splitAmount, currency ?? '');
        }

        const oneOnOneTransaction = TransactionUtils.buildOptimisticTransaction(
            isPolicyExpenseChat ? -splitAmount : splitAmount,
            currency ?? '',
            oneOnOneIOUReport?.reportID ?? '-1',
            updatedTransaction?.comment?.comment,
            updatedTransaction?.modifiedCreated,
            CONST.IOU.TYPE.SPLIT,
            transactionID,
            updatedTransaction?.modifiedMerchant,
            {...updatedTransaction?.receipt, state: CONST.IOU.RECEIPT_STATE.OPEN},
            updatedTransaction?.filename,
            undefined,
            updatedTransaction?.category,
            updatedTransaction?.tag,
            updatedTransaction?.taxCode,
            isPolicyExpenseChat ? -splitTaxAmount : splitAmount,
            updatedTransaction?.billable,
        );

        const [oneOnOneCreatedActionForChat, oneOnOneCreatedActionForIOU, oneOnOneIOUAction, optimisticTransactionThread, optimisticCreatedActionForTransactionThread] =
            ReportUtils.buildOptimisticMoneyRequestEntities(
                oneOnOneIOUReport,
                CONST.IOU.REPORT_ACTION_TYPE.CREATE,
                splitAmount,
                currency ?? '',
                updatedTransaction?.comment?.comment ?? '',
                currentUserEmailForIOUSplit,
                [participant],
                oneOnOneTransaction.transactionID,
                undefined,
            );

        let oneOnOneReportPreviewAction = getReportPreviewAction(oneOnOneChatReport?.reportID ?? '-1', oneOnOneIOUReport?.reportID ?? '-1');
        if (oneOnOneReportPreviewAction) {
            oneOnOneReportPreviewAction = ReportUtils.updateReportPreview(oneOnOneIOUReport, oneOnOneReportPreviewAction);
        } else {
            oneOnOneReportPreviewAction = ReportUtils.buildOptimisticReportPreview(oneOnOneChatReport, oneOnOneIOUReport, '', oneOnOneTransaction);
        }

        const [oneOnOneOptimisticData, oneOnOneSuccessData, oneOnOneFailureData] = buildOnyxDataForMoneyRequest(
            oneOnOneChatReport,
            oneOnOneIOUReport,
            oneOnOneTransaction,
            oneOnOneCreatedActionForChat,
            oneOnOneCreatedActionForIOU,
            oneOnOneIOUAction,
            {},
            oneOnOneReportPreviewAction,
            [],
            {},
            isNewOneOnOneChatReport,
            optimisticTransactionThread,
            optimisticCreatedActionForTransactionThread,
            shouldCreateNewOneOnOneIOUReport,
            null,
            null,
            null,
            null,
            true,
        );

        splits.push({
            email: participant.email,
            accountID: participant.accountID,
            policyID: participant.policyID,
            iouReportID: oneOnOneIOUReport?.reportID,
            chatReportID: oneOnOneChatReport?.reportID,
            transactionID: oneOnOneTransaction.transactionID,
            reportActionID: oneOnOneIOUAction.reportActionID,
            createdChatReportActionID: oneOnOneCreatedActionForChat.reportActionID,
            createdIOUReportActionID: oneOnOneCreatedActionForIOU.reportActionID,
            reportPreviewReportActionID: oneOnOneReportPreviewAction.reportActionID,
            transactionThreadReportID: optimisticTransactionThread.reportID,
            createdReportActionIDForThread: optimisticCreatedActionForTransactionThread?.reportActionID,
        });

        optimisticData.push(...oneOnOneOptimisticData);
        successData.push(...oneOnOneSuccessData);
        failureData.push(...oneOnOneFailureData);
    });

    const {
        amount: transactionAmount,
        currency: transactionCurrency,
        created: transactionCreated,
        merchant: transactionMerchant,
        comment: transactionComment,
        category: transactionCategory,
        tag: transactionTag,
        taxCode: transactionTaxCode,
        taxAmount: transactionTaxAmount,
        billable: transactionBillable,
    } = ReportUtils.getTransactionDetails(updatedTransaction) ?? {};

    const parameters: CompleteSplitBillParams = {
        transactionID,
        amount: transactionAmount,
        currency: transactionCurrency,
        created: transactionCreated,
        merchant: transactionMerchant,
        comment: transactionComment,
        category: transactionCategory,
        tag: transactionTag,
        splits: JSON.stringify(splits),
        taxCode: transactionTaxCode,
        taxAmount: transactionTaxAmount,
        billable: transactionBillable,
    };

    API.write(WRITE_COMMANDS.COMPLETE_SPLIT_BILL, parameters, {optimisticData, successData, failureData});
    Navigation.dismissModal(isSearchTopmostCentralPane() ? undefined : chatReportID);
    Report.notifyNewAction(chatReportID, sessionAccountID);
}

function setDraftSplitTransaction(transactionID: string, transactionChanges: TransactionChanges = {}) {
    let draftSplitTransaction = allDraftSplitTransactions[`${ONYXKEYS.COLLECTION.SPLIT_TRANSACTION_DRAFT}${transactionID}`];

    if (!draftSplitTransaction) {
        draftSplitTransaction = allTransactions[`${ONYXKEYS.COLLECTION.TRANSACTION}${transactionID}`];
    }

    const updatedTransaction = draftSplitTransaction ? TransactionUtils.getUpdatedTransaction(draftSplitTransaction, transactionChanges, false, false) : null;

    Onyx.merge(`${ONYXKEYS.COLLECTION.SPLIT_TRANSACTION_DRAFT}${transactionID}`, updatedTransaction);
}

/** Requests money based on a distance (e.g. mileage from a map) */
function createDistanceRequest(
    report: OnyxEntry<OnyxTypes.Report>,
    participants: Participant[],
    comment: string,
    created: string,
    category: string | undefined,
    tag: string | undefined,
    taxCode: string | undefined,
    taxAmount: number | undefined,
    amount: number,
    currency: string,
    merchant: string,
    billable: boolean | undefined,
    validWaypoints: WaypointCollection,
    policy?: OnyxEntry<OnyxTypes.Policy>,
    policyTagList?: OnyxEntry<OnyxTypes.PolicyTagLists>,
    policyCategories?: OnyxEntry<OnyxTypes.PolicyCategories>,
    customUnitRateID = '',
    currentUserLogin = '',
    currentUserAccountID = -1,
    splitShares: SplitShares = {},
    iouType: ValueOf<typeof CONST.IOU.TYPE> = CONST.IOU.TYPE.SUBMIT,
) {
    // If the report is an iou or expense report, we should get the linked chat report to be passed to the getMoneyRequestInformation function
    const isMoneyRequestReport = ReportUtils.isMoneyRequestReport(report);
    const currentChatReport = isMoneyRequestReport ? ReportUtils.getReportOrDraftReport(report?.chatReportID) : report;
    const moneyRequestReportID = isMoneyRequestReport ? report?.reportID : '';

    const optimisticReceipt: Receipt = {
        source: ReceiptGeneric as ReceiptSource,
        state: CONST.IOU.RECEIPT_STATE.OPEN,
    };

    let parameters: CreateDistanceRequestParams;
    let onyxData: OnyxData;
    if (iouType === CONST.IOU.TYPE.SPLIT) {
        const {
            splitData,
            splits,
            onyxData: splitOnyxData,
        } = createSplitsAndOnyxData(
            participants,
            currentUserLogin ?? '',
            currentUserAccountID,
            amount,
            comment,
            currency,
            merchant,
            created,
            category ?? '',
            tag ?? '',
            splitShares,
            report?.reportID ?? '',
            billable,
            CONST.IOU.REQUEST_TYPE.DISTANCE,
            taxCode,
            taxAmount,
        );
        onyxData = splitOnyxData;

        // Splits don't use the IOU report param. The split transaction isn't linked to a report shown in the UI, it's linked to a special default reportID of -2.
        // Therefore, any params related to the IOU report are irrelevant and omitted below.
        parameters = {
            transactionID: splitData.transactionID,
            chatReportID: splitData.chatReportID,
            createdChatReportActionID: splitData.createdReportActionID ?? '',
            reportActionID: splitData.reportActionID,
            waypoints: JSON.stringify(validWaypoints),
            customUnitRateID,
            comment,
            created,
            category,
            tag,
            taxCode,
            taxAmount,
            billable,
            splits: JSON.stringify(splits),
            chatType: splitData.chatType,
        };
    } else {
        const participant = participants[0] ?? {};
        const {
            iouReport,
            chatReport,
            transaction,
            iouAction,
            createdChatReportActionID,
            createdIOUReportActionID,
            reportPreviewAction,
            transactionThreadReportID,
            createdReportActionIDForThread,
            payerEmail,
            onyxData: moneyRequestOnyxData,
        } = getMoneyRequestInformation(
            currentChatReport,
            participant,
            comment,
            amount,
            currency,
            created,
            merchant,
            optimisticReceipt,
            undefined,
            category,
            tag,
            taxCode,
            taxAmount,
            billable,
            policy,
            policyTagList,
            policyCategories,
            userAccountID,
            currentUserEmail,
            moneyRequestReportID,
        );
        onyxData = moneyRequestOnyxData;

        parameters = {
            comment,
            iouReportID: iouReport.reportID,
            chatReportID: chatReport.reportID,
            transactionID: transaction.transactionID,
            reportActionID: iouAction.reportActionID,
            createdChatReportActionID,
            createdIOUReportActionID,
            reportPreviewReportActionID: reportPreviewAction.reportActionID,
            waypoints: JSON.stringify(validWaypoints),
            created,
            category,
            tag,
            taxCode,
            taxAmount,
            billable,
            transactionThreadReportID,
            createdReportActionIDForThread,
            payerEmail,
            customUnitRateID,
        };
    }

    API.write(WRITE_COMMANDS.CREATE_DISTANCE_REQUEST, parameters, onyxData);
    const activeReportID = isMoneyRequestReport ? report?.reportID ?? '-1' : parameters.chatReportID;
    Navigation.dismissModal(isSearchTopmostCentralPane() ? undefined : activeReportID);
    Report.notifyNewAction(activeReportID, userAccountID);
}

function editRegularMoneyRequest(
    transactionID: string,
    transactionThreadReportID: string,
    transactionChanges: TransactionChanges,
    policy: OnyxTypes.Policy,
    policyTags: OnyxTypes.PolicyTagLists,
    policyCategories: OnyxTypes.PolicyCategories,
) {
    const allReports = ReportConnection.getAllReports();
    // STEP 1: Get all collections we're updating
    const transactionThread = allReports?.[`${ONYXKEYS.COLLECTION.REPORT}${transactionThreadReportID}`] ?? null;
    const transaction = allTransactions[`${ONYXKEYS.COLLECTION.TRANSACTION}${transactionID}`];
    const iouReport = allReports?.[`${ONYXKEYS.COLLECTION.REPORT}${transactionThread?.parentReportID}`] ?? null;
    const chatReport = allReports?.[`${ONYXKEYS.COLLECTION.REPORT}${iouReport?.chatReportID}`] ?? null;
    const isFromExpenseReport = ReportUtils.isExpenseReport(iouReport);

    // STEP 2: Build new modified expense report action.
    const updatedReportAction = ReportUtils.buildOptimisticModifiedExpenseReportAction(transactionThread, transaction, transactionChanges, isFromExpenseReport, policy);
    const updatedTransaction = transaction ? TransactionUtils.getUpdatedTransaction(transaction, transactionChanges, isFromExpenseReport) : null;

    // STEP 3: Compute the IOU total and update the report preview message so LHN amount owed is correct
    // Should only update if the transaction matches the currency of the report, else we wait for the update
    // from the server with the currency conversion
    let updatedMoneyRequestReport = {...iouReport};
    const updatedChatReport = {...chatReport};
    const diff = TransactionUtils.getAmount(transaction, true) - TransactionUtils.getAmount(updatedTransaction, true);
    if (updatedTransaction?.currency === iouReport?.currency && updatedTransaction?.modifiedAmount && diff !== 0) {
        if (ReportUtils.isExpenseReport(iouReport) && typeof updatedMoneyRequestReport.total === 'number') {
            updatedMoneyRequestReport.total += diff;
        } else {
            updatedMoneyRequestReport = iouReport
                ? IOUUtils.updateIOUOwnerAndTotal(iouReport, updatedReportAction.actorAccountID ?? -1, diff, TransactionUtils.getCurrency(transaction), false)
                : {};
        }

        updatedMoneyRequestReport.cachedTotal = CurrencyUtils.convertToDisplayString(updatedMoneyRequestReport.total, updatedTransaction.currency);

        // Update the last message of the IOU report
        const lastMessage = ReportUtils.getIOUReportActionMessage(
            iouReport?.reportID ?? '-1',
            CONST.IOU.REPORT_ACTION_TYPE.CREATE,
            updatedMoneyRequestReport.total ?? 0,
            '',
            updatedTransaction.currency,
            '',
            false,
        );
        updatedMoneyRequestReport.lastMessageText = ReportActionsUtils.getTextFromHtml(lastMessage[0].html);
        updatedMoneyRequestReport.lastMessageHtml = lastMessage[0].html;

        // Update the last message of the chat report
        const hasNonReimbursableTransactions = ReportUtils.hasNonReimbursableTransactions(iouReport?.reportID);
        const messageText = Localize.translateLocal(hasNonReimbursableTransactions ? 'iou.payerSpentAmount' : 'iou.payerOwesAmount', {
            payer: ReportUtils.getPersonalDetailsForAccountID(updatedMoneyRequestReport.managerID ?? -1).login ?? '',
            amount: CurrencyUtils.convertToDisplayString(updatedMoneyRequestReport.total, updatedMoneyRequestReport.currency),
        });
        updatedChatReport.lastMessageText = messageText;
        updatedChatReport.lastMessageHtml = messageText;
    }

    const isScanning = TransactionUtils.hasReceipt(updatedTransaction) && TransactionUtils.isReceiptBeingScanned(updatedTransaction);

    // STEP 4: Compose the optimistic data
    const currentTime = DateUtils.getDBTime();
    const optimisticData: OnyxUpdate[] = [
        {
            onyxMethod: Onyx.METHOD.MERGE,
            key: `${ONYXKEYS.COLLECTION.REPORT_ACTIONS}${transactionThread?.reportID}`,
            value: {
                [updatedReportAction.reportActionID]: updatedReportAction as OnyxTypes.ReportAction,
            },
        },
        {
            onyxMethod: Onyx.METHOD.MERGE,
            key: `${ONYXKEYS.COLLECTION.TRANSACTION}${transactionID}`,
            value: updatedTransaction,
        },
        {
            onyxMethod: Onyx.METHOD.MERGE,
            key: `${ONYXKEYS.COLLECTION.REPORT}${iouReport?.reportID}`,
            value: updatedMoneyRequestReport,
        },
        {
            onyxMethod: Onyx.METHOD.MERGE,
            key: `${ONYXKEYS.COLLECTION.REPORT}${iouReport?.chatReportID}`,
            value: updatedChatReport,
        },
        {
            onyxMethod: Onyx.METHOD.MERGE,
            key: `${ONYXKEYS.COLLECTION.REPORT}${transactionThreadReportID}`,
            value: {
                lastReadTime: currentTime,
                lastVisibleActionCreated: currentTime,
            },
        },
    ];

    if (!isScanning) {
        optimisticData.push(
            {
                onyxMethod: Onyx.METHOD.MERGE,
                key: `${ONYXKEYS.COLLECTION.REPORT_ACTIONS}${iouReport?.reportID}`,
                value: {
                    [transactionThread?.parentReportActionID ?? '-1']: {
                        originalMessage: {
                            whisperedTo: [],
                        },
                    },
                },
            },
            {
                onyxMethod: Onyx.METHOD.MERGE,
                key: `${ONYXKEYS.COLLECTION.REPORT_ACTIONS}${iouReport?.parentReportID}`,
                value: {
                    [iouReport?.parentReportActionID ?? '-1']: {
                        originalMessage: {
                            whisperedTo: [],
                        },
                    },
                },
            },
        );
    }

    // Update recently used categories if the category is changed
    if ('category' in transactionChanges) {
        const optimisticPolicyRecentlyUsedCategories = Category.buildOptimisticPolicyRecentlyUsedCategories(iouReport?.policyID, transactionChanges.category);
        if (optimisticPolicyRecentlyUsedCategories.length) {
            optimisticData.push({
                onyxMethod: Onyx.METHOD.SET,
                key: `${ONYXKEYS.COLLECTION.POLICY_RECENTLY_USED_CATEGORIES}${iouReport?.policyID}`,
                value: optimisticPolicyRecentlyUsedCategories,
            });
        }
    }

    // Update recently used currencies if the currency is changed
    if ('currency' in transactionChanges) {
        const optimisticRecentlyUsedCurrencies = Policy.buildOptimisticRecentlyUsedCurrencies(transactionChanges.currency);
        if (optimisticRecentlyUsedCurrencies.length) {
            optimisticData.push({
                onyxMethod: Onyx.METHOD.SET,
                key: ONYXKEYS.RECENTLY_USED_CURRENCIES,
                value: optimisticRecentlyUsedCurrencies,
            });
        }
    }

    // Update recently used categories if the tag is changed
    if ('tag' in transactionChanges) {
        const optimisticPolicyRecentlyUsedTags = Tag.buildOptimisticPolicyRecentlyUsedTags(iouReport?.policyID, transactionChanges.tag);
        if (!isEmptyObject(optimisticPolicyRecentlyUsedTags)) {
            optimisticData.push({
                onyxMethod: Onyx.METHOD.MERGE,
                key: `${ONYXKEYS.COLLECTION.POLICY_RECENTLY_USED_TAGS}${iouReport?.policyID}`,
                value: optimisticPolicyRecentlyUsedTags,
            });
        }
    }

    const successData: OnyxUpdate[] = [
        {
            onyxMethod: Onyx.METHOD.MERGE,
            key: `${ONYXKEYS.COLLECTION.REPORT_ACTIONS}${transactionThread?.reportID}`,
            value: {
                [updatedReportAction.reportActionID]: {pendingAction: null},
            },
        },
        {
            onyxMethod: Onyx.METHOD.MERGE,
            key: `${ONYXKEYS.COLLECTION.TRANSACTION}${transactionID}`,
            value: {
                pendingFields: {
                    comment: null,
                    amount: null,
                    created: null,
                    currency: null,
                    merchant: null,
                    billable: null,
                    category: null,
                    tag: null,
                },
            },
        },
        {
            onyxMethod: Onyx.METHOD.MERGE,
            key: `${ONYXKEYS.COLLECTION.REPORT}${iouReport?.reportID}`,
            value: {pendingAction: null},
        },
    ];

    const failureData: OnyxUpdate[] = [
        {
            onyxMethod: Onyx.METHOD.MERGE,
            key: `${ONYXKEYS.COLLECTION.REPORT_ACTIONS}${transactionThread?.reportID}`,
            value: {
                [updatedReportAction.reportActionID]: {
                    errors: ErrorUtils.getMicroSecondOnyxErrorWithTranslationKey('iou.error.genericEditFailureMessage'),
                },
            },
        },
        {
            onyxMethod: Onyx.METHOD.MERGE,
            key: `${ONYXKEYS.COLLECTION.TRANSACTION}${transactionID}`,
            value: {
                ...transaction,
                modifiedCreated: transaction?.modifiedCreated ? transaction.modifiedCreated : null,
                modifiedAmount: transaction?.modifiedAmount ? transaction.modifiedAmount : null,
                modifiedCurrency: transaction?.modifiedCurrency ? transaction.modifiedCurrency : null,
                modifiedMerchant: transaction?.modifiedMerchant ? transaction.modifiedMerchant : null,
                modifiedWaypoints: transaction?.modifiedWaypoints ? transaction.modifiedWaypoints : null,
                pendingFields: null,
            },
        },
        {
            onyxMethod: Onyx.METHOD.MERGE,
            key: `${ONYXKEYS.COLLECTION.REPORT}${iouReport?.reportID}`,
            value: {
                ...iouReport,
                cachedTotal: iouReport?.cachedTotal ? iouReport?.cachedTotal : null,
            },
        },
        {
            onyxMethod: Onyx.METHOD.MERGE,
            key: `${ONYXKEYS.COLLECTION.REPORT}${iouReport?.chatReportID}`,
            value: chatReport,
        },
        {
            onyxMethod: Onyx.METHOD.MERGE,
            key: `${ONYXKEYS.COLLECTION.REPORT}${transactionThreadReportID}`,
            value: {
                lastReadTime: transactionThread?.lastReadTime,
                lastVisibleActionCreated: transactionThread?.lastVisibleActionCreated,
            },
        },
    ];

    // Add transaction violations if we have a paid policy and an updated transaction
    if (policy && PolicyUtils.isPaidGroupPolicy(policy) && updatedTransaction) {
        const currentTransactionViolations = allTransactionViolations[`${ONYXKEYS.COLLECTION.TRANSACTION_VIOLATIONS}${transactionID}`] ?? [];
        const updatedViolationsOnyxData = ViolationsUtils.getViolationsOnyxData(
            updatedTransaction,
            currentTransactionViolations,
            !!policy.requiresTag,
            policyTags,
            !!policy.requiresCategory,
            policyCategories,
            PolicyUtils.hasDependentTags(policy, policyTags),
        );
        optimisticData.push(updatedViolationsOnyxData);
        failureData.push({
            onyxMethod: Onyx.METHOD.MERGE,
            key: `${ONYXKEYS.COLLECTION.TRANSACTION_VIOLATIONS}${transactionID}`,
            value: currentTransactionViolations,
        });
    }

    // STEP 6: Call the API endpoint
    const {created, amount, currency, comment, merchant, category, billable, tag} = ReportUtils.getTransactionDetails(updatedTransaction) ?? {};

    const parameters: EditMoneyRequestParams = {
        transactionID,
        reportActionID: updatedReportAction.reportActionID,
        created,
        amount,
        currency,
        comment,
        merchant,
        category,
        billable,
        tag,
    };

    API.write(WRITE_COMMANDS.EDIT_MONEY_REQUEST, parameters, {optimisticData, successData, failureData});
}

function editMoneyRequest(
    transaction: OnyxTypes.Transaction,
    transactionThreadReportID: string,
    transactionChanges: TransactionChanges,
    policy: OnyxTypes.Policy,
    policyTags: OnyxTypes.PolicyTagLists,
    policyCategories: OnyxTypes.PolicyCategories,
) {
    if (TransactionUtils.isDistanceRequest(transaction)) {
        updateDistanceRequest(transaction.transactionID, transactionThreadReportID, transactionChanges, policy, policyTags, policyCategories);
    } else {
        editRegularMoneyRequest(transaction.transactionID, transactionThreadReportID, transactionChanges, policy, policyTags, policyCategories);
    }
}

type UpdateMoneyRequestAmountAndCurrencyParams = {
    transactionID: string;
    transactionThreadReportID: string;
    currency: string;
    amount: number;
    taxAmount: number;
    policy?: OnyxEntry<OnyxTypes.Policy>;
    policyTagList?: OnyxEntry<OnyxTypes.PolicyTagLists>;
    policyCategories?: OnyxEntry<OnyxTypes.PolicyCategories>;
    taxCode: string;
};

/** Updates the amount and currency fields of an expense */
function updateMoneyRequestAmountAndCurrency({
    transactionID,
    transactionThreadReportID,
    currency,
    amount,
    taxAmount,
    policy,
    policyTagList,
    policyCategories,
    taxCode,
}: UpdateMoneyRequestAmountAndCurrencyParams) {
    const transactionChanges = {
        amount,
        currency,
        taxCode,
        taxAmount,
    };
    const allReports = ReportConnection.getAllReports();
    const transactionThreadReport = allReports?.[`${ONYXKEYS.COLLECTION.REPORT}${transactionThreadReportID}`] ?? null;
    const parentReport = allReports?.[`${ONYXKEYS.COLLECTION.REPORT}${transactionThreadReport?.parentReportID}`] ?? null;
    let data: UpdateMoneyRequestData;
    if (ReportUtils.isTrackExpenseReport(transactionThreadReport) && ReportUtils.isSelfDM(parentReport)) {
        data = getUpdateTrackExpenseParams(transactionID, transactionThreadReportID, transactionChanges, true, policy ?? null);
    } else {
        data = getUpdateMoneyRequestParams(transactionID, transactionThreadReportID, transactionChanges, policy ?? null, policyTagList ?? null, policyCategories ?? null, true);
    }
    const {params, onyxData} = data;
    API.write(WRITE_COMMANDS.UPDATE_MONEY_REQUEST_AMOUNT_AND_CURRENCY, params, onyxData);
}

/**
 *
 * @param transactionID  - The transactionID of IOU
 * @param reportAction - The reportAction of the transaction in the IOU report
 * @param isSingleTransactionView - whether we are in the transaction thread report
 * @return the url to navigate back once the money request is deleted
 */
function prepareToCleanUpMoneyRequest(transactionID: string, reportAction: OnyxTypes.ReportAction, isSingleTransactionView = false) {
    // STEP 1: Get all collections we're updating
    const allReports = ReportConnection.getAllReports();
    const iouReportID = ReportActionsUtils.isMoneyRequestAction(reportAction) ? ReportActionsUtils.getOriginalMessage(reportAction)?.IOUReportID : '-1';
    const iouReport = allReports?.[`${ONYXKEYS.COLLECTION.REPORT}${iouReportID}`] ?? null;
    const chatReport = allReports?.[`${ONYXKEYS.COLLECTION.REPORT}${iouReport?.chatReportID}`];
    // eslint-disable-next-line @typescript-eslint/no-non-null-assertion
    const reportPreviewAction = getReportPreviewAction(iouReport?.chatReportID ?? '-1', iouReport?.reportID ?? '-1')!;
    const transaction = allTransactions[`${ONYXKEYS.COLLECTION.TRANSACTION}${transactionID}`];
    const transactionViolations = allTransactionViolations[`${ONYXKEYS.COLLECTION.TRANSACTION_VIOLATIONS}${transactionID}`];
    const transactionThreadID = reportAction.childReportID;
    let transactionThread = null;
    if (transactionThreadID) {
        transactionThread = allReports?.[`${ONYXKEYS.COLLECTION.REPORT}${transactionThreadID}`] ?? null;
    }

    // STEP 2: Decide if we need to:
    // 1. Delete the transactionThread - delete if there are no visible comments in the thread
    // 2. Update the moneyRequestPreview to show [Deleted expense] - update if the transactionThread exists AND it isn't being deleted
    const shouldDeleteTransactionThread = transactionThreadID ? (reportAction?.childVisibleActionCount ?? 0) === 0 : false;
    const shouldShowDeletedRequestMessage = !!transactionThreadID && !shouldDeleteTransactionThread;

    // STEP 3: Update the IOU reportAction and decide if the iouReport should be deleted. We delete the iouReport if there are no visible comments left in the report.
    const updatedReportAction = {
        [reportAction.reportActionID]: {
            pendingAction: shouldShowDeletedRequestMessage ? CONST.RED_BRICK_ROAD_PENDING_ACTION.UPDATE : CONST.RED_BRICK_ROAD_PENDING_ACTION.DELETE,
            previousMessage: reportAction.message,
            message: [
                {
                    type: 'COMMENT',
                    html: '',
                    text: '',
                    isEdited: true,
                    isDeletedParentAction: shouldShowDeletedRequestMessage,
                },
            ],
            originalMessage: {
                IOUTransactionID: null,
            },
            errors: null,
        },
    } as Record<string, NullishDeep<OnyxTypes.ReportAction>>;

    const lastVisibleAction = ReportActionsUtils.getLastVisibleAction(iouReport?.reportID ?? '-1', updatedReportAction);
    const iouReportLastMessageText = ReportActionsUtils.getLastVisibleMessage(iouReport?.reportID ?? '-1', updatedReportAction).lastMessageText;
    const shouldDeleteIOUReport =
        iouReportLastMessageText.length === 0 && !ReportActionsUtils.isDeletedParentAction(lastVisibleAction) && (!transactionThreadID || shouldDeleteTransactionThread);

    // STEP 4: Update the iouReport and reportPreview with new totals and messages if it wasn't deleted
    let updatedIOUReport: OnyxInputValue<OnyxTypes.Report>;
    const currency = TransactionUtils.getCurrency(transaction);
    const updatedReportPreviewAction: OnyxTypes.ReportAction<typeof CONST.REPORT.ACTIONS.TYPE.REPORT_PREVIEW> = {...reportPreviewAction};
    updatedReportPreviewAction.pendingAction = shouldDeleteIOUReport ? CONST.RED_BRICK_ROAD_PENDING_ACTION.DELETE : CONST.RED_BRICK_ROAD_PENDING_ACTION.UPDATE;
    if (iouReport && ReportUtils.isExpenseReport(iouReport)) {
        updatedIOUReport = {...iouReport};

        if (typeof updatedIOUReport.total === 'number' && currency === iouReport?.currency) {
            // Because of the Expense reports are stored as negative values, we add the total from the amount
            const amountDiff = TransactionUtils.getAmount(transaction, true);
            updatedIOUReport.total += amountDiff;

            if (!transaction?.reimbursable && typeof updatedIOUReport.nonReimbursableTotal === 'number') {
                updatedIOUReport.nonReimbursableTotal += amountDiff;
            }
        }
    } else {
        updatedIOUReport = IOUUtils.updateIOUOwnerAndTotal(iouReport, reportAction.actorAccountID ?? -1, TransactionUtils.getAmount(transaction, false), currency, true);
    }

    if (updatedIOUReport) {
        updatedIOUReport.lastMessageText = iouReportLastMessageText;
        updatedIOUReport.lastVisibleActionCreated = lastVisibleAction?.created;
    }

    const hasNonReimbursableTransactions = ReportUtils.hasNonReimbursableTransactions(iouReport?.reportID);
    const messageText = Localize.translateLocal(hasNonReimbursableTransactions ? 'iou.payerSpentAmount' : 'iou.payerOwesAmount', {
        payer: ReportUtils.getPersonalDetailsForAccountID(updatedIOUReport?.managerID ?? -1).login ?? '',
        amount: CurrencyUtils.convertToDisplayString(updatedIOUReport?.total, updatedIOUReport?.currency),
    });

    if (ReportActionsUtils.getReportActionMessage(updatedReportPreviewAction)) {
        if (Array.isArray(updatedReportPreviewAction?.message) && updatedReportPreviewAction.message?.[0]) {
            updatedReportPreviewAction.message[0].text = messageText;
            updatedReportPreviewAction.message[0].deleted = shouldDeleteIOUReport ? DateUtils.getDBTime() : '';
        } else if (!Array.isArray(updatedReportPreviewAction.message) && updatedReportPreviewAction.message) {
            updatedReportPreviewAction.message.text = messageText;
            updatedReportPreviewAction.message.deleted = shouldDeleteIOUReport ? DateUtils.getDBTime() : '';
        }
    }

    if (updatedReportPreviewAction && reportPreviewAction?.childMoneyRequestCount && reportPreviewAction?.childMoneyRequestCount > 0) {
        updatedReportPreviewAction.childMoneyRequestCount = reportPreviewAction.childMoneyRequestCount - 1;
    }

    // STEP 5: Calculate the url that the user will be navigated back to
    // This depends on which page they are on and which resources were deleted
    let reportIDToNavigateBack: string | undefined;
    if (iouReport && isSingleTransactionView && shouldDeleteTransactionThread && !shouldDeleteIOUReport) {
        reportIDToNavigateBack = iouReport.reportID;
    }

    if (iouReport?.chatReportID && shouldDeleteIOUReport) {
        reportIDToNavigateBack = iouReport.chatReportID;
    }

    const urlToNavigateBack = reportIDToNavigateBack ? ROUTES.REPORT_WITH_ID.getRoute(reportIDToNavigateBack) : undefined;

    return {
        shouldDeleteTransactionThread,
        shouldDeleteIOUReport,
        updatedReportAction,
        updatedIOUReport,
        updatedReportPreviewAction,
        transactionThreadID,
        transactionThread,
        chatReport,
        transaction,
        transactionViolations,
        reportPreviewAction,
        iouReport,
        urlToNavigateBack,
    };
}

/**
 *
 * @param transactionID  - The transactionID of IOU
 * @param reportAction - The reportAction of the transaction in the IOU report
 * @param isSingleTransactionView - whether we are in the transaction thread report
 * @return the url to navigate back once the money request is deleted
 */
function cleanUpMoneyRequest(transactionID: string, reportAction: OnyxTypes.ReportAction, isSingleTransactionView = false) {
    const {
        shouldDeleteTransactionThread,
        shouldDeleteIOUReport,
        updatedReportAction,
        updatedIOUReport,
        updatedReportPreviewAction,
        transactionThreadID,
        chatReport,
        iouReport,
        reportPreviewAction,
        urlToNavigateBack,
    } = prepareToCleanUpMoneyRequest(transactionID, reportAction, isSingleTransactionView);

    // build Onyx data

    // Onyx operations to delete the transaction, update the IOU report action and chat report action
    const onyxUpdates: OnyxUpdate[] = [
        {
            onyxMethod: Onyx.METHOD.SET,
            key: `${ONYXKEYS.COLLECTION.TRANSACTION}${transactionID}`,
            value: null,
        },
        {
            onyxMethod: Onyx.METHOD.MERGE,
            key: `${ONYXKEYS.COLLECTION.REPORT_ACTIONS}${iouReport?.reportID}`,
            value: {
                [reportAction.reportActionID]: shouldDeleteIOUReport
                    ? null
                    : {
                          pendingAction: null,
                      },
            },
        },
    ];

    if (reportPreviewAction?.reportActionID) {
        onyxUpdates.push({
            onyxMethod: Onyx.METHOD.MERGE,
            key: `${ONYXKEYS.COLLECTION.REPORT_ACTIONS}${chatReport?.reportID}`,
            value: {
                [reportPreviewAction.reportActionID]: {
                    ...updatedReportPreviewAction,
                    pendingAction: null,
                    errors: null,
                },
            },
        });
    }

    // added the operation to delete associated transaction violations
    onyxUpdates.push({
        onyxMethod: Onyx.METHOD.SET,
        key: `${ONYXKEYS.COLLECTION.TRANSACTION_VIOLATIONS}${transactionID}`,
        value: null,
    });

    // added the operation to delete transaction thread
    if (shouldDeleteTransactionThread) {
        onyxUpdates.push(
            {
                onyxMethod: Onyx.METHOD.SET,
                key: `${ONYXKEYS.COLLECTION.REPORT}${transactionThreadID}`,
                value: null,
            },
            {
                onyxMethod: Onyx.METHOD.SET,
                key: `${ONYXKEYS.COLLECTION.REPORT_ACTIONS}${transactionThreadID}`,
                value: null,
            },
        );
    }

    // added operations to update IOU report and chat report
    onyxUpdates.push(
        {
            onyxMethod: Onyx.METHOD.MERGE,
            key: `${ONYXKEYS.COLLECTION.REPORT_ACTIONS}${iouReport?.reportID}`,
            value: updatedReportAction,
        },
        {
            onyxMethod: Onyx.METHOD.MERGE,
            key: `${ONYXKEYS.COLLECTION.REPORT}${iouReport?.reportID}`,
            value: updatedIOUReport,
        },
        {
            onyxMethod: Onyx.METHOD.MERGE,
            key: `${ONYXKEYS.COLLECTION.REPORT}${chatReport?.reportID}`,
            value: ReportUtils.getOutstandingChildRequest(updatedIOUReport),
        },
    );

    if (!shouldDeleteIOUReport && updatedReportPreviewAction.childMoneyRequestCount === 0) {
        onyxUpdates.push({
            onyxMethod: Onyx.METHOD.MERGE,
            key: `${ONYXKEYS.COLLECTION.REPORT}${chatReport?.reportID}`,
            value: {
                hasOutstandingChildRequest: false,
            },
        });
    }

    if (shouldDeleteIOUReport) {
        onyxUpdates.push(
            {
                onyxMethod: Onyx.METHOD.MERGE,
                key: `${ONYXKEYS.COLLECTION.REPORT}${chatReport?.reportID}`,
                value: {
                    hasOutstandingChildRequest: false,
                    iouReportID: null,
                    lastMessageText: ReportActionsUtils.getLastVisibleMessage(iouReport?.chatReportID ?? '-1', {[reportPreviewAction?.reportActionID ?? '-1']: null})?.lastMessageText,
                    lastVisibleActionCreated: ReportActionsUtils.getLastVisibleAction(iouReport?.chatReportID ?? '-1', {[reportPreviewAction?.reportActionID ?? '-1']: null})?.created,
                },
            },
            {
                onyxMethod: Onyx.METHOD.SET,
                key: `${ONYXKEYS.COLLECTION.REPORT}${iouReport?.reportID}`,
                value: null,
            },
        );
    }

    Onyx.update(onyxUpdates);

    return urlToNavigateBack;
}

/**
 *
 * @param transactionID  - The transactionID of IOU
 * @param reportAction - The reportAction of the transaction in the IOU report
 * @param isSingleTransactionView - whether we are in the transaction thread report
 * @return the url to navigate back once the money request is deleted
 */
function deleteMoneyRequest(transactionID: string, reportAction: OnyxTypes.ReportAction, isSingleTransactionView = false) {
    // STEP 1: Calculate and prepare the data
    const {
        shouldDeleteTransactionThread,
        shouldDeleteIOUReport,
        updatedReportAction,
        updatedIOUReport,
        updatedReportPreviewAction,
        transactionThreadID,
        transactionThread,
        chatReport,
        transaction,
        transactionViolations,
        iouReport,
        reportPreviewAction,
        urlToNavigateBack,
    } = prepareToCleanUpMoneyRequest(transactionID, reportAction, isSingleTransactionView);

    // STEP 2: Build Onyx data
    // The logic mostly resembles the cleanUpMoneyRequest function
    const optimisticData: OnyxUpdate[] = [
        {
            onyxMethod: Onyx.METHOD.SET,
            key: `${ONYXKEYS.COLLECTION.TRANSACTION}${transactionID}`,
            value: null,
        },
    ];

    optimisticData.push({
        onyxMethod: Onyx.METHOD.SET,
        key: `${ONYXKEYS.COLLECTION.TRANSACTION_VIOLATIONS}${transactionID}`,
        value: null,
    });

    if (shouldDeleteTransactionThread) {
        optimisticData.push(
            {
                onyxMethod: Onyx.METHOD.SET,
                key: `${ONYXKEYS.COLLECTION.REPORT}${transactionThreadID}`,
                value: null,
            },
            {
                onyxMethod: Onyx.METHOD.SET,
                key: `${ONYXKEYS.COLLECTION.REPORT_ACTIONS}${transactionThreadID}`,
                value: null,
            },
        );
    }

    optimisticData.push(
        {
            onyxMethod: Onyx.METHOD.MERGE,
            key: `${ONYXKEYS.COLLECTION.REPORT_ACTIONS}${iouReport?.reportID}`,
            value: updatedReportAction,
        },
        {
            onyxMethod: Onyx.METHOD.MERGE,
            key: `${ONYXKEYS.COLLECTION.REPORT}${iouReport?.reportID}`,
            value: updatedIOUReport,
        },
        {
            onyxMethod: Onyx.METHOD.MERGE,
            key: `${ONYXKEYS.COLLECTION.REPORT_ACTIONS}${chatReport?.reportID}`,
            value: {
                [reportPreviewAction?.reportActionID ?? '-1']: updatedReportPreviewAction,
            },
        },
        {
            onyxMethod: Onyx.METHOD.MERGE,
            key: `${ONYXKEYS.COLLECTION.REPORT}${chatReport?.reportID}`,
            value: ReportUtils.getOutstandingChildRequest(updatedIOUReport),
        },
    );

    if (!shouldDeleteIOUReport && updatedReportPreviewAction?.childMoneyRequestCount === 0) {
        optimisticData.push({
            onyxMethod: Onyx.METHOD.MERGE,
            key: `${ONYXKEYS.COLLECTION.REPORT}${chatReport?.reportID}`,
            value: {
                hasOutstandingChildRequest: false,
            },
        });
    }

    if (shouldDeleteIOUReport) {
        optimisticData.push({
            onyxMethod: Onyx.METHOD.MERGE,
            key: `${ONYXKEYS.COLLECTION.REPORT}${chatReport?.reportID}`,
            value: {
                hasOutstandingChildRequest: false,
                iouReportID: null,
                lastMessageText: ReportActionsUtils.getLastVisibleMessage(iouReport?.chatReportID ?? '-1', {[reportPreviewAction?.reportActionID ?? '-1']: null})?.lastMessageText,
                lastVisibleActionCreated: ReportActionsUtils.getLastVisibleAction(iouReport?.chatReportID ?? '-1', {[reportPreviewAction?.reportActionID ?? '-1']: null})?.created,
            },
        });
        optimisticData.push({
            onyxMethod: Onyx.METHOD.MERGE,
            key: `${ONYXKEYS.COLLECTION.REPORT}${iouReport?.reportID}`,
            value: {
                pendingFields: {
                    preview: CONST.RED_BRICK_ROAD_PENDING_ACTION.DELETE,
                },
            },
        });
    }

    const successData: OnyxUpdate[] = [
        {
            onyxMethod: Onyx.METHOD.MERGE,
            key: `${ONYXKEYS.COLLECTION.REPORT_ACTIONS}${iouReport?.reportID}`,
            value: {
                [reportAction.reportActionID]: shouldDeleteIOUReport
                    ? null
                    : {
                          pendingAction: null,
                      },
            },
        },
        {
            onyxMethod: Onyx.METHOD.MERGE,
            key: `${ONYXKEYS.COLLECTION.REPORT_ACTIONS}${chatReport?.reportID}`,
            value: {
                [reportPreviewAction?.reportActionID ?? '-1']: {
                    pendingAction: null,
                    errors: null,
                },
            },
        },
    ];

    if (shouldDeleteIOUReport) {
        successData.push({
            onyxMethod: Onyx.METHOD.SET,
            key: `${ONYXKEYS.COLLECTION.REPORT}${iouReport?.reportID}`,
            value: null,
        });
    }

    const failureData: OnyxUpdate[] = [
        {
            onyxMethod: Onyx.METHOD.SET,
            key: `${ONYXKEYS.COLLECTION.TRANSACTION}${transactionID}`,
            value: transaction ?? null,
        },
    ];

    failureData.push({
        onyxMethod: Onyx.METHOD.SET,
        key: `${ONYXKEYS.COLLECTION.TRANSACTION_VIOLATIONS}${transactionID}`,
        value: transactionViolations ?? null,
    });

    if (shouldDeleteTransactionThread) {
        failureData.push({
            onyxMethod: Onyx.METHOD.SET,
            key: `${ONYXKEYS.COLLECTION.REPORT}${transactionThreadID}`,
            value: transactionThread,
        });
    }

    const errorKey = DateUtils.getMicroseconds();

    failureData.push(
        {
            onyxMethod: Onyx.METHOD.MERGE,
            key: `${ONYXKEYS.COLLECTION.REPORT_ACTIONS}${iouReport?.reportID}`,
            value: {
                [reportAction.reportActionID]: {
                    ...reportAction,
                    pendingAction: null,
                    errors: {
                        [errorKey]: Localize.translateLocal('iou.error.genericDeleteFailureMessage'),
                    },
                },
            },
        },
        shouldDeleteIOUReport
            ? {
                  onyxMethod: Onyx.METHOD.SET,
                  key: `${ONYXKEYS.COLLECTION.REPORT}${iouReport?.reportID}`,
                  value: iouReport,
              }
            : {
                  onyxMethod: Onyx.METHOD.MERGE,
                  key: `${ONYXKEYS.COLLECTION.REPORT}${iouReport?.reportID}`,
                  value: iouReport,
              },
        {
            onyxMethod: Onyx.METHOD.MERGE,
            key: `${ONYXKEYS.COLLECTION.REPORT_ACTIONS}${chatReport?.reportID}`,
            value: {
                [reportPreviewAction?.reportActionID ?? '-1']: {
                    ...reportPreviewAction,
                    pendingAction: null,
                    errors: {
                        [errorKey]: Localize.translateLocal('iou.error.genericDeleteFailureMessage'),
                    },
                },
            },
        },
    );

    if (chatReport && shouldDeleteIOUReport) {
        failureData.push({
            onyxMethod: Onyx.METHOD.MERGE,
            key: `${ONYXKEYS.COLLECTION.REPORT}${chatReport.reportID}`,
            value: chatReport,
        });
    }

    if (!shouldDeleteIOUReport && updatedReportPreviewAction?.childMoneyRequestCount === 0) {
        failureData.push({
            onyxMethod: Onyx.METHOD.MERGE,
            key: `${ONYXKEYS.COLLECTION.REPORT}${chatReport?.reportID}`,
            value: {
                hasOutstandingChildRequest: true,
            },
        });
    }

    const parameters: DeleteMoneyRequestParams = {
        transactionID,
        reportActionID: reportAction.reportActionID,
    };

    // STEP 3: Make the API request
    API.write(WRITE_COMMANDS.DELETE_MONEY_REQUEST, parameters, {optimisticData, successData, failureData});
    CachedPDFPaths.clearByKey(transactionID);

    return urlToNavigateBack;
}

function deleteTrackExpense(chatReportID: string, transactionID: string, reportAction: OnyxTypes.ReportAction, isSingleTransactionView = false) {
    // STEP 1: Get all collections we're updating
    const chatReport = ReportConnection.getAllReports()?.[`${ONYXKEYS.COLLECTION.REPORT}${chatReportID}`] ?? null;
    if (!ReportUtils.isSelfDM(chatReport)) {
        return deleteMoneyRequest(transactionID, reportAction, isSingleTransactionView);
    }

    const whisperAction = ReportActionsUtils.getTrackExpenseActionableWhisper(transactionID, chatReportID);
    const actionableWhisperReportActionID = whisperAction?.reportActionID;
    const {parameters, optimisticData, successData, failureData, shouldDeleteTransactionThread} = getDeleteTrackExpenseInformation(
        chatReportID,
        transactionID,
        reportAction,
        undefined,
        undefined,
        actionableWhisperReportActionID,
        CONST.REPORT.ACTIONABLE_TRACK_EXPENSE_WHISPER_RESOLUTION.NOTHING,
    );

    // STEP 6: Make the API request
    API.write(WRITE_COMMANDS.DELETE_MONEY_REQUEST, parameters, {optimisticData, successData, failureData});
    CachedPDFPaths.clearByKey(transactionID);

    // STEP 7: Navigate the user depending on which page they are on and which resources were deleted
    if (isSingleTransactionView && shouldDeleteTransactionThread) {
        // Pop the deleted report screen before navigating. This prevents navigating to the Concierge chat due to the missing report.
        return ROUTES.REPORT_WITH_ID.getRoute(chatReport?.reportID ?? '-1');
    }
}

/**
 * @param managerID - Account ID of the person sending the money
 * @param recipient - The user receiving the money
 */
function getSendMoneyParams(
    report: OnyxEntry<OnyxTypes.Report>,
    amount: number,
    currency: string,
    comment: string,
    paymentMethodType: PaymentMethodType,
    managerID: number,
    recipient: Participant,
): SendMoneyParamsData {
    const recipientEmail = PhoneNumber.addSMSDomainIfPhoneNumber(recipient.login ?? '');
    const recipientAccountID = Number(recipient.accountID);
    const newIOUReportDetails = JSON.stringify({
        amount,
        currency,
        requestorEmail: recipientEmail,
        requestorAccountID: recipientAccountID,
        comment,
        idempotencyKey: Str.guid(),
    });

    let chatReport = !isEmptyObject(report) && report?.reportID ? report : ReportUtils.getChatByParticipants([recipientAccountID, managerID]);
    let isNewChat = false;
    if (!chatReport) {
        chatReport = ReportUtils.buildOptimisticChatReport([recipientAccountID, managerID]);
        isNewChat = true;
    }
    const optimisticIOUReport = ReportUtils.buildOptimisticIOUReport(recipientAccountID, managerID, amount, chatReport.reportID, currency, true);

    const optimisticTransaction = TransactionUtils.buildOptimisticTransaction(amount, currency, optimisticIOUReport.reportID, comment);
    const optimisticTransactionData: OnyxUpdate = {
        onyxMethod: Onyx.METHOD.SET,
        key: `${ONYXKEYS.COLLECTION.TRANSACTION}${optimisticTransaction.transactionID}`,
        value: optimisticTransaction,
    };

    const [optimisticCreatedActionForChat, optimisticCreatedActionForIOUReport, optimisticIOUReportAction, optimisticTransactionThread, optimisticCreatedActionForTransactionThread] =
        ReportUtils.buildOptimisticMoneyRequestEntities(
            optimisticIOUReport,
            CONST.IOU.REPORT_ACTION_TYPE.PAY,
            amount,
            currency,
            comment,
            recipientEmail,
            [recipient],
            optimisticTransaction.transactionID,
            paymentMethodType,
            false,
            true,
        );

    const reportPreviewAction = ReportUtils.buildOptimisticReportPreview(chatReport, optimisticIOUReport);

    // Change the method to set for new reports because it doesn't exist yet, is faster,
    // and we need the data to be available when we navigate to the chat page
    const optimisticChatReportData: OnyxUpdate = isNewChat
        ? {
              onyxMethod: Onyx.METHOD.SET,
              key: `${ONYXKEYS.COLLECTION.REPORT}${chatReport.reportID}`,
              value: {
                  ...chatReport,
                  // Set and clear pending fields on the chat report
                  pendingFields: {createChat: CONST.RED_BRICK_ROAD_PENDING_ACTION.ADD},
                  lastReadTime: DateUtils.getDBTime(),
                  lastVisibleActionCreated: reportPreviewAction.created,
              },
          }
        : {
              onyxMethod: Onyx.METHOD.MERGE,
              key: `${ONYXKEYS.COLLECTION.REPORT}${chatReport.reportID}`,
              value: {
                  ...chatReport,
                  lastReadTime: DateUtils.getDBTime(),
                  lastVisibleActionCreated: reportPreviewAction.created,
              },
          };
    const optimisticQuickActionData: OnyxUpdate = {
        onyxMethod: Onyx.METHOD.SET,
        key: ONYXKEYS.NVP_QUICK_ACTION_GLOBAL_CREATE,
        value: {
            action: CONST.QUICK_ACTIONS.SEND_MONEY,
            chatReportID: chatReport.reportID,
            isFirstQuickAction: isEmptyObject(quickAction),
        },
    };
    const optimisticIOUReportData: OnyxUpdate = {
        onyxMethod: Onyx.METHOD.SET,
        key: `${ONYXKEYS.COLLECTION.REPORT}${optimisticIOUReport.reportID}`,
        value: {
            ...optimisticIOUReport,
            lastMessageText: ReportActionsUtils.getReportActionText(optimisticIOUReportAction),
            lastMessageHtml: ReportActionsUtils.getReportActionHtml(optimisticIOUReportAction),
        },
    };
    const optimisticTransactionThreadData: OnyxUpdate = {
        onyxMethod: Onyx.METHOD.SET,
        key: `${ONYXKEYS.COLLECTION.REPORT}${optimisticTransactionThread.reportID}`,
        value: optimisticTransactionThread,
    };
    const optimisticIOUReportActionsData: OnyxUpdate = {
        onyxMethod: Onyx.METHOD.MERGE,
        key: `${ONYXKEYS.COLLECTION.REPORT_ACTIONS}${optimisticIOUReport.reportID}`,
        value: {
            [optimisticCreatedActionForIOUReport.reportActionID]: optimisticCreatedActionForIOUReport,
            [optimisticIOUReportAction.reportActionID]: {
                ...(optimisticIOUReportAction as OnyxTypes.ReportAction),
                pendingAction: CONST.RED_BRICK_ROAD_PENDING_ACTION.ADD,
            },
        },
    };
    const optimisticChatReportActionsData: OnyxUpdate = {
        onyxMethod: Onyx.METHOD.MERGE,
        key: `${ONYXKEYS.COLLECTION.REPORT_ACTIONS}${chatReport.reportID}`,
        value: {
            [reportPreviewAction.reportActionID]: reportPreviewAction,
        },
    };
    const optimisticTransactionThreadReportActionsData: OnyxUpdate = {
        onyxMethod: Onyx.METHOD.MERGE,
        key: `${ONYXKEYS.COLLECTION.REPORT_ACTIONS}${optimisticTransactionThread.reportID}`,
        value: {
            [optimisticCreatedActionForTransactionThread?.reportActionID ?? '-1']: optimisticCreatedActionForTransactionThread,
        },
    };

    const successData: OnyxUpdate[] = [];

    // Add optimistic personal details for recipient
    let optimisticPersonalDetailListData: OnyxUpdate | null = null;
    const optimisticPersonalDetailListAction = isNewChat
        ? {
              [recipientAccountID]: {
                  accountID: recipientAccountID,
                  // Disabling this line since participant.displayName can be an empty string
                  // eslint-disable-next-line @typescript-eslint/prefer-nullish-coalescing
                  displayName: recipient.displayName || recipient.login,
                  login: recipient.login,
              },
          }
        : {};

    const redundantParticipants: Record<number, null> = {};
    if (!isEmptyObject(optimisticPersonalDetailListAction)) {
        const successPersonalDetailListAction: Record<number, null> = {};

        // BE will send different participants. We clear the optimistic ones to avoid duplicated entries
        Object.keys(optimisticPersonalDetailListAction).forEach((accountIDKey) => {
            const accountID = Number(accountIDKey);
            successPersonalDetailListAction[accountID] = null;
            redundantParticipants[accountID] = null;
        });

        optimisticPersonalDetailListData = {
            onyxMethod: Onyx.METHOD.MERGE,
            key: ONYXKEYS.PERSONAL_DETAILS_LIST,
            value: optimisticPersonalDetailListAction,
        };
        successData.push({
            onyxMethod: Onyx.METHOD.MERGE,
            key: ONYXKEYS.PERSONAL_DETAILS_LIST,
            value: successPersonalDetailListAction,
        });
    }

    successData.push(
        {
            onyxMethod: Onyx.METHOD.MERGE,
            key: `${ONYXKEYS.COLLECTION.REPORT}${optimisticIOUReport.reportID}`,
            value: {
                participants: redundantParticipants,
            },
        },
        {
            onyxMethod: Onyx.METHOD.MERGE,
            key: `${ONYXKEYS.COLLECTION.REPORT}${optimisticTransactionThread.reportID}`,
            value: {
                participants: redundantParticipants,
            },
        },
        {
            onyxMethod: Onyx.METHOD.MERGE,
            key: `${ONYXKEYS.COLLECTION.REPORT_ACTIONS}${optimisticIOUReport.reportID}`,
            value: {
                [optimisticIOUReportAction.reportActionID]: {
                    pendingAction: null,
                },
            },
        },
        {
            onyxMethod: Onyx.METHOD.MERGE,
            key: `${ONYXKEYS.COLLECTION.TRANSACTION}${optimisticTransaction.transactionID}`,
            value: {pendingAction: null},
        },
        {
            onyxMethod: Onyx.METHOD.MERGE,
            key: `${ONYXKEYS.COLLECTION.REPORT_ACTIONS}${chatReport.reportID}`,
            value: {
                [reportPreviewAction.reportActionID]: {
                    pendingAction: null,
                },
            },
        },
        {
            onyxMethod: Onyx.METHOD.MERGE,
            key: `${ONYXKEYS.COLLECTION.REPORT_ACTIONS}${optimisticTransactionThread.reportID}`,
            value: {
                [optimisticCreatedActionForTransactionThread?.reportActionID ?? '-1']: {
                    pendingAction: null,
                },
            },
        },
    );

    const failureData: OnyxUpdate[] = [
        {
            onyxMethod: Onyx.METHOD.MERGE,
            key: `${ONYXKEYS.COLLECTION.TRANSACTION}${optimisticTransaction.transactionID}`,
            value: {
                errors: ErrorUtils.getMicroSecondOnyxErrorWithTranslationKey('iou.error.other'),
            },
        },
        {
            onyxMethod: Onyx.METHOD.MERGE,
            key: `${ONYXKEYS.COLLECTION.REPORT}${optimisticTransactionThread.reportID}`,
            value: {
                errorFields: {
                    createChat: ErrorUtils.getMicroSecondOnyxErrorWithTranslationKey('report.genericCreateReportFailureMessage'),
                },
            },
        },
        {
            onyxMethod: Onyx.METHOD.MERGE,
            key: `${ONYXKEYS.COLLECTION.REPORT_ACTIONS}${optimisticTransactionThread.reportID}`,
            value: {
                [optimisticCreatedActionForTransactionThread?.reportActionID ?? '-1']: {
                    errors: ErrorUtils.getMicroSecondOnyxErrorWithTranslationKey('iou.error.genericCreateFailureMessage'),
                },
            },
        },
    ];

    // Now, let's add the data we need just when we are creating a new chat report
    if (isNewChat) {
        successData.push({
            onyxMethod: Onyx.METHOD.MERGE,
            key: `${ONYXKEYS.COLLECTION.REPORT}${chatReport.reportID}`,
            value: {pendingFields: null, participants: redundantParticipants},
        });
        failureData.push(
            {
                onyxMethod: Onyx.METHOD.MERGE,
                key: `${ONYXKEYS.COLLECTION.REPORT}${chatReport.reportID}`,
                value: {
                    errorFields: {
                        createChat: ErrorUtils.getMicroSecondOnyxErrorWithTranslationKey('report.genericCreateReportFailureMessage'),
                    },
                },
            },
            {
                onyxMethod: Onyx.METHOD.MERGE,
                key: `${ONYXKEYS.COLLECTION.REPORT_ACTIONS}${optimisticIOUReport.reportID}`,
                value: {
                    [optimisticIOUReportAction.reportActionID]: {
                        errors: ErrorUtils.getMicroSecondOnyxErrorWithTranslationKey('iou.error.genericCreateFailureMessage'),
                    },
                },
            },
        );

        if (optimisticChatReportActionsData.value) {
            // Add an optimistic created action to the optimistic chat reportActions data
            optimisticChatReportActionsData.value[optimisticCreatedActionForChat.reportActionID] = optimisticCreatedActionForChat;
        }
    } else {
        failureData.push({
            onyxMethod: Onyx.METHOD.MERGE,
            key: `${ONYXKEYS.COLLECTION.REPORT_ACTIONS}${optimisticIOUReport.reportID}`,
            value: {
                [optimisticIOUReportAction.reportActionID]: {
                    errors: ErrorUtils.getMicroSecondOnyxErrorWithTranslationKey('iou.error.other'),
                },
            },
        });
    }

    const optimisticData: OnyxUpdate[] = [
        optimisticChatReportData,
        optimisticQuickActionData,
        optimisticIOUReportData,
        optimisticChatReportActionsData,
        optimisticIOUReportActionsData,
        optimisticTransactionData,
        optimisticTransactionThreadData,
        optimisticTransactionThreadReportActionsData,
    ];

    if (!isEmptyObject(optimisticPersonalDetailListData)) {
        optimisticData.push(optimisticPersonalDetailListData);
    }

    return {
        params: {
            iouReportID: optimisticIOUReport.reportID,
            chatReportID: chatReport.reportID,
            reportActionID: optimisticIOUReportAction.reportActionID,
            paymentMethodType,
            transactionID: optimisticTransaction.transactionID,
            newIOUReportDetails,
            createdReportActionID: isNewChat ? optimisticCreatedActionForChat.reportActionID : '-1',
            reportPreviewReportActionID: reportPreviewAction.reportActionID,
            createdIOUReportActionID: optimisticCreatedActionForIOUReport.reportActionID,
            transactionThreadReportID: optimisticTransactionThread.reportID,
            createdReportActionIDForThread: optimisticCreatedActionForTransactionThread?.reportActionID ?? '-1',
        },
        optimisticData,
        successData,
        failureData,
    };
}

type OptimisticHoldReportExpenseActionID = {
    optimisticReportActionID: string;
    oldReportActionID: string;
};

function getHoldReportActionsAndTransactions(reportID: string) {
    const iouReportActions = ReportActionsUtils.getAllReportActions(reportID);
    const holdReportActions: Array<OnyxTypes.ReportAction<typeof CONST.REPORT.ACTIONS.TYPE.IOU>> = [];
    const holdTransactions: OnyxTypes.Transaction[] = [];

    Object.values(iouReportActions).forEach((action) => {
        const transactionID = ReportActionsUtils.isMoneyRequestAction(action) ? ReportActionsUtils.getOriginalMessage(action)?.IOUTransactionID ?? null : null;
        const transaction = getTransaction(transactionID ?? '-1');

        if (transaction?.comment?.hold) {
            holdReportActions.push(action as OnyxTypes.ReportAction<typeof CONST.REPORT.ACTIONS.TYPE.IOU>);
            holdTransactions.push(transaction);
        }
    });

    return {holdReportActions, holdTransactions};
}

function getReportFromHoldRequestsOnyxData(
    chatReport: OnyxTypes.Report,
    iouReport: OnyxTypes.Report,
    recipient: Participant,
): {
    optimisticHoldReportID: string;
    optimisticHoldActionID: string;
    optimisticHoldReportExpenseActionIDs: OptimisticHoldReportExpenseActionID[];
    optimisticData: OnyxUpdate[];
    failureData: OnyxUpdate[];
} {
    const {holdReportActions, holdTransactions} = getHoldReportActionsAndTransactions(iouReport.reportID);
    const firstHoldTransaction = holdTransactions[0];
    const newParentReportActionID = rand64();

    const optimisticExpenseReport = ReportUtils.buildOptimisticExpenseReport(
        chatReport.reportID,
        chatReport.policyID ?? iouReport.policyID ?? '',
        recipient.accountID ?? 1,
        (firstHoldTransaction?.amount ?? 0) * -1,
        getCurrency(firstHoldTransaction),
        false,
        newParentReportActionID,
    );
    const optimisticExpenseReportPreview = ReportUtils.buildOptimisticReportPreview(
        chatReport,
        optimisticExpenseReport,
        '',
        firstHoldTransaction,
        optimisticExpenseReport.reportID,
        newParentReportActionID,
    );

    const updateHeldReports: Record<string, Pick<OnyxTypes.Report, 'parentReportActionID' | 'parentReportID' | 'chatReportID'>> = {};
    const addHoldReportActions: OnyxTypes.ReportActions = {};
    const deleteHoldReportActions: Record<string, Pick<OnyxTypes.ReportAction, 'message'>> = {};
    const optimisticHoldReportExpenseActionIDs: OptimisticHoldReportExpenseActionID[] = [];

    holdReportActions.forEach((holdReportAction) => {
        const originalMessage = ReportActionsUtils.getOriginalMessage(holdReportAction);

        deleteHoldReportActions[holdReportAction.reportActionID] = {
            message: [
                {
                    deleted: DateUtils.getDBTime(),
                    type: CONST.REPORT.MESSAGE.TYPE.TEXT,
                    text: '',
                },
            ],
        };

        const reportActionID = rand64();
        addHoldReportActions[reportActionID] = {
            ...holdReportAction,
            reportActionID,
            originalMessage: {
                ...originalMessage,
                IOUReportID: optimisticExpenseReport.reportID,
            },
            pendingAction: CONST.RED_BRICK_ROAD_PENDING_ACTION.ADD,
        };

        const heldReport = ReportUtils.getReportOrDraftReport(holdReportAction.childReportID);
        if (heldReport) {
            optimisticHoldReportExpenseActionIDs.push({optimisticReportActionID: reportActionID, oldReportActionID: holdReportAction.reportActionID});

            updateHeldReports[`${ONYXKEYS.COLLECTION.REPORT}${heldReport.reportID}`] = {
                parentReportActionID: reportActionID,
                parentReportID: optimisticExpenseReport.reportID,
                chatReportID: optimisticExpenseReport.reportID,
            };
        }
    });

    const updateHeldTransactions: Record<string, Pick<OnyxTypes.Transaction, 'reportID'>> = {};
    holdTransactions.forEach((transaction) => {
        updateHeldTransactions[`${ONYXKEYS.COLLECTION.TRANSACTION}${transaction.transactionID}`] = {
            reportID: optimisticExpenseReport.reportID,
        };
    });

    const optimisticData: OnyxUpdate[] = [
        {
            onyxMethod: Onyx.METHOD.MERGE,
            key: `${ONYXKEYS.COLLECTION.REPORT}${chatReport.reportID}`,
            value: {
                iouReportID: optimisticExpenseReport.reportID,
            },
        },
        // add new optimistic expense report
        {
            onyxMethod: Onyx.METHOD.MERGE,
            key: `${ONYXKEYS.COLLECTION.REPORT}${optimisticExpenseReport.reportID}`,
            value: optimisticExpenseReport,
        },
        // add preview report action to main chat
        {
            onyxMethod: Onyx.METHOD.MERGE,
            key: `${ONYXKEYS.COLLECTION.REPORT_ACTIONS}${chatReport.reportID}`,
            value: {
                [optimisticExpenseReportPreview.reportActionID]: optimisticExpenseReportPreview,
            },
        },
        // remove hold report actions from old iou report
        {
            onyxMethod: Onyx.METHOD.MERGE,
            key: `${ONYXKEYS.COLLECTION.REPORT_ACTIONS}${iouReport.reportID}`,
            value: deleteHoldReportActions,
        },
        // add hold report actions to new iou report
        {
            onyxMethod: Onyx.METHOD.MERGE,
            key: `${ONYXKEYS.COLLECTION.REPORT_ACTIONS}${optimisticExpenseReport.reportID}`,
            value: addHoldReportActions,
        },
        // update held reports with new parentReportActionID
        {
            onyxMethod: Onyx.METHOD.MERGE_COLLECTION,
            key: `${ONYXKEYS.COLLECTION.REPORT}`,
            value: updateHeldReports,
        },
        // update transactions with new iouReportID
        {
            onyxMethod: Onyx.METHOD.MERGE_COLLECTION,
            key: `${ONYXKEYS.COLLECTION.TRANSACTION}`,
            value: updateHeldTransactions,
        },
    ];

    const bringReportActionsBack: Record<string, OnyxTypes.ReportAction> = {};
    holdReportActions.forEach((reportAction) => {
        bringReportActionsBack[reportAction.reportActionID] = reportAction;
    });

    const bringHeldTransactionsBack: Record<string, OnyxTypes.Transaction> = {};
    holdTransactions.forEach((transaction) => {
        bringHeldTransactionsBack[`${ONYXKEYS.COLLECTION.TRANSACTION}${transaction.transactionID}`] = transaction;
    });

    const failureData: OnyxUpdate[] = [
        // remove added optimistic expense report
        {
            onyxMethod: Onyx.METHOD.MERGE,
            key: `${ONYXKEYS.COLLECTION.REPORT}${optimisticExpenseReport.reportID}`,
            value: null,
        },
        // remove preview report action from the main chat
        {
            onyxMethod: Onyx.METHOD.MERGE,
            key: `${ONYXKEYS.COLLECTION.REPORT_ACTIONS}${chatReport.reportID}`,
            value: {
                [optimisticExpenseReportPreview.reportActionID]: null,
            },
        },
        // add hold report actions back to old iou report
        {
            onyxMethod: Onyx.METHOD.MERGE,
            key: `${ONYXKEYS.COLLECTION.REPORT_ACTIONS}${iouReport.reportID}`,
            value: bringReportActionsBack,
        },
        // remove hold report actions from the new iou report
        {
            onyxMethod: Onyx.METHOD.MERGE,
            key: `${ONYXKEYS.COLLECTION.REPORT_ACTIONS}${optimisticExpenseReport.reportID}`,
            value: null,
        },
        // add hold transactions back to old iou report
        {
            onyxMethod: Onyx.METHOD.MERGE_COLLECTION,
            key: `${ONYXKEYS.COLLECTION.TRANSACTION}`,
            value: bringHeldTransactionsBack,
        },
    ];

    return {
        optimisticData,
        optimisticHoldActionID: optimisticExpenseReportPreview.reportActionID,
        failureData,
        optimisticHoldReportID: optimisticExpenseReport.reportID,
        optimisticHoldReportExpenseActionIDs,
    };
}

function getPayMoneyRequestParams(
    initialChatReport: OnyxTypes.Report,
    iouReport: OnyxTypes.Report,
    recipient: Participant,
    paymentMethodType: PaymentMethodType,
    full: boolean,
    payAsBusiness?: boolean,
): PayMoneyRequestData {
    const isInvoiceReport = ReportUtils.isInvoiceReport(iouReport);
    const activePolicy = PolicyUtils.getPolicy(activePolicyID);
    let payerPolicyID = activePolicyID;
    let chatReport = initialChatReport;
    let policyParams = {};
    const optimisticData: OnyxUpdate[] = [];
    const successData: OnyxUpdate[] = [];
    const failureData: OnyxUpdate[] = [];
    const shouldCreatePolicy = !activePolicy || !PolicyUtils.isPolicyAdmin(activePolicy) || !PolicyUtils.isPaidGroupPolicy(activePolicy);

    if (ReportUtils.isIndividualInvoiceRoom(chatReport) && payAsBusiness && shouldCreatePolicy) {
        payerPolicyID = Policy.generatePolicyID();
        const {
            optimisticData: policyOptimisticData,
            failureData: policyFailureData,
            successData: policySuccessData,
            params,
        } = Policy.buildPolicyData(currentUserEmail, true, undefined, payerPolicyID);
        const {
            announceChatReportID,
            announceCreatedReportActionID,
            adminsChatReportID,
            adminsCreatedReportActionID,
            expenseChatReportID,
            expenseCreatedReportActionID,
            customUnitRateID,
            customUnitID,
            ownerEmail,
            policyName,
        } = params;

        policyParams = {
            policyID: payerPolicyID,
            announceChatReportID,
            announceCreatedReportActionID,
            adminsChatReportID,
            adminsCreatedReportActionID,
            expenseChatReportID,
            expenseCreatedReportActionID,
            customUnitRateID,
            customUnitID,
            ownerEmail,
            policyName,
        };

        optimisticData.push(...policyOptimisticData, {onyxMethod: Onyx.METHOD.MERGE, key: ONYXKEYS.NVP_ACTIVE_POLICY_ID, value: payerPolicyID});
        successData.push(...policySuccessData);
        failureData.push(...policyFailureData, {onyxMethod: Onyx.METHOD.MERGE, key: ONYXKEYS.NVP_ACTIVE_POLICY_ID, value: activePolicyID ?? null});
    }

    if (ReportUtils.isIndividualInvoiceRoom(chatReport) && payAsBusiness && activePolicyID) {
        const existingB2BInvoiceRoom = ReportUtils.getInvoiceChatByParticipants(chatReport.policyID ?? '', activePolicyID);
        if (existingB2BInvoiceRoom) {
            chatReport = existingB2BInvoiceRoom;
        }
    }

    let total = (iouReport.total ?? 0) - (iouReport.nonReimbursableTotal ?? 0);
    if (ReportUtils.hasHeldExpenses(iouReport.reportID) && !full && !!iouReport.unheldTotal) {
        total = iouReport.unheldTotal;
    }

    const optimisticIOUReportAction = ReportUtils.buildOptimisticIOUReportAction(
        CONST.IOU.REPORT_ACTION_TYPE.PAY,
        ReportUtils.isExpenseReport(iouReport) ? -total : total,
        iouReport.currency ?? '',
        '',
        [recipient],
        '',
        paymentMethodType,
        iouReport.reportID,
        true,
    );

    // In some instances, the report preview action might not be available to the payer (only whispered to the requestor)
    // hence we need to make the updates to the action safely.
    let optimisticReportPreviewAction = null;
    const reportPreviewAction = getReportPreviewAction(chatReport.reportID, iouReport.reportID);
    if (reportPreviewAction) {
        optimisticReportPreviewAction = ReportUtils.updateReportPreview(iouReport, reportPreviewAction, true);
    }
    let currentNextStep = null;
    let optimisticNextStep = null;
    if (!isInvoiceReport) {
        currentNextStep = allNextSteps[`${ONYXKEYS.COLLECTION.NEXT_STEP}${iouReport.reportID}`] ?? null;
        optimisticNextStep = NextStepUtils.buildNextStep(iouReport, CONST.REPORT.STATUS_NUM.REIMBURSED);
    }

    const optimisticChatReport = {
        ...chatReport,
        lastReadTime: DateUtils.getDBTime(),
        lastVisibleActionCreated: optimisticIOUReportAction.created,
        hasOutstandingChildRequest: false,
        iouReportID: null,
        lastMessageText: ReportActionsUtils.getReportActionText(optimisticIOUReportAction),
        lastMessageHtml: ReportActionsUtils.getReportActionHtml(optimisticIOUReportAction),
    };
    if (ReportUtils.isIndividualInvoiceRoom(chatReport) && payAsBusiness && payerPolicyID) {
        optimisticChatReport.invoiceReceiver = {
            type: CONST.REPORT.INVOICE_RECEIVER_TYPE.BUSINESS,
            policyID: payerPolicyID,
        };
    }

    optimisticData.push(
        {
            onyxMethod: Onyx.METHOD.MERGE,
            key: `${ONYXKEYS.COLLECTION.REPORT}${chatReport.reportID}`,
            value: optimisticChatReport,
        },
        {
            onyxMethod: Onyx.METHOD.MERGE,
            key: `${ONYXKEYS.COLLECTION.REPORT_ACTIONS}${iouReport.reportID}`,
            value: {
                [optimisticIOUReportAction.reportActionID]: {
                    ...(optimisticIOUReportAction as OnyxTypes.ReportAction),
                    pendingAction: CONST.RED_BRICK_ROAD_PENDING_ACTION.ADD,
                },
            },
        },
        {
            onyxMethod: Onyx.METHOD.MERGE,
            key: `${ONYXKEYS.COLLECTION.REPORT}${iouReport.reportID}`,
            value: {
                ...iouReport,
                lastMessageText: ReportActionsUtils.getReportActionText(optimisticIOUReportAction),
                lastMessageHtml: ReportActionsUtils.getReportActionHtml(optimisticIOUReportAction),
                hasOutstandingChildRequest: false,
                statusNum: CONST.REPORT.STATUS_NUM.REIMBURSED,
                pendingFields: {
                    preview: CONST.RED_BRICK_ROAD_PENDING_ACTION.UPDATE,
                    reimbursed: CONST.RED_BRICK_ROAD_PENDING_ACTION.UPDATE,
                    partial: full ? null : CONST.RED_BRICK_ROAD_PENDING_ACTION.UPDATE,
                },
            },
        },
        {
            onyxMethod: Onyx.METHOD.MERGE,
            key: ONYXKEYS.NVP_LAST_PAYMENT_METHOD,
            value: {[iouReport.policyID ?? '-1']: paymentMethodType},
        },
        {
            onyxMethod: Onyx.METHOD.MERGE,
            key: `${ONYXKEYS.COLLECTION.NEXT_STEP}${iouReport.reportID}`,
            value: optimisticNextStep,
        },
    );

    successData.push({
        onyxMethod: Onyx.METHOD.MERGE,
        key: `${ONYXKEYS.COLLECTION.REPORT}${iouReport.reportID}`,
        value: {
            pendingFields: {
                preview: null,
                reimbursed: null,
                partial: null,
            },
        },
    });

    failureData.push(
        {
            onyxMethod: Onyx.METHOD.MERGE,
            key: `${ONYXKEYS.COLLECTION.REPORT_ACTIONS}${iouReport.reportID}`,
            value: {
                [optimisticIOUReportAction.reportActionID]: {
                    errors: ErrorUtils.getMicroSecondOnyxErrorWithTranslationKey('iou.error.other'),
                },
            },
        },
        {
            onyxMethod: Onyx.METHOD.MERGE,
            key: `${ONYXKEYS.COLLECTION.REPORT}${iouReport.reportID}`,
            value: {
                ...iouReport,
            },
        },
        {
            onyxMethod: Onyx.METHOD.MERGE,
            key: `${ONYXKEYS.COLLECTION.REPORT}${chatReport.reportID}`,
            value: chatReport,
        },
        {
            onyxMethod: Onyx.METHOD.MERGE,
            key: `${ONYXKEYS.COLLECTION.NEXT_STEP}${iouReport.reportID}`,
            value: currentNextStep,
        },
    );

    // In case the report preview action is loaded locally, let's update it.
    if (optimisticReportPreviewAction) {
        optimisticData.push({
            onyxMethod: Onyx.METHOD.MERGE,
            key: `${ONYXKEYS.COLLECTION.REPORT_ACTIONS}${chatReport.reportID}`,
            value: {
                [optimisticReportPreviewAction.reportActionID]: optimisticReportPreviewAction,
            },
        });
        failureData.push({
            onyxMethod: Onyx.METHOD.MERGE,
            key: `${ONYXKEYS.COLLECTION.REPORT_ACTIONS}${chatReport.reportID}`,
            value: {
                [optimisticReportPreviewAction.reportActionID]: {
                    created: optimisticReportPreviewAction.created,
                },
            },
        });
    }

    // Optimistically unhold all transactions if we pay all requests
    if (full) {
        const reportTransactions = TransactionUtils.getAllReportTransactions(iouReport.reportID);
        for (const transaction of reportTransactions) {
            optimisticData.push({
                onyxMethod: Onyx.METHOD.MERGE,
                key: `${ONYXKEYS.COLLECTION.TRANSACTION}${transaction.transactionID}`,
                value: {
                    comment: {
                        hold: null,
                    },
                },
            });
            failureData.push({
                onyxMethod: Onyx.METHOD.MERGE,
                key: `${ONYXKEYS.COLLECTION.TRANSACTION}${transaction.transactionID}`,
                value: {
                    comment: {
                        hold: transaction.comment?.hold,
                    },
                },
            });
        }
    }

    let optimisticHoldReportID;
    let optimisticHoldActionID;
    let optimisticHoldReportExpenseActionIDs;
    if (!full) {
        const holdReportOnyxData = getReportFromHoldRequestsOnyxData(chatReport, iouReport, recipient);

        optimisticData.push(...holdReportOnyxData.optimisticData);
        failureData.push(...holdReportOnyxData.failureData);
        optimisticHoldReportID = holdReportOnyxData.optimisticHoldReportID;
        optimisticHoldActionID = holdReportOnyxData.optimisticHoldActionID;
        optimisticHoldReportExpenseActionIDs = JSON.stringify(holdReportOnyxData.optimisticHoldReportExpenseActionIDs);
    }

    return {
        params: {
            iouReportID: iouReport.reportID,
            chatReportID: chatReport.reportID,
            reportActionID: optimisticIOUReportAction.reportActionID,
            paymentMethodType,
            full,
            amount: Math.abs(total),
            optimisticHoldReportID,
            optimisticHoldActionID,
            optimisticHoldReportExpenseActionIDs,
            ...policyParams,
        },
        optimisticData,
        successData,
        failureData,
    };
}

/**
 * @param managerID - Account ID of the person sending the money
 * @param recipient - The user receiving the money
 */
function sendMoneyElsewhere(report: OnyxEntry<OnyxTypes.Report>, amount: number, currency: string, comment: string, managerID: number, recipient: Participant) {
    const {params, optimisticData, successData, failureData} = getSendMoneyParams(report, amount, currency, comment, CONST.IOU.PAYMENT_TYPE.ELSEWHERE, managerID, recipient);

    API.write(WRITE_COMMANDS.SEND_MONEY_ELSEWHERE, params, {optimisticData, successData, failureData});

    Navigation.dismissModal(isSearchTopmostCentralPane() ? undefined : params.chatReportID);
    Report.notifyNewAction(params.chatReportID, managerID);
}

/**
 * @param managerID - Account ID of the person sending the money
 * @param recipient - The user receiving the money
 */
function sendMoneyWithWallet(report: OnyxEntry<OnyxTypes.Report>, amount: number, currency: string, comment: string, managerID: number, recipient: Participant | ReportUtils.OptionData) {
    const {params, optimisticData, successData, failureData} = getSendMoneyParams(report, amount, currency, comment, CONST.IOU.PAYMENT_TYPE.EXPENSIFY, managerID, recipient);

    API.write(WRITE_COMMANDS.SEND_MONEY_WITH_WALLET, params, {optimisticData, successData, failureData});

    Navigation.dismissModal(isSearchTopmostCentralPane() ? undefined : params.chatReportID);
    Report.notifyNewAction(params.chatReportID, managerID);
}

function canApproveIOU(iouReport: OnyxTypes.OnyxInputOrEntry<OnyxTypes.Report>, policy: OnyxTypes.OnyxInputOrEntry<OnyxTypes.Policy>) {
    // Only expense reports can be approved
    const isPaidGroupPolicy = policy && PolicyUtils.isPaidGroupPolicy(policy);
    if (!isPaidGroupPolicy) {
        return false;
    }

    const isOnSubmitAndClosePolicy = PolicyUtils.isSubmitAndClose(policy);
    if (isOnSubmitAndClosePolicy) {
        return false;
    }

    const managerID = iouReport?.managerID ?? -1;
    const isCurrentUserManager = managerID === userAccountID;
    const isOpenExpenseReport = ReportUtils.isOpenExpenseReport(iouReport);
    const isApproved = ReportUtils.isReportApproved(iouReport);
    const iouSettled = ReportUtils.isSettled(iouReport?.reportID);
    const reportNameValuePairs = ReportUtils.getReportNameValuePairs(iouReport?.reportID);
    const isArchivedReport = ReportUtils.isArchivedRoom(iouReport, reportNameValuePairs);

    return isCurrentUserManager && !isOpenExpenseReport && !isApproved && !iouSettled && !isArchivedReport;
}

function canIOUBePaid(
    iouReport: OnyxTypes.OnyxInputOrEntry<OnyxTypes.Report>,
    chatReport: OnyxTypes.OnyxInputOrEntry<OnyxTypes.Report>,
    policy: OnyxTypes.OnyxInputOrEntry<OnyxTypes.Policy>,
    transactions?: OnyxTypes.Transaction[],
) {
    const isPolicyExpenseChat = ReportUtils.isPolicyExpenseChat(chatReport);
    const reportNameValuePairs = ReportUtils.getReportNameValuePairs(chatReport?.reportID);
    const isChatReportArchived = ReportUtils.isArchivedRoom(chatReport, reportNameValuePairs);
    const iouSettled = ReportUtils.isSettled(iouReport?.reportID);

    if (isEmptyObject(iouReport)) {
        return false;
    }

    if (policy?.reimbursementChoice === CONST.POLICY.REIMBURSEMENT_CHOICES.REIMBURSEMENT_NO) {
        return false;
    }

    if (ReportUtils.isInvoiceReport(iouReport)) {
        if (iouSettled) {
            return false;
        }
        if (chatReport?.invoiceReceiver?.type === CONST.REPORT.INVOICE_RECEIVER_TYPE.INDIVIDUAL) {
            return chatReport?.invoiceReceiver?.accountID === userAccountID;
        }
        return PolicyUtils.getPolicy(chatReport?.invoiceReceiver?.policyID)?.role === CONST.POLICY.ROLE.ADMIN;
    }

    const isPayer = ReportUtils.isPayer(
        {
            email: currentUserEmail,
            accountID: userAccountID,
        },
        iouReport,
    );

    const isOpenExpenseReport = isPolicyExpenseChat && ReportUtils.isOpenExpenseReport(iouReport);

    const {reimbursableSpend} = ReportUtils.getMoneyRequestSpendBreakdown(iouReport);
    const isAutoReimbursable = policy?.reimbursementChoice === CONST.POLICY.REIMBURSEMENT_CHOICES.REIMBURSEMENT_YES ? false : ReportUtils.canBeAutoReimbursed(iouReport, policy);
    const shouldBeApproved = canApproveIOU(iouReport, policy);

    const isPayAtEndExpenseReport = ReportUtils.isPayAtEndExpenseReport(iouReport?.reportID, transactions);

    return (
        isPayer &&
        !isOpenExpenseReport &&
        !iouSettled &&
        !iouReport?.isWaitingOnBankAccount &&
        reimbursableSpend !== 0 &&
        !isChatReportArchived &&
        !isAutoReimbursable &&
        !shouldBeApproved &&
        !isPayAtEndExpenseReport
    );
}

function hasIOUToApproveOrPay(chatReport: OnyxEntry<OnyxTypes.Report>, excludedIOUReportID: string): boolean {
    const chatReportActions = allReportActions?.[`${ONYXKEYS.COLLECTION.REPORT_ACTIONS}${chatReport?.reportID}`] ?? {};

    return Object.values(chatReportActions).some((action) => {
        const iouReport = ReportUtils.getReportOrDraftReport(action.childReportID ?? '-1');
        const policy = PolicyUtils.getPolicy(iouReport?.policyID);
        const shouldShowSettlementButton = canIOUBePaid(iouReport, chatReport, policy) || canApproveIOU(iouReport, policy);
        return action.childReportID?.toString() !== excludedIOUReportID && action.actionName === CONST.REPORT.ACTIONS.TYPE.REPORT_PREVIEW && shouldShowSettlementButton;
    });
}

function isLastApprover(approvalChain: string[]): boolean {
    if (approvalChain.length === 0) {
        return true;
    }
    return approvalChain[approvalChain.length - 1] === currentUserEmail;
}

function approveMoneyRequest(expenseReport: OnyxEntry<OnyxTypes.Report>, full?: boolean) {
    if (expenseReport?.policyID && SubscriptionUtils.shouldRestrictUserBillableActions(expenseReport.policyID)) {
        Navigation.navigate(ROUTES.RESTRICTED_ACTION.getRoute(expenseReport.policyID));
        return;
    }

    const currentNextStep = allNextSteps[`${ONYXKEYS.COLLECTION.NEXT_STEP}${expenseReport?.reportID}`] ?? null;
    let total = expenseReport?.total ?? 0;
    const hasHeldExpenses = ReportUtils.hasHeldExpenses(expenseReport?.reportID);
    if (hasHeldExpenses && !full && !!expenseReport?.unheldTotal) {
        total = expenseReport?.unheldTotal;
    }
    const optimisticApprovedReportAction = ReportUtils.buildOptimisticApprovedReportAction(total, expenseReport?.currency ?? '', expenseReport?.reportID ?? '-1');

    const approvalChain = ReportUtils.getApprovalChain(PolicyUtils.getPolicy(expenseReport?.policyID), expenseReport?.ownerAccountID ?? -1, expenseReport?.total ?? 0);

    const predictedNextStatus = isLastApprover(approvalChain) ? CONST.REPORT.STATUS_NUM.APPROVED : CONST.REPORT.STATUS_NUM.SUBMITTED;
    const predictedNextState = isLastApprover(approvalChain) ? CONST.REPORT.STATE_NUM.APPROVED : CONST.REPORT.STATE_NUM.SUBMITTED;

    const optimisticNextStep = NextStepUtils.buildNextStep(expenseReport, predictedNextStatus);
    const chatReport = ReportUtils.getReportOrDraftReport(expenseReport?.chatReportID);

    const optimisticReportActionsData: OnyxUpdate = {
        onyxMethod: Onyx.METHOD.MERGE,
        key: `${ONYXKEYS.COLLECTION.REPORT_ACTIONS}${expenseReport?.reportID}`,
        value: {
            [optimisticApprovedReportAction.reportActionID]: {
                ...(optimisticApprovedReportAction as OnyxTypes.ReportAction),
                pendingAction: CONST.RED_BRICK_ROAD_PENDING_ACTION.ADD,
            },
        },
    };
    const optimisticIOUReportData: OnyxUpdate = {
        onyxMethod: Onyx.METHOD.MERGE,
        key: `${ONYXKEYS.COLLECTION.REPORT}${expenseReport?.reportID}`,
        value: {
            ...expenseReport,
            lastMessageText: ReportActionsUtils.getReportActionText(optimisticApprovedReportAction),
            lastMessageHtml: ReportActionsUtils.getReportActionHtml(optimisticApprovedReportAction),
            stateNum: predictedNextState,
            statusNum: predictedNextStatus,
            pendingFields: {
                partial: full ? null : CONST.RED_BRICK_ROAD_PENDING_ACTION.UPDATE,
            },
        },
    };

    const optimisticChatReportData: OnyxUpdate = {
        onyxMethod: Onyx.METHOD.MERGE,
        key: `${ONYXKEYS.COLLECTION.REPORT}${expenseReport?.chatReportID}`,
        value: {
            hasOutstandingChildRequest: hasIOUToApproveOrPay(chatReport, expenseReport?.reportID ?? '-1'),
        },
    };

    const optimisticNextStepData: OnyxUpdate = {
        onyxMethod: Onyx.METHOD.MERGE,
        key: `${ONYXKEYS.COLLECTION.NEXT_STEP}${expenseReport?.reportID}`,
        value: optimisticNextStep,
    };
    const optimisticData: OnyxUpdate[] = [optimisticIOUReportData, optimisticReportActionsData, optimisticNextStepData, optimisticChatReportData];

    const successData: OnyxUpdate[] = [
        {
            onyxMethod: Onyx.METHOD.MERGE,
            key: `${ONYXKEYS.COLLECTION.REPORT_ACTIONS}${expenseReport?.reportID}`,
            value: {
                [optimisticApprovedReportAction.reportActionID]: {
                    pendingAction: null,
                },
            },
        },
        {
            onyxMethod: Onyx.METHOD.MERGE,
            key: `${ONYXKEYS.COLLECTION.REPORT}${expenseReport?.reportID}`,
            value: {
                pendingFields: {
                    partial: null,
                },
            },
        },
    ];

    const failureData: OnyxUpdate[] = [
        {
            onyxMethod: Onyx.METHOD.MERGE,
            key: `${ONYXKEYS.COLLECTION.REPORT_ACTIONS}${expenseReport?.reportID}`,
            value: {
                [optimisticApprovedReportAction.reportActionID]: {
                    errors: ErrorUtils.getMicroSecondOnyxErrorWithTranslationKey('iou.error.other'),
                },
            },
        },
        {
            onyxMethod: Onyx.METHOD.MERGE,
            key: `${ONYXKEYS.COLLECTION.REPORT}${expenseReport?.chatReportID}`,
            value: {
                hasOutstandingChildRequest: chatReport?.hasOutstandingChildRequest,
                pendingFields: {
                    partial: null,
                },
            },
        },
        {
            onyxMethod: Onyx.METHOD.MERGE,
            key: `${ONYXKEYS.COLLECTION.NEXT_STEP}${expenseReport?.reportID}`,
            value: currentNextStep,
        },
    ];

    // Clear hold reason of all transactions if we approve all requests
    if (full && hasHeldExpenses) {
        const heldTransactions = ReportUtils.getAllHeldTransactions(expenseReport?.reportID);
        heldTransactions.forEach((heldTransaction) => {
            optimisticData.push({
                onyxMethod: Onyx.METHOD.MERGE,
                key: `${ONYXKEYS.COLLECTION.TRANSACTION}${heldTransaction.transactionID}`,
                value: {
                    comment: {
                        hold: '',
                    },
                },
            });
            failureData.push({
                onyxMethod: Onyx.METHOD.MERGE,
                key: `${ONYXKEYS.COLLECTION.TRANSACTION}${heldTransaction.transactionID}`,
                value: {
                    comment: {
                        hold: heldTransaction.comment?.hold,
                    },
                },
            });
        });
    }

    let optimisticHoldReportID;
    let optimisticHoldActionID;
    let optimisticHoldReportExpenseActionIDs;
    if (!full && !!chatReport && !!expenseReport) {
        const holdReportOnyxData = getReportFromHoldRequestsOnyxData(chatReport, expenseReport, {accountID: expenseReport.ownerAccountID});

        optimisticData.push(...holdReportOnyxData.optimisticData);
        failureData.push(...holdReportOnyxData.failureData);
        optimisticHoldReportID = holdReportOnyxData.optimisticHoldReportID;
        optimisticHoldActionID = holdReportOnyxData.optimisticHoldActionID;
        optimisticHoldReportExpenseActionIDs = JSON.stringify(holdReportOnyxData.optimisticHoldReportExpenseActionIDs);
    }

    const parameters: ApproveMoneyRequestParams = {
        reportID: expenseReport?.reportID ?? '-1',
        approvedReportActionID: optimisticApprovedReportAction.reportActionID,
        full,
        optimisticHoldReportID,
        optimisticHoldActionID,
        optimisticHoldReportExpenseActionIDs,
        v2: PolicyUtils.isControlOnAdvancedApprovalMode(PolicyUtils.getPolicy(expenseReport?.policyID)),
    };

    API.write(WRITE_COMMANDS.APPROVE_MONEY_REQUEST, parameters, {optimisticData, successData, failureData});
}

function unapproveExpenseReport(expenseReport: OnyxEntry<OnyxTypes.Report>) {
    if (isEmptyObject(expenseReport)) {
        return;
    }

    const currentNextStep = allNextSteps[`${ONYXKEYS.COLLECTION.NEXT_STEP}${expenseReport.reportID}`] ?? null;

    const optimisticUnapprovedReportAction = ReportUtils.buildOptimisticUnapprovedReportAction(expenseReport.total ?? 0, expenseReport.currency ?? '', expenseReport.reportID);
    const optimisticNextStep = NextStepUtils.buildNextStep(expenseReport, CONST.REPORT.STATUS_NUM.SUBMITTED);

    const optimisticReportActionData: OnyxUpdate = {
        onyxMethod: Onyx.METHOD.MERGE,
        key: `${ONYXKEYS.COLLECTION.REPORT_ACTIONS}${expenseReport.reportID}`,
        value: {
            [optimisticUnapprovedReportAction.reportActionID]: {
                ...(optimisticUnapprovedReportAction as OnyxTypes.ReportAction),
                pendingAction: CONST.RED_BRICK_ROAD_PENDING_ACTION.ADD,
            },
        },
    };
    const optimisticIOUReportData: OnyxUpdate = {
        onyxMethod: Onyx.METHOD.MERGE,
        key: `${ONYXKEYS.COLLECTION.REPORT}${expenseReport.reportID}`,
        value: {
            ...expenseReport,
            lastMessageText: ReportActionsUtils.getReportActionText(optimisticUnapprovedReportAction),
            lastMessageHtml: ReportActionsUtils.getReportActionHtml(optimisticUnapprovedReportAction),
            stateNum: CONST.REPORT.STATE_NUM.SUBMITTED,
            statusNum: CONST.REPORT.STATUS_NUM.SUBMITTED,
            pendingFields: {
                partial: CONST.RED_BRICK_ROAD_PENDING_ACTION.UPDATE,
            },
        },
    };

    const optimisticNextStepData: OnyxUpdate = {
        onyxMethod: Onyx.METHOD.MERGE,
        key: `${ONYXKEYS.COLLECTION.NEXT_STEP}${expenseReport.reportID}`,
        value: optimisticNextStep,
    };

    const optimisticData: OnyxUpdate[] = [optimisticIOUReportData, optimisticReportActionData, optimisticNextStepData];

    const successData: OnyxUpdate[] = [
        {
            onyxMethod: Onyx.METHOD.MERGE,
            key: `${ONYXKEYS.COLLECTION.REPORT_ACTIONS}${expenseReport.reportID}`,
            value: {
                [optimisticUnapprovedReportAction.reportActionID]: {
                    pendingAction: null,
                },
            },
        },
        {
            onyxMethod: Onyx.METHOD.MERGE,
            key: `${ONYXKEYS.COLLECTION.REPORT}${expenseReport.reportID}`,
            value: {
                pendingFields: {
                    partial: null,
                },
            },
        },
    ];

    const failureData: OnyxUpdate[] = [
        {
            onyxMethod: Onyx.METHOD.MERGE,
            key: `${ONYXKEYS.COLLECTION.REPORT_ACTIONS}${expenseReport.reportID}`,
            value: {
                [optimisticUnapprovedReportAction.reportActionID]: {
                    errors: ErrorUtils.getMicroSecondOnyxErrorWithTranslationKey('iou.error.other'),
                },
            },
        },
        {
            onyxMethod: Onyx.METHOD.MERGE,
            key: `${ONYXKEYS.COLLECTION.NEXT_STEP}${expenseReport.reportID}`,
            value: currentNextStep,
        },
    ];

    const parameters: UnapproveExpenseReportParams = {
        reportID: expenseReport.reportID,
        reportActionID: optimisticUnapprovedReportAction.reportActionID,
    };

    API.write(WRITE_COMMANDS.UNAPPROVE_EXPENSE_REPORT, parameters, {optimisticData, successData, failureData});
}

function submitReport(expenseReport: OnyxTypes.Report) {
    if (expenseReport.policyID && SubscriptionUtils.shouldRestrictUserBillableActions(expenseReport.policyID)) {
        Navigation.navigate(ROUTES.RESTRICTED_ACTION.getRoute(expenseReport.policyID));
        return;
    }

    const currentNextStep = allNextSteps[`${ONYXKEYS.COLLECTION.NEXT_STEP}${expenseReport.reportID}`] ?? null;
    const parentReport = ReportUtils.getReportOrDraftReport(expenseReport.parentReportID);
    const policy = PolicyUtils.getPolicy(expenseReport.policyID);
    const isCurrentUserManager = currentUserPersonalDetails?.accountID === expenseReport.managerID;
    const isSubmitAndClosePolicy = PolicyUtils.isSubmitAndClose(policy);
    const adminAccountID = policy?.role === CONST.POLICY.ROLE.ADMIN ? currentUserPersonalDetails?.accountID : undefined;
    const optimisticSubmittedReportAction = ReportUtils.buildOptimisticSubmittedReportAction(expenseReport?.total ?? 0, expenseReport.currency ?? '', expenseReport.reportID, adminAccountID);
    const optimisticNextStep = NextStepUtils.buildNextStep(expenseReport, isSubmitAndClosePolicy ? CONST.REPORT.STATUS_NUM.CLOSED : CONST.REPORT.STATUS_NUM.SUBMITTED);

    const optimisticData: OnyxUpdate[] = !isSubmitAndClosePolicy
        ? [
              {
                  onyxMethod: Onyx.METHOD.MERGE,
                  key: `${ONYXKEYS.COLLECTION.REPORT_ACTIONS}${expenseReport.reportID}`,
                  value: {
                      [optimisticSubmittedReportAction.reportActionID]: {
                          ...(optimisticSubmittedReportAction as OnyxTypes.ReportAction),
                          pendingAction: CONST.RED_BRICK_ROAD_PENDING_ACTION.ADD,
                      },
                  },
              },
              {
                  onyxMethod: Onyx.METHOD.MERGE,
                  key: `${ONYXKEYS.COLLECTION.REPORT}${expenseReport.reportID}`,
                  value: {
                      ...expenseReport,
                      lastMessageText: ReportActionsUtils.getReportActionText(optimisticSubmittedReportAction),
                      lastMessageHtml: ReportActionsUtils.getReportActionHtml(optimisticSubmittedReportAction),
                      stateNum: CONST.REPORT.STATE_NUM.SUBMITTED,
                      statusNum: CONST.REPORT.STATUS_NUM.SUBMITTED,
                  },
              },
          ]
        : [
              {
                  onyxMethod: Onyx.METHOD.MERGE,
                  key: `${ONYXKEYS.COLLECTION.REPORT}${expenseReport.reportID}`,
                  value: {
                      ...expenseReport,
                      stateNum: CONST.REPORT.STATE_NUM.APPROVED,
                      statusNum: CONST.REPORT.STATUS_NUM.CLOSED,
                  },
              },
          ];

    optimisticData.push({
        onyxMethod: Onyx.METHOD.MERGE,
        key: `${ONYXKEYS.COLLECTION.NEXT_STEP}${expenseReport.reportID}`,
        value: optimisticNextStep,
    });

    if (parentReport?.reportID) {
        optimisticData.push({
            onyxMethod: Onyx.METHOD.MERGE,
            key: `${ONYXKEYS.COLLECTION.REPORT}${parentReport.reportID}`,
            value: {
                ...parentReport,
                // In case its a manager who force submitted the report, they are the next user who needs to take an action
                hasOutstandingChildRequest: isCurrentUserManager,
                iouReportID: null,
            },
        });
    }

    const successData: OnyxUpdate[] = [];
    if (!isSubmitAndClosePolicy) {
        successData.push({
            onyxMethod: Onyx.METHOD.MERGE,
            key: `${ONYXKEYS.COLLECTION.REPORT_ACTIONS}${expenseReport.reportID}`,
            value: {
                [optimisticSubmittedReportAction.reportActionID]: {
                    pendingAction: null,
                },
            },
        });
    }

    const failureData: OnyxUpdate[] = [
        {
            onyxMethod: Onyx.METHOD.MERGE,
            key: `${ONYXKEYS.COLLECTION.REPORT}${expenseReport.reportID}`,
            value: {
                statusNum: CONST.REPORT.STATUS_NUM.OPEN,
                stateNum: CONST.REPORT.STATE_NUM.OPEN,
            },
        },
        {
            onyxMethod: Onyx.METHOD.MERGE,
            key: `${ONYXKEYS.COLLECTION.NEXT_STEP}${expenseReport.reportID}`,
            value: currentNextStep,
        },
    ];
    if (!isSubmitAndClosePolicy) {
        failureData.push({
            onyxMethod: Onyx.METHOD.MERGE,
            key: `${ONYXKEYS.COLLECTION.REPORT_ACTIONS}${expenseReport.reportID}`,
            value: {
                [optimisticSubmittedReportAction.reportActionID]: {
                    errors: ErrorUtils.getMicroSecondOnyxErrorWithTranslationKey('iou.error.other'),
                },
            },
        });
    }

    if (parentReport?.reportID) {
        failureData.push({
            onyxMethod: Onyx.METHOD.MERGE,
            key: `${ONYXKEYS.COLLECTION.REPORT}${parentReport.reportID}`,
            value: {
                hasOutstandingChildRequest: parentReport.hasOutstandingChildRequest,
                iouReportID: expenseReport.reportID,
            },
        });
    }

    const parameters: SubmitReportParams = {
        reportID: expenseReport.reportID,
        managerAccountID: PolicyUtils.getSubmitToAccountID(policy, expenseReport.ownerAccountID ?? -1) ?? expenseReport.managerID,
        reportActionID: optimisticSubmittedReportAction.reportActionID,
    };

    API.write(WRITE_COMMANDS.SUBMIT_REPORT, parameters, {optimisticData, successData, failureData});
}

function cancelPayment(expenseReport: OnyxEntry<OnyxTypes.Report>, chatReport: OnyxTypes.Report) {
    if (isEmptyObject(expenseReport)) {
        return;
    }

    const optimisticReportAction = ReportUtils.buildOptimisticCancelPaymentReportAction(expenseReport.reportID, -(expenseReport.total ?? 0), expenseReport.currency ?? '');
    const policy = PolicyUtils.getPolicy(chatReport.policyID);
    const isFree = policy && policy.type === CONST.POLICY.TYPE.FREE;
    const approvalMode = policy?.approvalMode ?? CONST.POLICY.APPROVAL_MODE.BASIC;
    let stateNum: ValueOf<typeof CONST.REPORT.STATE_NUM> = CONST.REPORT.STATE_NUM.SUBMITTED;
    let statusNum: ValueOf<typeof CONST.REPORT.STATUS_NUM> = CONST.REPORT.STATUS_NUM.SUBMITTED;
    if (!isFree) {
        stateNum = approvalMode === CONST.POLICY.APPROVAL_MODE.OPTIONAL ? CONST.REPORT.STATE_NUM.SUBMITTED : CONST.REPORT.STATE_NUM.APPROVED;
        statusNum = approvalMode === CONST.POLICY.APPROVAL_MODE.OPTIONAL ? CONST.REPORT.STATUS_NUM.CLOSED : CONST.REPORT.STATUS_NUM.APPROVED;
    }
    const optimisticNextStep = NextStepUtils.buildNextStep(expenseReport, statusNum);
    const optimisticData: OnyxUpdate[] = [
        {
            onyxMethod: Onyx.METHOD.MERGE,
            key: `${ONYXKEYS.COLLECTION.REPORT_ACTIONS}${expenseReport.reportID}`,
            value: {
                [optimisticReportAction.reportActionID]: {
                    ...(optimisticReportAction as OnyxTypes.ReportAction),
                    pendingAction: CONST.RED_BRICK_ROAD_PENDING_ACTION.ADD,
                },
            },
        },
        {
            onyxMethod: Onyx.METHOD.MERGE,
            key: `${ONYXKEYS.COLLECTION.REPORT}${expenseReport.reportID}`,
            value: {
                ...expenseReport,
                lastMessageText: ReportActionsUtils.getReportActionText(optimisticReportAction),
                lastMessageHtml: ReportActionsUtils.getReportActionHtml(optimisticReportAction),
                stateNum,
                statusNum,
            },
        },
    ];

    if (!isFree) {
        optimisticData.push({
            onyxMethod: Onyx.METHOD.MERGE,
            key: `${ONYXKEYS.COLLECTION.NEXT_STEP}${expenseReport.reportID}`,
            value: optimisticNextStep,
        });
    }

    const successData: OnyxUpdate[] = [
        {
            onyxMethod: Onyx.METHOD.MERGE,
            key: `${ONYXKEYS.COLLECTION.REPORT_ACTIONS}${expenseReport.reportID}`,
            value: {
                [optimisticReportAction.reportActionID]: {
                    pendingAction: null,
                },
            },
        },
    ];

    const failureData: OnyxUpdate[] = [
        {
            onyxMethod: Onyx.METHOD.MERGE,
            key: `${ONYXKEYS.COLLECTION.REPORT_ACTIONS}${expenseReport.reportID}`,
            value: {
                [optimisticReportAction.reportActionID ?? '-1']: {
                    errors: ErrorUtils.getMicroSecondOnyxErrorWithTranslationKey('iou.error.other'),
                },
            },
        },
        {
            onyxMethod: Onyx.METHOD.MERGE,
            key: `${ONYXKEYS.COLLECTION.REPORT}${expenseReport.reportID}`,
            value: {
                statusNum: CONST.REPORT.STATUS_NUM.REIMBURSED,
            },
        },
    ];

    if (chatReport?.reportID) {
        failureData.push({
            onyxMethod: Onyx.METHOD.MERGE,
            key: `${ONYXKEYS.COLLECTION.REPORT}${chatReport.reportID}`,
            value: {
                hasOutstandingChildRequest: true,
                iouReportID: expenseReport.reportID,
            },
        });
    }
    if (!isFree) {
        failureData.push({
            onyxMethod: Onyx.METHOD.MERGE,
            key: `${ONYXKEYS.COLLECTION.NEXT_STEP}${expenseReport.reportID}`,
            value: NextStepUtils.buildNextStep(expenseReport, CONST.REPORT.STATUS_NUM.REIMBURSED),
        });
    }

    API.write(
        WRITE_COMMANDS.CANCEL_PAYMENT,
        {
            iouReportID: expenseReport.reportID,
            chatReportID: chatReport.reportID,
            managerAccountID: expenseReport.managerID ?? -1,
            reportActionID: optimisticReportAction.reportActionID,
        },
        {optimisticData, successData, failureData},
    );
}

/**
 * Completes onboarding for invite link flow based on the selected payment option
 *
 * @param paymentSelected based on which we choose the onboarding choice and concierge message
 */
function completePaymentOnboarding(paymentSelected: ValueOf<typeof CONST.PAYMENT_SELECTED>) {
    const isInviteOnboardingComplete = introSelected?.isInviteOnboardingComplete ?? false;

    if (isInviteOnboardingComplete || !introSelected?.choice) {
        return;
    }

    const session = SessionUtils.getSession();

    const personalDetailsListValues = Object.values(OptionsListUtils.getPersonalDetailsForAccountIDs(session?.accountID ? [session.accountID] : [], personalDetailsList));
    const personalDetails = personalDetailsListValues[0] ?? {};

    let onboardingPurpose = introSelected.choice;
    if (introSelected.inviteType === CONST.ONBOARDING_INVITE_TYPES.IOU && paymentSelected === CONST.IOU.PAYMENT_SELECTED.BBA) {
        onboardingPurpose = CONST.ONBOARDING_CHOICES.MANAGE_TEAM;
    }

    if (introSelected.inviteType === CONST.ONBOARDING_INVITE_TYPES.INVOICE && paymentSelected !== CONST.IOU.PAYMENT_SELECTED.BBA) {
        onboardingPurpose = CONST.ONBOARDING_CHOICES.CHAT_SPLIT;
    }

    Report.completeOnboarding(
        onboardingPurpose,
        CONST.ONBOARDING_MESSAGES[onboardingPurpose],
        {
            firstName: personalDetails.firstName ?? '',
            lastName: personalDetails.lastName ?? '',
        },
        paymentSelected,
    );
}

function payMoneyRequest(paymentType: PaymentMethodType, chatReport: OnyxTypes.Report, iouReport: OnyxTypes.Report, full = true) {
    if (chatReport.policyID && SubscriptionUtils.shouldRestrictUserBillableActions(chatReport.policyID)) {
        Navigation.navigate(ROUTES.RESTRICTED_ACTION.getRoute(chatReport.policyID));
        return;
    }

    const paymentSelected = paymentType === CONST.IOU.PAYMENT_TYPE.VBBA ? CONST.IOU.PAYMENT_SELECTED.BBA : CONST.IOU.PAYMENT_SELECTED.PBA;
    completePaymentOnboarding(paymentSelected);

    const recipient = {accountID: iouReport.ownerAccountID};
    const {params, optimisticData, successData, failureData} = getPayMoneyRequestParams(chatReport, iouReport, recipient, paymentType, full);

    // For now, we need to call the PayMoneyRequestWithWallet API since PayMoneyRequest was not updated to work with
    // Expensify Wallets.
    const apiCommand = paymentType === CONST.IOU.PAYMENT_TYPE.EXPENSIFY ? WRITE_COMMANDS.PAY_MONEY_REQUEST_WITH_WALLET : WRITE_COMMANDS.PAY_MONEY_REQUEST;

    API.write(apiCommand, params, {optimisticData, successData, failureData});
}

function payInvoice(paymentMethodType: PaymentMethodType, chatReport: OnyxTypes.Report, invoiceReport: OnyxTypes.Report, payAsBusiness = false) {
    const recipient = {accountID: invoiceReport.ownerAccountID};
    const {
        optimisticData,
        successData,
        failureData,
        params: {
            reportActionID,
            policyID,
            announceChatReportID,
            announceCreatedReportActionID,
            adminsChatReportID,
            adminsCreatedReportActionID,
            expenseChatReportID,
            expenseCreatedReportActionID,
            customUnitRateID,
            customUnitID,
            ownerEmail,
            policyName,
        },
    } = getPayMoneyRequestParams(chatReport, invoiceReport, recipient, paymentMethodType, true, payAsBusiness);

    const paymentSelected = paymentMethodType === CONST.IOU.PAYMENT_TYPE.VBBA ? CONST.IOU.PAYMENT_SELECTED.BBA : CONST.IOU.PAYMENT_SELECTED.PBA;
    completePaymentOnboarding(paymentSelected);

    let params: PayInvoiceParams = {
        reportID: invoiceReport.reportID,
        reportActionID,
        paymentMethodType,
        payAsBusiness,
    };

    if (policyID) {
        params = {
            ...params,
            policyID,
            announceChatReportID,
            announceCreatedReportActionID,
            adminsChatReportID,
            adminsCreatedReportActionID,
            expenseChatReportID,
            expenseCreatedReportActionID,
            customUnitRateID,
            customUnitID,
            ownerEmail,
            policyName,
        };
    }

    API.write(WRITE_COMMANDS.PAY_INVOICE, params, {optimisticData, successData, failureData});
}

function detachReceipt(transactionID: string) {
    const transaction = allTransactions[`${ONYXKEYS.COLLECTION.TRANSACTION}${transactionID}`];
    const newTransaction = transaction
        ? {
              ...transaction,
              filename: '',
              receipt: {
                  source: '',
              },
          }
        : null;

    const optimisticData: OnyxUpdate[] = [
        {
            onyxMethod: Onyx.METHOD.SET,
            key: `${ONYXKEYS.COLLECTION.TRANSACTION}${transactionID}`,
            value: newTransaction,
        },
    ];

    const failureData: OnyxUpdate[] = [
        {
            onyxMethod: Onyx.METHOD.MERGE,
            key: `${ONYXKEYS.COLLECTION.TRANSACTION}${transactionID}`,
            value: {
                ...(transaction ?? null),
                errors: ErrorUtils.getMicroSecondOnyxErrorWithTranslationKey('iou.error.receiptDeleteFailureError'),
            },
        },
    ];

    const parameters: DetachReceiptParams = {transactionID};

    API.write(WRITE_COMMANDS.DETACH_RECEIPT, parameters, {optimisticData, failureData});
}

function replaceReceipt(transactionID: string, file: File, source: string) {
    const transaction = allTransactions[`${ONYXKEYS.COLLECTION.TRANSACTION}${transactionID}`];
    const oldReceipt = transaction?.receipt ?? {};
    const receiptOptimistic = {
        source,
        state: CONST.IOU.RECEIPT_STATE.OPEN,
    };

    const optimisticData: OnyxUpdate[] = [
        {
            onyxMethod: Onyx.METHOD.MERGE,
            key: `${ONYXKEYS.COLLECTION.TRANSACTION}${transactionID}`,
            value: {
                receipt: receiptOptimistic,
                filename: file.name,
            },
        },
    ];
    const failureData: OnyxUpdate[] = [
        {
            onyxMethod: Onyx.METHOD.MERGE,
            key: `${ONYXKEYS.COLLECTION.TRANSACTION}${transactionID}`,
            value: {
                receipt: !isEmptyObject(oldReceipt) ? oldReceipt : null,
                filename: transaction?.filename,
                errors: getReceiptError(receiptOptimistic, file.name),
            },
        },
    ];

    const parameters: ReplaceReceiptParams = {
        transactionID,
        receipt: file,
    };

    API.write(WRITE_COMMANDS.REPLACE_RECEIPT, parameters, {optimisticData, failureData});
}

/**
 * Finds the participants for an IOU based on the attached report
 * @param transactionID of the transaction to set the participants of
 * @param report attached to the transaction
 */
function setMoneyRequestParticipantsFromReport(transactionID: string, report: OnyxEntry<OnyxTypes.Report>): Participant[] {
    // If the report is iou or expense report, we should get the chat report to set participant for request money
    const chatReport = ReportUtils.isMoneyRequestReport(report) ? ReportUtils.getReportOrDraftReport(report?.chatReportID) : report;
    const currentUserAccountID = currentUserPersonalDetails?.accountID;
    const shouldAddAsReport = !isEmptyObject(chatReport) && ReportUtils.isSelfDM(chatReport);
    let participants: Participant[] = [];

    if (ReportUtils.isPolicyExpenseChat(chatReport) || shouldAddAsReport) {
        participants = [{accountID: 0, reportID: chatReport?.reportID, isPolicyExpenseChat: ReportUtils.isPolicyExpenseChat(chatReport), selected: true}];
    } else if (ReportUtils.isInvoiceRoom(chatReport)) {
        participants = [
            {reportID: chatReport?.reportID, selected: true},
            {
                policyID: chatReport?.policyID,
                isSender: true,
                selected: false,
            },
        ];
    } else {
        const chatReportOtherParticipants = Object.keys(chatReport?.participants ?? {})
            .map(Number)
            .filter((accountID) => accountID !== currentUserAccountID);
        participants = chatReportOtherParticipants.map((accountID) => ({accountID, selected: true}));
    }

    Onyx.merge(`${ONYXKEYS.COLLECTION.TRANSACTION_DRAFT}${transactionID}`, {participants, participantsAutoAssigned: true});

    return participants;
}

function setMoneyRequestTaxRate(transactionID: string, taxCode: string) {
    Onyx.merge(`${ONYXKEYS.COLLECTION.TRANSACTION_DRAFT}${transactionID}`, {taxCode});
}

function setMoneyRequestTaxAmount(transactionID: string, taxAmount: number | null) {
    Onyx.merge(`${ONYXKEYS.COLLECTION.TRANSACTION_DRAFT}${transactionID}`, {taxAmount});
}

function dismissHoldUseExplanation() {
    const parameters: SetNameValuePairParams = {
        name: ONYXKEYS.NVP_DISMISSED_HOLD_USE_EXPLANATION,
        value: true,
    };

    const optimisticData: OnyxUpdate[] = [
        {
            onyxMethod: Onyx.METHOD.MERGE,
            key: ONYXKEYS.NVP_DISMISSED_HOLD_USE_EXPLANATION,
            value: true,
        },
    ];

    API.write(WRITE_COMMANDS.SET_NAME_VALUE_PAIR, parameters, {
        optimisticData,
    });
}

/**
 * Sets the `splitShares` map that holds individual shares of a split bill
 */
function setSplitShares(transaction: OnyxEntry<OnyxTypes.Transaction>, amount: number, currency: string, newAccountIDs: number[]) {
    if (!transaction) {
        return;
    }
    const oldAccountIDs = Object.keys(transaction.splitShares ?? {}).map((key) => Number(key));

    // Create an array containing unique IDs of the current transaction participants and the new ones
    // The current userAccountID might not be included in newAccountIDs if this is called from the participants step using Global Create
    // If this is called from an existing group chat, it'll be included. So we manually add them to account for both cases.
    const accountIDs = [...new Set<number>([userAccountID, ...newAccountIDs, ...oldAccountIDs])];

    const splitShares: SplitShares = accountIDs.reduce((acc: SplitShares, accountID): SplitShares => {
        // We want to replace the contents of splitShares to contain only `newAccountIDs` entries
        // In the case of going back to the participants page and removing a participant
        // a simple merge will have the previous participant still present in the splitshares object
        // So we manually set their entry to null
        if (!newAccountIDs.includes(accountID) && accountID !== userAccountID) {
            acc[accountID] = null;
            return acc;
        }

        const isPayer = accountID === userAccountID;
        const participantsLength = newAccountIDs.includes(userAccountID) ? newAccountIDs.length - 1 : newAccountIDs.length;
        const splitAmount = IOUUtils.calculateAmount(participantsLength, amount, currency, isPayer);
        acc[accountID] = {
            amount: splitAmount,
            isModified: false,
        };
        return acc;
    }, {});

    Onyx.merge(`${ONYXKEYS.COLLECTION.TRANSACTION_DRAFT}${transaction.transactionID}`, {splitShares});
}

function resetSplitShares(transaction: OnyxEntry<OnyxTypes.Transaction>, newAmount?: number, currency?: string) {
    if (!transaction) {
        return;
    }
    const accountIDs = Object.keys(transaction.splitShares ?? {}).map((key) => Number(key));
    if (!accountIDs) {
        return;
    }
    setSplitShares(transaction, newAmount ?? transaction.amount, currency ?? transaction.currency, accountIDs);
}

/**
 * Sets an individual split share of the participant accountID supplied
 */
function setIndividualShare(transactionID: string, participantAccountID: number, participantShare: number) {
    Onyx.merge(`${ONYXKEYS.COLLECTION.TRANSACTION_DRAFT}${transactionID}`, {
        splitShares: {
            [participantAccountID]: {amount: participantShare, isModified: true},
        },
    });
}

/**
 * Adjusts remaining unmodified shares when another share is modified
 * E.g. if total bill is $100 and split between 3 participants, when the user changes the first share to $50, the remaining unmodified shares will become $25 each.
 */
function adjustRemainingSplitShares(transaction: NonNullable<OnyxTypes.Transaction>) {
    const modifiedShares = Object.keys(transaction.splitShares ?? {}).filter((key: string) => transaction?.splitShares?.[Number(key)]?.isModified);

    if (!modifiedShares.length) {
        return;
    }

    const sumOfManualShares = modifiedShares
        .map((key: string): number => transaction?.splitShares?.[Number(key)]?.amount ?? 0)
        .reduce((prev: number, current: number): number => prev + current, 0);

    const unmodifiedSharesAccountIDs = Object.keys(transaction.splitShares ?? {})
        .filter((key: string) => !transaction?.splitShares?.[Number(key)]?.isModified)
        .map((key: string) => Number(key));

    const remainingTotal = transaction.amount - sumOfManualShares;
    if (remainingTotal < 0) {
        return;
    }

    const splitShares: SplitShares = unmodifiedSharesAccountIDs.reduce((acc: SplitShares, accountID: number, index: number): SplitShares => {
        const splitAmount = IOUUtils.calculateAmount(unmodifiedSharesAccountIDs.length - 1, remainingTotal, transaction.currency, index === 0);
        acc[accountID] = {
            amount: splitAmount,
        };
        return acc;
    }, {});

    Onyx.merge(`${ONYXKEYS.COLLECTION.TRANSACTION_DRAFT}${transaction.transactionID}`, {splitShares});
}

/**
 * Put expense on HOLD
 */
function putOnHold(transactionID: string, comment: string, reportID: string) {
    const currentTime = DateUtils.getDBTime();
    const createdReportAction = ReportUtils.buildOptimisticHoldReportAction(currentTime);
    const createdReportActionComment = ReportUtils.buildOptimisticHoldReportActionComment(comment, DateUtils.addMillisecondsFromDateTime(currentTime, 1));
    const newViolation = {name: CONST.VIOLATIONS.HOLD, type: CONST.VIOLATION_TYPES.VIOLATION};
    const transactionViolations = allTransactionViolations[`${ONYXKEYS.COLLECTION.TRANSACTION_VIOLATIONS}${transactionID}`] ?? [];
    const updatedViolations = [...transactionViolations, newViolation];
    const optimisticData: OnyxUpdate[] = [
        {
            onyxMethod: Onyx.METHOD.MERGE,
            key: `${ONYXKEYS.COLLECTION.REPORT_ACTIONS}${reportID}`,
            value: {
                [createdReportAction.reportActionID]: createdReportAction as ReportAction,
                [createdReportActionComment.reportActionID]: createdReportActionComment as ReportAction,
            },
        },
        {
            onyxMethod: Onyx.METHOD.MERGE,
            key: `${ONYXKEYS.COLLECTION.TRANSACTION}${transactionID}`,
            value: {
                pendingAction: CONST.RED_BRICK_ROAD_PENDING_ACTION.UPDATE,
                comment: {
                    hold: createdReportAction.reportActionID,
                },
            },
        },
        {
            onyxMethod: Onyx.METHOD.MERGE,
            key: `${ONYXKEYS.COLLECTION.TRANSACTION_VIOLATIONS}${transactionID}`,
            value: updatedViolations,
        },
    ];

    const successData: OnyxUpdate[] = [
        {
            onyxMethod: Onyx.METHOD.MERGE,
            key: `${ONYXKEYS.COLLECTION.TRANSACTION}${transactionID}`,
            value: {
                pendingAction: null,
            },
        },
    ];

    const failureData: OnyxUpdate[] = [
        {
            onyxMethod: Onyx.METHOD.MERGE,
            key: `${ONYXKEYS.COLLECTION.TRANSACTION}${transactionID}`,
            value: {
                pendingAction: null,
                comment: {
                    hold: null,
                },
                errors: ErrorUtils.getMicroSecondOnyxErrorWithTranslationKey('iou.error.genericHoldExpenseFailureMessage'),
            },
        },
    ];

    API.write(
        'HoldRequest',
        {
            transactionID,
            comment,
            reportActionID: createdReportAction.reportActionID,
            commentReportActionID: createdReportActionComment.reportActionID,
        },
        {optimisticData, successData, failureData},
    );
}

/**
 * Remove expense from HOLD
 */
function unholdRequest(transactionID: string, reportID: string) {
    const createdReportAction = ReportUtils.buildOptimisticUnHoldReportAction();
    const transactionViolations = allTransactionViolations[`${ONYXKEYS.COLLECTION.TRANSACTION_VIOLATIONS}${transactionID}`];

    const optimisticData: OnyxUpdate[] = [
        {
            onyxMethod: Onyx.METHOD.MERGE,
            key: `${ONYXKEYS.COLLECTION.REPORT_ACTIONS}${reportID}`,
            value: {
                [createdReportAction.reportActionID]: createdReportAction as ReportAction,
            },
        },
        {
            onyxMethod: Onyx.METHOD.MERGE,
            key: `${ONYXKEYS.COLLECTION.TRANSACTION}${transactionID}`,
            value: {
                pendingAction: CONST.RED_BRICK_ROAD_PENDING_ACTION.UPDATE,
                comment: {
                    hold: null,
                },
            },
        },
        {
            onyxMethod: Onyx.METHOD.SET,
            key: `${ONYXKEYS.COLLECTION.TRANSACTION_VIOLATIONS}${transactionID}`,
            value: transactionViolations?.filter((violation) => violation.name !== CONST.VIOLATIONS.HOLD) ?? [],
        },
    ];

    const successData: OnyxUpdate[] = [
        {
            onyxMethod: Onyx.METHOD.MERGE,
            key: `${ONYXKEYS.COLLECTION.TRANSACTION}${transactionID}`,
            value: {
                pendingAction: null,
                comment: {
                    hold: null,
                },
            },
        },
    ];

    const failureData: OnyxUpdate[] = [
        {
            onyxMethod: Onyx.METHOD.MERGE,
            key: `${ONYXKEYS.COLLECTION.TRANSACTION}${transactionID}`,
            value: {
                pendingAction: null,
                errors: ErrorUtils.getMicroSecondOnyxErrorWithTranslationKey('iou.error.genericUnholdExpenseFailureMessage'),
            },
        },
        {
            onyxMethod: Onyx.METHOD.SET,
            key: `${ONYXKEYS.COLLECTION.TRANSACTION_VIOLATIONS}${transactionID}`,
            value: transactionViolations ?? null,
        },
    ];

    API.write(
        'UnHoldRequest',
        {
            transactionID,
            reportActionID: createdReportAction.reportActionID,
        },
        {optimisticData, successData, failureData},
    );
}
// eslint-disable-next-line rulesdir/no-negated-variables
function navigateToStartStepIfScanFileCannotBeRead(
    receiptFilename: string | undefined,
    receiptPath: ReceiptSource | undefined,
    onSuccess: (file: File) => void,
    requestType: IOURequestType,
    iouType: IOUType,
    transactionID: string,
    reportID: string,
    receiptType: string | undefined,
) {
    if (!receiptFilename || !receiptPath) {
        return;
    }

    const onFailure = () => {
        setMoneyRequestReceipt(transactionID, '', '', true);
        if (requestType === CONST.IOU.REQUEST_TYPE.MANUAL) {
            Navigation.navigate(ROUTES.MONEY_REQUEST_STEP_SCAN.getRoute(CONST.IOU.ACTION.CREATE, iouType, transactionID, reportID, Navigation.getActiveRouteWithoutParams()));
            return;
        }
        IOUUtils.navigateToStartMoneyRequestStep(requestType, iouType, transactionID, reportID);
    };
    FileUtils.readFileAsync(receiptPath.toString(), receiptFilename, onSuccess, onFailure, receiptType);
}

/** Save the preferred payment method for a policy */
function savePreferredPaymentMethod(policyID: string, paymentMethod: PaymentMethodType) {
    Onyx.merge(`${ONYXKEYS.NVP_LAST_PAYMENT_METHOD}`, {[policyID]: paymentMethod});
}

/** Get report policy id of IOU request */
function getIOURequestPolicyID(transaction: OnyxEntry<OnyxTypes.Transaction>, report: OnyxEntry<OnyxTypes.Report>): string {
    // Workspace sender will exist for invoices
    const workspaceSender = transaction?.participants?.find((participant) => participant.isSender);
    return workspaceSender?.policyID ?? report?.policyID ?? '-1';
}

function getIOUActionForTransactions(transactionIDList: string[], iouReportID: string): ReportAction<typeof CONST.REPORT.ACTIONS.TYPE.IOU>[] {
    return Object.values(allReportActions?.[`${ONYXKEYS.COLLECTION.REPORT_ACTIONS}${iouReportID}`] ?? {})?.filter(
        (reportAction): reportAction is ReportAction<typeof CONST.REPORT.ACTIONS.TYPE.IOU> => {
            if (!ReportActionsUtils.isMoneyRequestAction(reportAction)) {
                return false;
            }
            const message = ReportActionsUtils.getOriginalMessage(reportAction);
            if (!message?.IOUTransactionID) {
                return false;
            }
            return transactionIDList.includes(message.IOUTransactionID);
        },
    );
}

/** Merge several transactions into one by updating the fields of the one we want to keep and deleting the rest */
function mergeDuplicates(params: TransactionMergeParams) {
    const originalSelectedTransaction = allTransactions[`${ONYXKEYS.COLLECTION.TRANSACTION}${params.transactionID}`];

    const optimisticTransactionData: OnyxUpdate = {
        onyxMethod: Onyx.METHOD.MERGE,
        key: `${ONYXKEYS.COLLECTION.TRANSACTION}${params.transactionID}`,
        value: {
            ...originalSelectedTransaction,
            billable: params.billable,
            comment: {
                comment: params.comment,
            },
            category: params.category,
            created: params.created,
            currency: params.currency,
            modifiedMerchant: params.merchant,
            reimbursable: params.reimbursable,
            tag: params.tag,
        },
    };

    const failureTransactionData: OnyxUpdate = {
        onyxMethod: Onyx.METHOD.MERGE,
        key: `${ONYXKEYS.COLLECTION.TRANSACTION}${params.transactionID}`,
        // eslint-disable-next-line @typescript-eslint/non-nullable-type-assertion-style
        value: originalSelectedTransaction as OnyxTypes.Transaction,
    };

    const optimisticTransactionDuplicatesData: OnyxUpdate[] = params.transactionIDList.map((id) => ({
        onyxMethod: Onyx.METHOD.SET,
        key: `${ONYXKEYS.COLLECTION.TRANSACTION}${id}`,
        value: null,
    }));

    const failureTransactionDuplicatesData: OnyxUpdate[] = params.transactionIDList.map((id) => ({
        onyxMethod: Onyx.METHOD.MERGE,
        key: `${ONYXKEYS.COLLECTION.TRANSACTION}${id}`,
        // eslint-disable-next-line @typescript-eslint/non-nullable-type-assertion-style
        value: allTransactions[`${ONYXKEYS.COLLECTION.TRANSACTION}${id}`] as OnyxTypes.Transaction,
    }));

    const optimisticTransactionViolations: OnyxUpdate[] = [...params.transactionIDList, params.transactionID].map((id) => {
        const violations = allTransactionViolations[`${ONYXKEYS.COLLECTION.TRANSACTION_VIOLATIONS}${id}`] ?? [];
        return {
            onyxMethod: Onyx.METHOD.MERGE,
            key: `${ONYXKEYS.COLLECTION.TRANSACTION_VIOLATIONS}${id}`,
            value: violations.filter((violation) => violation.name !== CONST.VIOLATIONS.DUPLICATED_TRANSACTION),
        };
    });

    const failureTransactionViolations: OnyxUpdate[] = [...params.transactionIDList, params.transactionID].map((id) => {
        const violations = allTransactionViolations[`${ONYXKEYS.COLLECTION.TRANSACTION_VIOLATIONS}${id}`] ?? [];
        return {
            onyxMethod: Onyx.METHOD.MERGE,
            key: `${ONYXKEYS.COLLECTION.TRANSACTION_VIOLATIONS}${id}`,
            value: violations,
        };
    });

    const duplicateTransactionTotals = params.transactionIDList.reduce((total, id) => {
        const duplicateTransaction = allTransactions[`${ONYXKEYS.COLLECTION.TRANSACTION}${id}`];
        if (!duplicateTransaction) {
            return total;
        }
        return total + duplicateTransaction.amount;
    }, 0);

    const expenseReport = ReportConnection.getAllReports()?.[`${ONYXKEYS.COLLECTION.REPORT}${params.reportID}`];
    const expenseReportOptimisticData: OnyxUpdate = {
        onyxMethod: Onyx.METHOD.MERGE,
        key: `${ONYXKEYS.COLLECTION.REPORT}${params.reportID}`,
        value: {
            total: (expenseReport?.total ?? 0) - duplicateTransactionTotals,
        },
    };
    const expenseReportFailureData: OnyxUpdate = {
        onyxMethod: Onyx.METHOD.MERGE,
        key: `${ONYXKEYS.COLLECTION.REPORT}${params.reportID}`,
        value: {
            total: expenseReport?.total,
        },
    };

    const iouActionsToDelete = getIOUActionForTransactions(params.transactionIDList, params.reportID);

    const deletedTime = DateUtils.getDBTime();
    const expenseReportActionsOptimisticData: OnyxUpdate = {
        onyxMethod: Onyx.METHOD.MERGE,
        key: `${ONYXKEYS.COLLECTION.REPORT_ACTIONS}${params.reportID}`,
        value: iouActionsToDelete.reduce<Record<string, PartialDeep<ReportAction<typeof CONST.REPORT.ACTIONS.TYPE.IOU>>>>((val, reportAction) => {
            // eslint-disable-next-line no-param-reassign
            val[reportAction.reportActionID] = {
                originalMessage: {
                    deleted: deletedTime,
                },
                ...(Array.isArray(reportAction.message) &&
                    !!reportAction.message[0] && {
                        message: [
                            {
                                ...reportAction.message[0],
                                deleted: deletedTime,
                            },
                            ...reportAction.message.slice(1),
                        ],
                    }),
                ...(!Array.isArray(reportAction.message) && {
                    message: {
                        deleted: deletedTime,
                    },
                }),
            };
            return val;
        }, {}),
    };
    const expenseReportActionsFailureData: OnyxUpdate = {
        onyxMethod: Onyx.METHOD.MERGE,
        key: `${ONYXKEYS.COLLECTION.REPORT_ACTIONS}${params.reportID}`,
        value: iouActionsToDelete.reduce<Record<string, NullishDeep<PartialDeep<ReportAction<typeof CONST.REPORT.ACTIONS.TYPE.IOU>>>>>((val, reportAction) => {
            // eslint-disable-next-line no-param-reassign
            val[reportAction.reportActionID] = {
                originalMessage: {
                    deleted: null,
                },
                message: reportAction.message,
            };
            return val;
        }, {}),
    };

    const optimisticData: OnyxUpdate[] = [];
    const failureData: OnyxUpdate[] = [];

    optimisticData.push(
        optimisticTransactionData,
        ...optimisticTransactionDuplicatesData,
        ...optimisticTransactionViolations,
        expenseReportOptimisticData,
        expenseReportActionsOptimisticData,
    );
    failureData.push(failureTransactionData, ...failureTransactionDuplicatesData, ...failureTransactionViolations, expenseReportFailureData, expenseReportActionsFailureData);

    API.write(WRITE_COMMANDS.TRANSACTION_MERGE, params, {optimisticData, failureData});
}

function resolveDuplicates(params: TransactionMergeParams) {
    const originalSelectedTransaction = allTransactions[`${ONYXKEYS.COLLECTION.TRANSACTION}${params.transactionID}`];

    const optimisticTransactionData: OnyxUpdate = {
        onyxMethod: Onyx.METHOD.MERGE,
        key: `${ONYXKEYS.COLLECTION.TRANSACTION}${params.transactionID}`,
        value: {
            ...originalSelectedTransaction,
            billable: params.billable,
            comment: {
                comment: params.comment,
            },
            category: params.category,
            created: params.created,
            currency: params.currency,
            modifiedMerchant: params.merchant,
            reimbursable: params.reimbursable,
            tag: params.tag,
        },
    };

    const failureTransactionData: OnyxUpdate = {
        onyxMethod: Onyx.METHOD.MERGE,
        key: `${ONYXKEYS.COLLECTION.TRANSACTION}${params.transactionID}`,
        // eslint-disable-next-line @typescript-eslint/non-nullable-type-assertion-style
        value: originalSelectedTransaction as OnyxTypes.Transaction,
    };

    const optimisticTransactionViolations: OnyxUpdate[] = [...params.transactionIDList, params.transactionID].map((id) => {
        const violations = allTransactionViolations[`${ONYXKEYS.COLLECTION.TRANSACTION_VIOLATIONS}${id}`] ?? [];
        const newViolation = {name: CONST.VIOLATIONS.HOLD, type: CONST.VIOLATION_TYPES.VIOLATION};
        const updatedViolations = id === params.transactionID ? violations : [...violations, newViolation];
        return {
            onyxMethod: Onyx.METHOD.MERGE,
            key: `${ONYXKEYS.COLLECTION.TRANSACTION_VIOLATIONS}${id}`,
            value: updatedViolations.filter((violation) => violation.name !== CONST.VIOLATIONS.DUPLICATED_TRANSACTION),
        };
    });

    const failureTransactionViolations: OnyxUpdate[] = [...params.transactionIDList, params.transactionID].map((id) => {
        const violations = allTransactionViolations[`${ONYXKEYS.COLLECTION.TRANSACTION_VIOLATIONS}${id}`] ?? [];
        return {
            onyxMethod: Onyx.METHOD.MERGE,
            key: `${ONYXKEYS.COLLECTION.TRANSACTION_VIOLATIONS}${id}`,
            value: violations,
        };
    });

    const iouActionList = getIOUActionForTransactions(params.transactionIDList, params.reportID);
    const transactionThreadReportIDList = iouActionList.map((action) => action?.childReportID);
    const orderedTransactionIDList = iouActionList.map((action) => {
        const message = ReportActionsUtils.getOriginalMessage(action);
        return message?.IOUTransactionID ?? '';
    });

    const optimisticHoldActions: OnyxUpdate[] = [];
    const failureHoldActions: OnyxUpdate[] = [];
    const reportActionIDList: string[] = [];
    transactionThreadReportIDList.forEach((transactionThreadReportID) => {
        const createdReportAction = ReportUtils.buildOptimisticHoldReportAction();
        reportActionIDList.push(createdReportAction.reportActionID);
        optimisticHoldActions.push({
            onyxMethod: Onyx.METHOD.MERGE,
            key: `${ONYXKEYS.COLLECTION.REPORT_ACTIONS}${transactionThreadReportID}`,
            value: {
                [createdReportAction.reportActionID]: createdReportAction,
            },
        });
        failureHoldActions.push({
            onyxMethod: Onyx.METHOD.MERGE,
            key: `${ONYXKEYS.COLLECTION.REPORT_ACTIONS}${transactionThreadReportID}`,
            value: {
                [createdReportAction.reportActionID]: {
                    errors: ErrorUtils.getMicroSecondOnyxErrorWithTranslationKey('iou.error.genericHoldExpenseFailureMessage'),
                },
            },
        });
    });

    const transactionThreadReportID = getIOUActionForTransactions([params.transactionID], params.reportID)?.[0]?.childReportID;
    const optimisticReportAction = ReportUtils.buildOptimisticDismissedViolationReportAction({
        reason: 'manual',
        violationName: CONST.VIOLATIONS.DUPLICATED_TRANSACTION,
    });

    const optimisticReportActionData: OnyxUpdate = {
        onyxMethod: Onyx.METHOD.MERGE,
        key: `${ONYXKEYS.COLLECTION.REPORT_ACTIONS}${transactionThreadReportID}`,
        value: {
            [optimisticReportAction.reportActionID]: optimisticReportAction,
        },
    };

    const failureReportActionData: OnyxUpdate = {
        onyxMethod: Onyx.METHOD.MERGE,
        key: `${ONYXKEYS.COLLECTION.REPORT_ACTIONS}${transactionThreadReportID}`,
        value: {
            [optimisticReportAction.reportActionID]: null,
        },
    };

    const optimisticData: OnyxUpdate[] = [];
    const failureData: OnyxUpdate[] = [];

    optimisticData.push(optimisticTransactionData, ...optimisticTransactionViolations, ...optimisticHoldActions, optimisticReportActionData);
    failureData.push(failureTransactionData, ...failureTransactionViolations, ...failureHoldActions, failureReportActionData);
    const {reportID, transactionIDList, receiptID, ...otherParams} = params;

    const parameters: ResolveDuplicatesParams = {
        ...otherParams,
        reportActionIDList,
        transactionIDList: orderedTransactionIDList,
        optimisticReportActionID: optimisticReportAction.reportActionID,
    };

    API.write(WRITE_COMMANDS.RESOLVE_DUPLICATES, parameters, {optimisticData, failureData});
}

export {
    adjustRemainingSplitShares,
    approveMoneyRequest,
    canApproveIOU,
    cancelPayment,
    canIOUBePaid,
    cleanUpMoneyRequest,
    clearMoneyRequest,
    completeSplitBill,
    createDistanceRequest,
    createDraftTransaction,
    deleteMoneyRequest,
    deleteTrackExpense,
    detachReceipt,
    dismissHoldUseExplanation,
    editMoneyRequest,
    getIOURequestPolicyID,
    initMoneyRequest,
    navigateToStartStepIfScanFileCannotBeRead,
    completePaymentOnboarding,
    payInvoice,
    payMoneyRequest,
    putOnHold,
    replaceReceipt,
    requestMoney,
    resetSplitShares,
    savePreferredPaymentMethod,
    sendInvoice,
    sendMoneyElsewhere,
    sendMoneyWithWallet,
    setCustomUnitRateID,
    setDraftSplitTransaction,
    setIndividualShare,
    setMoneyRequestAmount,
    setMoneyRequestBillable,
    setMoneyRequestCategory,
    setMoneyRequestCreated,
    setMoneyRequestCurrency,
    setMoneyRequestDescription,
    setMoneyRequestDistanceRate,
    setMoneyRequestMerchant,
    setMoneyRequestParticipants,
    setMoneyRequestParticipantsFromReport,
    setMoneyRequestPendingFields,
    setMoneyRequestReceipt,
    setMoneyRequestTag,
    setMoneyRequestTaxAmount,
    setMoneyRequestTaxRate,
    setSplitPayer,
    setSplitShares,
    splitBill,
    splitBillAndOpenReport,
    startMoneyRequest,
    startSplitBill,
    submitReport,
    trackExpense,
    unapproveExpenseReport,
    unholdRequest,
    updateMoneyRequestAmountAndCurrency,
    updateMoneyRequestBillable,
    updateMoneyRequestCategory,
    updateMoneyRequestDate,
    updateMoneyRequestDescription,
    updateMoneyRequestDistance,
    updateMoneyRequestDistanceRate,
    updateMoneyRequestMerchant,
    updateMoneyRequestTag,
    updateMoneyRequestTaxAmount,
    updateMoneyRequestTaxRate,
    mergeDuplicates,
<<<<<<< HEAD
    resolveDuplicates,
    prepareToCleanUpMoneyRequest,
=======
>>>>>>> cfe3d368
};
export type {GPSPoint as GpsPoint, IOURequestType};<|MERGE_RESOLUTION|>--- conflicted
+++ resolved
@@ -8364,10 +8364,7 @@
     updateMoneyRequestTaxAmount,
     updateMoneyRequestTaxRate,
     mergeDuplicates,
-<<<<<<< HEAD
     resolveDuplicates,
     prepareToCleanUpMoneyRequest,
-=======
->>>>>>> cfe3d368
 };
 export type {GPSPoint as GpsPoint, IOURequestType};