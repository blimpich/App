import {format} from 'date-fns';
import {fastMerge, Str} from 'expensify-common';
import type {OnyxCollection, OnyxEntry, OnyxInputValue, OnyxUpdate} from 'react-native-onyx';
import Onyx from 'react-native-onyx';
import type {ValueOf} from 'type-fest';
import ReceiptGeneric from '@assets/images/receipt-generic.png';
import * as API from '@libs/API';
import type {
    ApproveMoneyRequestParams,
    CompleteSplitBillParams,
    CreateDistanceRequestParams,
    CreateWorkspaceParams,
    DeleteMoneyRequestParams,
    DetachReceiptParams,
    EditMoneyRequestParams,
    PayInvoiceParams,
    PayMoneyRequestParams,
    ReplaceReceiptParams,
    RequestMoneyParams,
    SendInvoiceParams,
    SendMoneyParams,
    SetNameValuePairParams,
    SplitBillParams,
    StartSplitBillParams,
    SubmitReportParams,
    TrackExpenseParams,
    UpdateMoneyRequestParams,
} from '@libs/API/parameters';
import {WRITE_COMMANDS} from '@libs/API/types';
import * as CurrencyUtils from '@libs/CurrencyUtils';
import DateUtils from '@libs/DateUtils';
import DistanceRequestUtils from '@libs/DistanceRequestUtils';
import * as ErrorUtils from '@libs/ErrorUtils';
import * as FileUtils from '@libs/fileDownload/FileUtils';
import * as IOUUtils from '@libs/IOUUtils';
import {toLocaleDigit} from '@libs/LocaleDigitUtils';
import * as LocalePhoneNumber from '@libs/LocalePhoneNumber';
import * as Localize from '@libs/Localize';
import Navigation from '@libs/Navigation/Navigation';
import * as NextStepUtils from '@libs/NextStepUtils';
import Permissions from '@libs/Permissions';
import * as PhoneNumber from '@libs/PhoneNumber';
import * as PolicyUtils from '@libs/PolicyUtils';
import * as ReportActionsUtils from '@libs/ReportActionsUtils';
import type {OptimisticChatReport, OptimisticCreatedReportAction, OptimisticIOUReportAction, TransactionDetails} from '@libs/ReportUtils';
import * as ReportUtils from '@libs/ReportUtils';
import * as SubscriptionUtils from '@libs/SubscriptionUtils';
import * as TransactionUtils from '@libs/TransactionUtils';
import ViolationsUtils from '@libs/Violations/ViolationsUtils';
import type {IOUAction, IOUType} from '@src/CONST';
import CONST from '@src/CONST';
import ONYXKEYS from '@src/ONYXKEYS';
import ROUTES from '@src/ROUTES';
import type * as OnyxTypes from '@src/types/onyx';
import type {Participant, Split} from '@src/types/onyx/IOU';
import type {ErrorFields, Errors} from '@src/types/onyx/OnyxCommon';
import type {PaymentMethodType} from '@src/types/onyx/OriginalMessage';
import type ReportAction from '@src/types/onyx/ReportAction';
import type {OnyxData} from '@src/types/onyx/Request';
import type {Comment, Receipt, ReceiptSource, Routes, SplitShares, TransactionChanges, WaypointCollection} from '@src/types/onyx/Transaction';
import type DeepValueOf from '@src/types/utils/DeepValueOf';
import {isEmptyObject} from '@src/types/utils/EmptyObject';
import * as CachedPDFPaths from './CachedPDFPaths';
import * as Category from './Policy/Category';
import * as Policy from './Policy/Policy';
import * as Tag from './Policy/Tag';
import * as Report from './Report';

type IOURequestType = ValueOf<typeof CONST.IOU.REQUEST_TYPE>;

type OneOnOneIOUReport = OnyxTypes.Report | undefined | null;

type MoneyRequestInformation = {
    payerAccountID: number;
    payerEmail: string;
    iouReport: OnyxTypes.Report;
    chatReport: OnyxTypes.Report;
    transaction: OnyxTypes.Transaction;
    iouAction: OptimisticIOUReportAction;
    createdChatReportActionID: string;
    createdIOUReportActionID: string;
    reportPreviewAction: OnyxTypes.ReportAction;
    transactionThreadReportID: string;
    createdReportActionIDForThread: string;
    onyxData: OnyxData;
};

type TrackExpenseInformation = {
    createdWorkspaceParams?: CreateWorkspaceParams;
    iouReport?: OnyxTypes.Report;
    chatReport: OnyxTypes.Report;
    transaction: OnyxTypes.Transaction;
    iouAction: OptimisticIOUReportAction;
    createdChatReportActionID: string;
    createdIOUReportActionID?: string;
    reportPreviewAction?: OnyxTypes.ReportAction;
    transactionThreadReportID: string;
    createdReportActionIDForThread: string;
    actionableWhisperReportActionIDParam?: string;
    onyxData: OnyxData;
};

type SendInvoiceInformation = {
    senderWorkspaceID: string;
    receiver: Partial<OnyxTypes.PersonalDetails>;
    invoiceRoom: OnyxTypes.Report;
    createdChatReportActionID: string;
    invoiceReportID: string;
    reportPreviewReportActionID: string;
    transactionID: string;
    transactionThreadReportID: string;
    onyxData: OnyxData;
};

type SplitData = {
    chatReportID: string;
    transactionID: string;
    reportActionID: string;
    policyID?: string;
    createdReportActionID?: string;
    chatType?: string;
};

type SplitsAndOnyxData = {
    splitData: SplitData;
    splits: Split[];
    onyxData: OnyxData;
};

type UpdateMoneyRequestData = {
    params: UpdateMoneyRequestParams;
    onyxData: OnyxData;
};

type PayMoneyRequestData = {
    params: PayMoneyRequestParams;
    optimisticData: OnyxUpdate[];
    successData: OnyxUpdate[];
    failureData: OnyxUpdate[];
};

type SendMoneyParamsData = {
    params: SendMoneyParams;
    optimisticData: OnyxUpdate[];
    successData: OnyxUpdate[];
    failureData: OnyxUpdate[];
};

type GPSPoint = {
    lat: number;
    long: number;
};

let betas: OnyxTypes.Beta[] = [];
Onyx.connect({
    key: ONYXKEYS.BETAS,
    callback: (value) => (betas = value ?? []),
});

let allPersonalDetails: OnyxTypes.PersonalDetailsList = {};
Onyx.connect({
    key: ONYXKEYS.PERSONAL_DETAILS_LIST,
    callback: (value) => {
        allPersonalDetails = value ?? {};
    },
});

let allReports: OnyxCollection<OnyxTypes.Report> | null = null;
Onyx.connect({
    key: ONYXKEYS.COLLECTION.REPORT,
    waitForCollectionCallback: true,
    callback: (value) => (allReports = value ?? null),
});

let allReportsDraft: OnyxCollection<OnyxTypes.Report>;
Onyx.connect({
    key: ONYXKEYS.COLLECTION.REPORT_DRAFT,
    waitForCollectionCallback: true,
    callback: (value) => (allReportsDraft = value),
});

let allTransactions: NonNullable<OnyxCollection<OnyxTypes.Transaction>> = {};
Onyx.connect({
    key: ONYXKEYS.COLLECTION.TRANSACTION,
    waitForCollectionCallback: true,
    callback: (value) => {
        if (!value) {
            allTransactions = {};
            return;
        }

        allTransactions = value;
    },
});

let allTransactionDrafts: NonNullable<OnyxCollection<OnyxTypes.Transaction>> = {};
Onyx.connect({
    key: ONYXKEYS.COLLECTION.TRANSACTION_DRAFT,
    waitForCollectionCallback: true,
    callback: (value) => {
        allTransactionDrafts = value ?? {};
    },
});

let allTransactionViolations: NonNullable<OnyxCollection<OnyxTypes.TransactionViolations>> = {};
Onyx.connect({
    key: ONYXKEYS.COLLECTION.TRANSACTION_VIOLATIONS,
    waitForCollectionCallback: true,
    callback: (value) => {
        if (!value) {
            allTransactionViolations = {};
            return;
        }

        allTransactionViolations = value;
    },
});

let allDraftSplitTransactions: NonNullable<OnyxCollection<OnyxTypes.Transaction>> = {};
Onyx.connect({
    key: ONYXKEYS.COLLECTION.SPLIT_TRANSACTION_DRAFT,
    waitForCollectionCallback: true,
    callback: (value) => {
        allDraftSplitTransactions = value ?? {};
    },
});

let allNextSteps: NonNullable<OnyxCollection<OnyxTypes.ReportNextStep>> = {};
Onyx.connect({
    key: ONYXKEYS.COLLECTION.NEXT_STEP,
    waitForCollectionCallback: true,
    callback: (value) => {
        allNextSteps = value ?? {};
    },
});

let userAccountID = -1;
let currentUserEmail = '';
Onyx.connect({
    key: ONYXKEYS.SESSION,
    callback: (value) => {
        currentUserEmail = value?.email ?? '';
        userAccountID = value?.accountID ?? -1;
    },
});

let currentUserPersonalDetails: OnyxEntry<OnyxTypes.PersonalDetails>;
Onyx.connect({
    key: ONYXKEYS.PERSONAL_DETAILS_LIST,
    callback: (value) => {
        currentUserPersonalDetails = value?.[userAccountID] ?? undefined;
    },
});

let currentDate: OnyxEntry<string> = '';
Onyx.connect({
    key: ONYXKEYS.CURRENT_DATE,
    callback: (value) => {
        currentDate = value;
    },
});

let quickAction: OnyxEntry<OnyxTypes.QuickAction> = {};
Onyx.connect({
    key: ONYXKEYS.NVP_QUICK_ACTION_GLOBAL_CREATE,
    callback: (value) => {
        quickAction = value;
    },
});

let allReportActions: OnyxCollection<OnyxTypes.ReportActions>;
Onyx.connect({
    key: ONYXKEYS.COLLECTION.REPORT_ACTIONS,
    waitForCollectionCallback: true,
    callback: (actions) => {
        if (!actions) {
            return;
        }
        allReportActions = actions;
    },
});

let preferredLocale: DeepValueOf<typeof CONST.LOCALES> = CONST.LOCALES.DEFAULT;
Onyx.connect({
    key: ONYXKEYS.NVP_PREFERRED_LOCALE,
    callback: (value) => {
        if (!value) {
            return;
        }
        preferredLocale = value;
    },
});

/**
 * Get the report or draft report given a reportID
 */
function getReportOrDraftReport(reportID: string | undefined): OnyxEntry<OnyxTypes.Report> {
    if (!allReports && !allReportsDraft) {
        return undefined;
    }

    const report = allReports?.[`${ONYXKEYS.COLLECTION.REPORT}${reportID}`];
    const draftReport = allReportsDraft?.[`${ONYXKEYS.COLLECTION.REPORT_DRAFT}${reportID}`];

    return report ?? draftReport;
}

/**
 * Find the report preview action from given chat report and iou report
 */
function getReportPreviewAction(chatReportID: string, iouReportID: string): OnyxInputValue<ReportAction<typeof CONST.REPORT.ACTIONS.TYPE.REPORT_PREVIEW>> {
    const reportActions = allReportActions?.[`${ONYXKEYS.COLLECTION.REPORT_ACTIONS}${chatReportID}`] ?? {};

    // Find the report preview action from the chat report
    return (
        Object.values(reportActions).find(
            (reportAction): reportAction is ReportAction<typeof CONST.REPORT.ACTIONS.TYPE.REPORT_PREVIEW> =>
                reportAction && ReportActionsUtils.isReportPreviewAction(reportAction) && ReportActionsUtils.getOriginalMessage(reportAction)?.linkedReportID === iouReportID,
        ) ?? null
    );
}

/**
 * Initialize expense info
 * @param reportID to attach the transaction to
 * @param policy
 * @param isFromGlobalCreate
 * @param iouRequestType one of manual/scan/distance
 * @param skipConfirmation if true, skip confirmation step
 */
function initMoneyRequest(reportID: string, policy: OnyxEntry<OnyxTypes.Policy>, isFromGlobalCreate: boolean, iouRequestType: IOURequestType = CONST.IOU.REQUEST_TYPE.MANUAL) {
    // Generate a brand new transactionID
    const newTransactionID = CONST.IOU.OPTIMISTIC_TRANSACTION_ID;
    // Disabling this line since currentDate can be an empty string
    // eslint-disable-next-line @typescript-eslint/prefer-nullish-coalescing
    const created = currentDate || format(new Date(), 'yyyy-MM-dd');
    const comment: Comment = {};

    // Add initial empty waypoints when starting a distance expense
    if (iouRequestType === CONST.IOU.REQUEST_TYPE.DISTANCE) {
        comment.waypoints = {
            waypoint0: {},
            waypoint1: {},
        };
        if (!isFromGlobalCreate) {
            const customUnitRateID = DistanceRequestUtils.getCustomUnitRateID(reportID);
            comment.customUnit = {customUnitRateID};
        }
    }

    // Store the transaction in Onyx and mark it as not saved so it can be cleaned up later
    // Use set() here so that there is no way that data will be leaked between objects when it gets reset
    Onyx.set(`${ONYXKEYS.COLLECTION.TRANSACTION_DRAFT}${newTransactionID}`, {
        amount: 0,
        comment,
        created,
        currency: policy?.outputCurrency ?? currentUserPersonalDetails?.localCurrencyCode ?? CONST.CURRENCY.USD,
        iouRequestType,
        reportID,
        transactionID: newTransactionID,
        isFromGlobalCreate,
        merchant: CONST.TRANSACTION.PARTIAL_TRANSACTION_MERCHANT,
        splitPayerAccountIDs: currentUserPersonalDetails ? [currentUserPersonalDetails.accountID] : undefined,
    });
}

function createDraftTransaction(transaction: OnyxTypes.Transaction) {
    if (!transaction) {
        return;
    }

    const newTransaction = {
        ...transaction,
    };

    Onyx.set(`${ONYXKEYS.COLLECTION.TRANSACTION_DRAFT}${transaction.transactionID}`, newTransaction);
}

function clearMoneyRequest(transactionID: string, skipConfirmation = false) {
    Onyx.set(`${ONYXKEYS.COLLECTION.SKIP_CONFIRMATION}${transactionID}`, skipConfirmation);
    Onyx.set(`${ONYXKEYS.COLLECTION.TRANSACTION_DRAFT}${transactionID}`, null);
}

function startMoneyRequest(iouType: ValueOf<typeof CONST.IOU.TYPE>, reportID: string, requestType?: IOURequestType, skipConfirmation = false) {
    clearMoneyRequest(CONST.IOU.OPTIMISTIC_TRANSACTION_ID, skipConfirmation);
    switch (requestType) {
        case CONST.IOU.REQUEST_TYPE.MANUAL:
            Navigation.navigate(ROUTES.MONEY_REQUEST_CREATE_TAB_MANUAL.getRoute(CONST.IOU.ACTION.CREATE, iouType, CONST.IOU.OPTIMISTIC_TRANSACTION_ID, reportID));
            return;
        case CONST.IOU.REQUEST_TYPE.SCAN:
            Navigation.navigate(ROUTES.MONEY_REQUEST_CREATE_TAB_SCAN.getRoute(CONST.IOU.ACTION.CREATE, iouType, CONST.IOU.OPTIMISTIC_TRANSACTION_ID, reportID));
            return;
        case CONST.IOU.REQUEST_TYPE.DISTANCE:
            Navigation.navigate(ROUTES.MONEY_REQUEST_CREATE_TAB_DISTANCE.getRoute(CONST.IOU.ACTION.CREATE, iouType, CONST.IOU.OPTIMISTIC_TRANSACTION_ID, reportID));
            return;
        default:
            Navigation.navigate(ROUTES.MONEY_REQUEST_CREATE.getRoute(CONST.IOU.ACTION.CREATE, iouType, CONST.IOU.OPTIMISTIC_TRANSACTION_ID, reportID));
    }
}

function setMoneyRequestAmount(transactionID: string, amount: number, currency: string, shouldShowOriginalAmount = false) {
    Onyx.merge(`${ONYXKEYS.COLLECTION.TRANSACTION_DRAFT}${transactionID}`, {amount, currency, shouldShowOriginalAmount});
}

function setMoneyRequestCreated(transactionID: string, created: string, isDraft: boolean) {
    Onyx.merge(`${isDraft ? ONYXKEYS.COLLECTION.TRANSACTION_DRAFT : ONYXKEYS.COLLECTION.TRANSACTION}${transactionID}`, {created});
}

function setMoneyRequestCurrency(transactionID: string, currency: string, isEditing = false) {
    const fieldToUpdate = isEditing ? 'modifiedCurrency' : 'currency';
    Onyx.merge(`${ONYXKEYS.COLLECTION.TRANSACTION_DRAFT}${transactionID}`, {[fieldToUpdate]: currency});
}

function setMoneyRequestDescription(transactionID: string, comment: string, isDraft: boolean) {
    Onyx.merge(`${isDraft ? ONYXKEYS.COLLECTION.TRANSACTION_DRAFT : ONYXKEYS.COLLECTION.TRANSACTION}${transactionID}`, {comment: {comment: comment.trim()}});
}

function setMoneyRequestMerchant(transactionID: string, merchant: string, isDraft: boolean) {
    Onyx.merge(`${isDraft ? ONYXKEYS.COLLECTION.TRANSACTION_DRAFT : ONYXKEYS.COLLECTION.TRANSACTION}${transactionID}`, {merchant});
}

function setMoneyRequestPendingFields(transactionID: string, pendingFields: OnyxTypes.Transaction['pendingFields']) {
    Onyx.merge(`${ONYXKEYS.COLLECTION.TRANSACTION_DRAFT}${transactionID}`, {pendingFields});
}

function setMoneyRequestCategory(transactionID: string, category: string) {
    Onyx.merge(`${ONYXKEYS.COLLECTION.TRANSACTION_DRAFT}${transactionID}`, {category});
}

function setMoneyRequestTag(transactionID: string, tag: string) {
    Onyx.merge(`${ONYXKEYS.COLLECTION.TRANSACTION_DRAFT}${transactionID}`, {tag});
}

function setMoneyRequestBillable(transactionID: string, billable: boolean) {
    Onyx.merge(`${ONYXKEYS.COLLECTION.TRANSACTION_DRAFT}${transactionID}`, {billable});
}

function setMoneyRequestParticipants(transactionID: string, participants: Participant[] = []) {
    Onyx.merge(`${ONYXKEYS.COLLECTION.TRANSACTION_DRAFT}${transactionID}`, {participants});
}

function setSplitPayer(transactionID: string, payerAccountID: number) {
    Onyx.merge(`${ONYXKEYS.COLLECTION.TRANSACTION_DRAFT}${transactionID}`, {splitPayerAccountIDs: [payerAccountID]});
}

function setMoneyRequestReceipt(transactionID: string, source: string, filename: string, isDraft: boolean, type?: string) {
    Onyx.merge(`${isDraft ? ONYXKEYS.COLLECTION.TRANSACTION_DRAFT : ONYXKEYS.COLLECTION.TRANSACTION}${transactionID}`, {
        receipt: {source, type: type ?? ''},
        filename,
    });
}

/**
 * Set custom unit rateID for the transaction draft
 */
function setCustomUnitRateID(transactionID: string, customUnitRateID: string) {
    Onyx.merge(`${ONYXKEYS.COLLECTION.TRANSACTION_DRAFT}${transactionID}`, {comment: {customUnit: {customUnitRateID}}});
}

/** Update transaction distance rate */
function updateDistanceRequestRate(transactionID: string, rateID: string, policyID: string) {
    Onyx.merge(ONYXKEYS.NVP_LAST_SELECTED_DISTANCE_RATES, {[policyID]: rateID});
    Onyx.merge(`${ONYXKEYS.COLLECTION.TRANSACTION_DRAFT}${transactionID}`, {comment: {customUnit: {customUnitRateID: rateID}}});
}

/** Helper function to get the receipt error for expenses, or the generic error if there's no receipt */
function getReceiptError(receipt: OnyxEntry<Receipt>, filename?: string, isScanRequest = true, errorKey?: number): Errors | ErrorFields {
    return isEmptyObject(receipt) || !isScanRequest
        ? ErrorUtils.getMicroSecondOnyxErrorWithTranslationKey('iou.error.genericCreateFailureMessage', errorKey)
        : ErrorUtils.getMicroSecondOnyxErrorObject({error: CONST.IOU.RECEIPT_ERROR, source: receipt.source?.toString() ?? '', filename: filename ?? ''}, errorKey);
}

/** Builds the Onyx data for an expense */
function buildOnyxDataForMoneyRequest(
    chatReport: OnyxTypes.OnyxInputOrEntry<OnyxTypes.Report>,
    iouReport: OnyxTypes.Report,
    transaction: OnyxTypes.Transaction,
    chatCreatedAction: OptimisticCreatedReportAction,
    iouCreatedAction: OptimisticCreatedReportAction,
    iouAction: OptimisticIOUReportAction,
    optimisticPersonalDetailListAction: OnyxTypes.PersonalDetailsList,
    reportPreviewAction: ReportAction,
    optimisticPolicyRecentlyUsedCategories: string[],
    optimisticPolicyRecentlyUsedTags: OnyxTypes.RecentlyUsedTags,
    isNewChatReport: boolean,
    transactionThreadReport: OptimisticChatReport | null,
    transactionThreadCreatedReportAction: OptimisticCreatedReportAction | null,
    shouldCreateNewMoneyRequestReport: boolean,
    policy?: OnyxTypes.OnyxInputOrEntry<OnyxTypes.Policy>,
    policyTagList?: OnyxTypes.OnyxInputOrEntry<OnyxTypes.PolicyTagList>,
    policyCategories?: OnyxTypes.OnyxInputOrEntry<OnyxTypes.PolicyCategories>,
    optimisticNextStep?: OnyxTypes.ReportNextStep | null,
    isOneOnOneSplit = false,
    existingTransactionThreadReportID?: string,
): [OnyxUpdate[], OnyxUpdate[], OnyxUpdate[]] {
    const isScanRequest = TransactionUtils.isScanRequest(transaction);
    const outstandingChildRequest = ReportUtils.getOutstandingChildRequest(iouReport);
    const clearedPendingFields = Object.fromEntries(Object.keys(transaction.pendingFields ?? {}).map((key) => [key, null]));
    const optimisticData: OnyxUpdate[] = [];
    const successData: OnyxUpdate[] = [];
    let newQuickAction: ValueOf<typeof CONST.QUICK_ACTIONS> = isScanRequest ? CONST.QUICK_ACTIONS.REQUEST_SCAN : CONST.QUICK_ACTIONS.REQUEST_MANUAL;
    if (TransactionUtils.isDistanceRequest(transaction)) {
        newQuickAction = CONST.QUICK_ACTIONS.REQUEST_DISTANCE;
    }
    const existingTransactionThreadReport = allReports?.[`${ONYXKEYS.COLLECTION.REPORT}${existingTransactionThreadReportID}`] ?? null;

    if (chatReport) {
        optimisticData.push({
            // Use SET for new reports because it doesn't exist yet, is faster and we need the data to be available when we navigate to the chat page
            onyxMethod: isNewChatReport ? Onyx.METHOD.SET : Onyx.METHOD.MERGE,
            key: `${ONYXKEYS.COLLECTION.REPORT}${chatReport.reportID}`,
            value: {
                ...chatReport,
                lastReadTime: DateUtils.getDBTime(),
                lastMessageTranslationKey: '',
                iouReportID: iouReport.reportID,
                ...outstandingChildRequest,
                ...(isNewChatReport ? {pendingFields: {createChat: CONST.RED_BRICK_ROAD_PENDING_ACTION.ADD}} : {}),
            },
        });
    }

    optimisticData.push(
        {
            onyxMethod: shouldCreateNewMoneyRequestReport ? Onyx.METHOD.SET : Onyx.METHOD.MERGE,
            key: `${ONYXKEYS.COLLECTION.REPORT}${iouReport.reportID}`,
            value: {
                ...iouReport,
                lastMessageText: ReportActionsUtils.getReportActionText(iouAction),
                lastMessageHtml: ReportActionsUtils.getReportActionHtml(iouAction),
                lastVisibleActionCreated: iouAction.created,
                pendingFields: {
                    ...(shouldCreateNewMoneyRequestReport ? {createChat: CONST.RED_BRICK_ROAD_PENDING_ACTION.ADD} : {preview: CONST.RED_BRICK_ROAD_PENDING_ACTION.UPDATE}),
                },
            },
        },
        {
            onyxMethod: Onyx.METHOD.SET,
            key: `${ONYXKEYS.COLLECTION.TRANSACTION}${transaction.transactionID}`,
            value: transaction,
        },
        isNewChatReport
            ? {
                  onyxMethod: Onyx.METHOD.SET,
                  key: `${ONYXKEYS.COLLECTION.REPORT_ACTIONS}${chatReport?.reportID}`,
                  value: {
                      [chatCreatedAction.reportActionID]: chatCreatedAction,
                      [reportPreviewAction.reportActionID]: reportPreviewAction,
                  },
              }
            : {
                  onyxMethod: Onyx.METHOD.MERGE,
                  key: `${ONYXKEYS.COLLECTION.REPORT_ACTIONS}${chatReport?.reportID}`,
                  value: {
                      [reportPreviewAction.reportActionID]: reportPreviewAction,
                  },
              },
        shouldCreateNewMoneyRequestReport
            ? {
                  onyxMethod: Onyx.METHOD.SET,
                  key: `${ONYXKEYS.COLLECTION.REPORT_ACTIONS}${iouReport.reportID}`,
                  value: {
                      [iouCreatedAction.reportActionID]: iouCreatedAction as OnyxTypes.ReportAction,
                      [iouAction.reportActionID]: iouAction as OnyxTypes.ReportAction,
                  },
              }
            : {
                  onyxMethod: Onyx.METHOD.MERGE,
                  key: `${ONYXKEYS.COLLECTION.REPORT_ACTIONS}${iouReport.reportID}`,
                  value: {
                      [iouAction.reportActionID]: iouAction as OnyxTypes.ReportAction,
                  },
              },
        {
            onyxMethod: Onyx.METHOD.MERGE,
            key: `${ONYXKEYS.COLLECTION.REPORT}${transactionThreadReport?.reportID}`,
            value: {
                ...transactionThreadReport,
                pendingFields: {createChat: CONST.RED_BRICK_ROAD_PENDING_ACTION.ADD},
            },
        },
        // Remove the temporary transaction used during the creation flow
        {
            onyxMethod: Onyx.METHOD.SET,
            key: `${ONYXKEYS.COLLECTION.TRANSACTION_DRAFT}${CONST.IOU.OPTIMISTIC_TRANSACTION_ID}`,
            value: null,
        },
    );

    if (!isEmptyObject(transactionThreadCreatedReportAction)) {
        optimisticData.push({
            onyxMethod: Onyx.METHOD.MERGE,
            key: `${ONYXKEYS.COLLECTION.REPORT_ACTIONS}${transactionThreadReport?.reportID}`,
            value: {
                [transactionThreadCreatedReportAction.reportActionID]: transactionThreadCreatedReportAction,
            },
        });
    }

    if (!isOneOnOneSplit) {
        optimisticData.push({
            onyxMethod: Onyx.METHOD.SET,
            key: ONYXKEYS.NVP_QUICK_ACTION_GLOBAL_CREATE,
            value: {
                action: newQuickAction,
                chatReportID: chatReport?.reportID,
                isFirstQuickAction: isEmptyObject(quickAction),
            },
        });
    }

    if (optimisticPolicyRecentlyUsedCategories.length) {
        optimisticData.push({
            onyxMethod: Onyx.METHOD.SET,
            key: `${ONYXKEYS.COLLECTION.POLICY_RECENTLY_USED_CATEGORIES}${iouReport.policyID}`,
            value: optimisticPolicyRecentlyUsedCategories,
        });
    }

    if (!isEmptyObject(optimisticPolicyRecentlyUsedTags)) {
        optimisticData.push({
            onyxMethod: Onyx.METHOD.MERGE,
            key: `${ONYXKEYS.COLLECTION.POLICY_RECENTLY_USED_TAGS}${iouReport.policyID}`,
            value: optimisticPolicyRecentlyUsedTags,
        });
    }

    const redundantParticipants: Record<number, null> = {};
    if (!isEmptyObject(optimisticPersonalDetailListAction)) {
        const successPersonalDetailListAction: Record<number, null> = {};

        // BE will send different participants. We clear the optimistic ones to avoid duplicated entries
        Object.keys(optimisticPersonalDetailListAction).forEach((accountIDKey) => {
            const accountID = Number(accountIDKey);
            successPersonalDetailListAction[accountID] = null;
            redundantParticipants[accountID] = null;
        });

        optimisticData.push({
            onyxMethod: Onyx.METHOD.MERGE,
            key: ONYXKEYS.PERSONAL_DETAILS_LIST,
            value: optimisticPersonalDetailListAction,
        });
        successData.push({
            onyxMethod: Onyx.METHOD.MERGE,
            key: ONYXKEYS.PERSONAL_DETAILS_LIST,
            value: successPersonalDetailListAction,
        });
    }

    if (!isEmptyObject(optimisticNextStep)) {
        optimisticData.push({
            onyxMethod: Onyx.METHOD.MERGE,
            key: `${ONYXKEYS.COLLECTION.NEXT_STEP}${iouReport.reportID}`,
            value: optimisticNextStep,
        });
    }

    if (isNewChatReport) {
        successData.push({
            onyxMethod: Onyx.METHOD.MERGE,
            key: `${ONYXKEYS.COLLECTION.REPORT}${chatReport?.reportID}`,
            value: {
                participants: redundantParticipants,
                pendingFields: null,
                errorFields: null,
                isOptimisticReport: false,
            },
        });
    }

    successData.push(
        {
            onyxMethod: Onyx.METHOD.MERGE,
            key: `${ONYXKEYS.COLLECTION.REPORT}${iouReport.reportID}`,
            value: {
                participants: redundantParticipants,
                pendingFields: null,
                errorFields: null,
                isOptimisticReport: false,
            },
        },
        {
            onyxMethod: Onyx.METHOD.MERGE,
            key: `${ONYXKEYS.COLLECTION.REPORT}${transactionThreadReport?.reportID}`,
            value: {
                participants: redundantParticipants,
                pendingFields: null,
                errorFields: null,
                isOptimisticReport: false,
            },
        },
        {
            onyxMethod: Onyx.METHOD.MERGE,
            key: `${ONYXKEYS.COLLECTION.TRANSACTION}${transaction.transactionID}`,
            value: {
                pendingAction: null,
                pendingFields: clearedPendingFields,
            },
        },

        {
            onyxMethod: Onyx.METHOD.MERGE,
            key: `${ONYXKEYS.COLLECTION.REPORT_ACTIONS}${chatReport?.reportID}`,
            value: {
                ...(isNewChatReport
                    ? {
                          [chatCreatedAction.reportActionID]: {
                              pendingAction: null,
                              errors: null,
                          },
                      }
                    : {}),
                [reportPreviewAction.reportActionID]: {
                    pendingAction: null,
                },
            },
        },
        {
            onyxMethod: Onyx.METHOD.MERGE,
            key: `${ONYXKEYS.COLLECTION.REPORT_ACTIONS}${iouReport.reportID}`,
            value: {
                ...(shouldCreateNewMoneyRequestReport
                    ? {
                          [iouCreatedAction.reportActionID]: {
                              pendingAction: null,
                              errors: null,
                          },
                      }
                    : {}),
                [iouAction.reportActionID]: {
                    pendingAction: null,
                    errors: null,
                },
            },
        },
    );

    if (!isEmptyObject(transactionThreadCreatedReportAction)) {
        successData.push({
            onyxMethod: Onyx.METHOD.MERGE,
            key: `${ONYXKEYS.COLLECTION.REPORT_ACTIONS}${transactionThreadReport?.reportID}`,
            value: {
                [transactionThreadCreatedReportAction.reportActionID]: {
                    pendingAction: null,
                    errors: null,
                },
            },
        });
    }

    const errorKey = DateUtils.getMicroseconds();

    const failureData: OnyxUpdate[] = [
        {
            onyxMethod: Onyx.METHOD.MERGE,
            key: `${ONYXKEYS.COLLECTION.REPORT}${chatReport?.reportID}`,
            value: {
                iouReportID: chatReport?.iouReportID,
                lastReadTime: chatReport?.lastReadTime,
                pendingFields: null,
                hasOutstandingChildRequest: chatReport?.hasOutstandingChildRequest,
                ...(isNewChatReport
                    ? {
                          errorFields: {
                              createChat: ErrorUtils.getMicroSecondOnyxErrorWithTranslationKey('report.genericCreateReportFailureMessage'),
                          },
                      }
                    : {}),
            },
        },
        {
            onyxMethod: Onyx.METHOD.MERGE,
            key: `${ONYXKEYS.COLLECTION.REPORT}${iouReport.reportID}`,
            value: {
                pendingFields: null,
                errorFields: {
                    ...(shouldCreateNewMoneyRequestReport ? {createChat: ErrorUtils.getMicroSecondOnyxErrorWithTranslationKey('report.genericCreateReportFailureMessage')} : {}),
                },
            },
        },
        {
            onyxMethod: Onyx.METHOD.MERGE,
            key: `${ONYXKEYS.COLLECTION.REPORT}${transactionThreadReport?.reportID}`,
            value: {
                pendingFields: null,
                errorFields: existingTransactionThreadReport
                    ? null
                    : {
                          createChat: ErrorUtils.getMicroSecondOnyxErrorWithTranslationKey('report.genericCreateReportFailureMessage'),
                      },
            },
        },
        {
            onyxMethod: Onyx.METHOD.MERGE,
            key: `${ONYXKEYS.COLLECTION.TRANSACTION}${transaction.transactionID}`,
            value: {
                // Disabling this line since transaction.filename can be an empty string
                // eslint-disable-next-line @typescript-eslint/prefer-nullish-coalescing
                errors: getReceiptError(transaction.receipt, transaction.filename || transaction.receipt?.filename, isScanRequest, errorKey),
                pendingFields: clearedPendingFields,
            },
        },
        {
            onyxMethod: Onyx.METHOD.MERGE,
            key: `${ONYXKEYS.COLLECTION.REPORT_ACTIONS}${iouReport.reportID}`,
            value: {
                ...(shouldCreateNewMoneyRequestReport
                    ? {
                          [iouCreatedAction.reportActionID]: {
                              // Disabling this line since transaction.filename can be an empty string
                              // eslint-disable-next-line @typescript-eslint/prefer-nullish-coalescing
                              errors: getReceiptError(transaction.receipt, transaction.filename || transaction.receipt?.filename, isScanRequest, errorKey),
                          },
                          [iouAction.reportActionID]: {
                              errors: ErrorUtils.getMicroSecondOnyxErrorWithTranslationKey('iou.error.genericCreateFailureMessage'),
                          },
                      }
                    : {
                          [iouAction.reportActionID]: {
                              // Disabling this line since transaction.filename can be an empty string
                              // eslint-disable-next-line @typescript-eslint/prefer-nullish-coalescing
                              errors: getReceiptError(transaction.receipt, transaction.filename || transaction.receipt?.filename, isScanRequest, errorKey),
                          },
                      }),
            },
        },
    ];

    if (!isEmptyObject(transactionThreadCreatedReportAction)) {
        failureData.push({
            onyxMethod: Onyx.METHOD.MERGE,
            key: `${ONYXKEYS.COLLECTION.REPORT_ACTIONS}${transactionThreadReport?.reportID}`,
            value: {
                [transactionThreadCreatedReportAction.reportActionID]: {
                    errors: ErrorUtils.getMicroSecondOnyxErrorWithTranslationKey('iou.error.genericCreateFailureMessage'),
                },
            },
        });
    }

    // We don't need to compute violations unless we're on a paid policy
    if (!policy || !PolicyUtils.isPaidGroupPolicy(policy)) {
        return [optimisticData, successData, failureData];
    }

    const violationsOnyxData = ViolationsUtils.getViolationsOnyxData(
        transaction,
        [],
        !!policy.requiresTag,
        policyTagList ?? {},
        !!policy.requiresCategory,
        policyCategories ?? {},
        PolicyUtils.hasDependentTags(policy, policyTagList ?? {}),
    );

    if (violationsOnyxData) {
        optimisticData.push(violationsOnyxData);
        failureData.push({
            onyxMethod: Onyx.METHOD.SET,
            key: `${ONYXKEYS.COLLECTION.TRANSACTION_VIOLATIONS}${transaction.transactionID}`,
            value: [],
        });
    }

    return [optimisticData, successData, failureData];
}

/** Builds the Onyx data for an invoice */
function buildOnyxDataForInvoice(
    chatReport: OnyxEntry<OnyxTypes.Report>,
    iouReport: OnyxTypes.Report,
    transaction: OnyxTypes.Transaction,
    chatCreatedAction: OptimisticCreatedReportAction,
    iouCreatedAction: OptimisticCreatedReportAction,
    iouAction: OptimisticIOUReportAction,
    optimisticPersonalDetailListAction: OnyxTypes.PersonalDetailsList,
    reportPreviewAction: ReportAction,
    optimisticPolicyRecentlyUsedCategories: string[],
    optimisticPolicyRecentlyUsedTags: OnyxTypes.RecentlyUsedTags,
    isNewChatReport: boolean,
    transactionThreadReport: OptimisticChatReport,
    transactionThreadCreatedReportAction: OptimisticCreatedReportAction | null,
    policy?: OnyxEntry<OnyxTypes.Policy>,
    policyTagList?: OnyxEntry<OnyxTypes.PolicyTagList>,
    policyCategories?: OnyxEntry<OnyxTypes.PolicyCategories>,
): [OnyxUpdate[], OnyxUpdate[], OnyxUpdate[]] {
    const clearedPendingFields = Object.fromEntries(Object.keys(transaction.pendingFields ?? {}).map((key) => [key, null]));
    const optimisticData: OnyxUpdate[] = [
        {
            onyxMethod: Onyx.METHOD.SET,
            key: `${ONYXKEYS.COLLECTION.REPORT}${iouReport.reportID}`,
            value: {
                ...iouReport,
                lastMessageText: ReportActionsUtils.getReportActionText(iouAction),
                lastMessageHtml: ReportActionsUtils.getReportActionHtml(iouAction),
                pendingFields: {
                    createChat: CONST.RED_BRICK_ROAD_PENDING_ACTION.ADD,
                },
            },
        },
        {
            onyxMethod: Onyx.METHOD.SET,
            key: `${ONYXKEYS.COLLECTION.TRANSACTION}${transaction.transactionID}`,
            value: transaction,
        },
        isNewChatReport
            ? {
                  onyxMethod: Onyx.METHOD.SET,
                  key: `${ONYXKEYS.COLLECTION.REPORT_ACTIONS}${chatReport?.reportID}`,
                  value: {
                      [chatCreatedAction.reportActionID]: chatCreatedAction,
                      [reportPreviewAction.reportActionID]: reportPreviewAction,
                  },
              }
            : {
                  onyxMethod: Onyx.METHOD.MERGE,
                  key: `${ONYXKEYS.COLLECTION.REPORT_ACTIONS}${chatReport?.reportID}`,
                  value: {
                      [reportPreviewAction.reportActionID]: reportPreviewAction,
                  },
              },
        {
            onyxMethod: Onyx.METHOD.MERGE,
            key: `${ONYXKEYS.COLLECTION.REPORT_ACTIONS}${iouReport.reportID}`,
            value: {
                [iouCreatedAction.reportActionID]: iouCreatedAction as OnyxTypes.ReportAction,
                [iouAction.reportActionID]: iouAction as OnyxTypes.ReportAction,
            },
        },
        {
            onyxMethod: Onyx.METHOD.MERGE,
            key: `${ONYXKEYS.COLLECTION.REPORT}${transactionThreadReport.reportID}`,
            value: transactionThreadReport,
        },
        {
            onyxMethod: Onyx.METHOD.MERGE,
            key: `${ONYXKEYS.COLLECTION.REPORT_ACTIONS}${transactionThreadReport.reportID}`,
            value: {
                [transactionThreadCreatedReportAction?.reportActionID ?? '-1']: transactionThreadCreatedReportAction,
            },
        },
        // Remove the temporary transaction used during the creation flow
        {
            onyxMethod: Onyx.METHOD.SET,
            key: `${ONYXKEYS.COLLECTION.TRANSACTION_DRAFT}${CONST.IOU.OPTIMISTIC_TRANSACTION_ID}`,
            value: null,
        },
    ];
    const successData: OnyxUpdate[] = [];

    if (chatReport) {
        optimisticData.push({
            // Use SET for new reports because it doesn't exist yet, is faster and we need the data to be available when we navigate to the chat page
            onyxMethod: isNewChatReport ? Onyx.METHOD.SET : Onyx.METHOD.MERGE,
            key: `${ONYXKEYS.COLLECTION.REPORT}${chatReport.reportID}`,
            value: {
                ...chatReport,
                lastReadTime: DateUtils.getDBTime(),
                lastMessageTranslationKey: '',
                iouReportID: iouReport.reportID,
                ...(isNewChatReport ? {pendingFields: {createChat: CONST.RED_BRICK_ROAD_PENDING_ACTION.ADD}} : {}),
            },
        });
    }

    if (optimisticPolicyRecentlyUsedCategories.length) {
        optimisticData.push({
            onyxMethod: Onyx.METHOD.SET,
            key: `${ONYXKEYS.COLLECTION.POLICY_RECENTLY_USED_CATEGORIES}${iouReport.policyID}`,
            value: optimisticPolicyRecentlyUsedCategories,
        });
    }

    if (!isEmptyObject(optimisticPolicyRecentlyUsedTags)) {
        optimisticData.push({
            onyxMethod: Onyx.METHOD.MERGE,
            key: `${ONYXKEYS.COLLECTION.POLICY_RECENTLY_USED_TAGS}${iouReport.policyID}`,
            value: optimisticPolicyRecentlyUsedTags,
        });
    }

    const redundantParticipants: Record<number, null> = {};
    if (!isEmptyObject(optimisticPersonalDetailListAction)) {
        const successPersonalDetailListAction: Record<number, null> = {};

        // BE will send different participants. We clear the optimistic ones to avoid duplicated entries
        Object.keys(optimisticPersonalDetailListAction).forEach((accountIDKey) => {
            const accountID = Number(accountIDKey);
            successPersonalDetailListAction[accountID] = null;
            redundantParticipants[accountID] = null;
        });

        optimisticData.push({
            onyxMethod: Onyx.METHOD.MERGE,
            key: ONYXKEYS.PERSONAL_DETAILS_LIST,
            value: optimisticPersonalDetailListAction,
        });
        successData.push({
            onyxMethod: Onyx.METHOD.MERGE,
            key: ONYXKEYS.PERSONAL_DETAILS_LIST,
            value: successPersonalDetailListAction,
        });
    }

    successData.push(
        {
            onyxMethod: Onyx.METHOD.MERGE,
            key: `${ONYXKEYS.COLLECTION.REPORT}${iouReport.reportID}`,
            value: {
                participants: redundantParticipants,
                pendingFields: null,
                errorFields: null,
                isOptimisticReport: false,
            },
        },
        {
            onyxMethod: Onyx.METHOD.MERGE,
            key: `${ONYXKEYS.COLLECTION.REPORT}${transactionThreadReport.reportID}`,
            value: {
                participants: redundantParticipants,
                pendingFields: null,
                errorFields: null,
                isOptimisticReport: false,
            },
        },
        {
            onyxMethod: Onyx.METHOD.MERGE,
            key: `${ONYXKEYS.COLLECTION.TRANSACTION}${transaction.transactionID}`,
            value: {
                pendingAction: null,
                pendingFields: clearedPendingFields,
            },
        },
        {
            onyxMethod: Onyx.METHOD.MERGE,
            key: `${ONYXKEYS.COLLECTION.REPORT_ACTIONS}${chatReport?.reportID}`,
            value: {
                ...(isNewChatReport
                    ? {
                          [chatCreatedAction.reportActionID]: {
                              pendingAction: null,
                              errors: null,
                          },
                      }
                    : {}),
                [reportPreviewAction.reportActionID]: {
                    pendingAction: null,
                },
            },
        },
        {
            onyxMethod: Onyx.METHOD.MERGE,
            key: `${ONYXKEYS.COLLECTION.REPORT_ACTIONS}${iouReport.reportID}`,
            value: {
                [iouCreatedAction.reportActionID]: {
                    pendingAction: null,
                    errors: null,
                },
                [iouAction.reportActionID]: {
                    pendingAction: null,
                    errors: null,
                },
            },
        },
        {
            onyxMethod: Onyx.METHOD.MERGE,
            key: `${ONYXKEYS.COLLECTION.REPORT_ACTIONS}${transactionThreadReport.reportID}`,
            value: {
                [transactionThreadCreatedReportAction?.reportActionID ?? '-1']: {
                    pendingAction: null,
                    errors: null,
                },
            },
        },
    );

    if (isNewChatReport) {
        successData.push({
            onyxMethod: Onyx.METHOD.MERGE,
            key: `${ONYXKEYS.COLLECTION.REPORT}${chatReport?.reportID}`,
            value: {
                participants: redundantParticipants,
                pendingFields: null,
                errorFields: null,
                isOptimisticReport: false,
            },
        });
    }

    const errorKey = DateUtils.getMicroseconds();

    const failureData: OnyxUpdate[] = [
        {
            onyxMethod: Onyx.METHOD.MERGE,
            key: `${ONYXKEYS.COLLECTION.REPORT}${chatReport?.reportID}`,
            value: {
                iouReportID: chatReport?.iouReportID,
                lastReadTime: chatReport?.lastReadTime,
                pendingFields: null,
                hasOutstandingChildRequest: chatReport?.hasOutstandingChildRequest,
                ...(isNewChatReport
                    ? {
                          errorFields: {
                              createChat: ErrorUtils.getMicroSecondOnyxErrorWithTranslationKey('report.genericCreateReportFailureMessage'),
                          },
                      }
                    : {}),
            },
        },
        {
            onyxMethod: Onyx.METHOD.MERGE,
            key: `${ONYXKEYS.COLLECTION.REPORT}${iouReport.reportID}`,
            value: {
                pendingFields: null,
                errorFields: {
                    createChat: ErrorUtils.getMicroSecondOnyxErrorWithTranslationKey('report.genericCreateReportFailureMessage'),
                },
            },
        },
        {
            onyxMethod: Onyx.METHOD.MERGE,
            key: `${ONYXKEYS.COLLECTION.REPORT}${transactionThreadReport.reportID}`,
            value: {
                errorFields: {
                    createChat: ErrorUtils.getMicroSecondOnyxErrorWithTranslationKey('report.genericCreateReportFailureMessage'),
                },
            },
        },
        {
            onyxMethod: Onyx.METHOD.MERGE,
            key: `${ONYXKEYS.COLLECTION.TRANSACTION}${transaction.transactionID}`,
            value: {
                errors: ErrorUtils.getMicroSecondOnyxErrorWithTranslationKey('iou.error.genericCreateInvoiceFailureMessage'),
                pendingAction: null,
                pendingFields: clearedPendingFields,
            },
        },
        {
            onyxMethod: Onyx.METHOD.MERGE,
            key: `${ONYXKEYS.COLLECTION.REPORT_ACTIONS}${iouReport.reportID}`,
            value: {
                [iouCreatedAction.reportActionID]: {
                    // Disabling this line since transaction.filename can be an empty string
                    // eslint-disable-next-line @typescript-eslint/prefer-nullish-coalescing
                    errors: getReceiptError(transaction.receipt, transaction.filename || transaction.receipt?.filename, false, errorKey),
                },
                [iouAction.reportActionID]: {
                    errors: ErrorUtils.getMicroSecondOnyxErrorWithTranslationKey('iou.error.genericCreateInvoiceFailureMessage'),
                },
            },
        },
        {
            onyxMethod: Onyx.METHOD.MERGE,
            key: `${ONYXKEYS.COLLECTION.REPORT_ACTIONS}${transactionThreadReport.reportID}`,
            value: {
                [transactionThreadCreatedReportAction?.reportActionID ?? '-1']: {
                    errors: ErrorUtils.getMicroSecondOnyxErrorWithTranslationKey('iou.error.genericCreateInvoiceFailureMessage', errorKey),
                },
            },
        },
    ];

    // We don't need to compute violations unless we're on a paid policy
    if (!policy || !PolicyUtils.isPaidGroupPolicy(policy)) {
        return [optimisticData, successData, failureData];
    }

    const violationsOnyxData = ViolationsUtils.getViolationsOnyxData(
        transaction,
        [],
        !!policy.requiresTag,
        policyTagList ?? {},
        !!policy.requiresCategory,
        policyCategories ?? {},
        PolicyUtils.hasDependentTags(policy, policyTagList ?? {}),
    );

    if (violationsOnyxData) {
        optimisticData.push(violationsOnyxData);
        failureData.push({
            onyxMethod: Onyx.METHOD.SET,
            key: `${ONYXKEYS.COLLECTION.TRANSACTION_VIOLATIONS}${transaction.transactionID}`,
            value: [],
        });
    }

    return [optimisticData, successData, failureData];
}

/** Builds the Onyx data for track expense */
function buildOnyxDataForTrackExpense(
    chatReport: OnyxInputValue<OnyxTypes.Report>,
    iouReport: OnyxInputValue<OnyxTypes.Report>,
    transaction: OnyxTypes.Transaction,
    iouCreatedAction: OptimisticCreatedReportAction,
    iouAction: OptimisticIOUReportAction,
    reportPreviewAction: OnyxInputValue<ReportAction>,
    transactionThreadReport: OptimisticChatReport | null,
    transactionThreadCreatedReportAction: OptimisticCreatedReportAction | null,
    shouldCreateNewMoneyRequestReport: boolean,
    policy?: OnyxInputValue<OnyxTypes.Policy>,
    policyTagList?: OnyxInputValue<OnyxTypes.PolicyTagList>,
    policyCategories?: OnyxInputValue<OnyxTypes.PolicyCategories>,
    existingTransactionThreadReportID?: string,
    actionableTrackExpenseWhisper?: OnyxInputValue<OnyxTypes.ReportAction>,
): [OnyxUpdate[], OnyxUpdate[], OnyxUpdate[]] {
    const isScanRequest = TransactionUtils.isScanRequest(transaction);
    const isDistanceRequest = TransactionUtils.isDistanceRequest(transaction);
    const clearedPendingFields = Object.fromEntries(Object.keys(transaction.pendingFields ?? {}).map((key) => [key, null]));
    const optimisticData: OnyxUpdate[] = [];
    const successData: OnyxUpdate[] = [];
    const failureData: OnyxUpdate[] = [];

    let newQuickAction: ValueOf<typeof CONST.QUICK_ACTIONS> = CONST.QUICK_ACTIONS.TRACK_MANUAL;
    if (isScanRequest) {
        newQuickAction = CONST.QUICK_ACTIONS.TRACK_SCAN;
    } else if (isDistanceRequest) {
        newQuickAction = CONST.QUICK_ACTIONS.TRACK_DISTANCE;
    }
    const existingTransactionThreadReport = allReports?.[`${ONYXKEYS.COLLECTION.REPORT}${existingTransactionThreadReportID}`] ?? null;

    if (chatReport) {
        optimisticData.push(
            {
                onyxMethod: Onyx.METHOD.MERGE,
                key: `${ONYXKEYS.COLLECTION.REPORT}${chatReport.reportID}`,
                value: {
                    ...chatReport,
                    lastMessageText: ReportActionsUtils.getReportActionText(iouAction),
                    lastMessageHtml: ReportActionsUtils.getReportActionHtml(iouAction),
                    lastReadTime: DateUtils.getDBTime(),
                    iouReportID: iouReport?.reportID,
                },
            },
            {
                onyxMethod: Onyx.METHOD.SET,
                key: ONYXKEYS.NVP_QUICK_ACTION_GLOBAL_CREATE,
                value: {
                    action: newQuickAction,
                    chatReportID: chatReport.reportID,
                    isFirstQuickAction: isEmptyObject(quickAction),
                },
            },
        );

        if (actionableTrackExpenseWhisper && !iouReport) {
            optimisticData.push({
                onyxMethod: Onyx.METHOD.MERGE,
                key: `${ONYXKEYS.COLLECTION.REPORT_ACTIONS}${chatReport?.reportID}`,
                value: {
                    [actionableTrackExpenseWhisper.reportActionID]: actionableTrackExpenseWhisper,
                },
            });
            optimisticData.push({
                onyxMethod: Onyx.METHOD.MERGE,
                key: `${ONYXKEYS.COLLECTION.REPORT}${chatReport.reportID}`,
                value: {
                    lastVisibleActionCreated: actionableTrackExpenseWhisper.created,
                    lastMessageText: CONST.ACTIONABLE_TRACK_EXPENSE_WHISPER_MESSAGE,
                },
            });
            successData.push({
                onyxMethod: Onyx.METHOD.MERGE,
                key: `${ONYXKEYS.COLLECTION.REPORT_ACTIONS}${chatReport?.reportID}`,
                value: {
                    [actionableTrackExpenseWhisper.reportActionID]: {pendingAction: null, errors: null},
                },
            });
            failureData.push({
                onyxMethod: Onyx.METHOD.SET,
                key: `${ONYXKEYS.COLLECTION.REPORT_ACTIONS}${chatReport?.reportID}`,
                value: {[actionableTrackExpenseWhisper.reportActionID]: {} as ReportAction},
            });
        }
    }

    if (iouReport) {
        optimisticData.push(
            {
                onyxMethod: shouldCreateNewMoneyRequestReport ? Onyx.METHOD.SET : Onyx.METHOD.MERGE,
                key: `${ONYXKEYS.COLLECTION.REPORT}${iouReport.reportID}`,
                value: {
                    ...iouReport,
                    lastMessageText: ReportActionsUtils.getReportActionText(iouAction),
                    lastMessageHtml: ReportActionsUtils.getReportActionHtml(iouAction),
                    pendingFields: {
                        ...(shouldCreateNewMoneyRequestReport ? {createChat: CONST.RED_BRICK_ROAD_PENDING_ACTION.ADD} : {preview: CONST.RED_BRICK_ROAD_PENDING_ACTION.UPDATE}),
                    },
                },
            },
            shouldCreateNewMoneyRequestReport
                ? {
                      onyxMethod: Onyx.METHOD.SET,
                      key: `${ONYXKEYS.COLLECTION.REPORT_ACTIONS}${iouReport.reportID}`,
                      value: {
                          [iouCreatedAction.reportActionID]: iouCreatedAction as OnyxTypes.ReportAction,
                          [iouAction.reportActionID]: iouAction as OnyxTypes.ReportAction,
                      },
                  }
                : {
                      onyxMethod: Onyx.METHOD.MERGE,
                      key: `${ONYXKEYS.COLLECTION.REPORT_ACTIONS}${iouReport.reportID}`,
                      value: {
                          [iouAction.reportActionID]: iouAction as OnyxTypes.ReportAction,
                      },
                  },
            {
                onyxMethod: Onyx.METHOD.MERGE,
                key: `${ONYXKEYS.COLLECTION.REPORT_ACTIONS}${chatReport?.reportID}`,
                value: {
                    ...(reportPreviewAction && {[reportPreviewAction.reportActionID]: reportPreviewAction}),
                },
            },
        );
    } else {
        optimisticData.push({
            onyxMethod: Onyx.METHOD.MERGE,
            key: `${ONYXKEYS.COLLECTION.REPORT_ACTIONS}${chatReport?.reportID}`,
            value: {
                [iouAction.reportActionID]: iouAction as OnyxTypes.ReportAction,
            },
        });
    }

    optimisticData.push(
        {
            onyxMethod: Onyx.METHOD.SET,
            key: `${ONYXKEYS.COLLECTION.TRANSACTION}${transaction.transactionID}`,
            value: transaction,
        },
        {
            onyxMethod: Onyx.METHOD.MERGE,
            key: `${ONYXKEYS.COLLECTION.REPORT}${transactionThreadReport?.reportID}`,
            value: {
                ...transactionThreadReport,
                pendingFields: {createChat: CONST.RED_BRICK_ROAD_PENDING_ACTION.ADD},
            },
        },
        // Remove the temporary transaction used during the creation flow
        {
            onyxMethod: Onyx.METHOD.SET,
            key: `${ONYXKEYS.COLLECTION.TRANSACTION_DRAFT}${CONST.IOU.OPTIMISTIC_TRANSACTION_ID}`,
            value: null,
        },
    );

    if (!isEmptyObject(transactionThreadCreatedReportAction)) {
        optimisticData.push({
            onyxMethod: Onyx.METHOD.MERGE,
            key: `${ONYXKEYS.COLLECTION.REPORT_ACTIONS}${transactionThreadReport?.reportID}`,
            value: {
                [transactionThreadCreatedReportAction.reportActionID]: transactionThreadCreatedReportAction,
            },
        });
    }

    if (iouReport) {
        successData.push(
            {
                onyxMethod: Onyx.METHOD.MERGE,
                key: `${ONYXKEYS.COLLECTION.REPORT}${iouReport?.reportID}`,
                value: {
                    pendingFields: null,
                    errorFields: null,
                },
            },
            {
                onyxMethod: Onyx.METHOD.MERGE,
                key: `${ONYXKEYS.COLLECTION.REPORT_ACTIONS}${iouReport?.reportID}`,
                value: {
                    ...(shouldCreateNewMoneyRequestReport
                        ? {
                              [iouCreatedAction.reportActionID]: {
                                  pendingAction: null,
                                  errors: null,
                              },
                          }
                        : {}),
                    [iouAction.reportActionID]: {
                        pendingAction: null,
                        errors: null,
                    },
                },
            },
            {
                onyxMethod: Onyx.METHOD.MERGE,
                key: `${ONYXKEYS.COLLECTION.REPORT_ACTIONS}${chatReport?.reportID}`,
                value: {
                    ...(reportPreviewAction && {[reportPreviewAction.reportActionID]: {pendingAction: null}}),
                },
            },
        );
    } else {
        successData.push({
            onyxMethod: Onyx.METHOD.MERGE,
            key: `${ONYXKEYS.COLLECTION.REPORT_ACTIONS}${chatReport?.reportID}`,
            value: {
                [iouAction.reportActionID]: {
                    pendingAction: null,
                    errors: null,
                },
                ...(reportPreviewAction && {[reportPreviewAction.reportActionID]: {pendingAction: null}}),
            },
        });
    }

    successData.push(
        {
            onyxMethod: Onyx.METHOD.MERGE,
            key: `${ONYXKEYS.COLLECTION.REPORT}${transactionThreadReport?.reportID}`,
            value: {
                pendingFields: null,
                errorFields: null,
            },
        },
        {
            onyxMethod: Onyx.METHOD.MERGE,
            key: `${ONYXKEYS.COLLECTION.TRANSACTION}${transaction.transactionID}`,
            value: {
                pendingAction: null,
                pendingFields: clearedPendingFields,
            },
        },
    );

    if (!isEmptyObject(transactionThreadCreatedReportAction)) {
        successData.push({
            onyxMethod: Onyx.METHOD.MERGE,
            key: `${ONYXKEYS.COLLECTION.REPORT_ACTIONS}${transactionThreadReport?.reportID}`,
            value: {
                [transactionThreadCreatedReportAction.reportActionID]: {
                    pendingAction: null,
                    errors: null,
                },
            },
        });
    }

    failureData.push({
        onyxMethod: Onyx.METHOD.SET,
        key: ONYXKEYS.NVP_QUICK_ACTION_GLOBAL_CREATE,
        value: quickAction ?? null,
    });

    if (iouReport) {
        failureData.push(
            {
                onyxMethod: Onyx.METHOD.MERGE,
                key: `${ONYXKEYS.COLLECTION.REPORT}${iouReport.reportID}`,
                value: {
                    pendingFields: null,
                    errorFields: {
                        ...(shouldCreateNewMoneyRequestReport ? {createChat: ErrorUtils.getMicroSecondOnyxErrorWithTranslationKey('report.genericCreateReportFailureMessage')} : {}),
                    },
                },
            },
            {
                onyxMethod: Onyx.METHOD.MERGE,
                key: `${ONYXKEYS.COLLECTION.REPORT_ACTIONS}${iouReport.reportID}`,
                value: {
                    ...(shouldCreateNewMoneyRequestReport
                        ? {
                              [iouCreatedAction.reportActionID]: {
                                  // Disabling this line since transaction.filename can be an empty string
                                  // eslint-disable-next-line @typescript-eslint/prefer-nullish-coalescing
                                  errors: getReceiptError(transaction.receipt, transaction.filename || transaction.receipt?.filename, isScanRequest),
                              },
                              [iouAction.reportActionID]: {
                                  errors: ErrorUtils.getMicroSecondOnyxErrorWithTranslationKey('iou.error.genericCreateFailureMessage'),
                              },
                          }
                        : {
                              [iouAction.reportActionID]: {
                                  // Disabling this line since transaction.filename can be an empty string
                                  // eslint-disable-next-line @typescript-eslint/prefer-nullish-coalescing
                                  errors: getReceiptError(transaction.receipt, transaction.filename || transaction.receipt?.filename, isScanRequest),
                              },
                          }),
                },
            },
        );
    } else {
        failureData.push({
            onyxMethod: Onyx.METHOD.MERGE,
            key: `${ONYXKEYS.COLLECTION.REPORT_ACTIONS}${chatReport?.reportID}`,
            value: {
                [iouAction.reportActionID]: {
                    // Disabling this line since transaction.filename can be an empty string
                    // eslint-disable-next-line @typescript-eslint/prefer-nullish-coalescing
                    errors: getReceiptError(transaction.receipt, transaction.filename || transaction.receipt?.filename, isScanRequest),
                },
            },
        });
    }

    failureData.push(
        {
            onyxMethod: Onyx.METHOD.MERGE,
            key: `${ONYXKEYS.COLLECTION.REPORT}${chatReport?.reportID}`,
            value: {
                lastReadTime: chatReport?.lastReadTime,
                lastMessageText: chatReport?.lastMessageText,
                lastMessageHtml: chatReport?.lastMessageHtml,
            },
        },
        {
            onyxMethod: Onyx.METHOD.MERGE,
            key: `${ONYXKEYS.COLLECTION.REPORT}${transactionThreadReport?.reportID}`,
            value: {
                pendingFields: null,
                errorFields: existingTransactionThreadReport
                    ? null
                    : {
                          createChat: ErrorUtils.getMicroSecondOnyxErrorWithTranslationKey('report.genericCreateReportFailureMessage'),
                      },
            },
        },
        {
            onyxMethod: Onyx.METHOD.MERGE,
            key: `${ONYXKEYS.COLLECTION.TRANSACTION}${transaction.transactionID}`,
            value: {
                // Disabling this line since transaction.filename can be an empty string
                // eslint-disable-next-line @typescript-eslint/prefer-nullish-coalescing
                errors: getReceiptError(transaction.receipt, transaction.filename || transaction.receipt?.filename, isScanRequest),
                pendingFields: clearedPendingFields,
            },
        },
        {
            onyxMethod: Onyx.METHOD.MERGE,
            key: `${ONYXKEYS.COLLECTION.REPORT_ACTIONS}${transactionThreadReport?.reportID}`,
            value: {
                [transactionThreadCreatedReportAction?.reportActionID ?? '-1']: {
                    errors: ErrorUtils.getMicroSecondOnyxErrorWithTranslationKey('iou.error.genericCreateFailureMessage'),
                },
            },
        },
    );

    // We don't need to compute violations unless we're on a paid policy
    if (!policy || !PolicyUtils.isPaidGroupPolicy(policy)) {
        return [optimisticData, successData, failureData];
    }

    const violationsOnyxData = ViolationsUtils.getViolationsOnyxData(
        transaction,
        [],
        !!policy.requiresTag,
        policyTagList ?? {},
        !!policy.requiresCategory,
        policyCategories ?? {},
        PolicyUtils.hasDependentTags(policy, policyTagList ?? {}),
    );

    if (violationsOnyxData) {
        optimisticData.push(violationsOnyxData);
        failureData.push({
            onyxMethod: Onyx.METHOD.SET,
            key: `${ONYXKEYS.COLLECTION.TRANSACTION_VIOLATIONS}${transaction.transactionID}`,
            value: [],
        });
    }

    return [optimisticData, successData, failureData];
}

function getDeleteTrackExpenseInformation(
    chatReportID: string,
    transactionID: string,
    reportAction: OnyxTypes.ReportAction,
    shouldDeleteTransactionFromOnyx = true,
    isMovingTransactionFromTrackExpense = false,
    actionableWhisperReportActionID = '',
    resolution = '',
) {
    // STEP 1: Get all collections we're updating
    const chatReport = allReports?.[`${ONYXKEYS.COLLECTION.REPORT}${chatReportID}`] ?? null;
    const transaction = allTransactions[`${ONYXKEYS.COLLECTION.TRANSACTION}${transactionID}`];
    const transactionViolations = allTransactionViolations[`${ONYXKEYS.COLLECTION.TRANSACTION_VIOLATIONS}${transactionID}`];
    const transactionThreadID = reportAction.childReportID;
    let transactionThread = null;
    if (transactionThreadID) {
        transactionThread = allReports?.[`${ONYXKEYS.COLLECTION.REPORT}${transactionThreadID}`] ?? null;
    }

    // STEP 2: Decide if we need to:
    // 1. Delete the transactionThread - delete if there are no visible comments in the thread and we're not moving the transaction
    // 2. Update the moneyRequestPreview to show [Deleted expense] - update if the transactionThread exists AND it isn't being deleted and we're not moving the transaction
    const shouldDeleteTransactionThread = !isMovingTransactionFromTrackExpense && (transactionThreadID ? (reportAction?.childVisibleActionCount ?? 0) === 0 : false);

    const shouldShowDeletedRequestMessage = !isMovingTransactionFromTrackExpense && !!transactionThreadID && !shouldDeleteTransactionThread;

    // STEP 3: Update the IOU reportAction.
    const updatedReportAction = {
        [reportAction.reportActionID]: {
            pendingAction: shouldShowDeletedRequestMessage ? CONST.RED_BRICK_ROAD_PENDING_ACTION.UPDATE : CONST.RED_BRICK_ROAD_PENDING_ACTION.DELETE,
            previousMessage: reportAction.message,
            message: [
                {
                    type: 'COMMENT',
                    html: '',
                    text: '',
                    isEdited: true,
                    isDeletedParentAction: shouldShowDeletedRequestMessage,
                },
            ],
            originalMessage: {
                IOUTransactionID: null,
            },
            errors: undefined,
        },
        ...(actionableWhisperReportActionID && {[actionableWhisperReportActionID]: {originalMessage: {resolution}}}),
    } as OnyxTypes.ReportActions;
    const lastVisibleAction = ReportActionsUtils.getLastVisibleAction(chatReport?.reportID ?? '-1', updatedReportAction);
    const {lastMessageText = '', lastMessageHtml = ''} = ReportActionsUtils.getLastVisibleMessage(chatReport?.reportID ?? '-1', updatedReportAction);

    // STEP 4: Build Onyx data
    const optimisticData: OnyxUpdate[] = [];

    if (shouldDeleteTransactionFromOnyx) {
        optimisticData.push({
            onyxMethod: Onyx.METHOD.SET,
            key: `${ONYXKEYS.COLLECTION.TRANSACTION}${transactionID}`,
            value: null,
        });
    }

    if (Permissions.canUseViolations(betas)) {
        optimisticData.push({
            onyxMethod: Onyx.METHOD.SET,
            key: `${ONYXKEYS.COLLECTION.TRANSACTION_VIOLATIONS}${transactionID}`,
            value: null,
        });
    }

    if (shouldDeleteTransactionThread) {
        optimisticData.push(
            {
                onyxMethod: Onyx.METHOD.SET,
                key: `${ONYXKEYS.COLLECTION.REPORT}${transactionThreadID}`,
                value: null,
            },
            {
                onyxMethod: Onyx.METHOD.SET,
                key: `${ONYXKEYS.COLLECTION.REPORT_ACTIONS}${transactionThreadID}`,
                value: null,
            },
        );
    }

    optimisticData.push(
        {
            onyxMethod: Onyx.METHOD.MERGE,
            key: `${ONYXKEYS.COLLECTION.REPORT_ACTIONS}${chatReport?.reportID}`,
            value: updatedReportAction,
        },
        {
            onyxMethod: Onyx.METHOD.MERGE,
            key: `${ONYXKEYS.COLLECTION.REPORT}${chatReport?.reportID}`,
            value: {
                lastMessageText,
                lastVisibleActionCreated: lastVisibleAction?.created,
                lastMessageHtml: !lastMessageHtml ? lastMessageText : lastMessageHtml,
            },
        },
    );

    const successData: OnyxUpdate[] = [
        {
            onyxMethod: Onyx.METHOD.MERGE,
            key: `${ONYXKEYS.COLLECTION.REPORT_ACTIONS}${chatReport?.reportID}`,
            value: {
                [reportAction.reportActionID]: {
                    pendingAction: null,
                    errors: null,
                },
            },
        },
    ];

    const failureData: OnyxUpdate[] = [];

    if (shouldDeleteTransactionFromOnyx) {
        failureData.push({
            onyxMethod: Onyx.METHOD.SET,
            key: `${ONYXKEYS.COLLECTION.TRANSACTION}${transactionID}`,
            value: transaction ?? null,
        });
    }

    if (Permissions.canUseViolations(betas)) {
        failureData.push({
            onyxMethod: Onyx.METHOD.SET,
            key: `${ONYXKEYS.COLLECTION.TRANSACTION_VIOLATIONS}${transactionID}`,
            value: transactionViolations ?? null,
        });
    }

    if (shouldDeleteTransactionThread) {
        failureData.push({
            onyxMethod: Onyx.METHOD.SET,
            key: `${ONYXKEYS.COLLECTION.REPORT}${transactionThreadID}`,
            value: transactionThread,
        });
    }

    if (actionableWhisperReportActionID) {
        failureData.push({
            onyxMethod: Onyx.METHOD.MERGE,
            key: `${ONYXKEYS.COLLECTION.REPORT_ACTIONS}${chatReport?.reportID}`,
            value: {
                [actionableWhisperReportActionID]: {
                    originalMessage: {
                        resolution: null,
                    },
                },
            },
        });
    }
    failureData.push(
        {
            onyxMethod: Onyx.METHOD.MERGE,
            key: `${ONYXKEYS.COLLECTION.REPORT_ACTIONS}${chatReport?.reportID}`,
            value: {
                [reportAction.reportActionID]: {
                    ...reportAction,
                    pendingAction: null,
                    errors: ErrorUtils.getMicroSecondOnyxErrorWithTranslationKey('iou.error.genericDeleteFailureMessage'),
                },
            },
        },
        {
            onyxMethod: Onyx.METHOD.MERGE,
            key: `${ONYXKEYS.COLLECTION.REPORT}${chatReport?.reportID}`,
            value: chatReport,
        },
    );

    const parameters: DeleteMoneyRequestParams = {
        transactionID,
        reportActionID: reportAction.reportActionID,
    };

    return {parameters, optimisticData, successData, failureData, shouldDeleteTransactionThread, chatReport};
}

/** Gathers all the data needed to create an invoice. */
function getSendInvoiceInformation(
    transaction: OnyxEntry<OnyxTypes.Transaction>,
    currentUserAccountID: number,
    invoiceChatReport?: OnyxEntry<OnyxTypes.Report>,
    receipt?: Receipt,
    policy?: OnyxEntry<OnyxTypes.Policy>,
    policyTagList?: OnyxEntry<OnyxTypes.PolicyTagList>,
    policyCategories?: OnyxEntry<OnyxTypes.PolicyCategories>,
): SendInvoiceInformation {
    const {amount = 0, currency = '', created = '', merchant = '', category = '', tag = '', taxCode = '', taxAmount = 0, billable, comment, participants} = transaction ?? {};
    const trimmedComment = (comment?.comment ?? '').trim();
    const senderWorkspaceID = participants?.find((participant) => participant?.isSender)?.policyID ?? '-1';
    const receiverParticipant = participants?.find((participant) => participant?.accountID) ?? invoiceChatReport?.invoiceReceiver;
    const receiverAccountID = receiverParticipant && 'accountID' in receiverParticipant && receiverParticipant.accountID ? receiverParticipant.accountID : -1;
    let receiver = ReportUtils.getPersonalDetailsForAccountID(receiverAccountID);
    let optimisticPersonalDetailListAction = {};

    // STEP 1: Get existing chat report OR build a new optimistic one
    let isNewChatReport = false;
    let chatReport = !isEmptyObject(invoiceChatReport) && invoiceChatReport?.reportID ? invoiceChatReport : null;

    if (!chatReport) {
        chatReport = ReportUtils.getInvoiceChatByParticipants(senderWorkspaceID, receiverAccountID) ?? null;
    }

    if (!chatReport) {
        isNewChatReport = true;
        chatReport = ReportUtils.buildOptimisticChatReport([receiverAccountID, currentUserAccountID], CONST.REPORT.DEFAULT_REPORT_NAME, CONST.REPORT.CHAT_TYPE.INVOICE, senderWorkspaceID);
    }

    // STEP 2: Create a new optimistic invoice report.
    const optimisticInvoiceReport = ReportUtils.buildOptimisticInvoiceReport(chatReport.reportID, senderWorkspaceID, receiverAccountID, receiver.displayName ?? '', amount, currency);

    // STEP 3: Build optimistic receipt and transaction
    const receiptObject: Receipt = {};
    let filename;
    if (receipt?.source) {
        receiptObject.source = receipt.source;
        receiptObject.state = receipt.state ?? CONST.IOU.RECEIPT_STATE.SCANREADY;
        filename = receipt.name;
    }
    const optimisticTransaction = TransactionUtils.buildOptimisticTransaction(
        amount,
        currency,
        optimisticInvoiceReport.reportID,
        trimmedComment,
        created,
        '',
        '',
        merchant,
        receiptObject,
        filename,
        undefined,
        category,
        tag,
        taxCode,
        taxAmount,
        billable,
    );

    const optimisticPolicyRecentlyUsedCategories = Category.buildOptimisticPolicyRecentlyUsedCategories(optimisticInvoiceReport.policyID, category);
    const optimisticPolicyRecentlyUsedTags = Tag.buildOptimisticPolicyRecentlyUsedTags(optimisticInvoiceReport.policyID, tag);

    // STEP 4: Add optimistic personal details for participant
    const shouldCreateOptimisticPersonalDetails = isNewChatReport && !allPersonalDetails[receiverAccountID];
    if (shouldCreateOptimisticPersonalDetails) {
        const receiverLogin = receiverParticipant && 'login' in receiverParticipant && receiverParticipant.login ? receiverParticipant.login : '';
        receiver = {
            accountID: receiverAccountID,
            displayName: LocalePhoneNumber.formatPhoneNumber(receiverLogin),
            login: receiverLogin,
            isOptimisticPersonalDetail: true,
        };

        optimisticPersonalDetailListAction = {[receiverAccountID]: receiver};
    }

    // STEP 5: Build optimistic reportActions.
    const [optimisticCreatedActionForChat, optimisticCreatedActionForIOUReport, iouAction, optimisticTransactionThread, optimisticCreatedActionForTransactionThread] =
        ReportUtils.buildOptimisticMoneyRequestEntities(
            optimisticInvoiceReport,
            CONST.IOU.REPORT_ACTION_TYPE.CREATE,
            amount,
            currency,
            trimmedComment,
            receiver.login ?? '',
            [receiver],
            optimisticTransaction.transactionID,
            undefined,
            false,
            false,
            receiptObject,
            false,
        );
    const reportPreviewAction = ReportUtils.buildOptimisticReportPreview(chatReport, optimisticInvoiceReport, trimmedComment, optimisticTransaction);

    // STEP 6: Build Onyx Data
    const [optimisticData, successData, failureData] = buildOnyxDataForInvoice(
        chatReport,
        optimisticInvoiceReport,
        optimisticTransaction,
        optimisticCreatedActionForChat,
        optimisticCreatedActionForIOUReport,
        iouAction,
        optimisticPersonalDetailListAction,
        reportPreviewAction,
        optimisticPolicyRecentlyUsedCategories,
        optimisticPolicyRecentlyUsedTags,
        isNewChatReport,
        optimisticTransactionThread,
        optimisticCreatedActionForTransactionThread,
        policy,
        policyTagList,
        policyCategories,
    );

    return {
        senderWorkspaceID,
        receiver,
        invoiceRoom: chatReport,
        createdChatReportActionID: optimisticCreatedActionForChat.reportActionID,
        invoiceReportID: optimisticInvoiceReport.reportID,
        reportPreviewReportActionID: reportPreviewAction.reportActionID,
        transactionID: optimisticTransaction.transactionID,
        transactionThreadReportID: optimisticTransactionThread.reportID,
        onyxData: {
            optimisticData,
            successData,
            failureData,
        },
    };
}

/**
 * Gathers all the data needed to submit an expense. It attempts to find existing reports, iouReports, and receipts. If it doesn't find them, then
 * it creates optimistic versions of them and uses those instead
 */
function getMoneyRequestInformation(
    parentChatReport: OnyxEntry<OnyxTypes.Report>,
    participant: Participant,
    comment: string,
    amount: number,
    currency: string,
    created: string,
    merchant: string,
    receipt: Receipt | undefined,
    existingTransactionID: string | undefined,
    category: string | undefined,
    tag: string | undefined,
    taxCode: string | undefined,
    taxAmount: number | undefined,
    billable: boolean | undefined,
    policy: OnyxEntry<OnyxTypes.Policy> | undefined,
    policyTagList: OnyxEntry<OnyxTypes.PolicyTagList> | undefined,
    policyCategories: OnyxEntry<OnyxTypes.PolicyCategories> | undefined,
    payeeAccountID = userAccountID,
    payeeEmail = currentUserEmail,
    moneyRequestReportID = '',
    linkedTrackedExpenseReportAction?: OnyxTypes.ReportAction,
): MoneyRequestInformation {
    const payerEmail = PhoneNumber.addSMSDomainIfPhoneNumber(participant.login ?? '');
    const payerAccountID = Number(participant.accountID);
    const isPolicyExpenseChat = participant.isPolicyExpenseChat;

    // STEP 1: Get existing chat report OR build a new optimistic one
    let isNewChatReport = false;
    let chatReport = !isEmptyObject(parentChatReport) && parentChatReport?.reportID ? parentChatReport : null;

    // If this is a policyExpenseChat, the chatReport must exist and we can get it from Onyx.
    // report is null if the flow is initiated from the global create menu. However, participant always stores the reportID if it exists, which is the case for policyExpenseChats
    if (!chatReport && isPolicyExpenseChat) {
        chatReport = allReports?.[`${ONYXKEYS.COLLECTION.REPORT}${participant.reportID}`] ?? null;
    }

    if (!chatReport) {
        chatReport = ReportUtils.getChatByParticipants([payerAccountID, payeeAccountID]) ?? null;
    }

    // If we still don't have a report, it likely doens't exist and we need to build an optimistic one
    if (!chatReport) {
        isNewChatReport = true;
        chatReport = ReportUtils.buildOptimisticChatReport([payerAccountID, payeeAccountID]);
    }

    // STEP 2: Get the Expense/IOU report. If the moneyRequestReportID has been provided, we want to add the transaction to this specific report.
    // If no such reportID has been provided, let's use the chatReport.iouReportID property. In case that is not present, build a new optimistic Expense/IOU report.
    let iouReport: OnyxInputValue<OnyxTypes.Report> = null;
    if (moneyRequestReportID) {
        iouReport = allReports?.[`${ONYXKEYS.COLLECTION.REPORT}${moneyRequestReportID}`] ?? null;
    } else {
        iouReport = allReports?.[`${ONYXKEYS.COLLECTION.REPORT}${chatReport.iouReportID}`] ?? null;
    }

    const shouldCreateNewMoneyRequestReport = ReportUtils.shouldCreateNewMoneyRequestReport(iouReport, chatReport);

    if (!iouReport || shouldCreateNewMoneyRequestReport) {
        iouReport = isPolicyExpenseChat
            ? ReportUtils.buildOptimisticExpenseReport(chatReport.reportID, chatReport.policyID ?? '-1', payeeAccountID, amount, currency)
            : ReportUtils.buildOptimisticIOUReport(payeeAccountID, payerAccountID, amount, chatReport.reportID, currency);
    } else if (isPolicyExpenseChat) {
        iouReport = {...iouReport};
        if (iouReport?.currency === currency && typeof iouReport.total === 'number') {
            // Because of the Expense reports are stored as negative values, we subtract the total from the amount
            iouReport.total -= amount;
        }
    } else {
        iouReport = IOUUtils.updateIOUOwnerAndTotal(iouReport, payeeAccountID, amount, currency);
    }
    // STEP 3: Build optimistic receipt and transaction
    const receiptObject: Receipt = {};
    let filename;
    if (receipt?.source) {
        receiptObject.source = receipt.source;
        receiptObject.state = receipt.state ?? CONST.IOU.RECEIPT_STATE.SCANREADY;
        filename = receipt.name;
    }
    const existingTransaction = allTransactionDrafts[`${ONYXKEYS.COLLECTION.TRANSACTION_DRAFT}${existingTransactionID ?? CONST.IOU.OPTIMISTIC_TRANSACTION_ID}`];
    const isDistanceRequest = existingTransaction && existingTransaction.iouRequestType === CONST.IOU.REQUEST_TYPE.DISTANCE;
    let optimisticTransaction = TransactionUtils.buildOptimisticTransaction(
        ReportUtils.isExpenseReport(iouReport) ? -amount : amount,
        currency,
        iouReport.reportID,
        comment,
        created,
        '',
        '',
        merchant,
        receiptObject,
        filename,
        existingTransactionID,
        category,
        tag,
        taxCode,
        ReportUtils.isExpenseReport(iouReport) ? -(taxAmount ?? 0) : taxAmount,
        billable,
        isDistanceRequest ? {waypoints: CONST.RED_BRICK_ROAD_PENDING_ACTION.ADD} : undefined,
    );

    const optimisticPolicyRecentlyUsedCategories = Category.buildOptimisticPolicyRecentlyUsedCategories(iouReport.policyID, category);
    const optimisticPolicyRecentlyUsedTags = Tag.buildOptimisticPolicyRecentlyUsedTags(iouReport.policyID, tag);

    // If there is an existing transaction (which is the case for distance requests), then the data from the existing transaction
    // needs to be manually merged into the optimistic transaction. This is because buildOnyxDataForMoneyRequest() uses `Onyx.set()` for the transaction
    // data. This is a big can of worms to change it to `Onyx.merge()` as explored in https://expensify.slack.com/archives/C05DWUDHVK7/p1692139468252109.
    // I want to clean this up at some point, but it's possible this will live in the code for a while so I've created https://github.com/Expensify/App/issues/25417
    // to remind me to do this.
    if (isDistanceRequest) {
        optimisticTransaction = fastMerge(existingTransaction, optimisticTransaction, false);
    }

    // STEP 4: Build optimistic reportActions. We need:
    // 1. CREATED action for the chatReport
    // 2. CREATED action for the iouReport
    // 3. IOU action for the iouReport
    // 4. The transaction thread, which requires the iouAction, and CREATED action for the transaction thread
    // 5. REPORT_PREVIEW action for the chatReport
    // Note: The CREATED action for the IOU report must be optimistically generated before the IOU action so there's no chance that it appears after the IOU action in the chat
    const [optimisticCreatedActionForChat, optimisticCreatedActionForIOUReport, iouAction, optimisticTransactionThread, optimisticCreatedActionForTransactionThread] =
        ReportUtils.buildOptimisticMoneyRequestEntities(
            iouReport,
            CONST.IOU.REPORT_ACTION_TYPE.CREATE,
            amount,
            currency,
            comment,
            payeeEmail,
            [participant],
            optimisticTransaction.transactionID,
            undefined,
            false,
            false,
            receiptObject,
            false,
            undefined,
            linkedTrackedExpenseReportAction?.childReportID,
            linkedTrackedExpenseReportAction,
        );

    let reportPreviewAction = shouldCreateNewMoneyRequestReport ? null : getReportPreviewAction(chatReport.reportID, iouReport.reportID);

    if (reportPreviewAction) {
        reportPreviewAction = ReportUtils.updateReportPreview(iouReport, reportPreviewAction, false, comment, optimisticTransaction);
    } else {
        reportPreviewAction = ReportUtils.buildOptimisticReportPreview(chatReport, iouReport, comment, optimisticTransaction);
        chatReport.lastVisibleActionCreated = reportPreviewAction.created;

        // Generated ReportPreview action is a parent report action of the iou report.
        // We are setting the iou report's parentReportActionID to display subtitle correctly in IOU page when offline.
        iouReport.parentReportActionID = reportPreviewAction.reportActionID;
    }

    const shouldCreateOptimisticPersonalDetails = isNewChatReport && !allPersonalDetails[payerAccountID];
    // Add optimistic personal details for participant
    const optimisticPersonalDetailListAction = shouldCreateOptimisticPersonalDetails
        ? {
              [payerAccountID]: {
                  accountID: payerAccountID,
                  // Disabling this line since participant.displayName can be an empty string
                  // eslint-disable-next-line @typescript-eslint/prefer-nullish-coalescing
                  displayName: LocalePhoneNumber.formatPhoneNumber(participant.displayName || payerEmail),
                  login: participant.login,
                  isOptimisticPersonalDetail: true,
              },
          }
        : {};

    const optimisticNextStep = NextStepUtils.buildNextStep(iouReport, CONST.REPORT.STATUS_NUM.OPEN);

    // STEP 5: Build Onyx Data
    const [optimisticData, successData, failureData] = buildOnyxDataForMoneyRequest(
        chatReport,
        iouReport,
        optimisticTransaction,
        optimisticCreatedActionForChat,
        optimisticCreatedActionForIOUReport,
        iouAction,
        optimisticPersonalDetailListAction,
        reportPreviewAction,
        optimisticPolicyRecentlyUsedCategories,
        optimisticPolicyRecentlyUsedTags,
        isNewChatReport,
        optimisticTransactionThread ?? {},
        optimisticCreatedActionForTransactionThread,
        shouldCreateNewMoneyRequestReport,
        policy,
        policyTagList,
        policyCategories,
        optimisticNextStep,
    );

    return {
        payerAccountID,
        payerEmail,
        iouReport,
        chatReport,
        transaction: optimisticTransaction,
        iouAction,
        createdChatReportActionID: isNewChatReport ? optimisticCreatedActionForChat.reportActionID : '-1',
        createdIOUReportActionID: shouldCreateNewMoneyRequestReport ? optimisticCreatedActionForIOUReport.reportActionID : '-1',
        reportPreviewAction,
        transactionThreadReportID: optimisticTransactionThread?.reportID ?? '-1',
        createdReportActionIDForThread: optimisticCreatedActionForTransactionThread?.reportActionID ?? '-1',
        onyxData: {
            optimisticData,
            successData,
            failureData,
        },
    };
}

/**
 * Gathers all the data needed to make an expense. It attempts to find existing reports, iouReports, and receipts. If it doesn't find them, then
 * it creates optimistic versions of them and uses those instead
 */
function getTrackExpenseInformation(
    parentChatReport: OnyxEntry<OnyxTypes.Report>,
    participant: Participant,
    comment: string,
    amount: number,
    currency: string,
    created: string,
    merchant: string,
    receipt: OnyxEntry<Receipt>,
    category: string | undefined,
    tag: string | undefined,
    taxCode: string | undefined,
    taxAmount: number | undefined,
    billable: boolean | undefined,
    policy: OnyxEntry<OnyxTypes.Policy> | undefined,
    policyTagList: OnyxEntry<OnyxTypes.PolicyTagList> | undefined,
    policyCategories: OnyxEntry<OnyxTypes.PolicyCategories> | undefined,
    payeeEmail = currentUserEmail,
    payeeAccountID = userAccountID,
    moneyRequestReportID = '',
    linkedTrackedExpenseReportAction?: OnyxTypes.ReportAction,
    existingTransactionID?: string,
): TrackExpenseInformation | null {
    const optimisticData: OnyxUpdate[] = [];
    const successData: OnyxUpdate[] = [];
    const failureData: OnyxUpdate[] = [];

    const isPolicyExpenseChat = participant.isPolicyExpenseChat;

    // STEP 1: Get existing chat report
    let chatReport = !isEmptyObject(parentChatReport) && parentChatReport?.reportID ? parentChatReport : null;

    // The chatReport always exists, and we can get it from Onyx if chatReport is null.
    if (!chatReport) {
        chatReport = allReports?.[`${ONYXKEYS.COLLECTION.REPORT}${participant.reportID}`] ?? null;
    }

    // If we still don't have a report, it likely doesn't exist, and we will early return here as it should not happen
    // Maybe later, we can build an optimistic selfDM chat.
    if (!chatReport) {
        return null;
    }

    // Check if the report is a draft
    const isDraftReport = ReportUtils.isDraftReport(chatReport?.reportID);

    let createdWorkspaceParams: CreateWorkspaceParams | undefined;

    if (isDraftReport) {
        const workspaceData = Policy.buildPolicyData(undefined, policy?.makeMeAdmin, policy?.name, policy?.id, chatReport?.reportID);
        createdWorkspaceParams = workspaceData.params;
        optimisticData.push(...workspaceData.optimisticData);
        successData.push(...workspaceData.successData);
        failureData.push(...workspaceData.failureData);
    }

    // STEP 2: If not in the self-DM flow, we need to use the expense report.
    // For this, first use the chatReport.iouReportID property. Build a new optimistic expense report if needed.
    const shouldUseMoneyReport = !!isPolicyExpenseChat;

    let iouReport: OnyxInputValue<OnyxTypes.Report> = null;
    let shouldCreateNewMoneyRequestReport = false;

    if (shouldUseMoneyReport) {
        if (moneyRequestReportID) {
            iouReport = allReports?.[`${ONYXKEYS.COLLECTION.REPORT}${moneyRequestReportID}`] ?? null;
        } else {
            iouReport = allReports?.[`${ONYXKEYS.COLLECTION.REPORT}${chatReport.iouReportID}`] ?? null;
        }

        shouldCreateNewMoneyRequestReport = ReportUtils.shouldCreateNewMoneyRequestReport(iouReport, chatReport);
        if (!iouReport || shouldCreateNewMoneyRequestReport) {
            iouReport = ReportUtils.buildOptimisticExpenseReport(chatReport.reportID, chatReport.policyID ?? '-1', payeeAccountID, amount, currency, false);
        } else {
            iouReport = {...iouReport};
            if (iouReport?.currency === currency && typeof iouReport.total === 'number' && typeof iouReport.nonReimbursableTotal === 'number') {
                // Because of the Expense reports are stored as negative values, we subtract the total from the amount
                iouReport.total -= amount;
                iouReport.nonReimbursableTotal -= amount;
            }
        }
    }

    // If shouldUseMoneyReport is true, the iouReport was defined.
    // But we'll use the `shouldUseMoneyReport && iouReport` check further instead of `shouldUseMoneyReport` to avoid TS errors.

    // STEP 3: Build optimistic receipt and transaction
    const receiptObject: Receipt = {};
    let filename;
    if (receipt?.source) {
        receiptObject.source = receipt.source;
        receiptObject.state = receipt.state ?? CONST.IOU.RECEIPT_STATE.SCANREADY;
        filename = receipt.name;
    }
    const existingTransaction = allTransactionDrafts[`${ONYXKEYS.COLLECTION.TRANSACTION_DRAFT}${existingTransactionID ?? CONST.IOU.OPTIMISTIC_TRANSACTION_ID}`];
    const isDistanceRequest = existingTransaction && existingTransaction.iouRequestType === CONST.IOU.REQUEST_TYPE.DISTANCE;
    let optimisticTransaction = TransactionUtils.buildOptimisticTransaction(
        ReportUtils.isExpenseReport(iouReport) ? -amount : amount,
        currency,
        shouldUseMoneyReport && iouReport ? iouReport.reportID : '-1',
        comment,
        created,
        '',
        '',
        merchant,
        receiptObject,
        filename,
        existingTransactionID ?? null,
        category,
        tag,
        taxCode,
        taxAmount,
        billable,
        isDistanceRequest ? {waypoints: CONST.RED_BRICK_ROAD_PENDING_ACTION.ADD} : undefined,
        false,
    );

    // If there is an existing transaction (which is the case for distance requests), then the data from the existing transaction
    // needs to be manually merged into the optimistic transaction. This is because buildOnyxDataForMoneyRequest() uses `Onyx.set()` for the transaction
    // data. This is a big can of worms to change it to `Onyx.merge()` as explored in https://expensify.slack.com/archives/C05DWUDHVK7/p1692139468252109.
    // I want to clean this up at some point, but it's possible this will live in the code for a while so I've created https://github.com/Expensify/App/issues/25417
    // to remind me to do this.
    if (isDistanceRequest) {
        optimisticTransaction = fastMerge(existingTransaction, optimisticTransaction, false);
    }

    // STEP 4: Build optimistic reportActions. We need:
    // 1. CREATED action for the iouReport (if tracking in the Expense chat)
    // 2. IOU action for the iouReport (if tracking in the Expense chat), otherwise – for chatReport
    // 3. The transaction thread, which requires the iouAction, and CREATED action for the transaction thread
    // 4. REPORT_PREVIEW action for the chatReport (if tracking in the Expense chat)
    const [, optimisticCreatedActionForIOUReport, iouAction, optimisticTransactionThread, optimisticCreatedActionForTransactionThread] = ReportUtils.buildOptimisticMoneyRequestEntities(
        shouldUseMoneyReport && iouReport ? iouReport : chatReport,
        CONST.IOU.REPORT_ACTION_TYPE.TRACK,
        amount,
        currency,
        comment,
        payeeEmail,
        [participant],
        optimisticTransaction.transactionID,
        undefined,
        false,
        false,
        receiptObject,
        false,
        !shouldUseMoneyReport,
        linkedTrackedExpenseReportAction?.childReportID,
        linkedTrackedExpenseReportAction,
    );

    let reportPreviewAction: OnyxInputValue<OnyxTypes.ReportAction<typeof CONST.REPORT.ACTIONS.TYPE.REPORT_PREVIEW>> = null;
    if (shouldUseMoneyReport && iouReport) {
        reportPreviewAction = shouldCreateNewMoneyRequestReport ? null : getReportPreviewAction(chatReport.reportID, iouReport.reportID);

        if (reportPreviewAction) {
            reportPreviewAction = ReportUtils.updateReportPreview(iouReport, reportPreviewAction, false, comment, optimisticTransaction);
        } else {
            reportPreviewAction = ReportUtils.buildOptimisticReportPreview(chatReport, iouReport, comment, optimisticTransaction);
            // Generated ReportPreview action is a parent report action of the iou report.
            // We are setting the iou report's parentReportActionID to display subtitle correctly in IOU page when offline.
            iouReport.parentReportActionID = reportPreviewAction.reportActionID;
        }
    }

    let actionableTrackExpenseWhisper: OnyxInputValue<OnyxTypes.ReportAction> = null;
    if (!isPolicyExpenseChat) {
        actionableTrackExpenseWhisper = ReportUtils.buildOptimisticActionableTrackExpenseWhisper(iouAction, optimisticTransaction.transactionID);
    }

    // STEP 5: Build Onyx Data
    const trackExpenseOnyxData = buildOnyxDataForTrackExpense(
        chatReport,
        iouReport,
        optimisticTransaction,
        optimisticCreatedActionForIOUReport,
        iouAction,
        reportPreviewAction,
        optimisticTransactionThread ?? {},
        optimisticCreatedActionForTransactionThread,
        shouldCreateNewMoneyRequestReport,
        policy,
        policyTagList,
        policyCategories,
        undefined,
        actionableTrackExpenseWhisper,
    );

    return {
        createdWorkspaceParams,
        chatReport,
        iouReport: iouReport ?? undefined,
        transaction: optimisticTransaction,
        iouAction,
        createdChatReportActionID: '-1',
        createdIOUReportActionID: shouldCreateNewMoneyRequestReport ? optimisticCreatedActionForIOUReport.reportActionID : '-1',
        reportPreviewAction: reportPreviewAction ?? undefined,
        transactionThreadReportID: optimisticTransactionThread.reportID,
        createdReportActionIDForThread: optimisticCreatedActionForTransactionThread?.reportActionID ?? '-1',
        actionableWhisperReportActionIDParam: actionableTrackExpenseWhisper?.reportActionID ?? '',
        onyxData: {
            optimisticData: optimisticData.concat(trackExpenseOnyxData[0]),
            successData: successData.concat(trackExpenseOnyxData[1]),
            failureData: failureData.concat(trackExpenseOnyxData[2]),
        },
    };
}

/** Requests money based on a distance (e.g. mileage from a map) */
function createDistanceRequest(
    report: OnyxEntry<OnyxTypes.Report>,
    participant: Participant,
    comment: string,
    created: string,
    category: string | undefined,
    tag: string | undefined,
    taxCode: string | undefined,
    taxAmount: number | undefined,
    amount: number,
    currency: string,
    merchant: string,
    billable: boolean | undefined,
    validWaypoints: WaypointCollection,
    policy?: OnyxEntry<OnyxTypes.Policy>,
    policyTagList?: OnyxEntry<OnyxTypes.PolicyTagList>,
    policyCategories?: OnyxEntry<OnyxTypes.PolicyCategories>,
    customUnitRateID?: string,
) {
    // If the report is an iou or expense report, we should get the linked chat report to be passed to the getMoneyRequestInformation function
    const isMoneyRequestReport = ReportUtils.isMoneyRequestReport(report);
    const currentChatReport = isMoneyRequestReport ? getReportOrDraftReport(report?.chatReportID) : report;
    const moneyRequestReportID = isMoneyRequestReport ? report?.reportID : '';

    const optimisticReceipt: Receipt = {
        source: ReceiptGeneric as ReceiptSource,
        state: CONST.IOU.RECEIPT_STATE.OPEN,
    };
    const {
        iouReport,
        chatReport,
        transaction,
        iouAction,
        createdChatReportActionID,
        createdIOUReportActionID,
        reportPreviewAction,
        transactionThreadReportID,
        createdReportActionIDForThread,
        payerEmail,
        onyxData,
    } = getMoneyRequestInformation(
        currentChatReport,
        participant,
        comment,
        amount,
        currency,
        created,
        merchant,
        optimisticReceipt,
        undefined,
        category,
        tag,
        taxCode,
        taxAmount,
        billable,
        policy,
        policyTagList,
        policyCategories,
        userAccountID,
        currentUserEmail,
        moneyRequestReportID,
    );

    const activeReportID = isMoneyRequestReport ? report?.reportID ?? '-1' : chatReport.reportID;
    const parameters: CreateDistanceRequestParams = {
        comment,
        iouReportID: iouReport.reportID,
        chatReportID: chatReport.reportID,
        transactionID: transaction.transactionID,
        reportActionID: iouAction.reportActionID,
        createdChatReportActionID,
        createdIOUReportActionID,
        reportPreviewReportActionID: reportPreviewAction.reportActionID,
        waypoints: JSON.stringify(validWaypoints),
        created,
        category,
        tag,
        taxCode,
        taxAmount,
        billable,
        transactionThreadReportID,
        createdReportActionIDForThread,
        payerEmail,
        customUnitRateID,
    };

    API.write(WRITE_COMMANDS.CREATE_DISTANCE_REQUEST, parameters, onyxData);
    Navigation.dismissModal(activeReportID);
    Report.notifyNewAction(activeReportID, userAccountID);
}

/**
 * Compute the diff amount when we update the transaction
 */
function calculateDiffAmount(
    iouReport: OnyxTypes.OnyxInputOrEntry<OnyxTypes.Report>,
    updatedTransaction: OnyxTypes.OnyxInputOrEntry<OnyxTypes.Transaction>,
    transaction: OnyxEntry<OnyxTypes.Transaction>,
): number {
    if (!iouReport) {
        return 0;
    }
    const isExpenseReport = ReportUtils.isExpenseReport(iouReport);
    const updatedCurrency = TransactionUtils.getCurrency(updatedTransaction);
    const currentCurrency = TransactionUtils.getCurrency(transaction);

    const currentAmount = TransactionUtils.getAmount(transaction, isExpenseReport);
    const updatedAmount = TransactionUtils.getAmount(updatedTransaction, isExpenseReport);

    if (updatedCurrency === iouReport?.currency && currentCurrency !== iouReport?.currency) {
        // Add the diff to the total if we change the currency from a different currency to the currency of the IOU report
        return updatedAmount;
    }
    if (updatedCurrency !== iouReport?.currency && currentCurrency === iouReport?.currency) {
        // Subtract the diff from the total if we change the currency from the currency of IOU report to a different currency
        return -updatedAmount;
    }
    if (updatedCurrency === iouReport?.currency && updatedAmount !== currentAmount) {
        // Calculate the diff between the updated amount and the current amount if we change the amount and the currency of the transaction is the currency of the report
        return updatedAmount - currentAmount;
    }

    return 0;
}

function calculateAmountForUpdatedWaypoint(
    transaction: OnyxTypes.OnyxInputOrEntry<OnyxTypes.Transaction>,
    transactionChanges: TransactionChanges,
    policy: OnyxTypes.OnyxInputOrEntry<OnyxTypes.Policy>,
    iouReport: OnyxTypes.OnyxInputOrEntry<OnyxTypes.Report>,
) {
    let updatedAmount: number = CONST.IOU.DEFAULT_AMOUNT;
    let updatedMerchant = Localize.translateLocal('iou.fieldPending');
    if (!isEmptyObject(transactionChanges?.routes)) {
        const customUnitRateID = TransactionUtils.getRateID(transaction) ?? '';
        const mileageRates = DistanceRequestUtils.getMileageRates(policy, true);
        const policyCurrency = policy?.outputCurrency ?? PolicyUtils.getPersonalPolicy()?.outputCurrency ?? CONST.CURRENCY.USD;
        const mileageRate = TransactionUtils.isCustomUnitRateIDForP2P(transaction)
            ? DistanceRequestUtils.getRateForP2P(policyCurrency)
            : mileageRates?.[customUnitRateID] ?? DistanceRequestUtils.getDefaultMileageRate(policy);
        const {unit, rate} = mileageRate;
        const distance = TransactionUtils.getDistance(transaction);
        const amount = DistanceRequestUtils.getDistanceRequestAmount(distance, unit, rate ?? 0);
        updatedAmount = ReportUtils.isExpenseReport(iouReport) ? -amount : amount;
        updatedMerchant = DistanceRequestUtils.getDistanceMerchant(true, distance, unit, rate, transaction?.currency ?? CONST.CURRENCY.USD, Localize.translateLocal, (digit) =>
            toLocaleDigit(preferredLocale, digit),
        );
    }
    return {amount: updatedAmount, modifiedAmount: updatedAmount, modifiedMerchant: updatedMerchant};
}

/**
 * @param transactionID
 * @param transactionThreadReportID
 * @param transactionChanges
 * @param [transactionChanges.created] Present when updated the date field
 * @param policy  May be undefined, an empty object, or an object matching the Policy type (src/types/onyx/Policy.ts)
 * @param policyTagList
 * @param policyCategories
 * @param onlyIncludeChangedFields
 *               When 'true', then the returned params will only include the transaction details for the fields that were changed.
 *               When `false`, then the returned params will include all the transaction details, regardless of which fields were changed.
 *               This setting is necessary while the UpdateDistanceRequest API is refactored to be fully 1:1:1 in https://github.com/Expensify/App/issues/28358
 */
function getUpdateMoneyRequestParams(
    transactionID: string,
    transactionThreadReportID: string,
    transactionChanges: TransactionChanges,
    policy: OnyxTypes.OnyxInputOrEntry<OnyxTypes.Policy>,
    policyTagList: OnyxTypes.OnyxInputOrEntry<OnyxTypes.PolicyTagList>,
    policyCategories: OnyxTypes.OnyxInputOrEntry<OnyxTypes.PolicyCategories>,
    onlyIncludeChangedFields: boolean,
): UpdateMoneyRequestData {
    const optimisticData: OnyxUpdate[] = [];
    const successData: OnyxUpdate[] = [];
    const failureData: OnyxUpdate[] = [];

    // Step 1: Set any "pending fields" (ones updated while the user was offline) to have error messages in the failureData
    const pendingFields = Object.fromEntries(Object.keys(transactionChanges).map((key) => [key, CONST.RED_BRICK_ROAD_PENDING_ACTION.UPDATE]));
    const clearedPendingFields = Object.fromEntries(Object.keys(transactionChanges).map((key) => [key, null]));
    const errorFields = Object.fromEntries(Object.keys(pendingFields).map((key) => [key, {[DateUtils.getMicroseconds()]: Localize.translateLocal('iou.error.genericEditFailureMessage')}]));

    // Step 2: Get all the collections being updated
    const transactionThread = allReports?.[`${ONYXKEYS.COLLECTION.REPORT}${transactionThreadReportID}`] ?? null;
    const transaction = allTransactions?.[`${ONYXKEYS.COLLECTION.TRANSACTION}${transactionID}`];
    const iouReport = allReports?.[`${ONYXKEYS.COLLECTION.REPORT}${transactionThread?.parentReportID}`] ?? null;
    const isFromExpenseReport = ReportUtils.isExpenseReport(iouReport);
    const isScanning = TransactionUtils.hasReceipt(transaction) && TransactionUtils.isReceiptBeingScanned(transaction);
    let updatedTransaction = transaction ? TransactionUtils.getUpdatedTransaction(transaction, transactionChanges, isFromExpenseReport) : null;
    const transactionDetails = ReportUtils.getTransactionDetails(updatedTransaction);

    if (transactionDetails?.waypoints) {
        // This needs to be a JSON string since we're sending this to the MapBox API
        transactionDetails.waypoints = JSON.stringify(transactionDetails.waypoints);
    }

    const dataToIncludeInParams: Partial<TransactionDetails> | undefined = onlyIncludeChangedFields
        ? Object.fromEntries(Object.entries(transactionDetails ?? {}).filter(([key]) => Object.keys(transactionChanges).includes(key)))
        : transactionDetails;

    const params: UpdateMoneyRequestParams = {
        ...dataToIncludeInParams,
        reportID: iouReport?.reportID,
        transactionID,
    };

    const hasPendingWaypoints = 'waypoints' in transactionChanges;
    if (transaction && updatedTransaction && hasPendingWaypoints) {
        updatedTransaction = {
            ...updatedTransaction,
            ...calculateAmountForUpdatedWaypoint(transaction, transactionChanges, policy, iouReport),
        };

        // Delete the draft transaction when editing waypoints when the server responds successfully and there are no errors
        successData.push({
            onyxMethod: Onyx.METHOD.SET,
            key: `${ONYXKEYS.COLLECTION.TRANSACTION_DRAFT}${transactionID}`,
            value: null,
        });

        // Revert the transaction's amount to the original value on failure.
        // The IOU Report will be fully reverted in the failureData further below.
        failureData.push({
            onyxMethod: Onyx.METHOD.MERGE,
            key: `${ONYXKEYS.COLLECTION.TRANSACTION}${transactionID}`,
            value: {
                amount: transaction.amount,
                modifiedAmount: transaction.modifiedAmount,
                modifiedMerchant: transaction.modifiedMerchant,
            },
        });
    }

    // Step 3: Build the modified expense report actions
    // We don't create a modified report action if we're updating the waypoints,
    // since there isn't actually any optimistic data we can create for them and the report action is created on the server
    // with the response from the MapBox API
    const updatedReportAction = ReportUtils.buildOptimisticModifiedExpenseReportAction(transactionThread, transaction, transactionChanges, isFromExpenseReport, policy);
    if (!hasPendingWaypoints) {
        params.reportActionID = updatedReportAction.reportActionID;

        optimisticData.push({
            onyxMethod: Onyx.METHOD.MERGE,
            key: `${ONYXKEYS.COLLECTION.REPORT_ACTIONS}${transactionThread?.reportID}`,
            value: {
                [updatedReportAction.reportActionID]: updatedReportAction as OnyxTypes.ReportAction,
            },
        });
        successData.push({
            onyxMethod: Onyx.METHOD.MERGE,
            key: `${ONYXKEYS.COLLECTION.REPORT_ACTIONS}${transactionThread?.reportID}`,
            value: {
                [updatedReportAction.reportActionID]: {pendingAction: null},
            },
        });
        failureData.push({
            onyxMethod: Onyx.METHOD.MERGE,
            key: `${ONYXKEYS.COLLECTION.REPORT_ACTIONS}${transactionThread?.reportID}`,
            value: {
                [updatedReportAction.reportActionID]: {
                    ...(updatedReportAction as OnyxTypes.ReportAction),
                    errors: ErrorUtils.getMicroSecondOnyxErrorWithTranslationKey('iou.error.genericEditFailureMessage'),
                },
            },
        });
    }

    // Step 4: Compute the IOU total and update the report preview message (and report header) so LHN amount owed is correct.
    const diff = calculateDiffAmount(iouReport, updatedTransaction, transaction);

    let updatedMoneyRequestReport: OnyxTypes.OnyxInputOrEntry<OnyxTypes.Report>;
    if (!iouReport) {
        updatedMoneyRequestReport = null;
    } else if ((ReportUtils.isExpenseReport(iouReport) || ReportUtils.isInvoiceReport(iouReport)) && typeof iouReport.total === 'number') {
        // For expense report, the amount is negative, so we should subtract total from diff
        updatedMoneyRequestReport = {
            ...iouReport,
            total: iouReport.total - diff,
        };
        if (!transaction?.reimbursable && typeof updatedMoneyRequestReport.nonReimbursableTotal === 'number') {
            updatedMoneyRequestReport.nonReimbursableTotal -= diff;
        }
    } else {
        updatedMoneyRequestReport = IOUUtils.updateIOUOwnerAndTotal(iouReport, updatedReportAction.actorAccountID ?? -1, diff, TransactionUtils.getCurrency(transaction), false, true);
    }

    if (updatedMoneyRequestReport) {
        updatedMoneyRequestReport.cachedTotal = CurrencyUtils.convertToDisplayString(updatedMoneyRequestReport.total, transactionDetails?.currency);
    }

    optimisticData.push(
        {
            onyxMethod: Onyx.METHOD.MERGE,
            key: `${ONYXKEYS.COLLECTION.REPORT}${iouReport?.reportID}`,
            value: updatedMoneyRequestReport,
        },
        {
            onyxMethod: Onyx.METHOD.MERGE,
            key: `${ONYXKEYS.COLLECTION.REPORT}${iouReport?.parentReportID}`,
            value: ReportUtils.getOutstandingChildRequest(updatedMoneyRequestReport),
        },
    );
    successData.push({
        onyxMethod: Onyx.METHOD.MERGE,
        key: `${ONYXKEYS.COLLECTION.REPORT}${iouReport?.reportID}`,
        value: {pendingAction: null},
    });

    // Optimistically modify the transaction and the transaction thread
    optimisticData.push({
        onyxMethod: Onyx.METHOD.MERGE,
        key: `${ONYXKEYS.COLLECTION.TRANSACTION}${transactionID}`,
        value: {
            ...updatedTransaction,
            pendingFields,
            isLoading: hasPendingWaypoints,
            errorFields: null,
        },
    });

    optimisticData.push({
        onyxMethod: Onyx.METHOD.MERGE,
        key: `${ONYXKEYS.COLLECTION.REPORT}${transactionThreadReportID}`,
        value: {
            lastActorAccountID: updatedReportAction.actorAccountID,
        },
    });

    if (isScanning && ('amount' in transactionChanges || 'currency' in transactionChanges)) {
        optimisticData.push(
            {
                onyxMethod: Onyx.METHOD.MERGE,
                key: `${ONYXKEYS.COLLECTION.REPORT_ACTIONS}${iouReport?.reportID}`,
                value: {
                    [transactionThread?.parentReportActionID ?? '-1']: {
                        originalMessage: {
                            whisperedTo: [],
                        },
                    },
                },
            },
            {
                onyxMethod: Onyx.METHOD.MERGE,
                key: `${ONYXKEYS.COLLECTION.REPORT_ACTIONS}${iouReport?.parentReportID}`,
                value: {
                    [iouReport?.parentReportActionID ?? '-1']: {
                        originalMessage: {
                            whisperedTo: [],
                        },
                    },
                },
            },
        );
    }

    // Update recently used categories if the category is changed
    if ('category' in transactionChanges) {
        const optimisticPolicyRecentlyUsedCategories = Category.buildOptimisticPolicyRecentlyUsedCategories(iouReport?.policyID, transactionChanges.category);
        if (optimisticPolicyRecentlyUsedCategories.length) {
            optimisticData.push({
                onyxMethod: Onyx.METHOD.SET,
                key: `${ONYXKEYS.COLLECTION.POLICY_RECENTLY_USED_CATEGORIES}${iouReport?.policyID}`,
                value: optimisticPolicyRecentlyUsedCategories,
            });
        }
    }

    // Update recently used categories if the tag is changed
    if ('tag' in transactionChanges) {
        const optimisticPolicyRecentlyUsedTags = Tag.buildOptimisticPolicyRecentlyUsedTags(iouReport?.policyID, transactionChanges.tag);
        if (!isEmptyObject(optimisticPolicyRecentlyUsedTags)) {
            optimisticData.push({
                onyxMethod: Onyx.METHOD.MERGE,
                key: `${ONYXKEYS.COLLECTION.POLICY_RECENTLY_USED_TAGS}${iouReport?.policyID}`,
                value: optimisticPolicyRecentlyUsedTags,
            });
        }
    }

    // Clear out the error fields and loading states on success
    successData.push({
        onyxMethod: Onyx.METHOD.MERGE,
        key: `${ONYXKEYS.COLLECTION.TRANSACTION}${transactionID}`,
        value: {
            pendingFields: clearedPendingFields,
            isLoading: false,
            errorFields: null,
        },
    });

    // Clear out loading states, pending fields, and add the error fields
    failureData.push({
        onyxMethod: Onyx.METHOD.MERGE,
        key: `${ONYXKEYS.COLLECTION.TRANSACTION}${transactionID}`,
        value: {
            pendingFields: clearedPendingFields,
            isLoading: false,
            errorFields,
        },
    });

    if (iouReport) {
        // Reset the iouReport to its original state
        failureData.push({
            onyxMethod: Onyx.METHOD.MERGE,
            key: `${ONYXKEYS.COLLECTION.REPORT}${iouReport.reportID}`,
            value: iouReport,
        });
    }

    if (policy && PolicyUtils.isPaidGroupPolicy(policy) && updatedTransaction && ('tag' in transactionChanges || 'category' in transactionChanges)) {
        const currentTransactionViolations = allTransactionViolations[`${ONYXKEYS.COLLECTION.TRANSACTION_VIOLATIONS}${transactionID}`] ?? [];
        optimisticData.push(
            ViolationsUtils.getViolationsOnyxData(
                updatedTransaction,
                currentTransactionViolations,
                !!policy.requiresTag,
                policyTagList ?? {},
                !!policy.requiresCategory,
                policyCategories ?? {},
                PolicyUtils.hasDependentTags(policy, policyTagList ?? {}),
            ),
        );
        failureData.push({
            onyxMethod: Onyx.METHOD.MERGE,
            key: `${ONYXKEYS.COLLECTION.TRANSACTION_VIOLATIONS}${transactionID}`,
            value: currentTransactionViolations,
        });
    }

    // Reset the transaction thread to its original state
    failureData.push({
        onyxMethod: Onyx.METHOD.MERGE,
        key: `${ONYXKEYS.COLLECTION.REPORT}${transactionThreadReportID}`,
        value: transactionThread,
    });

    return {
        params,
        onyxData: {optimisticData, successData, failureData},
    };
}

/**
 * @param transactionID
 * @param transactionThreadReportID
 * @param transactionChanges
 * @param [transactionChanges.created] Present when updated the date field
 * @param onlyIncludeChangedFields
 *               When 'true', then the returned params will only include the transaction details for the fields that were changed.
 *               When `false`, then the returned params will include all the transaction details, regardless of which fields were changed.
 *               This setting is necessary while the UpdateDistanceRequest API is refactored to be fully 1:1:1 in https://github.com/Expensify/App/issues/28358
 * @param policy  May be undefined, an empty object, or an object matching the Policy type (src/types/onyx/Policy.ts)
 */
function getUpdateTrackExpenseParams(
    transactionID: string,
    transactionThreadReportID: string,
    transactionChanges: TransactionChanges,
    onlyIncludeChangedFields: boolean,
    policy: OnyxTypes.OnyxInputOrEntry<OnyxTypes.Policy>,
): UpdateMoneyRequestData {
    const optimisticData: OnyxUpdate[] = [];
    const successData: OnyxUpdate[] = [];
    const failureData: OnyxUpdate[] = [];

    // Step 1: Set any "pending fields" (ones updated while the user was offline) to have error messages in the failureData
    const pendingFields = Object.fromEntries(Object.keys(transactionChanges).map((key) => [key, CONST.RED_BRICK_ROAD_PENDING_ACTION.UPDATE]));
    const clearedPendingFields = Object.fromEntries(Object.keys(transactionChanges).map((key) => [key, null]));
    const errorFields = Object.fromEntries(Object.keys(pendingFields).map((key) => [key, {[DateUtils.getMicroseconds()]: Localize.translateLocal('iou.error.genericEditFailureMessage')}]));

    // Step 2: Get all the collections being updated
    const transactionThread = allReports?.[`${ONYXKEYS.COLLECTION.REPORT}${transactionThreadReportID}`] ?? null;
    const transaction = allTransactions?.[`${ONYXKEYS.COLLECTION.TRANSACTION}${transactionID}`];
    const chatReport = allReports?.[`${ONYXKEYS.COLLECTION.REPORT}${transactionThread?.parentReportID}`] ?? null;
    const isScanning = TransactionUtils.hasReceipt(transaction) && TransactionUtils.isReceiptBeingScanned(transaction);
    let updatedTransaction = transaction ? TransactionUtils.getUpdatedTransaction(transaction, transactionChanges, false) : null;
    const transactionDetails = ReportUtils.getTransactionDetails(updatedTransaction);

    if (transactionDetails?.waypoints) {
        // This needs to be a JSON string since we're sending this to the MapBox API
        transactionDetails.waypoints = JSON.stringify(transactionDetails.waypoints);
    }

    const dataToIncludeInParams: Partial<TransactionDetails> | undefined = onlyIncludeChangedFields
        ? Object.fromEntries(Object.entries(transactionDetails ?? {}).filter(([key]) => Object.keys(transactionChanges).includes(key)))
        : transactionDetails;

    const params: UpdateMoneyRequestParams = {
        ...dataToIncludeInParams,
        reportID: chatReport?.reportID,
        transactionID,
    };

    const hasPendingWaypoints = 'waypoints' in transactionChanges;
    if (transaction && updatedTransaction && hasPendingWaypoints) {
        updatedTransaction = {
            ...updatedTransaction,
            ...calculateAmountForUpdatedWaypoint(transaction, transactionChanges, policy, transactionThread),
        };

        // Delete the draft transaction when editing waypoints when the server responds successfully and there are no errors
        successData.push({
            onyxMethod: Onyx.METHOD.SET,
            key: `${ONYXKEYS.COLLECTION.TRANSACTION_DRAFT}${transactionID}`,
            value: null,
        });

        // Revert the transaction's amount to the original value on failure.
        // The IOU Report will be fully reverted in the failureData further below.
        failureData.push({
            onyxMethod: Onyx.METHOD.MERGE,
            key: `${ONYXKEYS.COLLECTION.TRANSACTION}${transactionID}`,
            value: {
                amount: transaction.amount,
                modifiedAmount: transaction.modifiedAmount,
                modifiedMerchant: transaction.modifiedMerchant,
            },
        });
    }

    // Step 3: Build the modified expense report actions
    // We don't create a modified report action if we're updating the waypoints,
    // since there isn't actually any optimistic data we can create for them and the report action is created on the server
    // with the response from the MapBox API
    const updatedReportAction = ReportUtils.buildOptimisticModifiedExpenseReportAction(transactionThread, transaction, transactionChanges, false, policy);
    if (!hasPendingWaypoints) {
        params.reportActionID = updatedReportAction.reportActionID;

        optimisticData.push({
            onyxMethod: Onyx.METHOD.MERGE,
            key: `${ONYXKEYS.COLLECTION.REPORT_ACTIONS}${transactionThread?.reportID}`,
            value: {
                [updatedReportAction.reportActionID]: updatedReportAction as OnyxTypes.ReportAction,
            },
        });
        successData.push({
            onyxMethod: Onyx.METHOD.MERGE,
            key: `${ONYXKEYS.COLLECTION.REPORT_ACTIONS}${transactionThread?.reportID}`,
            value: {
                [updatedReportAction.reportActionID]: {pendingAction: null},
            },
        });
        failureData.push({
            onyxMethod: Onyx.METHOD.MERGE,
            key: `${ONYXKEYS.COLLECTION.REPORT_ACTIONS}${transactionThread?.reportID}`,
            value: {
                [updatedReportAction.reportActionID]: {
                    ...(updatedReportAction as OnyxTypes.ReportAction),
                    errors: ErrorUtils.getMicroSecondOnyxErrorWithTranslationKey('iou.error.genericEditFailureMessage'),
                },
            },
        });
    }

    // Step 4: Update the report preview message (and report header) so LHN amount tracked is correct.
    // Optimistically modify the transaction and the transaction thread
    optimisticData.push({
        onyxMethod: Onyx.METHOD.MERGE,
        key: `${ONYXKEYS.COLLECTION.TRANSACTION}${transactionID}`,
        value: {
            ...updatedTransaction,
            pendingFields,
            isLoading: hasPendingWaypoints,
            errorFields: null,
        },
    });

    optimisticData.push({
        onyxMethod: Onyx.METHOD.MERGE,
        key: `${ONYXKEYS.COLLECTION.REPORT}${transactionThreadReportID}`,
        value: {
            lastActorAccountID: updatedReportAction.actorAccountID,
        },
    });

    if (isScanning && ('amount' in transactionChanges || 'currency' in transactionChanges)) {
        optimisticData.push({
            onyxMethod: Onyx.METHOD.MERGE,
            key: `${ONYXKEYS.COLLECTION.REPORT_ACTIONS}${chatReport?.reportID}`,
            value: {
                [transactionThread?.parentReportActionID ?? '-1']: {
                    originalMessage: {
                        whisperedTo: [],
                    },
                },
            },
        });
    }

    // Clear out the error fields and loading states on success
    successData.push({
        onyxMethod: Onyx.METHOD.MERGE,
        key: `${ONYXKEYS.COLLECTION.TRANSACTION}${transactionID}`,
        value: {
            pendingFields: clearedPendingFields,
            isLoading: false,
            errorFields: null,
        },
    });

    // Clear out loading states, pending fields, and add the error fields
    failureData.push({
        onyxMethod: Onyx.METHOD.MERGE,
        key: `${ONYXKEYS.COLLECTION.TRANSACTION}${transactionID}`,
        value: {
            pendingFields: clearedPendingFields,
            isLoading: false,
            errorFields,
        },
    });

    // Reset the transaction thread to its original state
    failureData.push({
        onyxMethod: Onyx.METHOD.MERGE,
        key: `${ONYXKEYS.COLLECTION.REPORT}${transactionThreadReportID}`,
        value: transactionThread,
    });

    return {
        params,
        onyxData: {optimisticData, successData, failureData},
    };
}

/** Updates the created date of an expense */
function updateMoneyRequestDate(
    transactionID: string,
    transactionThreadReportID: string,
    value: string,
    policy: OnyxEntry<OnyxTypes.Policy>,
    policyTags: OnyxEntry<OnyxTypes.PolicyTagList>,
    policyCategories: OnyxEntry<OnyxTypes.PolicyCategories>,
) {
    const transactionChanges: TransactionChanges = {
        created: value,
    };
    const transactionThreadReport = allReports?.[`${ONYXKEYS.COLLECTION.REPORT}${transactionThreadReportID}`] ?? null;
    const parentReport = allReports?.[`${ONYXKEYS.COLLECTION.REPORT}${transactionThreadReport?.parentReportID}`] ?? null;
    let data: UpdateMoneyRequestData;
    if (ReportUtils.isTrackExpenseReport(transactionThreadReport) && ReportUtils.isSelfDM(parentReport)) {
        data = getUpdateTrackExpenseParams(transactionID, transactionThreadReportID, transactionChanges, true, policy);
    } else {
        data = getUpdateMoneyRequestParams(transactionID, transactionThreadReportID, transactionChanges, policy, policyTags, policyCategories, true);
    }
    const {params, onyxData} = data;
    API.write(WRITE_COMMANDS.UPDATE_MONEY_REQUEST_DATE, params, onyxData);
}

/** Updates the billable field of an expense */
function updateMoneyRequestBillable(
    transactionID: string,
    transactionThreadReportID: string,
    value: boolean,
    policy: OnyxEntry<OnyxTypes.Policy>,
    policyTagList: OnyxEntry<OnyxTypes.PolicyTagList>,
    policyCategories: OnyxEntry<OnyxTypes.PolicyCategories>,
) {
    const transactionChanges: TransactionChanges = {
        billable: value,
    };
    const {params, onyxData} = getUpdateMoneyRequestParams(transactionID, transactionThreadReportID, transactionChanges, policy, policyTagList, policyCategories, true);
    API.write(WRITE_COMMANDS.UPDATE_MONEY_REQUEST_BILLABLE, params, onyxData);
}

/** Updates the merchant field of an expense */
function updateMoneyRequestMerchant(
    transactionID: string,
    transactionThreadReportID: string,
    value: string,
    policy: OnyxEntry<OnyxTypes.Policy>,
    policyTagList: OnyxEntry<OnyxTypes.PolicyTagList>,
    policyCategories: OnyxEntry<OnyxTypes.PolicyCategories>,
) {
    const transactionChanges: TransactionChanges = {
        merchant: value,
    };
    const transactionThreadReport = allReports?.[`${ONYXKEYS.COLLECTION.REPORT}${transactionThreadReportID}`] ?? null;
    const parentReport = allReports?.[`${ONYXKEYS.COLLECTION.REPORT}${transactionThreadReport?.parentReportID}`] ?? null;
    let data: UpdateMoneyRequestData;
    if (ReportUtils.isTrackExpenseReport(transactionThreadReport) && ReportUtils.isSelfDM(parentReport)) {
        data = getUpdateTrackExpenseParams(transactionID, transactionThreadReportID, transactionChanges, true, policy);
    } else {
        data = getUpdateMoneyRequestParams(transactionID, transactionThreadReportID, transactionChanges, policy, policyTagList, policyCategories, true);
    }
    const {params, onyxData} = data;
    API.write(WRITE_COMMANDS.UPDATE_MONEY_REQUEST_MERCHANT, params, onyxData);
}

/** Updates the tag of an expense */
function updateMoneyRequestTag(
    transactionID: string,
    transactionThreadReportID: string,
    tag: string,
    policy: OnyxEntry<OnyxTypes.Policy>,
    policyTagList: OnyxEntry<OnyxTypes.PolicyTagList>,
    policyCategories: OnyxEntry<OnyxTypes.PolicyCategories>,
) {
    const transactionChanges: TransactionChanges = {
        tag,
    };
    const {params, onyxData} = getUpdateMoneyRequestParams(transactionID, transactionThreadReportID, transactionChanges, policy, policyTagList, policyCategories, true);
    API.write(WRITE_COMMANDS.UPDATE_MONEY_REQUEST_TAG, params, onyxData);
}

/** Updates the created tax amount of an expense */
function updateMoneyRequestTaxAmount(
    transactionID: string,
    optimisticReportActionID: string,
    taxAmount: number,
    policy: OnyxEntry<OnyxTypes.Policy>,
    policyTagList: OnyxEntry<OnyxTypes.PolicyTagList>,
    policyCategories: OnyxEntry<OnyxTypes.PolicyCategories>,
) {
    const transactionChanges = {
        taxAmount,
    };
    const {params, onyxData} = getUpdateMoneyRequestParams(transactionID, optimisticReportActionID, transactionChanges, policy, policyTagList, policyCategories, true);
    API.write('UpdateMoneyRequestTaxAmount', params, onyxData);
}

type UpdateMoneyRequestTaxRateParams = {
    transactionID: string;
    optimisticReportActionID: string;
    taxCode: string;
    taxAmount: number;
    policy: OnyxEntry<OnyxTypes.Policy>;
    policyTagList: OnyxEntry<OnyxTypes.PolicyTagList>;
    policyCategories: OnyxEntry<OnyxTypes.PolicyCategories>;
};

/** Updates the created tax rate of an expense */
function updateMoneyRequestTaxRate({transactionID, optimisticReportActionID, taxCode, taxAmount, policy, policyTagList, policyCategories}: UpdateMoneyRequestTaxRateParams) {
    const transactionChanges = {
        taxCode,
        taxAmount,
    };
    const {params, onyxData} = getUpdateMoneyRequestParams(transactionID, optimisticReportActionID, transactionChanges, policy, policyTagList, policyCategories, true);
    API.write('UpdateMoneyRequestTaxRate', params, onyxData);
}

type UpdateMoneyRequestDistanceParams = {
    transactionID: string;
    transactionThreadReportID: string;
    waypoints: WaypointCollection;
    routes?: Routes;
    policy?: OnyxEntry<OnyxTypes.Policy>;
    policyTagList?: OnyxEntry<OnyxTypes.PolicyTagList>;
    policyCategories?: OnyxEntry<OnyxTypes.PolicyCategories>;
};

/** Updates the waypoints of a distance expense */
function updateMoneyRequestDistance({
    transactionID,
    transactionThreadReportID,
    waypoints,
    routes = undefined,
    policy = {} as OnyxTypes.Policy,
    policyTagList = {},
    policyCategories = {},
}: UpdateMoneyRequestDistanceParams) {
    const transactionChanges: TransactionChanges = {
        waypoints,
        routes,
    };
    const transactionThreadReport = allReports?.[`${ONYXKEYS.COLLECTION.REPORT}${transactionThreadReportID}`] ?? null;
    const parentReport = allReports?.[`${ONYXKEYS.COLLECTION.REPORT}${transactionThreadReport?.parentReportID}`] ?? null;
    let data: UpdateMoneyRequestData;
    if (ReportUtils.isTrackExpenseReport(transactionThreadReport) && ReportUtils.isSelfDM(parentReport)) {
        data = getUpdateTrackExpenseParams(transactionID, transactionThreadReportID, transactionChanges, true, policy);
    } else {
        data = getUpdateMoneyRequestParams(transactionID, transactionThreadReportID, transactionChanges, policy, policyTagList, policyCategories, true);
    }
    const {params, onyxData} = data;
    API.write(WRITE_COMMANDS.UPDATE_MONEY_REQUEST_DISTANCE, params, onyxData);
}

/** Updates the category of an expense */
function updateMoneyRequestCategory(
    transactionID: string,
    transactionThreadReportID: string,
    category: string,
    policy: OnyxEntry<OnyxTypes.Policy>,
    policyTagList: OnyxEntry<OnyxTypes.PolicyTagList>,
    policyCategories: OnyxEntry<OnyxTypes.PolicyCategories>,
) {
    const transactionChanges: TransactionChanges = {
        category,
    };
    const {params, onyxData} = getUpdateMoneyRequestParams(transactionID, transactionThreadReportID, transactionChanges, policy, policyTagList, policyCategories, true);
    API.write(WRITE_COMMANDS.UPDATE_MONEY_REQUEST_CATEGORY, params, onyxData);
}

/** Updates the description of an expense */
function updateMoneyRequestDescription(
    transactionID: string,
    transactionThreadReportID: string,
    comment: string,
    policy: OnyxEntry<OnyxTypes.Policy>,
    policyTagList: OnyxEntry<OnyxTypes.PolicyTagList>,
    policyCategories: OnyxEntry<OnyxTypes.PolicyCategories>,
) {
    const transactionChanges: TransactionChanges = {
        comment,
    };
    const transactionThreadReport = allReports?.[`${ONYXKEYS.COLLECTION.REPORT}${transactionThreadReportID}`] ?? null;
    const parentReport = allReports?.[`${ONYXKEYS.COLLECTION.REPORT}${transactionThreadReport?.parentReportID}`] ?? null;
    let data: UpdateMoneyRequestData;
    if (ReportUtils.isTrackExpenseReport(transactionThreadReport) && ReportUtils.isSelfDM(parentReport)) {
        data = getUpdateTrackExpenseParams(transactionID, transactionThreadReportID, transactionChanges, true, policy);
    } else {
        data = getUpdateMoneyRequestParams(transactionID, transactionThreadReportID, transactionChanges, policy, policyTagList, policyCategories, true);
    }
    const {params, onyxData} = data;
    API.write(WRITE_COMMANDS.UPDATE_MONEY_REQUEST_DESCRIPTION, params, onyxData);
}

/** Edits an existing distance expense */
function updateDistanceRequest(
    transactionID: string,
    transactionThreadReportID: string,
    transactionChanges: TransactionChanges,
    policy: OnyxTypes.Policy,
    policyTagList: OnyxTypes.PolicyTagList,
    policyCategories: OnyxTypes.PolicyCategories,
) {
    const {params, onyxData} = getUpdateMoneyRequestParams(transactionID, transactionThreadReportID, transactionChanges, policy, policyTagList, policyCategories, false);
    API.write(WRITE_COMMANDS.UPDATE_DISTANCE_REQUEST, params, onyxData);
}

const getConvertTrackedExpenseInformation = (
    transactionID: string,
    actionableWhisperReportActionID: string,
    moneyRequestReportID: string,
    linkedTrackedExpenseReportAction: OnyxTypes.ReportAction,
    linkedTrackedExpenseReportID: string,
    transactionThreadReportID: string,
    resolution: IOUAction,
) => {
    const optimisticData: OnyxUpdate[] = [];
    const successData: OnyxUpdate[] = [];
    const failureData: OnyxUpdate[] = [];

    // Delete the transaction from the track expense report
    const {
        optimisticData: deleteOptimisticData,
        successData: deleteSuccessData,
        failureData: deleteFailureData,
    } = getDeleteTrackExpenseInformation(linkedTrackedExpenseReportID, transactionID, linkedTrackedExpenseReportAction, false, true, actionableWhisperReportActionID, resolution);

    optimisticData?.push(...deleteOptimisticData);
    successData?.push(...deleteSuccessData);
    failureData?.push(...deleteFailureData);

    // Build modified expense report action with the transaction changes
    const modifiedExpenseReportAction = ReportUtils.buildOptimisticMovedTrackedExpenseModifiedReportAction(transactionThreadReportID, moneyRequestReportID);

    optimisticData?.push({
        onyxMethod: Onyx.METHOD.MERGE,
        key: `${ONYXKEYS.COLLECTION.REPORT_ACTIONS}${transactionThreadReportID}`,
        value: {
            [modifiedExpenseReportAction.reportActionID]: modifiedExpenseReportAction as OnyxTypes.ReportAction,
        },
    });
    successData?.push({
        onyxMethod: Onyx.METHOD.MERGE,
        key: `${ONYXKEYS.COLLECTION.REPORT_ACTIONS}${transactionThreadReportID}`,
        value: {
            [modifiedExpenseReportAction.reportActionID]: {pendingAction: null},
        },
    });
    failureData?.push({
        onyxMethod: Onyx.METHOD.MERGE,
        key: `${ONYXKEYS.COLLECTION.REPORT_ACTIONS}${transactionThreadReportID}`,
        value: {
            [modifiedExpenseReportAction.reportActionID]: {
                ...(modifiedExpenseReportAction as OnyxTypes.ReportAction),
                errors: ErrorUtils.getMicroSecondOnyxErrorWithTranslationKey('iou.error.genericEditFailureMessage'),
            },
        },
    });

    return {optimisticData, successData, failureData, modifiedExpenseReportActionID: modifiedExpenseReportAction.reportActionID};
};

function convertTrackedExpenseToRequest(
    payerAccountID: number,
    payerEmail: string,
    chatReportID: string,
    transactionID: string,
    actionableWhisperReportActionID: string,
    createdChatReportActionID: string,
    moneyRequestReportID: string,
    moneyRequestCreatedReportActionID: string,
    moneyRequestPreviewReportActionID: string,
    linkedTrackedExpenseReportAction: OnyxTypes.ReportAction,
    linkedTrackedExpenseReportID: string,
    transactionThreadReportID: string,
    reportPreviewReportActionID: string,
    onyxData: OnyxData,
    amount: number,
    currency: string,
    comment: string,
    merchant: string,
    created: string,
    receipt?: Receipt,
) {
    const {optimisticData, successData, failureData} = onyxData;

    const {
        optimisticData: moveTransactionOptimisticData,
        successData: moveTransactionSuccessData,
        failureData: moveTransactionFailureData,
        modifiedExpenseReportActionID,
    } = getConvertTrackedExpenseInformation(
        transactionID,
        actionableWhisperReportActionID,
        moneyRequestReportID,
        linkedTrackedExpenseReportAction,
        linkedTrackedExpenseReportID,
        transactionThreadReportID,
        CONST.IOU.ACTION.SUBMIT,
    );

    optimisticData?.push(...moveTransactionOptimisticData);
    successData?.push(...moveTransactionSuccessData);
    failureData?.push(...moveTransactionFailureData);

    const parameters = {
        amount,
        currency,
        comment,
        created,
        merchant,
        receipt,
        payerAccountID,
        payerEmail,
        chatReportID,
        transactionID,
        actionableWhisperReportActionID,
        createdChatReportActionID,
        moneyRequestReportID,
        moneyRequestCreatedReportActionID,
        moneyRequestPreviewReportActionID,
        transactionThreadReportID,
        modifiedExpenseReportActionID,
        reportPreviewReportActionID,
    };
    API.write(WRITE_COMMANDS.CONVERT_TRACKED_EXPENSE_TO_REQUEST, parameters, {optimisticData, successData, failureData});
}

function categorizeTrackedExpense(
    policyID: string,
    transactionID: string,
    moneyRequestPreviewReportActionID: string,
    moneyRequestReportID: string,
    moneyRequestCreatedReportActionID: string,
    actionableWhisperReportActionID: string,
    linkedTrackedExpenseReportAction: OnyxTypes.ReportAction,
    linkedTrackedExpenseReportID: string,
    transactionThreadReportID: string,
    reportPreviewReportActionID: string,
    onyxData: OnyxData | undefined,
    amount: number,
    currency: string,
    comment: string,
    merchant: string,
    created: string,
    category?: string,
    tag?: string,
    taxCode = '',
    taxAmount = 0,
    billable?: boolean,
    receipt?: Receipt,
    createdWorkspaceParams?: CreateWorkspaceParams,
) {
    const {optimisticData, successData, failureData} = onyxData ?? {};

    const {
        optimisticData: moveTransactionOptimisticData,
        successData: moveTransactionSuccessData,
        failureData: moveTransactionFailureData,
        modifiedExpenseReportActionID,
    } = getConvertTrackedExpenseInformation(
        transactionID,
        actionableWhisperReportActionID,
        moneyRequestReportID,
        linkedTrackedExpenseReportAction,
        linkedTrackedExpenseReportID,
        transactionThreadReportID,
        CONST.IOU.ACTION.CATEGORIZE,
    );

    optimisticData?.push(...moveTransactionOptimisticData);
    successData?.push(...moveTransactionSuccessData);
    failureData?.push(...moveTransactionFailureData);

    const parameters = {
        policyID,
        transactionID,
        moneyRequestPreviewReportActionID,
        moneyRequestReportID,
        moneyRequestCreatedReportActionID,
        actionableWhisperReportActionID,
        modifiedExpenseReportActionID,
        reportPreviewReportActionID,
        amount,
        currency,
        comment,
        merchant,
        category,
        tag,
        taxCode,
        taxAmount,
        billable,
        created,
        receipt,
        policyExpenseChatReportID: createdWorkspaceParams?.expenseChatReportID,
        policyExpenseCreatedReportActionID: createdWorkspaceParams?.expenseCreatedReportActionID,
        announceChatReportID: createdWorkspaceParams?.announceChatReportID,
        announceCreatedReportActionID: createdWorkspaceParams?.announceCreatedReportActionID,
        adminsChatReportID: createdWorkspaceParams?.adminsChatReportID,
        adminsCreatedReportActionID: createdWorkspaceParams?.adminsCreatedReportActionID,
    };

    API.write(WRITE_COMMANDS.CATEGORIZE_TRACKED_EXPENSE, parameters, {optimisticData, successData, failureData});
}

function shareTrackedExpense(
    policyID: string,
    transactionID: string,
    moneyRequestPreviewReportActionID: string,
    moneyRequestReportID: string,
    moneyRequestCreatedReportActionID: string,
    actionableWhisperReportActionID: string,
    linkedTrackedExpenseReportAction: OnyxTypes.ReportAction,
    linkedTrackedExpenseReportID: string,
    transactionThreadReportID: string,
    reportPreviewReportActionID: string,
    onyxData: OnyxData | undefined,
    amount: number,
    currency: string,
    comment: string,
    merchant: string,
    created: string,
    category?: string,
    tag?: string,
    taxCode = '',
    taxAmount = 0,
    billable?: boolean,
    receipt?: Receipt,
    createdWorkspaceParams?: CreateWorkspaceParams,
) {
    const {optimisticData, successData, failureData} = onyxData ?? {};

    const {
        optimisticData: moveTransactionOptimisticData,
        successData: moveTransactionSuccessData,
        failureData: moveTransactionFailureData,
        modifiedExpenseReportActionID,
    } = getConvertTrackedExpenseInformation(
        transactionID,
        actionableWhisperReportActionID,
        moneyRequestReportID,
        linkedTrackedExpenseReportAction,
        linkedTrackedExpenseReportID,
        transactionThreadReportID,
        CONST.IOU.ACTION.SHARE,
    );

    optimisticData?.push(...moveTransactionOptimisticData);
    successData?.push(...moveTransactionSuccessData);
    failureData?.push(...moveTransactionFailureData);

    const parameters = {
        policyID,
        transactionID,
        moneyRequestPreviewReportActionID,
        moneyRequestReportID,
        moneyRequestCreatedReportActionID,
        actionableWhisperReportActionID,
        modifiedExpenseReportActionID,
        reportPreviewReportActionID,
        amount,
        currency,
        comment,
        merchant,
        created,
        category,
        tag,
        taxCode,
        taxAmount,
        billable,
        receipt,
        policyExpenseChatReportID: createdWorkspaceParams?.expenseChatReportID,
        policyExpenseCreatedReportActionID: createdWorkspaceParams?.expenseCreatedReportActionID,
        announceChatReportID: createdWorkspaceParams?.announceChatReportID,
        announceCreatedReportActionID: createdWorkspaceParams?.announceCreatedReportActionID,
        adminsChatReportID: createdWorkspaceParams?.adminsChatReportID,
        adminsCreatedReportActionID: createdWorkspaceParams?.adminsCreatedReportActionID,
    };

    API.write(WRITE_COMMANDS.SHARE_TRACKED_EXPENSE, parameters, {optimisticData, successData, failureData});
}

/**
 * Submit expense to another user
 */
function requestMoney(
    report: OnyxEntry<OnyxTypes.Report>,
    amount: number,
    currency: string,
    created: string,
    merchant: string,
    payeeEmail: string | undefined,
    payeeAccountID: number,
    participant: Participant,
    comment: string,
    receipt: Receipt | undefined,
    category?: string,
    tag?: string,
    taxCode = '',
    taxAmount = 0,
    billable?: boolean,
    policy?: OnyxEntry<OnyxTypes.Policy>,
    policyTagList?: OnyxEntry<OnyxTypes.PolicyTagList>,
    policyCategories?: OnyxEntry<OnyxTypes.PolicyCategories>,
    gpsPoints?: GPSPoint,
    action?: IOUAction,
    actionableWhisperReportActionID?: string,
    linkedTrackedExpenseReportAction?: OnyxTypes.ReportAction,
    linkedTrackedExpenseReportID?: string,
) {
    // If the report is iou or expense report, we should get the linked chat report to be passed to the getMoneyRequestInformation function
    const isMoneyRequestReport = ReportUtils.isMoneyRequestReport(report);
    const currentChatReport = isMoneyRequestReport ? getReportOrDraftReport(report?.chatReportID) : report;
    const moneyRequestReportID = isMoneyRequestReport ? report?.reportID : '';
    const isMovingTransactionFromTrackExpense = IOUUtils.isMovingTransactionFromTrackExpense(action);

    const {
        payerAccountID,
        payerEmail,
        iouReport,
        chatReport,
        transaction,
        iouAction,
        createdChatReportActionID,
        createdIOUReportActionID,
        reportPreviewAction,
        transactionThreadReportID,
        createdReportActionIDForThread,
        onyxData,
    } = getMoneyRequestInformation(
        isMovingTransactionFromTrackExpense ? undefined : currentChatReport,
        participant,
        comment,
        amount,
        currency,
        created,
        merchant,
        receipt,
        isMovingTransactionFromTrackExpense && linkedTrackedExpenseReportAction && ReportActionsUtils.isMoneyRequestAction(linkedTrackedExpenseReportAction)
            ? ReportActionsUtils.getOriginalMessage(linkedTrackedExpenseReportAction)?.IOUTransactionID
            : undefined,
        category,
        tag,
        taxCode,
        taxAmount,
        billable,
        policy,
        policyTagList,
        policyCategories,
        payeeAccountID,
        payeeEmail,
        moneyRequestReportID,
        linkedTrackedExpenseReportAction,
    );
    const activeReportID = isMoneyRequestReport ? report?.reportID : chatReport.reportID;

    switch (action) {
        case CONST.IOU.ACTION.SUBMIT: {
            if (!linkedTrackedExpenseReportAction || !actionableWhisperReportActionID || !linkedTrackedExpenseReportID) {
                return;
            }

            convertTrackedExpenseToRequest(
                payerAccountID,
                payerEmail,
                chatReport.reportID,
                transaction.transactionID,
                actionableWhisperReportActionID,
                createdChatReportActionID,
                iouReport.reportID,
                createdIOUReportActionID,
                iouAction.reportActionID,
                linkedTrackedExpenseReportAction,
                linkedTrackedExpenseReportID,
                transactionThreadReportID,
                reportPreviewAction.reportActionID,
                onyxData,
                amount,
                currency,
                comment,
                merchant,
                created,
                receipt,
            );
            break;
        }
        default: {
            const parameters: RequestMoneyParams = {
                debtorEmail: payerEmail,
                debtorAccountID: payerAccountID,
                amount,
                currency,
                comment,
                created,
                merchant,
                iouReportID: iouReport.reportID,
                chatReportID: chatReport.reportID,
                transactionID: transaction.transactionID,
                reportActionID: iouAction.reportActionID,
                createdChatReportActionID,
                createdIOUReportActionID,
                reportPreviewReportActionID: reportPreviewAction.reportActionID,
                receipt,
                receiptState: receipt?.state,
                category,
                tag,
                taxCode,
                taxAmount,
                billable,
                // This needs to be a string of JSON because of limitations with the fetch() API and nested objects
                receiptGpsPoints: gpsPoints ? JSON.stringify(gpsPoints) : undefined,
                transactionThreadReportID,
                createdReportActionIDForThread,
            };

            // eslint-disable-next-line rulesdir/no-multiple-api-calls
            API.write(WRITE_COMMANDS.REQUEST_MONEY, parameters, onyxData);
        }
    }

    Navigation.dismissModal(activeReportID);
    if (activeReportID) {
        Report.notifyNewAction(activeReportID, payeeAccountID);
    }
}

function sendInvoice(
    currentUserAccountID: number,
    transaction: OnyxEntry<OnyxTypes.Transaction>,
    invoiceChatReport?: OnyxEntry<OnyxTypes.Report>,
    receiptFile?: Receipt,
    policy?: OnyxEntry<OnyxTypes.Policy>,
    policyTagList?: OnyxEntry<OnyxTypes.PolicyTagList>,
    policyCategories?: OnyxEntry<OnyxTypes.PolicyCategories>,
) {
    const {senderWorkspaceID, receiver, invoiceRoom, createdChatReportActionID, invoiceReportID, reportPreviewReportActionID, transactionID, transactionThreadReportID, onyxData} =
        getSendInvoiceInformation(transaction, currentUserAccountID, invoiceChatReport, receiptFile, policy, policyTagList, policyCategories);

    const parameters: SendInvoiceParams = {
        senderWorkspaceID,
        accountID: currentUserAccountID,
        amount: transaction?.amount ?? 0,
        currency: transaction?.currency ?? '',
        comment: transaction?.comment?.comment ? transaction.comment.comment.trim() : '',
        merchant: transaction?.merchant ?? '',
        category: transaction?.category,
        date: transaction?.created ?? '',
        invoiceRoomReportID: invoiceRoom.reportID,
        createdChatReportActionID,
        invoiceReportID,
        reportPreviewReportActionID,
        transactionID,
        transactionThreadReportID,
        ...(invoiceChatReport?.reportID ? {receiverInvoiceRoomID: invoiceChatReport.reportID} : {receiverEmail: receiver.login ?? ''}),
    };

    API.write(WRITE_COMMANDS.SEND_INVOICE, parameters, onyxData);

    Navigation.dismissModalWithReport(invoiceRoom);
    Report.notifyNewAction(invoiceRoom.reportID, receiver.accountID);
}

/**
 * Track an expense
 */
function trackExpense(
    report: OnyxTypes.Report,
    amount: number,
    currency: string,
    created: string,
    merchant: string,
    payeeEmail: string | undefined,
    payeeAccountID: number,
    participant: Participant,
    comment: string,
    receipt?: Receipt,
    category?: string,
    tag?: string,
    taxCode = '',
    taxAmount = 0,
    billable?: boolean,
    policy?: OnyxEntry<OnyxTypes.Policy>,
    policyTagList?: OnyxEntry<OnyxTypes.PolicyTagList>,
    policyCategories?: OnyxEntry<OnyxTypes.PolicyCategories>,
    gpsPoints?: GPSPoint,
    validWaypoints?: WaypointCollection,
    action?: IOUAction,
    actionableWhisperReportActionID?: string,
    linkedTrackedExpenseReportAction?: OnyxTypes.ReportAction,
    linkedTrackedExpenseReportID?: string,
) {
    const isMoneyRequestReport = ReportUtils.isMoneyRequestReport(report);
    const currentChatReport = isMoneyRequestReport ? getReportOrDraftReport(report.chatReportID) : report;
    const moneyRequestReportID = isMoneyRequestReport ? report.reportID : '';
    const isMovingTransactionFromTrackExpense = IOUUtils.isMovingTransactionFromTrackExpense(action);

    const {
        createdWorkspaceParams,
        iouReport,
        chatReport,
        transaction,
        iouAction,
        createdChatReportActionID,
        createdIOUReportActionID,
        reportPreviewAction,
        transactionThreadReportID,
        createdReportActionIDForThread,
        actionableWhisperReportActionIDParam,
        onyxData,
    } =
        getTrackExpenseInformation(
            currentChatReport,
            participant,
            comment,
            amount,
            currency,
            created,
            merchant,
            receipt,
            category,
            tag,
            taxCode,
            taxAmount,
            billable,
            policy,
            policyTagList,
            policyCategories,
            payeeEmail,
            payeeAccountID,
            moneyRequestReportID,
            linkedTrackedExpenseReportAction,
            isMovingTransactionFromTrackExpense && linkedTrackedExpenseReportAction && ReportActionsUtils.isMoneyRequestAction(linkedTrackedExpenseReportAction)
                ? ReportActionsUtils.getOriginalMessage(linkedTrackedExpenseReportAction)?.IOUTransactionID
                : undefined,
        ) ?? {};
    const activeReportID = isMoneyRequestReport ? report.reportID : chatReport?.reportID;

    switch (action) {
        case CONST.IOU.ACTION.CATEGORIZE: {
            if (!linkedTrackedExpenseReportAction || !actionableWhisperReportActionID || !linkedTrackedExpenseReportID) {
                return;
            }
            categorizeTrackedExpense(
                chatReport?.policyID ?? '-1',
                transaction?.transactionID ?? '-1',
                iouAction?.reportActionID ?? '-1',
                iouReport?.reportID ?? '-1',
                createdIOUReportActionID ?? '-1',
                actionableWhisperReportActionID,
                linkedTrackedExpenseReportAction,
                linkedTrackedExpenseReportID,
                transactionThreadReportID ?? '-1',
                reportPreviewAction?.reportActionID ?? '-1',
                onyxData,
                amount,
                currency,
                comment,
                merchant,
                created,
                category,
                tag,
                taxCode,
                taxAmount,
                billable,
                receipt,
                createdWorkspaceParams,
            );
            break;
        }
        case CONST.IOU.ACTION.SHARE: {
            if (!linkedTrackedExpenseReportAction || !actionableWhisperReportActionID || !linkedTrackedExpenseReportID) {
                return;
            }
            shareTrackedExpense(
                chatReport?.policyID ?? '-1',
                transaction?.transactionID ?? '-1',
                iouAction?.reportActionID ?? '-1',
                iouReport?.reportID ?? '-1',
                createdIOUReportActionID ?? '-1',
                actionableWhisperReportActionID,
                linkedTrackedExpenseReportAction,
                linkedTrackedExpenseReportID,
                transactionThreadReportID ?? '-1',
                reportPreviewAction?.reportActionID ?? '-1',
                onyxData,
                amount,
                currency,
                comment,
                merchant,
                created,
                category,
                tag,
                taxCode,
                taxAmount,
                billable,
                receipt,
                createdWorkspaceParams,
            );
            break;
        }
        default: {
            const parameters: TrackExpenseParams = {
                amount,
                currency,
                comment,
                created,
                merchant,
                iouReportID: iouReport?.reportID,
                chatReportID: chatReport?.reportID ?? '-1',
                transactionID: transaction?.transactionID ?? '-1',
                reportActionID: iouAction?.reportActionID ?? '-1',
                createdChatReportActionID: createdChatReportActionID ?? '-1',
                createdIOUReportActionID,
                reportPreviewReportActionID: reportPreviewAction?.reportActionID,
                receipt,
                receiptState: receipt?.state,
                category,
                tag,
                taxCode,
                taxAmount,
                billable,
                // This needs to be a string of JSON because of limitations with the fetch() API and nested objects
                receiptGpsPoints: gpsPoints ? JSON.stringify(gpsPoints) : undefined,
                transactionThreadReportID: transactionThreadReportID ?? '-1',
                createdReportActionIDForThread: createdReportActionIDForThread ?? '-1',
                waypoints: validWaypoints ? JSON.stringify(validWaypoints) : undefined,
            };
            if (actionableWhisperReportActionIDParam) {
                parameters.actionableWhisperReportActionID = actionableWhisperReportActionIDParam;
            }
            API.write(WRITE_COMMANDS.TRACK_EXPENSE, parameters, onyxData);
        }
    }
    Navigation.dismissModal(activeReportID);

    if (action === CONST.IOU.ACTION.SHARE) {
        Navigation.navigate(ROUTES.ROOM_INVITE.getRoute(activeReportID ?? '-1', CONST.IOU.SHARE.ROLE.ACCOUNTANT));
    }

    Report.notifyNewAction(activeReportID ?? '', payeeAccountID);
}

function getOrCreateOptimisticSplitChatReport(existingSplitChatReportID: string, participants: Participant[], participantAccountIDs: number[], currentUserAccountID: number) {
    // The existing chat report could be passed as reportID or exist on the sole "participant" (in this case a report option)
    const existingChatReportID = existingSplitChatReportID || participants[0].reportID;

    // Check if the report is available locally if we do have one
    let existingSplitChatReport = allReports?.[`${ONYXKEYS.COLLECTION.REPORT}${existingChatReportID}`];

    const allParticipantsAccountIDs = [...participantAccountIDs, currentUserAccountID];
    if (!existingSplitChatReport) {
        existingSplitChatReport = ReportUtils.getChatByParticipants(allParticipantsAccountIDs, undefined, participantAccountIDs.length > 1);
    }

    // We found an existing chat report we are done...
    if (existingSplitChatReport) {
        // Yes, these are the same, but give the caller a way to identify if we created a new report or not
        return {existingSplitChatReport, splitChatReport: existingSplitChatReport};
    }

    // Create a Group Chat if we have multiple participants
    if (participants.length > 1) {
        const splitChatReport = ReportUtils.buildOptimisticChatReport(
            allParticipantsAccountIDs,
            '',
            CONST.REPORT.CHAT_TYPE.GROUP,
            undefined,
            undefined,
            undefined,
            undefined,
            undefined,
            undefined,
            CONST.REPORT.NOTIFICATION_PREFERENCE.HIDDEN,
        );
        return {existingSplitChatReport: null, splitChatReport};
    }

    // Otherwise, create a new 1:1 chat report
    const splitChatReport = ReportUtils.buildOptimisticChatReport(participantAccountIDs);
    return {existingSplitChatReport: null, splitChatReport};
}

/**
 * Build the Onyx data and IOU split necessary for splitting a bill with 3+ users.
 * 1. Build the optimistic Onyx data for the group chat, i.e. chatReport and iouReportAction creating the former if it doesn't yet exist.
 * 2. Loop over the group chat participant list, building optimistic or updating existing chatReports, iouReports and iouReportActions between the user and each participant.
 * We build both Onyx data and the IOU split that is sent as a request param and is used by Auth to create the chatReports, iouReports and iouReportActions in the database.
 * The IOU split has the following shape:
 *  [
 *      {email: 'currentUser', amount: 100},
 *      {email: 'user2', amount: 100, iouReportID: '100', chatReportID: '110', transactionID: '120', reportActionID: '130'},
 *      {email: 'user3', amount: 100, iouReportID: '200', chatReportID: '210', transactionID: '220', reportActionID: '230'}
 *  ]
 * @param amount - always in the smallest unit of the currency
 * @param existingSplitChatReportID - the report ID where the split expense happens, could be a group chat or a workspace chat
 */
function createSplitsAndOnyxData(
    participants: Participant[],
    currentUserLogin: string,
    currentUserAccountID: number,
    amount: number,
    comment: string,
    currency: string,
    merchant: string,
    created: string,
    category: string,
    tag: string,
    splitShares: SplitShares = {},
    existingSplitChatReportID = '',
    billable = false,
    iouRequestType: IOURequestType = CONST.IOU.REQUEST_TYPE.MANUAL,
    taxCode = '',
    taxAmount = 0,
): SplitsAndOnyxData {
    const currentUserEmailForIOUSplit = PhoneNumber.addSMSDomainIfPhoneNumber(currentUserLogin);
    const participantAccountIDs = participants.map((participant) => Number(participant.accountID));

    const {splitChatReport, existingSplitChatReport} = getOrCreateOptimisticSplitChatReport(existingSplitChatReportID, participants, participantAccountIDs, currentUserAccountID);
    const isOwnPolicyExpenseChat = !!splitChatReport.isOwnPolicyExpenseChat;

    const splitTransaction = TransactionUtils.buildOptimisticTransaction(
        amount,
        currency,
        CONST.REPORT.SPLIT_REPORTID,
        comment,
        created,
        '',
        '',
        merchant || Localize.translateLocal('iou.expense'),
        undefined,
        undefined,
        undefined,
        category,
        tag,
        taxCode,
        taxAmount,
        billable,
    );

    // Note: The created action must be optimistically generated before the IOU action so there's no chance that the created action appears after the IOU action in the chat
    const splitCreatedReportAction = ReportUtils.buildOptimisticCreatedReportAction(currentUserEmailForIOUSplit);
    const splitIOUReportAction = ReportUtils.buildOptimisticIOUReportAction(
        CONST.IOU.REPORT_ACTION_TYPE.SPLIT,
        amount,
        currency,
        comment,
        participants,
        splitTransaction.transactionID,
        undefined,
        '',
        false,
        false,
        {},
        isOwnPolicyExpenseChat,
    );

    splitChatReport.lastReadTime = DateUtils.getDBTime();
    splitChatReport.lastMessageText = ReportActionsUtils.getReportActionText(splitIOUReportAction);
    splitChatReport.lastMessageHtml = ReportActionsUtils.getReportActionHtml(splitIOUReportAction);
    splitChatReport.lastActorAccountID = currentUserAccountID;
    splitChatReport.lastVisibleActionCreated = splitIOUReportAction.created;

    let splitChatReportNotificationPreference = splitChatReport.notificationPreference;
    if (splitChatReportNotificationPreference === CONST.REPORT.NOTIFICATION_PREFERENCE.HIDDEN) {
        splitChatReportNotificationPreference = CONST.REPORT.NOTIFICATION_PREFERENCE.ALWAYS;
    }

    // If we have an existing splitChatReport (group chat or workspace) use it's pending fields, otherwise indicate that we are adding a chat
    if (!existingSplitChatReport) {
        splitChatReport.pendingFields = {
            createChat: CONST.RED_BRICK_ROAD_PENDING_ACTION.ADD,
        };
    }

    const optimisticData: OnyxUpdate[] = [
        {
            // Use set for new reports because it doesn't exist yet, is faster,
            // and we need the data to be available when we navigate to the chat page
            onyxMethod: existingSplitChatReport ? Onyx.METHOD.MERGE : Onyx.METHOD.SET,
            key: `${ONYXKEYS.COLLECTION.REPORT}${splitChatReport.reportID}`,
            value: {
                ...splitChatReport,
                notificationPreference: splitChatReportNotificationPreference,
            },
        },
        {
            onyxMethod: Onyx.METHOD.SET,
            key: ONYXKEYS.NVP_QUICK_ACTION_GLOBAL_CREATE,
            value: {
                action: iouRequestType === CONST.IOU.REQUEST_TYPE.DISTANCE ? CONST.QUICK_ACTIONS.SPLIT_DISTANCE : CONST.QUICK_ACTIONS.SPLIT_MANUAL,
                chatReportID: splitChatReport.reportID,
                isFirstQuickAction: isEmptyObject(quickAction),
            },
        },
        existingSplitChatReport
            ? {
                  onyxMethod: Onyx.METHOD.MERGE,
                  key: `${ONYXKEYS.COLLECTION.REPORT_ACTIONS}${splitChatReport.reportID}`,
                  value: {
                      [splitIOUReportAction.reportActionID]: splitIOUReportAction as OnyxTypes.ReportAction,
                  },
              }
            : {
                  onyxMethod: Onyx.METHOD.SET,
                  key: `${ONYXKEYS.COLLECTION.REPORT_ACTIONS}${splitChatReport.reportID}`,
                  value: {
                      [splitCreatedReportAction.reportActionID]: splitCreatedReportAction as OnyxTypes.ReportAction,
                      [splitIOUReportAction.reportActionID]: splitIOUReportAction as OnyxTypes.ReportAction,
                  },
              },
        {
            onyxMethod: Onyx.METHOD.SET,
            key: `${ONYXKEYS.COLLECTION.TRANSACTION}${splitTransaction.transactionID}`,
            value: splitTransaction,
        },
        {
            onyxMethod: Onyx.METHOD.MERGE,
            key: `${ONYXKEYS.COLLECTION.TRANSACTION_DRAFT}${CONST.IOU.OPTIMISTIC_TRANSACTION_ID}`,
            value: null,
        },
    ];
    const successData: OnyxUpdate[] = [
        {
            onyxMethod: Onyx.METHOD.MERGE,
            key: `${ONYXKEYS.COLLECTION.REPORT_ACTIONS}${splitChatReport.reportID}`,
            value: {
                ...(existingSplitChatReport ? {} : {[splitCreatedReportAction.reportActionID]: {pendingAction: null}}),
                [splitIOUReportAction.reportActionID]: {pendingAction: null},
            },
        },
        {
            onyxMethod: Onyx.METHOD.MERGE,
            key: `${ONYXKEYS.COLLECTION.TRANSACTION}${splitTransaction.transactionID}`,
            value: {pendingAction: null},
        },
    ];

    const redundantParticipants: Record<number, null> = {};
    if (!existingSplitChatReport) {
        successData.push({
            onyxMethod: Onyx.METHOD.MERGE,
            key: `${ONYXKEYS.COLLECTION.REPORT}${splitChatReport.reportID}`,
            value: {pendingFields: {createChat: null}, participants: redundantParticipants},
        });
    }

    const failureData: OnyxUpdate[] = [
        {
            onyxMethod: Onyx.METHOD.MERGE,
            key: `${ONYXKEYS.COLLECTION.TRANSACTION}${splitTransaction.transactionID}`,
            value: {
                errors: ErrorUtils.getMicroSecondOnyxErrorWithTranslationKey('iou.error.genericCreateFailureMessage'),
            },
        },
    ];

    if (existingSplitChatReport) {
        failureData.push({
            onyxMethod: Onyx.METHOD.MERGE,
            key: `${ONYXKEYS.COLLECTION.REPORT_ACTIONS}${splitChatReport.reportID}`,
            value: {
                [splitIOUReportAction.reportActionID]: {
                    errors: ErrorUtils.getMicroSecondOnyxErrorWithTranslationKey('iou.error.genericCreateFailureMessage'),
                },
            },
        });
    } else {
        failureData.push(
            {
                onyxMethod: Onyx.METHOD.MERGE,
                key: `${ONYXKEYS.COLLECTION.REPORT}${splitChatReport.reportID}`,
                value: {
                    errorFields: {
                        createChat: ErrorUtils.getMicroSecondOnyxErrorWithTranslationKey('report.genericCreateReportFailureMessage'),
                    },
                },
            },
            {
                onyxMethod: Onyx.METHOD.MERGE,
                key: `${ONYXKEYS.COLLECTION.REPORT_ACTIONS}${splitChatReport.reportID}`,
                value: {
                    [splitIOUReportAction.reportActionID]: {
                        errors: ErrorUtils.getMicroSecondOnyxErrorWithTranslationKey('iou.error.genericCreateFailureMessage'),
                    },
                },
            },
        );
    }

    // Loop through participants creating individual chats, iouReports and reportActionIDs as needed
    const currentUserAmount = splitShares?.[currentUserAccountID]?.amount ?? IOUUtils.calculateAmount(participants.length, amount, currency, true);
    const currentUserTaxAmount = IOUUtils.calculateAmount(participants.length, taxAmount, currency, true);

    const splits: Split[] = [{email: currentUserEmailForIOUSplit, accountID: currentUserAccountID, amount: currentUserAmount, taxAmount: currentUserTaxAmount}];

    const hasMultipleParticipants = participants.length > 1;
    participants.forEach((participant) => {
        // In a case when a participant is a workspace, even when a current user is not an owner of the workspace
        const isPolicyExpenseChat = ReportUtils.isPolicyExpenseChat(participant);
        const splitAmount = splitShares?.[participant.accountID ?? -1]?.amount ?? IOUUtils.calculateAmount(participants.length, amount, currency, false);
        const splitTaxAmount = IOUUtils.calculateAmount(participants.length, taxAmount, currency, false);

        // To exclude someone from a split, the amount can be 0. The scenario for this is when creating a split from a group chat, we have remove the option to deselect users to exclude them.
        // We can input '0' next to someone we want to exclude.
        if (splitAmount === 0) {
            return;
        }

        // In case the participant is a workspace, email & accountID should remain undefined and won't be used in the rest of this code
        // participant.login is undefined when the request is initiated from a group DM with an unknown user, so we need to add a default
        const email = isOwnPolicyExpenseChat || isPolicyExpenseChat ? '' : PhoneNumber.addSMSDomainIfPhoneNumber(participant.login ?? '').toLowerCase();
        const accountID = isOwnPolicyExpenseChat || isPolicyExpenseChat ? 0 : Number(participant.accountID);
        if (email === currentUserEmailForIOUSplit) {
            return;
        }

        // STEP 1: Get existing chat report OR build a new optimistic one
        // If we only have one participant and the request was initiated from the global create menu, i.e. !existingGroupChatReportID, the oneOnOneChatReport is the groupChatReport
        let oneOnOneChatReport: OnyxTypes.Report | OptimisticChatReport;
        let isNewOneOnOneChatReport = false;
        let shouldCreateOptimisticPersonalDetails = false;
        const personalDetailExists = accountID in allPersonalDetails;

        // If this is a split between two people only and the function
        // wasn't provided with an existing group chat report id
        // or, if the split is being made from the workspace chat, then the oneOnOneChatReport is the same as the splitChatReport
        // in this case existingSplitChatReport will belong to the policy expense chat and we won't be
        // entering code that creates optimistic personal details
        if ((!hasMultipleParticipants && !existingSplitChatReportID) || isOwnPolicyExpenseChat) {
            oneOnOneChatReport = splitChatReport;
            shouldCreateOptimisticPersonalDetails = !existingSplitChatReport && !personalDetailExists;
        } else {
            const existingChatReport = ReportUtils.getChatByParticipants([accountID, currentUserAccountID]);
            isNewOneOnOneChatReport = !existingChatReport;
            shouldCreateOptimisticPersonalDetails = isNewOneOnOneChatReport && !personalDetailExists;
            oneOnOneChatReport = existingChatReport ?? ReportUtils.buildOptimisticChatReport([accountID, currentUserAccountID]);
        }

        // STEP 2: Get existing IOU/Expense report and update its total OR build a new optimistic one
        let oneOnOneIOUReport: OneOnOneIOUReport = oneOnOneChatReport.iouReportID ? allReports?.[`${ONYXKEYS.COLLECTION.REPORT}${oneOnOneChatReport.iouReportID}`] : null;
        const shouldCreateNewOneOnOneIOUReport = ReportUtils.shouldCreateNewMoneyRequestReport(oneOnOneIOUReport, oneOnOneChatReport);

        if (!oneOnOneIOUReport || shouldCreateNewOneOnOneIOUReport) {
            oneOnOneIOUReport = isOwnPolicyExpenseChat
                ? ReportUtils.buildOptimisticExpenseReport(oneOnOneChatReport.reportID, oneOnOneChatReport.policyID ?? '-1', currentUserAccountID, splitAmount, currency)
                : ReportUtils.buildOptimisticIOUReport(currentUserAccountID, accountID, splitAmount, oneOnOneChatReport.reportID, currency);
        } else if (isOwnPolicyExpenseChat) {
            if (typeof oneOnOneIOUReport?.total === 'number') {
                // Because of the Expense reports are stored as negative values, we subtract the total from the amount
                oneOnOneIOUReport.total -= splitAmount;
            }
        } else {
            oneOnOneIOUReport = IOUUtils.updateIOUOwnerAndTotal(oneOnOneIOUReport, currentUserAccountID, splitAmount, currency);
        }

        // STEP 3: Build optimistic transaction
        const oneOnOneTransaction = TransactionUtils.buildOptimisticTransaction(
            ReportUtils.isExpenseReport(oneOnOneIOUReport) ? -splitAmount : splitAmount,
            currency,
            oneOnOneIOUReport.reportID,
            comment,
            created,
            CONST.IOU.TYPE.SPLIT,
            splitTransaction.transactionID,
            merchant || Localize.translateLocal('iou.expense'),
            undefined,
            undefined,
            undefined,
            category,
            tag,
            taxCode,
            ReportUtils.isExpenseReport(oneOnOneIOUReport) ? -splitTaxAmount : splitTaxAmount,
            billable,
        );

        // STEP 4: Build optimistic reportActions. We need:
        // 1. CREATED action for the chatReport
        // 2. CREATED action for the iouReport
        // 3. IOU action for the iouReport
        // 4. Transaction Thread and the CREATED action for it
        // 5. REPORT_PREVIEW action for the chatReport
        const [oneOnOneCreatedActionForChat, oneOnOneCreatedActionForIOU, oneOnOneIOUAction, optimisticTransactionThread, optimisticCreatedActionForTransactionThread] =
            ReportUtils.buildOptimisticMoneyRequestEntities(
                oneOnOneIOUReport,
                CONST.IOU.REPORT_ACTION_TYPE.CREATE,
                splitAmount,
                currency,
                comment,
                currentUserEmailForIOUSplit,
                [participant],
                oneOnOneTransaction.transactionID,
            );

        // Add optimistic personal details for new participants
        const oneOnOnePersonalDetailListAction: OnyxTypes.PersonalDetailsList = shouldCreateOptimisticPersonalDetails
            ? {
                  [accountID]: {
                      accountID,
                      // Disabling this line since participant.displayName can be an empty string
                      // eslint-disable-next-line @typescript-eslint/prefer-nullish-coalescing
                      displayName: LocalePhoneNumber.formatPhoneNumber(participant.displayName || email),
                      login: participant.login,
                      isOptimisticPersonalDetail: true,
                  },
              }
            : {};

        if (shouldCreateOptimisticPersonalDetails) {
            // BE will send different participants. We clear the optimistic ones to avoid duplicated entries
            redundantParticipants[accountID] = null;
        }

        let oneOnOneReportPreviewAction = getReportPreviewAction(oneOnOneChatReport.reportID, oneOnOneIOUReport.reportID);
        if (oneOnOneReportPreviewAction) {
            oneOnOneReportPreviewAction = ReportUtils.updateReportPreview(oneOnOneIOUReport, oneOnOneReportPreviewAction);
        } else {
            oneOnOneReportPreviewAction = ReportUtils.buildOptimisticReportPreview(oneOnOneChatReport, oneOnOneIOUReport);
        }

        // Add category to optimistic policy recently used categories when a participant is a workspace
        const optimisticPolicyRecentlyUsedCategories = isPolicyExpenseChat ? Category.buildOptimisticPolicyRecentlyUsedCategories(participant.policyID, category) : [];

        // Add tag to optimistic policy recently used tags when a participant is a workspace
        const optimisticPolicyRecentlyUsedTags = isPolicyExpenseChat ? Tag.buildOptimisticPolicyRecentlyUsedTags(participant.policyID, tag) : {};

        // STEP 5: Build Onyx Data
        const [oneOnOneOptimisticData, oneOnOneSuccessData, oneOnOneFailureData] = buildOnyxDataForMoneyRequest(
            oneOnOneChatReport,
            oneOnOneIOUReport,
            oneOnOneTransaction,
            oneOnOneCreatedActionForChat,
            oneOnOneCreatedActionForIOU,
            oneOnOneIOUAction,
            oneOnOnePersonalDetailListAction,
            oneOnOneReportPreviewAction,
            optimisticPolicyRecentlyUsedCategories,
            optimisticPolicyRecentlyUsedTags,
            isNewOneOnOneChatReport,
            optimisticTransactionThread,
            optimisticCreatedActionForTransactionThread,
            shouldCreateNewOneOnOneIOUReport,
            null,
            null,
            null,
            null,
            true,
        );

        const individualSplit = {
            email,
            accountID,
            isOptimisticAccount: ReportUtils.isOptimisticPersonalDetail(accountID),
            amount: splitAmount,
            iouReportID: oneOnOneIOUReport.reportID,
            chatReportID: oneOnOneChatReport.reportID,
            transactionID: oneOnOneTransaction.transactionID,
            reportActionID: oneOnOneIOUAction.reportActionID,
            createdChatReportActionID: oneOnOneCreatedActionForChat.reportActionID,
            createdIOUReportActionID: oneOnOneCreatedActionForIOU.reportActionID,
            reportPreviewReportActionID: oneOnOneReportPreviewAction.reportActionID,
            transactionThreadReportID: optimisticTransactionThread.reportID,
            createdReportActionIDForThread: optimisticCreatedActionForTransactionThread?.reportActionID,
            taxAmount: splitTaxAmount,
        };

        splits.push(individualSplit);
        optimisticData.push(...oneOnOneOptimisticData);
        successData.push(...oneOnOneSuccessData);
        failureData.push(...oneOnOneFailureData);
    });

    optimisticData.push({
        onyxMethod: Onyx.METHOD.MERGE,
        key: `${ONYXKEYS.COLLECTION.TRANSACTION}${splitTransaction.transactionID}`,
        value: {
            comment: {
                splits: splits.map((split) => ({accountID: split.accountID, amount: split.amount})),
            },
        },
    });

    const splitData: SplitData = {
        chatReportID: splitChatReport.reportID,
        transactionID: splitTransaction.transactionID,
        reportActionID: splitIOUReportAction.reportActionID,
        policyID: splitChatReport.policyID,
        chatType: splitChatReport.chatType,
    };

    if (!existingSplitChatReport) {
        splitData.createdReportActionID = splitCreatedReportAction.reportActionID;
    }

    return {
        splitData,
        splits,
        onyxData: {optimisticData, successData, failureData},
    };
}

type SplitBillActionsParams = {
    participants: Participant[];
    currentUserLogin: string;
    currentUserAccountID: number;
    amount: number;
    comment: string;
    currency: string;
    merchant: string;
    created: string;
    category?: string;
    tag?: string;
    billable?: boolean;
    iouRequestType?: IOURequestType;
    existingSplitChatReportID?: string;
    splitShares?: SplitShares;
    splitPayerAccountIDs?: number[];
    taxCode?: string;
    taxAmount?: number;
};

/**
 * @param amount - always in smallest currency unit
 * @param existingSplitChatReportID - Either a group DM or a workspace chat
 */
function splitBill({
    participants,
    currentUserLogin,
    currentUserAccountID,
    amount,
    comment,
    currency,
    merchant,
    created,
    category = '',
    tag = '',
    billable = false,
    iouRequestType = CONST.IOU.REQUEST_TYPE.MANUAL,
    existingSplitChatReportID = '',
    splitShares = {},
    splitPayerAccountIDs = [],
    taxCode = '',
    taxAmount = 0,
}: SplitBillActionsParams) {
    const {splitData, splits, onyxData} = createSplitsAndOnyxData(
        participants,
        currentUserLogin,
        currentUserAccountID,
        amount,
        comment,
        currency,
        merchant,
        created,
        category,
        tag,
        splitShares,
        existingSplitChatReportID,
        billable,
        iouRequestType,
        taxCode,
        taxAmount,
    );

    const parameters: SplitBillParams = {
        reportID: splitData.chatReportID,
        amount,
        splits: JSON.stringify(splits),
        currency,
        comment,
        category,
        merchant,
        created,
        tag,
        billable,
        transactionID: splitData.transactionID,
        reportActionID: splitData.reportActionID,
        createdReportActionID: splitData.createdReportActionID,
        policyID: splitData.policyID,
        chatType: splitData.chatType,
        splitPayerAccountIDs,
        taxCode,
        taxAmount,
    };

    API.write(WRITE_COMMANDS.SPLIT_BILL, parameters, onyxData);

    Navigation.dismissModal(existingSplitChatReportID);
    Report.notifyNewAction(splitData.chatReportID, currentUserAccountID);
}

/**
 * @param amount - always in the smallest currency unit
 */
function splitBillAndOpenReport({
    participants,
    currentUserLogin,
    currentUserAccountID,
    amount,
    comment,
    currency,
    merchant,
    created,
    category = '',
    tag = '',
    billable = false,
    iouRequestType = CONST.IOU.REQUEST_TYPE.MANUAL,
    splitShares = {},
    splitPayerAccountIDs = [],
    taxCode = '',
    taxAmount = 0,
}: SplitBillActionsParams) {
    const {splitData, splits, onyxData} = createSplitsAndOnyxData(
        participants,
        currentUserLogin,
        currentUserAccountID,
        amount,
        comment,
        currency,
        merchant,
        created,
        category,
        tag,
        splitShares,
        '',
        billable,
        iouRequestType,
        taxCode,
        taxAmount,
    );

    const parameters: SplitBillParams = {
        reportID: splitData.chatReportID,
        amount,
        splits: JSON.stringify(splits),
        currency,
        merchant,
        created,
        comment,
        category,
        tag,
        billable,
        transactionID: splitData.transactionID,
        reportActionID: splitData.reportActionID,
        createdReportActionID: splitData.createdReportActionID,
        policyID: splitData.policyID,
        chatType: splitData.chatType,
        splitPayerAccountIDs,
        taxCode,
        taxAmount,
    };

    API.write(WRITE_COMMANDS.SPLIT_BILL_AND_OPEN_REPORT, parameters, onyxData);

    Navigation.dismissModal(splitData.chatReportID);
    Report.notifyNewAction(splitData.chatReportID, currentUserAccountID);
}

type StartSplitBilActionParams = {
    participants: Participant[];
    currentUserLogin: string;
    currentUserAccountID: number;
    comment: string;
    receipt: Receipt;
    existingSplitChatReportID?: string;
    billable?: boolean;
    category: string | undefined;
    tag: string | undefined;
    currency: string;
    taxCode: string;
    taxAmount: number;
};

/** Used exclusively for starting a split expense request that contains a receipt, the split request will be completed once the receipt is scanned
 *  or user enters details manually.
 *
 * @param existingSplitChatReportID - Either a group DM or a workspace chat
 */
function startSplitBill({
    participants,
    currentUserLogin,
    currentUserAccountID,
    comment,
    receipt,
    existingSplitChatReportID = '',
    billable = false,
    category = '',
    tag = '',
    currency,
    taxCode = '',
    taxAmount = 0,
}: StartSplitBilActionParams) {
    const currentUserEmailForIOUSplit = PhoneNumber.addSMSDomainIfPhoneNumber(currentUserLogin);
    const participantAccountIDs = participants.map((participant) => Number(participant.accountID));
    const {splitChatReport, existingSplitChatReport} = getOrCreateOptimisticSplitChatReport(existingSplitChatReportID, participants, participantAccountIDs, currentUserAccountID);
    const isOwnPolicyExpenseChat = !!splitChatReport.isOwnPolicyExpenseChat;

    const {name: filename, source, state = CONST.IOU.RECEIPT_STATE.SCANREADY} = receipt;
    const receiptObject: Receipt = {state, source};

    // ReportID is -2 (aka "deleted") on the group transaction
    const splitTransaction = TransactionUtils.buildOptimisticTransaction(
        0,
        currency,
        CONST.REPORT.SPLIT_REPORTID,
        comment,
        '',
        '',
        '',
        CONST.TRANSACTION.PARTIAL_TRANSACTION_MERCHANT,
        receiptObject,
        filename,
        undefined,
        category,
        tag,
        taxCode,
        taxAmount,
        billable,
    );

    // Note: The created action must be optimistically generated before the IOU action so there's no chance that the created action appears after the IOU action in the chat
    const splitChatCreatedReportAction = ReportUtils.buildOptimisticCreatedReportAction(currentUserEmailForIOUSplit);
    const splitIOUReportAction = ReportUtils.buildOptimisticIOUReportAction(
        CONST.IOU.REPORT_ACTION_TYPE.SPLIT,
        0,
        CONST.CURRENCY.USD,
        comment,
        participants,
        splitTransaction.transactionID,
        undefined,
        '',
        false,
        false,
        receiptObject,
        isOwnPolicyExpenseChat,
    );

    splitChatReport.lastReadTime = DateUtils.getDBTime();
    splitChatReport.lastMessageText = ReportActionsUtils.getReportActionText(splitIOUReportAction);
    splitChatReport.lastMessageHtml = ReportActionsUtils.getReportActionHtml(splitIOUReportAction);

    // If we have an existing splitChatReport (group chat or workspace) use it's pending fields, otherwise indicate that we are adding a chat
    if (!existingSplitChatReport) {
        splitChatReport.pendingFields = {
            createChat: CONST.RED_BRICK_ROAD_PENDING_ACTION.ADD,
        };
    }

    const optimisticData: OnyxUpdate[] = [
        {
            // Use set for new reports because it doesn't exist yet, is faster,
            // and we need the data to be available when we navigate to the chat page
            onyxMethod: existingSplitChatReport ? Onyx.METHOD.MERGE : Onyx.METHOD.SET,
            key: `${ONYXKEYS.COLLECTION.REPORT}${splitChatReport.reportID}`,
            value: splitChatReport,
        },
        {
            onyxMethod: Onyx.METHOD.SET,
            key: ONYXKEYS.NVP_QUICK_ACTION_GLOBAL_CREATE,
            value: {
                action: CONST.QUICK_ACTIONS.SPLIT_SCAN,
                chatReportID: splitChatReport.reportID,
                isFirstQuickAction: isEmptyObject(quickAction),
            },
        },
        existingSplitChatReport
            ? {
                  onyxMethod: Onyx.METHOD.MERGE,
                  key: `${ONYXKEYS.COLLECTION.REPORT_ACTIONS}${splitChatReport.reportID}`,
                  value: {
                      [splitIOUReportAction.reportActionID]: splitIOUReportAction as OnyxTypes.ReportAction,
                  },
              }
            : {
                  onyxMethod: Onyx.METHOD.SET,
                  key: `${ONYXKEYS.COLLECTION.REPORT_ACTIONS}${splitChatReport.reportID}`,
                  value: {
                      [splitChatCreatedReportAction.reportActionID]: splitChatCreatedReportAction,
                      [splitIOUReportAction.reportActionID]: splitIOUReportAction as OnyxTypes.ReportAction,
                  },
              },
        {
            onyxMethod: Onyx.METHOD.SET,
            key: `${ONYXKEYS.COLLECTION.TRANSACTION}${splitTransaction.transactionID}`,
            value: splitTransaction,
        },
    ];

    const successData: OnyxUpdate[] = [
        {
            onyxMethod: Onyx.METHOD.MERGE,
            key: `${ONYXKEYS.COLLECTION.REPORT_ACTIONS}${splitChatReport.reportID}`,
            value: {
                ...(existingSplitChatReport ? {} : {[splitChatCreatedReportAction.reportActionID]: {pendingAction: null}}),
                [splitIOUReportAction.reportActionID]: {pendingAction: null},
            },
        },
        {
            onyxMethod: Onyx.METHOD.MERGE,
            key: `${ONYXKEYS.COLLECTION.TRANSACTION}${splitTransaction.transactionID}`,
            value: {pendingAction: null},
        },
    ];

    const redundantParticipants: Record<number, null> = {};
    if (!existingSplitChatReport) {
        successData.push({
            onyxMethod: Onyx.METHOD.MERGE,
            key: `${ONYXKEYS.COLLECTION.REPORT}${splitChatReport.reportID}`,
            value: {pendingFields: {createChat: null}, participants: redundantParticipants},
        });
    }

    const failureData: OnyxUpdate[] = [
        {
            onyxMethod: Onyx.METHOD.MERGE,
            key: `${ONYXKEYS.COLLECTION.TRANSACTION}${splitTransaction.transactionID}`,
            value: {
                errors: ErrorUtils.getMicroSecondOnyxErrorWithTranslationKey('iou.error.genericCreateFailureMessage'),
            },
        },
    ];

    if (existingSplitChatReport) {
        failureData.push({
            onyxMethod: Onyx.METHOD.MERGE,
            key: `${ONYXKEYS.COLLECTION.REPORT_ACTIONS}${splitChatReport.reportID}`,
            value: {
                [splitIOUReportAction.reportActionID]: {
                    errors: getReceiptError(receipt, filename),
                },
            },
        });
    } else {
        failureData.push(
            {
                onyxMethod: Onyx.METHOD.MERGE,
                key: `${ONYXKEYS.COLLECTION.REPORT}${splitChatReport.reportID}`,
                value: {
                    errorFields: {
                        createChat: ErrorUtils.getMicroSecondOnyxErrorWithTranslationKey('report.genericCreateReportFailureMessage'),
                    },
                },
            },
            {
                onyxMethod: Onyx.METHOD.MERGE,
                key: `${ONYXKEYS.COLLECTION.REPORT_ACTIONS}${splitChatReport.reportID}`,
                value: {
                    [splitChatCreatedReportAction.reportActionID]: {
                        errors: ErrorUtils.getMicroSecondOnyxErrorWithTranslationKey('report.genericCreateReportFailureMessage'),
                    },
                    [splitIOUReportAction.reportActionID]: {
                        errors: getReceiptError(receipt, filename),
                    },
                },
            },
        );
    }

    const splits: Split[] = [{email: currentUserEmailForIOUSplit, accountID: currentUserAccountID}];

    participants.forEach((participant) => {
        // Disabling this line since participant.login can be an empty string
        // eslint-disable-next-line @typescript-eslint/prefer-nullish-coalescing
        const email = participant.isOwnPolicyExpenseChat ? '' : PhoneNumber.addSMSDomainIfPhoneNumber(participant.login || participant.text || '').toLowerCase();
        const accountID = participant.isOwnPolicyExpenseChat ? 0 : Number(participant.accountID);
        if (email === currentUserEmailForIOUSplit) {
            return;
        }

        // When splitting with a workspace chat, we only need to supply the policyID and the workspace reportID as it's needed so we can update the report preview
        if (participant.isOwnPolicyExpenseChat) {
            splits.push({
                policyID: participant.policyID,
                chatReportID: splitChatReport.reportID,
            });
            return;
        }

        const participantPersonalDetails = allPersonalDetails[participant?.accountID ?? -1];
        if (!participantPersonalDetails) {
            optimisticData.push({
                onyxMethod: Onyx.METHOD.MERGE,
                key: ONYXKEYS.PERSONAL_DETAILS_LIST,
                value: {
                    [accountID]: {
                        accountID,
                        // Disabling this line since participant.displayName can be an empty string
                        // eslint-disable-next-line @typescript-eslint/prefer-nullish-coalescing
                        displayName: LocalePhoneNumber.formatPhoneNumber(participant.displayName || email),
                        // Disabling this line since participant.login can be an empty string
                        // eslint-disable-next-line @typescript-eslint/prefer-nullish-coalescing
                        login: participant.login || participant.text,
                        isOptimisticPersonalDetail: true,
                    },
                },
            });
            // BE will send different participants. We clear the optimistic ones to avoid duplicated entries
            redundantParticipants[accountID] = null;
        }

        splits.push({
            email,
            accountID,
        });
    });

    participants.forEach((participant) => {
        const isPolicyExpenseChat = ReportUtils.isPolicyExpenseChat(participant);
        if (!isPolicyExpenseChat) {
            return;
        }

        const optimisticPolicyRecentlyUsedCategories = Category.buildOptimisticPolicyRecentlyUsedCategories(participant.policyID, category);
        const optimisticPolicyRecentlyUsedTags = Tag.buildOptimisticPolicyRecentlyUsedTags(participant.policyID, tag);

        if (optimisticPolicyRecentlyUsedCategories.length > 0) {
            optimisticData.push({
                onyxMethod: Onyx.METHOD.SET,
                key: `${ONYXKEYS.COLLECTION.POLICY_RECENTLY_USED_CATEGORIES}${participant.policyID}`,
                value: optimisticPolicyRecentlyUsedCategories,
            });
        }

        if (!isEmptyObject(optimisticPolicyRecentlyUsedTags)) {
            optimisticData.push({
                onyxMethod: Onyx.METHOD.MERGE,
                key: `${ONYXKEYS.COLLECTION.POLICY_RECENTLY_USED_TAGS}${participant.policyID}`,
                value: optimisticPolicyRecentlyUsedTags,
            });
        }
    });

    // Save the new splits array into the transaction's comment in case the user calls CompleteSplitBill while offline
    optimisticData.push({
        onyxMethod: Onyx.METHOD.MERGE,
        key: `${ONYXKEYS.COLLECTION.TRANSACTION}${splitTransaction.transactionID}`,
        value: {
            comment: {
                splits,
            },
        },
    });

    const parameters: StartSplitBillParams = {
        chatReportID: splitChatReport.reportID,
        reportActionID: splitIOUReportAction.reportActionID,
        transactionID: splitTransaction.transactionID,
        splits: JSON.stringify(splits),
        receipt,
        comment,
        category,
        tag,
        currency,
        isFromGroupDM: !existingSplitChatReport,
        billable,
        ...(existingSplitChatReport ? {} : {createdReportActionID: splitChatCreatedReportAction.reportActionID}),
        chatType: splitChatReport?.chatType,
        taxCode,
        taxAmount,
    };

    API.write(WRITE_COMMANDS.START_SPLIT_BILL, parameters, {optimisticData, successData, failureData});

    Navigation.dismissModalWithReport(splitChatReport);
    Report.notifyNewAction(splitChatReport.reportID ?? '-1', currentUserAccountID);
}

/** Used for editing a split expense while it's still scanning or when SmartScan fails, it completes a split expense started by startSplitBill above.
 *
 * @param chatReportID - The group chat or workspace reportID
 * @param reportAction - The split action that lives in the chatReport above
 * @param updatedTransaction - The updated **draft** split transaction
 * @param sessionAccountID - accountID of the current user
 * @param sessionEmail - email of the current user
 */
function completeSplitBill(chatReportID: string, reportAction: OnyxTypes.ReportAction, updatedTransaction: OnyxEntry<OnyxTypes.Transaction>, sessionAccountID: number, sessionEmail: string) {
    const currentUserEmailForIOUSplit = PhoneNumber.addSMSDomainIfPhoneNumber(sessionEmail);
    const transactionID = updatedTransaction?.transactionID ?? '-1';
    const unmodifiedTransaction = allTransactions[`${ONYXKEYS.COLLECTION.TRANSACTION}${transactionID}`];

    // Save optimistic updated transaction and action
    const optimisticData: OnyxUpdate[] = [
        {
            onyxMethod: Onyx.METHOD.MERGE,
            key: `${ONYXKEYS.COLLECTION.TRANSACTION}${transactionID}`,
            value: {
                ...updatedTransaction,
                receipt: {
                    state: CONST.IOU.RECEIPT_STATE.OPEN,
                },
            },
        },
        {
            onyxMethod: Onyx.METHOD.MERGE,
            key: `${ONYXKEYS.COLLECTION.REPORT_ACTIONS}${chatReportID}`,
            value: {
                [reportAction.reportActionID]: {
                    lastModified: DateUtils.getDBTime(),
                    originalMessage: {
                        whisperedTo: [],
                    },
                },
            },
        },
    ];

    const successData: OnyxUpdate[] = [
        {
            onyxMethod: Onyx.METHOD.MERGE,
            key: `${ONYXKEYS.COLLECTION.TRANSACTION}${transactionID}`,
            value: {pendingAction: null},
        },
        {
            onyxMethod: Onyx.METHOD.MERGE,
            key: `${ONYXKEYS.COLLECTION.SPLIT_TRANSACTION_DRAFT}${transactionID}`,
            value: {pendingAction: null},
        },
    ];

    const failureData: OnyxUpdate[] = [
        {
            onyxMethod: Onyx.METHOD.MERGE,
            key: `${ONYXKEYS.COLLECTION.TRANSACTION}${transactionID}`,
            value: {
                ...unmodifiedTransaction,
                errors: ErrorUtils.getMicroSecondOnyxErrorWithTranslationKey('iou.error.genericCreateFailureMessage'),
            },
        },
        {
            onyxMethod: Onyx.METHOD.MERGE,
            key: `${ONYXKEYS.COLLECTION.REPORT_ACTIONS}${chatReportID}`,
            value: {
                [reportAction.reportActionID]: {
                    ...reportAction,
                    errors: ErrorUtils.getMicroSecondOnyxErrorWithTranslationKey('iou.error.genericCreateFailureMessage'),
                },
            },
        },
    ];

    const splitParticipants: Split[] = updatedTransaction?.comment.splits ?? [];
    const amount = updatedTransaction?.modifiedAmount;
    const currency = updatedTransaction?.modifiedCurrency;
    console.debug(updatedTransaction);

    // Exclude the current user when calculating the split amount, `calculateAmount` takes it into account
    const splitAmount = IOUUtils.calculateAmount(splitParticipants.length - 1, amount ?? 0, currency ?? '', false);
    const splitTaxAmount = IOUUtils.calculateAmount(splitParticipants.length - 1, updatedTransaction?.taxAmount ?? 0, currency ?? '', false);

    const splits: Split[] = [{email: currentUserEmailForIOUSplit}];
    splitParticipants.forEach((participant) => {
        // Skip creating the transaction for the current user
        if (participant.email === currentUserEmailForIOUSplit) {
            return;
        }
        const isPolicyExpenseChat = !!participant.policyID;

        if (!isPolicyExpenseChat) {
            // In case this is still the optimistic accountID saved in the splits array, return early as we cannot know
            // if there is an existing chat between the split creator and this participant
            // Instead, we will rely on Auth generating the report IDs and the user won't see any optimistic chats or reports created
            const participantPersonalDetails: OnyxTypes.PersonalDetails | null = allPersonalDetails[participant?.accountID ?? -1];
            if (!participantPersonalDetails || participantPersonalDetails.isOptimisticPersonalDetail) {
                splits.push({
                    email: participant.email,
                });
                return;
            }
        }

        let oneOnOneChatReport: OnyxEntry<OnyxTypes.Report>;
        let isNewOneOnOneChatReport = false;
        if (isPolicyExpenseChat) {
            // The workspace chat reportID is saved in the splits array when starting a split expense with a workspace
            oneOnOneChatReport = allReports?.[`${ONYXKEYS.COLLECTION.REPORT}${participant.chatReportID}`];
        } else {
            const existingChatReport = ReportUtils.getChatByParticipants(participant.accountID ? [participant.accountID, sessionAccountID] : []);
            isNewOneOnOneChatReport = !existingChatReport;
            oneOnOneChatReport = existingChatReport ?? ReportUtils.buildOptimisticChatReport(participant.accountID ? [participant.accountID, sessionAccountID] : []);
        }

        let oneOnOneIOUReport: OneOnOneIOUReport = oneOnOneChatReport?.iouReportID ? allReports?.[`${ONYXKEYS.COLLECTION.REPORT}${oneOnOneChatReport.iouReportID}`] : null;
        const shouldCreateNewOneOnOneIOUReport = ReportUtils.shouldCreateNewMoneyRequestReport(oneOnOneIOUReport, oneOnOneChatReport);

        if (!oneOnOneIOUReport || shouldCreateNewOneOnOneIOUReport) {
            oneOnOneIOUReport = isPolicyExpenseChat
                ? ReportUtils.buildOptimisticExpenseReport(oneOnOneChatReport?.reportID ?? '-1', participant.policyID ?? '-1', sessionAccountID, splitAmount, currency ?? '')
                : ReportUtils.buildOptimisticIOUReport(sessionAccountID, participant.accountID ?? -1, splitAmount, oneOnOneChatReport?.reportID ?? '-1', currency ?? '');
        } else if (isPolicyExpenseChat) {
            if (typeof oneOnOneIOUReport?.total === 'number') {
                // Because of the Expense reports are stored as negative values, we subtract the total from the amount
                oneOnOneIOUReport.total -= splitAmount;
            }
        } else {
            oneOnOneIOUReport = IOUUtils.updateIOUOwnerAndTotal(oneOnOneIOUReport, sessionAccountID, splitAmount, currency ?? '');
        }

        const oneOnOneTransaction = TransactionUtils.buildOptimisticTransaction(
            isPolicyExpenseChat ? -splitAmount : splitAmount,
            currency ?? '',
            oneOnOneIOUReport?.reportID ?? '-1',
            updatedTransaction?.comment.comment,
            updatedTransaction?.modifiedCreated,
            CONST.IOU.TYPE.SPLIT,
            transactionID,
            updatedTransaction?.modifiedMerchant,
            {...updatedTransaction?.receipt, state: CONST.IOU.RECEIPT_STATE.OPEN},
            updatedTransaction?.filename,
            undefined,
            updatedTransaction?.category,
            updatedTransaction?.tag,
            updatedTransaction?.taxCode,
            isPolicyExpenseChat ? -splitTaxAmount : splitAmount,
            updatedTransaction?.billable,
        );

        const [oneOnOneCreatedActionForChat, oneOnOneCreatedActionForIOU, oneOnOneIOUAction, optimisticTransactionThread, optimisticCreatedActionForTransactionThread] =
            ReportUtils.buildOptimisticMoneyRequestEntities(
                oneOnOneIOUReport,
                CONST.IOU.REPORT_ACTION_TYPE.CREATE,
                splitAmount,
                currency ?? '',
                updatedTransaction?.comment.comment ?? '',
                currentUserEmailForIOUSplit,
                [participant],
                oneOnOneTransaction.transactionID,
                undefined,
            );

        let oneOnOneReportPreviewAction = getReportPreviewAction(oneOnOneChatReport?.reportID ?? '-1', oneOnOneIOUReport?.reportID ?? '-1');
        if (oneOnOneReportPreviewAction) {
            oneOnOneReportPreviewAction = ReportUtils.updateReportPreview(oneOnOneIOUReport, oneOnOneReportPreviewAction);
        } else {
            oneOnOneReportPreviewAction = ReportUtils.buildOptimisticReportPreview(oneOnOneChatReport, oneOnOneIOUReport, '', oneOnOneTransaction);
        }

        const [oneOnOneOptimisticData, oneOnOneSuccessData, oneOnOneFailureData] = buildOnyxDataForMoneyRequest(
            oneOnOneChatReport,
            oneOnOneIOUReport,
            oneOnOneTransaction,
            oneOnOneCreatedActionForChat,
            oneOnOneCreatedActionForIOU,
            oneOnOneIOUAction,
            {},
            oneOnOneReportPreviewAction,
            [],
            {},
            isNewOneOnOneChatReport,
            optimisticTransactionThread,
            optimisticCreatedActionForTransactionThread,
            shouldCreateNewOneOnOneIOUReport,
            null,
            null,
            null,
            null,
            true,
        );

        splits.push({
            email: participant.email,
            accountID: participant.accountID,
            policyID: participant.policyID,
            iouReportID: oneOnOneIOUReport?.reportID,
            chatReportID: oneOnOneChatReport?.reportID,
            transactionID: oneOnOneTransaction.transactionID,
            reportActionID: oneOnOneIOUAction.reportActionID,
            createdChatReportActionID: oneOnOneCreatedActionForChat.reportActionID,
            createdIOUReportActionID: oneOnOneCreatedActionForIOU.reportActionID,
            reportPreviewReportActionID: oneOnOneReportPreviewAction.reportActionID,
            transactionThreadReportID: optimisticTransactionThread.reportID,
            createdReportActionIDForThread: optimisticCreatedActionForTransactionThread?.reportActionID,
        });

        optimisticData.push(...oneOnOneOptimisticData);
        successData.push(...oneOnOneSuccessData);
        failureData.push(...oneOnOneFailureData);
    });

    const {
        amount: transactionAmount,
        currency: transactionCurrency,
        created: transactionCreated,
        merchant: transactionMerchant,
        comment: transactionComment,
        category: transactionCategory,
        tag: transactionTag,
        taxCode: transactionTaxCode,
        taxAmount: transactionTaxAmount,
    } = ReportUtils.getTransactionDetails(updatedTransaction) ?? {};

    const parameters: CompleteSplitBillParams = {
        transactionID,
        amount: transactionAmount,
        currency: transactionCurrency,
        created: transactionCreated,
        merchant: transactionMerchant,
        comment: transactionComment,
        category: transactionCategory,
        tag: transactionTag,
        splits: JSON.stringify(splits),
        taxCode: transactionTaxCode,
        taxAmount: transactionTaxAmount,
    };

    API.write(WRITE_COMMANDS.COMPLETE_SPLIT_BILL, parameters, {optimisticData, successData, failureData});
    Navigation.dismissModal(chatReportID);
    Report.notifyNewAction(chatReportID, sessionAccountID);
}

function setDraftSplitTransaction(transactionID: string, transactionChanges: TransactionChanges = {}) {
    let draftSplitTransaction = allDraftSplitTransactions[`${ONYXKEYS.COLLECTION.SPLIT_TRANSACTION_DRAFT}${transactionID}`];

    if (!draftSplitTransaction) {
        draftSplitTransaction = allTransactions[`${ONYXKEYS.COLLECTION.TRANSACTION}${transactionID}`];
    }

    const updatedTransaction = draftSplitTransaction ? TransactionUtils.getUpdatedTransaction(draftSplitTransaction, transactionChanges, false, false) : null;

    Onyx.merge(`${ONYXKEYS.COLLECTION.SPLIT_TRANSACTION_DRAFT}${transactionID}`, updatedTransaction);
}

function editRegularMoneyRequest(
    transactionID: string,
    transactionThreadReportID: string,
    transactionChanges: TransactionChanges,
    policy: OnyxTypes.Policy,
    policyTags: OnyxTypes.PolicyTagList,
    policyCategories: OnyxTypes.PolicyCategories,
) {
    // STEP 1: Get all collections we're updating
    const transactionThread = allReports?.[`${ONYXKEYS.COLLECTION.REPORT}${transactionThreadReportID}`] ?? null;
    const transaction = allTransactions[`${ONYXKEYS.COLLECTION.TRANSACTION}${transactionID}`];
    const iouReport = allReports?.[`${ONYXKEYS.COLLECTION.REPORT}${transactionThread?.parentReportID}`] ?? null;
    const chatReport = allReports?.[`${ONYXKEYS.COLLECTION.REPORT}${iouReport?.chatReportID}`] ?? null;
    const isFromExpenseReport = ReportUtils.isExpenseReport(iouReport);

    // STEP 2: Build new modified expense report action.
    const updatedReportAction = ReportUtils.buildOptimisticModifiedExpenseReportAction(transactionThread, transaction, transactionChanges, isFromExpenseReport, policy);
    const updatedTransaction = transaction ? TransactionUtils.getUpdatedTransaction(transaction, transactionChanges, isFromExpenseReport) : null;

    // STEP 3: Compute the IOU total and update the report preview message so LHN amount owed is correct
    // Should only update if the transaction matches the currency of the report, else we wait for the update
    // from the server with the currency conversion
    let updatedMoneyRequestReport = {...iouReport};
    const updatedChatReport = {...chatReport};
    const diff = TransactionUtils.getAmount(transaction, true) - TransactionUtils.getAmount(updatedTransaction, true);
    if (updatedTransaction?.currency === iouReport?.currency && updatedTransaction?.modifiedAmount && diff !== 0) {
        if (ReportUtils.isExpenseReport(iouReport) && typeof updatedMoneyRequestReport.total === 'number') {
            updatedMoneyRequestReport.total += diff;
        } else {
            updatedMoneyRequestReport = iouReport
                ? IOUUtils.updateIOUOwnerAndTotal(iouReport, updatedReportAction.actorAccountID ?? -1, diff, TransactionUtils.getCurrency(transaction), false)
                : {};
        }

        updatedMoneyRequestReport.cachedTotal = CurrencyUtils.convertToDisplayString(updatedMoneyRequestReport.total, updatedTransaction.currency);

        // Update the last message of the IOU report
        const lastMessage = ReportUtils.getIOUReportActionMessage(
            iouReport?.reportID ?? '-1',
            CONST.IOU.REPORT_ACTION_TYPE.CREATE,
            updatedMoneyRequestReport.total ?? 0,
            '',
            updatedTransaction.currency,
            '',
            false,
        );
        updatedMoneyRequestReport.lastMessageText = ReportActionsUtils.getTextFromHtml(lastMessage[0].html);
        updatedMoneyRequestReport.lastMessageHtml = lastMessage[0].html;

        // Update the last message of the chat report
        const hasNonReimbursableTransactions = ReportUtils.hasNonReimbursableTransactions(iouReport?.reportID);
        const messageText = Localize.translateLocal(hasNonReimbursableTransactions ? 'iou.payerSpentAmount' : 'iou.payerOwesAmount', {
            payer: ReportUtils.getPersonalDetailsForAccountID(updatedMoneyRequestReport.managerID ?? -1).login ?? '',
            amount: CurrencyUtils.convertToDisplayString(updatedMoneyRequestReport.total, updatedMoneyRequestReport.currency),
        });
        updatedChatReport.lastMessageText = messageText;
        updatedChatReport.lastMessageHtml = messageText;
    }

    const isScanning = TransactionUtils.hasReceipt(updatedTransaction) && TransactionUtils.isReceiptBeingScanned(updatedTransaction);

    // STEP 4: Compose the optimistic data
    const currentTime = DateUtils.getDBTime();
    const optimisticData: OnyxUpdate[] = [
        {
            onyxMethod: Onyx.METHOD.MERGE,
            key: `${ONYXKEYS.COLLECTION.REPORT_ACTIONS}${transactionThread?.reportID}`,
            value: {
                [updatedReportAction.reportActionID]: updatedReportAction as OnyxTypes.ReportAction,
            },
        },
        {
            onyxMethod: Onyx.METHOD.MERGE,
            key: `${ONYXKEYS.COLLECTION.TRANSACTION}${transactionID}`,
            value: updatedTransaction,
        },
        {
            onyxMethod: Onyx.METHOD.MERGE,
            key: `${ONYXKEYS.COLLECTION.REPORT}${iouReport?.reportID}`,
            value: updatedMoneyRequestReport,
        },
        {
            onyxMethod: Onyx.METHOD.MERGE,
            key: `${ONYXKEYS.COLLECTION.REPORT}${iouReport?.chatReportID}`,
            value: updatedChatReport,
        },
        {
            onyxMethod: Onyx.METHOD.MERGE,
            key: `${ONYXKEYS.COLLECTION.REPORT}${transactionThreadReportID}`,
            value: {
                lastReadTime: currentTime,
                lastVisibleActionCreated: currentTime,
            },
        },
    ];

    if (!isScanning) {
        optimisticData.push(
            {
                onyxMethod: Onyx.METHOD.MERGE,
                key: `${ONYXKEYS.COLLECTION.REPORT_ACTIONS}${iouReport?.reportID}`,
                value: {
                    [transactionThread?.parentReportActionID ?? '-1']: {
                        originalMessage: {
                            whisperedTo: [],
                        },
                    },
                },
            },
            {
                onyxMethod: Onyx.METHOD.MERGE,
                key: `${ONYXKEYS.COLLECTION.REPORT_ACTIONS}${iouReport?.parentReportID}`,
                value: {
                    [iouReport?.parentReportActionID ?? '-1']: {
                        originalMessage: {
                            whisperedTo: [],
                        },
                    },
                },
            },
        );
    }

    // Update recently used categories if the category is changed
    if ('category' in transactionChanges) {
        const optimisticPolicyRecentlyUsedCategories = Category.buildOptimisticPolicyRecentlyUsedCategories(iouReport?.policyID, transactionChanges.category);
        if (optimisticPolicyRecentlyUsedCategories.length) {
            optimisticData.push({
                onyxMethod: Onyx.METHOD.SET,
                key: `${ONYXKEYS.COLLECTION.POLICY_RECENTLY_USED_CATEGORIES}${iouReport?.policyID}`,
                value: optimisticPolicyRecentlyUsedCategories,
            });
        }
    }

    // Update recently used categories if the tag is changed
    if ('tag' in transactionChanges) {
        const optimisticPolicyRecentlyUsedTags = Tag.buildOptimisticPolicyRecentlyUsedTags(iouReport?.policyID, transactionChanges.tag);
        if (!isEmptyObject(optimisticPolicyRecentlyUsedTags)) {
            optimisticData.push({
                onyxMethod: Onyx.METHOD.MERGE,
                key: `${ONYXKEYS.COLLECTION.POLICY_RECENTLY_USED_TAGS}${iouReport?.policyID}`,
                value: optimisticPolicyRecentlyUsedTags,
            });
        }
    }

    const successData: OnyxUpdate[] = [
        {
            onyxMethod: Onyx.METHOD.MERGE,
            key: `${ONYXKEYS.COLLECTION.REPORT_ACTIONS}${transactionThread?.reportID}`,
            value: {
                [updatedReportAction.reportActionID]: {pendingAction: null},
            },
        },
        {
            onyxMethod: Onyx.METHOD.MERGE,
            key: `${ONYXKEYS.COLLECTION.TRANSACTION}${transactionID}`,
            value: {
                pendingFields: {
                    comment: null,
                    amount: null,
                    created: null,
                    currency: null,
                    merchant: null,
                    billable: null,
                    category: null,
                    tag: null,
                },
            },
        },
        {
            onyxMethod: Onyx.METHOD.MERGE,
            key: `${ONYXKEYS.COLLECTION.REPORT}${iouReport?.reportID}`,
            value: {pendingAction: null},
        },
    ];

    const failureData: OnyxUpdate[] = [
        {
            onyxMethod: Onyx.METHOD.MERGE,
            key: `${ONYXKEYS.COLLECTION.REPORT_ACTIONS}${transactionThread?.reportID}`,
            value: {
                [updatedReportAction.reportActionID]: {
                    errors: ErrorUtils.getMicroSecondOnyxErrorWithTranslationKey('iou.error.genericEditFailureMessage'),
                },
            },
        },
        {
            onyxMethod: Onyx.METHOD.MERGE,
            key: `${ONYXKEYS.COLLECTION.TRANSACTION}${transactionID}`,
            value: {
                ...transaction,
                modifiedCreated: transaction?.modifiedCreated ? transaction.modifiedCreated : null,
                modifiedAmount: transaction?.modifiedAmount ? transaction.modifiedAmount : null,
                modifiedCurrency: transaction?.modifiedCurrency ? transaction.modifiedCurrency : null,
                modifiedMerchant: transaction?.modifiedMerchant ? transaction.modifiedMerchant : null,
                modifiedWaypoints: transaction?.modifiedWaypoints ? transaction.modifiedWaypoints : null,
                pendingFields: null,
            },
        },
        {
            onyxMethod: Onyx.METHOD.MERGE,
            key: `${ONYXKEYS.COLLECTION.REPORT}${iouReport?.reportID}`,
            value: {
                ...iouReport,
                cachedTotal: iouReport?.cachedTotal ? iouReport?.cachedTotal : null,
            },
        },
        {
            onyxMethod: Onyx.METHOD.MERGE,
            key: `${ONYXKEYS.COLLECTION.REPORT}${iouReport?.chatReportID}`,
            value: chatReport,
        },
        {
            onyxMethod: Onyx.METHOD.MERGE,
            key: `${ONYXKEYS.COLLECTION.REPORT}${transactionThreadReportID}`,
            value: {
                lastReadTime: transactionThread?.lastReadTime,
                lastVisibleActionCreated: transactionThread?.lastVisibleActionCreated,
            },
        },
    ];

    // Add transaction violations if we have a paid policy and an updated transaction
    if (policy && PolicyUtils.isPaidGroupPolicy(policy) && updatedTransaction) {
        const currentTransactionViolations = allTransactionViolations[`${ONYXKEYS.COLLECTION.TRANSACTION_VIOLATIONS}${transactionID}`] ?? [];
        const updatedViolationsOnyxData = ViolationsUtils.getViolationsOnyxData(
            updatedTransaction,
            currentTransactionViolations,
            !!policy.requiresTag,
            policyTags,
            !!policy.requiresCategory,
            policyCategories,
            PolicyUtils.hasDependentTags(policy, policyTags),
        );
        optimisticData.push(updatedViolationsOnyxData);
        failureData.push({
            onyxMethod: Onyx.METHOD.MERGE,
            key: `${ONYXKEYS.COLLECTION.TRANSACTION_VIOLATIONS}${transactionID}`,
            value: currentTransactionViolations,
        });
    }

    // STEP 6: Call the API endpoint
    const {created, amount, currency, comment, merchant, category, billable, tag} = ReportUtils.getTransactionDetails(updatedTransaction) ?? {};

    const parameters: EditMoneyRequestParams = {
        transactionID,
        reportActionID: updatedReportAction.reportActionID,
        created,
        amount,
        currency,
        comment,
        merchant,
        category,
        billable,
        tag,
    };

    API.write(WRITE_COMMANDS.EDIT_MONEY_REQUEST, parameters, {optimisticData, successData, failureData});
}

function editMoneyRequest(
    transaction: OnyxTypes.Transaction,
    transactionThreadReportID: string,
    transactionChanges: TransactionChanges,
    policy: OnyxTypes.Policy,
    policyTags: OnyxTypes.PolicyTagList,
    policyCategories: OnyxTypes.PolicyCategories,
) {
    if (TransactionUtils.isDistanceRequest(transaction)) {
        updateDistanceRequest(transaction.transactionID, transactionThreadReportID, transactionChanges, policy, policyTags, policyCategories);
    } else {
        editRegularMoneyRequest(transaction.transactionID, transactionThreadReportID, transactionChanges, policy, policyTags, policyCategories);
    }
}

type UpdateMoneyRequestAmountAndCurrencyParams = {
    transactionID: string;
    transactionThreadReportID: string;
    currency: string;
    amount: number;
    taxAmount: number;
    policy?: OnyxEntry<OnyxTypes.Policy>;
    policyTagList?: OnyxEntry<OnyxTypes.PolicyTagList>;
    policyCategories?: OnyxEntry<OnyxTypes.PolicyCategories>;
    taxCode: string;
};

/** Updates the amount and currency fields of an expense */
function updateMoneyRequestAmountAndCurrency({
    transactionID,
    transactionThreadReportID,
    currency,
    amount,
    taxAmount,
    policy,
    policyTagList,
    policyCategories,
    taxCode,
}: UpdateMoneyRequestAmountAndCurrencyParams) {
    const transactionChanges = {
        amount,
        currency,
        taxCode,
        taxAmount,
    };
    const transactionThreadReport = allReports?.[`${ONYXKEYS.COLLECTION.REPORT}${transactionThreadReportID}`] ?? null;
    const parentReport = allReports?.[`${ONYXKEYS.COLLECTION.REPORT}${transactionThreadReport?.parentReportID}`] ?? null;
    let data: UpdateMoneyRequestData;
    if (ReportUtils.isTrackExpenseReport(transactionThreadReport) && ReportUtils.isSelfDM(parentReport)) {
        data = getUpdateTrackExpenseParams(transactionID, transactionThreadReportID, transactionChanges, true, policy ?? null);
    } else {
        data = getUpdateMoneyRequestParams(transactionID, transactionThreadReportID, transactionChanges, policy ?? null, policyTagList ?? null, policyCategories ?? null, true);
    }
    const {params, onyxData} = data;
    API.write(WRITE_COMMANDS.UPDATE_MONEY_REQUEST_AMOUNT_AND_CURRENCY, params, onyxData);
}

function deleteMoneyRequest(transactionID: string, reportAction: OnyxTypes.ReportAction, isSingleTransactionView = false) {
    // STEP 1: Get all collections we're updating
    const iouReportID = ReportActionsUtils.isMoneyRequestAction(reportAction) ? ReportActionsUtils.getOriginalMessage(reportAction)?.IOUReportID : '-1';
    const iouReport = allReports?.[`${ONYXKEYS.COLLECTION.REPORT}${iouReportID}`] ?? null;
    const chatReport = allReports?.[`${ONYXKEYS.COLLECTION.REPORT}${iouReport?.chatReportID}`];
    // eslint-disable-next-line @typescript-eslint/no-non-null-assertion
    const reportPreviewAction = getReportPreviewAction(iouReport?.chatReportID ?? '-1', iouReport?.reportID ?? '-1')!;
    const transaction = allTransactions[`${ONYXKEYS.COLLECTION.TRANSACTION}${transactionID}`];
    const transactionViolations = allTransactionViolations[`${ONYXKEYS.COLLECTION.TRANSACTION_VIOLATIONS}${transactionID}`];
    const transactionThreadID = reportAction.childReportID;
    let transactionThread = null;
    if (transactionThreadID) {
        transactionThread = allReports?.[`${ONYXKEYS.COLLECTION.REPORT}${transactionThreadID}`] ?? null;
    }

    // STEP 2: Decide if we need to:
    // 1. Delete the transactionThread - delete if there are no visible comments in the thread
    // 2. Update the moneyRequestPreview to show [Deleted expense] - update if the transactionThread exists AND it isn't being deleted
    const shouldDeleteTransactionThread = transactionThreadID ? (reportAction?.childVisibleActionCount ?? 0) === 0 : false;
    const shouldShowDeletedRequestMessage = !!transactionThreadID && !shouldDeleteTransactionThread;

    // STEP 3: Update the IOU reportAction and decide if the iouReport should be deleted. We delete the iouReport if there are no visible comments left in the report.
    const updatedReportAction = {
        [reportAction.reportActionID]: {
            pendingAction: shouldShowDeletedRequestMessage ? CONST.RED_BRICK_ROAD_PENDING_ACTION.UPDATE : CONST.RED_BRICK_ROAD_PENDING_ACTION.DELETE,
            previousMessage: reportAction.message,
            message: [
                {
                    type: 'COMMENT',
                    html: '',
                    text: '',
                    isEdited: true,
                    isDeletedParentAction: shouldShowDeletedRequestMessage,
                },
            ],
            originalMessage: {
                IOUTransactionID: undefined,
            },
            errors: undefined,
        },
    } as OnyxTypes.ReportActions;

    const lastVisibleAction = ReportActionsUtils.getLastVisibleAction(iouReport?.reportID ?? '-1', updatedReportAction);
    const iouReportLastMessageText = ReportActionsUtils.getLastVisibleMessage(iouReport?.reportID ?? '-1', updatedReportAction).lastMessageText;
    const shouldDeleteIOUReport =
        iouReportLastMessageText.length === 0 && !ReportActionsUtils.isDeletedParentAction(lastVisibleAction) && (!transactionThreadID || shouldDeleteTransactionThread);

    // STEP 4: Update the iouReport and reportPreview with new totals and messages if it wasn't deleted
    let updatedIOUReport: OnyxInputValue<OnyxTypes.Report>;
    const currency = TransactionUtils.getCurrency(transaction);
    const updatedReportPreviewAction: OnyxTypes.ReportAction<typeof CONST.REPORT.ACTIONS.TYPE.REPORT_PREVIEW> = {...reportPreviewAction};
    updatedReportPreviewAction.pendingAction = shouldDeleteIOUReport ? CONST.RED_BRICK_ROAD_PENDING_ACTION.DELETE : CONST.RED_BRICK_ROAD_PENDING_ACTION.UPDATE;
    if (iouReport && ReportUtils.isExpenseReport(iouReport)) {
        updatedIOUReport = {...iouReport};

        if (typeof updatedIOUReport.total === 'number' && currency === iouReport?.currency) {
            // Because of the Expense reports are stored as negative values, we add the total from the amount
            const amountDiff = TransactionUtils.getAmount(transaction, true);
            updatedIOUReport.total += amountDiff;

            if (!transaction?.reimbursable && typeof updatedIOUReport.nonReimbursableTotal === 'number') {
                updatedIOUReport.nonReimbursableTotal += amountDiff;
            }
        }
    } else {
        updatedIOUReport = IOUUtils.updateIOUOwnerAndTotal(iouReport, reportAction.actorAccountID ?? -1, TransactionUtils.getAmount(transaction, false), currency, true);
    }

    if (updatedIOUReport) {
        updatedIOUReport.lastMessageText = iouReportLastMessageText;
        updatedIOUReport.lastVisibleActionCreated = lastVisibleAction?.created;
    }

    const hasNonReimbursableTransactions = ReportUtils.hasNonReimbursableTransactions(iouReport?.reportID);
    const messageText = Localize.translateLocal(hasNonReimbursableTransactions ? 'iou.payerSpentAmount' : 'iou.payerOwesAmount', {
        payer: ReportUtils.getPersonalDetailsForAccountID(updatedIOUReport?.managerID ?? -1).login ?? '',
        amount: CurrencyUtils.convertToDisplayString(updatedIOUReport?.total, updatedIOUReport?.currency),
    });

    if (ReportActionsUtils.getReportActionMessage(updatedReportPreviewAction)) {
        if (Array.isArray(updatedReportPreviewAction?.message) && updatedReportPreviewAction.message?.[0]) {
            updatedReportPreviewAction.message[0].text = messageText;
            updatedReportPreviewAction.message[0].deleted = shouldDeleteIOUReport ? DateUtils.getDBTime() : '';
        } else if (!Array.isArray(updatedReportPreviewAction.message) && updatedReportPreviewAction.message) {
            updatedReportPreviewAction.message.text = messageText;
            updatedReportPreviewAction.message.deleted = shouldDeleteIOUReport ? DateUtils.getDBTime() : '';
        }
    }

    if (updatedReportPreviewAction && reportPreviewAction?.childMoneyRequestCount && reportPreviewAction?.childMoneyRequestCount > 0) {
        updatedReportPreviewAction.childMoneyRequestCount = reportPreviewAction.childMoneyRequestCount - 1;
    }

    // STEP 5: Build Onyx data
    const optimisticData: OnyxUpdate[] = [
        {
            onyxMethod: Onyx.METHOD.SET,
            key: `${ONYXKEYS.COLLECTION.TRANSACTION}${transactionID}`,
            value: null,
        },
    ];

    if (Permissions.canUseViolations(betas)) {
        optimisticData.push({
            onyxMethod: Onyx.METHOD.SET,
            key: `${ONYXKEYS.COLLECTION.TRANSACTION_VIOLATIONS}${transactionID}`,
            value: null,
        });
    }

    if (shouldDeleteTransactionThread) {
        optimisticData.push(
            {
                onyxMethod: Onyx.METHOD.SET,
                key: `${ONYXKEYS.COLLECTION.REPORT}${transactionThreadID}`,
                value: null,
            },
            {
                onyxMethod: Onyx.METHOD.SET,
                key: `${ONYXKEYS.COLLECTION.REPORT_ACTIONS}${transactionThreadID}`,
                value: null,
            },
        );
    }

    optimisticData.push(
        {
            onyxMethod: Onyx.METHOD.MERGE,
            key: `${ONYXKEYS.COLLECTION.REPORT_ACTIONS}${iouReport?.reportID}`,
            value: updatedReportAction,
        },
        {
            onyxMethod: Onyx.METHOD.MERGE,
            key: `${ONYXKEYS.COLLECTION.REPORT}${iouReport?.reportID}`,
            value: updatedIOUReport,
        },
        {
            onyxMethod: Onyx.METHOD.MERGE,
            key: `${ONYXKEYS.COLLECTION.REPORT_ACTIONS}${chatReport?.reportID}`,
            value: {
                [reportPreviewAction?.reportActionID ?? '-1']: updatedReportPreviewAction,
            },
        },
        {
            onyxMethod: Onyx.METHOD.MERGE,
            key: `${ONYXKEYS.COLLECTION.REPORT}${chatReport?.reportID}`,
            value: ReportUtils.getOutstandingChildRequest(updatedIOUReport),
        },
    );

    if (!shouldDeleteIOUReport && updatedReportPreviewAction?.childMoneyRequestCount === 0) {
        optimisticData.push({
            onyxMethod: Onyx.METHOD.MERGE,
            key: `${ONYXKEYS.COLLECTION.REPORT}${chatReport?.reportID}`,
            value: {
                hasOutstandingChildRequest: false,
            },
        });
    }

    if (shouldDeleteIOUReport) {
        optimisticData.push({
            onyxMethod: Onyx.METHOD.MERGE,
            key: `${ONYXKEYS.COLLECTION.REPORT}${chatReport?.reportID}`,
            value: {
                hasOutstandingChildRequest: false,
                iouReportID: null,
                lastMessageText: ReportActionsUtils.getLastVisibleMessage(iouReport?.chatReportID ?? '-1', {[reportPreviewAction?.reportActionID ?? '-1']: null})?.lastMessageText,
                lastVisibleActionCreated: ReportActionsUtils.getLastVisibleAction(iouReport?.chatReportID ?? '-1', {[reportPreviewAction?.reportActionID ?? '-1']: null})?.created,
            },
        });
    }

    const successData: OnyxUpdate[] = [
        {
            onyxMethod: Onyx.METHOD.MERGE,
            key: `${ONYXKEYS.COLLECTION.REPORT_ACTIONS}${iouReport?.reportID}`,
            value: {
                [reportAction.reportActionID]: shouldDeleteIOUReport
                    ? null
                    : {
                          pendingAction: null,
                      },
            },
        },
        {
            onyxMethod: Onyx.METHOD.MERGE,
            key: `${ONYXKEYS.COLLECTION.REPORT_ACTIONS}${chatReport?.reportID}`,
            value: {
                [reportPreviewAction?.reportActionID ?? '-1']: {
                    pendingAction: null,
                    errors: null,
                },
            },
        },
    ];

    if (shouldDeleteIOUReport) {
        successData.push({
            onyxMethod: Onyx.METHOD.SET,
            key: `${ONYXKEYS.COLLECTION.REPORT}${iouReport?.reportID}`,
            value: null,
        });
    }

    const failureData: OnyxUpdate[] = [
        {
            onyxMethod: Onyx.METHOD.SET,
            key: `${ONYXKEYS.COLLECTION.TRANSACTION}${transactionID}`,
            value: transaction ?? null,
        },
    ];

    if (Permissions.canUseViolations(betas)) {
        failureData.push({
            onyxMethod: Onyx.METHOD.SET,
            key: `${ONYXKEYS.COLLECTION.TRANSACTION_VIOLATIONS}${transactionID}`,
            value: transactionViolations ?? null,
        });
    }

    if (shouldDeleteTransactionThread) {
        failureData.push({
            onyxMethod: Onyx.METHOD.SET,
            key: `${ONYXKEYS.COLLECTION.REPORT}${transactionThreadID}`,
            value: transactionThread,
        });
    }

    const errorKey = DateUtils.getMicroseconds();

    failureData.push(
        {
            onyxMethod: Onyx.METHOD.MERGE,
            key: `${ONYXKEYS.COLLECTION.REPORT_ACTIONS}${iouReport?.reportID}`,
            value: {
                [reportAction.reportActionID]: {
                    ...reportAction,
                    pendingAction: null,
                    errors: {
                        [errorKey]: Localize.translateLocal('iou.error.genericDeleteFailureMessage'),
                    },
                },
            },
        },
        shouldDeleteIOUReport
            ? {
                  onyxMethod: Onyx.METHOD.SET,
                  key: `${ONYXKEYS.COLLECTION.REPORT}${iouReport?.reportID}`,
                  value: iouReport,
              }
            : {
                  onyxMethod: Onyx.METHOD.MERGE,
                  key: `${ONYXKEYS.COLLECTION.REPORT}${iouReport?.reportID}`,
                  value: iouReport,
              },
        {
            onyxMethod: Onyx.METHOD.MERGE,
            key: `${ONYXKEYS.COLLECTION.REPORT_ACTIONS}${chatReport?.reportID}`,
            value: {
                [reportPreviewAction?.reportActionID ?? '-1']: {
                    ...reportPreviewAction,
                    pendingAction: null,
                    errors: {
                        [errorKey]: Localize.translateLocal('iou.error.genericDeleteFailureMessage'),
                    },
                },
            },
        },
    );

    if (chatReport && shouldDeleteIOUReport) {
        failureData.push({
            onyxMethod: Onyx.METHOD.MERGE,
            key: `${ONYXKEYS.COLLECTION.REPORT}${chatReport.reportID}`,
            value: chatReport,
        });
    }

    if (!shouldDeleteIOUReport && updatedReportPreviewAction?.childMoneyRequestCount === 0) {
        failureData.push({
            onyxMethod: Onyx.METHOD.MERGE,
            key: `${ONYXKEYS.COLLECTION.REPORT}${chatReport?.reportID}`,
            value: {
                hasOutstandingChildRequest: true,
            },
        });
    }

    const parameters: DeleteMoneyRequestParams = {
        transactionID,
        reportActionID: reportAction.reportActionID,
    };

    // STEP 6: Make the API request
    API.write(WRITE_COMMANDS.DELETE_MONEY_REQUEST, parameters, {optimisticData, successData, failureData});
    CachedPDFPaths.clearByKey(transactionID);

    // STEP 7: Navigate the user depending on which page they are on and which resources were deleted
    if (iouReport && isSingleTransactionView && shouldDeleteTransactionThread && !shouldDeleteIOUReport) {
        // Pop the deleted report screen before navigating. This prevents navigating to the Concierge chat due to the missing report.
        return ROUTES.REPORT_WITH_ID.getRoute(iouReport.reportID);
    }

    if (iouReport?.chatReportID && shouldDeleteIOUReport) {
        // Pop the deleted report screen before navigating. This prevents navigating to the Concierge chat due to the missing report.
        return ROUTES.REPORT_WITH_ID.getRoute(iouReport.chatReportID);
    }
}

function deleteTrackExpense(chatReportID: string, transactionID: string, reportAction: OnyxTypes.ReportAction, isSingleTransactionView = false) {
    // STEP 1: Get all collections we're updating
    const chatReport = allReports?.[`${ONYXKEYS.COLLECTION.REPORT}${chatReportID}`] ?? null;
    if (!ReportUtils.isSelfDM(chatReport)) {
        return deleteMoneyRequest(transactionID, reportAction, isSingleTransactionView);
    }

    const {parameters, optimisticData, successData, failureData, shouldDeleteTransactionThread} = getDeleteTrackExpenseInformation(chatReportID, transactionID, reportAction);

    // STEP 6: Make the API request
    API.write(WRITE_COMMANDS.DELETE_MONEY_REQUEST, parameters, {optimisticData, successData, failureData});
    CachedPDFPaths.clearByKey(transactionID);

    // STEP 7: Navigate the user depending on which page they are on and which resources were deleted
    if (isSingleTransactionView && shouldDeleteTransactionThread) {
        // Pop the deleted report screen before navigating. This prevents navigating to the Concierge chat due to the missing report.
        return ROUTES.REPORT_WITH_ID.getRoute(chatReport?.reportID ?? '-1');
    }
}

/**
 * @param managerID - Account ID of the person sending the money
 * @param recipient - The user receiving the money
 */
function getSendMoneyParams(
    report: OnyxEntry<OnyxTypes.Report>,
    amount: number,
    currency: string,
    comment: string,
    paymentMethodType: PaymentMethodType,
    managerID: number,
    recipient: Participant,
): SendMoneyParamsData {
    const recipientEmail = PhoneNumber.addSMSDomainIfPhoneNumber(recipient.login ?? '');
    const recipientAccountID = Number(recipient.accountID);
    const newIOUReportDetails = JSON.stringify({
        amount,
        currency,
        requestorEmail: recipientEmail,
        requestorAccountID: recipientAccountID,
        comment,
        idempotencyKey: Str.guid(),
    });

    let chatReport = !isEmptyObject(report) && report?.reportID ? report : ReportUtils.getChatByParticipants([recipientAccountID, managerID]);
    let isNewChat = false;
    if (!chatReport) {
        chatReport = ReportUtils.buildOptimisticChatReport([recipientAccountID, managerID]);
        isNewChat = true;
    }
    const optimisticIOUReport = ReportUtils.buildOptimisticIOUReport(recipientAccountID, managerID, amount, chatReport.reportID, currency, true);

    const optimisticTransaction = TransactionUtils.buildOptimisticTransaction(amount, currency, optimisticIOUReport.reportID, comment);
    const optimisticTransactionData: OnyxUpdate = {
        onyxMethod: Onyx.METHOD.SET,
        key: `${ONYXKEYS.COLLECTION.TRANSACTION}${optimisticTransaction.transactionID}`,
        value: optimisticTransaction,
    };

    const [optimisticCreatedActionForChat, optimisticCreatedActionForIOUReport, optimisticIOUReportAction, optimisticTransactionThread, optimisticCreatedActionForTransactionThread] =
        ReportUtils.buildOptimisticMoneyRequestEntities(
            optimisticIOUReport,
            CONST.IOU.REPORT_ACTION_TYPE.PAY,
            amount,
            currency,
            comment,
            recipientEmail,
            [recipient],
            optimisticTransaction.transactionID,
            paymentMethodType,
            false,
            true,
        );

    const reportPreviewAction = ReportUtils.buildOptimisticReportPreview(chatReport, optimisticIOUReport);

    // Change the method to set for new reports because it doesn't exist yet, is faster,
    // and we need the data to be available when we navigate to the chat page
    const optimisticChatReportData: OnyxUpdate = isNewChat
        ? {
              onyxMethod: Onyx.METHOD.SET,
              key: `${ONYXKEYS.COLLECTION.REPORT}${chatReport.reportID}`,
              value: {
                  ...chatReport,
                  // Set and clear pending fields on the chat report
                  pendingFields: {createChat: CONST.RED_BRICK_ROAD_PENDING_ACTION.ADD},
                  lastReadTime: DateUtils.getDBTime(),
                  lastVisibleActionCreated: reportPreviewAction.created,
              },
          }
        : {
              onyxMethod: Onyx.METHOD.MERGE,
              key: `${ONYXKEYS.COLLECTION.REPORT}${chatReport.reportID}`,
              value: {
                  ...chatReport,
                  lastReadTime: DateUtils.getDBTime(),
                  lastVisibleActionCreated: reportPreviewAction.created,
              },
          };
    const optimisticQuickActionData: OnyxUpdate = {
        onyxMethod: Onyx.METHOD.SET,
        key: ONYXKEYS.NVP_QUICK_ACTION_GLOBAL_CREATE,
        value: {
            action: CONST.QUICK_ACTIONS.SEND_MONEY,
            chatReportID: chatReport.reportID,
            isFirstQuickAction: isEmptyObject(quickAction),
        },
    };
    const optimisticIOUReportData: OnyxUpdate = {
        onyxMethod: Onyx.METHOD.SET,
        key: `${ONYXKEYS.COLLECTION.REPORT}${optimisticIOUReport.reportID}`,
        value: {
            ...optimisticIOUReport,
            lastMessageText: ReportActionsUtils.getReportActionText(optimisticIOUReportAction),
            lastMessageHtml: ReportActionsUtils.getReportActionHtml(optimisticIOUReportAction),
        },
    };
    const optimisticTransactionThreadData: OnyxUpdate = {
        onyxMethod: Onyx.METHOD.SET,
        key: `${ONYXKEYS.COLLECTION.REPORT}${optimisticTransactionThread.reportID}`,
        value: optimisticTransactionThread,
    };
    const optimisticIOUReportActionsData: OnyxUpdate = {
        onyxMethod: Onyx.METHOD.MERGE,
        key: `${ONYXKEYS.COLLECTION.REPORT_ACTIONS}${optimisticIOUReport.reportID}`,
        value: {
            [optimisticCreatedActionForIOUReport.reportActionID]: optimisticCreatedActionForIOUReport,
            [optimisticIOUReportAction.reportActionID]: {
                ...(optimisticIOUReportAction as OnyxTypes.ReportAction),
                pendingAction: CONST.RED_BRICK_ROAD_PENDING_ACTION.ADD,
            },
        },
    };
    const optimisticChatReportActionsData: OnyxUpdate = {
        onyxMethod: Onyx.METHOD.MERGE,
        key: `${ONYXKEYS.COLLECTION.REPORT_ACTIONS}${chatReport.reportID}`,
        value: {
            [reportPreviewAction.reportActionID]: reportPreviewAction,
        },
    };
    const optimisticTransactionThreadReportActionsData: OnyxUpdate = {
        onyxMethod: Onyx.METHOD.MERGE,
        key: `${ONYXKEYS.COLLECTION.REPORT_ACTIONS}${optimisticTransactionThread.reportID}`,
        value: {
            [optimisticCreatedActionForTransactionThread?.reportActionID ?? '-1']: optimisticCreatedActionForTransactionThread,
        },
    };

    const successData: OnyxUpdate[] = [];

    // Add optimistic personal details for recipient
    let optimisticPersonalDetailListData: OnyxUpdate | null = null;
    const optimisticPersonalDetailListAction = isNewChat
        ? {
              [recipientAccountID]: {
                  accountID: recipientAccountID,
                  // Disabling this line since participant.displayName can be an empty string
                  // eslint-disable-next-line @typescript-eslint/prefer-nullish-coalescing
                  displayName: recipient.displayName || recipient.login,
                  login: recipient.login,
              },
          }
        : {};

    const redundantParticipants: Record<number, null> = {};
    if (!isEmptyObject(optimisticPersonalDetailListAction)) {
        const successPersonalDetailListAction: Record<number, null> = {};

        // BE will send different participants. We clear the optimistic ones to avoid duplicated entries
        Object.keys(optimisticPersonalDetailListAction).forEach((accountIDKey) => {
            const accountID = Number(accountIDKey);
            successPersonalDetailListAction[accountID] = null;
            redundantParticipants[accountID] = null;
        });

        optimisticPersonalDetailListData = {
            onyxMethod: Onyx.METHOD.MERGE,
            key: ONYXKEYS.PERSONAL_DETAILS_LIST,
            value: optimisticPersonalDetailListAction,
        };
        successData.push({
            onyxMethod: Onyx.METHOD.MERGE,
            key: ONYXKEYS.PERSONAL_DETAILS_LIST,
            value: successPersonalDetailListAction,
        });
    }

    successData.push(
        {
            onyxMethod: Onyx.METHOD.MERGE,
            key: `${ONYXKEYS.COLLECTION.REPORT}${optimisticIOUReport.reportID}`,
            value: {
                participants: redundantParticipants,
            },
        },
        {
            onyxMethod: Onyx.METHOD.MERGE,
            key: `${ONYXKEYS.COLLECTION.REPORT}${optimisticTransactionThread.reportID}`,
            value: {
                participants: redundantParticipants,
            },
        },
        {
            onyxMethod: Onyx.METHOD.MERGE,
            key: `${ONYXKEYS.COLLECTION.REPORT_ACTIONS}${optimisticIOUReport.reportID}`,
            value: {
                [optimisticIOUReportAction.reportActionID]: {
                    pendingAction: null,
                },
            },
        },
        {
            onyxMethod: Onyx.METHOD.MERGE,
            key: `${ONYXKEYS.COLLECTION.TRANSACTION}${optimisticTransaction.transactionID}`,
            value: {pendingAction: null},
        },
        {
            onyxMethod: Onyx.METHOD.MERGE,
            key: `${ONYXKEYS.COLLECTION.REPORT_ACTIONS}${chatReport.reportID}`,
            value: {
                [reportPreviewAction.reportActionID]: {
                    pendingAction: null,
                },
            },
        },
        {
            onyxMethod: Onyx.METHOD.MERGE,
            key: `${ONYXKEYS.COLLECTION.REPORT_ACTIONS}${optimisticTransactionThread.reportID}`,
            value: {
                [optimisticCreatedActionForTransactionThread?.reportActionID ?? '-1']: {
                    pendingAction: null,
                },
            },
        },
    );

    const failureData: OnyxUpdate[] = [
        {
            onyxMethod: Onyx.METHOD.MERGE,
            key: `${ONYXKEYS.COLLECTION.TRANSACTION}${optimisticTransaction.transactionID}`,
            value: {
                errors: ErrorUtils.getMicroSecondOnyxErrorWithTranslationKey('iou.error.other'),
            },
        },
        {
            onyxMethod: Onyx.METHOD.MERGE,
            key: `${ONYXKEYS.COLLECTION.REPORT}${optimisticTransactionThread.reportID}`,
            value: {
                errorFields: {
                    createChat: ErrorUtils.getMicroSecondOnyxErrorWithTranslationKey('report.genericCreateReportFailureMessage'),
                },
            },
        },
        {
            onyxMethod: Onyx.METHOD.MERGE,
            key: `${ONYXKEYS.COLLECTION.REPORT_ACTIONS}${optimisticTransactionThread.reportID}`,
            value: {
                [optimisticCreatedActionForTransactionThread?.reportActionID ?? '-1']: {
                    errors: ErrorUtils.getMicroSecondOnyxErrorWithTranslationKey('iou.error.genericCreateFailureMessage'),
                },
            },
        },
    ];

    // Now, let's add the data we need just when we are creating a new chat report
    if (isNewChat) {
        successData.push({
            onyxMethod: Onyx.METHOD.MERGE,
            key: `${ONYXKEYS.COLLECTION.REPORT}${chatReport.reportID}`,
            value: {pendingFields: null, participants: redundantParticipants},
        });
        failureData.push(
            {
                onyxMethod: Onyx.METHOD.MERGE,
                key: `${ONYXKEYS.COLLECTION.REPORT}${chatReport.reportID}`,
                value: {
                    errorFields: {
                        createChat: ErrorUtils.getMicroSecondOnyxErrorWithTranslationKey('report.genericCreateReportFailureMessage'),
                    },
                },
            },
            {
                onyxMethod: Onyx.METHOD.MERGE,
                key: `${ONYXKEYS.COLLECTION.REPORT_ACTIONS}${optimisticIOUReport.reportID}`,
                value: {
                    [optimisticIOUReportAction.reportActionID]: {
                        errors: ErrorUtils.getMicroSecondOnyxErrorWithTranslationKey('iou.error.genericCreateFailureMessage'),
                    },
                },
            },
        );

        if (optimisticChatReportActionsData.value) {
            // Add an optimistic created action to the optimistic chat reportActions data
            optimisticChatReportActionsData.value[optimisticCreatedActionForChat.reportActionID] = optimisticCreatedActionForChat;
        }
    } else {
        failureData.push({
            onyxMethod: Onyx.METHOD.MERGE,
            key: `${ONYXKEYS.COLLECTION.REPORT_ACTIONS}${optimisticIOUReport.reportID}`,
            value: {
                [optimisticIOUReportAction.reportActionID]: {
                    errors: ErrorUtils.getMicroSecondOnyxErrorWithTranslationKey('iou.error.other'),
                },
            },
        });
    }

    const optimisticData: OnyxUpdate[] = [
        optimisticChatReportData,
        optimisticQuickActionData,
        optimisticIOUReportData,
        optimisticChatReportActionsData,
        optimisticIOUReportActionsData,
        optimisticTransactionData,
        optimisticTransactionThreadData,
        optimisticTransactionThreadReportActionsData,
    ];

    if (!isEmptyObject(optimisticPersonalDetailListData)) {
        optimisticData.push(optimisticPersonalDetailListData);
    }

    return {
        params: {
            iouReportID: optimisticIOUReport.reportID,
            chatReportID: chatReport.reportID,
            reportActionID: optimisticIOUReportAction.reportActionID,
            paymentMethodType,
            transactionID: optimisticTransaction.transactionID,
            newIOUReportDetails,
            createdReportActionID: isNewChat ? optimisticCreatedActionForChat.reportActionID : '-1',
            reportPreviewReportActionID: reportPreviewAction.reportActionID,
            createdIOUReportActionID: optimisticCreatedActionForIOUReport.reportActionID,
            transactionThreadReportID: optimisticTransactionThread.reportID,
            createdReportActionIDForThread: optimisticCreatedActionForTransactionThread?.reportActionID ?? '-1',
        },
        optimisticData,
        successData,
        failureData,
    };
}

function getPayMoneyRequestParams(
    chatReport: OnyxTypes.Report,
    iouReport: OnyxTypes.Report,
    recipient: Participant,
    paymentMethodType: PaymentMethodType,
    full: boolean,
): PayMoneyRequestData {
    const isInvoiceReport = ReportUtils.isInvoiceReport(iouReport);

    let total = (iouReport.total ?? 0) - (iouReport.nonReimbursableTotal ?? 0);
    if (ReportUtils.hasHeldExpenses(iouReport.reportID) && !full && !!iouReport.unheldTotal) {
        total = iouReport.unheldTotal;
    }

    const optimisticIOUReportAction = ReportUtils.buildOptimisticIOUReportAction(
        CONST.IOU.REPORT_ACTION_TYPE.PAY,
        ReportUtils.isExpenseReport(iouReport) ? -total : total,
        iouReport.currency ?? '',
        '',
        [recipient],
        '',
        paymentMethodType,
        iouReport.reportID,
        true,
    );

    // In some instances, the report preview action might not be available to the payer (only whispered to the requestor)
    // hence we need to make the updates to the action safely.
    let optimisticReportPreviewAction = null;
    const reportPreviewAction = getReportPreviewAction(chatReport.reportID, iouReport.reportID);
    if (reportPreviewAction) {
        optimisticReportPreviewAction = ReportUtils.updateReportPreview(iouReport, reportPreviewAction, true);
    }
    let currentNextStep = null;
    let optimisticNextStep = null;
    if (!isInvoiceReport) {
        currentNextStep = allNextSteps[`${ONYXKEYS.COLLECTION.NEXT_STEP}${iouReport.reportID}`] ?? null;
        optimisticNextStep = NextStepUtils.buildNextStep(iouReport, CONST.REPORT.STATUS_NUM.REIMBURSED, {isPaidWithExpensify: paymentMethodType === CONST.IOU.PAYMENT_TYPE.VBBA});
    }

    const optimisticData: OnyxUpdate[] = [
        {
            onyxMethod: Onyx.METHOD.MERGE,
            key: `${ONYXKEYS.COLLECTION.REPORT}${chatReport.reportID}`,
            value: {
                ...chatReport,
                lastReadTime: DateUtils.getDBTime(),
                lastVisibleActionCreated: optimisticIOUReportAction.created,
                hasOutstandingChildRequest: false,
                iouReportID: null,
                lastMessageText: ReportActionsUtils.getReportActionText(optimisticIOUReportAction),
                lastMessageHtml: ReportActionsUtils.getReportActionHtml(optimisticIOUReportAction),
            },
        },
        {
            onyxMethod: Onyx.METHOD.MERGE,
            key: `${ONYXKEYS.COLLECTION.REPORT_ACTIONS}${iouReport.reportID}`,
            value: {
                [optimisticIOUReportAction.reportActionID]: {
                    ...(optimisticIOUReportAction as OnyxTypes.ReportAction),
                    pendingAction: CONST.RED_BRICK_ROAD_PENDING_ACTION.ADD,
                },
            },
        },
        {
            onyxMethod: Onyx.METHOD.MERGE,
            key: `${ONYXKEYS.COLLECTION.REPORT}${iouReport.reportID}`,
            value: {
                ...iouReport,
                lastMessageText: ReportActionsUtils.getReportActionText(optimisticIOUReportAction),
                lastMessageHtml: ReportActionsUtils.getReportActionHtml(optimisticIOUReportAction),
                hasOutstandingChildRequest: false,
                statusNum: CONST.REPORT.STATUS_NUM.REIMBURSED,
                pendingFields: {
                    preview: CONST.RED_BRICK_ROAD_PENDING_ACTION.UPDATE,
                    reimbursed: CONST.RED_BRICK_ROAD_PENDING_ACTION.UPDATE,
                    partial: full ? null : CONST.RED_BRICK_ROAD_PENDING_ACTION.UPDATE,
                },
            },
        },
        {
            onyxMethod: Onyx.METHOD.MERGE,
            key: ONYXKEYS.NVP_LAST_PAYMENT_METHOD,
            value: {[iouReport.policyID ?? '-1']: paymentMethodType},
        },
        {
            onyxMethod: Onyx.METHOD.MERGE,
            key: `${ONYXKEYS.COLLECTION.NEXT_STEP}${iouReport.reportID}`,
            value: optimisticNextStep,
        },
    ];

    const successData: OnyxUpdate[] = [
        {
            onyxMethod: Onyx.METHOD.MERGE,
            key: `${ONYXKEYS.COLLECTION.REPORT}${iouReport.reportID}`,
            value: {
                pendingFields: {
                    preview: null,
                    reimbursed: null,
                    partial: null,
                },
            },
        },
    ];

    const failureData: OnyxUpdate[] = [
        {
            onyxMethod: Onyx.METHOD.MERGE,
            key: `${ONYXKEYS.COLLECTION.REPORT_ACTIONS}${iouReport.reportID}`,
            value: {
                [optimisticIOUReportAction.reportActionID]: {
                    errors: ErrorUtils.getMicroSecondOnyxErrorWithTranslationKey('iou.error.other'),
                },
            },
        },
        {
            onyxMethod: Onyx.METHOD.MERGE,
            key: `${ONYXKEYS.COLLECTION.REPORT}${iouReport.reportID}`,
            value: {
                ...iouReport,
            },
        },
        {
            onyxMethod: Onyx.METHOD.MERGE,
            key: `${ONYXKEYS.COLLECTION.REPORT}${chatReport.reportID}`,
            value: chatReport,
        },
        {
            onyxMethod: Onyx.METHOD.MERGE,
            key: `${ONYXKEYS.COLLECTION.NEXT_STEP}${iouReport.reportID}`,
            value: currentNextStep,
        },
    ];

    // In case the report preview action is loaded locally, let's update it.
    if (optimisticReportPreviewAction) {
        optimisticData.push({
            onyxMethod: Onyx.METHOD.MERGE,
            key: `${ONYXKEYS.COLLECTION.REPORT_ACTIONS}${chatReport.reportID}`,
            value: {
                [optimisticReportPreviewAction.reportActionID]: optimisticReportPreviewAction,
            },
        });
        failureData.push({
            onyxMethod: Onyx.METHOD.MERGE,
            key: `${ONYXKEYS.COLLECTION.REPORT_ACTIONS}${chatReport.reportID}`,
            value: {
                [optimisticReportPreviewAction.reportActionID]: {
                    created: optimisticReportPreviewAction.created,
                },
            },
        });
    }

    return {
        params: {
            iouReportID: iouReport.reportID,
            chatReportID: chatReport.reportID,
            reportActionID: optimisticIOUReportAction.reportActionID,
            paymentMethodType,
            full,
            amount: Math.abs(total),
        },
        optimisticData,
        successData,
        failureData,
    };
}

/**
 * @param managerID - Account ID of the person sending the money
 * @param recipient - The user receiving the money
 */
function sendMoneyElsewhere(report: OnyxEntry<OnyxTypes.Report>, amount: number, currency: string, comment: string, managerID: number, recipient: Participant) {
    const {params, optimisticData, successData, failureData} = getSendMoneyParams(report, amount, currency, comment, CONST.IOU.PAYMENT_TYPE.ELSEWHERE, managerID, recipient);

    API.write(WRITE_COMMANDS.SEND_MONEY_ELSEWHERE, params, {optimisticData, successData, failureData});

    Navigation.dismissModal(params.chatReportID);
    Report.notifyNewAction(params.chatReportID, managerID);
}

/**
 * @param managerID - Account ID of the person sending the money
 * @param recipient - The user receiving the money
 */
function sendMoneyWithWallet(report: OnyxEntry<OnyxTypes.Report>, amount: number, currency: string, comment: string, managerID: number, recipient: Participant | ReportUtils.OptionData) {
    const {params, optimisticData, successData, failureData} = getSendMoneyParams(report, amount, currency, comment, CONST.IOU.PAYMENT_TYPE.EXPENSIFY, managerID, recipient);

    API.write(WRITE_COMMANDS.SEND_MONEY_WITH_WALLET, params, {optimisticData, successData, failureData});

    Navigation.dismissModal(params.chatReportID);
    Report.notifyNewAction(params.chatReportID, managerID);
}

function canApproveIOU(
    iouReport: OnyxTypes.OnyxInputOrEntry<OnyxTypes.Report>,
    chatReport: OnyxTypes.OnyxInputOrEntry<OnyxTypes.Report>,
    policy: OnyxTypes.OnyxInputOrEntry<OnyxTypes.Policy>,
) {
    if (isEmptyObject(chatReport)) {
        return false;
    }
    const isPaidGroupPolicy = ReportUtils.isPaidGroupPolicyExpenseChat(chatReport);
    if (!isPaidGroupPolicy) {
        return false;
    }

    const isOnInstantSubmitPolicy = PolicyUtils.isInstantSubmitEnabled(policy);
    const isOnSubmitAndClosePolicy = PolicyUtils.isSubmitAndClose(policy);
    if (isOnInstantSubmitPolicy && isOnSubmitAndClosePolicy) {
        return false;
    }

    const managerID = iouReport?.managerID ?? -1;
    const isCurrentUserManager = managerID === userAccountID;
    const isPolicyExpenseChat = ReportUtils.isPolicyExpenseChat(chatReport);

    const isOpenExpenseReport = isPolicyExpenseChat && ReportUtils.isOpenExpenseReport(iouReport);
    const isApproved = ReportUtils.isReportApproved(iouReport);
    const iouSettled = ReportUtils.isSettled(iouReport?.reportID);
    const isArchivedReport = ReportUtils.isArchivedRoom(iouReport);

    return isCurrentUserManager && !isOpenExpenseReport && !isApproved && !iouSettled && !isArchivedReport;
}

function canIOUBePaid(
    iouReport: OnyxTypes.OnyxInputOrEntry<OnyxTypes.Report>,
    chatReport: OnyxTypes.OnyxInputOrEntry<OnyxTypes.Report>,
    policy: OnyxTypes.OnyxInputOrEntry<OnyxTypes.Policy>,
) {
    const isPolicyExpenseChat = ReportUtils.isPolicyExpenseChat(chatReport);
    const isChatReportArchived = ReportUtils.isArchivedRoom(chatReport);
    const iouSettled = ReportUtils.isSettled(iouReport?.reportID);

    if (isEmptyObject(iouReport)) {
        return false;
    }

    if (policy?.reimbursementChoice === CONST.POLICY.REIMBURSEMENT_CHOICES.REIMBURSEMENT_NO) {
        return false;
    }

    if (ReportUtils.isInvoiceReport(iouReport)) {
        if (iouSettled) {
            return false;
        }
        if (chatReport?.invoiceReceiver?.type === CONST.REPORT.INVOICE_RECEIVER_TYPE.INDIVIDUAL) {
            return chatReport?.invoiceReceiver?.accountID === userAccountID;
        }
        return PolicyUtils.getPolicy(chatReport?.invoiceReceiver?.policyID)?.role === CONST.POLICY.ROLE.ADMIN;
    }

    const isPayer = ReportUtils.isPayer(
        {
            email: currentUserEmail,
            accountID: userAccountID,
        },
        iouReport,
    );

    const isOpenExpenseReport = isPolicyExpenseChat && ReportUtils.isOpenExpenseReport(iouReport);

    const {reimbursableSpend} = ReportUtils.getMoneyRequestSpendBreakdown(iouReport);
    const isAutoReimbursable = policy?.reimbursementChoice === CONST.POLICY.REIMBURSEMENT_CHOICES.REIMBURSEMENT_YES ? false : ReportUtils.canBeAutoReimbursed(iouReport, policy);
    const shouldBeApproved = canApproveIOU(iouReport, chatReport, policy);

    return (
        isPayer && !isOpenExpenseReport && !iouSettled && !iouReport?.isWaitingOnBankAccount && reimbursableSpend !== 0 && !isChatReportArchived && !isAutoReimbursable && !shouldBeApproved
    );
}

function hasIOUToApproveOrPay(chatReport: OnyxEntry<OnyxTypes.Report>, excludedIOUReportID: string): boolean {
    const chatReportActions = allReportActions?.[`${ONYXKEYS.COLLECTION.REPORT_ACTIONS}${chatReport?.reportID}`] ?? {};

    return Object.values(chatReportActions).some((action) => {
        const iouReport = getReportOrDraftReport(action.childReportID ?? '-1');
        const policy = PolicyUtils.getPolicy(iouReport?.policyID);
        const shouldShowSettlementButton = canIOUBePaid(iouReport, chatReport, policy) || canApproveIOU(iouReport, chatReport, policy);
        return action.childReportID?.toString() !== excludedIOUReportID && action.actionName === CONST.REPORT.ACTIONS.TYPE.REPORT_PREVIEW && shouldShowSettlementButton;
    });
}

<<<<<<< HEAD
function approveMoneyRequest(expenseReport: OnyxTypes.Report | EmptyObject, full?: boolean) {
    if (expenseReport.policyID && SubscriptionUtils.shouldRestrictUserBillableActions(expenseReport.policyID)) {
        Navigation.navigate(ROUTES.RESTRICTED_ACTION.getRoute(expenseReport.policyID));
        return;
    }

    const currentNextStep = allNextSteps[`${ONYXKEYS.COLLECTION.NEXT_STEP}${expenseReport.reportID}`] ?? null;
    let total = expenseReport.total ?? 0;
    const hasHeldExpenses = ReportUtils.hasHeldExpenses(expenseReport.reportID);
    if (hasHeldExpenses && !full && !!expenseReport.unheldTotal) {
        total = expenseReport.unheldTotal;
=======
function approveMoneyRequest(expenseReport: OnyxEntry<OnyxTypes.Report>, full?: boolean) {
    const currentNextStep = allNextSteps[`${ONYXKEYS.COLLECTION.NEXT_STEP}${expenseReport?.reportID}`] ?? null;
    let total = expenseReport?.total ?? 0;
    const hasHeldExpenses = ReportUtils.hasHeldExpenses(expenseReport?.reportID);
    if (hasHeldExpenses && !full && !!expenseReport?.unheldTotal) {
        total = expenseReport?.unheldTotal;
>>>>>>> ab2426c9
    }
    const optimisticApprovedReportAction = ReportUtils.buildOptimisticApprovedReportAction(total, expenseReport?.currency ?? '', expenseReport?.reportID ?? '-1');
    const optimisticNextStep = NextStepUtils.buildNextStep(expenseReport, CONST.REPORT.STATUS_NUM.APPROVED);
    const chatReport = getReportOrDraftReport(expenseReport?.chatReportID);

    const optimisticReportActionsData: OnyxUpdate = {
        onyxMethod: Onyx.METHOD.MERGE,
        key: `${ONYXKEYS.COLLECTION.REPORT_ACTIONS}${expenseReport?.reportID}`,
        value: {
            [optimisticApprovedReportAction.reportActionID]: {
                ...(optimisticApprovedReportAction as OnyxTypes.ReportAction),
                pendingAction: CONST.RED_BRICK_ROAD_PENDING_ACTION.ADD,
            },
        },
    };
    const optimisticIOUReportData: OnyxUpdate = {
        onyxMethod: Onyx.METHOD.MERGE,
        key: `${ONYXKEYS.COLLECTION.REPORT}${expenseReport?.reportID}`,
        value: {
            ...expenseReport,
            lastMessageText: ReportActionsUtils.getReportActionText(optimisticApprovedReportAction),
            lastMessageHtml: ReportActionsUtils.getReportActionHtml(optimisticApprovedReportAction),
            stateNum: CONST.REPORT.STATE_NUM.APPROVED,
            statusNum: CONST.REPORT.STATUS_NUM.APPROVED,
            pendingFields: {
                partial: full ? null : CONST.RED_BRICK_ROAD_PENDING_ACTION.UPDATE,
            },
        },
    };

    const optimisticChatReportData: OnyxUpdate = {
        onyxMethod: Onyx.METHOD.MERGE,
        key: `${ONYXKEYS.COLLECTION.REPORT}${expenseReport?.chatReportID}`,
        value: {
            hasOutstandingChildRequest: hasIOUToApproveOrPay(chatReport, full ? expenseReport?.reportID ?? '-1' : '-1'),
        },
    };

    const optimisticNextStepData: OnyxUpdate = {
        onyxMethod: Onyx.METHOD.MERGE,
        key: `${ONYXKEYS.COLLECTION.NEXT_STEP}${expenseReport?.reportID}`,
        value: optimisticNextStep,
    };
    const optimisticData: OnyxUpdate[] = [optimisticIOUReportData, optimisticReportActionsData, optimisticNextStepData, optimisticChatReportData];

    const successData: OnyxUpdate[] = [
        {
            onyxMethod: Onyx.METHOD.MERGE,
            key: `${ONYXKEYS.COLLECTION.REPORT_ACTIONS}${expenseReport?.reportID}`,
            value: {
                [optimisticApprovedReportAction.reportActionID]: {
                    pendingAction: null,
                },
            },
        },
        {
            onyxMethod: Onyx.METHOD.MERGE,
            key: `${ONYXKEYS.COLLECTION.REPORT}${expenseReport?.reportID}`,
            value: {
                pendingFields: {
                    partial: null,
                },
            },
        },
    ];

    const failureData: OnyxUpdate[] = [
        {
            onyxMethod: Onyx.METHOD.MERGE,
            key: `${ONYXKEYS.COLLECTION.REPORT_ACTIONS}${expenseReport?.reportID}`,
            value: {
                [optimisticApprovedReportAction.reportActionID]: {
                    errors: ErrorUtils.getMicroSecondOnyxErrorWithTranslationKey('iou.error.other'),
                },
            },
        },
        {
            onyxMethod: Onyx.METHOD.MERGE,
            key: `${ONYXKEYS.COLLECTION.REPORT}${expenseReport?.chatReportID}`,
            value: {
                hasOutstandingChildRequest: chatReport?.hasOutstandingChildRequest,
                pendingFields: {
                    partial: null,
                },
            },
        },
        {
            onyxMethod: Onyx.METHOD.MERGE,
            key: `${ONYXKEYS.COLLECTION.NEXT_STEP}${expenseReport?.reportID}`,
            value: currentNextStep,
        },
    ];

    // Clear hold reason of all transactions if we approve all requests
    if (full && hasHeldExpenses) {
        const heldTransactions = ReportUtils.getAllHeldTransactions(expenseReport?.reportID);
        heldTransactions.forEach((heldTransaction) => {
            optimisticData.push({
                onyxMethod: Onyx.METHOD.MERGE,
                key: `${ONYXKEYS.COLLECTION.TRANSACTION}${heldTransaction.transactionID}`,
                value: {
                    comment: {
                        hold: '',
                    },
                },
            });
            failureData.push({
                onyxMethod: Onyx.METHOD.MERGE,
                key: `${ONYXKEYS.COLLECTION.TRANSACTION}${heldTransaction.transactionID}`,
                value: {
                    comment: {
                        hold: heldTransaction.comment.hold,
                    },
                },
            });
        });
    }

    const parameters: ApproveMoneyRequestParams = {
        reportID: expenseReport?.reportID ?? '-1',
        approvedReportActionID: optimisticApprovedReportAction.reportActionID,
        full,
    };

    API.write(WRITE_COMMANDS.APPROVE_MONEY_REQUEST, parameters, {optimisticData, successData, failureData});
}

function submitReport(expenseReport: OnyxTypes.Report) {
    const currentNextStep = allNextSteps[`${ONYXKEYS.COLLECTION.NEXT_STEP}${expenseReport.reportID}`] ?? null;
    const parentReport = getReportOrDraftReport(expenseReport.parentReportID);
    const policy = PolicyUtils.getPolicy(expenseReport.policyID);
    const isCurrentUserManager = currentUserPersonalDetails?.accountID === expenseReport.managerID;
    const isSubmitAndClosePolicy = PolicyUtils.isSubmitAndClose(policy);
    const adminAccountID = policy?.role === CONST.POLICY.ROLE.ADMIN ? currentUserPersonalDetails?.accountID : undefined;
    const optimisticSubmittedReportAction = ReportUtils.buildOptimisticSubmittedReportAction(expenseReport?.total ?? 0, expenseReport.currency ?? '', expenseReport.reportID, adminAccountID);
    const optimisticNextStep = NextStepUtils.buildNextStep(expenseReport, isSubmitAndClosePolicy ? CONST.REPORT.STATUS_NUM.CLOSED : CONST.REPORT.STATUS_NUM.SUBMITTED);

    const optimisticData: OnyxUpdate[] = !isSubmitAndClosePolicy
        ? [
              {
                  onyxMethod: Onyx.METHOD.MERGE,
                  key: `${ONYXKEYS.COLLECTION.REPORT_ACTIONS}${expenseReport.reportID}`,
                  value: {
                      [optimisticSubmittedReportAction.reportActionID]: {
                          ...(optimisticSubmittedReportAction as OnyxTypes.ReportAction),
                          pendingAction: CONST.RED_BRICK_ROAD_PENDING_ACTION.ADD,
                      },
                  },
              },
              {
                  onyxMethod: Onyx.METHOD.MERGE,
                  key: `${ONYXKEYS.COLLECTION.REPORT}${expenseReport.reportID}`,
                  value: {
                      ...expenseReport,
                      lastMessageText: ReportActionsUtils.getReportActionText(optimisticSubmittedReportAction),
                      lastMessageHtml: ReportActionsUtils.getReportActionHtml(optimisticSubmittedReportAction),
                      stateNum: CONST.REPORT.STATE_NUM.SUBMITTED,
                      statusNum: CONST.REPORT.STATUS_NUM.SUBMITTED,
                  },
              },
          ]
        : [
              {
                  onyxMethod: Onyx.METHOD.MERGE,
                  key: `${ONYXKEYS.COLLECTION.REPORT}${expenseReport.reportID}`,
                  value: {
                      ...expenseReport,
                      stateNum: CONST.REPORT.STATE_NUM.APPROVED,
                      statusNum: CONST.REPORT.STATUS_NUM.CLOSED,
                  },
              },
          ];

    optimisticData.push({
        onyxMethod: Onyx.METHOD.MERGE,
        key: `${ONYXKEYS.COLLECTION.NEXT_STEP}${expenseReport.reportID}`,
        value: optimisticNextStep,
    });

    if (parentReport?.reportID) {
        optimisticData.push({
            onyxMethod: Onyx.METHOD.MERGE,
            key: `${ONYXKEYS.COLLECTION.REPORT}${parentReport.reportID}`,
            value: {
                ...parentReport,
                // In case its a manager who force submitted the report, they are the next user who needs to take an action
                hasOutstandingChildRequest: isCurrentUserManager,
                iouReportID: null,
            },
        });
    }

    const successData: OnyxUpdate[] = [];
    if (!isSubmitAndClosePolicy) {
        successData.push({
            onyxMethod: Onyx.METHOD.MERGE,
            key: `${ONYXKEYS.COLLECTION.REPORT_ACTIONS}${expenseReport.reportID}`,
            value: {
                [optimisticSubmittedReportAction.reportActionID]: {
                    pendingAction: null,
                },
            },
        });
    }

    const failureData: OnyxUpdate[] = [
        {
            onyxMethod: Onyx.METHOD.MERGE,
            key: `${ONYXKEYS.COLLECTION.REPORT}${expenseReport.reportID}`,
            value: {
                statusNum: CONST.REPORT.STATUS_NUM.OPEN,
                stateNum: CONST.REPORT.STATE_NUM.OPEN,
            },
        },
        {
            onyxMethod: Onyx.METHOD.MERGE,
            key: `${ONYXKEYS.COLLECTION.NEXT_STEP}${expenseReport.reportID}`,
            value: currentNextStep,
        },
    ];
    if (!isSubmitAndClosePolicy) {
        failureData.push({
            onyxMethod: Onyx.METHOD.MERGE,
            key: `${ONYXKEYS.COLLECTION.REPORT_ACTIONS}${expenseReport.reportID}`,
            value: {
                [optimisticSubmittedReportAction.reportActionID]: {
                    errors: ErrorUtils.getMicroSecondOnyxErrorWithTranslationKey('iou.error.other'),
                },
            },
        });
    }

    if (parentReport?.reportID) {
        failureData.push({
            onyxMethod: Onyx.METHOD.MERGE,
            key: `${ONYXKEYS.COLLECTION.REPORT}${parentReport.reportID}`,
            value: {
                hasOutstandingChildRequest: parentReport.hasOutstandingChildRequest,
                iouReportID: expenseReport.reportID,
            },
        });
    }

    const parameters: SubmitReportParams = {
        reportID: expenseReport.reportID,
        managerAccountID: PolicyUtils.getSubmitToAccountID(policy, expenseReport.ownerAccountID ?? -1) ?? expenseReport.managerID,
        reportActionID: optimisticSubmittedReportAction.reportActionID,
    };

    API.write(WRITE_COMMANDS.SUBMIT_REPORT, parameters, {optimisticData, successData, failureData});
}

function cancelPayment(expenseReport: OnyxTypes.Report, chatReport: OnyxTypes.Report) {
    const optimisticReportAction = ReportUtils.buildOptimisticCancelPaymentReportAction(expenseReport.reportID, -(expenseReport.total ?? 0), expenseReport.currency ?? '');
    const policy = PolicyUtils.getPolicy(chatReport.policyID);
    const isFree = policy && policy.type === CONST.POLICY.TYPE.FREE;
    const approvalMode = policy?.approvalMode ?? CONST.POLICY.APPROVAL_MODE.BASIC;
    let stateNum: ValueOf<typeof CONST.REPORT.STATE_NUM> = CONST.REPORT.STATE_NUM.SUBMITTED;
    let statusNum: ValueOf<typeof CONST.REPORT.STATUS_NUM> = CONST.REPORT.STATUS_NUM.SUBMITTED;
    if (!isFree) {
        stateNum = approvalMode === CONST.POLICY.APPROVAL_MODE.OPTIONAL ? CONST.REPORT.STATE_NUM.SUBMITTED : CONST.REPORT.STATE_NUM.APPROVED;
        statusNum = approvalMode === CONST.POLICY.APPROVAL_MODE.OPTIONAL ? CONST.REPORT.STATUS_NUM.CLOSED : CONST.REPORT.STATUS_NUM.APPROVED;
    }
    const optimisticNextStep = NextStepUtils.buildNextStep(expenseReport, statusNum);
    const optimisticData: OnyxUpdate[] = [
        {
            onyxMethod: Onyx.METHOD.MERGE,
            key: `${ONYXKEYS.COLLECTION.REPORT_ACTIONS}${expenseReport.reportID}`,
            value: {
                [optimisticReportAction.reportActionID]: {
                    ...(optimisticReportAction as OnyxTypes.ReportAction),
                    pendingAction: CONST.RED_BRICK_ROAD_PENDING_ACTION.ADD,
                },
            },
        },
        {
            onyxMethod: Onyx.METHOD.MERGE,
            key: `${ONYXKEYS.COLLECTION.REPORT}${expenseReport.reportID}`,
            value: {
                ...expenseReport,
                lastMessageText: ReportActionsUtils.getReportActionText(optimisticReportAction),
                lastMessageHtml: ReportActionsUtils.getReportActionHtml(optimisticReportAction),
                stateNum,
                statusNum,
            },
        },
    ];

    if (!isFree) {
        optimisticData.push({
            onyxMethod: Onyx.METHOD.MERGE,
            key: `${ONYXKEYS.COLLECTION.NEXT_STEP}${expenseReport.reportID}`,
            value: optimisticNextStep,
        });
    }

    const successData: OnyxUpdate[] = [
        {
            onyxMethod: Onyx.METHOD.MERGE,
            key: `${ONYXKEYS.COLLECTION.REPORT_ACTIONS}${expenseReport.reportID}`,
            value: {
                [optimisticReportAction.reportActionID]: {
                    pendingAction: null,
                },
            },
        },
    ];

    const failureData: OnyxUpdate[] = [
        {
            onyxMethod: Onyx.METHOD.MERGE,
            key: `${ONYXKEYS.COLLECTION.REPORT_ACTIONS}${expenseReport.reportID}`,
            value: {
                [optimisticReportAction.reportActionID ?? '-1']: {
                    errors: ErrorUtils.getMicroSecondOnyxErrorWithTranslationKey('iou.error.other'),
                },
            },
        },
        {
            onyxMethod: Onyx.METHOD.MERGE,
            key: `${ONYXKEYS.COLLECTION.REPORT}${expenseReport.reportID}`,
            value: {
                statusNum: CONST.REPORT.STATUS_NUM.REIMBURSED,
            },
        },
    ];

    if (chatReport?.reportID) {
        failureData.push({
            onyxMethod: Onyx.METHOD.MERGE,
            key: `${ONYXKEYS.COLLECTION.REPORT}${chatReport.reportID}`,
            value: {
                hasOutstandingChildRequest: true,
                iouReportID: expenseReport.reportID,
            },
        });
    }
    if (!isFree) {
        failureData.push({
            onyxMethod: Onyx.METHOD.MERGE,
            key: `${ONYXKEYS.COLLECTION.NEXT_STEP}${expenseReport.reportID}`,
            value: NextStepUtils.buildNextStep(expenseReport, CONST.REPORT.STATUS_NUM.REIMBURSED),
        });
    }

    API.write(
        WRITE_COMMANDS.CANCEL_PAYMENT,
        {
            iouReportID: expenseReport.reportID,
            chatReportID: chatReport.reportID,
            managerAccountID: expenseReport.managerID ?? -1,
            reportActionID: optimisticReportAction.reportActionID,
        },
        {optimisticData, successData, failureData},
    );
}

function payMoneyRequest(paymentType: PaymentMethodType, chatReport: OnyxTypes.Report, iouReport: OnyxTypes.Report, full = true) {
    if (chatReport.policyID && SubscriptionUtils.shouldRestrictUserBillableActions(chatReport.policyID)) {
        Navigation.navigate(ROUTES.RESTRICTED_ACTION.getRoute(chatReport.policyID));
        return;
    }

    const recipient = {accountID: iouReport.ownerAccountID};
    const {params, optimisticData, successData, failureData} = getPayMoneyRequestParams(chatReport, iouReport, recipient, paymentType, full);

    // For now, we need to call the PayMoneyRequestWithWallet API since PayMoneyRequest was not updated to work with
    // Expensify Wallets.
    const apiCommand = paymentType === CONST.IOU.PAYMENT_TYPE.EXPENSIFY ? WRITE_COMMANDS.PAY_MONEY_REQUEST_WITH_WALLET : WRITE_COMMANDS.PAY_MONEY_REQUEST;

    API.write(apiCommand, params, {optimisticData, successData, failureData});
    Navigation.dismissModalWithReport(chatReport);
}

function payInvoice(paymentMethodType: PaymentMethodType, chatReport: OnyxTypes.Report, invoiceReport: OnyxTypes.Report) {
    const recipient = {accountID: invoiceReport.ownerAccountID};
    const {
        optimisticData,
        successData,
        failureData,
        params: {reportActionID},
    } = getPayMoneyRequestParams(chatReport, invoiceReport, recipient, paymentMethodType, true);

    const params: PayInvoiceParams = {
        reportID: invoiceReport.reportID,
        reportActionID,
        paymentMethodType,
    };

    API.write(WRITE_COMMANDS.PAY_INVOICE, params, {optimisticData, successData, failureData});
}

function detachReceipt(transactionID: string) {
    const transaction = allTransactions[`${ONYXKEYS.COLLECTION.TRANSACTION}${transactionID}`];
    const newTransaction = transaction ? {...transaction, filename: '', receipt: {}} : null;

    const optimisticData: OnyxUpdate[] = [
        {
            onyxMethod: Onyx.METHOD.SET,
            key: `${ONYXKEYS.COLLECTION.TRANSACTION}${transactionID}`,
            value: newTransaction,
        },
    ];

    const failureData: OnyxUpdate[] = [
        {
            onyxMethod: Onyx.METHOD.MERGE,
            key: `${ONYXKEYS.COLLECTION.TRANSACTION}${transactionID}`,
            value: {
                ...(transaction ?? null),
                errors: ErrorUtils.getMicroSecondOnyxErrorWithTranslationKey('iou.error.receiptDeleteFailureError'),
            },
        },
    ];

    const parameters: DetachReceiptParams = {transactionID};

    API.write(WRITE_COMMANDS.DETACH_RECEIPT, parameters, {optimisticData, failureData});
}

function replaceReceipt(transactionID: string, file: File, source: string) {
    const transaction = allTransactions[`${ONYXKEYS.COLLECTION.TRANSACTION}${transactionID}`];
    const oldReceipt = transaction?.receipt ?? {};
    const receiptOptimistic = {
        source,
        state: CONST.IOU.RECEIPT_STATE.OPEN,
    };

    const optimisticData: OnyxUpdate[] = [
        {
            onyxMethod: Onyx.METHOD.MERGE,
            key: `${ONYXKEYS.COLLECTION.TRANSACTION}${transactionID}`,
            value: {
                receipt: receiptOptimistic,
                filename: file.name,
            },
        },
    ];

    const failureData: OnyxUpdate[] = [
        {
            onyxMethod: Onyx.METHOD.MERGE,
            key: `${ONYXKEYS.COLLECTION.TRANSACTION}${transactionID}`,
            value: {
                receipt: oldReceipt,
                filename: transaction?.filename,
                errors: getReceiptError(receiptOptimistic, file.name),
            },
        },
    ];

    const parameters: ReplaceReceiptParams = {
        transactionID,
        receipt: file,
    };

    API.write(WRITE_COMMANDS.REPLACE_RECEIPT, parameters, {optimisticData, failureData});
}

/**
 * Finds the participants for an IOU based on the attached report
 * @param transactionID of the transaction to set the participants of
 * @param report attached to the transaction
 */
function setMoneyRequestParticipantsFromReport(transactionID: string, report: OnyxEntry<OnyxTypes.Report>): Participant[] {
    // If the report is iou or expense report, we should get the chat report to set participant for request money
    const chatReport = ReportUtils.isMoneyRequestReport(report) ? getReportOrDraftReport(report?.chatReportID) : report;
    const currentUserAccountID = currentUserPersonalDetails?.accountID;
    const shouldAddAsReport = !isEmptyObject(chatReport) && ReportUtils.isSelfDM(chatReport);
    let participants: Participant[] = [];

    if (ReportUtils.isPolicyExpenseChat(chatReport) || shouldAddAsReport) {
        participants = [{accountID: 0, reportID: chatReport?.reportID, isPolicyExpenseChat: ReportUtils.isPolicyExpenseChat(chatReport), selected: true}];
    } else if (ReportUtils.isInvoiceRoom(chatReport)) {
        participants = [
            {reportID: chatReport?.reportID, selected: true},
            {
                policyID: chatReport?.policyID,
                isSender: true,
                selected: false,
            },
        ];
    } else {
        const chatReportOtherParticipants = Object.keys(chatReport?.participants ?? {})
            .map(Number)
            .filter((accountID) => accountID !== currentUserAccountID);
        participants = chatReportOtherParticipants.map((accountID) => ({accountID, selected: true}));
    }

    Onyx.merge(`${ONYXKEYS.COLLECTION.TRANSACTION_DRAFT}${transactionID}`, {participants, participantsAutoAssigned: true});

    return participants;
}

function setMoneyRequestTaxRate(transactionID: string, taxCode: string) {
    Onyx.merge(`${ONYXKEYS.COLLECTION.TRANSACTION_DRAFT}${transactionID}`, {taxCode});
}

function setMoneyRequestTaxAmount(transactionID: string, taxAmount: number | null) {
    Onyx.merge(`${ONYXKEYS.COLLECTION.TRANSACTION_DRAFT}${transactionID}`, {taxAmount});
}

function dismissHoldUseExplanation() {
    const parameters: SetNameValuePairParams = {
        name: ONYXKEYS.NVP_DISMISSED_HOLD_USE_EXPLANATION,
        value: true,
    };

    const optimisticData: OnyxUpdate[] = [
        {
            onyxMethod: Onyx.METHOD.MERGE,
            key: ONYXKEYS.NVP_DISMISSED_HOLD_USE_EXPLANATION,
            value: true,
        },
    ];

    API.write(WRITE_COMMANDS.SET_NAME_VALUE_PAIR, parameters, {
        optimisticData,
    });
}

/**
 * Sets the `splitShares` map that holds individual shares of a split bill
 */
function setSplitShares(transaction: OnyxEntry<OnyxTypes.Transaction>, amount: number, currency: string, newAccountIDs: number[]) {
    if (!transaction) {
        return;
    }
    const oldAccountIDs = Object.keys(transaction.splitShares ?? {}).map((key) => Number(key));

    // Create an array containing unique IDs of the current transaction participants and the new ones
    // The current userAccountID might not be included in newAccountIDs if this is called from the participants step using Global Create
    // If this is called from an existing group chat, it'll be included. So we manually add them to account for both cases.
    const accountIDs = [...new Set<number>([userAccountID, ...newAccountIDs, ...oldAccountIDs])];

    const splitShares: SplitShares = accountIDs.reduce((acc: SplitShares, accountID): SplitShares => {
        // We want to replace the contents of splitShares to contain only `newAccountIDs` entries
        // In the case of going back to the participants page and removing a participant
        // a simple merge will have the previous participant still present in the splitshares object
        // So we manually set their entry to null
        if (!newAccountIDs.includes(accountID) && accountID !== userAccountID) {
            acc[accountID] = null;
            return acc;
        }

        const isPayer = accountID === userAccountID;
        const participantsLength = newAccountIDs.includes(userAccountID) ? newAccountIDs.length - 1 : newAccountIDs.length;
        const splitAmount = IOUUtils.calculateAmount(participantsLength, amount, currency, isPayer);
        acc[accountID] = {
            amount: splitAmount,
            isModified: false,
        };
        return acc;
    }, {});

    Onyx.merge(`${ONYXKEYS.COLLECTION.TRANSACTION_DRAFT}${transaction.transactionID}`, {splitShares});
}

function resetSplitShares(transaction: OnyxEntry<OnyxTypes.Transaction>, newAmount?: number, currency?: string) {
    if (!transaction) {
        return;
    }
    const accountIDs = Object.keys(transaction.splitShares ?? {}).map((key) => Number(key));
    if (!accountIDs) {
        return;
    }
    setSplitShares(transaction, newAmount ?? transaction.amount, currency ?? transaction.currency, accountIDs);
}

/**
 * Sets an individual split share of the participant accountID supplied
 */
function setIndividualShare(transactionID: string, participantAccountID: number, participantShare: number) {
    Onyx.merge(`${ONYXKEYS.COLLECTION.TRANSACTION_DRAFT}${transactionID}`, {
        splitShares: {
            [participantAccountID]: {amount: participantShare, isModified: true},
        },
    });
}

/**
 * Adjusts remaining unmodified shares when another share is modified
 * E.g. if total bill is $100 and split between 3 participants, when the user changes the first share to $50, the remaining unmodified shares will become $25 each.
 */
function adjustRemainingSplitShares(transaction: NonNullable<OnyxTypes.Transaction>) {
    const modifiedShares = Object.keys(transaction.splitShares ?? {}).filter((key: string) => transaction?.splitShares?.[Number(key)]?.isModified);

    if (!modifiedShares.length) {
        return;
    }

    const sumOfManualShares = modifiedShares
        .map((key: string): number => transaction?.splitShares?.[Number(key)]?.amount ?? 0)
        .reduce((prev: number, current: number): number => prev + current, 0);

    const unmodifiedSharesAccountIDs = Object.keys(transaction.splitShares ?? {})
        .filter((key: string) => !transaction?.splitShares?.[Number(key)]?.isModified)
        .map((key: string) => Number(key));

    const remainingTotal = transaction.amount - sumOfManualShares;
    if (remainingTotal < 0) {
        return;
    }

    const splitShares: SplitShares = unmodifiedSharesAccountIDs.reduce((acc: SplitShares, accountID: number, index: number): SplitShares => {
        const splitAmount = IOUUtils.calculateAmount(unmodifiedSharesAccountIDs.length - 1, remainingTotal, transaction.currency, index === 0);
        acc[accountID] = {
            amount: splitAmount,
        };
        return acc;
    }, {});

    Onyx.merge(`${ONYXKEYS.COLLECTION.TRANSACTION_DRAFT}${transaction.transactionID}`, {splitShares});
}

/**
 * Put expense on HOLD
 */
function putOnHold(transactionID: string, comment: string, reportID: string) {
    const currentTime = DateUtils.getDBTime();
    const createdReportAction = ReportUtils.buildOptimisticHoldReportAction(currentTime);
    const createdReportActionComment = ReportUtils.buildOptimisticHoldReportActionComment(comment, DateUtils.addMillisecondsFromDateTime(currentTime, 1));

    const optimisticData: OnyxUpdate[] = [
        {
            onyxMethod: Onyx.METHOD.MERGE,
            key: `${ONYXKEYS.COLLECTION.REPORT_ACTIONS}${reportID}`,
            value: {
                [createdReportAction.reportActionID]: createdReportAction as ReportAction,
                [createdReportActionComment.reportActionID]: createdReportActionComment as ReportAction,
            },
        },
        {
            onyxMethod: Onyx.METHOD.MERGE,
            key: `${ONYXKEYS.COLLECTION.TRANSACTION}${transactionID}`,
            value: {
                pendingAction: CONST.RED_BRICK_ROAD_PENDING_ACTION.UPDATE,
                comment: {
                    hold: createdReportAction.reportActionID,
                },
            },
        },
    ];

    const successData: OnyxUpdate[] = [
        {
            onyxMethod: Onyx.METHOD.MERGE,
            key: `${ONYXKEYS.COLLECTION.TRANSACTION}${transactionID}`,
            value: {
                pendingAction: null,
            },
        },
    ];

    const failureData: OnyxUpdate[] = [
        {
            onyxMethod: Onyx.METHOD.MERGE,
            key: `${ONYXKEYS.COLLECTION.TRANSACTION}${transactionID}`,
            value: {
                pendingAction: null,
                comment: {
                    hold: null,
                },
                errors: ErrorUtils.getMicroSecondOnyxErrorWithTranslationKey('iou.error.genericHoldExpenseFailureMessage'),
            },
        },
    ];

    API.write(
        'HoldRequest',
        {
            transactionID,
            comment,
            reportActionID: createdReportAction.reportActionID,
            commentReportActionID: createdReportActionComment.reportActionID,
        },
        {optimisticData, successData, failureData},
    );
}

/**
 * Remove expense from HOLD
 */
function unholdRequest(transactionID: string, reportID: string) {
    const createdReportAction = ReportUtils.buildOptimisticUnHoldReportAction();

    const optimisticData: OnyxUpdate[] = [
        {
            onyxMethod: Onyx.METHOD.MERGE,
            key: `${ONYXKEYS.COLLECTION.REPORT_ACTIONS}${reportID}`,
            value: {
                [createdReportAction.reportActionID]: createdReportAction as ReportAction,
            },
        },
        {
            onyxMethod: Onyx.METHOD.MERGE,
            key: `${ONYXKEYS.COLLECTION.TRANSACTION}${transactionID}`,
            value: {
                pendingAction: CONST.RED_BRICK_ROAD_PENDING_ACTION.UPDATE,
                comment: {
                    hold: null,
                },
            },
        },
    ];

    const successData: OnyxUpdate[] = [
        {
            onyxMethod: Onyx.METHOD.MERGE,
            key: `${ONYXKEYS.COLLECTION.TRANSACTION}${transactionID}`,
            value: {
                pendingAction: null,
                comment: {
                    hold: null,
                },
            },
        },
    ];

    const failureData: OnyxUpdate[] = [
        {
            onyxMethod: Onyx.METHOD.MERGE,
            key: `${ONYXKEYS.COLLECTION.TRANSACTION}${transactionID}`,
            value: {
                pendingAction: null,
                errors: ErrorUtils.getMicroSecondOnyxErrorWithTranslationKey('iou.error.genericUnholdExpenseFailureMessage'),
            },
        },
    ];

    API.write(
        'UnHoldRequest',
        {
            transactionID,
            reportActionID: createdReportAction.reportActionID,
        },
        {optimisticData, successData, failureData},
    );
}
// eslint-disable-next-line rulesdir/no-negated-variables
function navigateToStartStepIfScanFileCannotBeRead(
    receiptFilename: string | undefined,
    receiptPath: ReceiptSource | undefined,
    onSuccess: (file: File) => void,
    requestType: IOURequestType,
    iouType: IOUType,
    transactionID: string,
    reportID: string,
    receiptType: string | undefined,
) {
    if (!receiptFilename || !receiptPath) {
        return;
    }

    const onFailure = () => {
        setMoneyRequestReceipt(transactionID, '', '', true);
        if (requestType === CONST.IOU.REQUEST_TYPE.MANUAL) {
            Navigation.navigate(ROUTES.MONEY_REQUEST_STEP_SCAN.getRoute(CONST.IOU.ACTION.CREATE, iouType, transactionID, reportID, Navigation.getActiveRouteWithoutParams()));
            return;
        }
        IOUUtils.navigateToStartMoneyRequestStep(requestType, iouType, transactionID, reportID);
    };
    FileUtils.readFileAsync(receiptPath.toString(), receiptFilename, onSuccess, onFailure, receiptType);
}

/** Save the preferred payment method for a policy */
function savePreferredPaymentMethod(policyID: string, paymentMethod: PaymentMethodType) {
    Onyx.merge(`${ONYXKEYS.NVP_LAST_PAYMENT_METHOD}`, {[policyID]: paymentMethod});
}

/** Get report policy id of IOU request */
function getIOURequestPolicyID(transaction: OnyxEntry<OnyxTypes.Transaction>, report: OnyxEntry<OnyxTypes.Report>): string {
    // Workspace sender will exist for invoices
    const workspaceSender = transaction?.participants?.find((participant) => participant.isSender);
    return workspaceSender?.policyID ?? report?.policyID ?? '-1';
}

export {
    approveMoneyRequest,
    canApproveIOU,
    canIOUBePaid,
    cancelPayment,
    clearMoneyRequest,
    completeSplitBill,
    createDistanceRequest,
    createDraftTransaction,
    deleteMoneyRequest,
    deleteTrackExpense,
    detachReceipt,
    editMoneyRequest,
    initMoneyRequest,
    navigateToStartStepIfScanFileCannotBeRead,
    payMoneyRequest,
    payInvoice,
    putOnHold,
    replaceReceipt,
    requestMoney,
    savePreferredPaymentMethod,
    sendMoneyElsewhere,
    sendMoneyWithWallet,
    setCustomUnitRateID,
    setDraftSplitTransaction,
    setMoneyRequestAmount,
    setMoneyRequestBillable,
    setMoneyRequestCategory,
    setMoneyRequestCreated,
    setMoneyRequestCurrency,
    setMoneyRequestDescription,
    setMoneyRequestMerchant,
    setMoneyRequestParticipants,
    setMoneyRequestParticipantsFromReport,
    setMoneyRequestPendingFields,
    setMoneyRequestReceipt,
    setSplitPayer,
    setMoneyRequestTag,
    setMoneyRequestTaxAmount,
    setMoneyRequestTaxRate,
    dismissHoldUseExplanation,
    updateMoneyRequestDate,
    setSplitShares,
    resetSplitShares,
    setIndividualShare,
    adjustRemainingSplitShares,
    splitBill,
    splitBillAndOpenReport,
    startMoneyRequest,
    startSplitBill,
    submitReport,
    trackExpense,
    unholdRequest,
    updateDistanceRequestRate,
    updateMoneyRequestAmountAndCurrency,
    updateMoneyRequestBillable,
    updateMoneyRequestCategory,
    updateMoneyRequestDescription,
    updateMoneyRequestDistance,
    updateMoneyRequestMerchant,
    updateMoneyRequestTag,
    updateMoneyRequestTaxAmount,
    updateMoneyRequestTaxRate,
    sendInvoice,
    getIOURequestPolicyID,
};
export type {GPSPoint as GpsPoint, IOURequestType};<|MERGE_RESOLUTION|>--- conflicted
+++ resolved
@@ -6205,26 +6205,17 @@
     });
 }
 
-<<<<<<< HEAD
-function approveMoneyRequest(expenseReport: OnyxTypes.Report | EmptyObject, full?: boolean) {
-    if (expenseReport.policyID && SubscriptionUtils.shouldRestrictUserBillableActions(expenseReport.policyID)) {
+function approveMoneyRequest(expenseReport: OnyxEntry<OnyxTypes.Report>, full?: boolean) {
+    if (expenseReport?.policyID && SubscriptionUtils.shouldRestrictUserBillableActions(expenseReport.policyID)) {
         Navigation.navigate(ROUTES.RESTRICTED_ACTION.getRoute(expenseReport.policyID));
         return;
     }
 
-    const currentNextStep = allNextSteps[`${ONYXKEYS.COLLECTION.NEXT_STEP}${expenseReport.reportID}`] ?? null;
-    let total = expenseReport.total ?? 0;
-    const hasHeldExpenses = ReportUtils.hasHeldExpenses(expenseReport.reportID);
-    if (hasHeldExpenses && !full && !!expenseReport.unheldTotal) {
-        total = expenseReport.unheldTotal;
-=======
-function approveMoneyRequest(expenseReport: OnyxEntry<OnyxTypes.Report>, full?: boolean) {
     const currentNextStep = allNextSteps[`${ONYXKEYS.COLLECTION.NEXT_STEP}${expenseReport?.reportID}`] ?? null;
     let total = expenseReport?.total ?? 0;
     const hasHeldExpenses = ReportUtils.hasHeldExpenses(expenseReport?.reportID);
     if (hasHeldExpenses && !full && !!expenseReport?.unheldTotal) {
         total = expenseReport?.unheldTotal;
->>>>>>> ab2426c9
     }
     const optimisticApprovedReportAction = ReportUtils.buildOptimisticApprovedReportAction(total, expenseReport?.currency ?? '', expenseReport?.reportID ?? '-1');
     const optimisticNextStep = NextStepUtils.buildNextStep(expenseReport, CONST.REPORT.STATUS_NUM.APPROVED);
