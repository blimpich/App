import {format} from 'date-fns';
import {fastMerge, Str} from 'expensify-common';
import {InteractionManager} from 'react-native';
import type {NullishDeep, OnyxCollection, OnyxEntry, OnyxInputValue, OnyxUpdate} from 'react-native-onyx';
import Onyx from 'react-native-onyx';
import type {PartialDeep, SetRequired, ValueOf} from 'type-fest';
import ReceiptGeneric from '@assets/images/receipt-generic.png';
import * as API from '@libs/API';
import type {
    ApproveMoneyRequestParams,
    CategorizeTrackedExpenseParams as CategorizeTrackedExpenseApiParams,
    CompleteSplitBillParams,
    CreateDistanceRequestParams,
    CreatePerDiemRequestParams,
    CreateWorkspaceParams,
    DeleteMoneyRequestParams,
    DetachReceiptParams,
    PayInvoiceParams,
    PayMoneyRequestParams,
    ReplaceReceiptParams,
    RequestMoneyParams,
    ResolveDuplicatesParams,
    SendInvoiceParams,
    SendMoneyParams,
    SetNameValuePairParams,
    ShareTrackedExpenseParams,
    SplitBillParams,
    StartSplitBillParams,
    SubmitReportParams,
    TrackExpenseParams,
    TransactionMergeParams,
    UnapproveExpenseReportParams,
    UpdateMoneyRequestParams,
} from '@libs/API/parameters';
import {WRITE_COMMANDS} from '@libs/API/types';
import {convertAmountToDisplayString, convertToDisplayString} from '@libs/CurrencyUtils';
import DateUtils from '@libs/DateUtils';
import DistanceRequestUtils from '@libs/DistanceRequestUtils';
import {getMicroSecondOnyxErrorObject, getMicroSecondOnyxErrorWithTranslationKey} from '@libs/ErrorUtils';
import {readFileAsync} from '@libs/fileDownload/FileUtils';
import GoogleTagManager from '@libs/GoogleTagManager';
import {
    calculateAmount as calculateIOUAmount,
    formatCurrentUserToAttendee,
    isMovingTransactionFromTrackExpense as isMovingTransactionFromTrackExpenseIOUUtils,
    navigateToStartMoneyRequestStep,
    updateIOUOwnerAndTotal,
} from '@libs/IOUUtils';
import {formatPhoneNumber} from '@libs/LocalePhoneNumber';
import * as Localize from '@libs/Localize';
import Log from '@libs/Log';
import isSearchTopmostCentralPane from '@libs/Navigation/isSearchTopmostCentralPane';
import Navigation from '@libs/Navigation/Navigation';
import {buildNextStep} from '@libs/NextStepUtils';
import {rand64} from '@libs/NumberUtils';
import {getPersonalDetailsForAccountIDs} from '@libs/OptionsListUtils';
import {getCustomUnitID} from '@libs/PerDiemRequestUtils';
import {getAccountIDsByLogins} from '@libs/PersonalDetailsUtils';
import {addSMSDomainIfPhoneNumber} from '@libs/PhoneNumber';
import {getPerDiemCustomUnit, getPolicy, getSubmitToAccountID, hasDependentTags, isControlPolicy, isPaidGroupPolicy, isPolicyAdmin, isSubmitAndClose} from '@libs/PolicyUtils';
import {
    getAllReportActions,
    getLastVisibleAction,
    getLastVisibleMessage,
    getOriginalMessage,
    getReportAction,
    getReportActionHtml,
    getReportActionMessage,
    getReportActionText,
    getTrackExpenseActionableWhisper,
    isActionableTrackExpense,
    isCreatedAction,
    isDeletedParentAction,
    isMoneyRequestAction,
    isReportPreviewAction,
} from '@libs/ReportActionsUtils';
import type {OptimisticChatReport, OptimisticCreatedReportAction, OptimisticIOUReportAction, OptionData, TransactionDetails} from '@libs/ReportUtils';
import {
    buildOptimisticActionableTrackExpenseWhisper,
    buildOptimisticApprovedReportAction,
    buildOptimisticCancelPaymentReportAction,
    buildOptimisticChatReport,
    buildOptimisticCreatedReportAction,
    buildOptimisticDismissedViolationReportAction,
    buildOptimisticExpenseReport,
    buildOptimisticHoldReportAction,
    buildOptimisticHoldReportActionComment,
    buildOptimisticInvoiceReport,
    buildOptimisticIOUReport,
    buildOptimisticIOUReportAction,
    buildOptimisticModifiedExpenseReportAction,
    buildOptimisticMoneyRequestEntities,
    buildOptimisticMovedTrackedExpenseModifiedReportAction,
    buildOptimisticReportPreview,
    buildOptimisticSubmittedReportAction,
    buildOptimisticUnapprovedReportAction,
    buildOptimisticUnHoldReportAction,
    canBeAutoReimbursed,
    canUserPerformWriteAction as canUserPerformWriteActionReportUtils,
    getAllHeldTransactions as getAllHeldTransactionsReportUtils,
    getApprovalChain,
    getChatByParticipants,
    getDisplayedReportID,
    getInvoiceChatByParticipants,
    getMoneyRequestSpendBreakdown,
    getOptimisticDataForParentReportAction,
    getOutstandingChildRequest,
    getPersonalDetailsForAccountID,
    getReportNameValuePairs,
    getReportOrDraftReport,
    getReportTransactions,
    getTransactionDetails,
    hasHeldExpenses as hasHeldExpensesReportUtils,
    hasNonReimbursableTransactions as hasNonReimbursableTransactionsReportUtils,
    isArchivedReport,
    isArchivedReportWithID,
    isDraftReport,
    isExpenseReport,
    isIndividualInvoiceRoom,
    isInvoiceReport as isInvoiceReportReportUtils,
    isInvoiceRoom,
    isMoneyRequestReport as isMoneyRequestReportReportUtils,
    isOpenExpenseReport as isOpenExpenseReportReportUtils,
    isOptimisticPersonalDetail,
    isPayAtEndExpenseReport as isPayAtEndExpenseReportReportUtils,
    isPayer as isPayerReportUtils,
    isPolicyExpenseChat as isPolicyExpenseChatReportUtils,
    isReportApproved,
    isSelfDM,
    isSettled,
    isTrackExpenseReport,
    shouldCreateNewMoneyRequestReport as shouldCreateNewMoneyRequestReportReportUtils,
    updateReportPreview,
} from '@libs/ReportUtils';
import {getSession} from '@libs/SessionUtils';
import playSound, {SOUNDS} from '@libs/Sound';
import {shouldRestrictUserBillableActions} from '@libs/SubscriptionUtils';
import {
    allHavePendingRTERViolation,
    buildOptimisticTransaction,
    getAmount,
    getCategoryTaxCodeAndAmount,
    getCurrency,
    getMerchant,
    getTransaction,
    getUpdatedTransaction,
    hasReceipt as hasReceiptTransactionUtils,
    isDistanceRequest as isDistanceRequestTransactionUtils,
    isFetchingWaypointsFromServer,
    isOnHold,
    isPerDiemRequest as isPerDiemRequestTransactionUtils,
    isReceiptBeingScanned as isReceiptBeingScannedTransactionUtils,
    isScanRequest as isScanRequestTransactionUtils,
    shouldShowBrokenConnectionViolation,
} from '@libs/TransactionUtils';
import ViolationsUtils from '@libs/Violations/ViolationsUtils';
import type {IOUAction, IOUType} from '@src/CONST';
import CONST from '@src/CONST';
import ONYXKEYS from '@src/ONYXKEYS';
import ROUTES from '@src/ROUTES';
import type {Route} from '@src/ROUTES';
import type * as OnyxTypes from '@src/types/onyx';
import type {Attendee, Participant, Split} from '@src/types/onyx/IOU';
import type {ErrorFields, Errors} from '@src/types/onyx/OnyxCommon';
import type {PaymentMethodType} from '@src/types/onyx/OriginalMessage';
import type {InvoiceReceiver, InvoiceReceiverType} from '@src/types/onyx/Report';
import type ReportAction from '@src/types/onyx/ReportAction';
import type {OnyxData} from '@src/types/onyx/Request';
import type {SearchPolicy, SearchReport, SearchTransaction} from '@src/types/onyx/SearchResults';
import type {Comment, Receipt, ReceiptSource, Routes, SplitShares, TransactionChanges, TransactionCustomUnit, WaypointCollection} from '@src/types/onyx/Transaction';
import {isEmptyObject} from '@src/types/utils/EmptyObject';
import {clearByKey as clearPdfByOnyxKey} from './CachedPDFPaths';
import {buildOptimisticPolicyRecentlyUsedCategories} from './Policy/Category';
import {buildOptimisticPolicyRecentlyUsedDestinations} from './Policy/PerDiem';
import {buildOptimisticRecentlyUsedCurrencies, buildPolicyData, generatePolicyID} from './Policy/Policy';
import {buildOptimisticPolicyRecentlyUsedTags} from './Policy/Tag';
import {completeOnboarding, getCurrentUserAccountID, notifyNewAction} from './Report';
import {getRecentWaypoints, sanitizeRecentWaypoints} from './Transaction';
import {removeDraftTransaction} from './TransactionEdit';

type IOURequestType = ValueOf<typeof CONST.IOU.REQUEST_TYPE>;

type OneOnOneIOUReport = OnyxTypes.Report | undefined | null;

type MoneyRequestInformation = {
    payerAccountID: number;
    payerEmail: string;
    iouReport: OnyxTypes.Report;
    chatReport: OnyxTypes.Report;
    transaction: OnyxTypes.Transaction;
    iouAction: OptimisticIOUReportAction;
    createdChatReportActionID?: string;
    createdIOUReportActionID?: string;
    reportPreviewAction: OnyxTypes.ReportAction;
    transactionThreadReportID: string;
    createdReportActionIDForThread: string | undefined;
    onyxData: OnyxData;
};

type TrackExpenseInformation = {
    createdWorkspaceParams?: CreateWorkspaceParams;
    iouReport?: OnyxTypes.Report;
    chatReport: OnyxTypes.Report;
    transaction: OnyxTypes.Transaction;
    iouAction: OptimisticIOUReportAction;
    createdChatReportActionID?: string;
    createdIOUReportActionID?: string;
    reportPreviewAction?: OnyxTypes.ReportAction;
    transactionThreadReportID: string;
    createdReportActionIDForThread: string | undefined;
    actionableWhisperReportActionIDParam?: string;
    onyxData: OnyxData;
};
type TrackedExpenseTransactionParams = {
    transactionID: string | undefined;
    amount: number;
    currency: string;
    comment: string;
    merchant: string;
    created: string;
    taxCode: string;
    taxAmount: number;
    category?: string;
    tag?: string;
    billable?: boolean;
    receipt?: Receipt;
    waypoints?: string;
    customUnitRateID?: string;
};
type TrackedExpensePolicyParams = {
    policyID: string | undefined;
    isDraftPolicy?: boolean;
};
type TrackedExpenseReportInformation = {
    moneyRequestPreviewReportActionID: string | undefined;
    moneyRequestReportID: string | undefined;
    moneyRequestCreatedReportActionID: string | undefined;
    actionableWhisperReportActionID: string;
    linkedTrackedExpenseReportAction: OnyxTypes.ReportAction;
    linkedTrackedExpenseReportID: string;
    transactionThreadReportID: string | undefined;
    reportPreviewReportActionID: string | undefined;
};
type TrackedExpenseParams = {
    onyxData?: OnyxData;
    reportInformation: TrackedExpenseReportInformation;
    transactionParams: TrackedExpenseTransactionParams;
    policyParams: TrackedExpensePolicyParams;
    createdWorkspaceParams?: CreateWorkspaceParams;
};

type SendInvoiceInformation = {
    senderWorkspaceID: string | undefined;
    receiver: Partial<OnyxTypes.PersonalDetails>;
    invoiceRoom: OnyxTypes.Report;
    createdChatReportActionID: string;
    invoiceReportID: string;
    reportPreviewReportActionID: string;
    transactionID: string;
    transactionThreadReportID: string;
    createdIOUReportActionID: string;
    createdReportActionIDForThread: string | undefined;
    reportActionID: string;
    onyxData: OnyxData;
};

type SplitData = {
    chatReportID: string;
    transactionID: string;
    reportActionID: string;
    policyID?: string;
    createdReportActionID?: string;
    chatType?: string;
};

type SplitsAndOnyxData = {
    splitData: SplitData;
    splits: Split[];
    onyxData: OnyxData;
};

type UpdateMoneyRequestData = {
    params: UpdateMoneyRequestParams;
    onyxData: OnyxData;
};

type PayMoneyRequestData = {
    params: PayMoneyRequestParams & Partial<PayInvoiceParams>;
    optimisticData: OnyxUpdate[];
    successData: OnyxUpdate[];
    failureData: OnyxUpdate[];
};

type SendMoneyParamsData = {
    params: SendMoneyParams;
    optimisticData: OnyxUpdate[];
    successData: OnyxUpdate[];
    failureData: OnyxUpdate[];
};

type GPSPoint = {
    lat: number;
    long: number;
};

type RequestMoneyTransactionParams = {
    attendees?: Attendee[];
    amount: number;
    currency: string;
    comment?: string;
    receipt?: Receipt;
    category?: string;
    tag?: string;
    taxCode?: string;
    taxAmount?: number;
    billable?: boolean;
    merchant: string;
    created: string;
    actionableWhisperReportActionID?: string;
    linkedTrackedExpenseReportAction?: OnyxTypes.ReportAction;
    linkedTrackedExpenseReportID?: string;
};

type PerDiemExpenseTransactionParams = {
    currency: string;
    comment?: string;
    category?: string;
    tag?: string;
    created: string;
    customUnit: TransactionCustomUnit;
};

type RequestMoneyPolicyParams = {
    policy?: OnyxEntry<OnyxTypes.Policy>;
    policyTagList?: OnyxEntry<OnyxTypes.PolicyTagLists>;
    policyCategories?: OnyxEntry<OnyxTypes.PolicyCategories>;
};

type RequestMoneyParticipantParams = {
    payeeEmail: string | undefined;
    payeeAccountID: number;
    participant: Participant;
};

type PerDiemExpenseInformation = {
    report: OnyxEntry<OnyxTypes.Report>;
    participantParams: RequestMoneyParticipantParams;
    policyParams?: RequestMoneyPolicyParams;
    transactionParams: PerDiemExpenseTransactionParams;
};

type PerDiemExpenseInformationParams = {
    parentChatReport: OnyxEntry<OnyxTypes.Report>;
    transactionParams: PerDiemExpenseTransactionParams;
    participantParams: RequestMoneyParticipantParams;
    policyParams?: RequestMoneyPolicyParams;
    moneyRequestReportID?: string;
};

type RequestMoneyInformation = {
    report: OnyxEntry<OnyxTypes.Report>;
    participantParams: RequestMoneyParticipantParams;
    policyParams?: RequestMoneyPolicyParams;
    gpsPoints?: GPSPoint;
    action?: IOUAction;
    reimbursible?: boolean;
    transactionParams: RequestMoneyTransactionParams;
};

type MoneyRequestInformationParams = {
    parentChatReport: OnyxEntry<OnyxTypes.Report>;
    transactionParams: RequestMoneyTransactionParams;
    participantParams: RequestMoneyParticipantParams;
    policyParams?: RequestMoneyPolicyParams;
    moneyRequestReportID?: string;
    existingTransactionID?: string;
    existingTransaction?: OnyxEntry<OnyxTypes.Transaction>;
};

type MoneyRequestOptimisticParams = {
    chat: {
        report: OnyxTypes.OnyxInputOrEntry<OnyxTypes.Report>;
        createdAction: OptimisticCreatedReportAction;
        reportPreviewAction: ReportAction;
    };
    iou: {
        report: OnyxTypes.Report;
        createdAction: OptimisticCreatedReportAction;
        action: OptimisticIOUReportAction;
    };
    transactionParams: {
        transaction: OnyxTypes.Transaction;
        transactionThreadReport: OptimisticChatReport | null;
        transactionThreadCreatedReportAction: OptimisticCreatedReportAction | null;
    };
    policyRecentlyUsed: {
        categories?: string[];
        tags?: OnyxTypes.RecentlyUsedTags;
        currencies?: string[];
        destinations?: string[];
    };
    personalDetailListAction?: OnyxTypes.PersonalDetailsList;
    nextStep?: OnyxTypes.ReportNextStep | null;
};

type BuildOnyxDataForMoneyRequestParams = {
    isNewChatReport: boolean;
    shouldCreateNewMoneyRequestReport: boolean;
    isOneOnOneSplit?: boolean;
    existingTransactionThreadReportID?: string;
    policyParams?: RequestMoneyPolicyParams;
    optimisticParams: MoneyRequestOptimisticParams;
};

type DistanceRequestTransactionParams = {
    comment: string;
    created: string;
    category?: string;
    tag?: string;
    taxCode?: string;
    taxAmount?: number;
    amount: number;
    currency: string;
    merchant: string;
    billable?: boolean;
    validWaypoints: WaypointCollection;
    customUnitRateID?: string;
    splitShares?: SplitShares;
};
type CreateDistanceRequestInformation = {
    report: OnyxEntry<OnyxTypes.Report>;
    participants: Participant[];
    currentUserLogin?: string;
    currentUserAccountID?: number;
    iouType?: ValueOf<typeof CONST.IOU.TYPE>;
    existingTransaction?: OnyxEntry<OnyxTypes.Transaction>;
    transactionParams: DistanceRequestTransactionParams;
    policyParams?: RequestMoneyPolicyParams;
};

let allPersonalDetails: OnyxTypes.PersonalDetailsList = {};
Onyx.connect({
    key: ONYXKEYS.PERSONAL_DETAILS_LIST,
    callback: (value) => {
        allPersonalDetails = value ?? {};
    },
});

let allTransactions: NonNullable<OnyxCollection<OnyxTypes.Transaction>> = {};
Onyx.connect({
    key: ONYXKEYS.COLLECTION.TRANSACTION,
    waitForCollectionCallback: true,
    callback: (value) => {
        if (!value) {
            allTransactions = {};
            return;
        }

        allTransactions = value;
    },
});

let allTransactionDrafts: NonNullable<OnyxCollection<OnyxTypes.Transaction>> = {};
Onyx.connect({
    key: ONYXKEYS.COLLECTION.TRANSACTION_DRAFT,
    waitForCollectionCallback: true,
    callback: (value) => {
        allTransactionDrafts = value ?? {};
    },
});

let allTransactionViolations: NonNullable<OnyxCollection<OnyxTypes.TransactionViolations>> = {};
Onyx.connect({
    key: ONYXKEYS.COLLECTION.TRANSACTION_VIOLATIONS,
    waitForCollectionCallback: true,
    callback: (value) => {
        if (!value) {
            allTransactionViolations = {};
            return;
        }

        allTransactionViolations = value;
    },
});

let allDraftSplitTransactions: NonNullable<OnyxCollection<OnyxTypes.Transaction>> = {};
Onyx.connect({
    key: ONYXKEYS.COLLECTION.SPLIT_TRANSACTION_DRAFT,
    waitForCollectionCallback: true,
    callback: (value) => {
        allDraftSplitTransactions = value ?? {};
    },
});

let allNextSteps: NonNullable<OnyxCollection<OnyxTypes.ReportNextStep>> = {};
Onyx.connect({
    key: ONYXKEYS.COLLECTION.NEXT_STEP,
    waitForCollectionCallback: true,
    callback: (value) => {
        allNextSteps = value ?? {};
    },
});

let allReports: OnyxCollection<OnyxTypes.Report>;
Onyx.connect({
    key: ONYXKEYS.COLLECTION.REPORT,
    waitForCollectionCallback: true,
    callback: (value) => {
        allReports = value;
    },
});

let userAccountID = -1;
let currentUserEmail = '';
Onyx.connect({
    key: ONYXKEYS.SESSION,
    callback: (value) => {
        currentUserEmail = value?.email ?? '';
        userAccountID = value?.accountID ?? CONST.DEFAULT_NUMBER_ID;
    },
});

let currentUserPersonalDetails: OnyxEntry<OnyxTypes.PersonalDetails>;
Onyx.connect({
    key: ONYXKEYS.PERSONAL_DETAILS_LIST,
    callback: (value) => {
        currentUserPersonalDetails = value?.[userAccountID] ?? undefined;
    },
});

let currentDate: OnyxEntry<string> = '';
Onyx.connect({
    key: ONYXKEYS.CURRENT_DATE,
    callback: (value) => {
        currentDate = value;
    },
});

let quickAction: OnyxEntry<OnyxTypes.QuickAction> = {};
Onyx.connect({
    key: ONYXKEYS.NVP_QUICK_ACTION_GLOBAL_CREATE,
    callback: (value) => {
        quickAction = value;
    },
});

let allReportActions: OnyxCollection<OnyxTypes.ReportActions>;
Onyx.connect({
    key: ONYXKEYS.COLLECTION.REPORT_ACTIONS,
    waitForCollectionCallback: true,
    callback: (actions) => {
        if (!actions) {
            return;
        }
        allReportActions = actions;
    },
});

let activePolicyID: OnyxEntry<string>;
Onyx.connect({
    key: ONYXKEYS.NVP_ACTIVE_POLICY_ID,
    callback: (value) => (activePolicyID = value),
});

let introSelected: OnyxEntry<OnyxTypes.IntroSelected>;
Onyx.connect({
    key: ONYXKEYS.NVP_INTRO_SELECTED,
    callback: (value) => (introSelected = value),
});

let personalDetailsList: OnyxEntry<OnyxTypes.PersonalDetailsList>;
Onyx.connect({
    key: ONYXKEYS.PERSONAL_DETAILS_LIST,
    callback: (value) => (personalDetailsList = value),
});

/**
 * Find the report preview action from given chat report and iou report
 */
function getReportPreviewAction(chatReportID: string | undefined, iouReportID: string | undefined): OnyxInputValue<ReportAction<typeof CONST.REPORT.ACTIONS.TYPE.REPORT_PREVIEW>> {
    const reportActions = allReportActions?.[`${ONYXKEYS.COLLECTION.REPORT_ACTIONS}${chatReportID}`] ?? {};

    // Find the report preview action from the chat report
    return (
        Object.values(reportActions).find(
            (reportAction): reportAction is ReportAction<typeof CONST.REPORT.ACTIONS.TYPE.REPORT_PREVIEW> =>
                reportAction && isReportPreviewAction(reportAction) && getOriginalMessage(reportAction)?.linkedReportID === iouReportID,
        ) ?? null
    );
}

/**
 * Initialize expense info
 * @param reportID to attach the transaction to
 * @param policy
 * @param isFromGlobalCreate
 * @param iouRequestType one of manual/scan/distance
 */
function initMoneyRequest(
    reportID: string,
    policy: OnyxEntry<OnyxTypes.Policy>,
    isFromGlobalCreate: boolean,
    currentIouRequestType: IOURequestType | undefined,
    newIouRequestType: IOURequestType,
) {
    // Generate a brand new transactionID
    const newTransactionID = CONST.IOU.OPTIMISTIC_TRANSACTION_ID;
    const currency = policy?.outputCurrency ?? currentUserPersonalDetails?.localCurrencyCode ?? CONST.CURRENCY.USD;
    // Disabling this line since currentDate can be an empty string
    // eslint-disable-next-line @typescript-eslint/prefer-nullish-coalescing
    const created = currentDate || format(new Date(), 'yyyy-MM-dd');

    // in case we have to re-init money request, but the IOU request type is the same with the old draft transaction,
    // we should keep most of the existing data by using the ONYX MERGE operation
    if (currentIouRequestType === newIouRequestType) {
        // so, we just need to update the reportID, isFromGlobalCreate, created, currency
        Onyx.merge(`${ONYXKEYS.COLLECTION.TRANSACTION_DRAFT}${newTransactionID}`, {
            reportID,
            isFromGlobalCreate,
            created,
            currency,
            transactionID: newTransactionID,
        });
        return;
    }

    const comment: Comment = {};
    let requestCategory: string | null = null;

    // Add initial empty waypoints when starting a distance expense
    if (newIouRequestType === CONST.IOU.REQUEST_TYPE.DISTANCE) {
        comment.waypoints = {
            waypoint0: {keyForList: 'start_waypoint'},
            waypoint1: {keyForList: 'stop_waypoint'},
        };
        if (!isFromGlobalCreate) {
            const customUnitRateID = DistanceRequestUtils.getCustomUnitRateID(reportID);
            comment.customUnit = {customUnitRateID};
        }
    }

    if (newIouRequestType === CONST.IOU.REQUEST_TYPE.PER_DIEM) {
        comment.customUnit = {
            attributes: {
                dates: {
                    start: DateUtils.getStartOfToday(),
                    end: DateUtils.getStartOfToday(),
                },
            },
        };
        if (!isFromGlobalCreate) {
            const {customUnitID, category} = getCustomUnitID(reportID);
            comment.customUnit = {...comment.customUnit, customUnitID};
            requestCategory = category ?? null;
        }
    }

    // Store the transaction in Onyx and mark it as not saved so it can be cleaned up later
    // Use set() here so that there is no way that data will be leaked between objects when it gets reset
    Onyx.set(`${ONYXKEYS.COLLECTION.TRANSACTION_DRAFT}${newTransactionID}`, {
        amount: 0,
        attendees: formatCurrentUserToAttendee(currentUserPersonalDetails, reportID),
        comment,
        created,
        currency,
        category: requestCategory,
        iouRequestType: newIouRequestType,
        reportID,
        transactionID: newTransactionID,
        isFromGlobalCreate,
        merchant: CONST.TRANSACTION.PARTIAL_TRANSACTION_MERCHANT,
        splitPayerAccountIDs: currentUserPersonalDetails ? [currentUserPersonalDetails.accountID] : undefined,
    });
}

function createDraftTransaction(transaction: OnyxTypes.Transaction) {
    if (!transaction) {
        return;
    }

    const newTransaction = {
        ...transaction,
    };

    Onyx.set(`${ONYXKEYS.COLLECTION.TRANSACTION_DRAFT}${transaction.transactionID}`, newTransaction);
}

function clearMoneyRequest(transactionID: string, skipConfirmation = false) {
    Onyx.set(`${ONYXKEYS.COLLECTION.SKIP_CONFIRMATION}${transactionID}`, skipConfirmation);
    Onyx.set(`${ONYXKEYS.COLLECTION.TRANSACTION_DRAFT}${transactionID}`, null);
}

function startMoneyRequest(iouType: ValueOf<typeof CONST.IOU.TYPE>, reportID: string, requestType?: IOURequestType, skipConfirmation = false) {
    clearMoneyRequest(CONST.IOU.OPTIMISTIC_TRANSACTION_ID, skipConfirmation);
    switch (requestType) {
        case CONST.IOU.REQUEST_TYPE.MANUAL:
            Navigation.navigate(ROUTES.MONEY_REQUEST_CREATE_TAB_MANUAL.getRoute(CONST.IOU.ACTION.CREATE, iouType, CONST.IOU.OPTIMISTIC_TRANSACTION_ID, reportID));
            return;
        case CONST.IOU.REQUEST_TYPE.SCAN:
            Navigation.navigate(ROUTES.MONEY_REQUEST_CREATE_TAB_SCAN.getRoute(CONST.IOU.ACTION.CREATE, iouType, CONST.IOU.OPTIMISTIC_TRANSACTION_ID, reportID));
            return;
        case CONST.IOU.REQUEST_TYPE.DISTANCE:
            Navigation.navigate(ROUTES.MONEY_REQUEST_CREATE_TAB_DISTANCE.getRoute(CONST.IOU.ACTION.CREATE, iouType, CONST.IOU.OPTIMISTIC_TRANSACTION_ID, reportID));
            return;
        default:
            Navigation.navigate(ROUTES.MONEY_REQUEST_CREATE.getRoute(CONST.IOU.ACTION.CREATE, iouType, CONST.IOU.OPTIMISTIC_TRANSACTION_ID, reportID));
    }
}

function setMoneyRequestAmount(transactionID: string, amount: number, currency: string, shouldShowOriginalAmount = false) {
    Onyx.merge(`${ONYXKEYS.COLLECTION.TRANSACTION_DRAFT}${transactionID}`, {amount, currency, shouldShowOriginalAmount});
}

function setMoneyRequestCreated(transactionID: string, created: string, isDraft: boolean) {
    Onyx.merge(`${isDraft ? ONYXKEYS.COLLECTION.TRANSACTION_DRAFT : ONYXKEYS.COLLECTION.TRANSACTION}${transactionID}`, {created});
}

function setMoneyRequestDateAttribute(transactionID: string, start: string, end: string) {
    Onyx.merge(`${ONYXKEYS.COLLECTION.TRANSACTION_DRAFT}${transactionID}`, {comment: {customUnit: {attributes: {dates: {start, end}}}}});
}

function setMoneyRequestCurrency(transactionID: string, currency: string, isEditing = false) {
    const fieldToUpdate = isEditing ? 'modifiedCurrency' : 'currency';
    Onyx.merge(`${ONYXKEYS.COLLECTION.TRANSACTION_DRAFT}${transactionID}`, {[fieldToUpdate]: currency});
}

function setMoneyRequestDescription(transactionID: string, comment: string, isDraft: boolean) {
    Onyx.merge(`${isDraft ? ONYXKEYS.COLLECTION.TRANSACTION_DRAFT : ONYXKEYS.COLLECTION.TRANSACTION}${transactionID}`, {comment: {comment: comment.trim()}});
}

function setMoneyRequestMerchant(transactionID: string, merchant: string, isDraft: boolean) {
    Onyx.merge(`${isDraft ? ONYXKEYS.COLLECTION.TRANSACTION_DRAFT : ONYXKEYS.COLLECTION.TRANSACTION}${transactionID}`, {merchant});
}

function setMoneyRequestAttendees(transactionID: string, attendees: Attendee[], isDraft: boolean) {
    Onyx.merge(`${isDraft ? ONYXKEYS.COLLECTION.TRANSACTION_DRAFT : ONYXKEYS.COLLECTION.TRANSACTION}${transactionID}`, {attendees});
}

function setMoneyRequestPendingFields(transactionID: string, pendingFields: OnyxTypes.Transaction['pendingFields']) {
    Onyx.merge(`${ONYXKEYS.COLLECTION.TRANSACTION_DRAFT}${transactionID}`, {pendingFields});
}

function setMoneyRequestCategory(transactionID: string, category: string, policyID?: string) {
    Onyx.merge(`${ONYXKEYS.COLLECTION.TRANSACTION_DRAFT}${transactionID}`, {category});
    if (!policyID) {
        setMoneyRequestTaxRate(transactionID, '');
        setMoneyRequestTaxAmount(transactionID, null);
        return;
    }
    const transaction = allTransactionDrafts[`${ONYXKEYS.COLLECTION.TRANSACTION_DRAFT}${transactionID}`];
    const {categoryTaxCode, categoryTaxAmount} = getCategoryTaxCodeAndAmount(category, transaction, getPolicy(policyID));
    if (categoryTaxCode && categoryTaxAmount !== undefined) {
        setMoneyRequestTaxRate(transactionID, categoryTaxCode);
        setMoneyRequestTaxAmount(transactionID, categoryTaxAmount);
    }
}

function setMoneyRequestTag(transactionID: string, tag: string) {
    Onyx.merge(`${ONYXKEYS.COLLECTION.TRANSACTION_DRAFT}${transactionID}`, {tag});
}

function setMoneyRequestBillable(transactionID: string, billable: boolean) {
    Onyx.merge(`${ONYXKEYS.COLLECTION.TRANSACTION_DRAFT}${transactionID}`, {billable});
}

function setMoneyRequestParticipants(transactionID: string, participants: Participant[] = []) {
    Onyx.merge(`${ONYXKEYS.COLLECTION.TRANSACTION_DRAFT}${transactionID}`, {participants});
}

function setSplitPayer(transactionID: string, payerAccountID: number) {
    Onyx.merge(`${ONYXKEYS.COLLECTION.TRANSACTION_DRAFT}${transactionID}`, {splitPayerAccountIDs: [payerAccountID]});
}

function setMoneyRequestReceipt(transactionID: string, source: string, filename: string, isDraft: boolean, type?: string) {
    Onyx.merge(`${isDraft ? ONYXKEYS.COLLECTION.TRANSACTION_DRAFT : ONYXKEYS.COLLECTION.TRANSACTION}${transactionID}`, {
        receipt: {source, type: type ?? ''},
        filename,
    });
}

/**
 * Set custom unit rateID for the transaction draft
 */
function setCustomUnitRateID(transactionID: string, customUnitRateID: string | undefined) {
    const isFakeP2PRate = customUnitRateID === CONST.CUSTOM_UNITS.FAKE_P2P_ID;
    Onyx.merge(`${ONYXKEYS.COLLECTION.TRANSACTION_DRAFT}${transactionID}`, {
        comment: {
            customUnit: {
                customUnitRateID,
                ...(!isFakeP2PRate && {defaultP2PRate: null}),
            },
        },
    });
}

/**
 * Revert custom unit of the draft transaction to the original transaction's value
 */
function resetDraftTransactionsCustomUnit(transactionID: string | undefined) {
    if (!transactionID) {
        return;
    }

    const originalTransaction = allTransactions[`${ONYXKEYS.COLLECTION.TRANSACTION}${transactionID}`];
    if (!originalTransaction) {
        return;
    }

    Onyx.merge(`${ONYXKEYS.COLLECTION.TRANSACTION_DRAFT}${transactionID}`, {
        comment: {
            customUnit: originalTransaction.comment?.customUnit ?? {},
        },
    });
}

/**
<<<<<<< HEAD
 * Set the distance rate of a transaction.
 * Used when creating a new transaction or moving an existing one from Self DM
 */
function setMoneyRequestDistanceRate(transactionID: string, customUnitRateID: string, policy: OnyxEntry<OnyxTypes.Policy>, isDraft: boolean) {
    if (policy) {
        Onyx.merge(ONYXKEYS.NVP_LAST_SELECTED_DISTANCE_RATES, {[policy.id]: customUnitRateID});
    }

    const distanceRate = DistanceRequestUtils.getRateByCustomUnitRateID({policy, customUnitRateID});
    Onyx.merge(`${isDraft ? ONYXKEYS.COLLECTION.TRANSACTION_DRAFT : ONYXKEYS.COLLECTION.TRANSACTION}${transactionID}`, {
        comment: {
            customUnit: {
                customUnitRateID,
                defaultP2PRate: null,
                ...(distanceRate && {distanceUnit: distanceRate.unit}),
            },
        },
    });
=======
 * Set custom unit ID for the transaction draft
 */
function setCustomUnitID(transactionID: string, customUnitID: string) {
    Onyx.merge(`${ONYXKEYS.COLLECTION.TRANSACTION_DRAFT}${transactionID}`, {comment: {customUnit: {customUnitID}}});
}

function removeSubrate(transaction: OnyxEntry<OnyxTypes.Transaction>, currentIndex: string) {
    // Index comes from the route params and is a string
    const index = Number(currentIndex);
    if (index === -1) {
        return;
    }
    const existingSubrates = transaction?.comment?.customUnit?.subRates ?? [];

    const newSubrates = [...existingSubrates];
    newSubrates.splice(index, 1);

    // Onyx.merge won't remove the null nested object values, this is a workaround
    // to remove nested keys while also preserving other object keys
    // Doing a deep clone of the transaction to avoid mutating the original object and running into a cache issue when using Onyx.set
    const newTransaction: OnyxTypes.Transaction = {
        // eslint-disable-next-line @typescript-eslint/non-nullable-type-assertion-style
        ...(transaction as OnyxTypes.Transaction),
        comment: {
            ...transaction?.comment,
            customUnit: {
                ...transaction?.comment?.customUnit,
                subRates: newSubrates,
                quantity: null,
            },
        },
    };

    Onyx.set(`${ONYXKEYS.COLLECTION.TRANSACTION_DRAFT}${transaction?.transactionID}`, newTransaction);
}

function updateSubrate(transaction: OnyxEntry<OnyxTypes.Transaction>, currentIndex: string, quantity: number, id: string, name: string, rate: number) {
    // Index comes from the route params and is a string
    const index = Number(currentIndex);
    if (index === -1) {
        return;
    }
    const existingSubrates = transaction?.comment?.customUnit?.subRates ?? [];

    if (index >= existingSubrates.length) {
        return;
    }

    const newSubrates = [...existingSubrates];
    newSubrates.splice(index, 1, {quantity, id, name, rate});

    // Onyx.merge won't remove the null nested object values, this is a workaround
    // to remove nested keys while also preserving other object keys
    // Doing a deep clone of the transaction to avoid mutating the original object and running into a cache issue when using Onyx.set
    const newTransaction: OnyxTypes.Transaction = {
        // eslint-disable-next-line @typescript-eslint/non-nullable-type-assertion-style
        ...(transaction as OnyxTypes.Transaction),
        comment: {
            ...transaction?.comment,
            customUnit: {
                ...transaction?.comment?.customUnit,
                subRates: newSubrates,
                quantity: null,
            },
        },
    };

    Onyx.set(`${ONYXKEYS.COLLECTION.TRANSACTION_DRAFT}${transaction?.transactionID}`, newTransaction);
}

function clearSubrates(transactionID: string) {
    Onyx.merge(`${ONYXKEYS.COLLECTION.TRANSACTION_DRAFT}${transactionID}`, {comment: {customUnit: {subRates: []}}});
}

function addSubrate(transaction: OnyxEntry<OnyxTypes.Transaction>, currentIndex: string, quantity: number, id: string, name: string, rate: number) {
    // Index comes from the route params and is a string
    const index = Number(currentIndex);
    if (index === -1) {
        return;
    }
    const existingSubrates = transaction?.comment?.customUnit?.subRates ?? [];

    if (index !== existingSubrates.length) {
        return;
    }

    const newSubrates = [...existingSubrates];
    newSubrates.push({quantity, id, name, rate});

    // Onyx.merge won't remove the null nested object values, this is a workaround
    // to remove nested keys while also preserving other object keys
    // Doing a deep clone of the transaction to avoid mutating the original object and running into a cache issue when using Onyx.set
    const newTransaction: OnyxTypes.Transaction = {
        // eslint-disable-next-line @typescript-eslint/non-nullable-type-assertion-style
        ...(transaction as OnyxTypes.Transaction),
        comment: {
            ...transaction?.comment,
            customUnit: {
                ...transaction?.comment?.customUnit,
                subRates: newSubrates,
                quantity: null,
            },
        },
    };

    Onyx.set(`${ONYXKEYS.COLLECTION.TRANSACTION_DRAFT}${transaction?.transactionID}`, newTransaction);
}

/** Set the distance rate of a new  transaction */
function setMoneyRequestDistanceRate(transactionID: string, rateID: string, policyID: string, isDraft: boolean) {
    Onyx.merge(ONYXKEYS.NVP_LAST_SELECTED_DISTANCE_RATES, {[policyID]: rateID});
    Onyx.merge(`${isDraft ? ONYXKEYS.COLLECTION.TRANSACTION_DRAFT : ONYXKEYS.COLLECTION.TRANSACTION}${transactionID}`, {comment: {customUnit: {customUnitRateID: rateID}}});
>>>>>>> b59f23b3
}

/** Helper function to get the receipt error for expenses, or the generic error if there's no receipt */
function getReceiptError(receipt: OnyxEntry<Receipt>, filename?: string, isScanRequest = true, errorKey?: number): Errors | ErrorFields {
    return isEmptyObject(receipt) || !isScanRequest
        ? getMicroSecondOnyxErrorWithTranslationKey('iou.error.genericCreateFailureMessage', errorKey)
        : getMicroSecondOnyxErrorObject({error: CONST.IOU.RECEIPT_ERROR, source: receipt.source?.toString() ?? '', filename: filename ?? ''}, errorKey);
}

/** Helper function to get optimistic fields violations onyx data */
function getFieldViolationsOnyxData(iouReport: OnyxTypes.Report): SetRequired<OnyxData, 'optimisticData' | 'failureData'> {
    const missingFields: OnyxTypes.ReportFieldsViolations = {};
    const excludedFields = Object.values(CONST.REPORT_VIOLATIONS_EXCLUDED_FIELDS) as string[];

    Object.values(iouReport.fieldList ?? {}).forEach((field) => {
        if (excludedFields.includes(field.fieldID) || !!field.value || !!field.defaultValue) {
            return;
        }
        // in case of missing field violation the empty object is indicator.
        missingFields[field.fieldID] = {};
    });

    return {
        optimisticData: [
            {
                onyxMethod: Onyx.METHOD.SET,
                key: `${ONYXKEYS.COLLECTION.REPORT_VIOLATIONS}${iouReport.reportID}`,
                value: {
                    fieldRequired: missingFields,
                },
            },
        ],
        failureData: [
            {
                onyxMethod: Onyx.METHOD.SET,
                key: `${ONYXKEYS.COLLECTION.REPORT_VIOLATIONS}${iouReport.reportID}`,
                value: null,
            },
        ],
    };
}

/** Builds the Onyx data for an expense */
function buildOnyxDataForMoneyRequest(moneyRequestParams: BuildOnyxDataForMoneyRequestParams): [OnyxUpdate[], OnyxUpdate[], OnyxUpdate[]] {
    const {isNewChatReport, shouldCreateNewMoneyRequestReport, isOneOnOneSplit = false, existingTransactionThreadReportID, policyParams = {}, optimisticParams} = moneyRequestParams;
    const {policy, policyCategories, policyTagList} = policyParams;
    const {
        chat,
        iou,
        transactionParams: {transaction, transactionThreadReport, transactionThreadCreatedReportAction},
        policyRecentlyUsed,
        personalDetailListAction,
        nextStep,
    } = optimisticParams;

    const isScanRequest = isScanRequestTransactionUtils(transaction);
    const isPerDiemRequest = isPerDiemRequestTransactionUtils(transaction);
    const outstandingChildRequest = getOutstandingChildRequest(iou.report);
    const clearedPendingFields = Object.fromEntries(Object.keys(transaction.pendingFields ?? {}).map((key) => [key, null]));
    const optimisticData: OnyxUpdate[] = [];
    const successData: OnyxUpdate[] = [];
    let newQuickAction: ValueOf<typeof CONST.QUICK_ACTIONS> = isScanRequest ? CONST.QUICK_ACTIONS.REQUEST_SCAN : CONST.QUICK_ACTIONS.REQUEST_MANUAL;
    if (isDistanceRequestTransactionUtils(transaction)) {
        newQuickAction = CONST.QUICK_ACTIONS.REQUEST_DISTANCE;
    }
    const existingTransactionThreadReport = allReports?.[`${ONYXKEYS.COLLECTION.REPORT}${existingTransactionThreadReportID}`] ?? null;

    if (chat.report) {
        optimisticData.push({
            // Use SET for new reports because it doesn't exist yet, is faster and we need the data to be available when we navigate to the chat page
            onyxMethod: isNewChatReport ? Onyx.METHOD.SET : Onyx.METHOD.MERGE,
            key: `${ONYXKEYS.COLLECTION.REPORT}${chat.report.reportID}`,
            value: {
                ...chat.report,
                lastReadTime: DateUtils.getDBTime(),
                iouReportID: iou.report.reportID,
                ...outstandingChildRequest,
                ...(isNewChatReport ? {pendingFields: {createChat: CONST.RED_BRICK_ROAD_PENDING_ACTION.ADD}} : {}),
            },
        });
    }

    optimisticData.push(
        {
            onyxMethod: shouldCreateNewMoneyRequestReport ? Onyx.METHOD.SET : Onyx.METHOD.MERGE,
            key: `${ONYXKEYS.COLLECTION.REPORT}${iou.report.reportID}`,
            value: {
                ...iou.report,
                lastMessageText: getReportActionText(iou.action),
                lastMessageHtml: getReportActionHtml(iou.action),
                lastVisibleActionCreated: iou.action.created,
                pendingFields: {
                    ...(shouldCreateNewMoneyRequestReport ? {createChat: CONST.RED_BRICK_ROAD_PENDING_ACTION.ADD} : {preview: CONST.RED_BRICK_ROAD_PENDING_ACTION.UPDATE}),
                },
            },
        },
        {
            onyxMethod: Onyx.METHOD.SET,
            key: `${ONYXKEYS.COLLECTION.TRANSACTION}${transaction.transactionID}`,
            value: transaction,
        },
        isNewChatReport
            ? {
                  onyxMethod: Onyx.METHOD.SET,
                  key: `${ONYXKEYS.COLLECTION.REPORT_ACTIONS}${chat.report?.reportID}`,
                  value: {
                      [chat.createdAction.reportActionID]: chat.createdAction,
                      [chat.reportPreviewAction.reportActionID]: chat.reportPreviewAction,
                  },
              }
            : {
                  onyxMethod: Onyx.METHOD.MERGE,
                  key: `${ONYXKEYS.COLLECTION.REPORT_ACTIONS}${chat.report?.reportID}`,
                  value: {
                      [chat.reportPreviewAction.reportActionID]: chat.reportPreviewAction,
                  },
              },
        shouldCreateNewMoneyRequestReport
            ? {
                  onyxMethod: Onyx.METHOD.SET,
                  key: `${ONYXKEYS.COLLECTION.REPORT_ACTIONS}${iou.report.reportID}`,
                  value: {
                      [iou.createdAction.reportActionID]: iou.createdAction as OnyxTypes.ReportAction,
                      [iou.action.reportActionID]: iou.action as OnyxTypes.ReportAction,
                  },
              }
            : {
                  onyxMethod: Onyx.METHOD.MERGE,
                  key: `${ONYXKEYS.COLLECTION.REPORT_ACTIONS}${iou.report.reportID}`,
                  value: {
                      [iou.action.reportActionID]: iou.action as OnyxTypes.ReportAction,
                  },
              },
        {
            onyxMethod: Onyx.METHOD.MERGE,
            key: `${ONYXKEYS.COLLECTION.REPORT}${transactionThreadReport?.reportID}`,
            value: {
                ...transactionThreadReport,
                pendingFields: {createChat: CONST.RED_BRICK_ROAD_PENDING_ACTION.ADD},
            },
        },
    );

    if (!isEmptyObject(transactionThreadCreatedReportAction)) {
        optimisticData.push({
            onyxMethod: Onyx.METHOD.MERGE,
            key: `${ONYXKEYS.COLLECTION.REPORT_ACTIONS}${transactionThreadReport?.reportID}`,
            value: {
                [transactionThreadCreatedReportAction.reportActionID]: transactionThreadCreatedReportAction,
            },
        });
    }

    if (policyRecentlyUsed.categories?.length) {
        optimisticData.push({
            onyxMethod: Onyx.METHOD.SET,
            key: `${ONYXKEYS.COLLECTION.POLICY_RECENTLY_USED_CATEGORIES}${iou.report.policyID}`,
            value: policyRecentlyUsed.categories,
        });
    }

    if (policyRecentlyUsed.currencies?.length) {
        optimisticData.push({
            onyxMethod: Onyx.METHOD.SET,
            key: ONYXKEYS.RECENTLY_USED_CURRENCIES,
            value: policyRecentlyUsed.currencies,
        });
    }

    if (!isEmptyObject(policyRecentlyUsed.tags)) {
        optimisticData.push({
            onyxMethod: Onyx.METHOD.MERGE,
            key: `${ONYXKEYS.COLLECTION.POLICY_RECENTLY_USED_TAGS}${iou.report.policyID}`,
            value: policyRecentlyUsed.tags,
        });
    }

    if (policyRecentlyUsed.destinations?.length) {
        optimisticData.push({
            onyxMethod: Onyx.METHOD.SET,
            key: `${ONYXKEYS.COLLECTION.POLICY_RECENTLY_USED_DESTINATIONS}${iou.report.policyID}`,
            value: policyRecentlyUsed.destinations,
        });
    }

    const redundantParticipants: Record<number, null> = {};
    if (!isEmptyObject(personalDetailListAction)) {
        const successPersonalDetailListAction: Record<number, null> = {};

        // BE will send different participants. We clear the optimistic ones to avoid duplicated entries
        Object.keys(personalDetailListAction).forEach((accountIDKey) => {
            const accountID = Number(accountIDKey);
            successPersonalDetailListAction[accountID] = null;
            redundantParticipants[accountID] = null;
        });

        optimisticData.push({
            onyxMethod: Onyx.METHOD.MERGE,
            key: ONYXKEYS.PERSONAL_DETAILS_LIST,
            value: personalDetailListAction,
        });
        successData.push({
            onyxMethod: Onyx.METHOD.MERGE,
            key: ONYXKEYS.PERSONAL_DETAILS_LIST,
            value: successPersonalDetailListAction,
        });
    }

    if (!isEmptyObject(nextStep)) {
        optimisticData.push({
            onyxMethod: Onyx.METHOD.MERGE,
            key: `${ONYXKEYS.COLLECTION.NEXT_STEP}${iou.report.reportID}`,
            value: nextStep,
        });
    }

    if (isNewChatReport) {
        successData.push(
            {
                onyxMethod: Onyx.METHOD.MERGE,
                key: `${ONYXKEYS.COLLECTION.REPORT}${chat.report?.reportID}`,
                value: {
                    participants: redundantParticipants,
                    pendingFields: null,
                    errorFields: null,
                },
            },
            {
                onyxMethod: Onyx.METHOD.MERGE,
                key: `${ONYXKEYS.COLLECTION.REPORT_METADATA}${chat.report?.reportID}`,
                value: {
                    isOptimisticReport: false,
                },
            },
        );
    }

    successData.push(
        {
            onyxMethod: Onyx.METHOD.MERGE,
            key: `${ONYXKEYS.COLLECTION.REPORT}${iou.report.reportID}`,
            value: {
                participants: redundantParticipants,
                pendingFields: null,
                errorFields: null,
            },
        },
        {
            onyxMethod: Onyx.METHOD.MERGE,
            key: `${ONYXKEYS.COLLECTION.REPORT_METADATA}${iou.report.reportID}`,
            value: {
                isOptimisticReport: false,
            },
        },
        {
            onyxMethod: Onyx.METHOD.MERGE,
            key: `${ONYXKEYS.COLLECTION.REPORT}${transactionThreadReport?.reportID}`,
            value: {
                participants: redundantParticipants,
                pendingFields: null,
                errorFields: null,
            },
        },
        {
            onyxMethod: Onyx.METHOD.MERGE,
            key: `${ONYXKEYS.COLLECTION.REPORT_METADATA}${transactionThreadReport?.reportID}`,
            value: {
                isOptimisticReport: false,
            },
        },
        {
            onyxMethod: Onyx.METHOD.MERGE,
            key: `${ONYXKEYS.COLLECTION.TRANSACTION}${transaction.transactionID}`,
            value: {
                pendingAction: null,
                pendingFields: clearedPendingFields,
                // The routes contains the distance in meters. Clearing the routes ensures we use the distance
                // in the correct unit stored under the transaction customUnit once the request is created.
                // The route is also not saved in the backend, so we can't rely on it.
                routes: null,
            },
        },

        {
            onyxMethod: Onyx.METHOD.MERGE,
            key: `${ONYXKEYS.COLLECTION.REPORT_ACTIONS}${chat.report?.reportID}`,
            value: {
                ...(isNewChatReport
                    ? {
                          [chat.createdAction.reportActionID]: {
                              pendingAction: null,
                              errors: null,
                          },
                      }
                    : {}),
                [chat.reportPreviewAction.reportActionID]: {
                    pendingAction: null,
                },
            },
        },
        {
            onyxMethod: Onyx.METHOD.MERGE,
            key: `${ONYXKEYS.COLLECTION.REPORT_ACTIONS}${iou.report.reportID}`,
            value: {
                ...(shouldCreateNewMoneyRequestReport
                    ? {
                          [iou.createdAction.reportActionID]: {
                              pendingAction: null,
                              errors: null,
                          },
                      }
                    : {}),
                [iou.action.reportActionID]: {
                    pendingAction: null,
                    errors: null,
                },
            },
        },
    );

    if (!isEmptyObject(transactionThreadCreatedReportAction)) {
        successData.push({
            onyxMethod: Onyx.METHOD.MERGE,
            key: `${ONYXKEYS.COLLECTION.REPORT_ACTIONS}${transactionThreadReport?.reportID}`,
            value: {
                [transactionThreadCreatedReportAction.reportActionID]: {
                    pendingAction: null,
                    errors: null,
                },
            },
        });
    }

    const errorKey = DateUtils.getMicroseconds();

    const failureData: OnyxUpdate[] = [
        {
            onyxMethod: Onyx.METHOD.MERGE,
            key: `${ONYXKEYS.COLLECTION.REPORT}${chat.report?.reportID}`,
            value: {
                iouReportID: chat.report?.iouReportID,
                lastReadTime: chat.report?.lastReadTime,
                pendingFields: null,
                hasOutstandingChildRequest: chat.report?.hasOutstandingChildRequest,
                ...(isNewChatReport
                    ? {
                          errorFields: {
                              createChat: getMicroSecondOnyxErrorWithTranslationKey('report.genericCreateReportFailureMessage'),
                          },
                      }
                    : {}),
            },
        },
        {
            onyxMethod: Onyx.METHOD.MERGE,
            key: `${ONYXKEYS.COLLECTION.REPORT}${iou.report.reportID}`,
            value: {
                pendingFields: null,
                errorFields: {
                    ...(shouldCreateNewMoneyRequestReport ? {createChat: getMicroSecondOnyxErrorWithTranslationKey('report.genericCreateReportFailureMessage')} : {}),
                },
            },
        },
        {
            onyxMethod: Onyx.METHOD.MERGE,
            key: `${ONYXKEYS.COLLECTION.REPORT}${transactionThreadReport?.reportID}`,
            value: {
                pendingFields: null,
                errorFields: existingTransactionThreadReport
                    ? null
                    : {
                          createChat: getMicroSecondOnyxErrorWithTranslationKey('report.genericCreateReportFailureMessage'),
                      },
            },
        },
        {
            onyxMethod: Onyx.METHOD.MERGE,
            key: `${ONYXKEYS.COLLECTION.TRANSACTION}${transaction.transactionID}`,
            value: {
                // Disabling this line since transaction.filename can be an empty string
                // eslint-disable-next-line @typescript-eslint/prefer-nullish-coalescing
                errors: getReceiptError(transaction.receipt, transaction.filename || transaction.receipt?.filename, isScanRequest, errorKey),
                pendingFields: clearedPendingFields,
            },
        },
        {
            onyxMethod: Onyx.METHOD.MERGE,
            key: `${ONYXKEYS.COLLECTION.REPORT_ACTIONS}${iou.report.reportID}`,
            value: {
                ...(shouldCreateNewMoneyRequestReport
                    ? {
                          [iou.createdAction.reportActionID]: {
                              // Disabling this line since transaction.filename can be an empty string
                              // eslint-disable-next-line @typescript-eslint/prefer-nullish-coalescing
                              errors: getReceiptError(transaction.receipt, transaction.filename || transaction.receipt?.filename, isScanRequest, errorKey),
                          },
                          [iou.action.reportActionID]: {
                              errors: getMicroSecondOnyxErrorWithTranslationKey('iou.error.genericCreateFailureMessage'),
                          },
                      }
                    : {
                          [iou.action.reportActionID]: {
                              // Disabling this line since transaction.filename can be an empty string
                              // eslint-disable-next-line @typescript-eslint/prefer-nullish-coalescing
                              errors: getReceiptError(transaction.receipt, transaction.filename || transaction.receipt?.filename, isScanRequest, errorKey),
                          },
                      }),
            },
        },
    ];

    if (!isOneOnOneSplit && !isPerDiemRequest) {
        optimisticData.push({
            onyxMethod: Onyx.METHOD.SET,
            key: ONYXKEYS.NVP_QUICK_ACTION_GLOBAL_CREATE,
            value: {
                action: newQuickAction,
                chatReportID: chat.report?.reportID,
                isFirstQuickAction: isEmptyObject(quickAction),
            },
        });
        failureData.push({
            onyxMethod: Onyx.METHOD.SET,
            key: ONYXKEYS.NVP_QUICK_ACTION_GLOBAL_CREATE,
            value: quickAction ?? null,
        });
    }

    if (!isEmptyObject(transactionThreadCreatedReportAction)) {
        failureData.push({
            onyxMethod: Onyx.METHOD.MERGE,
            key: `${ONYXKEYS.COLLECTION.REPORT_ACTIONS}${transactionThreadReport?.reportID}`,
            value: {
                [transactionThreadCreatedReportAction.reportActionID]: {
                    errors: getMicroSecondOnyxErrorWithTranslationKey('iou.error.genericCreateFailureMessage'),
                },
            },
        });
    }

    // We don't need to compute violations unless we're on a paid policy
    if (!policy || !isPaidGroupPolicy(policy)) {
        return [optimisticData, successData, failureData];
    }

    const violationsOnyxData = ViolationsUtils.getViolationsOnyxData(transaction, [], policy, policyTagList ?? {}, policyCategories ?? {}, hasDependentTags(policy, policyTagList ?? {}));

    if (violationsOnyxData) {
        optimisticData.push(violationsOnyxData);
        failureData.push({
            onyxMethod: Onyx.METHOD.SET,
            key: `${ONYXKEYS.COLLECTION.TRANSACTION_VIOLATIONS}${transaction.transactionID}`,
            value: [],
        });
    }

    return [optimisticData, successData, failureData];
}

/** Builds the Onyx data for an invoice */
function buildOnyxDataForInvoice(
    chatReport: OnyxEntry<OnyxTypes.Report>,
    iouReport: OnyxTypes.Report,
    transaction: OnyxTypes.Transaction,
    chatCreatedAction: OptimisticCreatedReportAction,
    iouCreatedAction: OptimisticCreatedReportAction,
    iouAction: OptimisticIOUReportAction,
    optimisticPersonalDetailListAction: OnyxTypes.PersonalDetailsList,
    reportPreviewAction: ReportAction,
    optimisticPolicyRecentlyUsedCategories: string[],
    optimisticPolicyRecentlyUsedTags: OnyxTypes.RecentlyUsedTags,
    isNewChatReport: boolean,
    transactionThreadReport: OptimisticChatReport,
    transactionThreadCreatedReportAction: OptimisticCreatedReportAction | null,
    policy?: OnyxEntry<OnyxTypes.Policy>,
    policyTagList?: OnyxEntry<OnyxTypes.PolicyTagLists>,
    policyCategories?: OnyxEntry<OnyxTypes.PolicyCategories>,
    optimisticRecentlyUsedCurrencies?: string[],
    companyName?: string,
    companyWebsite?: string,
): [OnyxUpdate[], OnyxUpdate[], OnyxUpdate[]] {
    const clearedPendingFields = Object.fromEntries(Object.keys(transaction.pendingFields ?? {}).map((key) => [key, null]));
    const optimisticData: OnyxUpdate[] = [
        {
            onyxMethod: Onyx.METHOD.SET,
            key: `${ONYXKEYS.COLLECTION.REPORT}${iouReport.reportID}`,
            value: {
                ...iouReport,
                lastMessageText: getReportActionText(iouAction),
                lastMessageHtml: getReportActionHtml(iouAction),
                pendingFields: {
                    createChat: CONST.RED_BRICK_ROAD_PENDING_ACTION.ADD,
                },
            },
        },
        {
            onyxMethod: Onyx.METHOD.SET,
            key: `${ONYXKEYS.COLLECTION.TRANSACTION}${transaction.transactionID}`,
            value: transaction,
        },
        isNewChatReport
            ? {
                  onyxMethod: Onyx.METHOD.SET,
                  key: `${ONYXKEYS.COLLECTION.REPORT_ACTIONS}${chatReport?.reportID}`,
                  value: {
                      [chatCreatedAction.reportActionID]: chatCreatedAction,
                      [reportPreviewAction.reportActionID]: reportPreviewAction,
                  },
              }
            : {
                  onyxMethod: Onyx.METHOD.MERGE,
                  key: `${ONYXKEYS.COLLECTION.REPORT_ACTIONS}${chatReport?.reportID}`,
                  value: {
                      [reportPreviewAction.reportActionID]: reportPreviewAction,
                  },
              },
        {
            onyxMethod: Onyx.METHOD.MERGE,
            key: `${ONYXKEYS.COLLECTION.REPORT_ACTIONS}${iouReport.reportID}`,
            value: {
                [iouCreatedAction.reportActionID]: iouCreatedAction as OnyxTypes.ReportAction,
                [iouAction.reportActionID]: iouAction as OnyxTypes.ReportAction,
            },
        },
        {
            onyxMethod: Onyx.METHOD.MERGE,
            key: `${ONYXKEYS.COLLECTION.REPORT}${transactionThreadReport.reportID}`,
            value: transactionThreadReport,
        },
    ];

    if (transactionThreadCreatedReportAction?.reportActionID) {
        optimisticData.push({
            onyxMethod: Onyx.METHOD.MERGE,
            key: `${ONYXKEYS.COLLECTION.REPORT_ACTIONS}${transactionThreadReport.reportID}`,
            value: {
                [transactionThreadCreatedReportAction.reportActionID]: transactionThreadCreatedReportAction,
            },
        });
    }

    const successData: OnyxUpdate[] = [];

    if (chatReport) {
        optimisticData.push({
            // Use SET for new reports because it doesn't exist yet, is faster and we need the data to be available when we navigate to the chat page
            onyxMethod: isNewChatReport ? Onyx.METHOD.SET : Onyx.METHOD.MERGE,
            key: `${ONYXKEYS.COLLECTION.REPORT}${chatReport.reportID}`,
            value: {
                ...chatReport,
                lastReadTime: DateUtils.getDBTime(),
                iouReportID: iouReport.reportID,
                ...(isNewChatReport ? {pendingFields: {createChat: CONST.RED_BRICK_ROAD_PENDING_ACTION.ADD}} : {}),
            },
        });
    }

    if (optimisticPolicyRecentlyUsedCategories.length) {
        optimisticData.push({
            onyxMethod: Onyx.METHOD.SET,
            key: `${ONYXKEYS.COLLECTION.POLICY_RECENTLY_USED_CATEGORIES}${iouReport.policyID}`,
            value: optimisticPolicyRecentlyUsedCategories,
        });
    }

    if (optimisticRecentlyUsedCurrencies?.length) {
        optimisticData.push({
            onyxMethod: Onyx.METHOD.SET,
            key: ONYXKEYS.RECENTLY_USED_CURRENCIES,
            value: optimisticRecentlyUsedCurrencies,
        });
    }

    if (!isEmptyObject(optimisticPolicyRecentlyUsedTags)) {
        optimisticData.push({
            onyxMethod: Onyx.METHOD.MERGE,
            key: `${ONYXKEYS.COLLECTION.POLICY_RECENTLY_USED_TAGS}${iouReport.policyID}`,
            value: optimisticPolicyRecentlyUsedTags,
        });
    }

    const redundantParticipants: Record<number, null> = {};
    if (!isEmptyObject(optimisticPersonalDetailListAction)) {
        const successPersonalDetailListAction: Record<number, null> = {};

        // BE will send different participants. We clear the optimistic ones to avoid duplicated entries
        Object.keys(optimisticPersonalDetailListAction).forEach((accountIDKey) => {
            const accountID = Number(accountIDKey);
            successPersonalDetailListAction[accountID] = null;
            redundantParticipants[accountID] = null;
        });

        optimisticData.push({
            onyxMethod: Onyx.METHOD.MERGE,
            key: ONYXKEYS.PERSONAL_DETAILS_LIST,
            value: optimisticPersonalDetailListAction,
        });
        successData.push({
            onyxMethod: Onyx.METHOD.MERGE,
            key: ONYXKEYS.PERSONAL_DETAILS_LIST,
            value: successPersonalDetailListAction,
        });
    }

    successData.push(
        {
            onyxMethod: Onyx.METHOD.MERGE,
            key: `${ONYXKEYS.COLLECTION.REPORT}${iouReport.reportID}`,
            value: {
                participants: redundantParticipants,
                pendingFields: null,
                errorFields: null,
            },
        },
        {
            onyxMethod: Onyx.METHOD.MERGE,
            key: `${ONYXKEYS.COLLECTION.REPORT_METADATA}${iouReport.reportID}`,
            value: {
                isOptimisticReport: false,
            },
        },
        {
            onyxMethod: Onyx.METHOD.MERGE,
            key: `${ONYXKEYS.COLLECTION.REPORT}${transactionThreadReport.reportID}`,
            value: {
                participants: redundantParticipants,
                pendingFields: null,
                errorFields: null,
            },
        },
        {
            onyxMethod: Onyx.METHOD.MERGE,
            key: `${ONYXKEYS.COLLECTION.REPORT_METADATA}${transactionThreadReport.reportID}`,
            value: {
                isOptimisticReport: false,
            },
        },
        {
            onyxMethod: Onyx.METHOD.MERGE,
            key: `${ONYXKEYS.COLLECTION.TRANSACTION}${transaction.transactionID}`,
            value: {
                pendingAction: null,
                pendingFields: clearedPendingFields,
            },
        },
        {
            onyxMethod: Onyx.METHOD.MERGE,
            key: `${ONYXKEYS.COLLECTION.REPORT_ACTIONS}${chatReport?.reportID}`,
            value: {
                ...(isNewChatReport
                    ? {
                          [chatCreatedAction.reportActionID]: {
                              pendingAction: null,
                              errors: null,
                          },
                      }
                    : {}),
                [reportPreviewAction.reportActionID]: {
                    pendingAction: null,
                },
            },
        },
        {
            onyxMethod: Onyx.METHOD.MERGE,
            key: `${ONYXKEYS.COLLECTION.REPORT_ACTIONS}${iouReport.reportID}`,
            value: {
                [iouCreatedAction.reportActionID]: {
                    pendingAction: null,
                    errors: null,
                },
                [iouAction.reportActionID]: {
                    pendingAction: null,
                    errors: null,
                },
            },
        },
    );

    if (transactionThreadCreatedReportAction?.reportActionID) {
        successData.push({
            onyxMethod: Onyx.METHOD.MERGE,
            key: `${ONYXKEYS.COLLECTION.REPORT_ACTIONS}${transactionThreadReport.reportID}`,
            value: {
                [transactionThreadCreatedReportAction.reportActionID]: {
                    pendingAction: null,
                    errors: null,
                },
            },
        });
    }

    if (isNewChatReport) {
        successData.push(
            {
                onyxMethod: Onyx.METHOD.MERGE,
                key: `${ONYXKEYS.COLLECTION.REPORT}${chatReport?.reportID}`,
                value: {
                    participants: redundantParticipants,
                    pendingFields: null,
                    errorFields: null,
                },
            },
            {
                onyxMethod: Onyx.METHOD.MERGE,
                key: `${ONYXKEYS.COLLECTION.REPORT_METADATA}${chatReport?.reportID}`,
                value: {
                    isOptimisticReport: false,
                },
            },
        );
    }

    const errorKey = DateUtils.getMicroseconds();

    const failureData: OnyxUpdate[] = [
        {
            onyxMethod: Onyx.METHOD.MERGE,
            key: `${ONYXKEYS.COLLECTION.REPORT}${chatReport?.reportID}`,
            value: {
                iouReportID: chatReport?.iouReportID,
                lastReadTime: chatReport?.lastReadTime,
                pendingFields: null,
                hasOutstandingChildRequest: chatReport?.hasOutstandingChildRequest,
                ...(isNewChatReport
                    ? {
                          errorFields: {
                              createChat: getMicroSecondOnyxErrorWithTranslationKey('report.genericCreateReportFailureMessage'),
                          },
                      }
                    : {}),
            },
        },
        {
            onyxMethod: Onyx.METHOD.MERGE,
            key: `${ONYXKEYS.COLLECTION.REPORT}${iouReport.reportID}`,
            value: {
                pendingFields: null,
                errorFields: {
                    createChat: getMicroSecondOnyxErrorWithTranslationKey('report.genericCreateReportFailureMessage'),
                },
            },
        },
        {
            onyxMethod: Onyx.METHOD.MERGE,
            key: `${ONYXKEYS.COLLECTION.REPORT}${transactionThreadReport.reportID}`,
            value: {
                errorFields: {
                    createChat: getMicroSecondOnyxErrorWithTranslationKey('report.genericCreateReportFailureMessage'),
                },
            },
        },
        {
            onyxMethod: Onyx.METHOD.MERGE,
            key: `${ONYXKEYS.COLLECTION.TRANSACTION}${transaction.transactionID}`,
            value: {
                errors: getMicroSecondOnyxErrorWithTranslationKey('iou.error.genericCreateInvoiceFailureMessage'),
                pendingFields: clearedPendingFields,
            },
        },
        {
            onyxMethod: Onyx.METHOD.MERGE,
            key: `${ONYXKEYS.COLLECTION.REPORT_ACTIONS}${iouReport.reportID}`,
            value: {
                [iouCreatedAction.reportActionID]: {
                    // Disabling this line since transaction.filename can be an empty string
                    // eslint-disable-next-line @typescript-eslint/prefer-nullish-coalescing
                    errors: getReceiptError(transaction.receipt, transaction.filename || transaction.receipt?.filename, false, errorKey),
                },
                [iouAction.reportActionID]: {
                    errors: getMicroSecondOnyxErrorWithTranslationKey('iou.error.genericCreateInvoiceFailureMessage'),
                },
            },
        },
    ];

    if (transactionThreadCreatedReportAction?.reportActionID) {
        failureData.push({
            onyxMethod: Onyx.METHOD.MERGE,
            key: `${ONYXKEYS.COLLECTION.REPORT_ACTIONS}${transactionThreadReport.reportID}`,
            value: {
                [transactionThreadCreatedReportAction.reportActionID]: {
                    errors: getMicroSecondOnyxErrorWithTranslationKey('iou.error.genericCreateInvoiceFailureMessage', errorKey),
                },
            },
        });
    }

    if (companyName && companyWebsite) {
        optimisticData.push({
            onyxMethod: Onyx.METHOD.MERGE,
            key: `${ONYXKEYS.COLLECTION.POLICY}${policy?.id}`,
            value: {
                invoice: {
                    companyName,
                    companyWebsite,
                    pendingFields: {
                        companyName: CONST.RED_BRICK_ROAD_PENDING_ACTION.UPDATE,
                        companyWebsite: CONST.RED_BRICK_ROAD_PENDING_ACTION.UPDATE,
                    },
                },
            },
        });
        successData.push({
            onyxMethod: Onyx.METHOD.MERGE,
            key: `${ONYXKEYS.COLLECTION.POLICY}${policy?.id}`,
            value: {
                invoice: {
                    pendingFields: {
                        companyName: null,
                        companyWebsite: null,
                    },
                },
            },
        });
        failureData.push({
            onyxMethod: Onyx.METHOD.MERGE,
            key: `${ONYXKEYS.COLLECTION.POLICY}${policy?.id}`,
            value: {
                invoice: {
                    companyName: null,
                    companyWebsite: null,
                    pendingFields: {
                        companyName: null,
                        companyWebsite: null,
                    },
                },
            },
        });
    }

    // We don't need to compute violations unless we're on a paid policy
    if (!policy || !isPaidGroupPolicy(policy)) {
        return [optimisticData, successData, failureData];
    }

    const violationsOnyxData = ViolationsUtils.getViolationsOnyxData(transaction, [], policy, policyTagList ?? {}, policyCategories ?? {}, hasDependentTags(policy, policyTagList ?? {}));

    if (violationsOnyxData) {
        optimisticData.push(violationsOnyxData);
        failureData.push({
            onyxMethod: Onyx.METHOD.SET,
            key: `${ONYXKEYS.COLLECTION.TRANSACTION_VIOLATIONS}${transaction.transactionID}`,
            value: [],
        });
    }

    return [optimisticData, successData, failureData];
}

/** Builds the Onyx data for track expense */
function buildOnyxDataForTrackExpense(
    chatReport: OnyxInputValue<OnyxTypes.Report>,
    iouReport: OnyxInputValue<OnyxTypes.Report>,
    transaction: OnyxTypes.Transaction,
    iouCreatedAction: OptimisticCreatedReportAction,
    iouAction: OptimisticIOUReportAction,
    reportPreviewAction: OnyxInputValue<ReportAction>,
    transactionThreadReport: OptimisticChatReport | null,
    transactionThreadCreatedReportAction: OptimisticCreatedReportAction | null,
    shouldCreateNewMoneyRequestReport: boolean,
    policy?: OnyxInputValue<OnyxTypes.Policy>,
    policyTagList?: OnyxInputValue<OnyxTypes.PolicyTagLists>,
    policyCategories?: OnyxInputValue<OnyxTypes.PolicyCategories>,
    existingTransactionThreadReportID?: string,
    actionableTrackExpenseWhisper?: OnyxInputValue<OnyxTypes.ReportAction>,
): [OnyxUpdate[], OnyxUpdate[], OnyxUpdate[]] {
    const isScanRequest = isScanRequestTransactionUtils(transaction);
    const isDistanceRequest = isDistanceRequestTransactionUtils(transaction);
    const clearedPendingFields = Object.fromEntries(Object.keys(transaction.pendingFields ?? {}).map((key) => [key, null]));
    const optimisticData: OnyxUpdate[] = [];
    const successData: OnyxUpdate[] = [];
    const failureData: OnyxUpdate[] = [];

    let newQuickAction: ValueOf<typeof CONST.QUICK_ACTIONS> = CONST.QUICK_ACTIONS.TRACK_MANUAL;
    if (isScanRequest) {
        newQuickAction = CONST.QUICK_ACTIONS.TRACK_SCAN;
    } else if (isDistanceRequest) {
        newQuickAction = CONST.QUICK_ACTIONS.TRACK_DISTANCE;
    }
    const existingTransactionThreadReport = allReports?.[`${ONYXKEYS.COLLECTION.REPORT}${existingTransactionThreadReportID}`] ?? null;

    if (chatReport) {
        optimisticData.push(
            {
                onyxMethod: Onyx.METHOD.MERGE,
                key: `${ONYXKEYS.COLLECTION.REPORT}${chatReport.reportID}`,
                value: {
                    ...chatReport,
                    lastMessageText: getReportActionText(iouAction),
                    lastMessageHtml: getReportActionHtml(iouAction),
                    lastReadTime: DateUtils.getDBTime(),
                    iouReportID: iouReport?.reportID,
                },
            },
            {
                onyxMethod: Onyx.METHOD.SET,
                key: ONYXKEYS.NVP_QUICK_ACTION_GLOBAL_CREATE,
                value: {
                    action: newQuickAction,
                    chatReportID: chatReport.reportID,
                    isFirstQuickAction: isEmptyObject(quickAction),
                },
            },
        );

        if (actionableTrackExpenseWhisper && !iouReport) {
            optimisticData.push({
                onyxMethod: Onyx.METHOD.MERGE,
                key: `${ONYXKEYS.COLLECTION.REPORT_ACTIONS}${chatReport?.reportID}`,
                value: {
                    [actionableTrackExpenseWhisper.reportActionID]: actionableTrackExpenseWhisper,
                },
            });
            optimisticData.push({
                onyxMethod: Onyx.METHOD.MERGE,
                key: `${ONYXKEYS.COLLECTION.REPORT}${chatReport.reportID}`,
                value: {
                    lastVisibleActionCreated: actionableTrackExpenseWhisper.created,
                    lastMessageText: CONST.ACTIONABLE_TRACK_EXPENSE_WHISPER_MESSAGE,
                },
            });
            successData.push({
                onyxMethod: Onyx.METHOD.MERGE,
                key: `${ONYXKEYS.COLLECTION.REPORT_ACTIONS}${chatReport?.reportID}`,
                value: {
                    [actionableTrackExpenseWhisper.reportActionID]: {pendingAction: null, errors: null},
                },
            });
            failureData.push({
                onyxMethod: Onyx.METHOD.SET,
                key: `${ONYXKEYS.COLLECTION.REPORT_ACTIONS}${chatReport?.reportID}`,
                value: {[actionableTrackExpenseWhisper.reportActionID]: {} as ReportAction},
            });
        }
    }

    if (iouReport) {
        optimisticData.push(
            {
                onyxMethod: shouldCreateNewMoneyRequestReport ? Onyx.METHOD.SET : Onyx.METHOD.MERGE,
                key: `${ONYXKEYS.COLLECTION.REPORT}${iouReport.reportID}`,
                value: {
                    ...iouReport,
                    lastMessageText: getReportActionText(iouAction),
                    lastMessageHtml: getReportActionHtml(iouAction),
                    pendingFields: {
                        ...(shouldCreateNewMoneyRequestReport ? {createChat: CONST.RED_BRICK_ROAD_PENDING_ACTION.ADD} : {preview: CONST.RED_BRICK_ROAD_PENDING_ACTION.UPDATE}),
                    },
                },
            },
            shouldCreateNewMoneyRequestReport
                ? {
                      onyxMethod: Onyx.METHOD.SET,
                      key: `${ONYXKEYS.COLLECTION.REPORT_ACTIONS}${iouReport.reportID}`,
                      value: {
                          [iouCreatedAction.reportActionID]: iouCreatedAction as OnyxTypes.ReportAction,
                          [iouAction.reportActionID]: iouAction as OnyxTypes.ReportAction,
                      },
                  }
                : {
                      onyxMethod: Onyx.METHOD.MERGE,
                      key: `${ONYXKEYS.COLLECTION.REPORT_ACTIONS}${iouReport.reportID}`,
                      value: {
                          [iouAction.reportActionID]: iouAction as OnyxTypes.ReportAction,
                      },
                  },
            {
                onyxMethod: Onyx.METHOD.MERGE,
                key: `${ONYXKEYS.COLLECTION.REPORT_ACTIONS}${chatReport?.reportID}`,
                value: {
                    ...(reportPreviewAction && {[reportPreviewAction.reportActionID]: reportPreviewAction}),
                },
            },
        );
    } else {
        optimisticData.push({
            onyxMethod: Onyx.METHOD.MERGE,
            key: `${ONYXKEYS.COLLECTION.REPORT_ACTIONS}${chatReport?.reportID}`,
            value: {
                [iouAction.reportActionID]: iouAction as OnyxTypes.ReportAction,
            },
        });
    }

    optimisticData.push(
        {
            onyxMethod: Onyx.METHOD.SET,
            key: `${ONYXKEYS.COLLECTION.TRANSACTION}${transaction.transactionID}`,
            value: transaction,
        },
        {
            onyxMethod: Onyx.METHOD.MERGE,
            key: `${ONYXKEYS.COLLECTION.REPORT}${transactionThreadReport?.reportID}`,
            value: {
                ...transactionThreadReport,
                pendingFields: {createChat: CONST.RED_BRICK_ROAD_PENDING_ACTION.ADD},
            },
        },
    );

    if (!isEmptyObject(transactionThreadCreatedReportAction)) {
        optimisticData.push({
            onyxMethod: Onyx.METHOD.MERGE,
            key: `${ONYXKEYS.COLLECTION.REPORT_ACTIONS}${transactionThreadReport?.reportID}`,
            value: {
                [transactionThreadCreatedReportAction.reportActionID]: transactionThreadCreatedReportAction,
            },
        });
    }

    if (iouReport) {
        successData.push(
            {
                onyxMethod: Onyx.METHOD.MERGE,
                key: `${ONYXKEYS.COLLECTION.REPORT}${iouReport?.reportID}`,
                value: {
                    pendingFields: null,
                    errorFields: null,
                },
            },
            {
                onyxMethod: Onyx.METHOD.MERGE,
                key: `${ONYXKEYS.COLLECTION.REPORT_ACTIONS}${iouReport?.reportID}`,
                value: {
                    ...(shouldCreateNewMoneyRequestReport
                        ? {
                              [iouCreatedAction.reportActionID]: {
                                  pendingAction: null,
                                  errors: null,
                              },
                          }
                        : {}),
                    [iouAction.reportActionID]: {
                        pendingAction: null,
                        errors: null,
                    },
                },
            },
            {
                onyxMethod: Onyx.METHOD.MERGE,
                key: `${ONYXKEYS.COLLECTION.REPORT_ACTIONS}${chatReport?.reportID}`,
                value: {
                    ...(reportPreviewAction && {[reportPreviewAction.reportActionID]: {pendingAction: null}}),
                },
            },
        );
    } else {
        successData.push({
            onyxMethod: Onyx.METHOD.MERGE,
            key: `${ONYXKEYS.COLLECTION.REPORT_ACTIONS}${chatReport?.reportID}`,
            value: {
                [iouAction.reportActionID]: {
                    pendingAction: null,
                    errors: null,
                },
                ...(reportPreviewAction && {[reportPreviewAction.reportActionID]: {pendingAction: null}}),
            },
        });
    }

    successData.push(
        {
            onyxMethod: Onyx.METHOD.MERGE,
            key: `${ONYXKEYS.COLLECTION.REPORT}${transactionThreadReport?.reportID}`,
            value: {
                pendingFields: null,
                errorFields: null,
            },
        },
        {
            onyxMethod: Onyx.METHOD.MERGE,
            key: `${ONYXKEYS.COLLECTION.REPORT_METADATA}${transactionThreadReport?.reportID}`,
            value: {
                isOptimisticReport: false,
            },
        },
        {
            onyxMethod: Onyx.METHOD.MERGE,
            key: `${ONYXKEYS.COLLECTION.TRANSACTION}${transaction.transactionID}`,
            value: {
                pendingAction: null,
                pendingFields: clearedPendingFields,
                routes: null,
            },
        },
    );

    if (!isEmptyObject(transactionThreadCreatedReportAction)) {
        successData.push({
            onyxMethod: Onyx.METHOD.MERGE,
            key: `${ONYXKEYS.COLLECTION.REPORT_ACTIONS}${transactionThreadReport?.reportID}`,
            value: {
                [transactionThreadCreatedReportAction.reportActionID]: {
                    pendingAction: null,
                    errors: null,
                },
            },
        });
    }

    failureData.push({
        onyxMethod: Onyx.METHOD.SET,
        key: ONYXKEYS.NVP_QUICK_ACTION_GLOBAL_CREATE,
        value: quickAction ?? null,
    });

    if (iouReport) {
        failureData.push(
            {
                onyxMethod: Onyx.METHOD.MERGE,
                key: `${ONYXKEYS.COLLECTION.REPORT}${iouReport.reportID}`,
                value: {
                    pendingFields: null,
                    errorFields: {
                        ...(shouldCreateNewMoneyRequestReport ? {createChat: getMicroSecondOnyxErrorWithTranslationKey('report.genericCreateReportFailureMessage')} : {}),
                    },
                },
            },
            {
                onyxMethod: Onyx.METHOD.MERGE,
                key: `${ONYXKEYS.COLLECTION.REPORT_ACTIONS}${iouReport.reportID}`,
                value: {
                    ...(shouldCreateNewMoneyRequestReport
                        ? {
                              [iouCreatedAction.reportActionID]: {
                                  // Disabling this line since transaction.filename can be an empty string
                                  // eslint-disable-next-line @typescript-eslint/prefer-nullish-coalescing
                                  errors: getReceiptError(transaction.receipt, transaction.filename || transaction.receipt?.filename, isScanRequest),
                              },
                              [iouAction.reportActionID]: {
                                  errors: getMicroSecondOnyxErrorWithTranslationKey('iou.error.genericCreateFailureMessage'),
                              },
                          }
                        : {
                              [iouAction.reportActionID]: {
                                  // Disabling this line since transaction.filename can be an empty string
                                  // eslint-disable-next-line @typescript-eslint/prefer-nullish-coalescing
                                  errors: getReceiptError(transaction.receipt, transaction.filename || transaction.receipt?.filename, isScanRequest),
                              },
                          }),
                },
            },
        );
    } else {
        failureData.push({
            onyxMethod: Onyx.METHOD.MERGE,
            key: `${ONYXKEYS.COLLECTION.REPORT_ACTIONS}${chatReport?.reportID}`,
            value: {
                [iouAction.reportActionID]: {
                    // Disabling this line since transaction.filename can be an empty string
                    // eslint-disable-next-line @typescript-eslint/prefer-nullish-coalescing
                    errors: getReceiptError(transaction.receipt, transaction.filename || transaction.receipt?.filename, isScanRequest),
                },
            },
        });
    }

    failureData.push(
        {
            onyxMethod: Onyx.METHOD.MERGE,
            key: `${ONYXKEYS.COLLECTION.REPORT}${chatReport?.reportID}`,
            value: {
                lastReadTime: chatReport?.lastReadTime,
                lastMessageText: chatReport?.lastMessageText,
                lastMessageHtml: chatReport?.lastMessageHtml,
            },
        },
        {
            onyxMethod: Onyx.METHOD.MERGE,
            key: `${ONYXKEYS.COLLECTION.REPORT}${transactionThreadReport?.reportID}`,
            value: {
                pendingFields: null,
                errorFields: existingTransactionThreadReport
                    ? null
                    : {
                          createChat: getMicroSecondOnyxErrorWithTranslationKey('report.genericCreateReportFailureMessage'),
                      },
            },
        },
        {
            onyxMethod: Onyx.METHOD.MERGE,
            key: `${ONYXKEYS.COLLECTION.TRANSACTION}${transaction.transactionID}`,
            value: {
                // Disabling this line since transaction.filename can be an empty string
                // eslint-disable-next-line @typescript-eslint/prefer-nullish-coalescing
                errors: getReceiptError(transaction.receipt, transaction.filename || transaction.receipt?.filename, isScanRequest),
                pendingFields: clearedPendingFields,
            },
        },
    );

    if (transactionThreadCreatedReportAction?.reportActionID) {
        failureData.push({
            onyxMethod: Onyx.METHOD.MERGE,
            key: `${ONYXKEYS.COLLECTION.REPORT_ACTIONS}${transactionThreadReport?.reportID}`,
            value: {
                [transactionThreadCreatedReportAction?.reportActionID]: {
                    errors: getMicroSecondOnyxErrorWithTranslationKey('iou.error.genericCreateFailureMessage'),
                },
            },
        });
    }

    // We don't need to compute violations unless we're on a paid policy
    if (!policy || !isPaidGroupPolicy(policy)) {
        return [optimisticData, successData, failureData];
    }

    const violationsOnyxData = ViolationsUtils.getViolationsOnyxData(transaction, [], policy, policyTagList ?? {}, policyCategories ?? {}, hasDependentTags(policy, policyTagList ?? {}));

    if (violationsOnyxData) {
        optimisticData.push(violationsOnyxData);
        failureData.push({
            onyxMethod: Onyx.METHOD.SET,
            key: `${ONYXKEYS.COLLECTION.TRANSACTION_VIOLATIONS}${transaction.transactionID}`,
            value: [],
        });
    }

    // Show field violations only for control policies
    if (isControlPolicy(policy) && iouReport) {
        const {optimisticData: fieldViolationsOptimisticData, failureData: fieldViolationsFailureData} = getFieldViolationsOnyxData(iouReport);
        optimisticData.push(...fieldViolationsOptimisticData);
        failureData.push(...fieldViolationsFailureData);
    }

    return [optimisticData, successData, failureData];
}

function getDeleteTrackExpenseInformation(
    chatReportID: string,
    transactionID: string | undefined,
    reportAction: OnyxTypes.ReportAction,
    shouldDeleteTransactionFromOnyx = true,
    isMovingTransactionFromTrackExpense = false,
    actionableWhisperReportActionID = '',
    resolution = '',
) {
    // STEP 1: Get all collections we're updating
    const chatReport = allReports?.[`${ONYXKEYS.COLLECTION.REPORT}${chatReportID}`] ?? null;
    const transaction = allTransactions[`${ONYXKEYS.COLLECTION.TRANSACTION}${transactionID}`];
    const transactionViolations = allTransactionViolations[`${ONYXKEYS.COLLECTION.TRANSACTION_VIOLATIONS}${transactionID}`];
    const transactionThreadID = reportAction.childReportID;
    let transactionThread = null;
    if (transactionThreadID) {
        transactionThread = allReports?.[`${ONYXKEYS.COLLECTION.REPORT}${transactionThreadID}`] ?? null;
    }

    // STEP 2: Decide if we need to:
    // 1. Delete the transactionThread - delete if there are no visible comments in the thread and we're not moving the transaction
    // 2. Update the moneyRequestPreview to show [Deleted expense] - update if the transactionThread exists AND it isn't being deleted and we're not moving the transaction
    const shouldDeleteTransactionThread = !isMovingTransactionFromTrackExpense && (transactionThreadID ? (reportAction?.childVisibleActionCount ?? 0) === 0 : false);

    const shouldShowDeletedRequestMessage = !isMovingTransactionFromTrackExpense && !!transactionThreadID && !shouldDeleteTransactionThread;

    // STEP 3: Update the IOU reportAction.
    const updatedReportAction = {
        [reportAction.reportActionID]: {
            pendingAction: shouldShowDeletedRequestMessage ? CONST.RED_BRICK_ROAD_PENDING_ACTION.UPDATE : CONST.RED_BRICK_ROAD_PENDING_ACTION.DELETE,
            previousMessage: reportAction.message,
            message: [
                {
                    type: 'COMMENT',
                    html: '',
                    text: '',
                    isEdited: true,
                    isDeletedParentAction: shouldShowDeletedRequestMessage,
                },
            ],
            originalMessage: {
                IOUTransactionID: null,
            },
            errors: undefined,
        },
        ...(actionableWhisperReportActionID && {[actionableWhisperReportActionID]: {originalMessage: {resolution}}}),
    } as OnyxTypes.ReportActions;
    let canUserPerformWriteAction = true;
    if (chatReport) {
        canUserPerformWriteAction = !!canUserPerformWriteActionReportUtils(chatReport);
    }
    const lastVisibleAction = getLastVisibleAction(chatReportID, canUserPerformWriteAction, updatedReportAction);
    const {lastMessageText = '', lastMessageHtml = ''} = getLastVisibleMessage(chatReportID, canUserPerformWriteAction, updatedReportAction);

    // STEP 4: Build Onyx data
    const optimisticData: OnyxUpdate[] = [];

    if (shouldDeleteTransactionFromOnyx) {
        optimisticData.push({
            onyxMethod: Onyx.METHOD.SET,
            key: `${ONYXKEYS.COLLECTION.TRANSACTION}${transactionID}`,
            value: null,
        });
    }

    optimisticData.push({
        onyxMethod: Onyx.METHOD.SET,
        key: `${ONYXKEYS.COLLECTION.TRANSACTION_VIOLATIONS}${transactionID}`,
        value: null,
    });

    if (shouldDeleteTransactionThread) {
        optimisticData.push(
            // Use merge instead of set to avoid deleting the report too quickly, which could cause a brief "not found" page to appear.
            // The remaining parts of the report object will be removed after the API call is successful.
            {
                onyxMethod: Onyx.METHOD.MERGE,
                key: `${ONYXKEYS.COLLECTION.REPORT}${transactionThreadID}`,
                value: {
                    reportID: null,
                    stateNum: CONST.REPORT.STATE_NUM.APPROVED,
                    statusNum: CONST.REPORT.STATUS_NUM.CLOSED,
                    participants: {
                        [userAccountID]: {
                            notificationPreference: CONST.REPORT.NOTIFICATION_PREFERENCE.HIDDEN,
                        },
                    },
                },
            },
            {
                onyxMethod: Onyx.METHOD.SET,
                key: `${ONYXKEYS.COLLECTION.REPORT_ACTIONS}${transactionThreadID}`,
                value: null,
            },
        );
    }

    optimisticData.push(
        {
            onyxMethod: Onyx.METHOD.MERGE,
            key: `${ONYXKEYS.COLLECTION.REPORT_ACTIONS}${chatReport?.reportID}`,
            value: updatedReportAction,
        },
        {
            onyxMethod: Onyx.METHOD.MERGE,
            key: `${ONYXKEYS.COLLECTION.REPORT}${chatReport?.reportID}`,
            value: {
                lastMessageText,
                lastVisibleActionCreated: lastVisibleAction?.created,
                lastMessageHtml: !lastMessageHtml ? lastMessageText : lastMessageHtml,
            },
        },
    );

    const successData: OnyxUpdate[] = [
        {
            onyxMethod: Onyx.METHOD.MERGE,
            key: `${ONYXKEYS.COLLECTION.REPORT_ACTIONS}${chatReport?.reportID}`,
            value: {
                [reportAction.reportActionID]: {
                    pendingAction: null,
                    errors: null,
                },
            },
        },
    ];

    // Ensure that any remaining data is removed upon successful completion, even if the server sends a report removal response.
    // This is done to prevent the removal update from lingering in the applyHTTPSOnyxUpdates function.
    if (shouldDeleteTransactionThread && transactionThread) {
        successData.push({
            onyxMethod: Onyx.METHOD.MERGE,
            key: `${ONYXKEYS.COLLECTION.REPORT}${transactionThreadID}`,
            value: null,
        });
    }

    const failureData: OnyxUpdate[] = [];

    if (shouldDeleteTransactionFromOnyx) {
        failureData.push({
            onyxMethod: Onyx.METHOD.SET,
            key: `${ONYXKEYS.COLLECTION.TRANSACTION}${transactionID}`,
            value: transaction ?? null,
        });
    }

    failureData.push({
        onyxMethod: Onyx.METHOD.SET,
        key: `${ONYXKEYS.COLLECTION.TRANSACTION_VIOLATIONS}${transactionID}`,
        value: transactionViolations ?? null,
    });

    if (shouldDeleteTransactionThread) {
        failureData.push({
            onyxMethod: Onyx.METHOD.SET,
            key: `${ONYXKEYS.COLLECTION.REPORT}${transactionThreadID}`,
            value: transactionThread,
        });
    }

    if (actionableWhisperReportActionID) {
        const actionableWhisperReportAction = getReportAction(chatReportID, actionableWhisperReportActionID);
        failureData.push({
            onyxMethod: Onyx.METHOD.MERGE,
            key: `${ONYXKEYS.COLLECTION.REPORT_ACTIONS}${chatReport?.reportID}`,
            value: {
                [actionableWhisperReportActionID]: {
                    originalMessage: {
                        resolution: isActionableTrackExpense(actionableWhisperReportAction) ? getOriginalMessage(actionableWhisperReportAction)?.resolution ?? null : null,
                    },
                },
            },
        });
    }
    failureData.push(
        {
            onyxMethod: Onyx.METHOD.MERGE,
            key: `${ONYXKEYS.COLLECTION.REPORT_ACTIONS}${chatReport?.reportID}`,
            value: {
                [reportAction.reportActionID]: {
                    ...reportAction,
                    pendingAction: null,
                    errors: getMicroSecondOnyxErrorWithTranslationKey('iou.error.genericDeleteFailureMessage'),
                },
            },
        },
        {
            onyxMethod: Onyx.METHOD.MERGE,
            key: `${ONYXKEYS.COLLECTION.REPORT}${chatReport?.reportID}`,
            value: chatReport,
        },
    );

    const parameters: DeleteMoneyRequestParams = {
        transactionID,
        reportActionID: reportAction.reportActionID,
    };

    return {parameters, optimisticData, successData, failureData, shouldDeleteTransactionThread, chatReport};
}

/**
 * Get the invoice receiver type based on the receiver participant.
 * @param receiverParticipant The participant who will receive the invoice or the invoice receiver object directly.
 * @returns The invoice receiver type.
 */
function getReceiverType(receiverParticipant: Participant | InvoiceReceiver | undefined): InvoiceReceiverType {
    if (!receiverParticipant) {
        Log.warn('getReceiverType called with no receiverParticipant');
        return CONST.REPORT.INVOICE_RECEIVER_TYPE.INDIVIDUAL;
    }
    if ('type' in receiverParticipant && receiverParticipant.type) {
        return receiverParticipant.type;
    }
    if ('policyID' in receiverParticipant && receiverParticipant.policyID) {
        return CONST.REPORT.INVOICE_RECEIVER_TYPE.BUSINESS;
    }
    return CONST.REPORT.INVOICE_RECEIVER_TYPE.INDIVIDUAL;
}

/** Gathers all the data needed to create an invoice. */
function getSendInvoiceInformation(
    transaction: OnyxEntry<OnyxTypes.Transaction>,
    currentUserAccountID: number,
    invoiceChatReport?: OnyxEntry<OnyxTypes.Report>,
    receipt?: Receipt,
    policy?: OnyxEntry<OnyxTypes.Policy>,
    policyTagList?: OnyxEntry<OnyxTypes.PolicyTagLists>,
    policyCategories?: OnyxEntry<OnyxTypes.PolicyCategories>,
    companyName?: string,
    companyWebsite?: string,
): SendInvoiceInformation {
    const {amount = 0, currency = '', created = '', merchant = '', category = '', tag = '', taxCode = '', taxAmount = 0, billable, comment, participants} = transaction ?? {};
    const trimmedComment = (comment?.comment ?? '').trim();
    const senderWorkspaceID = participants?.find((participant) => participant?.isSender)?.policyID;
    const receiverParticipant: Participant | InvoiceReceiver | undefined = participants?.find((participant) => participant?.accountID) ?? invoiceChatReport?.invoiceReceiver;
    const receiverAccountID = receiverParticipant && 'accountID' in receiverParticipant && receiverParticipant.accountID ? receiverParticipant.accountID : CONST.DEFAULT_NUMBER_ID;
    let receiver = getPersonalDetailsForAccountID(receiverAccountID);
    let optimisticPersonalDetailListAction = {};
    const receiverType = getReceiverType(receiverParticipant);

    // STEP 1: Get existing chat report OR build a new optimistic one
    let isNewChatReport = false;
    let chatReport = !isEmptyObject(invoiceChatReport) && invoiceChatReport?.reportID ? invoiceChatReport : null;

    if (!chatReport) {
        chatReport = getInvoiceChatByParticipants(receiverAccountID, receiverType, senderWorkspaceID) ?? null;
    }

    if (!chatReport) {
        isNewChatReport = true;
        chatReport = buildOptimisticChatReport([receiverAccountID, currentUserAccountID], CONST.REPORT.DEFAULT_REPORT_NAME, CONST.REPORT.CHAT_TYPE.INVOICE, senderWorkspaceID);
    }

    // STEP 2: Create a new optimistic invoice report.
    const optimisticInvoiceReport = buildOptimisticInvoiceReport(
        chatReport.reportID,
        senderWorkspaceID,
        receiverAccountID,
        receiver.displayName ?? (receiverParticipant as Participant)?.login ?? '',
        amount,
        currency,
    );

    // STEP 3: Build optimistic receipt and transaction
    const receiptObject: Receipt = {};
    let filename;
    if (receipt?.source) {
        receiptObject.source = receipt.source;
        receiptObject.state = receipt.state ?? CONST.IOU.RECEIPT_STATE.SCANREADY;
        filename = receipt.name;
    }
    const optimisticTransaction = buildOptimisticTransaction({
        transactionParams: {
            amount,
            currency,
            reportID: optimisticInvoiceReport.reportID,
            comment: trimmedComment,
            created,
            merchant,
            receipt: receiptObject,
            category,
            tag,
            taxCode,
            taxAmount,
            billable,
            filename,
        },
    });

    const optimisticPolicyRecentlyUsedCategories = buildOptimisticPolicyRecentlyUsedCategories(optimisticInvoiceReport.policyID, category);
    const optimisticPolicyRecentlyUsedTags = buildOptimisticPolicyRecentlyUsedTags(optimisticInvoiceReport.policyID, tag);
    const optimisticRecentlyUsedCurrencies = buildOptimisticRecentlyUsedCurrencies(currency);

    // STEP 4: Add optimistic personal details for participant
    const shouldCreateOptimisticPersonalDetails = isNewChatReport && !allPersonalDetails[receiverAccountID];
    if (shouldCreateOptimisticPersonalDetails) {
        const receiverLogin = receiverParticipant && 'login' in receiverParticipant && receiverParticipant.login ? receiverParticipant.login : '';
        receiver = {
            accountID: receiverAccountID,
            displayName: formatPhoneNumber(receiverLogin),
            login: receiverLogin,
            isOptimisticPersonalDetail: true,
        };

        optimisticPersonalDetailListAction = {[receiverAccountID]: receiver};
    }

    // STEP 5: Build optimistic reportActions.
    const reportPreviewAction = buildOptimisticReportPreview(chatReport, optimisticInvoiceReport, trimmedComment, optimisticTransaction);
    optimisticInvoiceReport.parentReportActionID = reportPreviewAction.reportActionID;
    chatReport.lastVisibleActionCreated = reportPreviewAction.created;
    const [optimisticCreatedActionForChat, optimisticCreatedActionForIOUReport, iouAction, optimisticTransactionThread, optimisticCreatedActionForTransactionThread] =
        buildOptimisticMoneyRequestEntities(
            optimisticInvoiceReport,
            CONST.IOU.REPORT_ACTION_TYPE.CREATE,
            amount,
            currency,
            trimmedComment,
            receiver.login ?? '',
            [receiver],
            optimisticTransaction.transactionID,
            undefined,
            false,
            false,
            false,
        );

    // STEP 6: Build Onyx Data
    const [optimisticData, successData, failureData] = buildOnyxDataForInvoice(
        chatReport,
        optimisticInvoiceReport,
        optimisticTransaction,
        optimisticCreatedActionForChat,
        optimisticCreatedActionForIOUReport,
        iouAction,
        optimisticPersonalDetailListAction,
        reportPreviewAction,
        optimisticPolicyRecentlyUsedCategories,
        optimisticPolicyRecentlyUsedTags,
        isNewChatReport,
        optimisticTransactionThread,
        optimisticCreatedActionForTransactionThread,
        policy,
        policyTagList,
        policyCategories,
        optimisticRecentlyUsedCurrencies,
        companyName,
        companyWebsite,
    );

    return {
        createdIOUReportActionID: optimisticCreatedActionForIOUReport.reportActionID,
        createdReportActionIDForThread: optimisticCreatedActionForTransactionThread?.reportActionID,
        reportActionID: iouAction.reportActionID,
        senderWorkspaceID,
        receiver,
        invoiceRoom: chatReport,
        createdChatReportActionID: optimisticCreatedActionForChat.reportActionID,
        invoiceReportID: optimisticInvoiceReport.reportID,
        reportPreviewReportActionID: reportPreviewAction.reportActionID,
        transactionID: optimisticTransaction.transactionID,
        transactionThreadReportID: optimisticTransactionThread.reportID,
        onyxData: {
            optimisticData,
            successData,
            failureData,
        },
    };
}

/**
 * Gathers all the data needed to submit an expense. It attempts to find existing reports, iouReports, and receipts. If it doesn't find them, then
 * it creates optimistic versions of them and uses those instead
 */
function getMoneyRequestInformation(moneyRequestInformation: MoneyRequestInformationParams): MoneyRequestInformation {
    const {parentChatReport, transactionParams, participantParams, policyParams = {}, existingTransaction, existingTransactionID, moneyRequestReportID = ''} = moneyRequestInformation;
    const {payeeAccountID = userAccountID, payeeEmail = currentUserEmail, participant} = participantParams;
    const {policy, policyCategories, policyTagList} = policyParams;
    const {attendees, amount, comment = '', currency, created, merchant, receipt, category, tag, taxCode, taxAmount, billable, linkedTrackedExpenseReportAction} = transactionParams;

    const payerEmail = addSMSDomainIfPhoneNumber(participant.login ?? '');
    const payerAccountID = Number(participant.accountID);
    const isPolicyExpenseChat = participant.isPolicyExpenseChat;

    // STEP 1: Get existing chat report OR build a new optimistic one
    let isNewChatReport = false;
    let chatReport = !isEmptyObject(parentChatReport) && parentChatReport?.reportID ? parentChatReport : null;

    // If this is a policyExpenseChat, the chatReport must exist and we can get it from Onyx.
    // report is null if the flow is initiated from the global create menu. However, participant always stores the reportID if it exists, which is the case for policyExpenseChats
    if (!chatReport && isPolicyExpenseChat) {
        chatReport = allReports?.[`${ONYXKEYS.COLLECTION.REPORT}${participant.reportID}`] ?? null;
    }

    if (!chatReport) {
        chatReport = getChatByParticipants([payerAccountID, payeeAccountID]) ?? null;
    }

    // If we still don't have a report, it likely doens't exist and we need to build an optimistic one
    if (!chatReport) {
        isNewChatReport = true;
        chatReport = buildOptimisticChatReport([payerAccountID, payeeAccountID]);
    }

    // STEP 2: Get the Expense/IOU report. If the moneyRequestReportID has been provided, we want to add the transaction to this specific report.
    // If no such reportID has been provided, let's use the chatReport.iouReportID property. In case that is not present, build a new optimistic Expense/IOU report.
    let iouReport: OnyxInputValue<OnyxTypes.Report> = null;
    if (moneyRequestReportID) {
        iouReport = allReports?.[`${ONYXKEYS.COLLECTION.REPORT}${moneyRequestReportID}`] ?? null;
    } else {
        iouReport = allReports?.[`${ONYXKEYS.COLLECTION.REPORT}${chatReport.iouReportID}`] ?? null;
    }

    const shouldCreateNewMoneyRequestReport = shouldCreateNewMoneyRequestReportReportUtils(iouReport, chatReport);

    if (!iouReport || shouldCreateNewMoneyRequestReport) {
        iouReport = isPolicyExpenseChat
            ? buildOptimisticExpenseReport(chatReport.reportID, chatReport.policyID, payeeAccountID, amount, currency)
            : buildOptimisticIOUReport(payeeAccountID, payerAccountID, amount, chatReport.reportID, currency);
    } else if (isPolicyExpenseChat) {
        iouReport = {...iouReport};
        // Because of the Expense reports are stored as negative values, we subtract the total from the amount
        if (iouReport?.currency === currency) {
            if (typeof iouReport.total === 'number') {
                iouReport.total -= amount;
            }

            if (typeof iouReport.unheldTotal === 'number') {
                iouReport.unheldTotal -= amount;
            }
        }
    } else {
        iouReport = updateIOUOwnerAndTotal(iouReport, payeeAccountID, amount, currency);
    }

    // STEP 3: Build an optimistic transaction with the receipt
    const isDistanceRequest = existingTransaction && existingTransaction.iouRequestType === CONST.IOU.REQUEST_TYPE.DISTANCE;
    let optimisticTransaction = buildOptimisticTransaction({
        existingTransactionID,
        existingTransaction,
        policy,
        transactionParams: {
            amount: isExpenseReport(iouReport) ? -amount : amount,
            currency,
            reportID: iouReport.reportID,
            comment,
            attendees,
            created,
            merchant,
            receipt,
            category,
            tag,
            taxCode,
            taxAmount: isExpenseReport(iouReport) ? -(taxAmount ?? 0) : taxAmount,
            billable,
            pendingFields: isDistanceRequest ? {waypoints: CONST.RED_BRICK_ROAD_PENDING_ACTION.ADD} : undefined,
        },
    });

    const optimisticPolicyRecentlyUsedCategories = buildOptimisticPolicyRecentlyUsedCategories(iouReport.policyID, category);
    const optimisticPolicyRecentlyUsedTags = buildOptimisticPolicyRecentlyUsedTags(iouReport.policyID, tag);
    const optimisticPolicyRecentlyUsedCurrencies = buildOptimisticRecentlyUsedCurrencies(currency);

    // If there is an existing transaction (which is the case for distance requests), then the data from the existing transaction
    // needs to be manually merged into the optimistic transaction. This is because buildOnyxDataForMoneyRequest() uses `Onyx.set()` for the transaction
    // data. This is a big can of worms to change it to `Onyx.merge()` as explored in https://expensify.slack.com/archives/C05DWUDHVK7/p1692139468252109.
    // I want to clean this up at some point, but it's possible this will live in the code for a while so I've created https://github.com/Expensify/App/issues/25417
    // to remind me to do this.
    if (isDistanceRequest) {
        optimisticTransaction = fastMerge(existingTransaction, optimisticTransaction, false);
    }

    // STEP 4: Build optimistic reportActions. We need:
    // 1. CREATED action for the chatReport
    // 2. CREATED action for the iouReport
    // 3. IOU action for the iouReport
    // 4. The transaction thread, which requires the iouAction, and CREATED action for the transaction thread
    // 5. REPORT_PREVIEW action for the chatReport
    // Note: The CREATED action for the IOU report must be optimistically generated before the IOU action so there's no chance that it appears after the IOU action in the chat
    const [optimisticCreatedActionForChat, optimisticCreatedActionForIOUReport, iouAction, optimisticTransactionThread, optimisticCreatedActionForTransactionThread] =
        buildOptimisticMoneyRequestEntities(
            iouReport,
            CONST.IOU.REPORT_ACTION_TYPE.CREATE,
            amount,
            currency,
            comment,
            payeeEmail,
            [participant],
            optimisticTransaction.transactionID,
            undefined,
            false,
            false,
            false,
            undefined,
            linkedTrackedExpenseReportAction?.childReportID,
            linkedTrackedExpenseReportAction,
        );

    let reportPreviewAction = shouldCreateNewMoneyRequestReport ? null : getReportPreviewAction(chatReport.reportID, iouReport.reportID);

    if (reportPreviewAction) {
        reportPreviewAction = updateReportPreview(iouReport, reportPreviewAction, false, comment, optimisticTransaction);
    } else {
        reportPreviewAction = buildOptimisticReportPreview(chatReport, iouReport, comment, optimisticTransaction);
        chatReport.lastVisibleActionCreated = reportPreviewAction.created;

        // Generated ReportPreview action is a parent report action of the iou report.
        // We are setting the iou report's parentReportActionID to display subtitle correctly in IOU page when offline.
        iouReport.parentReportActionID = reportPreviewAction.reportActionID;
    }

    const shouldCreateOptimisticPersonalDetails = isNewChatReport && !allPersonalDetails[payerAccountID];
    // Add optimistic personal details for participant
    const optimisticPersonalDetailListAction = shouldCreateOptimisticPersonalDetails
        ? {
              [payerAccountID]: {
                  accountID: payerAccountID,
                  // Disabling this line since participant.displayName can be an empty string
                  // eslint-disable-next-line @typescript-eslint/prefer-nullish-coalescing
                  displayName: formatPhoneNumber(participant.displayName || payerEmail),
                  login: participant.login,
                  isOptimisticPersonalDetail: true,
              },
          }
        : {};

    const predictedNextStatus = policy?.reimbursementChoice === CONST.POLICY.REIMBURSEMENT_CHOICES.REIMBURSEMENT_NO ? CONST.REPORT.STATUS_NUM.CLOSED : CONST.REPORT.STATUS_NUM.OPEN;
    const optimisticNextStep = buildNextStep(iouReport, predictedNextStatus);

    // STEP 5: Build Onyx Data
    const [optimisticData, successData, failureData] = buildOnyxDataForMoneyRequest({
        isNewChatReport,
        shouldCreateNewMoneyRequestReport,
        policyParams: {
            policy,
            policyCategories,
            policyTagList,
        },
        optimisticParams: {
            chat: {
                report: chatReport,
                createdAction: optimisticCreatedActionForChat,
                reportPreviewAction,
            },
            iou: {
                report: iouReport,
                createdAction: optimisticCreatedActionForIOUReport,
                action: iouAction,
            },
            transactionParams: {
                transaction: optimisticTransaction,
                transactionThreadReport: optimisticTransactionThread,
                transactionThreadCreatedReportAction: optimisticCreatedActionForTransactionThread,
            },
            policyRecentlyUsed: {
                categories: optimisticPolicyRecentlyUsedCategories,
                tags: optimisticPolicyRecentlyUsedTags,
                currencies: optimisticPolicyRecentlyUsedCurrencies,
            },
            personalDetailListAction: optimisticPersonalDetailListAction,
            nextStep: optimisticNextStep,
        },
    });

    return {
        payerAccountID,
        payerEmail,
        iouReport,
        chatReport,
        transaction: optimisticTransaction,
        iouAction,
        createdChatReportActionID: isNewChatReport ? optimisticCreatedActionForChat.reportActionID : undefined,
        createdIOUReportActionID: shouldCreateNewMoneyRequestReport ? optimisticCreatedActionForIOUReport.reportActionID : undefined,
        reportPreviewAction,
        transactionThreadReportID: optimisticTransactionThread?.reportID,
        createdReportActionIDForThread: optimisticCreatedActionForTransactionThread?.reportActionID,
        onyxData: {
            optimisticData,
            successData,
            failureData,
        },
    };
}

function computePerDiemExpenseAmount(customUnit: TransactionCustomUnit) {
    const subRates = customUnit.subRates ?? [];
    return subRates.reduce((total, subRate) => total + (subRate.rate ?? 0), 0);
}

function computePerDiemExpenseMerchant(customUnit: TransactionCustomUnit, policy: OnyxEntry<OnyxTypes.Policy>) {
    if (!customUnit.customUnitRateID) {
        return '';
    }
    const policyCustomUnit = getPerDiemCustomUnit(policy);
    const rate = policyCustomUnit?.rates?.[customUnit.customUnitRateID];
    const locationName = rate?.name ?? '';
    const startDate = customUnit.attributes?.dates.start;
    const endDate = customUnit.attributes?.dates.end;
    if (!startDate || !endDate) {
        return locationName;
    }
    const formattedTime = DateUtils.getFormattedDateRangeForPerDiem(new Date(startDate), new Date(endDate));
    return `${locationName}, ${formattedTime}`;
}

function computeDefaultPerDiemExpenseComment(customUnit: TransactionCustomUnit, currency: string) {
    const subRates = customUnit.subRates ?? [];
    const subRateComments = subRates.map((subRate) => {
        const rate = subRate.rate ?? 0;
        const rateComment = subRate.name ?? '';
        const quantity = subRate.quantity ?? 0;
        return `${quantity}x ${rateComment} @ ${convertAmountToDisplayString(rate, currency)}`;
    });
    return subRateComments.join(', ');
}

/**
 * Gathers all the data needed to submit a per diem expense. It attempts to find existing reports, iouReports, and receipts. If it doesn't find them, then
 * it creates optimistic versions of them and uses those instead
 */
function getPerDiemExpenseInformation(perDiemExpenseInformation: PerDiemExpenseInformationParams): MoneyRequestInformation {
    const {parentChatReport, transactionParams, participantParams, policyParams = {}, moneyRequestReportID = ''} = perDiemExpenseInformation;
    const {payeeAccountID = userAccountID, payeeEmail = currentUserEmail, participant} = participantParams;
    const {policy, policyCategories, policyTagList} = policyParams;
    const {comment = '', currency, created, category, tag, customUnit} = transactionParams;

    const amount = computePerDiemExpenseAmount(customUnit);
    const merchant = computePerDiemExpenseMerchant(customUnit, policy);
    const defaultComment = computeDefaultPerDiemExpenseComment(customUnit, currency);
    const finalComment = comment || defaultComment;

    const payerEmail = addSMSDomainIfPhoneNumber(participant.login ?? '');
    const payerAccountID = Number(participant.accountID);
    const isPolicyExpenseChat = participant.isPolicyExpenseChat;

    // STEP 1: Get existing chat report OR build a new optimistic one
    let isNewChatReport = false;
    let chatReport = !isEmptyObject(parentChatReport) && parentChatReport?.reportID ? parentChatReport : null;

    // If this is a policyExpenseChat, the chatReport must exist and we can get it from Onyx.
    // report is null if the flow is initiated from the global create menu. However, participant always stores the reportID if it exists, which is the case for policyExpenseChats
    if (!chatReport && isPolicyExpenseChat) {
        chatReport = allReports?.[`${ONYXKEYS.COLLECTION.REPORT}${participant.reportID}`] ?? null;
    }

    if (!chatReport) {
        chatReport = getChatByParticipants([payerAccountID, payeeAccountID]) ?? null;
    }

    // If we still don't have a report, it likely doens't exist and we need to build an optimistic one
    if (!chatReport) {
        isNewChatReport = true;
        chatReport = buildOptimisticChatReport([payerAccountID, payeeAccountID]);
    }

    // STEP 2: Get the Expense/IOU report. If the moneyRequestReportID has been provided, we want to add the transaction to this specific report.
    // If no such reportID has been provided, let's use the chatReport.iouReportID property. In case that is not present, build a new optimistic Expense/IOU report.
    let iouReport: OnyxInputValue<OnyxTypes.Report> = null;
    if (moneyRequestReportID) {
        iouReport = allReports?.[`${ONYXKEYS.COLLECTION.REPORT}${moneyRequestReportID}`] ?? null;
    } else {
        iouReport = allReports?.[`${ONYXKEYS.COLLECTION.REPORT}${chatReport.iouReportID}`] ?? null;
    }

    const shouldCreateNewMoneyRequestReport = shouldCreateNewMoneyRequestReportReportUtils(iouReport, chatReport);

    if (!iouReport || shouldCreateNewMoneyRequestReport) {
        iouReport = isPolicyExpenseChat
            ? buildOptimisticExpenseReport(chatReport.reportID, chatReport.policyID, payeeAccountID, amount, currency)
            : buildOptimisticIOUReport(payeeAccountID, payerAccountID, amount, chatReport.reportID, currency);
    } else if (isPolicyExpenseChat) {
        iouReport = {...iouReport};
        // Because of the Expense reports are stored as negative values, we subtract the total from the amount
        if (iouReport?.currency === currency) {
            if (typeof iouReport.total === 'number') {
                iouReport.total -= amount;
            }

            if (typeof iouReport.unheldTotal === 'number') {
                iouReport.unheldTotal -= amount;
            }
        }
    } else {
        iouReport = updateIOUOwnerAndTotal(iouReport, payeeAccountID, amount, currency);
    }

    // STEP 3: Build an optimistic transaction
    const optimisticTransaction = buildOptimisticTransaction({
        policy,
        transactionParams: {
            amount: isExpenseReport(iouReport) ? -amount : amount,
            currency,
            reportID: iouReport.reportID,
            comment: finalComment,
            created,
            category,
            merchant,
            tag,
            customUnit,
            pendingFields: {subRates: CONST.RED_BRICK_ROAD_PENDING_ACTION.ADD},
        },
    });
    // This is to differentiate between a normal expense and a per diem expense
    optimisticTransaction.iouRequestType = CONST.IOU.REQUEST_TYPE.PER_DIEM;
    optimisticTransaction.hasEReceipt = true;

    const optimisticPolicyRecentlyUsedCategories = buildOptimisticPolicyRecentlyUsedCategories(iouReport.policyID, category);
    const optimisticPolicyRecentlyUsedTags = buildOptimisticPolicyRecentlyUsedTags(iouReport.policyID, tag);
    const optimisticPolicyRecentlyUsedCurrencies = buildOptimisticRecentlyUsedCurrencies(currency);
    const optimisticPolicyRecentlyUsedDestinations = buildOptimisticPolicyRecentlyUsedDestinations(iouReport.policyID, customUnit.customUnitRateID);

    // STEP 4: Build optimistic reportActions. We need:
    // 1. CREATED action for the chatReport
    // 2. CREATED action for the iouReport
    // 3. IOU action for the iouReport
    // 4. The transaction thread, which requires the iouAction, and CREATED action for the transaction thread
    // 5. REPORT_PREVIEW action for the chatReport
    // Note: The CREATED action for the IOU report must be optimistically generated before the IOU action so there's no chance that it appears after the IOU action in the chat
    const [optimisticCreatedActionForChat, optimisticCreatedActionForIOUReport, iouAction, optimisticTransactionThread, optimisticCreatedActionForTransactionThread] =
        buildOptimisticMoneyRequestEntities(
            iouReport,
            CONST.IOU.REPORT_ACTION_TYPE.CREATE,
            amount,
            currency,
            comment,
            payeeEmail,
            [participant],
            optimisticTransaction.transactionID,
            undefined,
            false,
            false,
            false,
        );

    let reportPreviewAction = shouldCreateNewMoneyRequestReport ? null : getReportPreviewAction(chatReport.reportID, iouReport.reportID);

    if (reportPreviewAction) {
        reportPreviewAction = updateReportPreview(iouReport, reportPreviewAction, false, comment, optimisticTransaction);
    } else {
        reportPreviewAction = buildOptimisticReportPreview(chatReport, iouReport, comment, optimisticTransaction);
        chatReport.lastVisibleActionCreated = reportPreviewAction.created;

        // Generated ReportPreview action is a parent report action of the iou report.
        // We are setting the iou report's parentReportActionID to display subtitle correctly in IOU page when offline.
        iouReport.parentReportActionID = reportPreviewAction.reportActionID;
    }

    const shouldCreateOptimisticPersonalDetails = isNewChatReport && !allPersonalDetails[payerAccountID];
    // Add optimistic personal details for participant
    const optimisticPersonalDetailListAction = shouldCreateOptimisticPersonalDetails
        ? {
              [payerAccountID]: {
                  accountID: payerAccountID,
                  // Disabling this line since participant.displayName can be an empty string
                  // eslint-disable-next-line @typescript-eslint/prefer-nullish-coalescing
                  displayName: formatPhoneNumber(participant.displayName || payerEmail),
                  login: participant.login,
                  isOptimisticPersonalDetail: true,
              },
          }
        : {};

    const predictedNextStatus = policy?.reimbursementChoice === CONST.POLICY.REIMBURSEMENT_CHOICES.REIMBURSEMENT_NO ? CONST.REPORT.STATUS_NUM.CLOSED : CONST.REPORT.STATUS_NUM.OPEN;
    const optimisticNextStep = buildNextStep(iouReport, predictedNextStatus);

    // STEP 5: Build Onyx Data
    const [optimisticData, successData, failureData] = buildOnyxDataForMoneyRequest({
        isNewChatReport,
        shouldCreateNewMoneyRequestReport,
        policyParams: {
            policy,
            policyCategories,
            policyTagList,
        },
        optimisticParams: {
            chat: {
                report: chatReport,
                createdAction: optimisticCreatedActionForChat,
                reportPreviewAction,
            },
            iou: {
                report: iouReport,
                createdAction: optimisticCreatedActionForIOUReport,
                action: iouAction,
            },
            transactionParams: {
                transaction: optimisticTransaction,
                transactionThreadReport: optimisticTransactionThread,
                transactionThreadCreatedReportAction: optimisticCreatedActionForTransactionThread,
            },
            policyRecentlyUsed: {
                categories: optimisticPolicyRecentlyUsedCategories,
                tags: optimisticPolicyRecentlyUsedTags,
                currencies: optimisticPolicyRecentlyUsedCurrencies,
                destinations: optimisticPolicyRecentlyUsedDestinations,
            },
            personalDetailListAction: optimisticPersonalDetailListAction,
            nextStep: optimisticNextStep,
        },
    });

    return {
        payerAccountID,
        payerEmail,
        iouReport,
        chatReport,
        transaction: optimisticTransaction,
        iouAction,
        createdChatReportActionID: isNewChatReport ? optimisticCreatedActionForChat.reportActionID : undefined,
        createdIOUReportActionID: shouldCreateNewMoneyRequestReport ? optimisticCreatedActionForIOUReport.reportActionID : undefined,
        reportPreviewAction,
        transactionThreadReportID: optimisticTransactionThread?.reportID,
        createdReportActionIDForThread: optimisticCreatedActionForTransactionThread?.reportActionID,
        onyxData: {
            optimisticData,
            successData,
            failureData,
        },
    };
}

/**
 * Gathers all the data needed to make an expense. It attempts to find existing reports, iouReports, and receipts. If it doesn't find them, then
 * it creates optimistic versions of them and uses those instead
 */
function getTrackExpenseInformation(
    parentChatReport: OnyxEntry<OnyxTypes.Report>,
    participant: Participant,
    comment: string,
    amount: number,
    currency: string,
    created: string,
    merchant: string,
    receipt: OnyxEntry<Receipt>,
    category: string | undefined,
    tag: string | undefined,
    taxCode: string | undefined,
    taxAmount: number | undefined,
    billable: boolean | undefined,
    policy: OnyxEntry<OnyxTypes.Policy> | undefined,
    policyTagList: OnyxEntry<OnyxTypes.PolicyTagLists> | undefined,
    policyCategories: OnyxEntry<OnyxTypes.PolicyCategories> | undefined,
    payeeEmail = currentUserEmail,
    payeeAccountID = userAccountID,
    moneyRequestReportID = '',
    linkedTrackedExpenseReportAction?: OnyxTypes.ReportAction,
    existingTransactionID?: string,
): TrackExpenseInformation | null {
    const optimisticData: OnyxUpdate[] = [];
    const successData: OnyxUpdate[] = [];
    const failureData: OnyxUpdate[] = [];

    const isPolicyExpenseChat = participant.isPolicyExpenseChat;

    // STEP 1: Get existing chat report
    let chatReport = !isEmptyObject(parentChatReport) && parentChatReport?.reportID ? parentChatReport : null;
    // The chatReport always exists, and we can get it from Onyx if chatReport is null.
    if (!chatReport) {
        chatReport = allReports?.[`${ONYXKEYS.COLLECTION.REPORT}${participant.reportID}`] ?? null;
    }

    // If we still don't have a report, it likely doesn't exist, and we will early return here as it should not happen
    // Maybe later, we can build an optimistic selfDM chat.
    if (!chatReport) {
        return null;
    }

    // Check if the report is a draft
    const isDraftReportLocal = isDraftReport(chatReport?.reportID);

    let createdWorkspaceParams: CreateWorkspaceParams | undefined;

    if (isDraftReportLocal) {
        const workspaceData = buildPolicyData(undefined, policy?.makeMeAdmin, policy?.name, policy?.id, chatReport?.reportID);
        createdWorkspaceParams = workspaceData.params;
        optimisticData.push(...workspaceData.optimisticData);
        successData.push(...workspaceData.successData);
        failureData.push(...workspaceData.failureData);
    }

    // STEP 2: If not in the self-DM flow, we need to use the expense report.
    // For this, first use the chatReport.iouReportID property. Build a new optimistic expense report if needed.
    const shouldUseMoneyReport = !!isPolicyExpenseChat;

    let iouReport: OnyxInputValue<OnyxTypes.Report> = null;
    let shouldCreateNewMoneyRequestReport = false;

    if (shouldUseMoneyReport) {
        if (moneyRequestReportID) {
            iouReport = allReports?.[`${ONYXKEYS.COLLECTION.REPORT}${moneyRequestReportID}`] ?? null;
        } else {
            iouReport = allReports?.[`${ONYXKEYS.COLLECTION.REPORT}${chatReport.iouReportID}`] ?? null;
        }

        shouldCreateNewMoneyRequestReport = shouldCreateNewMoneyRequestReportReportUtils(iouReport, chatReport);
        if (!iouReport || shouldCreateNewMoneyRequestReport) {
            iouReport = buildOptimisticExpenseReport(chatReport.reportID, chatReport.policyID, payeeAccountID, amount, currency, amount);
        } else {
            iouReport = {...iouReport};
            // Because of the Expense reports are stored as negative values, we subtract the total from the amount
            if (iouReport?.currency === currency) {
                if (typeof iouReport.total === 'number' && typeof iouReport.nonReimbursableTotal === 'number') {
                    iouReport.total -= amount;
                    iouReport.nonReimbursableTotal -= amount;
                }

                if (typeof iouReport.unheldTotal === 'number' && typeof iouReport.unheldNonReimbursableTotal === 'number') {
                    iouReport.unheldTotal -= amount;
                    iouReport.unheldNonReimbursableTotal -= amount;
                }
            }
        }
    }

    // If shouldUseMoneyReport is true, the iouReport was defined.
    // But we'll use the `shouldUseMoneyReport && iouReport` check further instead of `shouldUseMoneyReport` to avoid TS errors.

    // STEP 3: Build optimistic receipt and transaction
    const receiptObject: Receipt = {};
    let filename;
    if (receipt?.source) {
        receiptObject.source = receipt.source;
        receiptObject.state = receipt.state ?? CONST.IOU.RECEIPT_STATE.SCANREADY;
        filename = receipt.name;
    }
    const existingTransaction = allTransactionDrafts[`${ONYXKEYS.COLLECTION.TRANSACTION_DRAFT}${existingTransactionID ?? CONST.IOU.OPTIMISTIC_TRANSACTION_ID}`];
    if (!filename) {
        filename = existingTransaction?.filename;
    }
    const isDistanceRequest = existingTransaction && isDistanceRequestTransactionUtils(existingTransaction);
    let optimisticTransaction = buildOptimisticTransaction({
        existingTransactionID,
        existingTransaction,
        policy,
        transactionParams: {
            amount: isExpenseReport(iouReport) ? -amount : amount,
            currency,
            reportID: shouldUseMoneyReport && iouReport ? iouReport.reportID : undefined,
            comment,
            created,
            merchant,
            receipt: receiptObject,
            category,
            tag,
            taxCode,
            taxAmount,
            billable,
            pendingFields: isDistanceRequest ? {waypoints: CONST.RED_BRICK_ROAD_PENDING_ACTION.ADD} : undefined,
            reimbursable: false,
            filename,
        },
    });

    // If there is an existing transaction (which is the case for distance requests), then the data from the existing transaction
    // needs to be manually merged into the optimistic transaction. This is because buildOnyxDataForMoneyRequest() uses `Onyx.set()` for the transaction
    // data. This is a big can of worms to change it to `Onyx.merge()` as explored in https://expensify.slack.com/archives/C05DWUDHVK7/p1692139468252109.
    // I want to clean this up at some point, but it's possible this will live in the code for a while so I've created https://github.com/Expensify/App/issues/25417
    // to remind me to do this.
    if (isDistanceRequest) {
        optimisticTransaction = fastMerge(existingTransaction, optimisticTransaction, false);
    }

    // STEP 4: Build optimistic reportActions. We need:
    // 1. CREATED action for the iouReport (if tracking in the Expense chat)
    // 2. IOU action for the iouReport (if tracking in the Expense chat), otherwise – for chatReport
    // 3. The transaction thread, which requires the iouAction, and CREATED action for the transaction thread
    // 4. REPORT_PREVIEW action for the chatReport (if tracking in the Expense chat)
    const [, optimisticCreatedActionForIOUReport, iouAction, optimisticTransactionThread, optimisticCreatedActionForTransactionThread] = buildOptimisticMoneyRequestEntities(
        shouldUseMoneyReport && iouReport ? iouReport : chatReport,
        CONST.IOU.REPORT_ACTION_TYPE.TRACK,
        amount,
        currency,
        comment,
        payeeEmail,
        [participant],
        optimisticTransaction.transactionID,
        undefined,
        false,
        false,
        false,
        !shouldUseMoneyReport,
        linkedTrackedExpenseReportAction?.childReportID,
        linkedTrackedExpenseReportAction,
    );

    let reportPreviewAction: OnyxInputValue<OnyxTypes.ReportAction<typeof CONST.REPORT.ACTIONS.TYPE.REPORT_PREVIEW>> = null;
    if (shouldUseMoneyReport && iouReport) {
        reportPreviewAction = shouldCreateNewMoneyRequestReport ? null : getReportPreviewAction(chatReport.reportID, iouReport.reportID);

        if (reportPreviewAction) {
            reportPreviewAction = updateReportPreview(iouReport, reportPreviewAction, false, comment, optimisticTransaction);
        } else {
            reportPreviewAction = buildOptimisticReportPreview(chatReport, iouReport, comment, optimisticTransaction);
            // Generated ReportPreview action is a parent report action of the iou report.
            // We are setting the iou report's parentReportActionID to display subtitle correctly in IOU page when offline.
            iouReport.parentReportActionID = reportPreviewAction.reportActionID;
        }
    }

    let actionableTrackExpenseWhisper: OnyxInputValue<OnyxTypes.ReportAction> = null;
    if (!isPolicyExpenseChat) {
        actionableTrackExpenseWhisper = buildOptimisticActionableTrackExpenseWhisper(iouAction, optimisticTransaction.transactionID);
    }

    // STEP 5: Build Onyx Data
    const trackExpenseOnyxData = buildOnyxDataForTrackExpense(
        chatReport,
        iouReport,
        optimisticTransaction,
        optimisticCreatedActionForIOUReport,
        iouAction,
        reportPreviewAction,
        optimisticTransactionThread ?? {},
        optimisticCreatedActionForTransactionThread,
        shouldCreateNewMoneyRequestReport,
        policy,
        policyTagList,
        policyCategories,
        undefined,
        actionableTrackExpenseWhisper,
    );

    return {
        createdWorkspaceParams,
        chatReport,
        iouReport: iouReport ?? undefined,
        transaction: optimisticTransaction,
        iouAction,
        createdIOUReportActionID: shouldCreateNewMoneyRequestReport ? optimisticCreatedActionForIOUReport.reportActionID : undefined,
        reportPreviewAction: reportPreviewAction ?? undefined,
        transactionThreadReportID: optimisticTransactionThread.reportID,
        createdReportActionIDForThread: optimisticCreatedActionForTransactionThread?.reportActionID,
        actionableWhisperReportActionIDParam: actionableTrackExpenseWhisper?.reportActionID,
        onyxData: {
            optimisticData: optimisticData.concat(trackExpenseOnyxData[0]),
            successData: successData.concat(trackExpenseOnyxData[1]),
            failureData: failureData.concat(trackExpenseOnyxData[2]),
        },
    };
}

/**
 * Compute the diff amount when we update the transaction
 */
function calculateDiffAmount(
    iouReport: OnyxTypes.OnyxInputOrEntry<OnyxTypes.Report>,
    updatedTransaction: OnyxTypes.OnyxInputOrEntry<OnyxTypes.Transaction>,
    transaction: OnyxEntry<OnyxTypes.Transaction>,
): number {
    if (!iouReport) {
        return 0;
    }
    const isExpenseReportLocal = isExpenseReport(iouReport);
    const updatedCurrency = getCurrency(updatedTransaction);
    const currentCurrency = getCurrency(transaction);

    const currentAmount = getAmount(transaction, isExpenseReportLocal);
    const updatedAmount = getAmount(updatedTransaction, isExpenseReportLocal);

    if (updatedCurrency === iouReport?.currency && currentCurrency !== iouReport?.currency) {
        // Add the diff to the total if we change the currency from a different currency to the currency of the IOU report
        return updatedAmount;
    }

    if (updatedCurrency === iouReport?.currency && updatedAmount !== currentAmount) {
        // Calculate the diff between the updated amount and the current amount if we change the amount and the currency of the transaction is the currency of the report
        return updatedAmount - currentAmount;
    }

    return 0;
}

/**
 * @param transactionID
 * @param transactionThreadReportID
 * @param transactionChanges
 * @param [transactionChanges.created] Present when updated the date field
 * @param policy  May be undefined, an empty object, or an object matching the Policy type (src/types/onyx/Policy.ts)
 * @param policyTagList
 * @param policyCategories
 */
function getUpdateMoneyRequestParams(
    transactionID: string | undefined,
    transactionThreadReportID: string | undefined,
    transactionChanges: TransactionChanges,
    policy: OnyxEntry<OnyxTypes.Policy>,
    policyTagList: OnyxTypes.OnyxInputOrEntry<OnyxTypes.PolicyTagLists>,
    policyCategories: OnyxTypes.OnyxInputOrEntry<OnyxTypes.PolicyCategories>,
    violations?: OnyxEntry<OnyxTypes.TransactionViolations>,
    hash?: number,
): UpdateMoneyRequestData {
    const optimisticData: OnyxUpdate[] = [];
    const successData: OnyxUpdate[] = [];
    const failureData: OnyxUpdate[] = [];

    // Step 1: Set any "pending fields" (ones updated while the user was offline) to have error messages in the failureData
    const pendingFields: OnyxTypes.Transaction['pendingFields'] = Object.fromEntries(Object.keys(transactionChanges).map((key) => [key, CONST.RED_BRICK_ROAD_PENDING_ACTION.UPDATE]));
    const clearedPendingFields = Object.fromEntries(Object.keys(transactionChanges).map((key) => [key, null]));
    const errorFields = Object.fromEntries(Object.keys(pendingFields).map((key) => [key, {[DateUtils.getMicroseconds()]: Localize.translateLocal('iou.error.genericEditFailureMessage')}]));

    // Step 2: Get all the collections being updated
    const transactionThread = allReports?.[`${ONYXKEYS.COLLECTION.REPORT}${transactionThreadReportID}`] ?? null;
    const transaction = allTransactions?.[`${ONYXKEYS.COLLECTION.TRANSACTION}${transactionID}`];
    const isTransactionOnHold = isOnHold(transaction);
    const iouReport = allReports?.[`${ONYXKEYS.COLLECTION.REPORT}${transactionThread?.parentReportID}`] ?? null;
    const isFromExpenseReport = isExpenseReport(iouReport);
    const isScanning = hasReceiptTransactionUtils(transaction) && isReceiptBeingScannedTransactionUtils(transaction);
    const updatedTransaction: OnyxEntry<OnyxTypes.Transaction> = transaction
        ? getUpdatedTransaction({
              transaction,
              transactionChanges,
              isFromExpenseReport,
              policy,
          })
        : undefined;
    const transactionDetails = getTransactionDetails(updatedTransaction);

    if (transactionDetails?.waypoints) {
        // This needs to be a JSON string since we're sending this to the MapBox API
        transactionDetails.waypoints = JSON.stringify(transactionDetails.waypoints);
    }

    const dataToIncludeInParams: Partial<TransactionDetails> = Object.fromEntries(Object.entries(transactionDetails ?? {}).filter(([key]) => Object.keys(transactionChanges).includes(key)));

    const params: UpdateMoneyRequestParams = {
        ...dataToIncludeInParams,
        reportID: iouReport?.reportID,
        transactionID,
    };

    const hasPendingWaypoints = 'waypoints' in transactionChanges;
    const hasModifiedDistanceRate = 'customUnitRateID' in transactionChanges;
    if (transaction && updatedTransaction && (hasPendingWaypoints || hasModifiedDistanceRate)) {
        // Delete the draft transaction when editing waypoints when the server responds successfully and there are no errors
        successData.push({
            onyxMethod: Onyx.METHOD.SET,
            key: `${ONYXKEYS.COLLECTION.TRANSACTION_DRAFT}${transactionID}`,
            value: null,
        });

        // Revert the transaction's amount to the original value on failure.
        // The IOU Report will be fully reverted in the failureData further below.
        failureData.push({
            onyxMethod: Onyx.METHOD.MERGE,
            key: `${ONYXKEYS.COLLECTION.TRANSACTION}${transactionID}`,
            value: {
                amount: transaction.amount,
                modifiedAmount: transaction.modifiedAmount,
                modifiedMerchant: transaction.modifiedMerchant,
                modifiedCurrency: transaction.modifiedCurrency,
            },
        });
    }

    // Step 3: Build the modified expense report actions
    // We don't create a modified report action if:
    // - we're updating the waypoints
    // - we're updating the distance rate while the waypoints are still pending
    // In these cases, there isn't a valid optimistic mileage data we can use,
    // and the report action is created on the server with the distance-related response from the MapBox API
    const updatedReportAction = buildOptimisticModifiedExpenseReportAction(transactionThread, transaction, transactionChanges, isFromExpenseReport, policy, updatedTransaction);
    if (!hasPendingWaypoints && !(hasModifiedDistanceRate && isFetchingWaypointsFromServer(transaction))) {
        params.reportActionID = updatedReportAction.reportActionID;

        optimisticData.push({
            onyxMethod: Onyx.METHOD.MERGE,
            key: `${ONYXKEYS.COLLECTION.REPORT_ACTIONS}${transactionThread?.reportID}`,
            value: {
                [updatedReportAction.reportActionID]: updatedReportAction as OnyxTypes.ReportAction,
            },
        });
        optimisticData.push({
            onyxMethod: Onyx.METHOD.MERGE,
            key: `${ONYXKEYS.COLLECTION.REPORT}${transactionThread?.reportID}`,
            value: {
                lastVisibleActionCreated: updatedReportAction.created,
                lastReadTime: updatedReportAction.created,
            },
        });
        failureData.push({
            onyxMethod: Onyx.METHOD.MERGE,
            key: `${ONYXKEYS.COLLECTION.REPORT}${transactionThread?.reportID}`,
            value: {
                lastVisibleActionCreated: transactionThread?.lastVisibleActionCreated,
                lastReadTime: transactionThread?.lastReadTime,
            },
        });
        successData.push({
            onyxMethod: Onyx.METHOD.MERGE,
            key: `${ONYXKEYS.COLLECTION.REPORT_ACTIONS}${transactionThread?.reportID}`,
            value: {
                [updatedReportAction.reportActionID]: {pendingAction: null},
            },
        });
        failureData.push({
            onyxMethod: Onyx.METHOD.MERGE,
            key: `${ONYXKEYS.COLLECTION.REPORT_ACTIONS}${transactionThread?.reportID}`,
            value: {
                [updatedReportAction.reportActionID]: {
                    ...(updatedReportAction as OnyxTypes.ReportAction),
                    errors: getMicroSecondOnyxErrorWithTranslationKey('iou.error.genericEditFailureMessage'),
                },
            },
        });
    }

    // Step 4: Compute the IOU total and update the report preview message (and report header) so LHN amount owed is correct.
    const diff = calculateDiffAmount(iouReport, updatedTransaction, transaction);

    let updatedMoneyRequestReport: OnyxTypes.OnyxInputOrEntry<OnyxTypes.Report>;
    if (!iouReport) {
        updatedMoneyRequestReport = null;
    } else if ((isExpenseReport(iouReport) || isInvoiceReportReportUtils(iouReport)) && typeof iouReport.total === 'number') {
        // For expense report, the amount is negative, so we should subtract total from diff
        updatedMoneyRequestReport = {
            ...iouReport,
            total: iouReport.total - diff,
        };
        if (!transaction?.reimbursable && typeof updatedMoneyRequestReport.nonReimbursableTotal === 'number') {
            updatedMoneyRequestReport.nonReimbursableTotal -= diff;
        }
        if (!isTransactionOnHold) {
            if (typeof updatedMoneyRequestReport.unheldTotal === 'number') {
                updatedMoneyRequestReport.unheldTotal -= diff;
            }
            if (!transaction?.reimbursable && typeof updatedMoneyRequestReport.unheldNonReimbursableTotal === 'number') {
                updatedMoneyRequestReport.unheldNonReimbursableTotal -= diff;
            }
        }
    } else {
        updatedMoneyRequestReport = updateIOUOwnerAndTotal(
            iouReport,
            updatedReportAction.actorAccountID ?? CONST.DEFAULT_NUMBER_ID,
            diff,
            getCurrency(transaction),
            false,
            true,
            isTransactionOnHold,
        );
    }

    optimisticData.push(
        {
            onyxMethod: Onyx.METHOD.MERGE,
            key: `${ONYXKEYS.COLLECTION.REPORT}${iouReport?.reportID}`,
            value: updatedMoneyRequestReport,
        },
        {
            onyxMethod: Onyx.METHOD.MERGE,
            key: `${ONYXKEYS.COLLECTION.REPORT}${iouReport?.parentReportID}`,
            value: getOutstandingChildRequest(updatedMoneyRequestReport),
        },
    );
    successData.push({
        onyxMethod: Onyx.METHOD.MERGE,
        key: `${ONYXKEYS.COLLECTION.REPORT}${iouReport?.reportID}`,
        value: {pendingAction: null},
    });

    // Optimistically modify the transaction and the transaction thread
    optimisticData.push({
        onyxMethod: Onyx.METHOD.MERGE,
        key: `${ONYXKEYS.COLLECTION.TRANSACTION}${transactionID}`,
        value: {
            ...updatedTransaction,
            pendingFields,
            errorFields: null,
        },
    });

    optimisticData.push({
        onyxMethod: Onyx.METHOD.MERGE,
        key: `${ONYXKEYS.COLLECTION.REPORT}${transactionThreadReportID}`,
        value: {
            lastActorAccountID: updatedReportAction.actorAccountID,
        },
    });

    if (isScanning && ('amount' in transactionChanges || 'currency' in transactionChanges)) {
        if (transactionThread?.parentReportActionID) {
            optimisticData.push({
                onyxMethod: Onyx.METHOD.MERGE,
                key: `${ONYXKEYS.COLLECTION.REPORT_ACTIONS}${iouReport?.reportID}`,
                value: {
                    [transactionThread?.parentReportActionID]: {
                        originalMessage: {
                            whisperedTo: [],
                        },
                    },
                },
            });
        }

        if (iouReport?.parentReportActionID) {
            optimisticData.push({
                onyxMethod: Onyx.METHOD.MERGE,
                key: `${ONYXKEYS.COLLECTION.REPORT_ACTIONS}${iouReport?.parentReportID}`,
                value: {
                    [iouReport.parentReportActionID]: {
                        originalMessage: {
                            whisperedTo: [],
                        },
                    },
                },
            });
        }
    }

    // Update recently used categories if the category is changed
    const hasModifiedCategory = 'category' in transactionChanges;
    if (hasModifiedCategory) {
        const optimisticPolicyRecentlyUsedCategories = buildOptimisticPolicyRecentlyUsedCategories(iouReport?.policyID, transactionChanges.category);
        if (optimisticPolicyRecentlyUsedCategories.length) {
            optimisticData.push({
                onyxMethod: Onyx.METHOD.SET,
                key: `${ONYXKEYS.COLLECTION.POLICY_RECENTLY_USED_CATEGORIES}${iouReport?.policyID}`,
                value: optimisticPolicyRecentlyUsedCategories,
            });
        }
    }

    // Update recently used currencies if the currency is changed
    if ('currency' in transactionChanges) {
        const optimisticRecentlyUsedCurrencies = buildOptimisticRecentlyUsedCurrencies(transactionChanges.currency);
        if (optimisticRecentlyUsedCurrencies.length) {
            optimisticData.push({
                onyxMethod: Onyx.METHOD.SET,
                key: ONYXKEYS.RECENTLY_USED_CURRENCIES,
                value: optimisticRecentlyUsedCurrencies,
            });
        }
    }

    // Update recently used categories if the tag is changed
    const hasModifiedTag = 'tag' in transactionChanges;
    if (hasModifiedTag) {
        const optimisticPolicyRecentlyUsedTags = buildOptimisticPolicyRecentlyUsedTags(iouReport?.policyID, transactionChanges.tag);
        if (!isEmptyObject(optimisticPolicyRecentlyUsedTags)) {
            optimisticData.push({
                onyxMethod: Onyx.METHOD.MERGE,
                key: `${ONYXKEYS.COLLECTION.POLICY_RECENTLY_USED_TAGS}${iouReport?.policyID}`,
                value: optimisticPolicyRecentlyUsedTags,
            });
        }
    }

    const overLimitViolation = violations?.find((violation) => violation.name === 'overLimit');
    // Update violation limit, if we modify attendees. The given limit value is for a single attendee, if we have multiple attendees we should multpiply limit by attende count
    if ('attendees' in transactionChanges && !!overLimitViolation) {
        const limitForSingleAttendee = ViolationsUtils.getViolationAmountLimit(overLimitViolation);
        if (limitForSingleAttendee * (transactionChanges?.attendees?.length ?? 1) > Math.abs(getAmount(transaction))) {
            optimisticData.push({
                onyxMethod: Onyx.METHOD.MERGE,
                key: `${ONYXKEYS.COLLECTION.TRANSACTION_VIOLATIONS}${transactionID}`,
                value: violations?.filter((violation) => violation.name !== 'overLimit') ?? [],
            });
        }
    }

    // Clear out the error fields and loading states on success
    successData.push({
        onyxMethod: Onyx.METHOD.MERGE,
        key: `${ONYXKEYS.COLLECTION.TRANSACTION}${transactionID}`,
        value: {
            pendingFields: clearedPendingFields,
            isLoading: false,
            errorFields: null,
            routes: null,
        },
    });

    // Clear out loading states, pending fields, and add the error fields
    failureData.push({
        onyxMethod: Onyx.METHOD.MERGE,
        key: `${ONYXKEYS.COLLECTION.TRANSACTION}${transactionID}`,
        value: {
            pendingFields: clearedPendingFields,
            isLoading: false,
            errorFields,
        },
    });

    if (iouReport) {
        // Reset the iouReport to its original state
        failureData.push({
            onyxMethod: Onyx.METHOD.MERGE,
            key: `${ONYXKEYS.COLLECTION.REPORT}${iouReport.reportID}`,
            value: iouReport,
        });
    }

    if (policy && isPaidGroupPolicy(policy) && updatedTransaction && (hasModifiedTag || hasModifiedCategory || hasModifiedDistanceRate)) {
        const currentTransactionViolations = allTransactionViolations[`${ONYXKEYS.COLLECTION.TRANSACTION_VIOLATIONS}${transactionID}`] ?? [];
        const violationsOnyxdata = ViolationsUtils.getViolationsOnyxData(
            updatedTransaction,
            currentTransactionViolations,
            policy,
            policyTagList ?? {},
            policyCategories ?? {},
            hasDependentTags(policy, policyTagList ?? {}),
        );
        optimisticData.push(violationsOnyxdata);
        failureData.push({
            onyxMethod: Onyx.METHOD.MERGE,
            key: `${ONYXKEYS.COLLECTION.TRANSACTION_VIOLATIONS}${transactionID}`,
            value: currentTransactionViolations,
        });
        if (hash) {
            optimisticData.push({
                onyxMethod: Onyx.METHOD.MERGE,
                key: `${ONYXKEYS.COLLECTION.SNAPSHOT}${hash}`,
                value: {
                    data: {
                        [`${ONYXKEYS.COLLECTION.TRANSACTION_VIOLATIONS}${transactionID}`]: violationsOnyxdata.value,
                    },
                },
            });
            failureData.push({
                onyxMethod: Onyx.METHOD.MERGE,
                key: `${ONYXKEYS.COLLECTION.SNAPSHOT}${hash}`,
                value: {
                    data: {
                        [`${ONYXKEYS.COLLECTION.TRANSACTION_VIOLATIONS}${transactionID}`]: currentTransactionViolations,
                    },
                },
            });
        }
    }

    // Reset the transaction thread to its original state
    failureData.push({
        onyxMethod: Onyx.METHOD.MERGE,
        key: `${ONYXKEYS.COLLECTION.REPORT}${transactionThreadReportID}`,
        value: transactionThread,
    });

    return {
        params,
        onyxData: {optimisticData, successData, failureData},
    };
}

/**
 * @param transactionID
 * @param transactionThreadReportID
 * @param transactionChanges
 * @param [transactionChanges.created] Present when updated the date field
 * @param policy  May be undefined, an empty object, or an object matching the Policy type (src/types/onyx/Policy.ts)
 */
function getUpdateTrackExpenseParams(
    transactionID: string | undefined,
    transactionThreadReportID: string | undefined,
    transactionChanges: TransactionChanges,
    policy: OnyxEntry<OnyxTypes.Policy>,
): UpdateMoneyRequestData {
    const optimisticData: OnyxUpdate[] = [];
    const successData: OnyxUpdate[] = [];
    const failureData: OnyxUpdate[] = [];

    // Step 1: Set any "pending fields" (ones updated while the user was offline) to have error messages in the failureData
    const pendingFields = Object.fromEntries(Object.keys(transactionChanges).map((key) => [key, CONST.RED_BRICK_ROAD_PENDING_ACTION.UPDATE]));
    const clearedPendingFields = Object.fromEntries(Object.keys(transactionChanges).map((key) => [key, null]));
    const errorFields = Object.fromEntries(Object.keys(pendingFields).map((key) => [key, {[DateUtils.getMicroseconds()]: Localize.translateLocal('iou.error.genericEditFailureMessage')}]));

    // Step 2: Get all the collections being updated
    const transactionThread = allReports?.[`${ONYXKEYS.COLLECTION.REPORT}${transactionThreadReportID}`] ?? null;
    const transaction = allTransactions?.[`${ONYXKEYS.COLLECTION.TRANSACTION}${transactionID}`];
    const chatReport = allReports?.[`${ONYXKEYS.COLLECTION.REPORT}${transactionThread?.parentReportID}`] ?? null;
    const isScanning = hasReceiptTransactionUtils(transaction) && isReceiptBeingScannedTransactionUtils(transaction);
    const updatedTransaction = transaction
        ? getUpdatedTransaction({
              transaction,
              transactionChanges,
              isFromExpenseReport: false,
              policy,
          })
        : null;
    const transactionDetails = getTransactionDetails(updatedTransaction);

    if (transactionDetails?.waypoints) {
        // This needs to be a JSON string since we're sending this to the MapBox API
        transactionDetails.waypoints = JSON.stringify(transactionDetails.waypoints);
    }

    const dataToIncludeInParams: Partial<TransactionDetails> = Object.fromEntries(Object.entries(transactionDetails ?? {}).filter(([key]) => Object.keys(transactionChanges).includes(key)));

    const params: UpdateMoneyRequestParams = {
        ...dataToIncludeInParams,
        reportID: chatReport?.reportID,
        transactionID,
    };

    const hasPendingWaypoints = 'waypoints' in transactionChanges;
    const hasModifiedDistanceRate = 'customUnitRateID' in transactionChanges;
    if (transaction && updatedTransaction && (hasPendingWaypoints || hasModifiedDistanceRate)) {
        // Delete the draft transaction when editing waypoints when the server responds successfully and there are no errors
        successData.push({
            onyxMethod: Onyx.METHOD.SET,
            key: `${ONYXKEYS.COLLECTION.TRANSACTION_DRAFT}${transactionID}`,
            value: null,
        });

        // Revert the transaction's amount to the original value on failure.
        // The IOU Report will be fully reverted in the failureData further below.
        failureData.push({
            onyxMethod: Onyx.METHOD.MERGE,
            key: `${ONYXKEYS.COLLECTION.TRANSACTION}${transactionID}`,
            value: {
                amount: transaction.amount,
                modifiedAmount: transaction.modifiedAmount,
                modifiedMerchant: transaction.modifiedMerchant,
            },
        });
    }

    // Step 3: Build the modified expense report actions
    // We don't create a modified report action if:
    // - we're updating the waypoints
    // - we're updating the distance rate while the waypoints are still pending
    // In these cases, there isn't a valid optimistic mileage data we can use,
    // and the report action is created on the server with the distance-related response from the MapBox API
    const updatedReportAction = buildOptimisticModifiedExpenseReportAction(transactionThread, transaction, transactionChanges, false, policy, updatedTransaction);
    if (!hasPendingWaypoints && !(hasModifiedDistanceRate && isFetchingWaypointsFromServer(transaction))) {
        params.reportActionID = updatedReportAction.reportActionID;

        optimisticData.push({
            onyxMethod: Onyx.METHOD.MERGE,
            key: `${ONYXKEYS.COLLECTION.REPORT_ACTIONS}${transactionThread?.reportID}`,
            value: {
                [updatedReportAction.reportActionID]: updatedReportAction as OnyxTypes.ReportAction,
            },
        });
        successData.push({
            onyxMethod: Onyx.METHOD.MERGE,
            key: `${ONYXKEYS.COLLECTION.REPORT_ACTIONS}${transactionThread?.reportID}`,
            value: {
                [updatedReportAction.reportActionID]: {pendingAction: null},
            },
        });
        failureData.push({
            onyxMethod: Onyx.METHOD.MERGE,
            key: `${ONYXKEYS.COLLECTION.REPORT_ACTIONS}${transactionThread?.reportID}`,
            value: {
                [updatedReportAction.reportActionID]: {
                    ...(updatedReportAction as OnyxTypes.ReportAction),
                    errors: getMicroSecondOnyxErrorWithTranslationKey('iou.error.genericEditFailureMessage'),
                },
            },
        });
    }

    // Step 4: Update the report preview message (and report header) so LHN amount tracked is correct.
    // Optimistically modify the transaction and the transaction thread
    optimisticData.push({
        onyxMethod: Onyx.METHOD.MERGE,
        key: `${ONYXKEYS.COLLECTION.TRANSACTION}${transactionID}`,
        value: {
            ...updatedTransaction,
            pendingFields,
            errorFields: null,
        },
    });

    optimisticData.push({
        onyxMethod: Onyx.METHOD.MERGE,
        key: `${ONYXKEYS.COLLECTION.REPORT}${transactionThreadReportID}`,
        value: {
            lastActorAccountID: updatedReportAction.actorAccountID,
        },
    });

    if (isScanning && transactionThread?.parentReportActionID && ('amount' in transactionChanges || 'currency' in transactionChanges)) {
        optimisticData.push({
            onyxMethod: Onyx.METHOD.MERGE,
            key: `${ONYXKEYS.COLLECTION.REPORT_ACTIONS}${chatReport?.reportID}`,
            value: {[transactionThread.parentReportActionID]: {originalMessage: {whisperedTo: []}}},
        });
    }

    // Clear out the error fields and loading states on success
    successData.push({
        onyxMethod: Onyx.METHOD.MERGE,
        key: `${ONYXKEYS.COLLECTION.TRANSACTION}${transactionID}`,
        value: {
            pendingFields: clearedPendingFields,
            isLoading: false,
            errorFields: null,
            routes: null,
        },
    });

    // Clear out loading states, pending fields, and add the error fields
    failureData.push({
        onyxMethod: Onyx.METHOD.MERGE,
        key: `${ONYXKEYS.COLLECTION.TRANSACTION}${transactionID}`,
        value: {
            pendingFields: clearedPendingFields,
            isLoading: false,
            errorFields,
        },
    });

    // Reset the transaction thread to its original state
    failureData.push({
        onyxMethod: Onyx.METHOD.MERGE,
        key: `${ONYXKEYS.COLLECTION.REPORT}${transactionThreadReportID}`,
        value: transactionThread,
    });

    return {
        params,
        onyxData: {optimisticData, successData, failureData},
    };
}

/** Updates the created date of an expense */
function updateMoneyRequestDate(
    transactionID: string,
    transactionThreadReportID: string,
    value: string,
    policy: OnyxEntry<OnyxTypes.Policy>,
    policyTags: OnyxEntry<OnyxTypes.PolicyTagLists>,
    policyCategories: OnyxEntry<OnyxTypes.PolicyCategories>,
) {
    const transactionChanges: TransactionChanges = {
        created: value,
    };
    const transactionThreadReport = allReports?.[`${ONYXKEYS.COLLECTION.REPORT}${transactionThreadReportID}`] ?? null;
    const parentReport = allReports?.[`${ONYXKEYS.COLLECTION.REPORT}${transactionThreadReport?.parentReportID}`] ?? null;
    let data: UpdateMoneyRequestData;
    if (isTrackExpenseReport(transactionThreadReport) && isSelfDM(parentReport)) {
        data = getUpdateTrackExpenseParams(transactionID, transactionThreadReportID, transactionChanges, policy);
    } else {
        data = getUpdateMoneyRequestParams(transactionID, transactionThreadReportID, transactionChanges, policy, policyTags, policyCategories);
    }
    const {params, onyxData} = data;
    API.write(WRITE_COMMANDS.UPDATE_MONEY_REQUEST_DATE, params, onyxData);
}

/** Updates the billable field of an expense */
function updateMoneyRequestBillable(
    transactionID: string,
    transactionThreadReportID: string,
    value: boolean,
    policy: OnyxEntry<OnyxTypes.Policy>,
    policyTagList: OnyxEntry<OnyxTypes.PolicyTagLists>,
    policyCategories: OnyxEntry<OnyxTypes.PolicyCategories>,
) {
    const transactionChanges: TransactionChanges = {
        billable: value,
    };
    const {params, onyxData} = getUpdateMoneyRequestParams(transactionID, transactionThreadReportID, transactionChanges, policy, policyTagList, policyCategories);
    API.write(WRITE_COMMANDS.UPDATE_MONEY_REQUEST_BILLABLE, params, onyxData);
}

/** Updates the merchant field of an expense */
function updateMoneyRequestMerchant(
    transactionID: string,
    transactionThreadReportID: string,
    value: string,
    policy: OnyxEntry<OnyxTypes.Policy>,
    policyTagList: OnyxEntry<OnyxTypes.PolicyTagLists>,
    policyCategories: OnyxEntry<OnyxTypes.PolicyCategories>,
) {
    const transactionChanges: TransactionChanges = {
        merchant: value,
    };
    const transactionThreadReport = allReports?.[`${ONYXKEYS.COLLECTION.REPORT}${transactionThreadReportID}`] ?? null;
    const parentReport = allReports?.[`${ONYXKEYS.COLLECTION.REPORT}${transactionThreadReport?.parentReportID}`] ?? null;
    let data: UpdateMoneyRequestData;
    if (isTrackExpenseReport(transactionThreadReport) && isSelfDM(parentReport)) {
        data = getUpdateTrackExpenseParams(transactionID, transactionThreadReportID, transactionChanges, policy);
    } else {
        data = getUpdateMoneyRequestParams(transactionID, transactionThreadReportID, transactionChanges, policy, policyTagList, policyCategories);
    }
    const {params, onyxData} = data;
    API.write(WRITE_COMMANDS.UPDATE_MONEY_REQUEST_MERCHANT, params, onyxData);
}

/** Updates the attendees list of an expense */
function updateMoneyRequestAttendees(
    transactionID: string,
    transactionThreadReportID: string,
    attendees: Attendee[],
    policy: OnyxEntry<OnyxTypes.Policy>,
    policyTagList: OnyxEntry<OnyxTypes.PolicyTagLists>,
    policyCategories: OnyxEntry<OnyxTypes.PolicyCategories>,
    violations: OnyxEntry<OnyxTypes.TransactionViolations>,
) {
    const transactionChanges: TransactionChanges = {
        attendees,
    };
    const data = getUpdateMoneyRequestParams(transactionID, transactionThreadReportID, transactionChanges, policy, policyTagList, policyCategories, violations);
    const {params, onyxData} = data;
    API.write(WRITE_COMMANDS.UPDATE_MONEY_REQUEST_ATTENDEES, params, onyxData);
}

/** Updates the tag of an expense */
function updateMoneyRequestTag(
    transactionID: string,
    transactionThreadReportID: string | undefined,
    tag: string,
    policy: OnyxEntry<OnyxTypes.Policy>,
    policyTagList: OnyxEntry<OnyxTypes.PolicyTagLists>,
    policyCategories: OnyxEntry<OnyxTypes.PolicyCategories>,
    hash?: number,
) {
    const transactionChanges: TransactionChanges = {
        tag,
    };
    const {params, onyxData} = getUpdateMoneyRequestParams(transactionID, transactionThreadReportID, transactionChanges, policy, policyTagList, policyCategories, undefined, hash);
    API.write(WRITE_COMMANDS.UPDATE_MONEY_REQUEST_TAG, params, onyxData);
}

/** Updates the created tax amount of an expense */
function updateMoneyRequestTaxAmount(
    transactionID: string,
    optimisticReportActionID: string,
    taxAmount: number,
    policy: OnyxEntry<OnyxTypes.Policy>,
    policyTagList: OnyxEntry<OnyxTypes.PolicyTagLists>,
    policyCategories: OnyxEntry<OnyxTypes.PolicyCategories>,
) {
    const transactionChanges = {
        taxAmount,
    };
    const {params, onyxData} = getUpdateMoneyRequestParams(transactionID, optimisticReportActionID, transactionChanges, policy, policyTagList, policyCategories);
    API.write('UpdateMoneyRequestTaxAmount', params, onyxData);
}

type UpdateMoneyRequestTaxRateParams = {
    transactionID: string;
    optimisticReportActionID: string;
    taxCode: string;
    taxAmount: number;
    policy: OnyxEntry<OnyxTypes.Policy>;
    policyTagList: OnyxEntry<OnyxTypes.PolicyTagLists>;
    policyCategories: OnyxEntry<OnyxTypes.PolicyCategories>;
};

/** Updates the created tax rate of an expense */
function updateMoneyRequestTaxRate({transactionID, optimisticReportActionID, taxCode, taxAmount, policy, policyTagList, policyCategories}: UpdateMoneyRequestTaxRateParams) {
    const transactionChanges = {
        taxCode,
        taxAmount,
    };
    const {params, onyxData} = getUpdateMoneyRequestParams(transactionID, optimisticReportActionID, transactionChanges, policy, policyTagList, policyCategories);
    API.write('UpdateMoneyRequestTaxRate', params, onyxData);
}

type UpdateMoneyRequestDistanceParams = {
    transactionID: string | undefined;
    transactionThreadReportID: string | undefined;
    waypoints: WaypointCollection;
    routes?: Routes;
    policy?: OnyxEntry<OnyxTypes.Policy>;
    policyTagList?: OnyxEntry<OnyxTypes.PolicyTagLists>;
    policyCategories?: OnyxEntry<OnyxTypes.PolicyCategories>;
    transactionBackup: OnyxEntry<OnyxTypes.Transaction>;
};

/** Updates the waypoints of a distance expense */
function updateMoneyRequestDistance({
    transactionID,
    transactionThreadReportID,
    waypoints,
    routes = undefined,
    policy = {} as OnyxTypes.Policy,
    policyTagList = {},
    policyCategories = {},
    transactionBackup,
}: UpdateMoneyRequestDistanceParams) {
    const transactionChanges: TransactionChanges = {
        waypoints: sanitizeRecentWaypoints(waypoints),
        routes,
    };
    const transactionThreadReport = allReports?.[`${ONYXKEYS.COLLECTION.REPORT}${transactionThreadReportID}`] ?? null;
    const parentReport = allReports?.[`${ONYXKEYS.COLLECTION.REPORT}${transactionThreadReport?.parentReportID}`] ?? null;
    let data: UpdateMoneyRequestData;
    if (isTrackExpenseReport(transactionThreadReport) && isSelfDM(parentReport)) {
        data = getUpdateTrackExpenseParams(transactionID, transactionThreadReportID, transactionChanges, policy);
    } else {
        data = getUpdateMoneyRequestParams(transactionID, transactionThreadReportID, transactionChanges, policy, policyTagList, policyCategories);
    }
    const {params, onyxData} = data;

    const recentServerValidatedWaypoints = getRecentWaypoints().filter((item) => !item.pendingAction);
    onyxData?.failureData?.push({
        onyxMethod: Onyx.METHOD.SET,
        key: `${ONYXKEYS.NVP_RECENT_WAYPOINTS}`,
        value: recentServerValidatedWaypoints,
    });

    if (transactionBackup) {
        const transaction = allTransactions?.[`${ONYXKEYS.COLLECTION.TRANSACTION}${transactionID}`];

        // We need to include all keys of the optimisticData's waypoints in the failureData for onyx merge to properly reset
        // waypoint keys that do not exist in the failureData's waypoints. For instance, if the optimisticData waypoints had
        // three keys and the failureData waypoint had only 2 keys then the third key that doesn't exist in the failureData
        // waypoints should be explicitly reset otherwise onyx merge will leave it intact.
        const allWaypointKeys = [...new Set([...Object.keys(transactionBackup.comment?.waypoints ?? {}), ...Object.keys(transaction?.comment?.waypoints ?? {})])];
        const onyxWaypoints = allWaypointKeys.reduce((acc: NullishDeep<WaypointCollection>, key) => {
            acc[key] = transactionBackup.comment?.waypoints?.[key] ? {...transactionBackup.comment?.waypoints?.[key]} : null;
            return acc;
        }, {});
        const allModifiedWaypointsKeys = [...new Set([...Object.keys(waypoints ?? {}), ...Object.keys(transaction?.modifiedWaypoints ?? {})])];
        const onyxModifiedWaypoints = allModifiedWaypointsKeys.reduce((acc: NullishDeep<WaypointCollection>, key) => {
            acc[key] = transactionBackup.modifiedWaypoints?.[key] ? {...transactionBackup.modifiedWaypoints?.[key]} : null;
            return acc;
        }, {});
        onyxData?.failureData?.push({
            onyxMethod: Onyx.METHOD.MERGE,
            key: `${ONYXKEYS.COLLECTION.TRANSACTION}${transactionID}`,
            value: {
                comment: {
                    waypoints: onyxWaypoints,
                    customUnit: {
                        quantity: transactionBackup?.comment?.customUnit?.quantity,
                    },
                },
                modifiedWaypoints: onyxModifiedWaypoints,
                routes: null,
            },
        });
    }

    API.write(WRITE_COMMANDS.UPDATE_MONEY_REQUEST_DISTANCE, params, onyxData);
}

/** Updates the category of an expense */
function updateMoneyRequestCategory(
    transactionID: string,
    transactionThreadReportID: string,
    category: string,
    policy: OnyxEntry<OnyxTypes.Policy>,
    policyTagList: OnyxEntry<OnyxTypes.PolicyTagLists>,
    policyCategories: OnyxEntry<OnyxTypes.PolicyCategories>,
    hash?: number,
) {
    const transactionChanges: TransactionChanges = {
        category,
    };

    const {params, onyxData} = getUpdateMoneyRequestParams(transactionID, transactionThreadReportID, transactionChanges, policy, policyTagList, policyCategories, undefined, hash);
    API.write(WRITE_COMMANDS.UPDATE_MONEY_REQUEST_CATEGORY, params, onyxData);
}

/** Updates the description of an expense */
function updateMoneyRequestDescription(
    transactionID: string,
    transactionThreadReportID: string,
    comment: string,
    policy: OnyxEntry<OnyxTypes.Policy>,
    policyTagList: OnyxEntry<OnyxTypes.PolicyTagLists>,
    policyCategories: OnyxEntry<OnyxTypes.PolicyCategories>,
) {
    const transactionChanges: TransactionChanges = {
        comment,
    };
    const transactionThreadReport = allReports?.[`${ONYXKEYS.COLLECTION.REPORT}${transactionThreadReportID}`] ?? null;
    const parentReport = allReports?.[`${ONYXKEYS.COLLECTION.REPORT}${transactionThreadReport?.parentReportID}`] ?? null;
    let data: UpdateMoneyRequestData;
    if (isTrackExpenseReport(transactionThreadReport) && isSelfDM(parentReport)) {
        data = getUpdateTrackExpenseParams(transactionID, transactionThreadReportID, transactionChanges, policy);
    } else {
        data = getUpdateMoneyRequestParams(transactionID, transactionThreadReportID, transactionChanges, policy, policyTagList, policyCategories);
    }
    const {params, onyxData} = data;
    API.write(WRITE_COMMANDS.UPDATE_MONEY_REQUEST_DESCRIPTION, params, onyxData);
}

/** Updates the distance rate of an expense */
function updateMoneyRequestDistanceRate(
    transactionID: string,
    transactionThreadReportID: string,
    rateID: string,
    policy: OnyxEntry<OnyxTypes.Policy>,
    policyTagList: OnyxEntry<OnyxTypes.PolicyTagLists>,
    policyCategories: OnyxEntry<OnyxTypes.PolicyCategories>,
    updatedTaxAmount?: number,
    updatedTaxCode?: string,
) {
    const transactionChanges: TransactionChanges = {
        customUnitRateID: rateID,
        ...(typeof updatedTaxAmount === 'number' ? {taxAmount: updatedTaxAmount} : {}),
        ...(updatedTaxCode ? {taxCode: updatedTaxCode} : {}),
    };
    const transactionThreadReport = allReports?.[`${ONYXKEYS.COLLECTION.REPORT}${transactionThreadReportID}`] ?? null;
    const parentReport = allReports?.[`${ONYXKEYS.COLLECTION.REPORT}${transactionThreadReport?.parentReportID}`] ?? null;

    const transaction = allTransactions?.[`${ONYXKEYS.COLLECTION.TRANSACTION}${transactionID}`];
    if (transaction) {
        const existingDistanceUnit = transaction?.comment?.customUnit?.distanceUnit;
        const newDistanceUnit = DistanceRequestUtils.getRateByCustomUnitRateID({customUnitRateID: rateID, policy})?.unit;

        // If the distanceUnit is set and the rate is changed to one that has a different unit, mark the merchant as modified to make the distance field pending
        if (existingDistanceUnit && newDistanceUnit && newDistanceUnit !== existingDistanceUnit) {
            transactionChanges.merchant = getMerchant(transaction);
        }
    }

    let data: UpdateMoneyRequestData;
    if (isTrackExpenseReport(transactionThreadReport) && isSelfDM(parentReport)) {
        data = getUpdateTrackExpenseParams(transactionID, transactionThreadReportID, transactionChanges, policy);
    } else {
        data = getUpdateMoneyRequestParams(transactionID, transactionThreadReportID, transactionChanges, policy, policyTagList, policyCategories);
    }
    const {params, onyxData} = data;
    // `taxAmount` & `taxCode` only needs to be updated in the optimistic data, so we need to remove them from the params
    const {taxAmount, taxCode, ...paramsWithoutTaxUpdated} = params;
    API.write(WRITE_COMMANDS.UPDATE_MONEY_REQUEST_DISTANCE_RATE, paramsWithoutTaxUpdated, onyxData);
}

const getConvertTrackedExpenseInformation = (
    transactionID: string | undefined,
    actionableWhisperReportActionID: string,
    moneyRequestReportID: string | undefined,
    linkedTrackedExpenseReportAction: OnyxTypes.ReportAction,
    linkedTrackedExpenseReportID: string,
    transactionThreadReportID: string | undefined,
    resolution: IOUAction,
) => {
    const optimisticData: OnyxUpdate[] = [];
    const successData: OnyxUpdate[] = [];
    const failureData: OnyxUpdate[] = [];

    // Delete the transaction from the track expense report
    const {
        optimisticData: deleteOptimisticData,
        successData: deleteSuccessData,
        failureData: deleteFailureData,
    } = getDeleteTrackExpenseInformation(linkedTrackedExpenseReportID, transactionID, linkedTrackedExpenseReportAction, false, true, actionableWhisperReportActionID, resolution);

    optimisticData?.push(...deleteOptimisticData);
    successData?.push(...deleteSuccessData);
    failureData?.push(...deleteFailureData);

    // Build modified expense report action with the transaction changes
    const modifiedExpenseReportAction = buildOptimisticMovedTrackedExpenseModifiedReportAction(transactionThreadReportID, moneyRequestReportID);

    optimisticData?.push({
        onyxMethod: Onyx.METHOD.MERGE,
        key: `${ONYXKEYS.COLLECTION.REPORT_ACTIONS}${transactionThreadReportID}`,
        value: {
            [modifiedExpenseReportAction.reportActionID]: modifiedExpenseReportAction as OnyxTypes.ReportAction,
        },
    });
    successData?.push({
        onyxMethod: Onyx.METHOD.MERGE,
        key: `${ONYXKEYS.COLLECTION.REPORT_ACTIONS}${transactionThreadReportID}`,
        value: {
            [modifiedExpenseReportAction.reportActionID]: {pendingAction: null},
        },
    });
    failureData?.push({
        onyxMethod: Onyx.METHOD.MERGE,
        key: `${ONYXKEYS.COLLECTION.REPORT_ACTIONS}${transactionThreadReportID}`,
        value: {
            [modifiedExpenseReportAction.reportActionID]: {
                ...(modifiedExpenseReportAction as OnyxTypes.ReportAction),
                errors: getMicroSecondOnyxErrorWithTranslationKey('iou.error.genericEditFailureMessage'),
            },
        },
    });

    return {optimisticData, successData, failureData, modifiedExpenseReportActionID: modifiedExpenseReportAction.reportActionID};
};

function convertTrackedExpenseToRequest(
    payerAccountID: number,
    payerEmail: string,
    chatReportID: string,
    transactionID: string,
    actionableWhisperReportActionID: string,
    createdChatReportActionID: string | undefined,
    moneyRequestReportID: string,
    moneyRequestCreatedReportActionID: string | undefined,
    moneyRequestPreviewReportActionID: string,
    linkedTrackedExpenseReportAction: OnyxTypes.ReportAction,
    linkedTrackedExpenseReportID: string,
    transactionThreadReportID: string,
    reportPreviewReportActionID: string,
    onyxData: OnyxData,
    amount: number,
    currency: string,
    comment: string,
    merchant: string,
    created: string,
    attendees?: Attendee[],
) {
    const {optimisticData, successData, failureData} = onyxData;

    const {
        optimisticData: moveTransactionOptimisticData,
        successData: moveTransactionSuccessData,
        failureData: moveTransactionFailureData,
        modifiedExpenseReportActionID,
    } = getConvertTrackedExpenseInformation(
        transactionID,
        actionableWhisperReportActionID,
        moneyRequestReportID,
        linkedTrackedExpenseReportAction,
        linkedTrackedExpenseReportID,
        transactionThreadReportID,
        CONST.IOU.ACTION.SUBMIT,
    );

    optimisticData?.push(...moveTransactionOptimisticData);
    successData?.push(...moveTransactionSuccessData);
    failureData?.push(...moveTransactionFailureData);

    const parameters = {
        attendees,
        amount,
        currency,
        comment,
        created,
        merchant,
        payerAccountID,
        payerEmail,
        chatReportID,
        transactionID,
        actionableWhisperReportActionID,
        createdChatReportActionID,
        moneyRequestReportID,
        moneyRequestCreatedReportActionID,
        moneyRequestPreviewReportActionID,
        transactionThreadReportID,
        modifiedExpenseReportActionID,
        reportPreviewReportActionID,
    };
    API.write(WRITE_COMMANDS.CONVERT_TRACKED_EXPENSE_TO_REQUEST, parameters, {optimisticData, successData, failureData});
}

function categorizeTrackedExpense(trackedExpenseParams: TrackedExpenseParams) {
    const {onyxData, reportInformation, transactionParams, policyParams, createdWorkspaceParams} = trackedExpenseParams;
    const {optimisticData, successData, failureData} = onyxData ?? {};
    const {transactionID} = transactionParams;
    const {isDraftPolicy} = policyParams;
    const {actionableWhisperReportActionID, moneyRequestReportID, linkedTrackedExpenseReportAction, linkedTrackedExpenseReportID, transactionThreadReportID} = reportInformation;
    const {
        optimisticData: moveTransactionOptimisticData,
        successData: moveTransactionSuccessData,
        failureData: moveTransactionFailureData,
        modifiedExpenseReportActionID,
    } = getConvertTrackedExpenseInformation(
        transactionID,
        actionableWhisperReportActionID,
        moneyRequestReportID,
        linkedTrackedExpenseReportAction,
        linkedTrackedExpenseReportID,
        transactionThreadReportID,
        CONST.IOU.ACTION.CATEGORIZE,
    );

    optimisticData?.push(...moveTransactionOptimisticData);
    successData?.push(...moveTransactionSuccessData);
    failureData?.push(...moveTransactionFailureData);

    const parameters: CategorizeTrackedExpenseApiParams = {
        ...{
            ...reportInformation,
            linkedTrackedExpenseReportAction: undefined,
        },
        ...policyParams,
        ...transactionParams,
        modifiedExpenseReportActionID,
        policyExpenseChatReportID: createdWorkspaceParams?.expenseChatReportID,
        policyExpenseCreatedReportActionID: createdWorkspaceParams?.expenseCreatedReportActionID,
        adminsChatReportID: createdWorkspaceParams?.adminsChatReportID,
        adminsCreatedReportActionID: createdWorkspaceParams?.adminsCreatedReportActionID,
    };

    API.write(WRITE_COMMANDS.CATEGORIZE_TRACKED_EXPENSE, parameters, {optimisticData, successData, failureData});

    // If a draft policy was used, then the CategorizeTrackedExpense command will create a real one
    // so let's track that conversion here
    if (isDraftPolicy) {
        GoogleTagManager.publishEvent(CONST.ANALYTICS.EVENT.WORKSPACE_CREATED, userAccountID);
    }
}

function shareTrackedExpense(trackedExpenseParams: TrackedExpenseParams) {
    const {onyxData, reportInformation, transactionParams, policyParams, createdWorkspaceParams} = trackedExpenseParams;
    const {optimisticData, successData, failureData} = onyxData ?? {};
    const {transactionID} = transactionParams;
    const {
        actionableWhisperReportActionID,
        moneyRequestPreviewReportActionID,
        moneyRequestCreatedReportActionID,
        reportPreviewReportActionID,
        moneyRequestReportID,
        linkedTrackedExpenseReportAction,
        linkedTrackedExpenseReportID,
        transactionThreadReportID,
    } = reportInformation;

    const {
        optimisticData: moveTransactionOptimisticData,
        successData: moveTransactionSuccessData,
        failureData: moveTransactionFailureData,
        modifiedExpenseReportActionID,
    } = getConvertTrackedExpenseInformation(
        transactionID,
        actionableWhisperReportActionID,
        moneyRequestReportID,
        linkedTrackedExpenseReportAction,
        linkedTrackedExpenseReportID,
        transactionThreadReportID,
        CONST.IOU.ACTION.SHARE,
    );

    optimisticData?.push(...moveTransactionOptimisticData);
    successData?.push(...moveTransactionSuccessData);
    failureData?.push(...moveTransactionFailureData);

    const parameters: ShareTrackedExpenseParams = {
        ...transactionParams,
        policyID: policyParams?.policyID,
        moneyRequestPreviewReportActionID,
        moneyRequestReportID,
        moneyRequestCreatedReportActionID,
        actionableWhisperReportActionID,
        modifiedExpenseReportActionID,
        reportPreviewReportActionID,
        policyExpenseChatReportID: createdWorkspaceParams?.expenseChatReportID,
        policyExpenseCreatedReportActionID: createdWorkspaceParams?.expenseCreatedReportActionID,
        adminsChatReportID: createdWorkspaceParams?.adminsChatReportID,
        adminsCreatedReportActionID: createdWorkspaceParams?.adminsCreatedReportActionID,
    };

    API.write(WRITE_COMMANDS.SHARE_TRACKED_EXPENSE, parameters, {optimisticData, successData, failureData});
}

/**
 * Submit expense to another user
 */
function requestMoney(requestMoneyInformation: RequestMoneyInformation) {
    const {report, participantParams, policyParams = {}, transactionParams, gpsPoints, action, reimbursible} = requestMoneyInformation;
    const {payeeAccountID} = participantParams;
    const {
        amount,
        currency,
        merchant,
        comment = '',
        receipt,
        category,
        tag,
        taxCode = '',
        taxAmount = 0,
        billable,
        created,
        attendees,
        actionableWhisperReportActionID,
        linkedTrackedExpenseReportAction,
        linkedTrackedExpenseReportID,
    } = transactionParams;

    // If the report is iou or expense report, we should get the linked chat report to be passed to the getMoneyRequestInformation function
    const isMoneyRequestReport = isMoneyRequestReportReportUtils(report);
    const currentChatReport = isMoneyRequestReport ? getReportOrDraftReport(report?.chatReportID) : report;
    const moneyRequestReportID = isMoneyRequestReport ? report?.reportID : '';
    const isMovingTransactionFromTrackExpense = isMovingTransactionFromTrackExpenseIOUUtils(action);

    const {
        payerAccountID,
        payerEmail,
        iouReport,
        chatReport,
        transaction,
        iouAction,
        createdChatReportActionID,
        createdIOUReportActionID,
        reportPreviewAction,
        transactionThreadReportID,
        createdReportActionIDForThread,
        onyxData,
    } = getMoneyRequestInformation({
        parentChatReport: isMovingTransactionFromTrackExpense ? undefined : currentChatReport,
        participantParams,
        policyParams,
        transactionParams,
        moneyRequestReportID,
        existingTransactionID:
            isMovingTransactionFromTrackExpense && linkedTrackedExpenseReportAction && isMoneyRequestAction(linkedTrackedExpenseReportAction)
                ? getOriginalMessage(linkedTrackedExpenseReportAction)?.IOUTransactionID
                : undefined,
    });
    const activeReportID = isMoneyRequestReport ? report?.reportID : chatReport.reportID;

    switch (action) {
        case CONST.IOU.ACTION.SUBMIT: {
            if (!linkedTrackedExpenseReportAction || !actionableWhisperReportActionID || !linkedTrackedExpenseReportID) {
                return;
            }

            convertTrackedExpenseToRequest(
                payerAccountID,
                payerEmail,
                chatReport.reportID,
                transaction.transactionID,
                actionableWhisperReportActionID,
                createdChatReportActionID,
                iouReport.reportID,
                createdIOUReportActionID,
                iouAction.reportActionID,
                linkedTrackedExpenseReportAction,
                linkedTrackedExpenseReportID,
                transactionThreadReportID,
                reportPreviewAction.reportActionID,
                onyxData,
                amount,
                currency,
                comment,
                merchant,
                created,
                attendees,
            );
            break;
        }
        default: {
            const parameters: RequestMoneyParams = {
                debtorEmail: payerEmail,
                debtorAccountID: payerAccountID,
                amount,
                currency,
                comment,
                created,
                merchant,
                iouReportID: iouReport.reportID,
                chatReportID: chatReport.reportID,
                transactionID: transaction.transactionID,
                reportActionID: iouAction.reportActionID,
                createdChatReportActionID,
                createdIOUReportActionID,
                reportPreviewReportActionID: reportPreviewAction.reportActionID,
                receipt: receipt instanceof Blob ? receipt : undefined,
                receiptState: receipt?.state,
                category,
                tag,
                taxCode,
                taxAmount,
                billable,
                // This needs to be a string of JSON because of limitations with the fetch() API and nested objects
                receiptGpsPoints: gpsPoints ? JSON.stringify(gpsPoints) : undefined,
                transactionThreadReportID,
                createdReportActionIDForThread,
                reimbursible,
            };

            // eslint-disable-next-line rulesdir/no-multiple-api-calls
            API.write(WRITE_COMMANDS.REQUEST_MONEY, parameters, onyxData);
        }
    }

    InteractionManager.runAfterInteractions(() => removeDraftTransaction(CONST.IOU.OPTIMISTIC_TRANSACTION_ID));
    Navigation.dismissModal(isSearchTopmostCentralPane() ? undefined : activeReportID);
    if (activeReportID) {
        notifyNewAction(activeReportID, payeeAccountID);
    }
}

/**
 * Submit per diem expense to another user
 */
function submitPerDiemExpense(submitPerDiemExpenseInformation: PerDiemExpenseInformation) {
    const {report, participantParams, policyParams = {}, transactionParams} = submitPerDiemExpenseInformation;
    const {payeeAccountID} = participantParams;
    const {currency, comment = '', category, tag, created, customUnit} = transactionParams;

    if (
        isEmptyObject(policyParams.policy) ||
        isEmptyObject(customUnit) ||
        !customUnit.customUnitID ||
        !customUnit.customUnitRateID ||
        (customUnit.subRates ?? []).length === 0 ||
        isEmptyObject(customUnit.attributes)
    ) {
        return;
    }

    // If the report is iou or expense report, we should get the linked chat report to be passed to the getMoneyRequestInformation function
    const isMoneyRequestReport = isMoneyRequestReportReportUtils(report);
    const currentChatReport = isMoneyRequestReport ? getReportOrDraftReport(report?.chatReportID) : report;
    const moneyRequestReportID = isMoneyRequestReport ? report?.reportID : '';

    const {
        iouReport,
        chatReport,
        transaction,
        iouAction,
        createdChatReportActionID,
        createdIOUReportActionID,
        reportPreviewAction,
        transactionThreadReportID,
        createdReportActionIDForThread,
        onyxData,
    } = getPerDiemExpenseInformation({
        parentChatReport: currentChatReport,
        participantParams,
        policyParams,
        transactionParams,
        moneyRequestReportID,
    });
    const activeReportID = isMoneyRequestReport ? report?.reportID : chatReport.reportID;

    const parameters: CreatePerDiemRequestParams = {
        policyID: policyParams.policy.id,
        customUnitID: customUnit.customUnitID,
        customUnitRateID: customUnit.customUnitRateID,
        subRates: JSON.stringify(customUnit.subRates),
        startDateTime: customUnit.attributes.dates.start,
        endDateTime: customUnit.attributes.dates.end,
        currency,
        description: comment,
        created,
        iouReportID: iouReport.reportID,
        chatReportID: chatReport.reportID,
        transactionID: transaction.transactionID,
        reportActionID: iouAction.reportActionID,
        createdChatReportActionID,
        createdIOUReportActionID,
        reportPreviewReportActionID: reportPreviewAction.reportActionID,
        category,
        tag,
        transactionThreadReportID,
        createdReportActionIDForThread,
    };

    API.write(WRITE_COMMANDS.CREATE_PER_DIEM_REQUEST, parameters, onyxData);

    InteractionManager.runAfterInteractions(() => removeDraftTransaction(CONST.IOU.OPTIMISTIC_TRANSACTION_ID));
    Navigation.dismissModal(isSearchTopmostCentralPane() ? undefined : activeReportID);
    if (activeReportID) {
        notifyNewAction(activeReportID, payeeAccountID);
    }
}

function sendInvoice(
    currentUserAccountID: number,
    transaction: OnyxEntry<OnyxTypes.Transaction>,
    invoiceChatReport?: OnyxEntry<OnyxTypes.Report>,
    receiptFile?: Receipt,
    policy?: OnyxEntry<OnyxTypes.Policy>,
    policyTagList?: OnyxEntry<OnyxTypes.PolicyTagLists>,
    policyCategories?: OnyxEntry<OnyxTypes.PolicyCategories>,
    companyName?: string,
    companyWebsite?: string,
) {
    const {
        senderWorkspaceID,
        receiver,
        invoiceRoom,
        createdChatReportActionID,
        invoiceReportID,
        reportPreviewReportActionID,
        transactionID,
        transactionThreadReportID,
        createdIOUReportActionID,
        createdReportActionIDForThread,
        reportActionID,
        onyxData,
    } = getSendInvoiceInformation(transaction, currentUserAccountID, invoiceChatReport, receiptFile, policy, policyTagList, policyCategories, companyName, companyWebsite);

    const parameters: SendInvoiceParams = {
        createdIOUReportActionID,
        createdReportActionIDForThread,
        reportActionID,
        senderWorkspaceID,
        accountID: currentUserAccountID,
        amount: transaction?.amount ?? 0,
        currency: transaction?.currency ?? '',
        comment: transaction?.comment?.comment?.trim() ?? '',
        merchant: transaction?.merchant ?? '',
        category: transaction?.category,
        date: transaction?.created ?? '',
        invoiceRoomReportID: invoiceRoom.reportID,
        createdChatReportActionID,
        invoiceReportID,
        reportPreviewReportActionID,
        transactionID,
        transactionThreadReportID,
        companyName,
        companyWebsite,
        ...(invoiceChatReport?.reportID ? {receiverInvoiceRoomID: invoiceChatReport.reportID} : {receiverEmail: receiver.login ?? ''}),
    };

    API.write(WRITE_COMMANDS.SEND_INVOICE, parameters, onyxData);
    InteractionManager.runAfterInteractions(() => removeDraftTransaction(CONST.IOU.OPTIMISTIC_TRANSACTION_ID));

    if (isSearchTopmostCentralPane()) {
        Navigation.dismissModal();
    } else {
        Navigation.dismissModalWithReport(invoiceRoom);
    }

    notifyNewAction(invoiceRoom.reportID, receiver.accountID);
}

/**
 * Track an expense
 */
function trackExpense(
    report: OnyxTypes.Report,
    amount: number,
    currency: string,
    created: string,
    merchant: string,
    payeeEmail: string | undefined,
    payeeAccountID: number,
    participant: Participant,
    comment: string,
    isDraftPolicy: boolean,
    receipt?: Receipt,
    category?: string,
    tag?: string,
    taxCode = '',
    taxAmount = 0,
    billable?: boolean,
    policy?: OnyxEntry<OnyxTypes.Policy>,
    policyTagList?: OnyxEntry<OnyxTypes.PolicyTagLists>,
    policyCategories?: OnyxEntry<OnyxTypes.PolicyCategories>,
    gpsPoints?: GPSPoint,
    validWaypoints?: WaypointCollection,
    action?: IOUAction,
    actionableWhisperReportActionID?: string,
    linkedTrackedExpenseReportAction?: OnyxTypes.ReportAction,
    linkedTrackedExpenseReportID?: string,
    customUnitRateID?: string,
) {
    const isMoneyRequestReport = isMoneyRequestReportReportUtils(report);
    const currentChatReport = isMoneyRequestReport ? getReportOrDraftReport(report.chatReportID) : report;
    const moneyRequestReportID = isMoneyRequestReport ? report.reportID : '';
    const isMovingTransactionFromTrackExpense = isMovingTransactionFromTrackExpenseIOUUtils(action);

    // Pass an open receipt so the distance expense will show a map with the route optimistically
    const trackedReceipt = validWaypoints ? {source: ReceiptGeneric as ReceiptSource, state: CONST.IOU.RECEIPT_STATE.OPEN} : receipt;
    const sanitizedWaypoints = validWaypoints ? JSON.stringify(sanitizeRecentWaypoints(validWaypoints)) : undefined;

    const {
        createdWorkspaceParams,
        iouReport,
        chatReport,
        transaction,
        iouAction,
        createdChatReportActionID,
        createdIOUReportActionID,
        reportPreviewAction,
        transactionThreadReportID,
        createdReportActionIDForThread,
        actionableWhisperReportActionIDParam,
        onyxData,
    } =
        getTrackExpenseInformation(
            currentChatReport,
            participant,
            comment,
            amount,
            currency,
            created,
            merchant,
            trackedReceipt,
            category,
            tag,
            taxCode,
            taxAmount,
            billable,
            policy,
            policyTagList,
            policyCategories,
            payeeEmail,
            payeeAccountID,
            moneyRequestReportID,
            linkedTrackedExpenseReportAction,
            isMovingTransactionFromTrackExpense && linkedTrackedExpenseReportAction && isMoneyRequestAction(linkedTrackedExpenseReportAction)
                ? getOriginalMessage(linkedTrackedExpenseReportAction)?.IOUTransactionID
                : undefined,
        ) ?? {};
    const activeReportID = isMoneyRequestReport ? report.reportID : chatReport?.reportID;

    const recentServerValidatedWaypoints = getRecentWaypoints().filter((item) => !item.pendingAction);
    onyxData?.failureData?.push({
        onyxMethod: Onyx.METHOD.SET,
        key: `${ONYXKEYS.NVP_RECENT_WAYPOINTS}`,
        value: recentServerValidatedWaypoints,
    });

    switch (action) {
        case CONST.IOU.ACTION.CATEGORIZE: {
            if (!linkedTrackedExpenseReportAction || !actionableWhisperReportActionID || !linkedTrackedExpenseReportID) {
                return;
            }
            const transactionParams: TrackedExpenseTransactionParams = {
                transactionID: transaction?.transactionID,
                amount,
                currency,
                comment,
                merchant,
                created,
                taxCode,
                taxAmount,
                category,
                tag,
                billable,
                receipt: trackedReceipt instanceof Blob ? trackedReceipt : undefined,
            };
            const policyParams: TrackedExpensePolicyParams = {
                policyID: chatReport?.policyID,
                isDraftPolicy,
            };
            const reportInformation: TrackedExpenseReportInformation = {
                moneyRequestPreviewReportActionID: iouAction?.reportActionID,
                moneyRequestReportID: iouReport?.reportID,
                moneyRequestCreatedReportActionID: createdIOUReportActionID,
                actionableWhisperReportActionID,
                linkedTrackedExpenseReportAction,
                linkedTrackedExpenseReportID,
                transactionThreadReportID,
                reportPreviewReportActionID: reportPreviewAction?.reportActionID,
            };
            const trackedExpenseParams: TrackedExpenseParams = {
                onyxData,
                reportInformation,
                transactionParams,
                policyParams,
                createdWorkspaceParams,
            };

            categorizeTrackedExpense(trackedExpenseParams);
            break;
        }
        case CONST.IOU.ACTION.SHARE: {
            if (!linkedTrackedExpenseReportAction || !actionableWhisperReportActionID || !linkedTrackedExpenseReportID) {
                return;
            }
            const transactionParams: TrackedExpenseTransactionParams = {
                transactionID: transaction?.transactionID,
                amount,
                currency,
                comment,
                merchant,
                created,
                taxCode: taxCode ?? '',
                taxAmount: taxAmount ?? 0,
                category,
                tag,
                billable,
                receipt: trackedReceipt instanceof Blob ? trackedReceipt : undefined,
                waypoints: sanitizedWaypoints,
                customUnitRateID,
            };
            const policyParams: TrackedExpensePolicyParams = {
                policyID: chatReport?.policyID,
            };
            const reportInformation: TrackedExpenseReportInformation = {
                moneyRequestPreviewReportActionID: iouAction?.reportActionID,
                moneyRequestReportID: iouReport?.reportID,
                moneyRequestCreatedReportActionID: createdIOUReportActionID,
                actionableWhisperReportActionID,
                linkedTrackedExpenseReportAction,
                linkedTrackedExpenseReportID,
                transactionThreadReportID,
                reportPreviewReportActionID: reportPreviewAction?.reportActionID,
            };
            const trackedExpenseParams: TrackedExpenseParams = {
                onyxData,
                reportInformation,
                transactionParams,
                policyParams,
                createdWorkspaceParams,
            };
            shareTrackedExpense(trackedExpenseParams);
            break;
        }
        default: {
            const parameters: TrackExpenseParams = {
                amount,
                currency,
                comment,
                created,
                merchant,
                iouReportID: iouReport?.reportID,
                chatReportID: chatReport?.reportID,
                transactionID: transaction?.transactionID,
                reportActionID: iouAction?.reportActionID,
                createdChatReportActionID,
                createdIOUReportActionID,
                reportPreviewReportActionID: reportPreviewAction?.reportActionID,
                receipt: trackedReceipt instanceof Blob ? trackedReceipt : undefined,
                receiptState: trackedReceipt?.state,
                category,
                tag,
                taxCode,
                taxAmount,
                billable,
                // This needs to be a string of JSON because of limitations with the fetch() API and nested objects
                receiptGpsPoints: gpsPoints ? JSON.stringify(gpsPoints) : undefined,
                transactionThreadReportID,
                createdReportActionIDForThread,
                waypoints: sanitizedWaypoints,
                customUnitRateID,
            };
            if (actionableWhisperReportActionIDParam) {
                parameters.actionableWhisperReportActionID = actionableWhisperReportActionIDParam;
            }
            API.write(WRITE_COMMANDS.TRACK_EXPENSE, parameters, onyxData);
        }
    }
    InteractionManager.runAfterInteractions(() => removeDraftTransaction(CONST.IOU.OPTIMISTIC_TRANSACTION_ID));
    Navigation.dismissModal(isSearchTopmostCentralPane() ? undefined : activeReportID);

    if (action === CONST.IOU.ACTION.SHARE) {
        if (isSearchTopmostCentralPane() && activeReportID) {
            Navigation.goBack();
            Navigation.navigate(ROUTES.REPORT_WITH_ID.getRoute(activeReportID));
        }
        Navigation.setNavigationActionToMicrotaskQueue(() => Navigation.navigate(ROUTES.ROOM_INVITE.getRoute(activeReportID, CONST.IOU.SHARE.ROLE.ACCOUNTANT)));
    }

    notifyNewAction(activeReportID, payeeAccountID);
}

function getOrCreateOptimisticSplitChatReport(existingSplitChatReportID: string, participants: Participant[], participantAccountIDs: number[], currentUserAccountID: number) {
    // The existing chat report could be passed as reportID or exist on the sole "participant" (in this case a report option)
    const existingChatReportID = existingSplitChatReportID || participants.at(0)?.reportID;

    // Check if the report is available locally if we do have one
    let existingSplitChatReport = existingChatReportID ? allReports?.[`${ONYXKEYS.COLLECTION.REPORT}${existingChatReportID}`] : null;

    const allParticipantsAccountIDs = [...participantAccountIDs, currentUserAccountID];
    if (!existingSplitChatReport) {
        existingSplitChatReport = getChatByParticipants(allParticipantsAccountIDs, undefined, participantAccountIDs.length > 1);
    }

    // We found an existing chat report we are done...
    if (existingSplitChatReport) {
        // Yes, these are the same, but give the caller a way to identify if we created a new report or not
        return {existingSplitChatReport, splitChatReport: existingSplitChatReport};
    }

    // Create a Group Chat if we have multiple participants
    if (participants.length > 1) {
        const splitChatReport = buildOptimisticChatReport(
            allParticipantsAccountIDs,
            '',
            CONST.REPORT.CHAT_TYPE.GROUP,
            undefined,
            undefined,
            undefined,
            undefined,
            undefined,
            undefined,
            CONST.REPORT.NOTIFICATION_PREFERENCE.ALWAYS,
        );
        return {existingSplitChatReport: null, splitChatReport};
    }

    // Otherwise, create a new 1:1 chat report
    const splitChatReport = buildOptimisticChatReport(participantAccountIDs);
    return {existingSplitChatReport: null, splitChatReport};
}

/**
 * Build the Onyx data and IOU split necessary for splitting a bill with 3+ users.
 * 1. Build the optimistic Onyx data for the group chat, i.e. chatReport and iouReportAction creating the former if it doesn't yet exist.
 * 2. Loop over the group chat participant list, building optimistic or updating existing chatReports, iouReports and iouReportActions between the user and each participant.
 * We build both Onyx data and the IOU split that is sent as a request param and is used by Auth to create the chatReports, iouReports and iouReportActions in the database.
 * The IOU split has the following shape:
 *  [
 *      {email: 'currentUser', amount: 100},
 *      {email: 'user2', amount: 100, iouReportID: '100', chatReportID: '110', transactionID: '120', reportActionID: '130'},
 *      {email: 'user3', amount: 100, iouReportID: '200', chatReportID: '210', transactionID: '220', reportActionID: '230'}
 *  ]
 * @param amount - always in the smallest unit of the currency
 * @param existingSplitChatReportID - the report ID where the split expense happens, could be a group chat or a workspace chat
 */
function createSplitsAndOnyxData(
    participants: Participant[],
    currentUserLogin: string,
    currentUserAccountID: number,
    amount: number,
    comment: string,
    currency: string,
    merchant: string,
    created: string,
    category: string,
    tag: string,
    splitShares: SplitShares = {},
    existingSplitChatReportID = '',
    billable = false,
    iouRequestType: IOURequestType = CONST.IOU.REQUEST_TYPE.MANUAL,
    taxCode = '',
    taxAmount = 0,
): SplitsAndOnyxData {
    const currentUserEmailForIOUSplit = addSMSDomainIfPhoneNumber(currentUserLogin);
    const participantAccountIDs = participants.map((participant) => Number(participant.accountID));

    const {splitChatReport, existingSplitChatReport} = getOrCreateOptimisticSplitChatReport(existingSplitChatReportID, participants, participantAccountIDs, currentUserAccountID);
    const isOwnPolicyExpenseChat = !!splitChatReport.isOwnPolicyExpenseChat;

    // Pass an open receipt so the distance expense will show a map with the route optimistically
    const receipt: Receipt | undefined = iouRequestType === CONST.IOU.REQUEST_TYPE.DISTANCE ? {source: ReceiptGeneric as ReceiptSource, state: CONST.IOU.RECEIPT_STATE.OPEN} : undefined;

    const existingTransaction = allTransactionDrafts[`${ONYXKEYS.COLLECTION.TRANSACTION_DRAFT}${CONST.IOU.OPTIMISTIC_TRANSACTION_ID}`];
    const isDistanceRequest = existingTransaction && existingTransaction.iouRequestType === CONST.IOU.REQUEST_TYPE.DISTANCE;
    let splitTransaction = buildOptimisticTransaction({
        existingTransaction,
        transactionParams: {
            amount,
            currency,
            reportID: CONST.REPORT.SPLIT_REPORTID,
            comment,
            created,
            merchant: merchant || Localize.translateLocal('iou.expense'),
            receipt,
            category,
            tag,
            taxCode,
            taxAmount,
            billable,
            pendingFields: isDistanceRequest ? {waypoints: CONST.RED_BRICK_ROAD_PENDING_ACTION.ADD} : undefined,
        },
    });

    // Important data is set on the draft distance transaction, such as the iouRequestType marking it as a distance request, so merge it into the optimistic split transaction
    if (isDistanceRequest) {
        splitTransaction = fastMerge(existingTransaction, splitTransaction, false);
    }

    // Note: The created action must be optimistically generated before the IOU action so there's no chance that the created action appears after the IOU action in the chat
    const splitCreatedReportAction = buildOptimisticCreatedReportAction(currentUserEmailForIOUSplit);
    const splitIOUReportAction = buildOptimisticIOUReportAction(
        CONST.IOU.REPORT_ACTION_TYPE.SPLIT,
        amount,
        currency,
        comment,
        participants,
        splitTransaction.transactionID,
        undefined,
        '',
        false,
        false,
        isOwnPolicyExpenseChat,
    );

    splitChatReport.lastReadTime = DateUtils.getDBTime();
    splitChatReport.lastMessageText = getReportActionText(splitIOUReportAction);
    splitChatReport.lastMessageHtml = getReportActionHtml(splitIOUReportAction);
    splitChatReport.lastActorAccountID = currentUserAccountID;
    splitChatReport.lastVisibleActionCreated = splitIOUReportAction.created;

    // If we have an existing splitChatReport (group chat or workspace) use it's pending fields, otherwise indicate that we are adding a chat
    if (!existingSplitChatReport) {
        splitChatReport.pendingFields = {
            createChat: CONST.RED_BRICK_ROAD_PENDING_ACTION.ADD,
        };
    }

    const optimisticData: OnyxUpdate[] = [
        {
            // Use set for new reports because it doesn't exist yet, is faster,
            // and we need the data to be available when we navigate to the chat page
            onyxMethod: existingSplitChatReport ? Onyx.METHOD.MERGE : Onyx.METHOD.SET,
            key: `${ONYXKEYS.COLLECTION.REPORT}${splitChatReport.reportID}`,
            value: splitChatReport,
        },
        {
            onyxMethod: Onyx.METHOD.SET,
            key: ONYXKEYS.NVP_QUICK_ACTION_GLOBAL_CREATE,
            value: {
                action: iouRequestType === CONST.IOU.REQUEST_TYPE.DISTANCE ? CONST.QUICK_ACTIONS.SPLIT_DISTANCE : CONST.QUICK_ACTIONS.SPLIT_MANUAL,
                chatReportID: splitChatReport.reportID,
                isFirstQuickAction: isEmptyObject(quickAction),
            },
        },
        existingSplitChatReport
            ? {
                  onyxMethod: Onyx.METHOD.MERGE,
                  key: `${ONYXKEYS.COLLECTION.REPORT_ACTIONS}${splitChatReport.reportID}`,
                  value: {
                      [splitIOUReportAction.reportActionID]: splitIOUReportAction as OnyxTypes.ReportAction,
                  },
              }
            : {
                  onyxMethod: Onyx.METHOD.SET,
                  key: `${ONYXKEYS.COLLECTION.REPORT_ACTIONS}${splitChatReport.reportID}`,
                  value: {
                      [splitCreatedReportAction.reportActionID]: splitCreatedReportAction as OnyxTypes.ReportAction,
                      [splitIOUReportAction.reportActionID]: splitIOUReportAction as OnyxTypes.ReportAction,
                  },
              },
        {
            onyxMethod: Onyx.METHOD.SET,
            key: `${ONYXKEYS.COLLECTION.TRANSACTION}${splitTransaction.transactionID}`,
            value: splitTransaction,
        },
    ];
    const successData: OnyxUpdate[] = [
        {
            onyxMethod: Onyx.METHOD.MERGE,
            key: `${ONYXKEYS.COLLECTION.REPORT_ACTIONS}${splitChatReport.reportID}`,
            value: {
                ...(existingSplitChatReport ? {} : {[splitCreatedReportAction.reportActionID]: {pendingAction: null}}),
                [splitIOUReportAction.reportActionID]: {pendingAction: null},
            },
        },
        {
            onyxMethod: Onyx.METHOD.MERGE,
            key: `${ONYXKEYS.COLLECTION.TRANSACTION}${splitTransaction.transactionID}`,
            value: {pendingAction: null, pendingFields: null},
        },
    ];

    const redundantParticipants: Record<number, null> = {};
    if (!existingSplitChatReport) {
        successData.push({
            onyxMethod: Onyx.METHOD.MERGE,
            key: `${ONYXKEYS.COLLECTION.REPORT}${splitChatReport.reportID}`,
            value: {pendingFields: {createChat: null}, participants: redundantParticipants},
        });
    }

    const failureData: OnyxUpdate[] = [
        {
            onyxMethod: Onyx.METHOD.MERGE,
            key: `${ONYXKEYS.COLLECTION.TRANSACTION}${splitTransaction.transactionID}`,
            value: {
                errors: getMicroSecondOnyxErrorWithTranslationKey('iou.error.genericCreateFailureMessage'),
                pendingAction: null,
                pendingFields: null,
            },
        },
        {
            onyxMethod: Onyx.METHOD.SET,
            key: ONYXKEYS.NVP_QUICK_ACTION_GLOBAL_CREATE,
            value: quickAction ?? null,
        },
    ];

    if (existingSplitChatReport) {
        failureData.push({
            onyxMethod: Onyx.METHOD.MERGE,
            key: `${ONYXKEYS.COLLECTION.REPORT_ACTIONS}${splitChatReport.reportID}`,
            value: {
                [splitIOUReportAction.reportActionID]: {
                    errors: getMicroSecondOnyxErrorWithTranslationKey('iou.error.genericCreateFailureMessage'),
                },
            },
        });
    } else {
        failureData.push(
            {
                onyxMethod: Onyx.METHOD.MERGE,
                key: `${ONYXKEYS.COLLECTION.REPORT}${splitChatReport.reportID}`,
                value: {
                    errorFields: {
                        createChat: getMicroSecondOnyxErrorWithTranslationKey('report.genericCreateReportFailureMessage'),
                    },
                },
            },
            {
                onyxMethod: Onyx.METHOD.MERGE,
                key: `${ONYXKEYS.COLLECTION.REPORT_ACTIONS}${splitChatReport.reportID}`,
                value: {
                    [splitIOUReportAction.reportActionID]: {
                        errors: getMicroSecondOnyxErrorWithTranslationKey('iou.error.genericCreateFailureMessage'),
                    },
                },
            },
        );
    }

    // Loop through participants creating individual chats, iouReports and reportActionIDs as needed
    const currentUserAmount = splitShares?.[currentUserAccountID]?.amount ?? calculateIOUAmount(participants.length, amount, currency, true);
    const currentUserTaxAmount = calculateIOUAmount(participants.length, taxAmount, currency, true);

    const splits: Split[] = [{email: currentUserEmailForIOUSplit, accountID: currentUserAccountID, amount: currentUserAmount, taxAmount: currentUserTaxAmount}];

    const hasMultipleParticipants = participants.length > 1;
    participants.forEach((participant) => {
        // In a case when a participant is a workspace, even when a current user is not an owner of the workspace
        const isPolicyExpenseChat = isPolicyExpenseChatReportUtils(participant);
        const splitAmount = splitShares?.[participant.accountID ?? CONST.DEFAULT_NUMBER_ID]?.amount ?? calculateIOUAmount(participants.length, amount, currency, false);
        const splitTaxAmount = calculateIOUAmount(participants.length, taxAmount, currency, false);

        // To exclude someone from a split, the amount can be 0. The scenario for this is when creating a split from a group chat, we have remove the option to deselect users to exclude them.
        // We can input '0' next to someone we want to exclude.
        if (splitAmount === 0) {
            return;
        }

        // In case the participant is a workspace, email & accountID should remain undefined and won't be used in the rest of this code
        // participant.login is undefined when the request is initiated from a group DM with an unknown user, so we need to add a default
        const email = isOwnPolicyExpenseChat || isPolicyExpenseChat ? '' : addSMSDomainIfPhoneNumber(participant.login ?? '').toLowerCase();
        const accountID = isOwnPolicyExpenseChat || isPolicyExpenseChat ? 0 : Number(participant.accountID);
        if (email === currentUserEmailForIOUSplit) {
            return;
        }

        // STEP 1: Get existing chat report OR build a new optimistic one
        // If we only have one participant and the request was initiated from the global create menu, i.e. !existingGroupChatReportID, the oneOnOneChatReport is the groupChatReport
        let oneOnOneChatReport: OnyxTypes.Report | OptimisticChatReport;
        let isNewOneOnOneChatReport = false;
        let shouldCreateOptimisticPersonalDetails = false;
        const personalDetailExists = accountID in allPersonalDetails;

        // If this is a split between two people only and the function
        // wasn't provided with an existing group chat report id
        // or, if the split is being made from the workspace chat, then the oneOnOneChatReport is the same as the splitChatReport
        // in this case existingSplitChatReport will belong to the policy expense chat and we won't be
        // entering code that creates optimistic personal details
        if ((!hasMultipleParticipants && !existingSplitChatReportID) || isOwnPolicyExpenseChat) {
            oneOnOneChatReport = splitChatReport;
            shouldCreateOptimisticPersonalDetails = !existingSplitChatReport && !personalDetailExists;
        } else {
            const existingChatReport = getChatByParticipants([accountID, currentUserAccountID]);
            isNewOneOnOneChatReport = !existingChatReport;
            shouldCreateOptimisticPersonalDetails = isNewOneOnOneChatReport && !personalDetailExists;
            oneOnOneChatReport = existingChatReport ?? buildOptimisticChatReport([accountID, currentUserAccountID]);
        }

        // STEP 2: Get existing IOU/Expense report and update its total OR build a new optimistic one
        let oneOnOneIOUReport: OneOnOneIOUReport = oneOnOneChatReport.iouReportID ? allReports?.[`${ONYXKEYS.COLLECTION.REPORT}${oneOnOneChatReport.iouReportID}`] : null;
        const shouldCreateNewOneOnOneIOUReport = shouldCreateNewMoneyRequestReportReportUtils(oneOnOneIOUReport, oneOnOneChatReport);

        if (!oneOnOneIOUReport || shouldCreateNewOneOnOneIOUReport) {
            oneOnOneIOUReport = isOwnPolicyExpenseChat
                ? buildOptimisticExpenseReport(oneOnOneChatReport.reportID, oneOnOneChatReport.policyID, currentUserAccountID, splitAmount, currency)
                : buildOptimisticIOUReport(currentUserAccountID, accountID, splitAmount, oneOnOneChatReport.reportID, currency);
        } else if (isOwnPolicyExpenseChat) {
            // Because of the Expense reports are stored as negative values, we subtract the total from the amount
            if (oneOnOneIOUReport?.currency === currency) {
                if (typeof oneOnOneIOUReport.total === 'number') {
                    oneOnOneIOUReport.total -= splitAmount;
                }

                if (typeof oneOnOneIOUReport.unheldTotal === 'number') {
                    oneOnOneIOUReport.unheldTotal -= splitAmount;
                }
            }
        } else {
            oneOnOneIOUReport = updateIOUOwnerAndTotal(oneOnOneIOUReport, currentUserAccountID, splitAmount, currency);
        }

        // STEP 3: Build optimistic transaction
        const oneOnOneTransaction = buildOptimisticTransaction({
            originalTransactionID: splitTransaction.transactionID,
            transactionParams: {
                amount: isExpenseReport(oneOnOneIOUReport) ? -splitAmount : splitAmount,
                currency,
                reportID: oneOnOneIOUReport.reportID,
                comment,
                created,
                merchant: merchant || Localize.translateLocal('iou.expense'),
                category,
                tag,
                taxCode,
                taxAmount: isExpenseReport(oneOnOneIOUReport) ? -splitTaxAmount : splitTaxAmount,
                billable,
                source: CONST.IOU.TYPE.SPLIT,
            },
        });

        // STEP 4: Build optimistic reportActions. We need:
        // 1. CREATED action for the chatReport
        // 2. CREATED action for the iouReport
        // 3. IOU action for the iouReport
        // 4. Transaction Thread and the CREATED action for it
        // 5. REPORT_PREVIEW action for the chatReport
        const [oneOnOneCreatedActionForChat, oneOnOneCreatedActionForIOU, oneOnOneIOUAction, optimisticTransactionThread, optimisticCreatedActionForTransactionThread] =
            buildOptimisticMoneyRequestEntities(
                oneOnOneIOUReport,
                CONST.IOU.REPORT_ACTION_TYPE.CREATE,
                splitAmount,
                currency,
                comment,
                currentUserEmailForIOUSplit,
                [participant],
                oneOnOneTransaction.transactionID,
            );

        // Add optimistic personal details for new participants
        const oneOnOnePersonalDetailListAction: OnyxTypes.PersonalDetailsList = shouldCreateOptimisticPersonalDetails
            ? {
                  [accountID]: {
                      accountID,
                      // Disabling this line since participant.displayName can be an empty string
                      // eslint-disable-next-line @typescript-eslint/prefer-nullish-coalescing
                      displayName: formatPhoneNumber(participant.displayName || email),
                      login: participant.login,
                      isOptimisticPersonalDetail: true,
                  },
              }
            : {};

        if (shouldCreateOptimisticPersonalDetails) {
            // BE will send different participants. We clear the optimistic ones to avoid duplicated entries
            redundantParticipants[accountID] = null;
        }

        let oneOnOneReportPreviewAction = getReportPreviewAction(oneOnOneChatReport.reportID, oneOnOneIOUReport.reportID);
        if (oneOnOneReportPreviewAction) {
            oneOnOneReportPreviewAction = updateReportPreview(oneOnOneIOUReport, oneOnOneReportPreviewAction);
        } else {
            oneOnOneReportPreviewAction = buildOptimisticReportPreview(oneOnOneChatReport, oneOnOneIOUReport);
        }

        // Add category to optimistic policy recently used categories when a participant is a workspace
        const optimisticPolicyRecentlyUsedCategories = isPolicyExpenseChat ? buildOptimisticPolicyRecentlyUsedCategories(participant.policyID, category) : [];

        const optimisticRecentlyUsedCurrencies = buildOptimisticRecentlyUsedCurrencies(currency);

        // Add tag to optimistic policy recently used tags when a participant is a workspace
        const optimisticPolicyRecentlyUsedTags = isPolicyExpenseChat ? buildOptimisticPolicyRecentlyUsedTags(participant.policyID, tag) : {};

        // STEP 5: Build Onyx Data
        const [oneOnOneOptimisticData, oneOnOneSuccessData, oneOnOneFailureData] = buildOnyxDataForMoneyRequest({
            isNewChatReport: isNewOneOnOneChatReport,
            shouldCreateNewMoneyRequestReport: shouldCreateNewOneOnOneIOUReport,
            isOneOnOneSplit: true,
            optimisticParams: {
                chat: {
                    report: oneOnOneChatReport,
                    createdAction: oneOnOneCreatedActionForChat,
                    reportPreviewAction: oneOnOneReportPreviewAction,
                },
                iou: {
                    report: oneOnOneIOUReport,
                    createdAction: oneOnOneCreatedActionForIOU,
                    action: oneOnOneIOUAction,
                },
                transactionParams: {
                    transaction: oneOnOneTransaction,
                    transactionThreadReport: optimisticTransactionThread,
                    transactionThreadCreatedReportAction: optimisticCreatedActionForTransactionThread,
                },
                policyRecentlyUsed: {
                    categories: optimisticPolicyRecentlyUsedCategories,
                    tags: optimisticPolicyRecentlyUsedTags,
                    currencies: optimisticRecentlyUsedCurrencies,
                },
                personalDetailListAction: oneOnOnePersonalDetailListAction,
            },
        });

        const individualSplit = {
            email,
            accountID,
            isOptimisticAccount: isOptimisticPersonalDetail(accountID),
            amount: splitAmount,
            iouReportID: oneOnOneIOUReport.reportID,
            chatReportID: oneOnOneChatReport.reportID,
            transactionID: oneOnOneTransaction.transactionID,
            reportActionID: oneOnOneIOUAction.reportActionID,
            createdChatReportActionID: oneOnOneCreatedActionForChat.reportActionID,
            createdIOUReportActionID: oneOnOneCreatedActionForIOU.reportActionID,
            reportPreviewReportActionID: oneOnOneReportPreviewAction.reportActionID,
            transactionThreadReportID: optimisticTransactionThread.reportID,
            createdReportActionIDForThread: optimisticCreatedActionForTransactionThread?.reportActionID,
            taxAmount: splitTaxAmount,
        };

        splits.push(individualSplit);
        optimisticData.push(...oneOnOneOptimisticData);
        successData.push(...oneOnOneSuccessData);
        failureData.push(...oneOnOneFailureData);
    });

    optimisticData.push({
        onyxMethod: Onyx.METHOD.MERGE,
        key: `${ONYXKEYS.COLLECTION.TRANSACTION}${splitTransaction.transactionID}`,
        value: {
            comment: {
                splits: splits.map((split) => ({accountID: split.accountID, amount: split.amount})),
            },
        },
    });

    const splitData: SplitData = {
        chatReportID: splitChatReport.reportID,
        transactionID: splitTransaction.transactionID,
        reportActionID: splitIOUReportAction.reportActionID,
        policyID: splitChatReport.policyID,
        chatType: splitChatReport.chatType,
    };

    if (!existingSplitChatReport) {
        splitData.createdReportActionID = splitCreatedReportAction.reportActionID;
    }

    return {
        splitData,
        splits,
        onyxData: {optimisticData, successData, failureData},
    };
}

type SplitBillActionsParams = {
    participants: Participant[];
    currentUserLogin: string;
    currentUserAccountID: number;
    amount: number;
    comment: string;
    currency: string;
    merchant: string;
    created: string;
    category?: string;
    tag?: string;
    billable?: boolean;
    iouRequestType?: IOURequestType;
    existingSplitChatReportID?: string;
    splitShares?: SplitShares;
    splitPayerAccountIDs?: number[];
    taxCode?: string;
    taxAmount?: number;
};

/**
 * @param amount - always in smallest currency unit
 * @param existingSplitChatReportID - Either a group DM or a workspace chat
 */
function splitBill({
    participants,
    currentUserLogin,
    currentUserAccountID,
    amount,
    comment,
    currency,
    merchant,
    created,
    category = '',
    tag = '',
    billable = false,
    iouRequestType = CONST.IOU.REQUEST_TYPE.MANUAL,
    existingSplitChatReportID = '',
    splitShares = {},
    splitPayerAccountIDs = [],
    taxCode = '',
    taxAmount = 0,
}: SplitBillActionsParams) {
    const {splitData, splits, onyxData} = createSplitsAndOnyxData(
        participants,
        currentUserLogin,
        currentUserAccountID,
        amount,
        comment,
        currency,
        merchant,
        created,
        category,
        tag,
        splitShares,
        existingSplitChatReportID,
        billable,
        iouRequestType,
        taxCode,
        taxAmount,
    );

    const parameters: SplitBillParams = {
        reportID: splitData.chatReportID,
        amount,
        splits: JSON.stringify(splits),
        currency,
        comment,
        category,
        merchant,
        created,
        tag,
        billable,
        transactionID: splitData.transactionID,
        reportActionID: splitData.reportActionID,
        createdReportActionID: splitData.createdReportActionID,
        policyID: splitData.policyID,
        chatType: splitData.chatType,
        splitPayerAccountIDs,
        taxCode,
        taxAmount,
    };

    API.write(WRITE_COMMANDS.SPLIT_BILL, parameters, onyxData);
    InteractionManager.runAfterInteractions(() => removeDraftTransaction(CONST.IOU.OPTIMISTIC_TRANSACTION_ID));

    Navigation.dismissModal(isSearchTopmostCentralPane() ? undefined : existingSplitChatReportID);
    notifyNewAction(splitData.chatReportID, currentUserAccountID);
}

/**
 * @param amount - always in the smallest currency unit
 */
function splitBillAndOpenReport({
    participants,
    currentUserLogin,
    currentUserAccountID,
    amount,
    comment,
    currency,
    merchant,
    created,
    category = '',
    tag = '',
    billable = false,
    iouRequestType = CONST.IOU.REQUEST_TYPE.MANUAL,
    splitShares = {},
    splitPayerAccountIDs = [],
    taxCode = '',
    taxAmount = 0,
}: SplitBillActionsParams) {
    const {splitData, splits, onyxData} = createSplitsAndOnyxData(
        participants,
        currentUserLogin,
        currentUserAccountID,
        amount,
        comment,
        currency,
        merchant,
        created,
        category,
        tag,
        splitShares,
        '',
        billable,
        iouRequestType,
        taxCode,
        taxAmount,
    );

    const parameters: SplitBillParams = {
        reportID: splitData.chatReportID,
        amount,
        splits: JSON.stringify(splits),
        currency,
        merchant,
        created,
        comment,
        category,
        tag,
        billable,
        transactionID: splitData.transactionID,
        reportActionID: splitData.reportActionID,
        createdReportActionID: splitData.createdReportActionID,
        policyID: splitData.policyID,
        chatType: splitData.chatType,
        splitPayerAccountIDs,
        taxCode,
        taxAmount,
    };

    API.write(WRITE_COMMANDS.SPLIT_BILL_AND_OPEN_REPORT, parameters, onyxData);
    InteractionManager.runAfterInteractions(() => removeDraftTransaction(CONST.IOU.OPTIMISTIC_TRANSACTION_ID));

    Navigation.dismissModal(isSearchTopmostCentralPane() ? undefined : splitData.chatReportID);
    notifyNewAction(splitData.chatReportID, currentUserAccountID);
}

type StartSplitBilActionParams = {
    participants: Participant[];
    currentUserLogin: string;
    currentUserAccountID: number;
    comment: string;
    receipt: Receipt;
    existingSplitChatReportID?: string;
    billable?: boolean;
    category: string | undefined;
    tag: string | undefined;
    currency: string;
    taxCode: string;
    taxAmount: number;
};

/** Used exclusively for starting a split expense request that contains a receipt, the split request will be completed once the receipt is scanned
 *  or user enters details manually.
 *
 * @param existingSplitChatReportID - Either a group DM or a workspace chat
 */
function startSplitBill({
    participants,
    currentUserLogin,
    currentUserAccountID,
    comment,
    receipt,
    existingSplitChatReportID = '',
    billable = false,
    category = '',
    tag = '',
    currency,
    taxCode = '',
    taxAmount = 0,
}: StartSplitBilActionParams) {
    const currentUserEmailForIOUSplit = addSMSDomainIfPhoneNumber(currentUserLogin);
    const participantAccountIDs = participants.map((participant) => Number(participant.accountID));
    const {splitChatReport, existingSplitChatReport} = getOrCreateOptimisticSplitChatReport(existingSplitChatReportID, participants, participantAccountIDs, currentUserAccountID);
    const isOwnPolicyExpenseChat = !!splitChatReport.isOwnPolicyExpenseChat;

    const {name: filename, source, state = CONST.IOU.RECEIPT_STATE.SCANREADY} = receipt;
    const receiptObject: Receipt = {state, source};

    // ReportID is -2 (aka "deleted") on the group transaction
    const splitTransaction = buildOptimisticTransaction({
        transactionParams: {
            amount: 0,
            currency,
            reportID: CONST.REPORT.SPLIT_REPORTID,
            comment,
            merchant: CONST.TRANSACTION.PARTIAL_TRANSACTION_MERCHANT,
            receipt: receiptObject,
            category,
            tag,
            taxCode,
            taxAmount,
            billable,
            filename,
        },
    });

    // Note: The created action must be optimistically generated before the IOU action so there's no chance that the created action appears after the IOU action in the chat
    const splitChatCreatedReportAction = buildOptimisticCreatedReportAction(currentUserEmailForIOUSplit);
    const splitIOUReportAction = buildOptimisticIOUReportAction(
        CONST.IOU.REPORT_ACTION_TYPE.SPLIT,
        0,
        CONST.CURRENCY.USD,
        comment,
        participants,
        splitTransaction.transactionID,
        undefined,
        '',
        false,
        false,
        isOwnPolicyExpenseChat,
    );

    splitChatReport.lastReadTime = DateUtils.getDBTime();
    splitChatReport.lastMessageText = getReportActionText(splitIOUReportAction);
    splitChatReport.lastMessageHtml = getReportActionHtml(splitIOUReportAction);

    // If we have an existing splitChatReport (group chat or workspace) use it's pending fields, otherwise indicate that we are adding a chat
    if (!existingSplitChatReport) {
        splitChatReport.pendingFields = {
            createChat: CONST.RED_BRICK_ROAD_PENDING_ACTION.ADD,
        };
    }

    const optimisticData: OnyxUpdate[] = [
        {
            // Use set for new reports because it doesn't exist yet, is faster,
            // and we need the data to be available when we navigate to the chat page
            onyxMethod: existingSplitChatReport ? Onyx.METHOD.MERGE : Onyx.METHOD.SET,
            key: `${ONYXKEYS.COLLECTION.REPORT}${splitChatReport.reportID}`,
            value: splitChatReport,
        },
        {
            onyxMethod: Onyx.METHOD.SET,
            key: ONYXKEYS.NVP_QUICK_ACTION_GLOBAL_CREATE,
            value: {
                action: CONST.QUICK_ACTIONS.SPLIT_SCAN,
                chatReportID: splitChatReport.reportID,
                isFirstQuickAction: isEmptyObject(quickAction),
            },
        },
        existingSplitChatReport
            ? {
                  onyxMethod: Onyx.METHOD.MERGE,
                  key: `${ONYXKEYS.COLLECTION.REPORT_ACTIONS}${splitChatReport.reportID}`,
                  value: {
                      [splitIOUReportAction.reportActionID]: splitIOUReportAction as OnyxTypes.ReportAction,
                  },
              }
            : {
                  onyxMethod: Onyx.METHOD.SET,
                  key: `${ONYXKEYS.COLLECTION.REPORT_ACTIONS}${splitChatReport.reportID}`,
                  value: {
                      [splitChatCreatedReportAction.reportActionID]: splitChatCreatedReportAction,
                      [splitIOUReportAction.reportActionID]: splitIOUReportAction as OnyxTypes.ReportAction,
                  },
              },
        {
            onyxMethod: Onyx.METHOD.SET,
            key: `${ONYXKEYS.COLLECTION.TRANSACTION}${splitTransaction.transactionID}`,
            value: splitTransaction,
        },
    ];

    const successData: OnyxUpdate[] = [
        {
            onyxMethod: Onyx.METHOD.MERGE,
            key: `${ONYXKEYS.COLLECTION.REPORT_ACTIONS}${splitChatReport.reportID}`,
            value: {
                ...(existingSplitChatReport ? {} : {[splitChatCreatedReportAction.reportActionID]: {pendingAction: null}}),
                [splitIOUReportAction.reportActionID]: {pendingAction: null},
            },
        },
        {
            onyxMethod: Onyx.METHOD.MERGE,
            key: `${ONYXKEYS.COLLECTION.TRANSACTION}${splitTransaction.transactionID}`,
            value: {pendingAction: null},
        },
    ];

    const redundantParticipants: Record<number, null> = {};
    if (!existingSplitChatReport) {
        successData.push({
            onyxMethod: Onyx.METHOD.MERGE,
            key: `${ONYXKEYS.COLLECTION.REPORT}${splitChatReport.reportID}`,
            value: {pendingFields: {createChat: null}, participants: redundantParticipants},
        });
    }

    const failureData: OnyxUpdate[] = [
        {
            onyxMethod: Onyx.METHOD.MERGE,
            key: `${ONYXKEYS.COLLECTION.TRANSACTION}${splitTransaction.transactionID}`,
            value: {
                errors: getMicroSecondOnyxErrorWithTranslationKey('iou.error.genericCreateFailureMessage'),
            },
        },
        {
            onyxMethod: Onyx.METHOD.SET,
            key: ONYXKEYS.NVP_QUICK_ACTION_GLOBAL_CREATE,
            value: quickAction ?? null,
        },
    ];

    if (existingSplitChatReport) {
        failureData.push({
            onyxMethod: Onyx.METHOD.MERGE,
            key: `${ONYXKEYS.COLLECTION.REPORT_ACTIONS}${splitChatReport.reportID}`,
            value: {
                [splitIOUReportAction.reportActionID]: {
                    errors: getReceiptError(receipt, filename),
                },
            },
        });
    } else {
        failureData.push(
            {
                onyxMethod: Onyx.METHOD.MERGE,
                key: `${ONYXKEYS.COLLECTION.REPORT}${splitChatReport.reportID}`,
                value: {
                    errorFields: {
                        createChat: getMicroSecondOnyxErrorWithTranslationKey('report.genericCreateReportFailureMessage'),
                    },
                },
            },
            {
                onyxMethod: Onyx.METHOD.MERGE,
                key: `${ONYXKEYS.COLLECTION.REPORT_ACTIONS}${splitChatReport.reportID}`,
                value: {
                    [splitChatCreatedReportAction.reportActionID]: {
                        errors: getMicroSecondOnyxErrorWithTranslationKey('report.genericCreateReportFailureMessage'),
                    },
                    [splitIOUReportAction.reportActionID]: {
                        errors: getReceiptError(receipt, filename),
                    },
                },
            },
        );
    }

    const splits: Split[] = [{email: currentUserEmailForIOUSplit, accountID: currentUserAccountID}];

    participants.forEach((participant) => {
        // Disabling this line since participant.login can be an empty string
        // eslint-disable-next-line @typescript-eslint/prefer-nullish-coalescing
        const email = participant.isOwnPolicyExpenseChat ? '' : addSMSDomainIfPhoneNumber(participant.login || participant.text || '').toLowerCase();
        const accountID = participant.isOwnPolicyExpenseChat ? 0 : Number(participant.accountID);
        if (email === currentUserEmailForIOUSplit) {
            return;
        }

        // When splitting with a workspace chat, we only need to supply the policyID and the workspace reportID as it's needed so we can update the report preview
        if (participant.isOwnPolicyExpenseChat) {
            splits.push({
                policyID: participant.policyID,
                chatReportID: splitChatReport.reportID,
            });
            return;
        }

        const participantPersonalDetails = allPersonalDetails[participant?.accountID ?? CONST.DEFAULT_NUMBER_ID];
        if (!participantPersonalDetails) {
            optimisticData.push({
                onyxMethod: Onyx.METHOD.MERGE,
                key: ONYXKEYS.PERSONAL_DETAILS_LIST,
                value: {
                    [accountID]: {
                        accountID,
                        // Disabling this line since participant.displayName can be an empty string
                        // eslint-disable-next-line @typescript-eslint/prefer-nullish-coalescing
                        displayName: formatPhoneNumber(participant.displayName || email),
                        // Disabling this line since participant.login can be an empty string
                        // eslint-disable-next-line @typescript-eslint/prefer-nullish-coalescing
                        login: participant.login || participant.text,
                        isOptimisticPersonalDetail: true,
                    },
                },
            });
            // BE will send different participants. We clear the optimistic ones to avoid duplicated entries
            redundantParticipants[accountID] = null;
        }

        splits.push({
            email,
            accountID,
        });
    });

    participants.forEach((participant) => {
        const isPolicyExpenseChat = isPolicyExpenseChatReportUtils(participant);
        if (!isPolicyExpenseChat) {
            return;
        }

        const optimisticPolicyRecentlyUsedCategories = buildOptimisticPolicyRecentlyUsedCategories(participant.policyID, category);
        const optimisticPolicyRecentlyUsedTags = buildOptimisticPolicyRecentlyUsedTags(participant.policyID, tag);
        const optimisticRecentlyUsedCurrencies = buildOptimisticRecentlyUsedCurrencies(currency);

        if (optimisticPolicyRecentlyUsedCategories.length > 0) {
            optimisticData.push({
                onyxMethod: Onyx.METHOD.SET,
                key: `${ONYXKEYS.COLLECTION.POLICY_RECENTLY_USED_CATEGORIES}${participant.policyID}`,
                value: optimisticPolicyRecentlyUsedCategories,
            });
        }

        if (optimisticRecentlyUsedCurrencies.length > 0) {
            optimisticData.push({
                onyxMethod: Onyx.METHOD.SET,
                key: ONYXKEYS.RECENTLY_USED_CURRENCIES,
                value: optimisticRecentlyUsedCurrencies,
            });
        }

        if (!isEmptyObject(optimisticPolicyRecentlyUsedTags)) {
            optimisticData.push({
                onyxMethod: Onyx.METHOD.MERGE,
                key: `${ONYXKEYS.COLLECTION.POLICY_RECENTLY_USED_TAGS}${participant.policyID}`,
                value: optimisticPolicyRecentlyUsedTags,
            });
        }
    });

    // Save the new splits array into the transaction's comment in case the user calls CompleteSplitBill while offline
    optimisticData.push({
        onyxMethod: Onyx.METHOD.MERGE,
        key: `${ONYXKEYS.COLLECTION.TRANSACTION}${splitTransaction.transactionID}`,
        value: {
            comment: {
                splits,
            },
        },
    });

    const parameters: StartSplitBillParams = {
        chatReportID: splitChatReport.reportID,
        reportActionID: splitIOUReportAction.reportActionID,
        transactionID: splitTransaction.transactionID,
        splits: JSON.stringify(splits),
        receipt,
        comment,
        category,
        tag,
        currency,
        isFromGroupDM: !existingSplitChatReport,
        billable,
        ...(existingSplitChatReport ? {} : {createdReportActionID: splitChatCreatedReportAction.reportActionID}),
        chatType: splitChatReport?.chatType,
        taxCode,
        taxAmount,
    };

    API.write(WRITE_COMMANDS.START_SPLIT_BILL, parameters, {optimisticData, successData, failureData});

    Navigation.dismissModalWithReport(splitChatReport);
    notifyNewAction(splitChatReport.reportID, currentUserAccountID);
}

/** Used for editing a split expense while it's still scanning or when SmartScan fails, it completes a split expense started by startSplitBill above.
 *
 * @param chatReportID - The group chat or workspace reportID
 * @param reportAction - The split action that lives in the chatReport above
 * @param updatedTransaction - The updated **draft** split transaction
 * @param sessionAccountID - accountID of the current user
 * @param sessionEmail - email of the current user
 */
function completeSplitBill(chatReportID: string, reportAction: OnyxTypes.ReportAction, updatedTransaction: OnyxEntry<OnyxTypes.Transaction>, sessionAccountID: number, sessionEmail: string) {
    const currentUserEmailForIOUSplit = addSMSDomainIfPhoneNumber(sessionEmail);
    const transactionID = updatedTransaction?.transactionID;
    const unmodifiedTransaction = allTransactions[`${ONYXKEYS.COLLECTION.TRANSACTION}${transactionID}`];

    // Save optimistic updated transaction and action
    const optimisticData: OnyxUpdate[] = [
        {
            onyxMethod: Onyx.METHOD.MERGE,
            key: `${ONYXKEYS.COLLECTION.TRANSACTION}${transactionID}`,
            value: {
                ...updatedTransaction,
                receipt: {
                    state: CONST.IOU.RECEIPT_STATE.OPEN,
                },
            },
        },
        {
            onyxMethod: Onyx.METHOD.MERGE,
            key: `${ONYXKEYS.COLLECTION.REPORT_ACTIONS}${chatReportID}`,
            value: {
                [reportAction.reportActionID]: {
                    lastModified: DateUtils.getDBTime(),
                    originalMessage: {
                        whisperedTo: [],
                    },
                },
            },
        },
    ];

    const successData: OnyxUpdate[] = [
        {
            onyxMethod: Onyx.METHOD.MERGE,
            key: `${ONYXKEYS.COLLECTION.TRANSACTION}${transactionID}`,
            value: {pendingAction: null},
        },
        {
            onyxMethod: Onyx.METHOD.MERGE,
            key: `${ONYXKEYS.COLLECTION.SPLIT_TRANSACTION_DRAFT}${transactionID}`,
            value: {pendingAction: null},
        },
    ];

    const failureData: OnyxUpdate[] = [
        {
            onyxMethod: Onyx.METHOD.MERGE,
            key: `${ONYXKEYS.COLLECTION.TRANSACTION}${transactionID}`,
            value: {
                ...unmodifiedTransaction,
                errors: getMicroSecondOnyxErrorWithTranslationKey('iou.error.genericCreateFailureMessage'),
            },
        },
        {
            onyxMethod: Onyx.METHOD.MERGE,
            key: `${ONYXKEYS.COLLECTION.REPORT_ACTIONS}${chatReportID}`,
            value: {
                [reportAction.reportActionID]: {
                    ...reportAction,
                    errors: getMicroSecondOnyxErrorWithTranslationKey('iou.error.genericCreateFailureMessage'),
                },
            },
        },
    ];

    const splitParticipants: Split[] = updatedTransaction?.comment?.splits ?? [];
    const amount = updatedTransaction?.modifiedAmount;
    const currency = updatedTransaction?.modifiedCurrency;

    // Exclude the current user when calculating the split amount, `calculateAmount` takes it into account
    const splitAmount = calculateIOUAmount(splitParticipants.length - 1, amount ?? 0, currency ?? '', false);
    const splitTaxAmount = calculateIOUAmount(splitParticipants.length - 1, updatedTransaction?.taxAmount ?? 0, currency ?? '', false);

    const splits: Split[] = [{email: currentUserEmailForIOUSplit}];
    splitParticipants.forEach((participant) => {
        // Skip creating the transaction for the current user
        if (participant.email === currentUserEmailForIOUSplit) {
            return;
        }
        const isPolicyExpenseChat = !!participant.policyID;

        if (!isPolicyExpenseChat) {
            // In case this is still the optimistic accountID saved in the splits array, return early as we cannot know
            // if there is an existing chat between the split creator and this participant
            // Instead, we will rely on Auth generating the report IDs and the user won't see any optimistic chats or reports created
            const participantPersonalDetails: OnyxTypes.PersonalDetails | null = allPersonalDetails[participant?.accountID ?? CONST.DEFAULT_NUMBER_ID];
            if (!participantPersonalDetails || participantPersonalDetails.isOptimisticPersonalDetail) {
                splits.push({
                    email: participant.email,
                });
                return;
            }
        }

        let oneOnOneChatReport: OnyxEntry<OnyxTypes.Report>;
        let isNewOneOnOneChatReport = false;
        if (isPolicyExpenseChat) {
            // The workspace chat reportID is saved in the splits array when starting a split expense with a workspace
            oneOnOneChatReport = allReports?.[`${ONYXKEYS.COLLECTION.REPORT}${participant.chatReportID}`];
        } else {
            const existingChatReport = getChatByParticipants(participant.accountID ? [participant.accountID, sessionAccountID] : []);
            isNewOneOnOneChatReport = !existingChatReport;
            oneOnOneChatReport = existingChatReport ?? buildOptimisticChatReport(participant.accountID ? [participant.accountID, sessionAccountID] : []);
        }

        let oneOnOneIOUReport: OneOnOneIOUReport = oneOnOneChatReport?.iouReportID ? allReports?.[`${ONYXKEYS.COLLECTION.REPORT}${oneOnOneChatReport.iouReportID}`] : null;
        const shouldCreateNewOneOnOneIOUReport = shouldCreateNewMoneyRequestReportReportUtils(oneOnOneIOUReport, oneOnOneChatReport);

        if (!oneOnOneIOUReport || shouldCreateNewOneOnOneIOUReport) {
            oneOnOneIOUReport = isPolicyExpenseChat
                ? buildOptimisticExpenseReport(oneOnOneChatReport?.reportID, participant.policyID, sessionAccountID, splitAmount, currency ?? '')
                : buildOptimisticIOUReport(sessionAccountID, participant.accountID ?? CONST.DEFAULT_NUMBER_ID, splitAmount, oneOnOneChatReport?.reportID, currency ?? '');
        } else if (isPolicyExpenseChat) {
            if (typeof oneOnOneIOUReport?.total === 'number') {
                // Because of the Expense reports are stored as negative values, we subtract the total from the amount
                oneOnOneIOUReport.total -= splitAmount;
            }
        } else {
            oneOnOneIOUReport = updateIOUOwnerAndTotal(oneOnOneIOUReport, sessionAccountID, splitAmount, currency ?? '');
        }

        const oneOnOneTransaction = buildOptimisticTransaction({
            originalTransactionID: transactionID,
            transactionParams: {
                amount: isPolicyExpenseChat ? -splitAmount : splitAmount,
                currency: currency ?? '',
                reportID: oneOnOneIOUReport?.reportID,
                comment: updatedTransaction?.comment?.comment,
                created: updatedTransaction?.modifiedCreated,
                merchant: updatedTransaction?.modifiedMerchant,
                receipt: {...updatedTransaction?.receipt, state: CONST.IOU.RECEIPT_STATE.OPEN},
                category: updatedTransaction?.category,
                tag: updatedTransaction?.tag,
                taxCode: updatedTransaction?.taxCode,
                taxAmount: isPolicyExpenseChat ? -splitTaxAmount : splitAmount,
                billable: updatedTransaction?.billable,
                source: CONST.IOU.TYPE.SPLIT,
                filename: updatedTransaction?.filename,
            },
        });

        const [oneOnOneCreatedActionForChat, oneOnOneCreatedActionForIOU, oneOnOneIOUAction, optimisticTransactionThread, optimisticCreatedActionForTransactionThread] =
            buildOptimisticMoneyRequestEntities(
                oneOnOneIOUReport,
                CONST.IOU.REPORT_ACTION_TYPE.CREATE,
                splitAmount,
                currency ?? '',
                updatedTransaction?.comment?.comment ?? '',
                currentUserEmailForIOUSplit,
                [participant],
                oneOnOneTransaction.transactionID,
                undefined,
            );

        let oneOnOneReportPreviewAction = getReportPreviewAction(oneOnOneChatReport?.reportID, oneOnOneIOUReport?.reportID);
        if (oneOnOneReportPreviewAction) {
            oneOnOneReportPreviewAction = updateReportPreview(oneOnOneIOUReport, oneOnOneReportPreviewAction);
        } else {
            oneOnOneReportPreviewAction = buildOptimisticReportPreview(oneOnOneChatReport, oneOnOneIOUReport, '', oneOnOneTransaction);
        }

        const [oneOnOneOptimisticData, oneOnOneSuccessData, oneOnOneFailureData] = buildOnyxDataForMoneyRequest({
            isNewChatReport: isNewOneOnOneChatReport,
            isOneOnOneSplit: true,
            shouldCreateNewMoneyRequestReport: shouldCreateNewOneOnOneIOUReport,
            optimisticParams: {
                chat: {
                    report: oneOnOneChatReport,
                    createdAction: oneOnOneCreatedActionForChat,
                    reportPreviewAction: oneOnOneReportPreviewAction,
                },
                iou: {
                    report: oneOnOneIOUReport,
                    createdAction: oneOnOneCreatedActionForIOU,
                    action: oneOnOneIOUAction,
                },
                transactionParams: {
                    transaction: oneOnOneTransaction,
                    transactionThreadReport: optimisticTransactionThread,
                    transactionThreadCreatedReportAction: optimisticCreatedActionForTransactionThread,
                },
                policyRecentlyUsed: {},
            },
        });

        splits.push({
            email: participant.email,
            accountID: participant.accountID,
            policyID: participant.policyID,
            iouReportID: oneOnOneIOUReport?.reportID,
            chatReportID: oneOnOneChatReport?.reportID,
            transactionID: oneOnOneTransaction.transactionID,
            reportActionID: oneOnOneIOUAction.reportActionID,
            createdChatReportActionID: oneOnOneCreatedActionForChat.reportActionID,
            createdIOUReportActionID: oneOnOneCreatedActionForIOU.reportActionID,
            reportPreviewReportActionID: oneOnOneReportPreviewAction.reportActionID,
            transactionThreadReportID: optimisticTransactionThread.reportID,
            createdReportActionIDForThread: optimisticCreatedActionForTransactionThread?.reportActionID,
        });

        optimisticData.push(...oneOnOneOptimisticData);
        successData.push(...oneOnOneSuccessData);
        failureData.push(...oneOnOneFailureData);
    });

    const {
        amount: transactionAmount,
        currency: transactionCurrency,
        created: transactionCreated,
        merchant: transactionMerchant,
        comment: transactionComment,
        category: transactionCategory,
        tag: transactionTag,
        taxCode: transactionTaxCode,
        taxAmount: transactionTaxAmount,
        billable: transactionBillable,
    } = getTransactionDetails(updatedTransaction) ?? {};

    const parameters: CompleteSplitBillParams = {
        transactionID,
        amount: transactionAmount,
        currency: transactionCurrency,
        created: transactionCreated,
        merchant: transactionMerchant,
        comment: transactionComment,
        category: transactionCategory,
        tag: transactionTag,
        splits: JSON.stringify(splits),
        taxCode: transactionTaxCode,
        taxAmount: transactionTaxAmount,
        billable: transactionBillable,
    };

    API.write(WRITE_COMMANDS.COMPLETE_SPLIT_BILL, parameters, {optimisticData, successData, failureData});
    InteractionManager.runAfterInteractions(() => removeDraftTransaction(CONST.IOU.OPTIMISTIC_TRANSACTION_ID));
    Navigation.dismissModal(isSearchTopmostCentralPane() ? undefined : chatReportID);
    notifyNewAction(chatReportID, sessionAccountID);
}

function setDraftSplitTransaction(transactionID: string, transactionChanges: TransactionChanges = {}, policy?: OnyxEntry<OnyxTypes.Policy>) {
    let draftSplitTransaction = allDraftSplitTransactions[`${ONYXKEYS.COLLECTION.SPLIT_TRANSACTION_DRAFT}${transactionID}`];

    if (!draftSplitTransaction) {
        draftSplitTransaction = allTransactions[`${ONYXKEYS.COLLECTION.TRANSACTION}${transactionID}`];
    }

    const updatedTransaction = draftSplitTransaction
        ? getUpdatedTransaction({
              transaction: draftSplitTransaction,
              transactionChanges,
              isFromExpenseReport: false,
              shouldUpdateReceiptState: false,
              policy,
          })
        : null;

    Onyx.merge(`${ONYXKEYS.COLLECTION.SPLIT_TRANSACTION_DRAFT}${transactionID}`, updatedTransaction);
}

/** Requests money based on a distance (e.g. mileage from a map) */
function createDistanceRequest(distanceRequestInformation: CreateDistanceRequestInformation) {
    const {
        report,
        participants,
        currentUserLogin = '',
        currentUserAccountID = -1,
        iouType = CONST.IOU.TYPE.SUBMIT,
        existingTransaction,
        transactionParams,
        policyParams = {},
    } = distanceRequestInformation;
    const {policy, policyCategories, policyTagList} = policyParams;
    const {amount, comment, currency, created, category, tag, taxAmount, taxCode, merchant, billable, validWaypoints, customUnitRateID = '', splitShares = {}} = transactionParams;

    // If the report is an iou or expense report, we should get the linked chat report to be passed to the getMoneyRequestInformation function
    const isMoneyRequestReport = isMoneyRequestReportReportUtils(report);
    const currentChatReport = isMoneyRequestReport ? getReportOrDraftReport(report?.chatReportID) : report;
    const moneyRequestReportID = isMoneyRequestReport ? report?.reportID : '';

    const optimisticReceipt: Receipt = {
        source: ReceiptGeneric as ReceiptSource,
        state: CONST.IOU.RECEIPT_STATE.OPEN,
    };

    let parameters: CreateDistanceRequestParams;
    let onyxData: OnyxData;
    const sanitizedWaypoints = sanitizeRecentWaypoints(validWaypoints);
    if (iouType === CONST.IOU.TYPE.SPLIT) {
        const {
            splitData,
            splits,
            onyxData: splitOnyxData,
        } = createSplitsAndOnyxData(
            participants,
            currentUserLogin ?? '',
            currentUserAccountID,
            amount,
            comment,
            currency,
            merchant,
            created,
            category ?? '',
            tag ?? '',
            splitShares,
            report?.reportID,
            billable,
            CONST.IOU.REQUEST_TYPE.DISTANCE,
            taxCode,
            taxAmount,
        );
        onyxData = splitOnyxData;

        // Splits don't use the IOU report param. The split transaction isn't linked to a report shown in the UI, it's linked to a special default reportID of -2.
        // Therefore, any params related to the IOU report are irrelevant and omitted below.
        parameters = {
            transactionID: splitData.transactionID,
            chatReportID: splitData.chatReportID,
            createdChatReportActionID: splitData.createdReportActionID,
            reportActionID: splitData.reportActionID,
            waypoints: JSON.stringify(sanitizedWaypoints),
            customUnitRateID,
            comment,
            created,
            category,
            tag,
            taxCode,
            taxAmount,
            billable,
            splits: JSON.stringify(splits),
            chatType: splitData.chatType,
        };
    } else {
        const participant = participants.at(0) ?? {};
        const {
            iouReport,
            chatReport,
            transaction,
            iouAction,
            createdChatReportActionID,
            createdIOUReportActionID,
            reportPreviewAction,
            transactionThreadReportID,
            createdReportActionIDForThread,
            payerEmail,
            onyxData: moneyRequestOnyxData,
        } = getMoneyRequestInformation({
            parentChatReport: currentChatReport,
            existingTransaction,
            moneyRequestReportID,
            participantParams: {
                participant,
                payeeAccountID: userAccountID,
                payeeEmail: currentUserEmail,
            },
            policyParams: {
                policy,
                policyCategories,
                policyTagList,
            },
            transactionParams: {
                amount,
                currency,
                comment,
                created,
                merchant,
                receipt: optimisticReceipt,
                category,
                tag,
                taxCode,
                taxAmount,
                billable,
            },
        });

        onyxData = moneyRequestOnyxData;

        parameters = {
            comment,
            iouReportID: iouReport.reportID,
            chatReportID: chatReport.reportID,
            transactionID: transaction.transactionID,
            reportActionID: iouAction.reportActionID,
            createdChatReportActionID,
            createdIOUReportActionID,
            reportPreviewReportActionID: reportPreviewAction.reportActionID,
            waypoints: JSON.stringify(sanitizedWaypoints),
            created,
            category,
            tag,
            taxCode,
            taxAmount,
            billable,
            transactionThreadReportID,
            createdReportActionIDForThread,
            payerEmail,
            customUnitRateID,
        };
    }

    const recentServerValidatedWaypoints = getRecentWaypoints().filter((item) => !item.pendingAction);
    onyxData?.failureData?.push({
        onyxMethod: Onyx.METHOD.SET,
        key: `${ONYXKEYS.NVP_RECENT_WAYPOINTS}`,
        value: recentServerValidatedWaypoints,
    });

    API.write(WRITE_COMMANDS.CREATE_DISTANCE_REQUEST, parameters, onyxData);
    InteractionManager.runAfterInteractions(() => removeDraftTransaction(CONST.IOU.OPTIMISTIC_TRANSACTION_ID));
    const activeReportID = isMoneyRequestReport && report?.reportID ? report.reportID : parameters.chatReportID;
    Navigation.dismissModal(isSearchTopmostCentralPane() ? undefined : activeReportID);
    notifyNewAction(activeReportID, userAccountID);
}

type UpdateMoneyRequestAmountAndCurrencyParams = {
    transactionID: string;
    transactionThreadReportID: string;
    currency: string;
    amount: number;
    taxAmount: number;
    policy?: OnyxEntry<OnyxTypes.Policy>;
    policyTagList?: OnyxEntry<OnyxTypes.PolicyTagLists>;
    policyCategories?: OnyxEntry<OnyxTypes.PolicyCategories>;
    taxCode: string;
};

/** Updates the amount and currency fields of an expense */
function updateMoneyRequestAmountAndCurrency({
    transactionID,
    transactionThreadReportID,
    currency,
    amount,
    taxAmount,
    policy,
    policyTagList,
    policyCategories,
    taxCode,
}: UpdateMoneyRequestAmountAndCurrencyParams) {
    const transactionChanges = {
        amount,
        currency,
        taxCode,
        taxAmount,
    };
    const transactionThreadReport = allReports?.[`${ONYXKEYS.COLLECTION.REPORT}${transactionThreadReportID}`] ?? null;
    const parentReport = allReports?.[`${ONYXKEYS.COLLECTION.REPORT}${transactionThreadReport?.parentReportID}`] ?? null;
    let data: UpdateMoneyRequestData;
    if (isTrackExpenseReport(transactionThreadReport) && isSelfDM(parentReport)) {
        data = getUpdateTrackExpenseParams(transactionID, transactionThreadReportID, transactionChanges, policy);
    } else {
        data = getUpdateMoneyRequestParams(transactionID, transactionThreadReportID, transactionChanges, policy, policyTagList ?? null, policyCategories ?? null);
    }
    const {params, onyxData} = data;
    API.write(WRITE_COMMANDS.UPDATE_MONEY_REQUEST_AMOUNT_AND_CURRENCY, params, onyxData);
}

/**
 *
 * @param transactionID  - The transactionID of IOU
 * @param reportAction - The reportAction of the transaction in the IOU report
 * @return the url to navigate back once the money request is deleted
 */
function prepareToCleanUpMoneyRequest(transactionID: string, reportAction: OnyxTypes.ReportAction) {
    // STEP 1: Get all collections we're updating
    const iouReportID = isMoneyRequestAction(reportAction) ? getOriginalMessage(reportAction)?.IOUReportID : undefined;
    const iouReport = allReports?.[`${ONYXKEYS.COLLECTION.REPORT}${iouReportID}`] ?? null;
    const chatReport = allReports?.[`${ONYXKEYS.COLLECTION.REPORT}${iouReport?.chatReportID}`];
    const reportPreviewAction = getReportPreviewAction(iouReport?.chatReportID, iouReport?.reportID);
    const transaction = allTransactions[`${ONYXKEYS.COLLECTION.TRANSACTION}${transactionID}`];
    const isTransactionOnHold = isOnHold(transaction);
    const transactionViolations = allTransactionViolations[`${ONYXKEYS.COLLECTION.TRANSACTION_VIOLATIONS}${transactionID}`];
    const transactionThreadID = reportAction.childReportID;
    let transactionThread = null;
    if (transactionThreadID) {
        transactionThread = allReports?.[`${ONYXKEYS.COLLECTION.REPORT}${transactionThreadID}`] ?? null;
    }

    // STEP 2: Decide if we need to:
    // 1. Delete the transactionThread - delete if there are no visible comments in the thread
    // 2. Update the moneyRequestPreview to show [Deleted expense] - update if the transactionThread exists AND it isn't being deleted
    const shouldDeleteTransactionThread = transactionThreadID ? (reportAction?.childVisibleActionCount ?? 0) === 0 : false;
    const shouldShowDeletedRequestMessage = !!transactionThreadID && !shouldDeleteTransactionThread;

    // STEP 3: Update the IOU reportAction and decide if the iouReport should be deleted. We delete the iouReport if there are no visible comments left in the report.
    const updatedReportAction = {
        [reportAction.reportActionID]: {
            pendingAction: shouldShowDeletedRequestMessage ? CONST.RED_BRICK_ROAD_PENDING_ACTION.UPDATE : CONST.RED_BRICK_ROAD_PENDING_ACTION.DELETE,
            previousMessage: reportAction.message,
            message: [
                {
                    type: 'COMMENT',
                    html: '',
                    text: '',
                    isEdited: true,
                    isDeletedParentAction: shouldShowDeletedRequestMessage,
                },
            ],
            originalMessage: {
                IOUTransactionID: null,
            },
            errors: null,
        },
    } as Record<string, NullishDeep<OnyxTypes.ReportAction>>;

    let canUserPerformWriteAction = true;
    if (chatReport) {
        canUserPerformWriteAction = !!canUserPerformWriteActionReportUtils(chatReport);
    }
    const lastVisibleAction = getLastVisibleAction(iouReport?.reportID, canUserPerformWriteAction, updatedReportAction);
    const iouReportLastMessageText = getLastVisibleMessage(iouReport?.reportID, canUserPerformWriteAction, updatedReportAction).lastMessageText;
    const shouldDeleteIOUReport = iouReportLastMessageText.length === 0 && !isDeletedParentAction(lastVisibleAction) && (!transactionThreadID || shouldDeleteTransactionThread);

    // STEP 4: Update the iouReport and reportPreview with new totals and messages if it wasn't deleted
    let updatedIOUReport: OnyxInputValue<OnyxTypes.Report>;
    const currency = getCurrency(transaction);
    const updatedReportPreviewAction: Partial<OnyxTypes.ReportAction<typeof CONST.REPORT.ACTIONS.TYPE.REPORT_PREVIEW>> = {...reportPreviewAction};
    updatedReportPreviewAction.pendingAction = shouldDeleteIOUReport ? CONST.RED_BRICK_ROAD_PENDING_ACTION.DELETE : CONST.RED_BRICK_ROAD_PENDING_ACTION.UPDATE;
    if (iouReport && isExpenseReport(iouReport)) {
        updatedIOUReport = {...iouReport};

        if (typeof updatedIOUReport.total === 'number' && currency === iouReport?.currency) {
            // Because of the Expense reports are stored as negative values, we add the total from the amount
            const amountDiff = getAmount(transaction, true);
            updatedIOUReport.total += amountDiff;

            if (!transaction?.reimbursable && typeof updatedIOUReport.nonReimbursableTotal === 'number') {
                updatedIOUReport.nonReimbursableTotal += amountDiff;
            }

            if (!isTransactionOnHold) {
                if (typeof updatedIOUReport.unheldTotal === 'number') {
                    updatedIOUReport.unheldTotal += amountDiff;
                }

                if (!transaction?.reimbursable && typeof updatedIOUReport.unheldNonReimbursableTotal === 'number') {
                    updatedIOUReport.unheldNonReimbursableTotal += amountDiff;
                }
            }
        }
    } else {
        updatedIOUReport = updateIOUOwnerAndTotal(
            iouReport,
            reportAction.actorAccountID ?? CONST.DEFAULT_NUMBER_ID,
            getAmount(transaction, false),
            currency,
            true,
            false,
            isTransactionOnHold,
        );
    }

    if (updatedIOUReport) {
        updatedIOUReport.lastMessageText = iouReportLastMessageText;
        updatedIOUReport.lastVisibleActionCreated = lastVisibleAction?.created;
    }

    const hasNonReimbursableTransactions = hasNonReimbursableTransactionsReportUtils(iouReport?.reportID);
    const messageText = Localize.translateLocal(hasNonReimbursableTransactions ? 'iou.payerSpentAmount' : 'iou.payerOwesAmount', {
        payer: getPersonalDetailsForAccountID(updatedIOUReport?.managerID ?? CONST.DEFAULT_NUMBER_ID).login ?? '',
        amount: convertToDisplayString(updatedIOUReport?.total, updatedIOUReport?.currency),
    });

    if (getReportActionMessage(updatedReportPreviewAction)) {
        if (Array.isArray(updatedReportPreviewAction?.message)) {
            const message = updatedReportPreviewAction.message.at(0);
            if (message) {
                message.text = messageText;
                message.deleted = shouldDeleteIOUReport ? DateUtils.getDBTime() : '';
            }
        } else if (!Array.isArray(updatedReportPreviewAction.message) && updatedReportPreviewAction.message) {
            updatedReportPreviewAction.message.text = messageText;
            updatedReportPreviewAction.message.deleted = shouldDeleteIOUReport ? DateUtils.getDBTime() : '';
        }
    }

    if (updatedReportPreviewAction && reportPreviewAction?.childMoneyRequestCount && reportPreviewAction?.childMoneyRequestCount > 0) {
        updatedReportPreviewAction.childMoneyRequestCount = reportPreviewAction.childMoneyRequestCount - 1;
    }

    return {
        shouldDeleteTransactionThread,
        shouldDeleteIOUReport,
        updatedReportAction,
        updatedIOUReport,
        updatedReportPreviewAction,
        transactionThreadID,
        transactionThread,
        chatReport,
        transaction,
        transactionViolations,
        reportPreviewAction,
        iouReport,
    };
}

/**
 * Calculate the URL to navigate to after a money request deletion
 * @param transactionID - The ID of the money request being deleted
 * @param reportAction - The report action associated with the money request
 * @param isSingleTransactionView - whether we are in the transaction thread report
 * @returns The URL to navigate to
 */
function getNavigationUrlOnMoneyRequestDelete(transactionID: string | undefined, reportAction: OnyxTypes.ReportAction, isSingleTransactionView = false): Route | undefined {
    if (!transactionID) {
        return undefined;
    }

    const {shouldDeleteTransactionThread, shouldDeleteIOUReport, iouReport} = prepareToCleanUpMoneyRequest(transactionID, reportAction);

    // Determine which report to navigate back to
    if (iouReport && isSingleTransactionView && shouldDeleteTransactionThread && !shouldDeleteIOUReport) {
        return ROUTES.REPORT_WITH_ID.getRoute(iouReport.reportID);
    }

    if (iouReport?.chatReportID && shouldDeleteIOUReport) {
        return ROUTES.REPORT_WITH_ID.getRoute(iouReport.chatReportID);
    }

    return undefined;
}

/**
 * Calculate the URL to navigate to after a track expense deletion
 * @param chatReportID - The ID of the chat report containing the track expense
 * @param transactionID - The ID of the track expense being deleted
 * @param reportAction - The report action associated with the track expense
 * @param isSingleTransactionView - Whether we're in single transaction view
 * @returns The URL to navigate to
 */
function getNavigationUrlAfterTrackExpenseDelete(
    chatReportID: string | undefined,
    transactionID: string | undefined,
    reportAction: OnyxTypes.ReportAction,
    isSingleTransactionView = false,
): Route | undefined {
    if (!chatReportID || !transactionID) {
        return undefined;
    }

    const chatReport = allReports?.[`${ONYXKEYS.COLLECTION.REPORT}${chatReportID}`] ?? null;

    // If not a self DM, handle it as a regular money request
    if (!isSelfDM(chatReport)) {
        return getNavigationUrlOnMoneyRequestDelete(transactionID, reportAction, isSingleTransactionView);
    }

    const transactionThreadID = reportAction.childReportID;
    const shouldDeleteTransactionThread = transactionThreadID ? (reportAction?.childVisibleActionCount ?? 0) === 0 : false;

    // Only navigate if in single transaction view and the thread will be deleted
    if (isSingleTransactionView && shouldDeleteTransactionThread && chatReport?.reportID) {
        // Pop the deleted report screen before navigating. This prevents navigating to the Concierge chat due to the missing report.
        return ROUTES.REPORT_WITH_ID.getRoute(chatReport.reportID);
    }

    return undefined;
}

/**
 *
 * @param transactionID  - The transactionID of IOU
 * @param reportAction - The reportAction of the transaction in the IOU report
 * @param isSingleTransactionView - whether we are in the transaction thread report
 * @return the url to navigate back once the money request is deleted
 */
function cleanUpMoneyRequest(transactionID: string, reportAction: OnyxTypes.ReportAction, isSingleTransactionView = false) {
    const {
        shouldDeleteTransactionThread,
        shouldDeleteIOUReport,
        updatedReportAction,
        updatedIOUReport,
        updatedReportPreviewAction,
        transactionThreadID,
        chatReport,
        iouReport,
        reportPreviewAction,
    } = prepareToCleanUpMoneyRequest(transactionID, reportAction);

    const urlToNavigateBack = getNavigationUrlOnMoneyRequestDelete(transactionID, reportAction, isSingleTransactionView);
    // build Onyx data

    // Onyx operations to delete the transaction, update the IOU report action and chat report action
    const reportActionsOnyxUpdates: OnyxUpdate[] = [];
    const onyxUpdates: OnyxUpdate[] = [
        {
            onyxMethod: Onyx.METHOD.SET,
            key: `${ONYXKEYS.COLLECTION.TRANSACTION}${transactionID}`,
            value: null,
        },
    ];
    reportActionsOnyxUpdates.push({
        onyxMethod: Onyx.METHOD.MERGE,
        key: `${ONYXKEYS.COLLECTION.REPORT_ACTIONS}${iouReport?.reportID}`,
        value: {
            [reportAction.reportActionID]: shouldDeleteIOUReport
                ? null
                : {
                      pendingAction: null,
                  },
        },
    });

    if (reportPreviewAction?.reportActionID) {
        reportActionsOnyxUpdates.push({
            onyxMethod: Onyx.METHOD.MERGE,
            key: `${ONYXKEYS.COLLECTION.REPORT_ACTIONS}${chatReport?.reportID}`,
            value: {
                [reportPreviewAction.reportActionID]: {
                    ...updatedReportPreviewAction,
                    pendingAction: null,
                    errors: null,
                },
            },
        });
    }

    // added the operation to delete associated transaction violations
    onyxUpdates.push({
        onyxMethod: Onyx.METHOD.SET,
        key: `${ONYXKEYS.COLLECTION.TRANSACTION_VIOLATIONS}${transactionID}`,
        value: null,
    });

    // added the operation to delete transaction thread
    if (shouldDeleteTransactionThread) {
        onyxUpdates.push(
            {
                onyxMethod: Onyx.METHOD.SET,
                key: `${ONYXKEYS.COLLECTION.REPORT}${transactionThreadID}`,
                value: null,
            },
            {
                onyxMethod: Onyx.METHOD.SET,
                key: `${ONYXKEYS.COLLECTION.REPORT_ACTIONS}${transactionThreadID}`,
                value: null,
            },
        );
    }

    // added operations to update IOU report and chat report
    reportActionsOnyxUpdates.push({
        onyxMethod: Onyx.METHOD.MERGE,
        key: `${ONYXKEYS.COLLECTION.REPORT_ACTIONS}${iouReport?.reportID}`,
        value: updatedReportAction,
    });
    onyxUpdates.push(
        {
            onyxMethod: Onyx.METHOD.MERGE,
            key: `${ONYXKEYS.COLLECTION.REPORT}${iouReport?.reportID}`,
            value: updatedIOUReport,
        },
        {
            onyxMethod: Onyx.METHOD.MERGE,
            key: `${ONYXKEYS.COLLECTION.REPORT}${chatReport?.reportID}`,
            value: getOutstandingChildRequest(updatedIOUReport),
        },
    );

    if (!shouldDeleteIOUReport && updatedReportPreviewAction.childMoneyRequestCount === 0) {
        onyxUpdates.push({
            onyxMethod: Onyx.METHOD.MERGE,
            key: `${ONYXKEYS.COLLECTION.REPORT}${chatReport?.reportID}`,
            value: {
                hasOutstandingChildRequest: false,
            },
        });
    }

    if (shouldDeleteIOUReport) {
        let canUserPerformWriteAction = true;
        if (chatReport) {
            canUserPerformWriteAction = !!canUserPerformWriteActionReportUtils(chatReport);
        }

        const lastMessageText = getLastVisibleMessage(
            iouReport?.chatReportID,
            canUserPerformWriteAction,
            reportPreviewAction?.reportActionID ? {[reportPreviewAction.reportActionID]: null} : {},
        )?.lastMessageText;
        const lastVisibleActionCreated = getLastVisibleAction(
            iouReport?.chatReportID,
            canUserPerformWriteAction,
            reportPreviewAction?.reportActionID ? {[reportPreviewAction.reportActionID]: null} : {},
        )?.created;

        onyxUpdates.push(
            {
                onyxMethod: Onyx.METHOD.MERGE,
                key: `${ONYXKEYS.COLLECTION.REPORT}${chatReport?.reportID}`,
                value: {
                    hasOutstandingChildRequest: false,
                    iouReportID: null,
                    lastMessageText,
                    lastVisibleActionCreated,
                },
            },
            {
                onyxMethod: Onyx.METHOD.SET,
                key: `${ONYXKEYS.COLLECTION.REPORT}${iouReport?.reportID}`,
                value: null,
            },
        );
    }

    // First, update the reportActions to ensure related actions are not displayed.
    Onyx.update(reportActionsOnyxUpdates).then(() => {
        Navigation.goBack(urlToNavigateBack);
        InteractionManager.runAfterInteractions(() => {
            // After navigation, update the remaining data.
            Onyx.update(onyxUpdates);
        });
    });
}

/**
 *
 * @param transactionID  - The transactionID of IOU
 * @param reportAction - The reportAction of the transaction in the IOU report
 * @param isSingleTransactionView - whether we are in the transaction thread report
 * @return the url to navigate back once the money request is deleted
 */
function deleteMoneyRequest(transactionID: string | undefined, reportAction: OnyxTypes.ReportAction, isSingleTransactionView = false) {
    if (!transactionID) {
        return;
    }

    // STEP 1: Calculate and prepare the data
    const {
        shouldDeleteTransactionThread,
        shouldDeleteIOUReport,
        updatedReportAction,
        updatedIOUReport,
        updatedReportPreviewAction,
        transactionThreadID,
        transactionThread,
        chatReport,
        transaction,
        transactionViolations,
        iouReport,
        reportPreviewAction,
    } = prepareToCleanUpMoneyRequest(transactionID, reportAction);

    const urlToNavigateBack = getNavigationUrlOnMoneyRequestDelete(transactionID, reportAction, isSingleTransactionView);

    // STEP 2: Build Onyx data
    // The logic mostly resembles the cleanUpMoneyRequest function
    const optimisticData: OnyxUpdate[] = [
        {
            onyxMethod: Onyx.METHOD.SET,
            key: `${ONYXKEYS.COLLECTION.TRANSACTION}${transactionID}`,
            value: null,
        },
    ];

    optimisticData.push({
        onyxMethod: Onyx.METHOD.SET,
        key: `${ONYXKEYS.COLLECTION.TRANSACTION_VIOLATIONS}${transactionID}`,
        value: null,
    });

    if (shouldDeleteTransactionThread) {
        optimisticData.push(
            // Use merge instead of set to avoid deleting the report too quickly, which could cause a brief "not found" page to appear.
            // The remaining parts of the report object will be removed after the API call is successful.
            {
                onyxMethod: Onyx.METHOD.MERGE,
                key: `${ONYXKEYS.COLLECTION.REPORT}${transactionThreadID}`,
                value: {
                    reportID: null,
                    stateNum: CONST.REPORT.STATE_NUM.APPROVED,
                    statusNum: CONST.REPORT.STATUS_NUM.CLOSED,
                    participants: {
                        [userAccountID]: {
                            notificationPreference: CONST.REPORT.NOTIFICATION_PREFERENCE.HIDDEN,
                        },
                    },
                },
            },
            {
                onyxMethod: Onyx.METHOD.SET,
                key: `${ONYXKEYS.COLLECTION.REPORT_ACTIONS}${transactionThreadID}`,
                value: null,
            },
        );
    }

    optimisticData.push(
        {
            onyxMethod: Onyx.METHOD.MERGE,
            key: `${ONYXKEYS.COLLECTION.REPORT_ACTIONS}${iouReport?.reportID}`,
            value: updatedReportAction,
        },
        {
            onyxMethod: Onyx.METHOD.MERGE,
            key: `${ONYXKEYS.COLLECTION.REPORT}${iouReport?.reportID}`,
            value: updatedIOUReport,
        },
        {
            onyxMethod: Onyx.METHOD.MERGE,
            key: `${ONYXKEYS.COLLECTION.REPORT}${chatReport?.reportID}`,
            value: getOutstandingChildRequest(updatedIOUReport),
        },
    );

    if (reportPreviewAction?.reportActionID) {
        optimisticData.push({
            onyxMethod: Onyx.METHOD.MERGE,
            key: `${ONYXKEYS.COLLECTION.REPORT_ACTIONS}${chatReport?.reportID}`,
            value: {[reportPreviewAction.reportActionID]: updatedReportPreviewAction},
        });
    }

    if (!shouldDeleteIOUReport && updatedReportPreviewAction?.childMoneyRequestCount === 0) {
        optimisticData.push({
            onyxMethod: Onyx.METHOD.MERGE,
            key: `${ONYXKEYS.COLLECTION.REPORT}${chatReport?.reportID}`,
            value: {
                hasOutstandingChildRequest: false,
            },
        });
    }

    if (shouldDeleteIOUReport) {
        let canUserPerformWriteAction = true;
        if (chatReport) {
            canUserPerformWriteAction = !!canUserPerformWriteActionReportUtils(chatReport);
        }

        const lastMessageText = getLastVisibleMessage(
            iouReport?.chatReportID,
            canUserPerformWriteAction,
            reportPreviewAction?.reportActionID ? {[reportPreviewAction.reportActionID]: null} : {},
        )?.lastMessageText;
        const lastVisibleActionCreated = getLastVisibleAction(
            iouReport?.chatReportID,
            canUserPerformWriteAction,
            reportPreviewAction?.reportActionID ? {[reportPreviewAction.reportActionID]: null} : {},
        )?.created;

        optimisticData.push({
            onyxMethod: Onyx.METHOD.MERGE,
            key: `${ONYXKEYS.COLLECTION.REPORT}${chatReport?.reportID}`,
            value: {
                hasOutstandingChildRequest: false,
                iouReportID: null,
                lastMessageText,
                lastVisibleActionCreated,
            },
        });
        optimisticData.push({
            onyxMethod: Onyx.METHOD.MERGE,
            key: `${ONYXKEYS.COLLECTION.REPORT}${iouReport?.reportID}`,
            value: {
                pendingFields: {
                    preview: CONST.RED_BRICK_ROAD_PENDING_ACTION.DELETE,
                },
            },
        });
    }

    const successData: OnyxUpdate[] = [
        {
            onyxMethod: Onyx.METHOD.MERGE,
            key: `${ONYXKEYS.COLLECTION.REPORT_ACTIONS}${iouReport?.reportID}`,
            value: {
                [reportAction.reportActionID]: shouldDeleteIOUReport
                    ? null
                    : {
                          pendingAction: null,
                      },
            },
        },
    ];

    if (reportPreviewAction?.reportActionID) {
        successData.push({
            onyxMethod: Onyx.METHOD.MERGE,
            key: `${ONYXKEYS.COLLECTION.REPORT_ACTIONS}${chatReport?.reportID}`,
            value: {
                [reportPreviewAction.reportActionID]: {
                    pendingAction: null,
                    errors: null,
                },
            },
        });
    }

    // Ensure that any remaining data is removed upon successful completion, even if the server sends a report removal response.
    // This is done to prevent the removal update from lingering in the applyHTTPSOnyxUpdates function.
    if (shouldDeleteTransactionThread && transactionThread) {
        successData.push({
            onyxMethod: Onyx.METHOD.MERGE,
            key: `${ONYXKEYS.COLLECTION.REPORT}${transactionThreadID}`,
            value: null,
        });
    }

    if (shouldDeleteIOUReport) {
        successData.push({
            onyxMethod: Onyx.METHOD.SET,
            key: `${ONYXKEYS.COLLECTION.REPORT}${iouReport?.reportID}`,
            value: null,
        });
    }

    const failureData: OnyxUpdate[] = [
        {
            onyxMethod: Onyx.METHOD.SET,
            key: `${ONYXKEYS.COLLECTION.TRANSACTION}${transactionID}`,
            value: transaction ?? null,
        },
    ];

    failureData.push({
        onyxMethod: Onyx.METHOD.SET,
        key: `${ONYXKEYS.COLLECTION.TRANSACTION_VIOLATIONS}${transactionID}`,
        value: transactionViolations ?? null,
    });

    if (shouldDeleteTransactionThread) {
        failureData.push({
            onyxMethod: Onyx.METHOD.SET,
            key: `${ONYXKEYS.COLLECTION.REPORT}${transactionThreadID}`,
            value: transactionThread,
        });
    }

    const errorKey = DateUtils.getMicroseconds();

    failureData.push(
        {
            onyxMethod: Onyx.METHOD.MERGE,
            key: `${ONYXKEYS.COLLECTION.REPORT_ACTIONS}${iouReport?.reportID}`,
            value: {
                [reportAction.reportActionID]: {
                    ...reportAction,
                    pendingAction: null,
                    errors: {
                        [errorKey]: Localize.translateLocal('iou.error.genericDeleteFailureMessage'),
                    },
                },
            },
        },
        shouldDeleteIOUReport
            ? {
                  onyxMethod: Onyx.METHOD.SET,
                  key: `${ONYXKEYS.COLLECTION.REPORT}${iouReport?.reportID}`,
                  value: iouReport,
              }
            : {
                  onyxMethod: Onyx.METHOD.MERGE,
                  key: `${ONYXKEYS.COLLECTION.REPORT}${iouReport?.reportID}`,
                  value: iouReport,
              },
    );

    if (reportPreviewAction?.reportActionID) {
        failureData.push({
            onyxMethod: Onyx.METHOD.MERGE,
            key: `${ONYXKEYS.COLLECTION.REPORT_ACTIONS}${chatReport?.reportID}`,
            value: {
                [reportPreviewAction.reportActionID]: {
                    ...reportPreviewAction,
                    pendingAction: null,
                    errors: {
                        [errorKey]: Localize.translateLocal('iou.error.genericDeleteFailureMessage'),
                    },
                },
            },
        });
    }

    if (chatReport && shouldDeleteIOUReport) {
        failureData.push({
            onyxMethod: Onyx.METHOD.MERGE,
            key: `${ONYXKEYS.COLLECTION.REPORT}${chatReport.reportID}`,
            value: chatReport,
        });
    }

    if (!shouldDeleteIOUReport && updatedReportPreviewAction?.childMoneyRequestCount === 0) {
        failureData.push({
            onyxMethod: Onyx.METHOD.MERGE,
            key: `${ONYXKEYS.COLLECTION.REPORT}${chatReport?.reportID}`,
            value: {
                hasOutstandingChildRequest: true,
            },
        });
    }

    const parameters: DeleteMoneyRequestParams = {
        transactionID,
        reportActionID: reportAction.reportActionID,
    };

    // STEP 3: Make the API request
    API.write(WRITE_COMMANDS.DELETE_MONEY_REQUEST, parameters, {optimisticData, successData, failureData});
    clearPdfByOnyxKey(transactionID);

    return urlToNavigateBack;
}

function deleteTrackExpense(chatReportID: string | undefined, transactionID: string | undefined, reportAction: OnyxTypes.ReportAction, isSingleTransactionView = false) {
    if (!chatReportID || !transactionID) {
        return;
    }

    const urlToNavigateBack = getNavigationUrlAfterTrackExpenseDelete(chatReportID, transactionID, reportAction, isSingleTransactionView);

    // STEP 1: Get all collections we're updating
    const chatReport = allReports?.[`${ONYXKEYS.COLLECTION.REPORT}${chatReportID}`] ?? null;
    if (!isSelfDM(chatReport)) {
        deleteMoneyRequest(transactionID, reportAction, isSingleTransactionView);
        return urlToNavigateBack;
    }

    const whisperAction = getTrackExpenseActionableWhisper(transactionID, chatReportID);
    const actionableWhisperReportActionID = whisperAction?.reportActionID;
    const {parameters, optimisticData, successData, failureData} = getDeleteTrackExpenseInformation(
        chatReportID,
        transactionID,
        reportAction,
        undefined,
        undefined,
        actionableWhisperReportActionID,
        CONST.REPORT.ACTIONABLE_TRACK_EXPENSE_WHISPER_RESOLUTION.NOTHING,
    );

    // STEP 6: Make the API request
    API.write(WRITE_COMMANDS.DELETE_MONEY_REQUEST, parameters, {optimisticData, successData, failureData});
    clearPdfByOnyxKey(transactionID);

    // STEP 7: Navigate the user depending on which page they are on and which resources were deleted
    return urlToNavigateBack;
}

/**
 * @param managerID - Account ID of the person sending the money
 * @param recipient - The user receiving the money
 */
function getSendMoneyParams(
    report: OnyxEntry<OnyxTypes.Report>,
    amount: number,
    currency: string,
    comment: string,
    paymentMethodType: PaymentMethodType,
    managerID: number,
    recipient: Participant,
): SendMoneyParamsData {
    const recipientEmail = addSMSDomainIfPhoneNumber(recipient.login ?? '');
    const recipientAccountID = Number(recipient.accountID);
    const newIOUReportDetails = JSON.stringify({
        amount,
        currency,
        requestorEmail: recipientEmail,
        requestorAccountID: recipientAccountID,
        comment,
        idempotencyKey: Str.guid(),
    });

    let chatReport = !isEmptyObject(report) && report?.reportID ? report : getChatByParticipants([recipientAccountID, managerID]);
    let isNewChat = false;
    if (!chatReport) {
        chatReport = buildOptimisticChatReport([recipientAccountID, managerID]);
        isNewChat = true;
    }
    const optimisticIOUReport = buildOptimisticIOUReport(recipientAccountID, managerID, amount, chatReport.reportID, currency, true);

    const optimisticTransaction = buildOptimisticTransaction({
        transactionParams: {
            amount,
            currency,
            reportID: optimisticIOUReport.reportID,
            comment,
        },
    });
    const optimisticTransactionData: OnyxUpdate = {
        onyxMethod: Onyx.METHOD.SET,
        key: `${ONYXKEYS.COLLECTION.TRANSACTION}${optimisticTransaction.transactionID}`,
        value: optimisticTransaction,
    };

    const [optimisticCreatedActionForChat, optimisticCreatedActionForIOUReport, optimisticIOUReportAction, optimisticTransactionThread, optimisticCreatedActionForTransactionThread] =
        buildOptimisticMoneyRequestEntities(
            optimisticIOUReport,
            CONST.IOU.REPORT_ACTION_TYPE.PAY,
            amount,
            currency,
            comment,
            recipientEmail,
            [recipient],
            optimisticTransaction.transactionID,
            paymentMethodType,
            false,
            true,
        );

    const reportPreviewAction = buildOptimisticReportPreview(chatReport, optimisticIOUReport);

    // Change the method to set for new reports because it doesn't exist yet, is faster,
    // and we need the data to be available when we navigate to the chat page
    const optimisticChatReportData: OnyxUpdate = isNewChat
        ? {
              onyxMethod: Onyx.METHOD.SET,
              key: `${ONYXKEYS.COLLECTION.REPORT}${chatReport.reportID}`,
              value: {
                  ...chatReport,
                  // Set and clear pending fields on the chat report
                  pendingFields: {createChat: CONST.RED_BRICK_ROAD_PENDING_ACTION.ADD},
                  lastReadTime: DateUtils.getDBTime(),
                  lastVisibleActionCreated: reportPreviewAction.created,
              },
          }
        : {
              onyxMethod: Onyx.METHOD.MERGE,
              key: `${ONYXKEYS.COLLECTION.REPORT}${chatReport.reportID}`,
              value: {
                  ...chatReport,
                  lastReadTime: DateUtils.getDBTime(),
                  lastVisibleActionCreated: reportPreviewAction.created,
              },
          };
    const optimisticQuickActionData: OnyxUpdate = {
        onyxMethod: Onyx.METHOD.SET,
        key: ONYXKEYS.NVP_QUICK_ACTION_GLOBAL_CREATE,
        value: {
            action: CONST.QUICK_ACTIONS.SEND_MONEY,
            chatReportID: chatReport.reportID,
            isFirstQuickAction: isEmptyObject(quickAction),
        },
    };
    const optimisticIOUReportData: OnyxUpdate = {
        onyxMethod: Onyx.METHOD.SET,
        key: `${ONYXKEYS.COLLECTION.REPORT}${optimisticIOUReport.reportID}`,
        value: {
            ...optimisticIOUReport,
            lastMessageText: getReportActionText(optimisticIOUReportAction),
            lastMessageHtml: getReportActionHtml(optimisticIOUReportAction),
        },
    };
    const optimisticTransactionThreadData: OnyxUpdate = {
        onyxMethod: Onyx.METHOD.SET,
        key: `${ONYXKEYS.COLLECTION.REPORT}${optimisticTransactionThread.reportID}`,
        value: optimisticTransactionThread,
    };
    const optimisticIOUReportActionsData: OnyxUpdate = {
        onyxMethod: Onyx.METHOD.MERGE,
        key: `${ONYXKEYS.COLLECTION.REPORT_ACTIONS}${optimisticIOUReport.reportID}`,
        value: {
            [optimisticCreatedActionForIOUReport.reportActionID]: optimisticCreatedActionForIOUReport,
            [optimisticIOUReportAction.reportActionID]: {
                ...(optimisticIOUReportAction as OnyxTypes.ReportAction),
                pendingAction: CONST.RED_BRICK_ROAD_PENDING_ACTION.ADD,
            },
        },
    };
    const optimisticChatReportActionsData: OnyxUpdate = {
        onyxMethod: Onyx.METHOD.MERGE,
        key: `${ONYXKEYS.COLLECTION.REPORT_ACTIONS}${chatReport.reportID}`,
        value: {
            [reportPreviewAction.reportActionID]: reportPreviewAction,
        },
    };
    const optimisticTransactionThreadReportActionsData: OnyxUpdate | undefined = optimisticCreatedActionForTransactionThread
        ? {
              onyxMethod: Onyx.METHOD.MERGE,
              key: `${ONYXKEYS.COLLECTION.REPORT_ACTIONS}${optimisticTransactionThread.reportID}`,
              value: {[optimisticCreatedActionForTransactionThread?.reportActionID]: optimisticCreatedActionForTransactionThread},
          }
        : undefined;

    const successData: OnyxUpdate[] = [];

    // Add optimistic personal details for recipient
    let optimisticPersonalDetailListData: OnyxUpdate | null = null;
    const optimisticPersonalDetailListAction = isNewChat
        ? {
              [recipientAccountID]: {
                  accountID: recipientAccountID,
                  // Disabling this line since participant.displayName can be an empty string
                  // eslint-disable-next-line @typescript-eslint/prefer-nullish-coalescing
                  displayName: recipient.displayName || recipient.login,
                  login: recipient.login,
              },
          }
        : {};

    const redundantParticipants: Record<number, null> = {};
    if (!isEmptyObject(optimisticPersonalDetailListAction)) {
        const successPersonalDetailListAction: Record<number, null> = {};

        // BE will send different participants. We clear the optimistic ones to avoid duplicated entries
        Object.keys(optimisticPersonalDetailListAction).forEach((accountIDKey) => {
            const accountID = Number(accountIDKey);
            successPersonalDetailListAction[accountID] = null;
            redundantParticipants[accountID] = null;
        });

        optimisticPersonalDetailListData = {
            onyxMethod: Onyx.METHOD.MERGE,
            key: ONYXKEYS.PERSONAL_DETAILS_LIST,
            value: optimisticPersonalDetailListAction,
        };
        successData.push({
            onyxMethod: Onyx.METHOD.MERGE,
            key: ONYXKEYS.PERSONAL_DETAILS_LIST,
            value: successPersonalDetailListAction,
        });
    }

    successData.push(
        {
            onyxMethod: Onyx.METHOD.MERGE,
            key: `${ONYXKEYS.COLLECTION.REPORT}${optimisticIOUReport.reportID}`,
            value: {
                participants: redundantParticipants,
            },
        },
        {
            onyxMethod: Onyx.METHOD.MERGE,
            key: `${ONYXKEYS.COLLECTION.REPORT}${optimisticTransactionThread.reportID}`,
            value: {
                participants: redundantParticipants,
            },
        },
        {
            onyxMethod: Onyx.METHOD.MERGE,
            key: `${ONYXKEYS.COLLECTION.REPORT_METADATA}${optimisticTransactionThread.reportID}`,
            value: {
                isOptimisticReport: false,
            },
        },
        {
            onyxMethod: Onyx.METHOD.MERGE,
            key: `${ONYXKEYS.COLLECTION.REPORT_ACTIONS}${optimisticIOUReport.reportID}`,
            value: {
                [optimisticIOUReportAction.reportActionID]: {
                    pendingAction: null,
                },
            },
        },
        {
            onyxMethod: Onyx.METHOD.MERGE,
            key: `${ONYXKEYS.COLLECTION.TRANSACTION}${optimisticTransaction.transactionID}`,
            value: {pendingAction: null},
        },
        {
            onyxMethod: Onyx.METHOD.MERGE,
            key: `${ONYXKEYS.COLLECTION.REPORT_METADATA}${chatReport.reportID}`,
            value: {
                isOptimisticReport: false,
            },
        },
        {
            onyxMethod: Onyx.METHOD.MERGE,
            key: `${ONYXKEYS.COLLECTION.REPORT_ACTIONS}${chatReport.reportID}`,
            value: {
                [reportPreviewAction.reportActionID]: {
                    pendingAction: null,
                },
            },
        },
    );

    const failureData: OnyxUpdate[] = [
        {
            onyxMethod: Onyx.METHOD.MERGE,
            key: `${ONYXKEYS.COLLECTION.TRANSACTION}${optimisticTransaction.transactionID}`,
            value: {
                errors: getMicroSecondOnyxErrorWithTranslationKey('iou.error.other'),
            },
        },
        {
            onyxMethod: Onyx.METHOD.MERGE,
            key: `${ONYXKEYS.COLLECTION.REPORT}${optimisticTransactionThread.reportID}`,
            value: {
                errorFields: {
                    createChat: getMicroSecondOnyxErrorWithTranslationKey('report.genericCreateReportFailureMessage'),
                },
            },
        },
        {
            onyxMethod: Onyx.METHOD.SET,
            key: ONYXKEYS.NVP_QUICK_ACTION_GLOBAL_CREATE,
            value: quickAction ?? null,
        },
    ];

    if (optimisticCreatedActionForTransactionThread?.reportActionID) {
        successData.push({
            onyxMethod: Onyx.METHOD.MERGE,
            key: `${ONYXKEYS.COLLECTION.REPORT_ACTIONS}${optimisticTransactionThread.reportID}`,
            value: {[optimisticCreatedActionForTransactionThread?.reportActionID]: {pendingAction: null}},
        });
        failureData.push({
            onyxMethod: Onyx.METHOD.MERGE,
            key: `${ONYXKEYS.COLLECTION.REPORT_ACTIONS}${optimisticTransactionThread.reportID}`,
            value: {[optimisticCreatedActionForTransactionThread?.reportActionID]: {errors: getMicroSecondOnyxErrorWithTranslationKey('iou.error.genericCreateFailureMessage')}},
        });
    }

    // Now, let's add the data we need just when we are creating a new chat report
    if (isNewChat) {
        successData.push({
            onyxMethod: Onyx.METHOD.MERGE,
            key: `${ONYXKEYS.COLLECTION.REPORT}${chatReport.reportID}`,
            value: {pendingFields: null, participants: redundantParticipants},
        });
        failureData.push(
            {
                onyxMethod: Onyx.METHOD.MERGE,
                key: `${ONYXKEYS.COLLECTION.REPORT}${chatReport.reportID}`,
                value: {
                    errorFields: {
                        createChat: getMicroSecondOnyxErrorWithTranslationKey('report.genericCreateReportFailureMessage'),
                    },
                },
            },
            {
                onyxMethod: Onyx.METHOD.MERGE,
                key: `${ONYXKEYS.COLLECTION.REPORT_ACTIONS}${optimisticIOUReport.reportID}`,
                value: {
                    [optimisticIOUReportAction.reportActionID]: {
                        errors: getMicroSecondOnyxErrorWithTranslationKey('iou.error.genericCreateFailureMessage'),
                    },
                },
            },
        );

        const optimisticChatReportActionsValue = optimisticChatReportActionsData.value as Record<string, OnyxTypes.ReportAction>;

        if (optimisticChatReportActionsValue) {
            // Add an optimistic created action to the optimistic chat reportActions data
            optimisticChatReportActionsValue[optimisticCreatedActionForChat.reportActionID] = optimisticCreatedActionForChat;
        }
    } else {
        failureData.push({
            onyxMethod: Onyx.METHOD.MERGE,
            key: `${ONYXKEYS.COLLECTION.REPORT_ACTIONS}${optimisticIOUReport.reportID}`,
            value: {
                [optimisticIOUReportAction.reportActionID]: {
                    errors: getMicroSecondOnyxErrorWithTranslationKey('iou.error.other'),
                },
            },
        });
    }

    const optimisticData: OnyxUpdate[] = [
        optimisticChatReportData,
        optimisticQuickActionData,
        optimisticIOUReportData,
        optimisticChatReportActionsData,
        optimisticIOUReportActionsData,
        optimisticTransactionData,
        optimisticTransactionThreadData,
    ];

    if (optimisticTransactionThreadReportActionsData) {
        optimisticData.push(optimisticTransactionThreadReportActionsData);
    }
    if (!isEmptyObject(optimisticPersonalDetailListData)) {
        optimisticData.push(optimisticPersonalDetailListData);
    }

    return {
        params: {
            iouReportID: optimisticIOUReport.reportID,
            chatReportID: chatReport.reportID,
            reportActionID: optimisticIOUReportAction.reportActionID,
            paymentMethodType,
            transactionID: optimisticTransaction.transactionID,
            newIOUReportDetails,
            createdReportActionID: isNewChat ? optimisticCreatedActionForChat.reportActionID : undefined,
            reportPreviewReportActionID: reportPreviewAction.reportActionID,
            createdIOUReportActionID: optimisticCreatedActionForIOUReport.reportActionID,
            transactionThreadReportID: optimisticTransactionThread.reportID,
            createdReportActionIDForThread: optimisticCreatedActionForTransactionThread?.reportActionID,
        },
        optimisticData,
        successData,
        failureData,
    };
}

type OptimisticHoldReportExpenseActionID = {
    optimisticReportActionID: string;
    oldReportActionID: string;
};

function getHoldReportActionsAndTransactions(reportID: string | undefined) {
    const iouReportActions = getAllReportActions(reportID);
    const holdReportActions: Array<OnyxTypes.ReportAction<typeof CONST.REPORT.ACTIONS.TYPE.IOU>> = [];
    const holdTransactions: OnyxTypes.Transaction[] = [];

    Object.values(iouReportActions).forEach((action) => {
        const transactionID = isMoneyRequestAction(action) ? getOriginalMessage(action)?.IOUTransactionID : undefined;
        const transaction = getTransaction(transactionID);

        if (transaction?.comment?.hold) {
            holdReportActions.push(action as OnyxTypes.ReportAction<typeof CONST.REPORT.ACTIONS.TYPE.IOU>);
            holdTransactions.push(transaction);
        }
    });

    return {holdReportActions, holdTransactions};
}

function getReportFromHoldRequestsOnyxData(
    chatReport: OnyxTypes.Report,
    iouReport: OnyxEntry<OnyxTypes.Report>,
    recipient: Participant,
): {
    optimisticHoldReportID: string;
    optimisticHoldActionID: string;
    optimisticHoldReportExpenseActionIDs: OptimisticHoldReportExpenseActionID[];
    optimisticData: OnyxUpdate[];
    successData: OnyxUpdate[];
    failureData: OnyxUpdate[];
} {
    const {holdReportActions, holdTransactions} = getHoldReportActionsAndTransactions(iouReport?.reportID);
    const firstHoldTransaction = holdTransactions.at(0);
    const newParentReportActionID = rand64();

    const coefficient = isExpenseReport(iouReport) ? -1 : 1;
    const isPolicyExpenseChat = isPolicyExpenseChatReportUtils(chatReport);
    const holdAmount = ((iouReport?.total ?? 0) - (iouReport?.unheldTotal ?? 0)) * coefficient;
    const holdNonReimbursableAmount = ((iouReport?.nonReimbursableTotal ?? 0) - (iouReport?.unheldNonReimbursableTotal ?? 0)) * coefficient;
    const optimisticExpenseReport = isPolicyExpenseChat
        ? buildOptimisticExpenseReport(
              chatReport.reportID,
              chatReport.policyID ?? iouReport?.policyID,
              recipient.accountID ?? 1,
              holdAmount,
              iouReport?.currency ?? '',
              holdNonReimbursableAmount,
              newParentReportActionID,
          )
        : buildOptimisticIOUReport(
              iouReport?.ownerAccountID ?? CONST.DEFAULT_NUMBER_ID,
              iouReport?.managerID ?? CONST.DEFAULT_NUMBER_ID,
              holdAmount,
              chatReport.reportID,
              iouReport?.currency ?? '',
              false,
              newParentReportActionID,
          );

    const optimisticExpenseReportPreview = buildOptimisticReportPreview(
        chatReport,
        optimisticExpenseReport,
        '',
        firstHoldTransaction,
        optimisticExpenseReport.reportID,
        newParentReportActionID,
    );

    const updateHeldReports: Record<string, Pick<OnyxTypes.Report, 'parentReportActionID' | 'parentReportID' | 'chatReportID'>> = {};
    const addHoldReportActions: OnyxTypes.ReportActions = {};
    const addHoldReportActionsSuccess: OnyxCollection<NullishDeep<ReportAction>> = {};
    const deleteHoldReportActions: Record<string, Pick<OnyxTypes.ReportAction, 'message'>> = {};
    const optimisticHoldReportExpenseActionIDs: OptimisticHoldReportExpenseActionID[] = [];

    holdReportActions.forEach((holdReportAction) => {
        const originalMessage = getOriginalMessage(holdReportAction);

        deleteHoldReportActions[holdReportAction.reportActionID] = {
            message: [
                {
                    deleted: DateUtils.getDBTime(),
                    type: CONST.REPORT.MESSAGE.TYPE.TEXT,
                    text: '',
                },
            ],
        };

        const reportActionID = rand64();
        addHoldReportActions[reportActionID] = {
            ...holdReportAction,
            reportActionID,
            originalMessage: {
                ...originalMessage,
                IOUReportID: optimisticExpenseReport.reportID,
            },
            pendingAction: CONST.RED_BRICK_ROAD_PENDING_ACTION.ADD,
        };
        addHoldReportActionsSuccess[reportActionID] = {
            pendingAction: null,
        };

        const heldReport = getReportOrDraftReport(holdReportAction.childReportID);
        if (heldReport) {
            optimisticHoldReportExpenseActionIDs.push({optimisticReportActionID: reportActionID, oldReportActionID: holdReportAction.reportActionID});

            updateHeldReports[`${ONYXKEYS.COLLECTION.REPORT}${heldReport.reportID}`] = {
                parentReportActionID: reportActionID,
                parentReportID: optimisticExpenseReport.reportID,
                chatReportID: optimisticExpenseReport.reportID,
            };
        }
    });

    const updateHeldTransactions: Record<string, Pick<OnyxTypes.Transaction, 'reportID'>> = {};
    holdTransactions.forEach((transaction) => {
        updateHeldTransactions[`${ONYXKEYS.COLLECTION.TRANSACTION}${transaction.transactionID}`] = {
            reportID: optimisticExpenseReport.reportID,
        };
    });

    const optimisticData: OnyxUpdate[] = [
        {
            onyxMethod: Onyx.METHOD.MERGE,
            key: `${ONYXKEYS.COLLECTION.REPORT}${chatReport.reportID}`,
            value: {
                iouReportID: optimisticExpenseReport.reportID,
                lastVisibleActionCreated: optimisticExpenseReportPreview.created,
            },
        },
        // add new optimistic expense report
        {
            onyxMethod: Onyx.METHOD.MERGE,
            key: `${ONYXKEYS.COLLECTION.REPORT}${optimisticExpenseReport.reportID}`,
            value: {
                ...optimisticExpenseReport,
                unheldTotal: 0,
                unheldNonReimbursableTotal: 0,
            },
        },
        // add preview report action to main chat
        {
            onyxMethod: Onyx.METHOD.MERGE,
            key: `${ONYXKEYS.COLLECTION.REPORT_ACTIONS}${chatReport.reportID}`,
            value: {
                [optimisticExpenseReportPreview.reportActionID]: optimisticExpenseReportPreview,
            },
        },
        // remove hold report actions from old iou report
        {
            onyxMethod: Onyx.METHOD.MERGE,
            key: `${ONYXKEYS.COLLECTION.REPORT_ACTIONS}${iouReport?.reportID}`,
            value: deleteHoldReportActions,
        },
        // add hold report actions to new iou report
        {
            onyxMethod: Onyx.METHOD.MERGE,
            key: `${ONYXKEYS.COLLECTION.REPORT_ACTIONS}${optimisticExpenseReport.reportID}`,
            value: addHoldReportActions,
        },
        // update held reports with new parentReportActionID
        {
            onyxMethod: Onyx.METHOD.MERGE_COLLECTION,
            key: `${ONYXKEYS.COLLECTION.REPORT}`,
            value: updateHeldReports,
        },
        // update transactions with new iouReportID
        {
            onyxMethod: Onyx.METHOD.MERGE_COLLECTION,
            key: `${ONYXKEYS.COLLECTION.TRANSACTION}`,
            value: updateHeldTransactions,
        },
    ];

    const bringReportActionsBack: Record<string, OnyxTypes.ReportAction> = {};
    holdReportActions.forEach((reportAction) => {
        bringReportActionsBack[reportAction.reportActionID] = reportAction;
    });

    const bringHeldTransactionsBack: Record<string, OnyxTypes.Transaction> = {};
    holdTransactions.forEach((transaction) => {
        bringHeldTransactionsBack[`${ONYXKEYS.COLLECTION.TRANSACTION}${transaction.transactionID}`] = transaction;
    });

    const successData: OnyxUpdate[] = [
        {
            onyxMethod: Onyx.METHOD.MERGE,
            key: `${ONYXKEYS.COLLECTION.REPORT_ACTIONS}${chatReport.reportID}`,
            value: {
                [optimisticExpenseReportPreview.reportActionID]: {
                    pendingAction: null,
                },
            },
        },
        {
            onyxMethod: Onyx.METHOD.MERGE,
            key: `${ONYXKEYS.COLLECTION.REPORT_ACTIONS}${optimisticExpenseReport.reportID}`,
            value: addHoldReportActionsSuccess,
        },
    ];

    const failureData: OnyxUpdate[] = [
        {
            onyxMethod: Onyx.METHOD.MERGE,
            key: `${ONYXKEYS.COLLECTION.REPORT}${chatReport.reportID}`,
            value: {
                iouReportID: chatReport.iouReportID,
                lastVisibleActionCreated: chatReport.lastVisibleActionCreated,
            },
        },
        // remove added optimistic expense report
        {
            onyxMethod: Onyx.METHOD.MERGE,
            key: `${ONYXKEYS.COLLECTION.REPORT}${optimisticExpenseReport.reportID}`,
            value: null,
        },
        // remove preview report action from the main chat
        {
            onyxMethod: Onyx.METHOD.MERGE,
            key: `${ONYXKEYS.COLLECTION.REPORT_ACTIONS}${chatReport.reportID}`,
            value: {
                [optimisticExpenseReportPreview.reportActionID]: null,
            },
        },
        // add hold report actions back to old iou report
        {
            onyxMethod: Onyx.METHOD.MERGE,
            key: `${ONYXKEYS.COLLECTION.REPORT_ACTIONS}${iouReport?.reportID}`,
            value: bringReportActionsBack,
        },
        // remove hold report actions from the new iou report
        {
            onyxMethod: Onyx.METHOD.MERGE,
            key: `${ONYXKEYS.COLLECTION.REPORT_ACTIONS}${optimisticExpenseReport.reportID}`,
            value: null,
        },
        // add hold transactions back to old iou report
        {
            onyxMethod: Onyx.METHOD.MERGE_COLLECTION,
            key: `${ONYXKEYS.COLLECTION.TRANSACTION}`,
            value: bringHeldTransactionsBack,
        },
    ];

    return {
        optimisticData,
        optimisticHoldActionID: optimisticExpenseReportPreview.reportActionID,
        failureData,
        successData,
        optimisticHoldReportID: optimisticExpenseReport.reportID,
        optimisticHoldReportExpenseActionIDs,
    };
}

function getPayMoneyRequestParams(
    initialChatReport: OnyxTypes.Report,
    iouReport: OnyxEntry<OnyxTypes.Report>,
    recipient: Participant,
    paymentMethodType: PaymentMethodType,
    full: boolean,
    payAsBusiness?: boolean,
): PayMoneyRequestData {
    const isInvoiceReport = isInvoiceReportReportUtils(iouReport);
    const activePolicy = getPolicy(activePolicyID);
    let payerPolicyID = activePolicyID;
    let chatReport = initialChatReport;
    let policyParams = {};
    const optimisticData: OnyxUpdate[] = [];
    const successData: OnyxUpdate[] = [];
    const failureData: OnyxUpdate[] = [];
    const shouldCreatePolicy = !activePolicy || !isPolicyAdmin(activePolicy) || !isPaidGroupPolicy(activePolicy);

    if (isIndividualInvoiceRoom(chatReport) && payAsBusiness && shouldCreatePolicy) {
        payerPolicyID = generatePolicyID();
        const {
            optimisticData: policyOptimisticData,
            failureData: policyFailureData,
            successData: policySuccessData,
            params,
        } = buildPolicyData(currentUserEmail, true, undefined, payerPolicyID);
        const {adminsChatReportID, adminsCreatedReportActionID, expenseChatReportID, expenseCreatedReportActionID, customUnitRateID, customUnitID, ownerEmail, policyName} = params;

        policyParams = {
            policyID: payerPolicyID,
            adminsChatReportID,
            adminsCreatedReportActionID,
            expenseChatReportID,
            expenseCreatedReportActionID,
            customUnitRateID,
            customUnitID,
            ownerEmail,
            policyName,
        };

        optimisticData.push(...policyOptimisticData, {onyxMethod: Onyx.METHOD.MERGE, key: ONYXKEYS.NVP_ACTIVE_POLICY_ID, value: payerPolicyID});
        successData.push(...policySuccessData);
        failureData.push(...policyFailureData, {onyxMethod: Onyx.METHOD.MERGE, key: ONYXKEYS.NVP_ACTIVE_POLICY_ID, value: activePolicyID ?? null});
    }

    if (isIndividualInvoiceRoom(chatReport) && payAsBusiness && activePolicyID) {
        const existingB2BInvoiceRoom = getInvoiceChatByParticipants(activePolicyID, CONST.REPORT.INVOICE_RECEIVER_TYPE.BUSINESS, chatReport.policyID);
        if (existingB2BInvoiceRoom) {
            chatReport = existingB2BInvoiceRoom;
        }
    }

    let total = (iouReport?.total ?? 0) - (iouReport?.nonReimbursableTotal ?? 0);
    if (hasHeldExpensesReportUtils(iouReport?.reportID) && !full && !!iouReport?.unheldTotal) {
        total = iouReport.unheldTotal - (iouReport?.unheldNonReimbursableTotal ?? 0);
    }

    const optimisticIOUReportAction = buildOptimisticIOUReportAction(
        CONST.IOU.REPORT_ACTION_TYPE.PAY,
        isExpenseReport(iouReport) ? -total : total,
        iouReport?.currency ?? '',
        '',
        [recipient],
        '',
        paymentMethodType,
        iouReport?.reportID,
        true,
    );

    // In some instances, the report preview action might not be available to the payer (only whispered to the requestor)
    // hence we need to make the updates to the action safely.
    let optimisticReportPreviewAction = null;
    const reportPreviewAction = getReportPreviewAction(chatReport.reportID, iouReport?.reportID);
    if (reportPreviewAction) {
        optimisticReportPreviewAction = updateReportPreview(iouReport, reportPreviewAction, true);
    }
    let currentNextStep = null;
    let optimisticNextStep = null;
    if (!isInvoiceReport) {
        currentNextStep = allNextSteps[`${ONYXKEYS.COLLECTION.NEXT_STEP}${iouReport?.reportID}`] ?? null;
        optimisticNextStep = buildNextStep(iouReport, CONST.REPORT.STATUS_NUM.REIMBURSED);
    }

    const optimisticChatReport = {
        ...chatReport,
        lastReadTime: DateUtils.getDBTime(),
        hasOutstandingChildRequest: false,
        iouReportID: null,
        lastMessageText: getReportActionText(optimisticIOUReportAction),
        lastMessageHtml: getReportActionHtml(optimisticIOUReportAction),
    };
    if (isIndividualInvoiceRoom(chatReport) && payAsBusiness && payerPolicyID) {
        optimisticChatReport.invoiceReceiver = {
            type: CONST.REPORT.INVOICE_RECEIVER_TYPE.BUSINESS,
            policyID: payerPolicyID,
        };
    }

    optimisticData.push(
        {
            onyxMethod: Onyx.METHOD.MERGE,
            key: `${ONYXKEYS.COLLECTION.REPORT}${chatReport.reportID}`,
            value: optimisticChatReport,
        },
        {
            onyxMethod: Onyx.METHOD.MERGE,
            key: `${ONYXKEYS.COLLECTION.REPORT_ACTIONS}${iouReport?.reportID}`,
            value: {
                [optimisticIOUReportAction.reportActionID]: {
                    ...(optimisticIOUReportAction as OnyxTypes.ReportAction),
                    pendingAction: CONST.RED_BRICK_ROAD_PENDING_ACTION.ADD,
                },
            },
        },
        {
            onyxMethod: Onyx.METHOD.MERGE,
            key: `${ONYXKEYS.COLLECTION.REPORT}${iouReport?.reportID}`,
            value: {
                ...iouReport,
                lastMessageText: getReportActionText(optimisticIOUReportAction),
                lastMessageHtml: getReportActionHtml(optimisticIOUReportAction),
                lastVisibleActionCreated: optimisticIOUReportAction.created,
                hasOutstandingChildRequest: false,
                statusNum: CONST.REPORT.STATUS_NUM.REIMBURSED,
                pendingFields: {
                    preview: CONST.RED_BRICK_ROAD_PENDING_ACTION.UPDATE,
                    reimbursed: CONST.RED_BRICK_ROAD_PENDING_ACTION.UPDATE,
                    partial: full ? null : CONST.RED_BRICK_ROAD_PENDING_ACTION.UPDATE,
                },
                errors: null,
            },
        },
        {
            onyxMethod: Onyx.METHOD.MERGE,
            key: `${ONYXKEYS.COLLECTION.NEXT_STEP}${iouReport?.reportID}`,
            value: optimisticNextStep,
        },
    );

    if (iouReport?.policyID) {
        optimisticData.push({
            onyxMethod: Onyx.METHOD.MERGE,
            key: ONYXKEYS.NVP_LAST_PAYMENT_METHOD,
            value: {
                [iouReport.policyID]: paymentMethodType,
            },
        });
    }

    successData.push({
        onyxMethod: Onyx.METHOD.MERGE,
        key: `${ONYXKEYS.COLLECTION.REPORT}${iouReport?.reportID}`,
        value: {
            pendingFields: {
                preview: null,
                reimbursed: null,
                partial: null,
            },
            errors: null,
        },
    });

    failureData.push(
        {
            onyxMethod: Onyx.METHOD.MERGE,
            key: `${ONYXKEYS.COLLECTION.REPORT_ACTIONS}${iouReport?.reportID}`,
            value: {
                [optimisticIOUReportAction.reportActionID]: {
                    errors: getMicroSecondOnyxErrorWithTranslationKey('iou.error.other'),
                },
            },
        },
        {
            onyxMethod: Onyx.METHOD.MERGE,
            key: `${ONYXKEYS.COLLECTION.REPORT}${iouReport?.reportID}`,
            value: {
                ...iouReport,
            },
        },
        {
            onyxMethod: Onyx.METHOD.MERGE,
            key: `${ONYXKEYS.COLLECTION.REPORT}${chatReport.reportID}`,
            value: chatReport,
        },
        {
            onyxMethod: Onyx.METHOD.MERGE,
            key: `${ONYXKEYS.COLLECTION.NEXT_STEP}${iouReport?.reportID}`,
            value: currentNextStep,
        },
    );

    // In case the report preview action is loaded locally, let's update it.
    if (optimisticReportPreviewAction) {
        optimisticData.push({
            onyxMethod: Onyx.METHOD.MERGE,
            key: `${ONYXKEYS.COLLECTION.REPORT_ACTIONS}${chatReport.reportID}`,
            value: {
                [optimisticReportPreviewAction.reportActionID]: optimisticReportPreviewAction,
            },
        });
        failureData.push({
            onyxMethod: Onyx.METHOD.MERGE,
            key: `${ONYXKEYS.COLLECTION.REPORT_ACTIONS}${chatReport.reportID}`,
            value: {
                [optimisticReportPreviewAction.reportActionID]: {
                    created: optimisticReportPreviewAction.created,
                },
            },
        });
    }

    // Optimistically unhold all transactions if we pay all requests
    if (full) {
        const reportTransactions = getReportTransactions(iouReport?.reportID);
        for (const transaction of reportTransactions) {
            optimisticData.push({
                onyxMethod: Onyx.METHOD.MERGE,
                key: `${ONYXKEYS.COLLECTION.TRANSACTION}${transaction.transactionID}`,
                value: {
                    comment: {
                        hold: null,
                    },
                },
            });
            failureData.push({
                onyxMethod: Onyx.METHOD.MERGE,
                key: `${ONYXKEYS.COLLECTION.TRANSACTION}${transaction.transactionID}`,
                value: {
                    comment: {
                        hold: transaction.comment?.hold,
                    },
                },
            });
        }

        const optimisticTransactionViolations: OnyxUpdate[] = reportTransactions.map(({transactionID}) => {
            return {
                onyxMethod: Onyx.METHOD.MERGE,
                key: `${ONYXKEYS.COLLECTION.TRANSACTION_VIOLATIONS}${transactionID}`,
                value: null,
            };
        });
        optimisticData.push(...optimisticTransactionViolations);

        const failureTransactionViolations: OnyxUpdate[] = reportTransactions.map(({transactionID}) => {
            const violations = allTransactionViolations[`${ONYXKEYS.COLLECTION.TRANSACTION_VIOLATIONS}${transactionID}`] ?? [];
            return {
                onyxMethod: Onyx.METHOD.MERGE,
                key: `${ONYXKEYS.COLLECTION.TRANSACTION_VIOLATIONS}${transactionID}`,
                value: violations,
            };
        });
        failureData.push(...failureTransactionViolations);
    }

    let optimisticHoldReportID;
    let optimisticHoldActionID;
    let optimisticHoldReportExpenseActionIDs;
    if (!full) {
        const holdReportOnyxData = getReportFromHoldRequestsOnyxData(chatReport, iouReport, recipient);

        optimisticData.push(...holdReportOnyxData.optimisticData);
        successData.push(...holdReportOnyxData.successData);
        failureData.push(...holdReportOnyxData.failureData);
        optimisticHoldReportID = holdReportOnyxData.optimisticHoldReportID;
        optimisticHoldActionID = holdReportOnyxData.optimisticHoldActionID;
        optimisticHoldReportExpenseActionIDs = JSON.stringify(holdReportOnyxData.optimisticHoldReportExpenseActionIDs);
    }

    return {
        params: {
            iouReportID: iouReport?.reportID,
            chatReportID: chatReport.reportID,
            reportActionID: optimisticIOUReportAction.reportActionID,
            paymentMethodType,
            full,
            amount: Math.abs(total),
            optimisticHoldReportID,
            optimisticHoldActionID,
            optimisticHoldReportExpenseActionIDs,
            ...policyParams,
        },
        optimisticData,
        successData,
        failureData,
    };
}

/**
 * @param managerID - Account ID of the person sending the money
 * @param recipient - The user receiving the money
 */
function sendMoneyElsewhere(report: OnyxEntry<OnyxTypes.Report>, amount: number, currency: string, comment: string, managerID: number, recipient: Participant) {
    const {params, optimisticData, successData, failureData} = getSendMoneyParams(report, amount, currency, comment, CONST.IOU.PAYMENT_TYPE.ELSEWHERE, managerID, recipient);

    API.write(WRITE_COMMANDS.SEND_MONEY_ELSEWHERE, params, {optimisticData, successData, failureData});

    Navigation.dismissModal(isSearchTopmostCentralPane() ? undefined : params.chatReportID);
    notifyNewAction(params.chatReportID, managerID);
}

/**
 * @param managerID - Account ID of the person sending the money
 * @param recipient - The user receiving the money
 */
function sendMoneyWithWallet(report: OnyxEntry<OnyxTypes.Report>, amount: number, currency: string, comment: string, managerID: number, recipient: Participant | OptionData) {
    const {params, optimisticData, successData, failureData} = getSendMoneyParams(report, amount, currency, comment, CONST.IOU.PAYMENT_TYPE.EXPENSIFY, managerID, recipient);

    API.write(WRITE_COMMANDS.SEND_MONEY_WITH_WALLET, params, {optimisticData, successData, failureData});

    Navigation.dismissModal(isSearchTopmostCentralPane() ? undefined : params.chatReportID);
    notifyNewAction(params.chatReportID, managerID);
}

function canApproveIOU(
    iouReport: OnyxTypes.OnyxInputOrEntry<OnyxTypes.Report> | SearchReport,
    policy: OnyxTypes.OnyxInputOrEntry<OnyxTypes.Policy> | SearchPolicy,
    chatReportRNVP?: OnyxTypes.ReportNameValuePairs,
) {
    // Only expense reports can be approved
    if (!isExpenseReport(iouReport) || !(policy && isPaidGroupPolicy(policy))) {
        return false;
    }

    const isOnSubmitAndClosePolicy = isSubmitAndClose(policy);
    if (isOnSubmitAndClosePolicy) {
        return false;
    }

    const managerID = iouReport?.managerID ?? CONST.DEFAULT_NUMBER_ID;
    const isCurrentUserManager = managerID === userAccountID;
    const isOpenExpenseReport = isOpenExpenseReportReportUtils(iouReport);
    const isApproved = isReportApproved(iouReport);
    const iouSettled = isSettled(iouReport?.reportID);
    const reportNameValuePairs = chatReportRNVP ?? getReportNameValuePairs(iouReport?.reportID);
    const isArchivedExpenseReport = isArchivedReport(reportNameValuePairs);
    let isTransactionBeingScanned = false;
    const reportTransactions = getReportTransactions(iouReport?.reportID);
    for (const transaction of reportTransactions) {
        const hasReceipt = hasReceiptTransactionUtils(transaction);
        const isReceiptBeingScanned = isReceiptBeingScannedTransactionUtils(transaction);

        // If transaction has receipt (scan) and its receipt is being scanned, we shouldn't be able to Approve
        if (hasReceipt && isReceiptBeingScanned) {
            isTransactionBeingScanned = true;
        }
    }
    const isPayAtEndExpenseReport = isPayAtEndExpenseReportReportUtils(iouReport?.reportID, reportTransactions);

    return isCurrentUserManager && !isOpenExpenseReport && !isApproved && !iouSettled && !isArchivedExpenseReport && !isTransactionBeingScanned && !isPayAtEndExpenseReport;
}

function canIOUBePaid(
    iouReport: OnyxTypes.OnyxInputOrEntry<OnyxTypes.Report> | SearchReport,
    chatReport: OnyxTypes.OnyxInputOrEntry<OnyxTypes.Report> | SearchReport,
    policy: OnyxTypes.OnyxInputOrEntry<OnyxTypes.Policy> | SearchPolicy,
    transactions?: OnyxTypes.Transaction[] | SearchTransaction[],
    onlyShowPayElsewhere = false,
    chatReportRNVP?: OnyxTypes.ReportNameValuePairs,
    invoiceReceiverPolicy?: SearchPolicy,
    shouldCheckApprovedState = true,
) {
    const isPolicyExpenseChat = isPolicyExpenseChatReportUtils(chatReport);
    const reportNameValuePairs = chatReportRNVP ?? getReportNameValuePairs(chatReport?.reportID);
    const isChatReportArchived = isArchivedReport(reportNameValuePairs);
    const iouSettled = isSettled(iouReport);

    if (isEmptyObject(iouReport)) {
        return false;
    }

    if (policy?.reimbursementChoice === CONST.POLICY.REIMBURSEMENT_CHOICES.REIMBURSEMENT_NO) {
        if (!onlyShowPayElsewhere) {
            return false;
        }
        if (iouReport?.statusNum !== CONST.REPORT.STATUS_NUM.SUBMITTED) {
            return false;
        }
    }

    if (isInvoiceReportReportUtils(iouReport)) {
        if (iouSettled) {
            return false;
        }
        if (chatReport?.invoiceReceiver?.type === CONST.REPORT.INVOICE_RECEIVER_TYPE.INDIVIDUAL) {
            return chatReport?.invoiceReceiver?.accountID === userAccountID;
        }
        return (invoiceReceiverPolicy ?? getPolicy(chatReport?.invoiceReceiver?.policyID))?.role === CONST.POLICY.ROLE.ADMIN;
    }

    const isPayer = isPayerReportUtils(
        {
            email: currentUserEmail,
            accountID: userAccountID,
        },
        iouReport,
        onlyShowPayElsewhere,
        policy,
    );

    const isOpenExpenseReport = isPolicyExpenseChat && isOpenExpenseReportReportUtils(iouReport);

    const {reimbursableSpend} = getMoneyRequestSpendBreakdown(iouReport);
    const isAutoReimbursable = policy?.reimbursementChoice === CONST.POLICY.REIMBURSEMENT_CHOICES.REIMBURSEMENT_YES ? false : canBeAutoReimbursed(iouReport, policy);
    const shouldBeApproved = canApproveIOU(iouReport, policy);

    const isPayAtEndExpenseReport = isPayAtEndExpenseReportReportUtils(iouReport?.reportID, transactions);
    return (
        isPayer &&
        !isOpenExpenseReport &&
        !iouSettled &&
        !iouReport?.isWaitingOnBankAccount &&
        reimbursableSpend !== 0 &&
        !isChatReportArchived &&
        !isAutoReimbursable &&
        (!shouldBeApproved || !shouldCheckApprovedState) &&
        !isPayAtEndExpenseReport
    );
}

function canSubmitReport(
    report: OnyxEntry<OnyxTypes.Report> | SearchReport,
    policy: OnyxEntry<OnyxTypes.Policy> | SearchPolicy,
    transactionIDList: string[],
    allViolations?: OnyxCollection<OnyxTypes.TransactionViolations>,
) {
    const currentUserAccountID = getCurrentUserAccountID();
    const isOpenExpenseReport = isOpenExpenseReportReportUtils(report);
    const isArchived = isArchivedReportWithID(report?.reportID);
    const {reimbursableSpend} = getMoneyRequestSpendBreakdown(report);
    const isAdmin = policy?.role === CONST.POLICY.ROLE.ADMIN;
    const hasAllPendingRTERViolations = allHavePendingRTERViolation(transactionIDList, allViolations);
    const hasBrokenConnectionViolation = shouldShowBrokenConnectionViolation(transactionIDList, report, policy, allViolations);

    return (
        isOpenExpenseReport &&
        !isArchived &&
        reimbursableSpend !== 0 &&
        !hasAllPendingRTERViolations &&
        !hasBrokenConnectionViolation &&
        (report?.ownerAccountID === currentUserAccountID || isAdmin || report?.managerID === currentUserAccountID)
    );
}

function getIOUReportActionToApproveOrPay(chatReport: OnyxEntry<OnyxTypes.Report>, excludedIOUReportID: string | undefined): OnyxEntry<ReportAction> {
    const chatReportActions = allReportActions?.[`${ONYXKEYS.COLLECTION.REPORT_ACTIONS}${chatReport?.reportID}`] ?? {};

    return Object.values(chatReportActions).find((action) => {
        const iouReport = getReportOrDraftReport(action.childReportID);
        const policy = getPolicy(iouReport?.policyID);
        const shouldShowSettlementButton = canIOUBePaid(iouReport, chatReport, policy) || canApproveIOU(iouReport, policy);
        return action.childReportID?.toString() !== excludedIOUReportID && action.actionName === CONST.REPORT.ACTIONS.TYPE.REPORT_PREVIEW && shouldShowSettlementButton;
    });
}

function hasIOUToApproveOrPay(chatReport: OnyxEntry<OnyxTypes.Report>, excludedIOUReportID: string | undefined): boolean {
    return !!getIOUReportActionToApproveOrPay(chatReport, excludedIOUReportID);
}

function isLastApprover(approvalChain: string[]): boolean {
    if (approvalChain.length === 0) {
        return true;
    }
    return approvalChain.at(-1) === currentUserEmail;
}

function getNextApproverAccountID(report: OnyxEntry<OnyxTypes.Report>) {
    const policy = getPolicy(report?.policyID);
    const approvalChain = getApprovalChain(policy, report);
    const submitToAccountID = getSubmitToAccountID(policy, report);

    if (approvalChain.length === 0) {
        return submitToAccountID;
    }

    const nextApproverEmail = approvalChain.length === 1 ? approvalChain.at(0) : approvalChain.at(approvalChain.indexOf(currentUserEmail) + 1);
    if (!nextApproverEmail) {
        return submitToAccountID;
    }

    return getAccountIDsByLogins([nextApproverEmail]).at(0);
}

function approveMoneyRequest(expenseReport: OnyxEntry<OnyxTypes.Report>, full?: boolean) {
    if (!expenseReport) {
        return;
    }

    if (expenseReport.policyID && shouldRestrictUserBillableActions(expenseReport.policyID)) {
        Navigation.navigate(ROUTES.RESTRICTED_ACTION.getRoute(expenseReport.policyID));
        return;
    }

    const currentNextStep = allNextSteps[`${ONYXKEYS.COLLECTION.NEXT_STEP}${expenseReport.reportID}`] ?? null;
    let total = expenseReport.total ?? 0;
    const hasHeldExpenses = hasHeldExpensesReportUtils(expenseReport.reportID);
    if (hasHeldExpenses && !full && !!expenseReport.unheldTotal) {
        total = expenseReport.unheldTotal;
    }
    const optimisticApprovedReportAction = buildOptimisticApprovedReportAction(total, expenseReport.currency ?? '', expenseReport.reportID);

    const approvalChain = getApprovalChain(getPolicy(expenseReport.policyID), expenseReport);

    const predictedNextStatus = isLastApprover(approvalChain) ? CONST.REPORT.STATUS_NUM.APPROVED : CONST.REPORT.STATUS_NUM.SUBMITTED;
    const predictedNextState = isLastApprover(approvalChain) ? CONST.REPORT.STATE_NUM.APPROVED : CONST.REPORT.STATE_NUM.SUBMITTED;
    const managerID = isLastApprover(approvalChain) ? expenseReport.managerID : getNextApproverAccountID(expenseReport);

    const optimisticNextStep = buildNextStep(expenseReport, predictedNextStatus);
    const chatReport = getReportOrDraftReport(expenseReport.chatReportID);

    const optimisticReportActionsData: OnyxUpdate = {
        onyxMethod: Onyx.METHOD.MERGE,
        key: `${ONYXKEYS.COLLECTION.REPORT_ACTIONS}${expenseReport.reportID}`,
        value: {
            [optimisticApprovedReportAction.reportActionID]: {
                ...(optimisticApprovedReportAction as OnyxTypes.ReportAction),
                pendingAction: CONST.RED_BRICK_ROAD_PENDING_ACTION.ADD,
            },
        },
    };
    const optimisticIOUReportData: OnyxUpdate = {
        onyxMethod: Onyx.METHOD.MERGE,
        key: `${ONYXKEYS.COLLECTION.REPORT}${expenseReport.reportID}`,
        value: {
            ...expenseReport,
            lastMessageText: getReportActionText(optimisticApprovedReportAction),
            lastMessageHtml: getReportActionHtml(optimisticApprovedReportAction),
            stateNum: predictedNextState,
            statusNum: predictedNextStatus,
            managerID,
            pendingFields: {
                partial: full ? null : CONST.RED_BRICK_ROAD_PENDING_ACTION.UPDATE,
            },
        },
    };

    const optimisticChatReportData: OnyxUpdate = {
        onyxMethod: Onyx.METHOD.MERGE,
        key: `${ONYXKEYS.COLLECTION.REPORT}${expenseReport.chatReportID}`,
        value: {
            hasOutstandingChildRequest: hasIOUToApproveOrPay(chatReport, expenseReport.reportID),
        },
    };

    const optimisticNextStepData: OnyxUpdate = {
        onyxMethod: Onyx.METHOD.MERGE,
        key: `${ONYXKEYS.COLLECTION.NEXT_STEP}${expenseReport.reportID}`,
        value: optimisticNextStep,
    };
    const optimisticData: OnyxUpdate[] = [optimisticIOUReportData, optimisticReportActionsData, optimisticNextStepData, optimisticChatReportData];

    const successData: OnyxUpdate[] = [
        {
            onyxMethod: Onyx.METHOD.MERGE,
            key: `${ONYXKEYS.COLLECTION.REPORT_ACTIONS}${expenseReport.reportID}`,
            value: {
                [optimisticApprovedReportAction.reportActionID]: {
                    pendingAction: null,
                },
            },
        },
        {
            onyxMethod: Onyx.METHOD.MERGE,
            key: `${ONYXKEYS.COLLECTION.REPORT}${expenseReport.reportID}`,
            value: {
                pendingFields: {
                    partial: null,
                },
            },
        },
    ];

    const failureData: OnyxUpdate[] = [
        {
            onyxMethod: Onyx.METHOD.MERGE,
            key: `${ONYXKEYS.COLLECTION.REPORT_ACTIONS}${expenseReport.reportID}`,
            value: {
                [optimisticApprovedReportAction.reportActionID]: {
                    errors: getMicroSecondOnyxErrorWithTranslationKey('iou.error.other'),
                },
            },
        },
        {
            onyxMethod: Onyx.METHOD.MERGE,
            key: `${ONYXKEYS.COLLECTION.REPORT}${expenseReport.chatReportID}`,
            value: {
                hasOutstandingChildRequest: chatReport?.hasOutstandingChildRequest,
                pendingFields: {
                    partial: null,
                },
            },
        },
        {
            onyxMethod: Onyx.METHOD.MERGE,
            key: `${ONYXKEYS.COLLECTION.NEXT_STEP}${expenseReport.reportID}`,
            value: currentNextStep,
        },
    ];

    // Clear hold reason of all transactions if we approve all requests
    if (full && hasHeldExpenses) {
        const heldTransactions = getAllHeldTransactionsReportUtils(expenseReport.reportID);
        heldTransactions.forEach((heldTransaction) => {
            optimisticData.push({
                onyxMethod: Onyx.METHOD.MERGE,
                key: `${ONYXKEYS.COLLECTION.TRANSACTION}${heldTransaction.transactionID}`,
                value: {
                    comment: {
                        hold: '',
                    },
                },
            });
            failureData.push({
                onyxMethod: Onyx.METHOD.MERGE,
                key: `${ONYXKEYS.COLLECTION.TRANSACTION}${heldTransaction.transactionID}`,
                value: {
                    comment: {
                        hold: heldTransaction.comment?.hold,
                    },
                },
            });
        });
    }

    let optimisticHoldReportID;
    let optimisticHoldActionID;
    let optimisticHoldReportExpenseActionIDs;
    if (!full && !!chatReport && !!expenseReport) {
        const holdReportOnyxData = getReportFromHoldRequestsOnyxData(chatReport, expenseReport, {accountID: expenseReport.ownerAccountID});

        optimisticData.push(...holdReportOnyxData.optimisticData);
        successData.push(...holdReportOnyxData.successData);
        failureData.push(...holdReportOnyxData.failureData);
        optimisticHoldReportID = holdReportOnyxData.optimisticHoldReportID;
        optimisticHoldActionID = holdReportOnyxData.optimisticHoldActionID;
        optimisticHoldReportExpenseActionIDs = JSON.stringify(holdReportOnyxData.optimisticHoldReportExpenseActionIDs);
    }

    const parameters: ApproveMoneyRequestParams = {
        reportID: expenseReport.reportID,
        approvedReportActionID: optimisticApprovedReportAction.reportActionID,
        full,
        optimisticHoldReportID,
        optimisticHoldActionID,
        optimisticHoldReportExpenseActionIDs,
    };

    API.write(WRITE_COMMANDS.APPROVE_MONEY_REQUEST, parameters, {optimisticData, successData, failureData});
}

function unapproveExpenseReport(expenseReport: OnyxEntry<OnyxTypes.Report>) {
    if (isEmptyObject(expenseReport)) {
        return;
    }

    const currentNextStep = allNextSteps[`${ONYXKEYS.COLLECTION.NEXT_STEP}${expenseReport.reportID}`] ?? null;

    const optimisticUnapprovedReportAction = buildOptimisticUnapprovedReportAction(expenseReport.total ?? 0, expenseReport.currency ?? '', expenseReport.reportID);
    const optimisticNextStep = buildNextStep(expenseReport, CONST.REPORT.STATUS_NUM.SUBMITTED);

    const optimisticReportActionData: OnyxUpdate = {
        onyxMethod: Onyx.METHOD.MERGE,
        key: `${ONYXKEYS.COLLECTION.REPORT_ACTIONS}${expenseReport.reportID}`,
        value: {
            [optimisticUnapprovedReportAction.reportActionID]: {
                ...(optimisticUnapprovedReportAction as OnyxTypes.ReportAction),
                pendingAction: CONST.RED_BRICK_ROAD_PENDING_ACTION.ADD,
            },
        },
    };
    const optimisticIOUReportData: OnyxUpdate = {
        onyxMethod: Onyx.METHOD.MERGE,
        key: `${ONYXKEYS.COLLECTION.REPORT}${expenseReport.reportID}`,
        value: {
            ...expenseReport,
            lastMessageText: getReportActionText(optimisticUnapprovedReportAction),
            lastMessageHtml: getReportActionHtml(optimisticUnapprovedReportAction),
            stateNum: CONST.REPORT.STATE_NUM.SUBMITTED,
            statusNum: CONST.REPORT.STATUS_NUM.SUBMITTED,
            pendingFields: {
                partial: CONST.RED_BRICK_ROAD_PENDING_ACTION.UPDATE,
            },
        },
    };

    const optimisticNextStepData: OnyxUpdate = {
        onyxMethod: Onyx.METHOD.MERGE,
        key: `${ONYXKEYS.COLLECTION.NEXT_STEP}${expenseReport.reportID}`,
        value: optimisticNextStep,
    };

    const optimisticData: OnyxUpdate[] = [optimisticIOUReportData, optimisticReportActionData, optimisticNextStepData];

    const successData: OnyxUpdate[] = [
        {
            onyxMethod: Onyx.METHOD.MERGE,
            key: `${ONYXKEYS.COLLECTION.REPORT_ACTIONS}${expenseReport.reportID}`,
            value: {
                [optimisticUnapprovedReportAction.reportActionID]: {
                    pendingAction: null,
                },
            },
        },
        {
            onyxMethod: Onyx.METHOD.MERGE,
            key: `${ONYXKEYS.COLLECTION.REPORT}${expenseReport.reportID}`,
            value: {
                pendingFields: {
                    partial: null,
                },
            },
        },
    ];

    const failureData: OnyxUpdate[] = [
        {
            onyxMethod: Onyx.METHOD.MERGE,
            key: `${ONYXKEYS.COLLECTION.REPORT_ACTIONS}${expenseReport.reportID}`,
            value: {
                [optimisticUnapprovedReportAction.reportActionID]: {
                    errors: getMicroSecondOnyxErrorWithTranslationKey('iou.error.other'),
                },
            },
        },
        {
            onyxMethod: Onyx.METHOD.MERGE,
            key: `${ONYXKEYS.COLLECTION.NEXT_STEP}${expenseReport.reportID}`,
            value: currentNextStep,
        },
    ];

    if (expenseReport.parentReportID && expenseReport.parentReportActionID) {
        optimisticData.push({
            onyxMethod: Onyx.METHOD.MERGE,
            key: `${ONYXKEYS.COLLECTION.REPORT_ACTIONS}${expenseReport.parentReportID}`,
            value: {
                [expenseReport.parentReportActionID]: {
                    childStateNum: CONST.REPORT.STATE_NUM.SUBMITTED,
                    childStatusNum: CONST.REPORT.STATUS_NUM.SUBMITTED,
                },
            },
        });

        failureData.push({
            onyxMethod: Onyx.METHOD.MERGE,
            key: `${ONYXKEYS.COLLECTION.REPORT_ACTIONS}${expenseReport.parentReportID}`,
            value: {
                [expenseReport.parentReportActionID]: {
                    childStateNum: expenseReport.stateNum,
                    childStatusNum: expenseReport.statusNum,
                },
            },
        });
    }

    const parameters: UnapproveExpenseReportParams = {
        reportID: expenseReport.reportID,
        reportActionID: optimisticUnapprovedReportAction.reportActionID,
    };

    API.write(WRITE_COMMANDS.UNAPPROVE_EXPENSE_REPORT, parameters, {optimisticData, successData, failureData});
}

function submitReport(expenseReport: OnyxTypes.Report) {
    if (expenseReport.policyID && shouldRestrictUserBillableActions(expenseReport.policyID)) {
        Navigation.navigate(ROUTES.RESTRICTED_ACTION.getRoute(expenseReport.policyID));
        return;
    }

    const currentNextStep = allNextSteps[`${ONYXKEYS.COLLECTION.NEXT_STEP}${expenseReport.reportID}`] ?? null;
    const parentReport = getReportOrDraftReport(expenseReport.parentReportID);
    const policy = getPolicy(expenseReport.policyID);
    const isCurrentUserManager = currentUserPersonalDetails?.accountID === expenseReport.managerID;
    const isSubmitAndClosePolicy = isSubmitAndClose(policy);
    const adminAccountID = policy?.role === CONST.POLICY.ROLE.ADMIN ? currentUserPersonalDetails?.accountID : undefined;
    const optimisticSubmittedReportAction = buildOptimisticSubmittedReportAction(expenseReport?.total ?? 0, expenseReport.currency ?? '', expenseReport.reportID, adminAccountID);
    const optimisticNextStep = buildNextStep(expenseReport, isSubmitAndClosePolicy ? CONST.REPORT.STATUS_NUM.CLOSED : CONST.REPORT.STATUS_NUM.SUBMITTED);
    const approvalChain = getApprovalChain(policy, expenseReport);
    const managerID = getAccountIDsByLogins(approvalChain).at(0);

    const optimisticData: OnyxUpdate[] = !isSubmitAndClosePolicy
        ? [
              {
                  onyxMethod: Onyx.METHOD.MERGE,
                  key: `${ONYXKEYS.COLLECTION.REPORT_ACTIONS}${expenseReport.reportID}`,
                  value: {
                      [optimisticSubmittedReportAction.reportActionID]: {
                          ...(optimisticSubmittedReportAction as OnyxTypes.ReportAction),
                          pendingAction: CONST.RED_BRICK_ROAD_PENDING_ACTION.ADD,
                      },
                  },
              },
              {
                  onyxMethod: Onyx.METHOD.MERGE,
                  key: `${ONYXKEYS.COLLECTION.REPORT}${expenseReport.reportID}`,
                  value: {
                      ...expenseReport,
                      managerID,
                      lastMessageText: getReportActionText(optimisticSubmittedReportAction),
                      lastMessageHtml: getReportActionHtml(optimisticSubmittedReportAction),
                      stateNum: CONST.REPORT.STATE_NUM.SUBMITTED,
                      statusNum: CONST.REPORT.STATUS_NUM.SUBMITTED,
                  },
              },
          ]
        : [
              {
                  onyxMethod: Onyx.METHOD.MERGE,
                  key: `${ONYXKEYS.COLLECTION.REPORT}${expenseReport.reportID}`,
                  value: {
                      ...expenseReport,
                      stateNum: CONST.REPORT.STATE_NUM.APPROVED,
                      statusNum: CONST.REPORT.STATUS_NUM.CLOSED,
                  },
              },
          ];

    optimisticData.push({
        onyxMethod: Onyx.METHOD.MERGE,
        key: `${ONYXKEYS.COLLECTION.NEXT_STEP}${expenseReport.reportID}`,
        value: optimisticNextStep,
    });

    if (parentReport?.reportID) {
        optimisticData.push({
            onyxMethod: Onyx.METHOD.MERGE,
            key: `${ONYXKEYS.COLLECTION.REPORT}${parentReport.reportID}`,
            value: {
                ...parentReport,
                // In case its a manager who force submitted the report, they are the next user who needs to take an action
                hasOutstandingChildRequest: isCurrentUserManager,
                iouReportID: null,
            },
        });
    }

    const successData: OnyxUpdate[] = [];
    if (!isSubmitAndClosePolicy) {
        successData.push({
            onyxMethod: Onyx.METHOD.MERGE,
            key: `${ONYXKEYS.COLLECTION.REPORT_ACTIONS}${expenseReport.reportID}`,
            value: {
                [optimisticSubmittedReportAction.reportActionID]: {
                    pendingAction: null,
                },
            },
        });
    }

    const failureData: OnyxUpdate[] = [
        {
            onyxMethod: Onyx.METHOD.MERGE,
            key: `${ONYXKEYS.COLLECTION.REPORT}${expenseReport.reportID}`,
            value: {
                statusNum: CONST.REPORT.STATUS_NUM.OPEN,
                stateNum: CONST.REPORT.STATE_NUM.OPEN,
            },
        },
        {
            onyxMethod: Onyx.METHOD.MERGE,
            key: `${ONYXKEYS.COLLECTION.NEXT_STEP}${expenseReport.reportID}`,
            value: currentNextStep,
        },
    ];
    if (!isSubmitAndClosePolicy) {
        failureData.push({
            onyxMethod: Onyx.METHOD.MERGE,
            key: `${ONYXKEYS.COLLECTION.REPORT_ACTIONS}${expenseReport.reportID}`,
            value: {
                [optimisticSubmittedReportAction.reportActionID]: {
                    errors: getMicroSecondOnyxErrorWithTranslationKey('iou.error.other'),
                },
            },
        });
    }

    if (parentReport?.reportID) {
        failureData.push({
            onyxMethod: Onyx.METHOD.MERGE,
            key: `${ONYXKEYS.COLLECTION.REPORT}${parentReport.reportID}`,
            value: {
                hasOutstandingChildRequest: parentReport.hasOutstandingChildRequest,
                iouReportID: expenseReport.reportID,
            },
        });
    }

    const parameters: SubmitReportParams = {
        reportID: expenseReport.reportID,
        managerAccountID: getSubmitToAccountID(policy, expenseReport) ?? expenseReport.managerID,
        reportActionID: optimisticSubmittedReportAction.reportActionID,
    };

    API.write(WRITE_COMMANDS.SUBMIT_REPORT, parameters, {optimisticData, successData, failureData});
}

function cancelPayment(expenseReport: OnyxEntry<OnyxTypes.Report>, chatReport: OnyxTypes.Report) {
    if (isEmptyObject(expenseReport)) {
        return;
    }

    const optimisticReportAction = buildOptimisticCancelPaymentReportAction(expenseReport.reportID, -(expenseReport.total ?? 0), expenseReport.currency ?? '');
    const policy = getPolicy(chatReport.policyID);
    const approvalMode = policy?.approvalMode ?? CONST.POLICY.APPROVAL_MODE.BASIC;
    const stateNum: ValueOf<typeof CONST.REPORT.STATE_NUM> = approvalMode === CONST.POLICY.APPROVAL_MODE.OPTIONAL ? CONST.REPORT.STATE_NUM.SUBMITTED : CONST.REPORT.STATE_NUM.APPROVED;
    const statusNum: ValueOf<typeof CONST.REPORT.STATUS_NUM> = approvalMode === CONST.POLICY.APPROVAL_MODE.OPTIONAL ? CONST.REPORT.STATUS_NUM.CLOSED : CONST.REPORT.STATUS_NUM.APPROVED;
    const optimisticNextStep = buildNextStep(expenseReport, statusNum);
    const iouReportActions = getAllReportActions(chatReport.iouReportID);
    const expenseReportActions = getAllReportActions(expenseReport.reportID);
    const iouCreatedAction = Object.values(iouReportActions).find((action) => isCreatedAction(action));
    const expenseCreatedAction = Object.values(expenseReportActions).find((action) => isCreatedAction(action));
    const optimisticData: OnyxUpdate[] = [
        {
            onyxMethod: Onyx.METHOD.MERGE,
            key: `${ONYXKEYS.COLLECTION.REPORT_ACTIONS}${expenseReport.reportID}`,
            value: {
                [optimisticReportAction.reportActionID]: {
                    ...(optimisticReportAction as OnyxTypes.ReportAction),
                    pendingAction: CONST.RED_BRICK_ROAD_PENDING_ACTION.ADD,
                },
            },
        },
        {
            onyxMethod: Onyx.METHOD.MERGE,
            key: `${ONYXKEYS.COLLECTION.REPORT}${chatReport.reportID}`,
            value: {
                // The report created later will become the iouReportID of the chat report
                iouReportID: (iouCreatedAction?.created ?? '') > (expenseCreatedAction?.created ?? '') ? chatReport?.iouReportID : expenseReport.reportID,
            },
        },
        {
            onyxMethod: Onyx.METHOD.MERGE,
            key: `${ONYXKEYS.COLLECTION.REPORT}${expenseReport.reportID}`,
            value: {
                ...expenseReport,
                lastVisibleActionCreated: optimisticReportAction?.created,
                lastMessageText: getReportActionText(optimisticReportAction),
                lastMessageHtml: getReportActionHtml(optimisticReportAction),
                stateNum,
                statusNum,
            },
        },
    ];

    optimisticData.push({
        onyxMethod: Onyx.METHOD.MERGE,
        key: `${ONYXKEYS.COLLECTION.NEXT_STEP}${expenseReport.reportID}`,
        value: optimisticNextStep,
    });

    const successData: OnyxUpdate[] = [
        {
            onyxMethod: Onyx.METHOD.MERGE,
            key: `${ONYXKEYS.COLLECTION.REPORT_ACTIONS}${expenseReport.reportID}`,
            value: {
                [optimisticReportAction.reportActionID]: {
                    pendingAction: null,
                },
            },
        },
    ];

    const failureData: OnyxUpdate[] = [
        {
            onyxMethod: Onyx.METHOD.MERGE,
            key: `${ONYXKEYS.COLLECTION.REPORT_ACTIONS}${expenseReport.reportID}`,
            value: {
                [optimisticReportAction.reportActionID]: {
                    errors: getMicroSecondOnyxErrorWithTranslationKey('iou.error.other'),
                },
            },
        },
        {
            onyxMethod: Onyx.METHOD.MERGE,
            key: `${ONYXKEYS.COLLECTION.REPORT}${expenseReport.reportID}`,
            value: {
                statusNum: CONST.REPORT.STATUS_NUM.REIMBURSED,
            },
        },
    ];

    if (expenseReport.parentReportID && expenseReport.parentReportActionID) {
        optimisticData.push({
            onyxMethod: Onyx.METHOD.MERGE,
            key: `${ONYXKEYS.COLLECTION.REPORT_ACTIONS}${expenseReport.parentReportID}`,
            value: {
                [expenseReport.parentReportActionID]: {
                    childStateNum: stateNum,
                    childStatusNum: statusNum,
                },
            },
        });

        failureData.push({
            onyxMethod: Onyx.METHOD.MERGE,
            key: `${ONYXKEYS.COLLECTION.REPORT_ACTIONS}${expenseReport.parentReportID}`,
            value: {
                [expenseReport.parentReportActionID]: {
                    childStateNum: expenseReport.stateNum,
                    childStatusNum: expenseReport.statusNum,
                },
            },
        });
    }

    if (chatReport?.reportID) {
        optimisticData.push({
            onyxMethod: Onyx.METHOD.MERGE,
            key: `${ONYXKEYS.COLLECTION.REPORT}${chatReport.reportID}`,
            value: {
                hasOutstandingChildRequest: true,
                iouReportID: expenseReport.reportID,
            },
        });
        failureData.push({
            onyxMethod: Onyx.METHOD.MERGE,
            key: `${ONYXKEYS.COLLECTION.REPORT}${chatReport.reportID}`,
            value: {
                hasOutstandingChildRequest: chatReport.hasOutstandingChildRequest,
                iouReportID: chatReport.iouReportID,
            },
        });
    }
    failureData.push({
        onyxMethod: Onyx.METHOD.MERGE,
        key: `${ONYXKEYS.COLLECTION.NEXT_STEP}${expenseReport.reportID}`,
        value: buildNextStep(expenseReport, CONST.REPORT.STATUS_NUM.REIMBURSED),
    });

    API.write(
        WRITE_COMMANDS.CANCEL_PAYMENT,
        {
            iouReportID: expenseReport.reportID,
            chatReportID: chatReport.reportID,
            managerAccountID: expenseReport.managerID ?? CONST.DEFAULT_NUMBER_ID,
            reportActionID: optimisticReportAction.reportActionID,
        },
        {optimisticData, successData, failureData},
    );
    Navigation.dismissModal();
    notifyNewAction(expenseReport.reportID, userAccountID);
}

/**
 * Completes onboarding for invite link flow based on the selected payment option
 *
 * @param paymentSelected based on which we choose the onboarding choice and concierge message
 */
function completePaymentOnboarding(paymentSelected: ValueOf<typeof CONST.PAYMENT_SELECTED>, adminsChatReportID?: string, onboardingPolicyID?: string) {
    const isInviteOnboardingComplete = introSelected?.isInviteOnboardingComplete ?? false;

    if (isInviteOnboardingComplete || !introSelected?.choice || !introSelected?.inviteType) {
        return;
    }

    const session = getSession();

    const personalDetailsListValues = Object.values(getPersonalDetailsForAccountIDs(session?.accountID ? [session.accountID] : [], personalDetailsList));
    const personalDetails = personalDetailsListValues.at(0);

    let onboardingPurpose = introSelected?.choice;
    if (introSelected?.inviteType === CONST.ONBOARDING_INVITE_TYPES.IOU && paymentSelected === CONST.IOU.PAYMENT_SELECTED.BBA) {
        onboardingPurpose = CONST.ONBOARDING_CHOICES.MANAGE_TEAM;
    }

    if (introSelected?.inviteType === CONST.ONBOARDING_INVITE_TYPES.INVOICE && paymentSelected !== CONST.IOU.PAYMENT_SELECTED.BBA) {
        onboardingPurpose = CONST.ONBOARDING_CHOICES.CHAT_SPLIT;
    }

    completeOnboarding(
        onboardingPurpose,
        CONST.ONBOARDING_MESSAGES[onboardingPurpose],
        personalDetails?.firstName ?? '',
        personalDetails?.lastName ?? '',
        adminsChatReportID,
        onboardingPolicyID,
        paymentSelected,
        undefined,
        undefined,
        true,
    );
}
function payMoneyRequest(paymentType: PaymentMethodType, chatReport: OnyxTypes.Report, iouReport: OnyxEntry<OnyxTypes.Report>, full = true) {
    if (chatReport.policyID && shouldRestrictUserBillableActions(chatReport.policyID)) {
        Navigation.navigate(ROUTES.RESTRICTED_ACTION.getRoute(chatReport.policyID));
        return;
    }

    const paymentSelected = paymentType === CONST.IOU.PAYMENT_TYPE.VBBA ? CONST.IOU.PAYMENT_SELECTED.BBA : CONST.IOU.PAYMENT_SELECTED.PBA;
    completePaymentOnboarding(paymentSelected);

    const recipient = {accountID: iouReport?.ownerAccountID ?? CONST.DEFAULT_NUMBER_ID};
    const {params, optimisticData, successData, failureData} = getPayMoneyRequestParams(chatReport, iouReport, recipient, paymentType, full);

    // For now, we need to call the PayMoneyRequestWithWallet API since PayMoneyRequest was not updated to work with
    // Expensify Wallets.
    const apiCommand = paymentType === CONST.IOU.PAYMENT_TYPE.EXPENSIFY ? WRITE_COMMANDS.PAY_MONEY_REQUEST_WITH_WALLET : WRITE_COMMANDS.PAY_MONEY_REQUEST;

    playSound(SOUNDS.SUCCESS);
    API.write(apiCommand, params, {optimisticData, successData, failureData});
    notifyNewAction(Navigation.getTopmostReportId() ?? iouReport?.reportID, userAccountID);
}

function payInvoice(paymentMethodType: PaymentMethodType, chatReport: OnyxTypes.Report, invoiceReport: OnyxEntry<OnyxTypes.Report>, payAsBusiness = false) {
    const recipient = {accountID: invoiceReport?.ownerAccountID ?? CONST.DEFAULT_NUMBER_ID};
    const {
        optimisticData,
        successData,
        failureData,
        params: {
            reportActionID,
            policyID,
            adminsChatReportID,
            adminsCreatedReportActionID,
            expenseChatReportID,
            expenseCreatedReportActionID,
            customUnitRateID,
            customUnitID,
            ownerEmail,
            policyName,
        },
    } = getPayMoneyRequestParams(chatReport, invoiceReport, recipient, paymentMethodType, true, payAsBusiness);

    const paymentSelected = paymentMethodType === CONST.IOU.PAYMENT_TYPE.VBBA ? CONST.IOU.PAYMENT_SELECTED.BBA : CONST.IOU.PAYMENT_SELECTED.PBA;
    completePaymentOnboarding(paymentSelected);

    let params: PayInvoiceParams = {
        reportID: invoiceReport?.reportID,
        reportActionID,
        paymentMethodType,
        payAsBusiness,
    };

    if (policyID) {
        params = {
            ...params,
            policyID,
            adminsChatReportID,
            adminsCreatedReportActionID,
            expenseChatReportID,
            expenseCreatedReportActionID,
            customUnitRateID,
            customUnitID,
            ownerEmail,
            policyName,
        };
    }

    playSound(SOUNDS.SUCCESS);
    API.write(WRITE_COMMANDS.PAY_INVOICE, params, {optimisticData, successData, failureData});
}

function detachReceipt(transactionID: string | undefined) {
    if (!transactionID) {
        return;
    }
    const transaction = allTransactions[`${ONYXKEYS.COLLECTION.TRANSACTION}${transactionID}`];
    const newTransaction = transaction
        ? {
              ...transaction,
              filename: '',
              receipt: {
                  source: '',
              },
          }
        : null;

    const optimisticData: OnyxUpdate[] = [
        {
            onyxMethod: Onyx.METHOD.SET,
            key: `${ONYXKEYS.COLLECTION.TRANSACTION}${transactionID}`,
            value: {
                ...newTransaction,
                pendingFields: {
                    receipt: CONST.RED_BRICK_ROAD_PENDING_ACTION.UPDATE,
                },
            },
        },
    ];

    const successData: OnyxUpdate[] = [
        {
            onyxMethod: Onyx.METHOD.MERGE,
            key: `${ONYXKEYS.COLLECTION.TRANSACTION}${transactionID}`,
            value: {
                pendingFields: {
                    receipt: null,
                },
            },
        },
    ];
    const failureData: OnyxUpdate[] = [
        {
            onyxMethod: Onyx.METHOD.MERGE,
            key: `${ONYXKEYS.COLLECTION.TRANSACTION}${transactionID}`,
            value: {
                ...(transaction ?? null),
                errors: getMicroSecondOnyxErrorWithTranslationKey('iou.error.receiptDeleteFailureError'),
                pendingFields: {
                    receipt: null,
                },
            },
        },
    ];

    const parameters: DetachReceiptParams = {transactionID};

    API.write(WRITE_COMMANDS.DETACH_RECEIPT, parameters, {optimisticData, successData, failureData});
}

function replaceReceipt(transactionID: string, file: File, source: string) {
    const transaction = allTransactions[`${ONYXKEYS.COLLECTION.TRANSACTION}${transactionID}`];
    const oldReceipt = transaction?.receipt ?? {};
    const receiptOptimistic = {
        source,
        state: CONST.IOU.RECEIPT_STATE.OPEN,
    };

    const optimisticData: OnyxUpdate[] = [
        {
            onyxMethod: Onyx.METHOD.MERGE,
            key: `${ONYXKEYS.COLLECTION.TRANSACTION}${transactionID}`,
            value: {
                receipt: receiptOptimistic,
                filename: file.name,
                pendingFields: {
                    receipt: CONST.RED_BRICK_ROAD_PENDING_ACTION.UPDATE,
                },
            },
        },
    ];

    const successData: OnyxUpdate[] = [
        {
            onyxMethod: Onyx.METHOD.MERGE,
            key: `${ONYXKEYS.COLLECTION.TRANSACTION}${transactionID}`,
            value: {
                pendingFields: {
                    receipt: null,
                },
            },
        },
    ];

    const failureData: OnyxUpdate[] = [
        {
            onyxMethod: Onyx.METHOD.MERGE,
            key: `${ONYXKEYS.COLLECTION.TRANSACTION}${transactionID}`,
            value: {
                receipt: !isEmptyObject(oldReceipt) ? oldReceipt : null,
                filename: transaction?.filename,
                errors: getReceiptError(receiptOptimistic, file.name),
                pendingFields: {
                    receipt: null,
                },
            },
        },
    ];

    const parameters: ReplaceReceiptParams = {
        transactionID,
        receipt: file,
    };

    API.write(WRITE_COMMANDS.REPLACE_RECEIPT, parameters, {optimisticData, successData, failureData});
}

/**
 * Finds the participants for an IOU based on the attached report
 * @param transactionID of the transaction to set the participants of
 * @param report attached to the transaction
 */
function setMoneyRequestParticipantsFromReport(transactionID: string, report: OnyxEntry<OnyxTypes.Report>): Participant[] {
    // If the report is iou or expense report, we should get the chat report to set participant for request money
    const chatReport = isMoneyRequestReportReportUtils(report) ? getReportOrDraftReport(report?.chatReportID) : report;
    const currentUserAccountID = currentUserPersonalDetails?.accountID;
    const shouldAddAsReport = !isEmptyObject(chatReport) && isSelfDM(chatReport);
    let participants: Participant[] = [];

    if (isPolicyExpenseChatReportUtils(chatReport) || shouldAddAsReport) {
        participants = [{accountID: 0, reportID: chatReport?.reportID, isPolicyExpenseChat: isPolicyExpenseChatReportUtils(chatReport), selected: true}];
    } else if (isInvoiceRoom(chatReport)) {
        participants = [
            {reportID: chatReport?.reportID, selected: true},
            {
                policyID: chatReport?.policyID,
                isSender: true,
                selected: false,
            },
        ];
    } else {
        const chatReportOtherParticipants = Object.keys(chatReport?.participants ?? {})
            .map(Number)
            .filter((accountID) => accountID !== currentUserAccountID);
        participants = chatReportOtherParticipants.map((accountID) => ({accountID, selected: true}));
    }

    Onyx.merge(`${ONYXKEYS.COLLECTION.TRANSACTION_DRAFT}${transactionID}`, {participants, participantsAutoAssigned: true});

    return participants;
}

function setMoneyRequestTaxRate(transactionID: string, taxCode: string) {
    Onyx.merge(`${ONYXKEYS.COLLECTION.TRANSACTION_DRAFT}${transactionID}`, {taxCode});
}

function setMoneyRequestTaxAmount(transactionID: string, taxAmount: number | null) {
    Onyx.merge(`${ONYXKEYS.COLLECTION.TRANSACTION_DRAFT}${transactionID}`, {taxAmount});
}

function dismissHoldUseExplanation() {
    const parameters: SetNameValuePairParams = {
        name: ONYXKEYS.NVP_DISMISSED_HOLD_USE_EXPLANATION,
        value: true,
    };

    const optimisticData: OnyxUpdate[] = [
        {
            onyxMethod: Onyx.METHOD.MERGE,
            key: ONYXKEYS.NVP_DISMISSED_HOLD_USE_EXPLANATION,
            value: true,
        },
    ];

    API.write(WRITE_COMMANDS.SET_NAME_VALUE_PAIR, parameters, {
        optimisticData,
    });
}

/**
 * Sets the `splitShares` map that holds individual shares of a split bill
 */
function setSplitShares(transaction: OnyxEntry<OnyxTypes.Transaction>, amount: number, currency: string, newAccountIDs: number[]) {
    if (!transaction) {
        return;
    }
    const oldAccountIDs = Object.keys(transaction.splitShares ?? {}).map((key) => Number(key));

    // Create an array containing unique IDs of the current transaction participants and the new ones
    // The current userAccountID might not be included in newAccountIDs if this is called from the participants step using Global Create
    // If this is called from an existing group chat, it'll be included. So we manually add them to account for both cases.
    const accountIDs = [...new Set<number>([userAccountID, ...newAccountIDs, ...oldAccountIDs])];

    const splitShares: SplitShares = accountIDs.reduce((acc: SplitShares, accountID): SplitShares => {
        // We want to replace the contents of splitShares to contain only `newAccountIDs` entries
        // In the case of going back to the participants page and removing a participant
        // a simple merge will have the previous participant still present in the splitshares object
        // So we manually set their entry to null
        if (!newAccountIDs.includes(accountID) && accountID !== userAccountID) {
            acc[accountID] = null;
            return acc;
        }

        const isPayer = accountID === userAccountID;
        const participantsLength = newAccountIDs.includes(userAccountID) ? newAccountIDs.length - 1 : newAccountIDs.length;
        const splitAmount = calculateIOUAmount(participantsLength, amount, currency, isPayer);
        acc[accountID] = {
            amount: splitAmount,
            isModified: false,
        };
        return acc;
    }, {});

    Onyx.merge(`${ONYXKEYS.COLLECTION.TRANSACTION_DRAFT}${transaction.transactionID}`, {splitShares});
}

function resetSplitShares(transaction: OnyxEntry<OnyxTypes.Transaction>, newAmount?: number, currency?: string) {
    if (!transaction) {
        return;
    }
    const accountIDs = Object.keys(transaction.splitShares ?? {}).map((key) => Number(key));
    if (!accountIDs) {
        return;
    }
    setSplitShares(transaction, newAmount ?? transaction.amount, currency ?? transaction.currency, accountIDs);
}

/**
 * Sets an individual split share of the participant accountID supplied
 */
function setIndividualShare(transactionID: string, participantAccountID: number, participantShare: number) {
    Onyx.merge(`${ONYXKEYS.COLLECTION.TRANSACTION_DRAFT}${transactionID}`, {
        splitShares: {
            [participantAccountID]: {amount: participantShare, isModified: true},
        },
    });
}

/**
 * Adjusts remaining unmodified shares when another share is modified
 * E.g. if total bill is $100 and split between 3 participants, when the user changes the first share to $50, the remaining unmodified shares will become $25 each.
 */
function adjustRemainingSplitShares(transaction: NonNullable<OnyxTypes.Transaction>) {
    const modifiedShares = Object.keys(transaction.splitShares ?? {}).filter((key: string) => transaction?.splitShares?.[Number(key)]?.isModified);

    if (!modifiedShares.length) {
        return;
    }

    const sumOfManualShares = modifiedShares
        .map((key: string): number => transaction?.splitShares?.[Number(key)]?.amount ?? 0)
        .reduce((prev: number, current: number): number => prev + current, 0);

    const unmodifiedSharesAccountIDs = Object.keys(transaction.splitShares ?? {})
        .filter((key: string) => !transaction?.splitShares?.[Number(key)]?.isModified)
        .map((key: string) => Number(key));

    const remainingTotal = transaction.amount - sumOfManualShares;
    if (remainingTotal < 0) {
        return;
    }

    const splitShares: SplitShares = unmodifiedSharesAccountIDs.reduce((acc: SplitShares, accountID: number, index: number): SplitShares => {
        const splitAmount = calculateIOUAmount(unmodifiedSharesAccountIDs.length - 1, remainingTotal, transaction.currency, index === 0);
        acc[accountID] = {
            amount: splitAmount,
        };
        return acc;
    }, {});

    Onyx.merge(`${ONYXKEYS.COLLECTION.TRANSACTION_DRAFT}${transaction.transactionID}`, {splitShares});
}

/**
 * Put expense on HOLD
 */
function putOnHold(transactionID: string, comment: string, reportID: string, searchHash?: number) {
    const currentTime = DateUtils.getDBTime();
    const createdReportAction = buildOptimisticHoldReportAction(currentTime);
    const createdReportActionComment = buildOptimisticHoldReportActionComment(comment, DateUtils.addMillisecondsFromDateTime(currentTime, 1));
    const newViolation = {name: CONST.VIOLATIONS.HOLD, type: CONST.VIOLATION_TYPES.VIOLATION, showInReview: true};
    const transactionViolations = allTransactionViolations[`${ONYXKEYS.COLLECTION.TRANSACTION_VIOLATIONS}${transactionID}`] ?? [];
    const updatedViolations = [...transactionViolations, newViolation];
    const parentReportActionOptimistic = getOptimisticDataForParentReportAction(reportID, createdReportActionComment.created, CONST.RED_BRICK_ROAD_PENDING_ACTION.ADD);
    const transaction = allTransactions[`${ONYXKEYS.COLLECTION.TRANSACTION}${transactionID}`];
    const iouReport = allReports?.[`${ONYXKEYS.COLLECTION.REPORT}${transaction?.reportID}`];
    const report = allReports?.[`${ONYXKEYS.COLLECTION.REPORT}${reportID}`];

    const optimisticData: OnyxUpdate[] = [
        {
            onyxMethod: Onyx.METHOD.MERGE,
            key: `${ONYXKEYS.COLLECTION.REPORT_ACTIONS}${reportID}`,
            value: {
                [createdReportAction.reportActionID]: createdReportAction as ReportAction,
                [createdReportActionComment.reportActionID]: createdReportActionComment as ReportAction,
            },
        },
        {
            onyxMethod: Onyx.METHOD.MERGE,
            key: `${ONYXKEYS.COLLECTION.TRANSACTION}${transactionID}`,
            value: {
                pendingAction: CONST.RED_BRICK_ROAD_PENDING_ACTION.UPDATE,
                comment: {
                    hold: createdReportAction.reportActionID,
                },
            },
        },
        {
            onyxMethod: Onyx.METHOD.MERGE,
            key: `${ONYXKEYS.COLLECTION.TRANSACTION_VIOLATIONS}${transactionID}`,
            value: updatedViolations,
        },
        {
            onyxMethod: Onyx.METHOD.MERGE,
            key: `${ONYXKEYS.COLLECTION.REPORT}${reportID}`,
            value: {
                lastVisibleActionCreated: createdReportActionComment.created,
            },
        },
    ];

    if (iouReport && iouReport.currency === transaction?.currency) {
        const isExpenseReportLocal = isExpenseReport(iouReport);
        const coefficient = isExpenseReportLocal ? -1 : 1;
        const transactionAmount = getAmount(transaction, isExpenseReportLocal) * coefficient;
        optimisticData.push({
            onyxMethod: Onyx.METHOD.MERGE,
            key: `${ONYXKEYS.COLLECTION.REPORT}${iouReport.reportID}`,
            value: {
                unheldTotal: (iouReport.unheldTotal ?? 0) - transactionAmount,
                unheldNonReimbursableTotal: !transaction?.reimbursable ? (iouReport.unheldNonReimbursableTotal ?? 0) - transactionAmount : iouReport.unheldNonReimbursableTotal,
            },
        });
    }

    parentReportActionOptimistic.forEach((parentActionData) => {
        if (!parentActionData) {
            return;
        }
        optimisticData.push(parentActionData);
    });

    const successData: OnyxUpdate[] = [
        {
            onyxMethod: Onyx.METHOD.MERGE,
            key: `${ONYXKEYS.COLLECTION.TRANSACTION}${transactionID}`,
            value: {
                pendingAction: null,
            },
        },
    ];

    const failureData: OnyxUpdate[] = [
        {
            onyxMethod: Onyx.METHOD.MERGE,
            key: `${ONYXKEYS.COLLECTION.TRANSACTION}${transactionID}`,
            value: {
                pendingAction: null,
                comment: {
                    hold: null,
                },
                errors: getMicroSecondOnyxErrorWithTranslationKey('iou.error.genericHoldExpenseFailureMessage'),
            },
        },
        {
            onyxMethod: Onyx.METHOD.MERGE,
            key: `${ONYXKEYS.COLLECTION.REPORT_ACTIONS}${reportID}`,
            value: {
                [createdReportAction.reportActionID]: null,
                [createdReportActionComment.reportActionID]: null,
            },
        },
        {
            onyxMethod: Onyx.METHOD.MERGE,
            key: `${ONYXKEYS.COLLECTION.REPORT}${reportID}`,
            value: {
                lastVisibleActionCreated: report?.lastVisibleActionCreated,
            },
        },
    ];

    // If we are holding from the search page, we optimistically update the snapshot data that search uses so that it is kept in sync
    if (searchHash) {
        optimisticData.push({
            onyxMethod: Onyx.METHOD.MERGE,
            key: `${ONYXKEYS.COLLECTION.SNAPSHOT}${searchHash}`,
            value: {
                data: {
                    [`${ONYXKEYS.COLLECTION.TRANSACTION}${transactionID}`]: {
                        canHold: false,
                        canUnhold: true,
                    },
                },
            } as Record<string, Record<string, Partial<SearchTransaction>>>,
        });
        failureData.push({
            onyxMethod: Onyx.METHOD.MERGE,
            key: `${ONYXKEYS.COLLECTION.SNAPSHOT}${searchHash}`,
            value: {
                data: {
                    [`${ONYXKEYS.COLLECTION.TRANSACTION}${transactionID}`]: {
                        canHold: true,
                        canUnhold: false,
                    },
                },
            } as Record<string, Record<string, Partial<SearchTransaction>>>,
        });
    }

    API.write(
        'HoldRequest',
        {
            transactionID,
            comment,
            reportActionID: createdReportAction.reportActionID,
            commentReportActionID: createdReportActionComment.reportActionID,
        },
        {optimisticData, successData, failureData},
    );

    const currentReportID = getDisplayedReportID(reportID);
    notifyNewAction(currentReportID, userAccountID);
}

/**
 * Remove expense from HOLD
 */
function unholdRequest(transactionID: string, reportID: string, searchHash?: number) {
    const createdReportAction = buildOptimisticUnHoldReportAction();
    const transactionViolations = allTransactionViolations[`${ONYXKEYS.COLLECTION.TRANSACTION_VIOLATIONS}${transactionID}`];
    const transaction = allTransactions[`${ONYXKEYS.COLLECTION.TRANSACTION}${transactionID}`];
    const iouReport = allReports?.[`${ONYXKEYS.COLLECTION.REPORT}${transaction?.reportID}`];
    const report = allReports?.[`${ONYXKEYS.COLLECTION.REPORT}${reportID}`];

    const optimisticData: OnyxUpdate[] = [
        {
            onyxMethod: Onyx.METHOD.MERGE,
            key: `${ONYXKEYS.COLLECTION.REPORT_ACTIONS}${reportID}`,
            value: {
                [createdReportAction.reportActionID]: createdReportAction as ReportAction,
            },
        },
        {
            onyxMethod: Onyx.METHOD.MERGE,
            key: `${ONYXKEYS.COLLECTION.TRANSACTION}${transactionID}`,
            value: {
                pendingAction: CONST.RED_BRICK_ROAD_PENDING_ACTION.UPDATE,
                comment: {
                    hold: null,
                },
            },
        },
        {
            onyxMethod: Onyx.METHOD.SET,
            key: `${ONYXKEYS.COLLECTION.TRANSACTION_VIOLATIONS}${transactionID}`,
            value: transactionViolations?.filter((violation) => violation.name !== CONST.VIOLATIONS.HOLD) ?? [],
        },
        {
            onyxMethod: Onyx.METHOD.MERGE,
            key: `${ONYXKEYS.COLLECTION.REPORT}${reportID}`,
            value: {
                lastVisibleActionCreated: createdReportAction.created,
            },
        },
    ];

    if (iouReport && iouReport.currency === transaction?.currency) {
        const isExpenseReportLocal = isExpenseReport(iouReport);
        const coefficient = isExpenseReportLocal ? -1 : 1;
        const transactionAmount = getAmount(transaction, isExpenseReportLocal) * coefficient;
        optimisticData.push({
            onyxMethod: Onyx.METHOD.MERGE,
            key: `${ONYXKEYS.COLLECTION.REPORT}${iouReport.reportID}`,
            value: {
                unheldTotal: (iouReport.unheldTotal ?? 0) + transactionAmount,
                unheldNonReimbursableTotal: !transaction?.reimbursable ? (iouReport.unheldNonReimbursableTotal ?? 0) + transactionAmount : iouReport.unheldNonReimbursableTotal,
            },
        });
    }

    const successData: OnyxUpdate[] = [
        {
            onyxMethod: Onyx.METHOD.MERGE,
            key: `${ONYXKEYS.COLLECTION.TRANSACTION}${transactionID}`,
            value: {
                pendingAction: null,
                comment: {
                    hold: null,
                },
            },
        },
    ];

    const failureData: OnyxUpdate[] = [
        {
            onyxMethod: Onyx.METHOD.MERGE,
            key: `${ONYXKEYS.COLLECTION.REPORT_ACTIONS}${reportID}`,
            value: {
                [createdReportAction.reportActionID]: null,
            },
        },
        {
            onyxMethod: Onyx.METHOD.MERGE,
            key: `${ONYXKEYS.COLLECTION.TRANSACTION}${transactionID}`,
            value: {
                pendingAction: null,
                errors: getMicroSecondOnyxErrorWithTranslationKey('iou.error.genericUnholdExpenseFailureMessage'),
            },
        },
        {
            onyxMethod: Onyx.METHOD.SET,
            key: `${ONYXKEYS.COLLECTION.TRANSACTION_VIOLATIONS}${transactionID}`,
            value: transactionViolations ?? null,
        },
        {
            onyxMethod: Onyx.METHOD.MERGE,
            key: `${ONYXKEYS.COLLECTION.REPORT}${reportID}`,
            value: {
                lastVisibleActionCreated: report?.lastVisibleActionCreated,
            },
        },
    ];

    // If we are unholding from the search page, we optimistically update the snapshot data that search uses so that it is kept in sync
    if (searchHash) {
        optimisticData.push({
            onyxMethod: Onyx.METHOD.MERGE,
            key: `${ONYXKEYS.COLLECTION.SNAPSHOT}${searchHash}`,
            value: {
                data: {
                    [`${ONYXKEYS.COLLECTION.TRANSACTION}${transactionID}`]: {
                        canHold: true,
                        canUnhold: false,
                    },
                },
            } as Record<string, Record<string, Partial<SearchTransaction>>>,
        });
        failureData.push({
            onyxMethod: Onyx.METHOD.MERGE,
            key: `${ONYXKEYS.COLLECTION.SNAPSHOT}${searchHash}`,
            value: {
                data: {
                    [`${ONYXKEYS.COLLECTION.TRANSACTION}${transactionID}`]: {
                        canHold: false,
                        canUnhold: true,
                    },
                },
            } as Record<string, Record<string, Partial<SearchTransaction>>>,
        });
    }

    API.write(
        'UnHoldRequest',
        {
            transactionID,
            reportActionID: createdReportAction.reportActionID,
        },
        {optimisticData, successData, failureData},
    );

    const currentReportID = getDisplayedReportID(reportID);
    notifyNewAction(currentReportID, userAccountID);
}
// eslint-disable-next-line rulesdir/no-negated-variables
function navigateToStartStepIfScanFileCannotBeRead(
    receiptFilename: string | undefined,
    receiptPath: ReceiptSource | undefined,
    onSuccess: (file: File) => void,
    requestType: IOURequestType,
    iouType: IOUType,
    transactionID: string,
    reportID: string,
    receiptType: string | undefined,
) {
    if (!receiptFilename || !receiptPath) {
        return;
    }

    const onFailure = () => {
        setMoneyRequestReceipt(transactionID, '', '', true);
        if (requestType === CONST.IOU.REQUEST_TYPE.MANUAL) {
            Navigation.navigate(ROUTES.MONEY_REQUEST_STEP_SCAN.getRoute(CONST.IOU.ACTION.CREATE, iouType, transactionID, reportID, Navigation.getActiveRouteWithoutParams()));
            return;
        }
        navigateToStartMoneyRequestStep(requestType, iouType, transactionID, reportID);
    };
    readFileAsync(receiptPath.toString(), receiptFilename, onSuccess, onFailure, receiptType);
}

/** Save the preferred payment method for a policy */
function savePreferredPaymentMethod(policyID: string, paymentMethod: PaymentMethodType) {
    Onyx.merge(`${ONYXKEYS.NVP_LAST_PAYMENT_METHOD}`, {[policyID]: paymentMethod});
}

/** Get report policy id of IOU request */
function getIOURequestPolicyID(transaction: OnyxEntry<OnyxTypes.Transaction>, report: OnyxEntry<OnyxTypes.Report>): string | undefined {
    // Workspace sender will exist for invoices
    const workspaceSender = transaction?.participants?.find((participant) => participant.isSender);
    return workspaceSender?.policyID ?? report?.policyID;
}

function getIOUActionForTransactions(transactionIDList: Array<string | undefined>, iouReportID: string | undefined): Array<ReportAction<typeof CONST.REPORT.ACTIONS.TYPE.IOU>> {
    return Object.values(allReportActions?.[`${ONYXKEYS.COLLECTION.REPORT_ACTIONS}${iouReportID}`] ?? {})?.filter(
        (reportAction): reportAction is ReportAction<typeof CONST.REPORT.ACTIONS.TYPE.IOU> => {
            if (!isMoneyRequestAction(reportAction)) {
                return false;
            }
            const message = getOriginalMessage(reportAction);
            if (!message?.IOUTransactionID) {
                return false;
            }
            return transactionIDList.includes(message.IOUTransactionID);
        },
    );
}

/** Merge several transactions into one by updating the fields of the one we want to keep and deleting the rest */
function mergeDuplicates(params: TransactionMergeParams) {
    const originalSelectedTransaction = allTransactions[`${ONYXKEYS.COLLECTION.TRANSACTION}${params.transactionID}`];

    const optimisticTransactionData: OnyxUpdate = {
        onyxMethod: Onyx.METHOD.MERGE,
        key: `${ONYXKEYS.COLLECTION.TRANSACTION}${params.transactionID}`,
        value: {
            ...originalSelectedTransaction,
            billable: params.billable,
            comment: {
                comment: params.comment,
            },
            category: params.category,
            created: params.created,
            currency: params.currency,
            modifiedMerchant: params.merchant,
            reimbursable: params.reimbursable,
            tag: params.tag,
        },
    };

    const failureTransactionData: OnyxUpdate = {
        onyxMethod: Onyx.METHOD.MERGE,
        key: `${ONYXKEYS.COLLECTION.TRANSACTION}${params.transactionID}`,
        // eslint-disable-next-line @typescript-eslint/non-nullable-type-assertion-style
        value: originalSelectedTransaction as OnyxTypes.Transaction,
    };

    const optimisticTransactionDuplicatesData: OnyxUpdate[] = params.transactionIDList.map((id) => ({
        onyxMethod: Onyx.METHOD.SET,
        key: `${ONYXKEYS.COLLECTION.TRANSACTION}${id}`,
        value: null,
    }));

    const failureTransactionDuplicatesData: OnyxUpdate[] = params.transactionIDList.map((id) => ({
        onyxMethod: Onyx.METHOD.MERGE,
        key: `${ONYXKEYS.COLLECTION.TRANSACTION}${id}`,
        // eslint-disable-next-line @typescript-eslint/non-nullable-type-assertion-style
        value: allTransactions[`${ONYXKEYS.COLLECTION.TRANSACTION}${id}`] as OnyxTypes.Transaction,
    }));

    const optimisticTransactionViolations: OnyxUpdate[] = [...params.transactionIDList, params.transactionID].map((id) => {
        const violations = allTransactionViolations[`${ONYXKEYS.COLLECTION.TRANSACTION_VIOLATIONS}${id}`] ?? [];
        return {
            onyxMethod: Onyx.METHOD.MERGE,
            key: `${ONYXKEYS.COLLECTION.TRANSACTION_VIOLATIONS}${id}`,
            value: violations.filter((violation) => violation.name !== CONST.VIOLATIONS.DUPLICATED_TRANSACTION),
        };
    });

    const failureTransactionViolations: OnyxUpdate[] = [...params.transactionIDList, params.transactionID].map((id) => {
        const violations = allTransactionViolations[`${ONYXKEYS.COLLECTION.TRANSACTION_VIOLATIONS}${id}`] ?? [];
        return {
            onyxMethod: Onyx.METHOD.MERGE,
            key: `${ONYXKEYS.COLLECTION.TRANSACTION_VIOLATIONS}${id}`,
            value: violations,
        };
    });

    const duplicateTransactionTotals = params.transactionIDList.reduce((total, id) => {
        const duplicateTransaction = allTransactions[`${ONYXKEYS.COLLECTION.TRANSACTION}${id}`];
        if (!duplicateTransaction) {
            return total;
        }
        return total + duplicateTransaction.amount;
    }, 0);

    const expenseReport = allReports?.[`${ONYXKEYS.COLLECTION.REPORT}${params.reportID}`];
    const expenseReportOptimisticData: OnyxUpdate = {
        onyxMethod: Onyx.METHOD.MERGE,
        key: `${ONYXKEYS.COLLECTION.REPORT}${params.reportID}`,
        value: {
            total: (expenseReport?.total ?? 0) - duplicateTransactionTotals,
        },
    };
    const expenseReportFailureData: OnyxUpdate = {
        onyxMethod: Onyx.METHOD.MERGE,
        key: `${ONYXKEYS.COLLECTION.REPORT}${params.reportID}`,
        value: {
            total: expenseReport?.total,
        },
    };

    const iouActionsToDelete = params.reportID ? getIOUActionForTransactions(params.transactionIDList, params.reportID) : [];

    const deletedTime = DateUtils.getDBTime();
    const expenseReportActionsOptimisticData: OnyxUpdate = {
        onyxMethod: Onyx.METHOD.MERGE,
        key: `${ONYXKEYS.COLLECTION.REPORT_ACTIONS}${params.reportID}`,
        value: iouActionsToDelete.reduce<Record<string, PartialDeep<ReportAction<typeof CONST.REPORT.ACTIONS.TYPE.IOU>>>>((val, reportAction) => {
            const firstMessage = Array.isArray(reportAction.message) ? reportAction.message.at(0) : null;
            // eslint-disable-next-line no-param-reassign
            val[reportAction.reportActionID] = {
                originalMessage: {
                    deleted: deletedTime,
                },
                ...(firstMessage && {
                    message: [
                        {
                            ...firstMessage,
                            deleted: deletedTime,
                        },
                        ...(Array.isArray(reportAction.message) ? reportAction.message.slice(1) : []),
                    ],
                }),
                ...(!Array.isArray(reportAction.message) && {
                    message: {
                        deleted: deletedTime,
                    },
                }),
            };
            return val;
        }, {}),
    };
    const expenseReportActionsFailureData: OnyxUpdate = {
        onyxMethod: Onyx.METHOD.MERGE,
        key: `${ONYXKEYS.COLLECTION.REPORT_ACTIONS}${params.reportID}`,
        value: iouActionsToDelete.reduce<Record<string, NullishDeep<PartialDeep<ReportAction<typeof CONST.REPORT.ACTIONS.TYPE.IOU>>>>>((val, reportAction) => {
            // eslint-disable-next-line no-param-reassign
            val[reportAction.reportActionID] = {
                originalMessage: {
                    deleted: null,
                },
                message: reportAction.message,
            };
            return val;
        }, {}),
    };

    const optimisticData: OnyxUpdate[] = [];
    const failureData: OnyxUpdate[] = [];

    optimisticData.push(
        optimisticTransactionData,
        ...optimisticTransactionDuplicatesData,
        ...optimisticTransactionViolations,
        expenseReportOptimisticData,
        expenseReportActionsOptimisticData,
    );
    failureData.push(failureTransactionData, ...failureTransactionDuplicatesData, ...failureTransactionViolations, expenseReportFailureData, expenseReportActionsFailureData);

    API.write(WRITE_COMMANDS.TRANSACTION_MERGE, params, {optimisticData, failureData});
}

function updateLastLocationPermissionPrompt() {
    Onyx.set(ONYXKEYS.NVP_LAST_LOCATION_PERMISSION_PROMPT, new Date().toISOString());
}

/** Instead of merging the duplicates, it updates the transaction we want to keep and puts the others on hold without deleting them */
function resolveDuplicates(params: TransactionMergeParams) {
    if (!params.transactionID) {
        return;
    }

    const originalSelectedTransaction = allTransactions[`${ONYXKEYS.COLLECTION.TRANSACTION}${params.transactionID}`];

    const optimisticTransactionData: OnyxUpdate = {
        onyxMethod: Onyx.METHOD.MERGE,
        key: `${ONYXKEYS.COLLECTION.TRANSACTION}${params.transactionID}`,
        value: {
            ...originalSelectedTransaction,
            billable: params.billable,
            comment: {
                comment: params.comment,
            },
            category: params.category,
            created: params.created,
            currency: params.currency,
            modifiedMerchant: params.merchant,
            reimbursable: params.reimbursable,
            tag: params.tag,
        },
    };

    const failureTransactionData: OnyxUpdate = {
        onyxMethod: Onyx.METHOD.MERGE,
        key: `${ONYXKEYS.COLLECTION.TRANSACTION}${params.transactionID}`,
        // eslint-disable-next-line @typescript-eslint/non-nullable-type-assertion-style
        value: originalSelectedTransaction as OnyxTypes.Transaction,
    };

    const optimisticTransactionViolations: OnyxUpdate[] = [...params.transactionIDList, params.transactionID].map((id) => {
        const violations = allTransactionViolations[`${ONYXKEYS.COLLECTION.TRANSACTION_VIOLATIONS}${id}`] ?? [];
        const newViolation = {name: CONST.VIOLATIONS.HOLD, type: CONST.VIOLATION_TYPES.VIOLATION};
        const updatedViolations = id === params.transactionID ? violations : [...violations, newViolation];
        return {
            onyxMethod: Onyx.METHOD.MERGE,
            key: `${ONYXKEYS.COLLECTION.TRANSACTION_VIOLATIONS}${id}`,
            value: updatedViolations.filter((violation) => violation.name !== CONST.VIOLATIONS.DUPLICATED_TRANSACTION),
        };
    });

    const failureTransactionViolations: OnyxUpdate[] = [...params.transactionIDList, params.transactionID].map((id) => {
        const violations = allTransactionViolations[`${ONYXKEYS.COLLECTION.TRANSACTION_VIOLATIONS}${id}`] ?? [];
        return {
            onyxMethod: Onyx.METHOD.MERGE,
            key: `${ONYXKEYS.COLLECTION.TRANSACTION_VIOLATIONS}${id}`,
            value: violations,
        };
    });

    const iouActionList = params.reportID ? getIOUActionForTransactions(params.transactionIDList, params.reportID) : [];
    const orderedTransactionIDList = iouActionList
        .map((action) => {
            const message = getOriginalMessage(action);
            return message?.IOUTransactionID;
        })
        .filter((id): id is string => !!id);

    const optimisticHoldActions: OnyxUpdate[] = [];
    const failureHoldActions: OnyxUpdate[] = [];
    const reportActionIDList: string[] = [];
    const optimisticHoldTransactionActions: OnyxUpdate[] = [];
    const failureHoldTransactionActions: OnyxUpdate[] = [];
    iouActionList.forEach((action) => {
        const transactionThreadReportID = action?.childReportID;
        const createdReportAction = buildOptimisticHoldReportAction();
        reportActionIDList.push(createdReportAction.reportActionID);
        const transactionID = isMoneyRequestAction(action) ? getOriginalMessage(action)?.IOUTransactionID ?? CONST.DEFAULT_NUMBER_ID : CONST.DEFAULT_NUMBER_ID;
        optimisticHoldTransactionActions.push({
            onyxMethod: Onyx.METHOD.MERGE,
            key: `${ONYXKEYS.COLLECTION.TRANSACTION}${transactionID}`,
            value: {
                comment: {
                    hold: createdReportAction.reportActionID,
                },
            },
        });
        failureHoldTransactionActions.push({
            onyxMethod: Onyx.METHOD.MERGE,
            key: `${ONYXKEYS.COLLECTION.TRANSACTION}${transactionID}`,
            value: {
                comment: {
                    hold: null,
                },
            },
        });
        optimisticHoldActions.push({
            onyxMethod: Onyx.METHOD.MERGE,
            key: `${ONYXKEYS.COLLECTION.REPORT_ACTIONS}${transactionThreadReportID}`,
            value: {
                [createdReportAction.reportActionID]: createdReportAction,
            },
        });
        failureHoldActions.push({
            onyxMethod: Onyx.METHOD.MERGE,
            key: `${ONYXKEYS.COLLECTION.REPORT_ACTIONS}${transactionThreadReportID}`,
            value: {
                [createdReportAction.reportActionID]: {
                    errors: getMicroSecondOnyxErrorWithTranslationKey('iou.error.genericHoldExpenseFailureMessage'),
                },
            },
        });
    });

    const transactionThreadReportID = params.reportID ? getIOUActionForTransactions([params.transactionID], params.reportID).at(0)?.childReportID : undefined;
    const optimisticReportAction = buildOptimisticDismissedViolationReportAction({
        reason: 'manual',
        violationName: CONST.VIOLATIONS.DUPLICATED_TRANSACTION,
    });

    const optimisticReportActionData: OnyxUpdate = {
        onyxMethod: Onyx.METHOD.MERGE,
        key: `${ONYXKEYS.COLLECTION.REPORT_ACTIONS}${transactionThreadReportID}`,
        value: {
            [optimisticReportAction.reportActionID]: optimisticReportAction,
        },
    };

    const failureReportActionData: OnyxUpdate = {
        onyxMethod: Onyx.METHOD.MERGE,
        key: `${ONYXKEYS.COLLECTION.REPORT_ACTIONS}${transactionThreadReportID}`,
        value: {
            [optimisticReportAction.reportActionID]: null,
        },
    };

    const optimisticData: OnyxUpdate[] = [];
    const failureData: OnyxUpdate[] = [];

    optimisticData.push(optimisticTransactionData, ...optimisticTransactionViolations, ...optimisticHoldActions, ...optimisticHoldTransactionActions, optimisticReportActionData);
    failureData.push(failureTransactionData, ...failureTransactionViolations, ...failureHoldActions, ...failureHoldTransactionActions, failureReportActionData);
    const {reportID, transactionIDList, receiptID, ...otherParams} = params;

    const parameters: ResolveDuplicatesParams = {
        ...otherParams,
        transactionID: params.transactionID,
        reportActionIDList,
        transactionIDList: orderedTransactionIDList,
        dismissedViolationReportActionID: optimisticReportAction.reportActionID,
    };

    API.write(WRITE_COMMANDS.RESOLVE_DUPLICATES, parameters, {optimisticData, failureData});
}

export {
    adjustRemainingSplitShares,
    getNextApproverAccountID,
    approveMoneyRequest,
    canApproveIOU,
    cancelPayment,
    canIOUBePaid,
    cleanUpMoneyRequest,
    clearMoneyRequest,
    completeSplitBill,
    createDistanceRequest,
    createDraftTransaction,
    deleteMoneyRequest,
    deleteTrackExpense,
    detachReceipt,
    dismissHoldUseExplanation,
    getIOURequestPolicyID,
    initMoneyRequest,
    navigateToStartStepIfScanFileCannotBeRead,
    completePaymentOnboarding,
    payInvoice,
    payMoneyRequest,
    putOnHold,
    replaceReceipt,
    requestMoney,
    resetSplitShares,
    resetDraftTransactionsCustomUnit,
    savePreferredPaymentMethod,
    sendInvoice,
    sendMoneyElsewhere,
    sendMoneyWithWallet,
    setCustomUnitRateID,
    setCustomUnitID,
    removeSubrate,
    addSubrate,
    updateSubrate,
    clearSubrates,
    setDraftSplitTransaction,
    setIndividualShare,
    setMoneyRequestAmount,
    setMoneyRequestAttendees,
    setMoneyRequestBillable,
    setMoneyRequestCategory,
    setMoneyRequestCreated,
    setMoneyRequestDateAttribute,
    setMoneyRequestCurrency,
    setMoneyRequestDescription,
    setMoneyRequestDistanceRate,
    setMoneyRequestMerchant,
    setMoneyRequestParticipants,
    setMoneyRequestParticipantsFromReport,
    setMoneyRequestPendingFields,
    setMoneyRequestReceipt,
    setMoneyRequestTag,
    setMoneyRequestTaxAmount,
    setMoneyRequestTaxRate,
    setSplitPayer,
    setSplitShares,
    splitBill,
    splitBillAndOpenReport,
    startMoneyRequest,
    startSplitBill,
    submitReport,
    trackExpense,
    unapproveExpenseReport,
    unholdRequest,
    updateMoneyRequestAttendees,
    updateMoneyRequestAmountAndCurrency,
    updateMoneyRequestBillable,
    updateMoneyRequestCategory,
    updateMoneyRequestDate,
    updateMoneyRequestDescription,
    updateMoneyRequestDistance,
    updateMoneyRequestDistanceRate,
    updateMoneyRequestMerchant,
    updateMoneyRequestTag,
    updateMoneyRequestTaxAmount,
    updateMoneyRequestTaxRate,
    mergeDuplicates,
    updateLastLocationPermissionPrompt,
    resolveDuplicates,
    getIOUReportActionToApproveOrPay,
    getNavigationUrlOnMoneyRequestDelete,
    getNavigationUrlAfterTrackExpenseDelete,
    canSubmitReport,
    submitPerDiemExpense,
};
export type {GPSPoint as GpsPoint, IOURequestType};<|MERGE_RESOLUTION|>--- conflicted
+++ resolved
@@ -814,26 +814,6 @@
 }
 
 /**
-<<<<<<< HEAD
- * Set the distance rate of a transaction.
- * Used when creating a new transaction or moving an existing one from Self DM
- */
-function setMoneyRequestDistanceRate(transactionID: string, customUnitRateID: string, policy: OnyxEntry<OnyxTypes.Policy>, isDraft: boolean) {
-    if (policy) {
-        Onyx.merge(ONYXKEYS.NVP_LAST_SELECTED_DISTANCE_RATES, {[policy.id]: customUnitRateID});
-    }
-
-    const distanceRate = DistanceRequestUtils.getRateByCustomUnitRateID({policy, customUnitRateID});
-    Onyx.merge(`${isDraft ? ONYXKEYS.COLLECTION.TRANSACTION_DRAFT : ONYXKEYS.COLLECTION.TRANSACTION}${transactionID}`, {
-        comment: {
-            customUnit: {
-                customUnitRateID,
-                defaultP2PRate: null,
-                ...(distanceRate && {distanceUnit: distanceRate.unit}),
-            },
-        },
-    });
-=======
  * Set custom unit ID for the transaction draft
  */
 function setCustomUnitID(transactionID: string, customUnitID: string) {
@@ -942,11 +922,25 @@
     Onyx.set(`${ONYXKEYS.COLLECTION.TRANSACTION_DRAFT}${transaction?.transactionID}`, newTransaction);
 }
 
-/** Set the distance rate of a new  transaction */
-function setMoneyRequestDistanceRate(transactionID: string, rateID: string, policyID: string, isDraft: boolean) {
-    Onyx.merge(ONYXKEYS.NVP_LAST_SELECTED_DISTANCE_RATES, {[policyID]: rateID});
-    Onyx.merge(`${isDraft ? ONYXKEYS.COLLECTION.TRANSACTION_DRAFT : ONYXKEYS.COLLECTION.TRANSACTION}${transactionID}`, {comment: {customUnit: {customUnitRateID: rateID}}});
->>>>>>> b59f23b3
+/**
+ * Set the distance rate of a transaction.
+ * Used when creating a new transaction or moving an existing one from Self DM
+ */
+function setMoneyRequestDistanceRate(transactionID: string, customUnitRateID: string, policy: OnyxEntry<OnyxTypes.Policy>, isDraft: boolean) {
+    if (policy) {
+        Onyx.merge(ONYXKEYS.NVP_LAST_SELECTED_DISTANCE_RATES, {[policy.id]: customUnitRateID});
+    }
+
+    const distanceRate = DistanceRequestUtils.getRateByCustomUnitRateID({policy, customUnitRateID});
+    Onyx.merge(`${isDraft ? ONYXKEYS.COLLECTION.TRANSACTION_DRAFT : ONYXKEYS.COLLECTION.TRANSACTION}${transactionID}`, {
+        comment: {
+            customUnit: {
+                customUnitRateID,
+                defaultP2PRate: null,
+                ...(distanceRate && {distanceUnit: distanceRate.unit}),
+            },
+        },
+    });
 }
 
 /** Helper function to get the receipt error for expenses, or the generic error if there's no receipt */
