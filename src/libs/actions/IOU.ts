--- conflicted
+++ resolved
@@ -7842,12 +7842,8 @@
     const optimisticChatReport = {
         ...chatReport,
         lastReadTime: DateUtils.getDBTime(),
-<<<<<<< HEAD
         lastVisibleActionCreated: optimisticIOUReportAction.created,
         hasOutstandingChildRequest: hasOutstandingChildRequest(chatReport.reportID, iouReport?.reportID ?? ''),
-=======
-        hasOutstandingChildRequest: false,
->>>>>>> bf23769f
         iouReportID: null,
         lastMessageText: getReportActionText(optimisticIOUReportAction),
         lastMessageHtml: getReportActionHtml(optimisticIOUReportAction),
