import {format} from 'date-fns';
import {fastMerge, Str} from 'expensify-common';
import {InteractionManager} from 'react-native';
import type {NullishDeep, OnyxCollection, OnyxEntry, OnyxInputValue, OnyxUpdate} from 'react-native-onyx';
import Onyx from 'react-native-onyx';
import type {PartialDeep, SetRequired, ValueOf} from 'type-fest';
import ReceiptGeneric from '@assets/images/receipt-generic.png';
import type {PaymentMethod} from '@components/KYCWall/types';
import * as API from '@libs/API';
import type {
    ApproveMoneyRequestParams,
    CategorizeTrackedExpenseParams as CategorizeTrackedExpenseApiParams,
    CompleteSplitBillParams,
    CreateDistanceRequestParams,
    CreatePerDiemRequestParams,
    CreateWorkspaceParams,
    DeleteMoneyRequestParams,
    DetachReceiptParams,
    MergeDuplicatesParams,
    PayInvoiceParams,
    PayMoneyRequestParams,
    ReopenReportParams,
    ReplaceReceiptParams,
    RequestMoneyParams,
    ResolveDuplicatesParams,
    RetractReportParams,
    SendInvoiceParams,
    SendMoneyParams,
    SetNameValuePairParams,
    ShareTrackedExpenseParams,
    SplitBillParams,
    StartSplitBillParams,
    SubmitReportParams,
    TrackExpenseParams,
    UnapproveExpenseReportParams,
    UpdateMoneyRequestParams,
} from '@libs/API/parameters';
import {WRITE_COMMANDS} from '@libs/API/types';
import {convertAmountToDisplayString, convertToDisplayString} from '@libs/CurrencyUtils';
import DateUtils from '@libs/DateUtils';
import DistanceRequestUtils from '@libs/DistanceRequestUtils';
import {getMicroSecondOnyxErrorObject, getMicroSecondOnyxErrorWithTranslationKey} from '@libs/ErrorUtils';
import {readFileAsync} from '@libs/fileDownload/FileUtils';
import GoogleTagManager from '@libs/GoogleTagManager';
import {
    calculateAmount as calculateIOUAmount,
    formatCurrentUserToAttendee,
    isMovingTransactionFromTrackExpense as isMovingTransactionFromTrackExpenseIOUUtils,
    navigateToStartMoneyRequestStep,
    updateIOUOwnerAndTotal,
} from '@libs/IOUUtils';
import isFileUploadable from '@libs/isFileUploadable';
import {formatPhoneNumber} from '@libs/LocalePhoneNumber';
import * as Localize from '@libs/Localize';
import Log from '@libs/Log';
import isSearchTopmostFullScreenRoute from '@libs/Navigation/helpers/isSearchTopmostFullScreenRoute';
import Navigation from '@libs/Navigation/Navigation';
import {buildNextStep} from '@libs/NextStepUtils';
import {rand64} from '@libs/NumberUtils';
import {getManagerMcTestParticipant, getPersonalDetailsForAccountIDs} from '@libs/OptionsListUtils';
import {getCustomUnitID} from '@libs/PerDiemRequestUtils';
import Performance from '@libs/Performance';
import Permissions from '@libs/Permissions';
import {getAccountIDsByLogins} from '@libs/PersonalDetailsUtils';
import {addSMSDomainIfPhoneNumber} from '@libs/PhoneNumber';
import {
    getCorrectedAutoReportingFrequency,
    getDistanceRateCustomUnit,
    getMemberAccountIDsForWorkspace,
    getPerDiemCustomUnit,
    getPersonalPolicy,
    getPolicy,
    getSubmitToAccountID,
    hasDependentTags,
    isControlPolicy,
    isPaidGroupPolicy,
    isPolicyAdmin,
    isSubmitAndClose,
} from '@libs/PolicyUtils';
import {
    getAllReportActions,
    getIOUReportIDFromReportActionPreview,
    getLastVisibleAction,
    getLastVisibleMessage,
    getOriginalMessage,
    getReportAction,
    getReportActionHtml,
    getReportActionMessage,
    getReportActionText,
    getTrackExpenseActionableWhisper,
    isActionableTrackExpense,
    isCreatedAction,
    isMoneyRequestAction,
    isReportPreviewAction,
} from '@libs/ReportActionsUtils';
import type {OptimisticChatReport, OptimisticCreatedReportAction, OptimisticIOUReportAction, OptionData, TransactionDetails} from '@libs/ReportUtils';
import {
    buildOptimisticActionableTrackExpenseWhisper,
    buildOptimisticAddCommentReportAction,
    buildOptimisticApprovedReportAction,
    buildOptimisticCancelPaymentReportAction,
    buildOptimisticChatReport,
    buildOptimisticCreatedReportAction,
    buildOptimisticDetachReceipt,
    buildOptimisticDismissedViolationReportAction,
    buildOptimisticExpenseReport,
    buildOptimisticHoldReportAction,
    buildOptimisticHoldReportActionComment,
    buildOptimisticInvoiceReport,
    buildOptimisticIOUReport,
    buildOptimisticIOUReportAction,
    buildOptimisticModifiedExpenseReportAction,
    buildOptimisticMoneyRequestEntities,
    buildOptimisticMovedTransactionAction,
    buildOptimisticReopenedReportAction,
    buildOptimisticReportPreview,
    buildOptimisticResolvedDuplicatesReportAction,
    buildOptimisticRetractedReportAction,
    buildOptimisticSubmittedReportAction,
    buildOptimisticUnapprovedReportAction,
    buildOptimisticUnHoldReportAction,
    canBeAutoReimbursed,
    canUserPerformWriteAction as canUserPerformWriteActionReportUtils,
    getAllHeldTransactions as getAllHeldTransactionsReportUtils,
    getAllPolicyReports,
    getApprovalChain,
    getChatByParticipants,
    getDisplayedReportID,
    getInvoiceChatByParticipants,
    getMoneyRequestSpendBreakdown,
    getOptimisticDataForParentReportAction,
    getOutstandingChildRequest,
    getParsedComment,
    getPersonalDetailsForAccountID,
    getReportNotificationPreference,
    getReportOrDraftReport,
    getReportTransactions,
    getTransactionDetails,
    hasHeldExpenses as hasHeldExpensesReportUtils,
    hasNonReimbursableTransactions as hasNonReimbursableTransactionsReportUtils,
    isArchivedReport,
    isClosedReport as isClosedReportUtil,
    isDraftReport,
    isExpenseReport,
    isIndividualInvoiceRoom,
    isInvoiceReport as isInvoiceReportReportUtils,
    isInvoiceRoom,
    isMoneyRequestReport as isMoneyRequestReportReportUtils,
    isOneOnOneChat,
    isOneTransactionThread,
    isOpenExpenseReport as isOpenExpenseReportReportUtils,
    isOpenInvoiceReport as isOpenInvoiceReportReportUtils,
    isOptimisticPersonalDetail,
    isPayAtEndExpenseReport as isPayAtEndExpenseReportReportUtils,
    isPayer as isPayerReportUtils,
    isPolicyExpenseChat as isPolicyExpenseChatReportUtil,
    isReportApproved,
    isReportManager,
    isSelectedManagerMcTest,
    isSelfDM,
    isSettled,
    isTestTransactionReport,
    isTrackExpenseReport,
    prepareOnboardingOnyxData,
    shouldCreateNewMoneyRequestReport as shouldCreateNewMoneyRequestReportReportUtils,
    updateReportPreview,
} from '@libs/ReportUtils';
import {buildCannedSearchQuery, getCurrentSearchQueryJSON} from '@libs/SearchQueryUtils';
import {getSession} from '@libs/SessionUtils';
import playSound, {SOUNDS} from '@libs/Sound';
import {shouldRestrictUserBillableActions} from '@libs/SubscriptionUtils';
import {
    allHavePendingRTERViolation,
    buildOptimisticTransaction,
    getAmount,
    getCategoryTaxCodeAndAmount,
    getCurrency,
    getDistanceInMeters,
    getMerchant,
    getUpdatedTransaction,
    hasAnyTransactionWithoutRTERViolation,
    hasDuplicateTransactions,
    hasReceipt as hasReceiptTransactionUtils,
    isAmountMissing,
    isCustomUnitRateIDForP2P,
    isDistanceRequest as isDistanceRequestTransactionUtils,
    isDuplicate,
    isExpensifyCardTransaction,
    isFetchingWaypointsFromServer,
    isOnHold,
    isPartialMerchant,
    isPending,
    isPendingCardOrScanningTransaction,
    isPerDiemRequest as isPerDiemRequestTransactionUtils,
    isReceiptBeingScanned as isReceiptBeingScannedTransactionUtils,
    isScanRequest as isScanRequestTransactionUtils,
    removeSettledAndApprovedTransactions,
} from '@libs/TransactionUtils';
import ViolationsUtils from '@libs/Violations/ViolationsUtils';
import type {IOUAction, IOUActionParams, IOUType} from '@src/CONST';
import CONST from '@src/CONST';
import ONYXKEYS from '@src/ONYXKEYS';
import ROUTES from '@src/ROUTES';
import type {Route} from '@src/ROUTES';
import type * as OnyxTypes from '@src/types/onyx';
import type {Accountant, Attendee, Participant, Split} from '@src/types/onyx/IOU';
import type {ErrorFields, Errors} from '@src/types/onyx/OnyxCommon';
import type {PaymentMethodType} from '@src/types/onyx/OriginalMessage';
import type {QuickActionName} from '@src/types/onyx/QuickAction';
import type {InvoiceReceiver, InvoiceReceiverType} from '@src/types/onyx/Report';
import type ReportAction from '@src/types/onyx/ReportAction';
import type {OnyxData} from '@src/types/onyx/Request';
import type {SearchDataTypes, SearchPolicy, SearchReport, SearchTransaction} from '@src/types/onyx/SearchResults';
import type {Comment, Receipt, ReceiptSource, Routes, SplitShares, TransactionChanges, TransactionCustomUnit, WaypointCollection} from '@src/types/onyx/Transaction';
import {isEmptyObject} from '@src/types/utils/EmptyObject';
import {clearByKey as clearPdfByOnyxKey} from './CachedPDFPaths';
import {buildOptimisticPolicyRecentlyUsedCategories} from './Policy/Category';
import {buildAddMembersToWorkspaceOnyxData, buildUpdateWorkspaceMembersRoleOnyxData} from './Policy/Member';
import {buildOptimisticPolicyRecentlyUsedDestinations} from './Policy/PerDiem';
import {buildOptimisticRecentlyUsedCurrencies, buildPolicyData, generatePolicyID} from './Policy/Policy';
import {buildOptimisticPolicyRecentlyUsedTags} from './Policy/Tag';
import type {GuidedSetupData} from './Report';
import {buildInviteToRoomOnyxData, completeOnboarding, getCurrentUserAccountID, notifyNewAction} from './Report';
import {clearAllRelatedReportActionErrors} from './ReportActions';
import {getRecentWaypoints, sanitizeRecentWaypoints} from './Transaction';
import {removeDraftTransaction, removeDraftTransactions} from './TransactionEdit';

type IOURequestType = ValueOf<typeof CONST.IOU.REQUEST_TYPE>;

type OneOnOneIOUReport = OnyxTypes.Report | undefined | null;

type BaseTransactionParams = {
    amount: number;
    currency: string;
    created: string;
    merchant: string;
    comment: string;
    category?: string;
    tag?: string;
    taxCode?: string;
    taxAmount?: number;
    billable?: boolean;
    customUnitRateID?: string;
};

type MoneyRequestInformation = {
    payerAccountID: number;
    payerEmail: string;
    iouReport: OnyxTypes.Report;
    chatReport: OnyxTypes.Report;
    transaction: OnyxTypes.Transaction;
    iouAction: OptimisticIOUReportAction;
    createdChatReportActionID?: string;
    createdIOUReportActionID?: string;
    reportPreviewAction: OnyxTypes.ReportAction;
    transactionThreadReportID: string;
    createdReportActionIDForThread: string | undefined;
    onyxData: OnyxData;
    billable?: boolean;
};

type TrackExpenseInformation = {
    createdWorkspaceParams?: CreateWorkspaceParams;
    iouReport?: OnyxTypes.Report;
    chatReport: OnyxTypes.Report;
    transaction: OnyxTypes.Transaction;
    iouAction: OptimisticIOUReportAction;
    createdChatReportActionID?: string;
    createdIOUReportActionID?: string;
    reportPreviewAction?: OnyxTypes.ReportAction;
    transactionThreadReportID: string;
    createdReportActionIDForThread: string | undefined;
    actionableWhisperReportActionIDParam?: string;
    onyxData: OnyxData;
};

type TrackedExpenseTransactionParams = Omit<BaseTransactionParams, 'taxCode' | 'taxAmount'> & {
    waypoints?: string;
    transactionID: string | undefined;
    receipt?: Receipt;
    taxCode: string;
    taxAmount: number;
    attendees?: Attendee[];
};

type TrackedExpensePolicyParams = {
    policyID: string | undefined;
    isDraftPolicy?: boolean;
};
type TrackedExpenseReportInformation = {
    moneyRequestPreviewReportActionID: string | undefined;
    moneyRequestReportID: string | undefined;
    moneyRequestCreatedReportActionID: string | undefined;
    actionableWhisperReportActionID: string | undefined;
    linkedTrackedExpenseReportAction: OnyxTypes.ReportAction;
    linkedTrackedExpenseReportID: string;
    transactionThreadReportID: string | undefined;
    reportPreviewReportActionID: string | undefined;
    chatReportID: string | undefined;
};
type TrackedExpenseParams = {
    onyxData?: OnyxData;
    reportInformation: TrackedExpenseReportInformation;
    transactionParams: TrackedExpenseTransactionParams;
    policyParams: TrackedExpensePolicyParams;
    createdWorkspaceParams?: CreateWorkspaceParams;
    accountantParams?: TrackExpenseAccountantParams;
};

type SendInvoiceInformation = {
    senderWorkspaceID: string | undefined;
    receiver: Partial<OnyxTypes.PersonalDetails>;
    invoiceRoom: OnyxTypes.Report;
    createdChatReportActionID: string;
    invoiceReportID: string;
    reportPreviewReportActionID: string;
    transactionID: string;
    transactionThreadReportID: string;
    createdIOUReportActionID: string;
    createdReportActionIDForThread: string | undefined;
    reportActionID: string;
    onyxData: OnyxData;
};

type SplitData = {
    chatReportID: string;
    transactionID: string;
    reportActionID: string;
    policyID?: string;
    createdReportActionID?: string;
    chatType?: string;
};

type SplitsAndOnyxData = {
    splitData: SplitData;
    splits: Split[];
    onyxData: OnyxData;
};

type UpdateMoneyRequestData = {
    params: UpdateMoneyRequestParams;
    onyxData: OnyxData;
};

type PayMoneyRequestData = {
    params: PayMoneyRequestParams & Partial<PayInvoiceParams>;
    optimisticData: OnyxUpdate[];
    successData: OnyxUpdate[];
    failureData: OnyxUpdate[];
};

type SendMoneyParamsData = {
    params: SendMoneyParams;
    optimisticData: OnyxUpdate[];
    successData: OnyxUpdate[];
    failureData: OnyxUpdate[];
};

type GPSPoint = {
    lat: number;
    long: number;
};

type RequestMoneyTransactionParams = Omit<BaseTransactionParams, 'comment'> & {
    attendees?: Attendee[];
    actionableWhisperReportActionID?: string;
    linkedTrackedExpenseReportAction?: OnyxTypes.ReportAction;
    linkedTrackedExpenseReportID?: string;
    receipt?: Receipt;
    waypoints?: WaypointCollection;
    comment?: string;
    isTestDrive?: boolean;
};

type PerDiemExpenseTransactionParams = Omit<BaseTransactionParams, 'amount' | 'merchant' | 'customUnitRateID' | 'taxAmount' | 'taxCode' | 'comment'> & {
    attendees?: Attendee[];
    customUnit: TransactionCustomUnit;
    comment?: string;
};

type BasePolicyParams = {
    policy?: OnyxEntry<OnyxTypes.Policy>;
    policyTagList?: OnyxEntry<OnyxTypes.PolicyTagLists>;
    policyCategories?: OnyxEntry<OnyxTypes.PolicyCategories>;
};

type RequestMoneyParticipantParams = {
    payeeEmail: string | undefined;
    payeeAccountID: number;
    participant: Participant;
};

type PerDiemExpenseInformation = {
    report: OnyxEntry<OnyxTypes.Report>;
    participantParams: RequestMoneyParticipantParams;
    policyParams?: BasePolicyParams;
    transactionParams: PerDiemExpenseTransactionParams;
};

type PerDiemExpenseInformationParams = {
    parentChatReport: OnyxEntry<OnyxTypes.Report>;
    transactionParams: PerDiemExpenseTransactionParams;
    participantParams: RequestMoneyParticipantParams;
    policyParams?: BasePolicyParams;
    moneyRequestReportID?: string;
};

type RequestMoneyInformation = {
    report: OnyxEntry<OnyxTypes.Report>;
    participantParams: RequestMoneyParticipantParams;
    policyParams?: BasePolicyParams;
    gpsPoints?: GPSPoint;
    action?: IOUAction;
    reimbursible?: boolean;
    transactionParams: RequestMoneyTransactionParams;
    isRetry?: boolean;
    shouldPlaySound?: boolean;
    shouldHandleNavigation?: boolean;
    backToReport?: string;
};

type MoneyRequestInformationParams = {
    parentChatReport: OnyxEntry<OnyxTypes.Report>;
    transactionParams: RequestMoneyTransactionParams;
    participantParams: RequestMoneyParticipantParams;
    policyParams?: BasePolicyParams;
    moneyRequestReportID?: string;
    existingTransactionID?: string;
    existingTransaction?: OnyxEntry<OnyxTypes.Transaction>;
    retryParams?: StartSplitBilActionParams | CreateTrackExpenseParams | RequestMoneyInformation | ReplaceReceipt;
    testDriveCommentReportActionID?: string;
};

type MoneyRequestOptimisticParams = {
    chat: {
        report: OnyxTypes.OnyxInputOrEntry<OnyxTypes.Report>;
        createdAction: OptimisticCreatedReportAction;
        reportPreviewAction: ReportAction;
    };
    iou: {
        report: OnyxTypes.Report;
        createdAction: OptimisticCreatedReportAction;
        action: OptimisticIOUReportAction;
    };
    transactionParams: {
        transaction: OnyxTypes.Transaction;
        transactionThreadReport: OptimisticChatReport | null;
        transactionThreadCreatedReportAction: OptimisticCreatedReportAction | null;
    };
    policyRecentlyUsed: {
        categories?: string[];
        tags?: OnyxTypes.RecentlyUsedTags;
        currencies?: string[];
        destinations?: string[];
    };
    personalDetailListAction?: OnyxTypes.PersonalDetailsList;
    nextStep?: OnyxTypes.ReportNextStep | null;
    testDriveCommentReportActionID?: string;
};

type BuildOnyxDataForMoneyRequestParams = {
    isNewChatReport: boolean;
    shouldCreateNewMoneyRequestReport: boolean;
    isOneOnOneSplit?: boolean;
    existingTransactionThreadReportID?: string;
    policyParams?: BasePolicyParams;
    optimisticParams: MoneyRequestOptimisticParams;
    retryParams?: StartSplitBilActionParams | CreateTrackExpenseParams | RequestMoneyInformation | ReplaceReceipt;
    participant?: Participant;
};

type DistanceRequestTransactionParams = BaseTransactionParams & {
    attendees?: Attendee[];
    validWaypoints: WaypointCollection;
    splitShares?: SplitShares;
};

type CreateDistanceRequestInformation = {
    report: OnyxEntry<OnyxTypes.Report>;
    participants: Participant[];
    currentUserLogin?: string;
    currentUserAccountID?: number;
    iouType?: ValueOf<typeof CONST.IOU.TYPE>;
    existingTransaction?: OnyxEntry<OnyxTypes.Transaction>;
    transactionParams: DistanceRequestTransactionParams;
    policyParams?: BasePolicyParams;
    backToReport?: string;
};

type CreateSplitsTransactionParams = Omit<BaseTransactionParams, 'customUnitRateID'> & {
    splitShares: SplitShares;
    iouRequestType?: IOURequestType;
    attendees?: Attendee[];
};

type CreateSplitsAndOnyxDataParams = {
    participants: Participant[];
    currentUserLogin: string;
    currentUserAccountID: number;
    existingSplitChatReportID?: string;
    transactionParams: CreateSplitsTransactionParams;
};

type TrackExpenseTransactionParams = {
    amount: number;
    currency: string;
    created: string | undefined;
    merchant?: string;
    comment?: string;
    receipt?: Receipt;
    category?: string;
    tag?: string;
    taxCode?: string;
    taxAmount?: number;
    billable?: boolean;
    validWaypoints?: WaypointCollection;
    gpsPoints?: GPSPoint;
    actionableWhisperReportActionID?: string;
    linkedTrackedExpenseReportAction?: OnyxTypes.ReportAction;
    linkedTrackedExpenseReportID?: string;
    customUnitRateID?: string;
    attendees?: Attendee[];
};

type TrackExpenseAccountantParams = {
    accountant?: Accountant;
};

type CreateTrackExpenseParams = {
    report: OnyxTypes.Report;
    isDraftPolicy: boolean;
    action?: IOUAction;
    participantParams: RequestMoneyParticipantParams;
    policyParams?: BasePolicyParams;
    transactionParams: TrackExpenseTransactionParams;
    accountantParams?: TrackExpenseAccountantParams;
    isRetry?: boolean;
    shouldPlaySound?: boolean;
    shouldHandleNavigation?: boolean;
};

type BuildOnyxDataForInvoiceParams = {
    chat: {
        report: OnyxEntry<OnyxTypes.Report>;
        createdAction: OptimisticCreatedReportAction;
        reportPreviewAction: ReportAction;
        isNewReport: boolean;
    };
    iou: {
        createdAction: OptimisticCreatedReportAction;
        action: OptimisticIOUReportAction;
        report: OnyxTypes.Report;
    };
    transactionParams: {
        transaction: OnyxTypes.Transaction;
        threadReport: OptimisticChatReport;
        threadCreatedReportAction: OptimisticCreatedReportAction | null;
    };
    policyParams: BasePolicyParams;
    optimisticData: {
        recentlyUsedCurrencies?: string[];
        policyRecentlyUsedCategories: string[];
        policyRecentlyUsedTags: OnyxTypes.RecentlyUsedTags;
        personalDetailListAction: OnyxTypes.PersonalDetailsList;
    };
    companyName?: string;
    companyWebsite?: string;
    participant?: Participant;
};

type GetTrackExpenseInformationTransactionParams = {
    comment: string;
    amount: number;
    currency: string;
    created: string;
    merchant: string;
    receipt: OnyxEntry<Receipt>;
    category?: string;
    tag?: string;
    taxCode?: string;
    taxAmount?: number;
    billable?: boolean;
    linkedTrackedExpenseReportAction?: OnyxTypes.ReportAction;
    attendees?: Attendee[];
};

type GetTrackExpenseInformationParticipantParams = {
    payeeEmail?: string;
    payeeAccountID?: number;
    participant: Participant;
};

type GetTrackExpenseInformationParams = {
    parentChatReport: OnyxEntry<OnyxTypes.Report>;
    moneyRequestReportID?: string;
    existingTransactionID?: string;
    participantParams: GetTrackExpenseInformationParticipantParams;
    policyParams: BasePolicyParams;
    transactionParams: GetTrackExpenseInformationTransactionParams;
    retryParams?: StartSplitBilActionParams | CreateTrackExpenseParams | RequestMoneyInformation | ReplaceReceipt;
};

let allPersonalDetails: OnyxTypes.PersonalDetailsList = {};
Onyx.connect({
    key: ONYXKEYS.PERSONAL_DETAILS_LIST,
    callback: (value) => {
        allPersonalDetails = value ?? {};
    },
});

type StartSplitBilActionParams = {
    participants: Participant[];
    currentUserLogin: string;
    currentUserAccountID: number;
    comment: string;
    receipt: Receipt;
    existingSplitChatReportID?: string;
    billable?: boolean;
    category: string | undefined;
    tag: string | undefined;
    currency: string;
    taxCode: string;
    taxAmount: number;
    shouldPlaySound?: boolean;
};

type ReplaceReceipt = {
    transactionID: string;
    file?: File;
    source: string;
};

type GetSearchOnyxUpdateParams = {
    transaction: OnyxTypes.Transaction;
    participant?: Participant;
};

let allTransactions: NonNullable<OnyxCollection<OnyxTypes.Transaction>> = {};
Onyx.connect({
    key: ONYXKEYS.COLLECTION.TRANSACTION,
    waitForCollectionCallback: true,
    callback: (value) => {
        if (!value) {
            allTransactions = {};
            return;
        }

        allTransactions = value;
    },
});

let allTransactionDrafts: NonNullable<OnyxCollection<OnyxTypes.Transaction>> = {};
Onyx.connect({
    key: ONYXKEYS.COLLECTION.TRANSACTION_DRAFT,
    waitForCollectionCallback: true,
    callback: (value) => {
        allTransactionDrafts = value ?? {};
    },
});

let allTransactionViolations: NonNullable<OnyxCollection<OnyxTypes.TransactionViolations>> = {};
Onyx.connect({
    key: ONYXKEYS.COLLECTION.TRANSACTION_VIOLATIONS,
    waitForCollectionCallback: true,
    callback: (value) => {
        if (!value) {
            allTransactionViolations = {};
            return;
        }

        allTransactionViolations = value;
    },
});

let allDraftSplitTransactions: NonNullable<OnyxCollection<OnyxTypes.Transaction>> = {};
Onyx.connect({
    key: ONYXKEYS.COLLECTION.SPLIT_TRANSACTION_DRAFT,
    waitForCollectionCallback: true,
    callback: (value) => {
        allDraftSplitTransactions = value ?? {};
    },
});

let allNextSteps: NonNullable<OnyxCollection<OnyxTypes.ReportNextStep>> = {};
Onyx.connect({
    key: ONYXKEYS.COLLECTION.NEXT_STEP,
    waitForCollectionCallback: true,
    callback: (value) => {
        allNextSteps = value ?? {};
    },
});

const allPolicies: OnyxCollection<OnyxTypes.Policy> = {};
Onyx.connect({
    key: ONYXKEYS.COLLECTION.POLICY,
    callback: (val, key) => {
        if (!key) {
            return;
        }
        if (val === null || val === undefined) {
            // If we are deleting a policy, we have to check every report linked to that policy
            // and unset the draft indicator (pencil icon) alongside removing any draft comments. Clearing these values will keep the newly archived chats from being displayed in the LHN.
            // More info: https://github.com/Expensify/App/issues/14260
            const policyID = key.replace(ONYXKEYS.COLLECTION.POLICY, '');
            const policyReports = getAllPolicyReports(policyID);
            const cleanUpMergeQueries: Record<`${typeof ONYXKEYS.COLLECTION.REPORT}${string}`, NullishDeep<Report>> = {};
            const cleanUpSetQueries: Record<`${typeof ONYXKEYS.COLLECTION.REPORT_DRAFT_COMMENT}${string}` | `${typeof ONYXKEYS.COLLECTION.REPORT_ACTIONS_DRAFTS}${string}`, null> = {};
            policyReports.forEach((policyReport) => {
                if (!policyReport) {
                    return;
                }
                const {reportID} = policyReport;
                cleanUpSetQueries[`${ONYXKEYS.COLLECTION.REPORT_DRAFT_COMMENT}${reportID}`] = null;
                cleanUpSetQueries[`${ONYXKEYS.COLLECTION.REPORT_ACTIONS_DRAFTS}${reportID}`] = null;
            });
            Onyx.mergeCollection(ONYXKEYS.COLLECTION.REPORT, cleanUpMergeQueries);
            Onyx.multiSet(cleanUpSetQueries);
            delete allPolicies[key];
            return;
        }

        allPolicies[key] = val;
    },
});

let allReports: OnyxCollection<OnyxTypes.Report>;
Onyx.connect({
    key: ONYXKEYS.COLLECTION.REPORT,
    waitForCollectionCallback: true,
    callback: (value) => {
        allReports = value;
    },
});

let allReportNameValuePairs: OnyxCollection<OnyxTypes.ReportNameValuePairs>;
Onyx.connect({
    key: ONYXKEYS.COLLECTION.REPORT_NAME_VALUE_PAIRS,
    waitForCollectionCallback: true,
    callback: (value) => {
        allReportNameValuePairs = value;
    },
});

let userAccountID = -1;
let currentUserEmail = '';
Onyx.connect({
    key: ONYXKEYS.SESSION,
    callback: (value) => {
        currentUserEmail = value?.email ?? '';
        userAccountID = value?.accountID ?? CONST.DEFAULT_NUMBER_ID;
    },
});

let currentUserPersonalDetails: OnyxEntry<OnyxTypes.PersonalDetails>;
Onyx.connect({
    key: ONYXKEYS.PERSONAL_DETAILS_LIST,
    callback: (value) => {
        currentUserPersonalDetails = value?.[userAccountID] ?? undefined;
    },
});

let currentDate: OnyxEntry<string> = '';
Onyx.connect({
    key: ONYXKEYS.CURRENT_DATE,
    callback: (value) => {
        currentDate = value;
    },
});

let quickAction: OnyxEntry<OnyxTypes.QuickAction> = {};
Onyx.connect({
    key: ONYXKEYS.NVP_QUICK_ACTION_GLOBAL_CREATE,
    callback: (value) => {
        quickAction = value;
    },
});

let allReportActions: OnyxCollection<OnyxTypes.ReportActions>;
Onyx.connect({
    key: ONYXKEYS.COLLECTION.REPORT_ACTIONS,
    waitForCollectionCallback: true,
    callback: (actions) => {
        if (!actions) {
            return;
        }
        allReportActions = actions;
    },
});

let activePolicyID: OnyxEntry<string>;
Onyx.connect({
    key: ONYXKEYS.NVP_ACTIVE_POLICY_ID,
    callback: (value) => (activePolicyID = value),
});

let introSelected: OnyxEntry<OnyxTypes.IntroSelected>;
Onyx.connect({
    key: ONYXKEYS.NVP_INTRO_SELECTED,
    callback: (value) => (introSelected = value),
});

let personalDetailsList: OnyxEntry<OnyxTypes.PersonalDetailsList>;
Onyx.connect({
    key: ONYXKEYS.PERSONAL_DETAILS_LIST,
    callback: (value) => (personalDetailsList = value),
});

let betas: OnyxEntry<OnyxTypes.Beta[]>;
Onyx.connect({
    key: ONYXKEYS.BETAS,
    callback: (value) => (betas = value),
});

/**
 * @private
 * After finishing the action in RHP from the Inbox tab, besides dismissing the modal, we should open the report.
 * It is a helper function used only in this file.
 */
function dismissModalAndOpenReportInInboxTab(reportID?: string) {
    const isSearchPageTopmostFullScreenRoute = isSearchTopmostFullScreenRoute();
    if (isSearchPageTopmostFullScreenRoute || !reportID) {
        Navigation.dismissModal();
        if (isSearchPageTopmostFullScreenRoute) {
            const query = buildCannedSearchQuery();
            InteractionManager.runAfterInteractions(() => {
                Navigation.setParams({q: query});
            });
        }
        return;
    }
    Navigation.dismissModalWithReport({reportID});
}

/**
 * Find the report preview action from given chat report and iou report
 */
function getReportPreviewAction(chatReportID: string | undefined, iouReportID: string | undefined): OnyxInputValue<ReportAction<typeof CONST.REPORT.ACTIONS.TYPE.REPORT_PREVIEW>> {
    const reportActions = allReportActions?.[`${ONYXKEYS.COLLECTION.REPORT_ACTIONS}${chatReportID}`] ?? {};

    // Find the report preview action from the chat report
    return (
        Object.values(reportActions).find(
            (reportAction): reportAction is ReportAction<typeof CONST.REPORT.ACTIONS.TYPE.REPORT_PREVIEW> =>
                reportAction && isReportPreviewAction(reportAction) && getOriginalMessage(reportAction)?.linkedReportID === iouReportID,
        ) ?? null
    );
}

/**
 * Initialize expense info
 * @param reportID to attach the transaction to
 * @param policy
 * @param isFromGlobalCreate
 * @param iouRequestType one of manual/scan/distance
 */
function initMoneyRequest(
    reportID: string,
    policy: OnyxEntry<OnyxTypes.Policy>,
    isFromGlobalCreate: boolean,
    currentIouRequestType: IOURequestType | undefined,
    newIouRequestType: IOURequestType,
) {
    // Generate a brand new transactionID
    const personalPolicy = getPolicy(getPersonalPolicy()?.id);
    const newTransactionID = CONST.IOU.OPTIMISTIC_TRANSACTION_ID;
    const currency = policy?.outputCurrency ?? personalPolicy?.outputCurrency ?? CONST.CURRENCY.USD;

    // Disabling this line since currentDate can be an empty string
    // eslint-disable-next-line @typescript-eslint/prefer-nullish-coalescing
    const created = currentDate || format(new Date(), 'yyyy-MM-dd');

    // in case we have to re-init money request, but the IOU request type is the same with the old draft transaction,
    // we should keep most of the existing data by using the ONYX MERGE operation
    if (currentIouRequestType === newIouRequestType) {
        // so, we just need to update the reportID, isFromGlobalCreate, created, currency
        Onyx.merge(`${ONYXKEYS.COLLECTION.TRANSACTION_DRAFT}${newTransactionID}`, {
            reportID,
            isFromGlobalCreate,
            created,
            currency,
            transactionID: newTransactionID,
        });
        return;
    }

    const comment: Comment = {
        attendees: formatCurrentUserToAttendee(currentUserPersonalDetails, reportID),
    };
    let requestCategory: string | null = null;

    // Add initial empty waypoints when starting a distance expense
    if (newIouRequestType === CONST.IOU.REQUEST_TYPE.DISTANCE) {
        comment.waypoints = {
            waypoint0: {keyForList: 'start_waypoint'},
            waypoint1: {keyForList: 'stop_waypoint'},
        };
        if (!isFromGlobalCreate) {
            const customUnitRateID = DistanceRequestUtils.getCustomUnitRateID(reportID);
            comment.customUnit = {customUnitRateID};
        }
    }

    if (newIouRequestType === CONST.IOU.REQUEST_TYPE.PER_DIEM) {
        comment.customUnit = {
            attributes: {
                dates: {
                    start: DateUtils.getStartOfToday(),
                    end: DateUtils.getStartOfToday(),
                },
            },
        };
        if (!isFromGlobalCreate) {
            const {customUnitID, category} = getCustomUnitID(reportID);
            comment.customUnit = {...comment.customUnit, customUnitID};
            requestCategory = category ?? null;
        }
    }

    // Store the transaction in Onyx and mark it as not saved so it can be cleaned up later
    // Use set() here so that there is no way that data will be leaked between objects when it gets reset
    Onyx.set(`${ONYXKEYS.COLLECTION.TRANSACTION_DRAFT}${newTransactionID}`, {
        amount: 0,
        comment,
        created,
        currency,
        category: requestCategory,
        iouRequestType: newIouRequestType,
        reportID,
        transactionID: newTransactionID,
        isFromGlobalCreate,
        merchant: CONST.TRANSACTION.PARTIAL_TRANSACTION_MERCHANT,
        splitPayerAccountIDs: currentUserPersonalDetails ? [currentUserPersonalDetails.accountID] : undefined,
    });
}

function createDraftTransaction(transaction: OnyxTypes.Transaction) {
    if (!transaction) {
        return;
    }

    const newTransaction = {
        ...transaction,
    };

    Onyx.set(`${ONYXKEYS.COLLECTION.TRANSACTION_DRAFT}${transaction.transactionID}`, newTransaction);
}

function clearMoneyRequest(transactionID: string, skipConfirmation = false) {
    removeDraftTransactions();
    Onyx.set(`${ONYXKEYS.COLLECTION.SKIP_CONFIRMATION}${transactionID}`, skipConfirmation);
}

function startMoneyRequest(iouType: ValueOf<typeof CONST.IOU.TYPE>, reportID: string, requestType?: IOURequestType, skipConfirmation = false, backToReport?: string) {
    Performance.markStart(CONST.TIMING.OPEN_CREATE_EXPENSE);
    clearMoneyRequest(CONST.IOU.OPTIMISTIC_TRANSACTION_ID, skipConfirmation);
    switch (requestType) {
        case CONST.IOU.REQUEST_TYPE.MANUAL:
            Navigation.navigate(ROUTES.MONEY_REQUEST_CREATE_TAB_MANUAL.getRoute(CONST.IOU.ACTION.CREATE, iouType, CONST.IOU.OPTIMISTIC_TRANSACTION_ID, reportID, backToReport));
            return;
        case CONST.IOU.REQUEST_TYPE.SCAN:
            Navigation.navigate(ROUTES.MONEY_REQUEST_CREATE_TAB_SCAN.getRoute(CONST.IOU.ACTION.CREATE, iouType, CONST.IOU.OPTIMISTIC_TRANSACTION_ID, reportID, backToReport));
            return;
        case CONST.IOU.REQUEST_TYPE.DISTANCE:
            Navigation.navigate(ROUTES.MONEY_REQUEST_CREATE_TAB_DISTANCE.getRoute(CONST.IOU.ACTION.CREATE, iouType, CONST.IOU.OPTIMISTIC_TRANSACTION_ID, reportID, backToReport));
            return;
        default:
            Navigation.navigate(ROUTES.MONEY_REQUEST_CREATE.getRoute(CONST.IOU.ACTION.CREATE, iouType, CONST.IOU.OPTIMISTIC_TRANSACTION_ID, reportID, backToReport));
    }
}

function setMoneyRequestAmount(transactionID: string, amount: number, currency: string, shouldShowOriginalAmount = false) {
    Onyx.merge(`${ONYXKEYS.COLLECTION.TRANSACTION_DRAFT}${transactionID}`, {amount, currency, shouldShowOriginalAmount});
}

function setMoneyRequestCreated(transactionID: string, created: string, isDraft: boolean) {
    Onyx.merge(`${isDraft ? ONYXKEYS.COLLECTION.TRANSACTION_DRAFT : ONYXKEYS.COLLECTION.TRANSACTION}${transactionID}`, {created});
}

function setMoneyRequestDateAttribute(transactionID: string, start: string, end: string) {
    Onyx.merge(`${ONYXKEYS.COLLECTION.TRANSACTION_DRAFT}${transactionID}`, {comment: {customUnit: {attributes: {dates: {start, end}}}}});
}

function setMoneyRequestCurrency(transactionID: string, currency: string, isEditing = false) {
    const fieldToUpdate = isEditing ? 'modifiedCurrency' : 'currency';
    Onyx.merge(`${ONYXKEYS.COLLECTION.TRANSACTION_DRAFT}${transactionID}`, {[fieldToUpdate]: currency});
}

function setMoneyRequestDescription(transactionID: string, comment: string, isDraft: boolean) {
    Onyx.merge(`${isDraft ? ONYXKEYS.COLLECTION.TRANSACTION_DRAFT : ONYXKEYS.COLLECTION.TRANSACTION}${transactionID}`, {comment: {comment: comment.trim()}});
}

function setMoneyRequestMerchant(transactionID: string, merchant: string, isDraft: boolean) {
    Onyx.merge(`${isDraft ? ONYXKEYS.COLLECTION.TRANSACTION_DRAFT : ONYXKEYS.COLLECTION.TRANSACTION}${transactionID}`, {merchant});
}

function setMoneyRequestAttendees(transactionID: string, attendees: Attendee[], isDraft: boolean) {
    Onyx.merge(`${isDraft ? ONYXKEYS.COLLECTION.TRANSACTION_DRAFT : ONYXKEYS.COLLECTION.TRANSACTION}${transactionID}`, {comment: {attendees}});
}

function setMoneyRequestAccountant(transactionID: string, accountant: Accountant, isDraft: boolean) {
    Onyx.merge(`${isDraft ? ONYXKEYS.COLLECTION.TRANSACTION_DRAFT : ONYXKEYS.COLLECTION.TRANSACTION}${transactionID}`, {accountant});
}

function setMoneyRequestPendingFields(transactionID: string, pendingFields: OnyxTypes.Transaction['pendingFields']) {
    Onyx.merge(`${ONYXKEYS.COLLECTION.TRANSACTION_DRAFT}${transactionID}`, {pendingFields});
}

function setMoneyRequestCategory(transactionID: string, category: string, policyID?: string) {
    Onyx.merge(`${ONYXKEYS.COLLECTION.TRANSACTION_DRAFT}${transactionID}`, {category});
    if (!policyID) {
        setMoneyRequestTaxRate(transactionID, '');
        setMoneyRequestTaxAmount(transactionID, null);
        return;
    }
    const transaction = allTransactionDrafts[`${ONYXKEYS.COLLECTION.TRANSACTION_DRAFT}${transactionID}`];
    const {categoryTaxCode, categoryTaxAmount} = getCategoryTaxCodeAndAmount(category, transaction, getPolicy(policyID));
    if (categoryTaxCode && categoryTaxAmount !== undefined) {
        setMoneyRequestTaxRate(transactionID, categoryTaxCode);
        setMoneyRequestTaxAmount(transactionID, categoryTaxAmount);
    }
}

function setMoneyRequestTag(transactionID: string, tag: string) {
    Onyx.merge(`${ONYXKEYS.COLLECTION.TRANSACTION_DRAFT}${transactionID}`, {tag});
}

function setMoneyRequestBillable(transactionID: string, billable: boolean) {
    Onyx.merge(`${ONYXKEYS.COLLECTION.TRANSACTION_DRAFT}${transactionID}`, {billable});
}

function setMoneyRequestParticipants(transactionID: string, participants: Participant[] = [], isTestTransaction = false) {
    // We should change the reportID and isFromGlobalCreate of the test transaction since this flow can start inside an existing report
    return Onyx.merge(`${ONYXKEYS.COLLECTION.TRANSACTION_DRAFT}${transactionID}`, {
        participants,
        isFromGlobalCreate: isTestTransaction ? true : undefined,
        reportID: isTestTransaction ? participants?.at(0)?.reportID : undefined,
    });
}

function setSplitPayer(transactionID: string, payerAccountID: number) {
    Onyx.merge(`${ONYXKEYS.COLLECTION.TRANSACTION_DRAFT}${transactionID}`, {splitPayerAccountIDs: [payerAccountID]});
}

function setMoneyRequestReceipt(transactionID: string, source: string, filename: string, isDraft: boolean, type?: string, isTestReceipt = false, isTestDriveReceipt = false) {
    Onyx.merge(`${isDraft ? ONYXKEYS.COLLECTION.TRANSACTION_DRAFT : ONYXKEYS.COLLECTION.TRANSACTION}${transactionID}`, {
        // isTestReceipt = false and isTestDriveReceipt = false are being converted to null because we don't really need to store it in Onyx in those cases
        receipt: {source, type: type ?? '', isTestReceipt: isTestReceipt ? true : null, isTestDriveReceipt: isTestDriveReceipt ? true : null},
        filename,
    });
}

/**
 * Set custom unit rateID for the transaction draft
 */
function setCustomUnitRateID(transactionID: string, customUnitRateID: string | undefined) {
    const isFakeP2PRate = customUnitRateID === CONST.CUSTOM_UNITS.FAKE_P2P_ID;
    Onyx.merge(`${ONYXKEYS.COLLECTION.TRANSACTION_DRAFT}${transactionID}`, {
        comment: {
            customUnit: {
                customUnitRateID,
                ...(!isFakeP2PRate && {defaultP2PRate: null}),
            },
        },
    });
}

/**
 * Revert custom unit of the draft transaction to the original transaction's value
 */
function resetDraftTransactionsCustomUnit(transactionID: string | undefined) {
    if (!transactionID) {
        return;
    }

    const originalTransaction = allTransactions[`${ONYXKEYS.COLLECTION.TRANSACTION}${transactionID}`];
    if (!originalTransaction) {
        return;
    }

    Onyx.merge(`${ONYXKEYS.COLLECTION.TRANSACTION_DRAFT}${transactionID}`, {
        comment: {
            customUnit: originalTransaction.comment?.customUnit ?? {},
        },
    });
}

/**
 * Set custom unit ID for the transaction draft
 */
function setCustomUnitID(transactionID: string, customUnitID: string) {
    Onyx.merge(`${ONYXKEYS.COLLECTION.TRANSACTION_DRAFT}${transactionID}`, {comment: {customUnit: {customUnitID}}});
}

function removeSubrate(transaction: OnyxEntry<OnyxTypes.Transaction>, currentIndex: string) {
    // Index comes from the route params and is a string
    const index = Number(currentIndex);
    if (index === -1) {
        return;
    }
    const existingSubrates = transaction?.comment?.customUnit?.subRates ?? [];

    const newSubrates = [...existingSubrates];
    newSubrates.splice(index, 1);

    // Onyx.merge won't remove the null nested object values, this is a workaround
    // to remove nested keys while also preserving other object keys
    // Doing a deep clone of the transaction to avoid mutating the original object and running into a cache issue when using Onyx.set
    const newTransaction: OnyxTypes.Transaction = {
        // eslint-disable-next-line @typescript-eslint/non-nullable-type-assertion-style
        ...(transaction as OnyxTypes.Transaction),
        comment: {
            ...transaction?.comment,
            customUnit: {
                ...transaction?.comment?.customUnit,
                subRates: newSubrates,
                quantity: null,
            },
        },
    };

    Onyx.set(`${ONYXKEYS.COLLECTION.TRANSACTION_DRAFT}${transaction?.transactionID}`, newTransaction);
}

function updateSubrate(transaction: OnyxEntry<OnyxTypes.Transaction>, currentIndex: string, quantity: number, id: string, name: string, rate: number) {
    // Index comes from the route params and is a string
    const index = Number(currentIndex);
    if (index === -1) {
        return;
    }
    const existingSubrates = transaction?.comment?.customUnit?.subRates ?? [];

    if (index >= existingSubrates.length) {
        return;
    }

    const newSubrates = [...existingSubrates];
    newSubrates.splice(index, 1, {quantity, id, name, rate});

    // Onyx.merge won't remove the null nested object values, this is a workaround
    // to remove nested keys while also preserving other object keys
    // Doing a deep clone of the transaction to avoid mutating the original object and running into a cache issue when using Onyx.set
    const newTransaction: OnyxTypes.Transaction = {
        // eslint-disable-next-line @typescript-eslint/non-nullable-type-assertion-style
        ...(transaction as OnyxTypes.Transaction),
        comment: {
            ...transaction?.comment,
            customUnit: {
                ...transaction?.comment?.customUnit,
                subRates: newSubrates,
                quantity: null,
            },
        },
    };

    Onyx.set(`${ONYXKEYS.COLLECTION.TRANSACTION_DRAFT}${transaction?.transactionID}`, newTransaction);
}

function clearSubrates(transactionID: string) {
    Onyx.merge(`${ONYXKEYS.COLLECTION.TRANSACTION_DRAFT}${transactionID}`, {comment: {customUnit: {subRates: []}}});
}

function addSubrate(transaction: OnyxEntry<OnyxTypes.Transaction>, currentIndex: string, quantity: number, id: string, name: string, rate: number) {
    // Index comes from the route params and is a string
    const index = Number(currentIndex);
    if (index === -1) {
        return;
    }
    const existingSubrates = transaction?.comment?.customUnit?.subRates ?? [];

    if (index !== existingSubrates.length) {
        return;
    }

    const newSubrates = [...existingSubrates];
    newSubrates.push({quantity, id, name, rate});

    // Onyx.merge won't remove the null nested object values, this is a workaround
    // to remove nested keys while also preserving other object keys
    // Doing a deep clone of the transaction to avoid mutating the original object and running into a cache issue when using Onyx.set
    const newTransaction: OnyxTypes.Transaction = {
        // eslint-disable-next-line @typescript-eslint/non-nullable-type-assertion-style
        ...(transaction as OnyxTypes.Transaction),
        comment: {
            ...transaction?.comment,
            customUnit: {
                ...transaction?.comment?.customUnit,
                subRates: newSubrates,
                quantity: null,
            },
        },
    };

    Onyx.set(`${ONYXKEYS.COLLECTION.TRANSACTION_DRAFT}${transaction?.transactionID}`, newTransaction);
}

/**
 * Set the distance rate of a transaction.
 * Used when creating a new transaction or moving an existing one from Self DM
 */
function setMoneyRequestDistanceRate(transactionID: string, customUnitRateID: string, policy: OnyxEntry<OnyxTypes.Policy>, isDraft: boolean) {
    if (policy) {
        Onyx.merge(ONYXKEYS.NVP_LAST_SELECTED_DISTANCE_RATES, {[policy.id]: customUnitRateID});
    }

    const distanceRate = DistanceRequestUtils.getRateByCustomUnitRateID({policy, customUnitRateID});
    const transaction = isDraft ? allTransactionDrafts[`${ONYXKEYS.COLLECTION.TRANSACTION_DRAFT}${transactionID}`] : allTransactions[`${ONYXKEYS.COLLECTION.TRANSACTION}${transactionID}`];
    let newDistance;
    if (distanceRate?.unit && distanceRate?.unit !== transaction?.comment?.customUnit?.distanceUnit) {
        newDistance = DistanceRequestUtils.convertDistanceUnit(getDistanceInMeters(transaction, transaction?.comment?.customUnit?.distanceUnit), distanceRate.unit);
    }
    Onyx.merge(`${isDraft ? ONYXKEYS.COLLECTION.TRANSACTION_DRAFT : ONYXKEYS.COLLECTION.TRANSACTION}${transactionID}`, {
        comment: {
            customUnit: {
                customUnitRateID,
                ...(!!policy && {defaultP2PRate: null}),
                ...(distanceRate && {distanceUnit: distanceRate.unit}),
                ...(newDistance && {quantity: newDistance}),
            },
        },
    });
}

/** Helper function to get the receipt error for expenses, or the generic error if there's no receipt */
function getReceiptError(
    receipt: OnyxEntry<Receipt>,
    filename?: string,
    isScanRequest = true,
    errorKey?: number,
    action?: IOUActionParams,
    retryParams?: StartSplitBilActionParams | CreateTrackExpenseParams | RequestMoneyInformation | ReplaceReceipt,
): Errors | ErrorFields {
    const formattedRetryParams = typeof retryParams === 'string' ? retryParams : JSON.stringify(retryParams);

    return isEmptyObject(receipt) || !isScanRequest
        ? getMicroSecondOnyxErrorWithTranslationKey('iou.error.genericCreateFailureMessage', errorKey)
        : getMicroSecondOnyxErrorObject(
              {
                  error: CONST.IOU.RECEIPT_ERROR,
                  source: receipt.source?.toString() ?? '',
                  filename: filename ?? '',
                  action: action ?? '',
                  retryParams: formattedRetryParams,
              },
              errorKey,
          );
}

/** Helper function to get optimistic fields violations onyx data */
function getFieldViolationsOnyxData(iouReport: OnyxTypes.Report): SetRequired<OnyxData, 'optimisticData' | 'failureData'> {
    const missingFields: OnyxTypes.ReportFieldsViolations = {};
    const excludedFields = Object.values(CONST.REPORT_VIOLATIONS_EXCLUDED_FIELDS) as string[];

    Object.values(iouReport.fieldList ?? {}).forEach((field) => {
        if (excludedFields.includes(field.fieldID) || !!field.value || !!field.defaultValue) {
            return;
        }
        // in case of missing field violation the empty object is indicator.
        missingFields[field.fieldID] = {};
    });

    return {
        optimisticData: [
            {
                onyxMethod: Onyx.METHOD.SET,
                key: `${ONYXKEYS.COLLECTION.REPORT_VIOLATIONS}${iouReport.reportID}`,
                value: {
                    fieldRequired: missingFields,
                },
            },
        ],
        failureData: [
            {
                onyxMethod: Onyx.METHOD.SET,
                key: `${ONYXKEYS.COLLECTION.REPORT_VIOLATIONS}${iouReport.reportID}`,
                value: null,
            },
        ],
    };
}

type BuildOnyxDataForTestDriveIOUParams = {
    transaction: OnyxTypes.Transaction;
    iouOptimisticParams: MoneyRequestOptimisticParams['iou'];
    chatOptimisticParams: MoneyRequestOptimisticParams['chat'];
    testDriveCommentReportActionID?: string;
};

function buildOnyxDataForTestDriveIOU(testDriveIOUParams: BuildOnyxDataForTestDriveIOUParams): OnyxData {
    const optimisticData: OnyxUpdate[] = [];
    const successData: OnyxUpdate[] = [];
    const failureData: OnyxUpdate[] = [];

    const optimisticIOUReportAction = buildOptimisticIOUReportAction({
        type: CONST.IOU.REPORT_ACTION_TYPE.PAY,
        amount: testDriveIOUParams.transaction.amount,
        currency: testDriveIOUParams.transaction.currency,
        comment: testDriveIOUParams.transaction.comment?.comment ?? '',
        participants: testDriveIOUParams.transaction.participants ?? [],
        paymentType: CONST.IOU.PAYMENT_TYPE.ELSEWHERE,
        iouReportID: testDriveIOUParams.iouOptimisticParams.report.reportID,
        transactionID: testDriveIOUParams.transaction.transactionID,
    });

    const text = Localize.translateLocal('testDrive.employeeInviteMessage', {name: personalDetailsList?.[userAccountID]?.firstName ?? ''});
    const textComment = buildOptimisticAddCommentReportAction(text, undefined, userAccountID, undefined, undefined, undefined, testDriveIOUParams.testDriveCommentReportActionID);
    textComment.reportAction.created = DateUtils.subtractMillisecondsFromDateTime(testDriveIOUParams.iouOptimisticParams.createdAction.created, 1);

    optimisticData.push(
        {
            onyxMethod: Onyx.METHOD.MERGE,
            key: `${ONYXKEYS.COLLECTION.REPORT_ACTIONS}${testDriveIOUParams.chatOptimisticParams.report?.reportID}`,
            value: {
                [textComment.reportAction.reportActionID]: textComment.reportAction,
            },
        },
        {
            onyxMethod: Onyx.METHOD.MERGE,
            key: `${ONYXKEYS.COLLECTION.REPORT}${testDriveIOUParams.iouOptimisticParams.report.reportID}`,
            value: {
                ...{lastActionType: CONST.REPORT.ACTIONS.TYPE.MARKED_REIMBURSED, statusNum: CONST.REPORT.STATUS_NUM.REIMBURSED},
                hasOutstandingChildRequest: false,
                lastActorAccountID: currentUserPersonalDetails?.accountID,
            },
        },
        {
            onyxMethod: Onyx.METHOD.MERGE,
            key: `${ONYXKEYS.COLLECTION.REPORT_ACTIONS}${testDriveIOUParams.iouOptimisticParams.report.reportID}`,
            value: {
                [testDriveIOUParams.iouOptimisticParams.action.reportActionID]: optimisticIOUReportAction,
            },
        },
    );

    successData.push({
        onyxMethod: Onyx.METHOD.MERGE,
        key: `${ONYXKEYS.COLLECTION.REPORT_ACTIONS}${testDriveIOUParams.chatOptimisticParams.report?.reportID}`,
        value: {
            [textComment.reportAction.reportActionID]: null,
        },
    });

    return {
        optimisticData,
        successData,
        failureData,
    };
}

/** Builds the Onyx data for an expense */
function buildOnyxDataForMoneyRequest(moneyRequestParams: BuildOnyxDataForMoneyRequestParams): [OnyxUpdate[], OnyxUpdate[], OnyxUpdate[]] {
    const {
        isNewChatReport,
        shouldCreateNewMoneyRequestReport,
        isOneOnOneSplit = false,
        existingTransactionThreadReportID,
        policyParams = {},
        optimisticParams,
        retryParams,
        participant,
    } = moneyRequestParams;
    const {policy, policyCategories, policyTagList} = policyParams;
    const {
        chat,
        iou,
        transactionParams: {transaction, transactionThreadReport, transactionThreadCreatedReportAction},
        policyRecentlyUsed,
        personalDetailListAction,
        nextStep,
        testDriveCommentReportActionID,
    } = optimisticParams;

    const isScanRequest = isScanRequestTransactionUtils(transaction);
    const isPerDiemRequest = isPerDiemRequestTransactionUtils(transaction);
    const outstandingChildRequest = getOutstandingChildRequest(iou.report);
    const clearedPendingFields = Object.fromEntries(Object.keys(transaction.pendingFields ?? {}).map((key) => [key, null]));
    const isMoneyRequestToManagerMcTest = isTestTransactionReport(iou.report);

    const optimisticData: OnyxUpdate[] = [];
    const successData: OnyxUpdate[] = [];
    const failureData: OnyxUpdate[] = [];
    let newQuickAction: ValueOf<typeof CONST.QUICK_ACTIONS>;
    if (isScanRequest) {
        newQuickAction = CONST.QUICK_ACTIONS.REQUEST_SCAN;
    } else if (isPerDiemRequest) {
        newQuickAction = CONST.QUICK_ACTIONS.PER_DIEM;
    } else {
        newQuickAction = CONST.QUICK_ACTIONS.REQUEST_MANUAL;
    }

    if (isDistanceRequestTransactionUtils(transaction)) {
        newQuickAction = CONST.QUICK_ACTIONS.REQUEST_DISTANCE;
    }
    const existingTransactionThreadReport = allReports?.[`${ONYXKEYS.COLLECTION.REPORT}${existingTransactionThreadReportID}`] ?? null;

    if (chat.report) {
        optimisticData.push({
            // Use SET for new reports because it doesn't exist yet, is faster and we need the data to be available when we navigate to the chat page
            onyxMethod: isNewChatReport ? Onyx.METHOD.SET : Onyx.METHOD.MERGE,
            key: `${ONYXKEYS.COLLECTION.REPORT}${chat.report.reportID}`,
            value: {
                ...chat.report,
                lastReadTime: DateUtils.getDBTime(),
                ...(shouldCreateNewMoneyRequestReport ? {lastVisibleActionCreated: chat.reportPreviewAction.created} : {}),
                iouReportID: iou.report.reportID,
                ...outstandingChildRequest,
                ...(isNewChatReport ? {pendingFields: {createChat: CONST.RED_BRICK_ROAD_PENDING_ACTION.ADD}} : {}),
            },
        });
    }

    optimisticData.push(
        {
            onyxMethod: shouldCreateNewMoneyRequestReport ? Onyx.METHOD.SET : Onyx.METHOD.MERGE,
            key: `${ONYXKEYS.COLLECTION.REPORT}${iou.report.reportID}`,
            value: {
                ...iou.report,
                lastMessageText: getReportActionText(iou.action),
                lastMessageHtml: getReportActionHtml(iou.action),
                lastVisibleActionCreated: iou.action.created,
                pendingFields: {
                    ...(shouldCreateNewMoneyRequestReport ? {createChat: CONST.RED_BRICK_ROAD_PENDING_ACTION.ADD} : {preview: CONST.RED_BRICK_ROAD_PENDING_ACTION.UPDATE}),
                },
            },
        },
        {
            onyxMethod: Onyx.METHOD.SET,
            key: `${ONYXKEYS.COLLECTION.TRANSACTION}${transaction.transactionID}`,
            value: transaction,
        },
        isNewChatReport
            ? {
                  onyxMethod: Onyx.METHOD.SET,
                  key: `${ONYXKEYS.COLLECTION.REPORT_ACTIONS}${chat.report?.reportID}`,
                  value: {
                      [chat.createdAction.reportActionID]: chat.createdAction,
                      [chat.reportPreviewAction.reportActionID]: chat.reportPreviewAction,
                  },
              }
            : {
                  onyxMethod: Onyx.METHOD.MERGE,
                  key: `${ONYXKEYS.COLLECTION.REPORT_ACTIONS}${chat.report?.reportID}`,
                  value: {
                      [chat.reportPreviewAction.reportActionID]: chat.reportPreviewAction,
                  },
              },
        shouldCreateNewMoneyRequestReport
            ? {
                  onyxMethod: Onyx.METHOD.SET,
                  key: `${ONYXKEYS.COLLECTION.REPORT_ACTIONS}${iou.report.reportID}`,
                  value: {
                      [iou.createdAction.reportActionID]: iou.createdAction as OnyxTypes.ReportAction,
                      [iou.action.reportActionID]: iou.action as OnyxTypes.ReportAction,
                  },
              }
            : {
                  onyxMethod: Onyx.METHOD.MERGE,
                  key: `${ONYXKEYS.COLLECTION.REPORT_ACTIONS}${iou.report.reportID}`,
                  value: {
                      [iou.action.reportActionID]: iou.action as OnyxTypes.ReportAction,
                  },
              },
        {
            onyxMethod: Onyx.METHOD.MERGE,
            key: `${ONYXKEYS.COLLECTION.REPORT}${transactionThreadReport?.reportID}`,
            value: {
                ...transactionThreadReport,
                pendingFields: {createChat: CONST.RED_BRICK_ROAD_PENDING_ACTION.ADD},
            },
        },
        {
            onyxMethod: Onyx.METHOD.MERGE,
            key: `${ONYXKEYS.COLLECTION.REPORT_METADATA}${transactionThreadReport?.reportID}`,
            value: {
                isOptimisticReport: true,
            },
        },
    );

    if (isNewChatReport) {
        optimisticData.push({
            onyxMethod: Onyx.METHOD.MERGE,
            key: `${ONYXKEYS.COLLECTION.REPORT_METADATA}${chat.report?.reportID}`,
            value: {
                isOptimisticReport: true,
            },
        });
    }

    if (shouldCreateNewMoneyRequestReport) {
        optimisticData.push({
            onyxMethod: Onyx.METHOD.MERGE,
            key: `${ONYXKEYS.COLLECTION.REPORT_METADATA}${iou.report?.reportID}`,
            value: {
                isOptimisticReport: true,
            },
        });
    }

    if (!isEmptyObject(transactionThreadCreatedReportAction)) {
        optimisticData.push({
            onyxMethod: Onyx.METHOD.MERGE,
            key: `${ONYXKEYS.COLLECTION.REPORT_ACTIONS}${transactionThreadReport?.reportID}`,
            value: {
                [transactionThreadCreatedReportAction.reportActionID]: transactionThreadCreatedReportAction,
            },
        });
    }

    if (policyRecentlyUsed.categories?.length) {
        optimisticData.push({
            onyxMethod: Onyx.METHOD.SET,
            key: `${ONYXKEYS.COLLECTION.POLICY_RECENTLY_USED_CATEGORIES}${iou.report.policyID}`,
            value: policyRecentlyUsed.categories,
        });
    }

    if (policyRecentlyUsed.currencies?.length) {
        optimisticData.push({
            onyxMethod: Onyx.METHOD.SET,
            key: ONYXKEYS.RECENTLY_USED_CURRENCIES,
            value: policyRecentlyUsed.currencies,
        });
    }

    if (!isEmptyObject(policyRecentlyUsed.tags)) {
        optimisticData.push({
            onyxMethod: Onyx.METHOD.MERGE,
            key: `${ONYXKEYS.COLLECTION.POLICY_RECENTLY_USED_TAGS}${iou.report.policyID}`,
            value: policyRecentlyUsed.tags,
        });
    }

    if (policyRecentlyUsed.destinations?.length) {
        optimisticData.push({
            onyxMethod: Onyx.METHOD.SET,
            key: `${ONYXKEYS.COLLECTION.POLICY_RECENTLY_USED_DESTINATIONS}${iou.report.policyID}`,
            value: policyRecentlyUsed.destinations,
        });
    }

    if (transaction.receipt?.isTestDriveReceipt) {
        const {
            optimisticData: testDriveOptimisticData = [],
            successData: testDriveSuccessData = [],
            failureData: testDriveFailureData = [],
        } = buildOnyxDataForTestDriveIOU({
            transaction,
            iouOptimisticParams: iou,
            chatOptimisticParams: chat,
            testDriveCommentReportActionID,
        });
        optimisticData.push(...testDriveOptimisticData);
        successData.push(...testDriveSuccessData);
        failureData.push(...testDriveFailureData);
    }

    if (isMoneyRequestToManagerMcTest) {
        const date = new Date();
        const isTestReceipt = transaction.receipt?.isTestReceipt ?? false;
        const managerMcTestParticipant = getManagerMcTestParticipant() ?? {};
        const optimisticIOUReportAction = buildOptimisticIOUReportAction({
            type: isScanRequest && !isTestReceipt ? CONST.IOU.REPORT_ACTION_TYPE.CREATE : CONST.IOU.REPORT_ACTION_TYPE.PAY,
            amount: iou.report?.total ?? 0,
            currency: iou.report?.currency ?? '',
            comment: '',
            participants: [managerMcTestParticipant],
            paymentType: isScanRequest && !isTestReceipt ? undefined : CONST.IOU.PAYMENT_TYPE.ELSEWHERE,
            iouReportID: iou.report.reportID,
            transactionID: transaction.transactionID,
        });

        optimisticData.push(
            {
                onyxMethod: Onyx.METHOD.MERGE,
                key: `${ONYXKEYS.NVP_DISMISSED_PRODUCT_TRAINING}`,
                value: {[CONST.PRODUCT_TRAINING_TOOLTIP_NAMES.SCAN_TEST_TOOLTIP]: DateUtils.getDBTime(date.valueOf())},
            },
            {
                onyxMethod: Onyx.METHOD.MERGE,
                key: `${ONYXKEYS.COLLECTION.REPORT}${iou.report.reportID}`,
                value: {
                    ...iou.report,
                    ...(!isScanRequest || isTestReceipt ? {lastActionType: CONST.REPORT.ACTIONS.TYPE.MARKED_REIMBURSED, statusNum: CONST.REPORT.STATUS_NUM.REIMBURSED} : undefined),
                    hasOutstandingChildRequest: false,
                    lastActorAccountID: currentUserPersonalDetails?.accountID,
                },
            },
            {
                onyxMethod: Onyx.METHOD.MERGE,
                key: `${ONYXKEYS.COLLECTION.REPORT_ACTIONS}${iou.report.reportID}`,
                value: {
                    [iou.action.reportActionID]: {
                        ...(optimisticIOUReportAction as OnyxTypes.ReportAction),
                    },
                },
            },
            {
                onyxMethod: Onyx.METHOD.MERGE,
                key: `${ONYXKEYS.COLLECTION.TRANSACTION}${transaction.transactionID}`,
                value: {
                    ...transaction,
                },
            },
        );
    }

    const redundantParticipants: Record<number, null> = {};
    if (!isEmptyObject(personalDetailListAction)) {
        const successPersonalDetailListAction: Record<number, null> = {};

        // BE will send different participants. We clear the optimistic ones to avoid duplicated entries
        Object.keys(personalDetailListAction).forEach((accountIDKey) => {
            const accountID = Number(accountIDKey);
            successPersonalDetailListAction[accountID] = null;
            redundantParticipants[accountID] = null;
        });

        optimisticData.push({
            onyxMethod: Onyx.METHOD.MERGE,
            key: ONYXKEYS.PERSONAL_DETAILS_LIST,
            value: personalDetailListAction,
        });
        successData.push({
            onyxMethod: Onyx.METHOD.MERGE,
            key: ONYXKEYS.PERSONAL_DETAILS_LIST,
            value: successPersonalDetailListAction,
        });
    }

    if (!isEmptyObject(nextStep)) {
        optimisticData.push({
            onyxMethod: Onyx.METHOD.MERGE,
            key: `${ONYXKEYS.COLLECTION.NEXT_STEP}${iou.report.reportID}`,
            value: nextStep,
        });
    }

    if (isNewChatReport) {
        successData.push(
            {
                onyxMethod: Onyx.METHOD.MERGE,
                key: `${ONYXKEYS.COLLECTION.REPORT}${chat.report?.reportID}`,
                value: {
                    participants: redundantParticipants,
                    pendingFields: null,
                    errorFields: null,
                },
            },
            {
                onyxMethod: Onyx.METHOD.MERGE,
                key: `${ONYXKEYS.COLLECTION.REPORT_METADATA}${chat.report?.reportID}`,
                value: {
                    isOptimisticReport: false,
                },
            },
        );
    }

    successData.push(
        {
            onyxMethod: Onyx.METHOD.MERGE,
            key: `${ONYXKEYS.COLLECTION.REPORT}${iou.report.reportID}`,
            value: {
                participants: redundantParticipants,
                pendingFields: null,
                errorFields: null,
            },
        },
        {
            onyxMethod: Onyx.METHOD.MERGE,
            key: `${ONYXKEYS.COLLECTION.REPORT_METADATA}${iou.report.reportID}`,
            value: {
                isOptimisticReport: false,
            },
        },
        {
            onyxMethod: Onyx.METHOD.MERGE,
            key: `${ONYXKEYS.COLLECTION.REPORT}${transactionThreadReport?.reportID}`,
            value: {
                participants: redundantParticipants,
                pendingFields: null,
                errorFields: null,
            },
        },
        {
            onyxMethod: Onyx.METHOD.MERGE,
            key: `${ONYXKEYS.COLLECTION.REPORT_METADATA}${transactionThreadReport?.reportID}`,
            value: {
                isOptimisticReport: false,
            },
        },
        {
            onyxMethod: Onyx.METHOD.MERGE,
            key: `${ONYXKEYS.COLLECTION.TRANSACTION}${transaction.transactionID}`,
            value: {
                pendingAction: null,
                pendingFields: clearedPendingFields,
                // The routes contains the distance in meters. Clearing the routes ensures we use the distance
                // in the correct unit stored under the transaction customUnit once the request is created.
                // The route is also not saved in the backend, so we can't rely on it.
                routes: null,
            },
        },

        {
            onyxMethod: Onyx.METHOD.MERGE,
            key: `${ONYXKEYS.COLLECTION.REPORT_ACTIONS}${chat.report?.reportID}`,
            value: {
                ...(isNewChatReport
                    ? {
                          [chat.createdAction.reportActionID]: {
                              pendingAction: null,
                              errors: null,
                          },
                      }
                    : {}),
                [chat.reportPreviewAction.reportActionID]: {
                    pendingAction: null,
                },
            },
        },
        {
            onyxMethod: Onyx.METHOD.MERGE,
            key: `${ONYXKEYS.COLLECTION.REPORT_ACTIONS}${iou.report.reportID}`,
            value: {
                ...(shouldCreateNewMoneyRequestReport
                    ? {
                          [iou.createdAction.reportActionID]: {
                              pendingAction: null,
                              errors: null,
                          },
                      }
                    : {}),
                [iou.action.reportActionID]: {
                    pendingAction: null,
                    errors: null,
                },
            },
        },
    );

    if (!isEmptyObject(transactionThreadCreatedReportAction)) {
        successData.push({
            onyxMethod: Onyx.METHOD.MERGE,
            key: `${ONYXKEYS.COLLECTION.REPORT_ACTIONS}${transactionThreadReport?.reportID}`,
            value: {
                [transactionThreadCreatedReportAction.reportActionID]: {
                    pendingAction: null,
                    errors: null,
                },
            },
        });
    }

    const errorKey = DateUtils.getMicroseconds();

    failureData.push(
        {
            onyxMethod: Onyx.METHOD.MERGE,
            key: `${ONYXKEYS.COLLECTION.REPORT}${chat.report?.reportID}`,
            value: {
                iouReportID: chat.report?.iouReportID,
                lastReadTime: chat.report?.lastReadTime,
                lastVisibleActionCreated: chat.report?.lastVisibleActionCreated,
                pendingFields: null,
                hasOutstandingChildRequest: chat.report?.hasOutstandingChildRequest,
                ...(isNewChatReport
                    ? {
                          errorFields: {
                              createChat: getMicroSecondOnyxErrorWithTranslationKey('report.genericCreateReportFailureMessage'),
                          },
                      }
                    : {}),
            },
        },
        {
            onyxMethod: Onyx.METHOD.MERGE,
            key: `${ONYXKEYS.COLLECTION.REPORT}${iou.report.reportID}`,
            value: {
                pendingFields: null,
                errorFields: {
                    ...(shouldCreateNewMoneyRequestReport ? {createChat: getMicroSecondOnyxErrorWithTranslationKey('report.genericCreateReportFailureMessage')} : {}),
                },
            },
        },
        {
            onyxMethod: Onyx.METHOD.MERGE,
            key: `${ONYXKEYS.COLLECTION.REPORT}${transactionThreadReport?.reportID}`,
            value: {
                pendingFields: null,
                errorFields: existingTransactionThreadReport
                    ? null
                    : {
                          createChat: getMicroSecondOnyxErrorWithTranslationKey('report.genericCreateReportFailureMessage'),
                      },
            },
        },
        {
            onyxMethod: Onyx.METHOD.MERGE,
            key: `${ONYXKEYS.COLLECTION.TRANSACTION}${transaction.transactionID}`,
            value: {
                errors: getReceiptError(
                    transaction.receipt,
                    // Disabling this line since transaction.filename can be an empty string
                    // eslint-disable-next-line @typescript-eslint/prefer-nullish-coalescing
                    transaction.filename || transaction.receipt?.filename,
                    isScanRequest,
                    errorKey,
                    CONST.IOU.ACTION_PARAMS.MONEY_REQUEST,
                    retryParams,
                ),
                pendingFields: clearedPendingFields,
            },
        },
        {
            onyxMethod: Onyx.METHOD.MERGE,
            key: `${ONYXKEYS.COLLECTION.REPORT_ACTIONS}${iou.report.reportID}`,
            value: {
                ...(shouldCreateNewMoneyRequestReport
                    ? {
                          [iou.createdAction.reportActionID]: {
                              errors: getReceiptError(
                                  transaction.receipt,
                                  // Disabling this line since transaction.filename can be an empty string
                                  // eslint-disable-next-line @typescript-eslint/prefer-nullish-coalescing
                                  transaction.filename || transaction.receipt?.filename,
                                  isScanRequest,
                                  errorKey,
                                  CONST.IOU.ACTION_PARAMS.MONEY_REQUEST,
                                  retryParams,
                              ),
                          },
                          [iou.action.reportActionID]: {
                              errors: getMicroSecondOnyxErrorWithTranslationKey('iou.error.genericCreateFailureMessage'),
                          },
                      }
                    : {
                          [iou.action.reportActionID]: {
                              errors: getReceiptError(
                                  transaction.receipt,
                                  // Disabling this line since transaction.filename can be an empty string
                                  // eslint-disable-next-line @typescript-eslint/prefer-nullish-coalescing
                                  transaction.filename || transaction.receipt?.filename,
                                  isScanRequest,
                                  errorKey,
                                  CONST.IOU.ACTION_PARAMS.MONEY_REQUEST,
                                  retryParams,
                              ),
                          },
                      }),
            },
        },
    );

    if (!isOneOnOneSplit) {
        optimisticData.push({
            onyxMethod: Onyx.METHOD.SET,
            key: ONYXKEYS.NVP_QUICK_ACTION_GLOBAL_CREATE,
            value: {
                action: newQuickAction,
                chatReportID: chat.report?.reportID,
                isFirstQuickAction: isEmptyObject(quickAction),
            },
        });
        failureData.push({
            onyxMethod: Onyx.METHOD.SET,
            key: ONYXKEYS.NVP_QUICK_ACTION_GLOBAL_CREATE,
            value: quickAction ?? null,
        });
    }

    if (!isEmptyObject(transactionThreadCreatedReportAction)) {
        failureData.push({
            onyxMethod: Onyx.METHOD.MERGE,
            key: `${ONYXKEYS.COLLECTION.REPORT_ACTIONS}${transactionThreadReport?.reportID}`,
            value: {
                [transactionThreadCreatedReportAction.reportActionID]: {
                    errors: getMicroSecondOnyxErrorWithTranslationKey('iou.error.genericCreateFailureMessage'),
                },
            },
        });
    }

    const searchUpdate = getSearchOnyxUpdate({
        transaction,
        participant,
    });

    if (searchUpdate) {
        if (searchUpdate.optimisticData) {
            optimisticData.push(...searchUpdate.optimisticData);
        }
        if (searchUpdate.successData) {
            successData.push(...searchUpdate.successData);
        }
    }

    // We don't need to compute violations unless we're on a paid policy
    if (!policy || !isPaidGroupPolicy(policy)) {
        return [optimisticData, successData, failureData];
    }

    const violationsOnyxData = ViolationsUtils.getViolationsOnyxData(
        transaction,
        [],
        policy,
        policyTagList ?? {},
        policyCategories ?? {},
        hasDependentTags(policy, policyTagList ?? {}),
        false,
    );

    if (violationsOnyxData) {
        const shouldFixViolations = Array.isArray(violationsOnyxData.value) && violationsOnyxData.value.length > 0;

        optimisticData.push(violationsOnyxData, {
            key: `${ONYXKEYS.COLLECTION.NEXT_STEP}${iou.report.reportID}`,
            onyxMethod: Onyx.METHOD.SET,
            value: buildNextStep(iou.report, iou.report.statusNum ?? CONST.REPORT.STATE_NUM.OPEN, shouldFixViolations),
        });
        failureData.push({
            onyxMethod: Onyx.METHOD.SET,
            key: `${ONYXKEYS.COLLECTION.TRANSACTION_VIOLATIONS}${transaction.transactionID}`,
            value: [],
        });
    }

    return [optimisticData, successData, failureData];
}

/** Builds the Onyx data for an invoice */
function buildOnyxDataForInvoice(invoiceParams: BuildOnyxDataForInvoiceParams): [OnyxUpdate[], OnyxUpdate[], OnyxUpdate[]] {
    const {chat, iou, transactionParams, policyParams, optimisticData: optimisticDataParams, companyName, companyWebsite, participant} = invoiceParams;
    const transaction = transactionParams.transaction;

    const clearedPendingFields = Object.fromEntries(Object.keys(transactionParams.transaction.pendingFields ?? {}).map((key) => [key, null]));
    const optimisticData: OnyxUpdate[] = [
        {
            onyxMethod: Onyx.METHOD.SET,
            key: `${ONYXKEYS.COLLECTION.REPORT}${iou.report?.reportID}`,
            value: {
                ...iou.report,
                lastMessageText: getReportActionText(iou.action),
                lastMessageHtml: getReportActionHtml(iou.action),
                pendingFields: {
                    createChat: CONST.RED_BRICK_ROAD_PENDING_ACTION.ADD,
                },
            },
        },
        {
            onyxMethod: Onyx.METHOD.MERGE,
            key: `${ONYXKEYS.COLLECTION.REPORT_METADATA}${iou.report?.reportID}`,
            value: {
                isOptimisticReport: true,
            },
        },
        {
            onyxMethod: Onyx.METHOD.SET,
            key: `${ONYXKEYS.COLLECTION.TRANSACTION}${transactionParams.transaction.transactionID}`,
            value: transactionParams.transaction,
        },
        chat.isNewReport
            ? {
                  onyxMethod: Onyx.METHOD.SET,
                  key: `${ONYXKEYS.COLLECTION.REPORT_ACTIONS}${chat.report?.reportID}`,
                  value: {
                      [chat.createdAction.reportActionID]: chat.createdAction,
                      [chat.reportPreviewAction.reportActionID]: chat.reportPreviewAction,
                  },
              }
            : {
                  onyxMethod: Onyx.METHOD.MERGE,
                  key: `${ONYXKEYS.COLLECTION.REPORT_ACTIONS}${chat.report?.reportID}`,
                  value: {
                      [chat.reportPreviewAction.reportActionID]: chat.reportPreviewAction,
                  },
              },
        {
            onyxMethod: Onyx.METHOD.MERGE,
            key: `${ONYXKEYS.COLLECTION.REPORT_ACTIONS}${iou.report?.reportID}`,
            value: {
                [iou.createdAction.reportActionID]: iou.createdAction as OnyxTypes.ReportAction,
                [iou.action.reportActionID]: iou.action as OnyxTypes.ReportAction,
            },
        },
        {
            onyxMethod: Onyx.METHOD.MERGE,
            key: `${ONYXKEYS.COLLECTION.REPORT}${transactionParams.threadReport.reportID}`,
            value: transactionParams.threadReport,
        },
        {
            onyxMethod: Onyx.METHOD.MERGE,
            key: `${ONYXKEYS.COLLECTION.REPORT_METADATA}${transactionParams.threadReport?.reportID}`,
            value: {
                isOptimisticReport: true,
            },
        },
    ];

    if (transactionParams.threadCreatedReportAction?.reportActionID) {
        optimisticData.push({
            onyxMethod: Onyx.METHOD.MERGE,
            key: `${ONYXKEYS.COLLECTION.REPORT_ACTIONS}${transactionParams.threadReport.reportID}`,
            value: {
                [transactionParams.threadCreatedReportAction.reportActionID]: transactionParams.threadCreatedReportAction,
            },
        });
    }

    const successData: OnyxUpdate[] = [];

    if (chat.report) {
        optimisticData.push({
            // Use SET for new reports because it doesn't exist yet, is faster and we need the data to be available when we navigate to the chat page
            onyxMethod: chat.isNewReport ? Onyx.METHOD.SET : Onyx.METHOD.MERGE,
            key: `${ONYXKEYS.COLLECTION.REPORT}${chat.report.reportID}`,
            value: {
                ...chat.report,
                lastReadTime: DateUtils.getDBTime(),
                iouReportID: iou.report?.reportID,
                ...(chat.isNewReport ? {pendingFields: {createChat: CONST.RED_BRICK_ROAD_PENDING_ACTION.ADD}} : {}),
            },
        });

        if (chat.isNewReport) {
            optimisticData.push({
                onyxMethod: Onyx.METHOD.MERGE,
                key: `${ONYXKEYS.COLLECTION.REPORT_METADATA}${chat.report?.reportID}`,
                value: {
                    isOptimisticReport: true,
                },
            });
        }
    }

    if (optimisticDataParams.policyRecentlyUsedCategories.length) {
        optimisticData.push({
            onyxMethod: Onyx.METHOD.SET,
            key: `${ONYXKEYS.COLLECTION.POLICY_RECENTLY_USED_CATEGORIES}${iou.report?.policyID}`,
            value: optimisticDataParams.policyRecentlyUsedCategories,
        });
    }

    if (optimisticDataParams.recentlyUsedCurrencies?.length) {
        optimisticData.push({
            onyxMethod: Onyx.METHOD.SET,
            key: ONYXKEYS.RECENTLY_USED_CURRENCIES,
            value: optimisticDataParams.recentlyUsedCurrencies,
        });
    }

    if (!isEmptyObject(optimisticDataParams.policyRecentlyUsedTags)) {
        optimisticData.push({
            onyxMethod: Onyx.METHOD.MERGE,
            key: `${ONYXKEYS.COLLECTION.POLICY_RECENTLY_USED_TAGS}${iou.report?.policyID}`,
            value: optimisticDataParams.policyRecentlyUsedTags,
        });
    }

    const redundantParticipants: Record<number, null> = {};
    if (!isEmptyObject(optimisticDataParams.personalDetailListAction)) {
        const successPersonalDetailListAction: Record<number, null> = {};

        // BE will send different participants. We clear the optimistic ones to avoid duplicated entries
        Object.keys(optimisticDataParams.personalDetailListAction).forEach((accountIDKey) => {
            const accountID = Number(accountIDKey);
            successPersonalDetailListAction[accountID] = null;
            redundantParticipants[accountID] = null;
        });

        optimisticData.push({
            onyxMethod: Onyx.METHOD.MERGE,
            key: ONYXKEYS.PERSONAL_DETAILS_LIST,
            value: optimisticDataParams.personalDetailListAction,
        });
        successData.push({
            onyxMethod: Onyx.METHOD.MERGE,
            key: ONYXKEYS.PERSONAL_DETAILS_LIST,
            value: successPersonalDetailListAction,
        });
    }

    successData.push(
        {
            onyxMethod: Onyx.METHOD.MERGE,
            key: `${ONYXKEYS.COLLECTION.REPORT}${iou.report?.reportID}`,
            value: {
                participants: redundantParticipants,
                pendingFields: null,
                errorFields: null,
            },
        },
        {
            onyxMethod: Onyx.METHOD.MERGE,
            key: `${ONYXKEYS.COLLECTION.REPORT_METADATA}${iou.report?.reportID}`,
            value: {
                isOptimisticReport: false,
            },
        },
        {
            onyxMethod: Onyx.METHOD.MERGE,
            key: `${ONYXKEYS.COLLECTION.REPORT}${transactionParams.threadReport.reportID}`,
            value: {
                participants: redundantParticipants,
                pendingFields: null,
                errorFields: null,
            },
        },
        {
            onyxMethod: Onyx.METHOD.MERGE,
            key: `${ONYXKEYS.COLLECTION.REPORT_METADATA}${transactionParams.threadReport.reportID}`,
            value: {
                isOptimisticReport: false,
            },
        },
        {
            onyxMethod: Onyx.METHOD.MERGE,
            key: `${ONYXKEYS.COLLECTION.TRANSACTION}${transactionParams.transaction.transactionID}`,
            value: {
                pendingAction: null,
                pendingFields: clearedPendingFields,
            },
        },
        {
            onyxMethod: Onyx.METHOD.MERGE,
            key: `${ONYXKEYS.COLLECTION.REPORT_ACTIONS}${chat.report?.reportID}`,
            value: {
                ...(chat.isNewReport
                    ? {
                          [chat.createdAction.reportActionID]: {
                              pendingAction: null,
                              errors: null,
                          },
                      }
                    : {}),
                [chat.reportPreviewAction.reportActionID]: {
                    pendingAction: null,
                },
            },
        },
        {
            onyxMethod: Onyx.METHOD.MERGE,
            key: `${ONYXKEYS.COLLECTION.REPORT_ACTIONS}${iou.report?.reportID}`,
            value: {
                [iou.createdAction.reportActionID]: {
                    pendingAction: null,
                    errors: null,
                },
                [iou.action.reportActionID]: {
                    pendingAction: null,
                    errors: null,
                },
            },
        },
    );

    if (transactionParams.threadCreatedReportAction?.reportActionID) {
        successData.push({
            onyxMethod: Onyx.METHOD.MERGE,
            key: `${ONYXKEYS.COLLECTION.REPORT_ACTIONS}${transactionParams.threadReport.reportID}`,
            value: {
                [transactionParams.threadCreatedReportAction.reportActionID]: {
                    pendingAction: null,
                    errors: null,
                },
            },
        });
    }

    if (chat.isNewReport) {
        successData.push(
            {
                onyxMethod: Onyx.METHOD.MERGE,
                key: `${ONYXKEYS.COLLECTION.REPORT}${chat.report?.reportID}`,
                value: {
                    participants: redundantParticipants,
                    pendingFields: null,
                    errorFields: null,
                },
            },
            {
                onyxMethod: Onyx.METHOD.MERGE,
                key: `${ONYXKEYS.COLLECTION.REPORT_METADATA}${chat.report?.reportID}`,
                value: {
                    isOptimisticReport: false,
                },
            },
        );
    }

    const errorKey = DateUtils.getMicroseconds();

    const failureData: OnyxUpdate[] = [
        {
            onyxMethod: Onyx.METHOD.MERGE,
            key: `${ONYXKEYS.COLLECTION.REPORT}${chat.report?.reportID}`,
            value: {
                iouReportID: chat.report?.iouReportID,
                lastReadTime: chat.report?.lastReadTime,
                pendingFields: null,
                hasOutstandingChildRequest: chat.report?.hasOutstandingChildRequest,
                ...(chat.isNewReport
                    ? {
                          errorFields: {
                              createChat: getMicroSecondOnyxErrorWithTranslationKey('report.genericCreateReportFailureMessage'),
                          },
                      }
                    : {}),
            },
        },
        {
            onyxMethod: Onyx.METHOD.MERGE,
            key: `${ONYXKEYS.COLLECTION.REPORT}${iou.report?.reportID}`,
            value: {
                pendingFields: null,
                errorFields: {
                    createChat: getMicroSecondOnyxErrorWithTranslationKey('report.genericCreateReportFailureMessage'),
                },
            },
        },
        {
            onyxMethod: Onyx.METHOD.MERGE,
            key: `${ONYXKEYS.COLLECTION.REPORT}${transactionParams.threadReport.reportID}`,
            value: {
                errorFields: {
                    createChat: getMicroSecondOnyxErrorWithTranslationKey('report.genericCreateReportFailureMessage'),
                },
            },
        },
        {
            onyxMethod: Onyx.METHOD.MERGE,
            key: `${ONYXKEYS.COLLECTION.TRANSACTION}${transactionParams.transaction.transactionID}`,
            value: {
                errors: getMicroSecondOnyxErrorWithTranslationKey('iou.error.genericCreateInvoiceFailureMessage'),
                pendingFields: clearedPendingFields,
            },
        },
        {
            onyxMethod: Onyx.METHOD.MERGE,
            key: `${ONYXKEYS.COLLECTION.REPORT_ACTIONS}${iou.report?.reportID}`,
            value: {
                [iou.createdAction.reportActionID]: {
                    // Disabling this line since transactionParams.transaction.filename can be an empty string
                    errors: getReceiptError(
                        transactionParams.transaction.receipt,
                        // eslint-disable-next-line @typescript-eslint/prefer-nullish-coalescing
                        transactionParams.transaction?.filename || transactionParams.transaction.receipt?.filename,
                        false,
                        errorKey,
                    ),
                },
                [iou.action.reportActionID]: {
                    errors: getMicroSecondOnyxErrorWithTranslationKey('iou.error.genericCreateInvoiceFailureMessage'),
                },
            },
        },
    ];

    if (transactionParams.threadCreatedReportAction?.reportActionID) {
        failureData.push({
            onyxMethod: Onyx.METHOD.MERGE,
            key: `${ONYXKEYS.COLLECTION.REPORT_ACTIONS}${transactionParams.threadReport.reportID}`,
            value: {
                [transactionParams.threadCreatedReportAction.reportActionID]: {
                    errors: getMicroSecondOnyxErrorWithTranslationKey('iou.error.genericCreateInvoiceFailureMessage', errorKey),
                },
            },
        });
    }

    if (companyName && companyWebsite) {
        optimisticData.push({
            onyxMethod: Onyx.METHOD.MERGE,
            key: `${ONYXKEYS.COLLECTION.POLICY}${policyParams.policy?.id}`,
            value: {
                invoice: {
                    companyName,
                    companyWebsite,
                    pendingFields: {
                        companyName: CONST.RED_BRICK_ROAD_PENDING_ACTION.UPDATE,
                        companyWebsite: CONST.RED_BRICK_ROAD_PENDING_ACTION.UPDATE,
                    },
                },
            },
        });
        successData.push({
            onyxMethod: Onyx.METHOD.MERGE,
            key: `${ONYXKEYS.COLLECTION.POLICY}${policyParams.policy?.id}`,
            value: {
                invoice: {
                    pendingFields: {
                        companyName: null,
                        companyWebsite: null,
                    },
                },
            },
        });
        failureData.push({
            onyxMethod: Onyx.METHOD.MERGE,
            key: `${ONYXKEYS.COLLECTION.POLICY}${policyParams.policy?.id}`,
            value: {
                invoice: {
                    companyName: null,
                    companyWebsite: null,
                    pendingFields: {
                        companyName: null,
                        companyWebsite: null,
                    },
                },
            },
        });
    }

    const searchUpdate = getSearchOnyxUpdate({
        transaction,
        participant,
    });

    if (searchUpdate) {
        if (searchUpdate.optimisticData) {
            optimisticData.push(...searchUpdate.optimisticData);
        }
        if (searchUpdate.successData) {
            successData.push(...searchUpdate.successData);
        }
    }

    // We don't need to compute violations unless we're on a paid policy
    if (!policyParams.policy || !isPaidGroupPolicy(policyParams.policy)) {
        return [optimisticData, successData, failureData];
    }

    const violationsOnyxData = ViolationsUtils.getViolationsOnyxData(
        transactionParams.transaction,
        [],
        policyParams.policy,
        policyParams.policyTagList ?? {},
        policyParams.policyCategories ?? {},
        hasDependentTags(policyParams.policy, policyParams.policyTagList ?? {}),
        true,
    );

    if (violationsOnyxData) {
        optimisticData.push(violationsOnyxData);
        failureData.push({
            onyxMethod: Onyx.METHOD.SET,
            key: `${ONYXKEYS.COLLECTION.TRANSACTION_VIOLATIONS}${transactionParams.transaction.transactionID}`,
            value: [],
        });
    }

    return [optimisticData, successData, failureData];
}

type BuildOnyxDataForTrackExpenseParams = {
    chat: {report: OnyxInputValue<OnyxTypes.Report>; previewAction: OnyxInputValue<ReportAction>};
    iou: {report: OnyxInputValue<OnyxTypes.Report>; createdAction: OptimisticCreatedReportAction; action: OptimisticIOUReportAction};
    transactionParams: {transaction: OnyxTypes.Transaction; threadReport: OptimisticChatReport | null; threadCreatedReportAction: OptimisticCreatedReportAction | null};
    policyParams: {policy?: OnyxInputValue<OnyxTypes.Policy>; tagList?: OnyxInputValue<OnyxTypes.PolicyTagLists>; categories?: OnyxInputValue<OnyxTypes.PolicyCategories>};
    shouldCreateNewMoneyRequestReport: boolean;
    existingTransactionThreadReportID?: string;
    actionableTrackExpenseWhisper?: OnyxInputValue<OnyxTypes.ReportAction>;
    retryParams?: StartSplitBilActionParams | CreateTrackExpenseParams | RequestMoneyInformation | ReplaceReceipt;
    participant?: Participant;
};

/** Builds the Onyx data for track expense */
function buildOnyxDataForTrackExpense({
    chat,
    iou,
    transactionParams,
    policyParams = {},
    shouldCreateNewMoneyRequestReport,
    existingTransactionThreadReportID,
    actionableTrackExpenseWhisper,
    retryParams,
    participant,
}: BuildOnyxDataForTrackExpenseParams): [OnyxUpdate[], OnyxUpdate[], OnyxUpdate[]] {
    const {report: chatReport, previewAction: reportPreviewAction} = chat;
    const {report: iouReport, createdAction: iouCreatedAction, action: iouAction} = iou;
    const {transaction, threadReport: transactionThreadReport, threadCreatedReportAction: transactionThreadCreatedReportAction} = transactionParams;
    const {policy, tagList: policyTagList, categories: policyCategories} = policyParams;

    const isScanRequest = isScanRequestTransactionUtils(transaction);
    const isDistanceRequest = isDistanceRequestTransactionUtils(transaction);
    const clearedPendingFields = Object.fromEntries(Object.keys(transaction.pendingFields ?? {}).map((key) => [key, null]));

    const optimisticData: OnyxUpdate[] = [];
    const successData: OnyxUpdate[] = [];
    const failureData: OnyxUpdate[] = [];

    const isSelfDMReport = isSelfDM(chatReport);
    let newQuickAction: QuickActionName = isSelfDMReport ? CONST.QUICK_ACTIONS.TRACK_MANUAL : CONST.QUICK_ACTIONS.REQUEST_MANUAL;
    if (isScanRequest) {
        newQuickAction = isSelfDMReport ? CONST.QUICK_ACTIONS.TRACK_SCAN : CONST.QUICK_ACTIONS.REQUEST_SCAN;
    } else if (isDistanceRequest) {
        newQuickAction = isSelfDMReport ? CONST.QUICK_ACTIONS.TRACK_DISTANCE : CONST.QUICK_ACTIONS.REQUEST_DISTANCE;
    }
    const existingTransactionThreadReport = allReports?.[`${ONYXKEYS.COLLECTION.REPORT}${existingTransactionThreadReportID}`] ?? null;

    if (chatReport) {
        optimisticData.push(
            {
                onyxMethod: Onyx.METHOD.MERGE,
                key: `${ONYXKEYS.COLLECTION.REPORT}${chatReport.reportID}`,
                value: {
                    ...chatReport,
                    lastMessageText: getReportActionText(iouAction),
                    lastMessageHtml: getReportActionHtml(iouAction),
                    lastReadTime: DateUtils.getDBTime(),
                    iouReportID: iouReport?.reportID,
                    lastVisibleActionCreated: shouldCreateNewMoneyRequestReport ? reportPreviewAction?.created : chatReport.lastVisibleActionCreated,
                },
            },
            {
                onyxMethod: Onyx.METHOD.SET,
                key: ONYXKEYS.NVP_QUICK_ACTION_GLOBAL_CREATE,
                value: {
                    action: newQuickAction,
                    chatReportID: chatReport.reportID,
                    isFirstQuickAction: isEmptyObject(quickAction),
                },
            },
        );

        if (actionableTrackExpenseWhisper && !iouReport) {
            optimisticData.push({
                onyxMethod: Onyx.METHOD.MERGE,
                key: `${ONYXKEYS.COLLECTION.REPORT_ACTIONS}${chatReport?.reportID}`,
                value: {
                    [actionableTrackExpenseWhisper.reportActionID]: actionableTrackExpenseWhisper,
                },
            });
            optimisticData.push({
                onyxMethod: Onyx.METHOD.MERGE,
                key: `${ONYXKEYS.COLLECTION.REPORT}${chatReport.reportID}`,
                value: {
                    lastVisibleActionCreated: actionableTrackExpenseWhisper.created,
                    lastMessageText: CONST.ACTIONABLE_TRACK_EXPENSE_WHISPER_MESSAGE,
                },
            });
            successData.push({
                onyxMethod: Onyx.METHOD.MERGE,
                key: `${ONYXKEYS.COLLECTION.REPORT_ACTIONS}${chatReport?.reportID}`,
                value: {
                    [actionableTrackExpenseWhisper.reportActionID]: {pendingAction: null, errors: null},
                },
            });
            failureData.push({
                onyxMethod: Onyx.METHOD.MERGE,
                key: `${ONYXKEYS.COLLECTION.REPORT_ACTIONS}${chatReport?.reportID}`,
                value: {[actionableTrackExpenseWhisper.reportActionID]: null},
            });
        }
    }

    if (iouReport) {
        optimisticData.push(
            {
                onyxMethod: shouldCreateNewMoneyRequestReport ? Onyx.METHOD.SET : Onyx.METHOD.MERGE,
                key: `${ONYXKEYS.COLLECTION.REPORT}${iouReport.reportID}`,
                value: {
                    ...iouReport,
                    lastMessageText: getReportActionText(iouAction),
                    lastMessageHtml: getReportActionHtml(iouAction),
                    pendingFields: {
                        ...(shouldCreateNewMoneyRequestReport ? {createChat: CONST.RED_BRICK_ROAD_PENDING_ACTION.ADD} : {preview: CONST.RED_BRICK_ROAD_PENDING_ACTION.UPDATE}),
                    },
                },
            },
            shouldCreateNewMoneyRequestReport
                ? {
                      onyxMethod: Onyx.METHOD.SET,
                      key: `${ONYXKEYS.COLLECTION.REPORT_ACTIONS}${iouReport.reportID}`,
                      value: {
                          [iouCreatedAction.reportActionID]: iouCreatedAction as OnyxTypes.ReportAction,
                          [iouAction.reportActionID]: iouAction as OnyxTypes.ReportAction,
                      },
                  }
                : {
                      onyxMethod: Onyx.METHOD.MERGE,
                      key: `${ONYXKEYS.COLLECTION.REPORT_ACTIONS}${iouReport.reportID}`,
                      value: {
                          [iouAction.reportActionID]: iouAction as OnyxTypes.ReportAction,
                      },
                  },
            {
                onyxMethod: Onyx.METHOD.MERGE,
                key: `${ONYXKEYS.COLLECTION.REPORT_ACTIONS}${chatReport?.reportID}`,
                value: {
                    ...(reportPreviewAction && {[reportPreviewAction.reportActionID]: reportPreviewAction}),
                },
            },
        );
        if (shouldCreateNewMoneyRequestReport) {
            optimisticData.push({
                onyxMethod: Onyx.METHOD.MERGE,
                key: `${ONYXKEYS.COLLECTION.REPORT_METADATA}${iouReport.reportID}`,
                value: {
                    isOptimisticReport: true,
                },
            });
        }
    } else {
        optimisticData.push({
            onyxMethod: Onyx.METHOD.MERGE,
            key: `${ONYXKEYS.COLLECTION.REPORT_ACTIONS}${chatReport?.reportID}`,
            value: {
                [iouAction.reportActionID]: iouAction as OnyxTypes.ReportAction,
            },
        });
    }

    optimisticData.push(
        {
            onyxMethod: Onyx.METHOD.SET,
            key: `${ONYXKEYS.COLLECTION.TRANSACTION}${transaction.transactionID}`,
            value: transaction,
        },
        {
            onyxMethod: Onyx.METHOD.MERGE,
            key: `${ONYXKEYS.COLLECTION.REPORT}${transactionThreadReport?.reportID}`,
            value: {
                ...transactionThreadReport,
                pendingFields: {createChat: CONST.RED_BRICK_ROAD_PENDING_ACTION.ADD},
            },
        },
        {
            onyxMethod: Onyx.METHOD.MERGE,
            key: `${ONYXKEYS.COLLECTION.REPORT_METADATA}${transactionThreadReport?.reportID}`,
            value: {
                isOptimisticReport: true,
            },
        },
    );

    if (!isEmptyObject(transactionThreadCreatedReportAction)) {
        optimisticData.push({
            onyxMethod: Onyx.METHOD.MERGE,
            key: `${ONYXKEYS.COLLECTION.REPORT_ACTIONS}${transactionThreadReport?.reportID}`,
            value: {
                [transactionThreadCreatedReportAction.reportActionID]: transactionThreadCreatedReportAction,
            },
        });
    }

    if (iouReport) {
        successData.push(
            {
                onyxMethod: Onyx.METHOD.MERGE,
                key: `${ONYXKEYS.COLLECTION.REPORT}${iouReport?.reportID}`,
                value: {
                    pendingFields: null,
                    errorFields: null,
                },
            },
            {
                onyxMethod: Onyx.METHOD.MERGE,
                key: `${ONYXKEYS.COLLECTION.REPORT_ACTIONS}${iouReport?.reportID}`,
                value: {
                    ...(shouldCreateNewMoneyRequestReport
                        ? {
                              [iouCreatedAction.reportActionID]: {
                                  pendingAction: null,
                                  errors: null,
                              },
                          }
                        : {}),
                    [iouAction.reportActionID]: {
                        pendingAction: null,
                        errors: null,
                    },
                },
            },
            {
                onyxMethod: Onyx.METHOD.MERGE,
                key: `${ONYXKEYS.COLLECTION.REPORT_ACTIONS}${chatReport?.reportID}`,
                value: {
                    ...(reportPreviewAction && {[reportPreviewAction.reportActionID]: {pendingAction: null}}),
                },
            },
        );
        if (shouldCreateNewMoneyRequestReport) {
            successData.push({
                onyxMethod: Onyx.METHOD.MERGE,
                key: `${ONYXKEYS.COLLECTION.REPORT_METADATA}${iouReport.reportID}`,
                value: {
                    isOptimisticReport: false,
                },
            });
        }
    } else {
        successData.push({
            onyxMethod: Onyx.METHOD.MERGE,
            key: `${ONYXKEYS.COLLECTION.REPORT_ACTIONS}${chatReport?.reportID}`,
            value: {
                [iouAction.reportActionID]: {
                    pendingAction: null,
                    errors: null,
                },
                ...(reportPreviewAction && {[reportPreviewAction.reportActionID]: {pendingAction: null}}),
            },
        });
    }

    successData.push(
        {
            onyxMethod: Onyx.METHOD.MERGE,
            key: `${ONYXKEYS.COLLECTION.REPORT}${transactionThreadReport?.reportID}`,
            value: {
                pendingFields: null,
                errorFields: null,
            },
        },
        {
            onyxMethod: Onyx.METHOD.MERGE,
            key: `${ONYXKEYS.COLLECTION.REPORT_METADATA}${transactionThreadReport?.reportID}`,
            value: {
                isOptimisticReport: false,
            },
        },
        {
            onyxMethod: Onyx.METHOD.MERGE,
            key: `${ONYXKEYS.COLLECTION.TRANSACTION}${transaction.transactionID}`,
            value: {
                pendingAction: null,
                pendingFields: clearedPendingFields,
                routes: null,
            },
        },
    );

    if (!isEmptyObject(transactionThreadCreatedReportAction)) {
        successData.push({
            onyxMethod: Onyx.METHOD.MERGE,
            key: `${ONYXKEYS.COLLECTION.REPORT_ACTIONS}${transactionThreadReport?.reportID}`,
            value: {
                [transactionThreadCreatedReportAction.reportActionID]: {
                    pendingAction: null,
                    errors: null,
                },
            },
        });
    }

    failureData.push({
        onyxMethod: Onyx.METHOD.SET,
        key: ONYXKEYS.NVP_QUICK_ACTION_GLOBAL_CREATE,
        value: quickAction ?? null,
    });

    if (iouReport) {
        failureData.push(
            {
                onyxMethod: Onyx.METHOD.MERGE,
                key: `${ONYXKEYS.COLLECTION.REPORT}${iouReport.reportID}`,
                value: {
                    pendingFields: null,
                    errorFields: {
                        ...(shouldCreateNewMoneyRequestReport ? {createChat: getMicroSecondOnyxErrorWithTranslationKey('report.genericCreateReportFailureMessage')} : {}),
                    },
                },
            },
            {
                onyxMethod: Onyx.METHOD.MERGE,
                key: `${ONYXKEYS.COLLECTION.REPORT_ACTIONS}${iouReport.reportID}`,
                value: {
                    ...(shouldCreateNewMoneyRequestReport
                        ? {
                              [iouCreatedAction.reportActionID]: {
                                  errors: getReceiptError(
                                      transaction.receipt,
                                      // Disabling this line since transaction.filename can be an empty string
                                      // eslint-disable-next-line @typescript-eslint/prefer-nullish-coalescing
                                      transaction.filename || transaction.receipt?.filename,
                                      isScanRequest,
                                      undefined,
                                      CONST.IOU.ACTION_PARAMS.TRACK_EXPENSE,
                                      retryParams,
                                  ),
                              },
                              [iouAction.reportActionID]: {
                                  errors: getMicroSecondOnyxErrorWithTranslationKey('iou.error.genericCreateFailureMessage'),
                              },
                          }
                        : {
                              [iouAction.reportActionID]: {
                                  errors: getReceiptError(
                                      transaction.receipt,
                                      // Disabling this line since transaction.filename can be an empty string
                                      // eslint-disable-next-line @typescript-eslint/prefer-nullish-coalescing
                                      transaction.filename || transaction.receipt?.filename,
                                      isScanRequest,
                                      undefined,
                                      CONST.IOU.ACTION_PARAMS.TRACK_EXPENSE,
                                      retryParams,
                                  ),
                              },
                          }),
                },
            },
        );
    } else {
        failureData.push({
            onyxMethod: Onyx.METHOD.MERGE,
            key: `${ONYXKEYS.COLLECTION.REPORT_ACTIONS}${chatReport?.reportID}`,
            value: {
                [iouAction.reportActionID]: {
                    errors: getReceiptError(
                        transaction.receipt,
                        // Disabling this line since transaction.filename can be an empty string
                        // eslint-disable-next-line @typescript-eslint/prefer-nullish-coalescing
                        transaction.filename || transaction.receipt?.filename,
                        isScanRequest,
                        undefined,
                        CONST.IOU.ACTION_PARAMS.TRACK_EXPENSE,
                        retryParams,
                    ),
                },
            },
        });
    }

    failureData.push(
        {
            onyxMethod: Onyx.METHOD.MERGE,
            key: `${ONYXKEYS.COLLECTION.REPORT}${chatReport?.reportID}`,
            value: {
                lastReadTime: chatReport?.lastReadTime,
                lastMessageText: chatReport?.lastMessageText,
                lastMessageHtml: chatReport?.lastMessageHtml,
            },
        },
        {
            onyxMethod: Onyx.METHOD.MERGE,
            key: `${ONYXKEYS.COLLECTION.REPORT}${transactionThreadReport?.reportID}`,
            value: {
                pendingFields: null,
                errorFields: existingTransactionThreadReport
                    ? null
                    : {
                          createChat: getMicroSecondOnyxErrorWithTranslationKey('report.genericCreateReportFailureMessage'),
                      },
            },
        },
        {
            onyxMethod: Onyx.METHOD.MERGE,
            key: `${ONYXKEYS.COLLECTION.TRANSACTION}${transaction.transactionID}`,
            value: {
                errors: getReceiptError(
                    transaction.receipt,
                    // Disabling this line since transaction.filename can be an empty string
                    // eslint-disable-next-line @typescript-eslint/prefer-nullish-coalescing
                    transaction.filename || transaction.receipt?.filename,
                    isScanRequest,
                    undefined,
                    CONST.IOU.ACTION_PARAMS.TRACK_EXPENSE,
                    retryParams,
                ),
                pendingFields: clearedPendingFields,
            },
        },
    );

    if (transactionThreadCreatedReportAction?.reportActionID) {
        failureData.push({
            onyxMethod: Onyx.METHOD.MERGE,
            key: `${ONYXKEYS.COLLECTION.REPORT_ACTIONS}${transactionThreadReport?.reportID}`,
            value: {
                [transactionThreadCreatedReportAction?.reportActionID]: {
                    errors: getMicroSecondOnyxErrorWithTranslationKey('iou.error.genericCreateFailureMessage'),
                },
            },
        });
    }

    const searchUpdate = getSearchOnyxUpdate({
        transaction,
        participant,
    });

    if (searchUpdate) {
        if (searchUpdate.optimisticData) {
            optimisticData.push(...searchUpdate.optimisticData);
        }
        if (searchUpdate.successData) {
            successData.push(...searchUpdate.successData);
        }
    }

    // We don't need to compute violations unless we're on a paid policy
    if (!policy || !isPaidGroupPolicy(policy)) {
        return [optimisticData, successData, failureData];
    }

    const violationsOnyxData = ViolationsUtils.getViolationsOnyxData(
        transaction,
        [],
        policy,
        policyTagList ?? {},
        policyCategories ?? {},
        hasDependentTags(policy, policyTagList ?? {}),
        false,
    );

    if (violationsOnyxData) {
        optimisticData.push(violationsOnyxData);
        failureData.push({
            onyxMethod: Onyx.METHOD.SET,
            key: `${ONYXKEYS.COLLECTION.TRANSACTION_VIOLATIONS}${transaction.transactionID}`,
            value: [],
        });
    }

    // Show field violations only for control policies
    if (isControlPolicy(policy) && iouReport) {
        const {optimisticData: fieldViolationsOptimisticData, failureData: fieldViolationsFailureData} = getFieldViolationsOnyxData(iouReport);
        optimisticData.push(...fieldViolationsOptimisticData);
        failureData.push(...fieldViolationsFailureData);
    }

    return [optimisticData, successData, failureData];
}

function getDeleteTrackExpenseInformation(
    chatReportID: string,
    transactionID: string | undefined,
    reportAction: OnyxTypes.ReportAction,
    shouldDeleteTransactionFromOnyx = true,
    isMovingTransactionFromTrackExpense = false,
    actionableWhisperReportActionID = '',
    resolution = '',
) {
    // STEP 1: Get all collections we're updating
    const chatReport = allReports?.[`${ONYXKEYS.COLLECTION.REPORT}${chatReportID}`] ?? null;
    const transaction = allTransactions[`${ONYXKEYS.COLLECTION.TRANSACTION}${transactionID}`];
    const transactionViolations = allTransactionViolations[`${ONYXKEYS.COLLECTION.TRANSACTION_VIOLATIONS}${transactionID}`];
    const transactionThreadID = reportAction.childReportID;
    let transactionThread = null;
    if (transactionThreadID) {
        transactionThread = allReports?.[`${ONYXKEYS.COLLECTION.REPORT}${transactionThreadID}`] ?? null;
    }

    // STEP 2: Decide if we need to:
    // 1. Delete the transactionThread - delete if there are no visible comments in the thread and we're not moving the transaction
    // 2. Update the moneyRequestPreview to show [Deleted expense] - update if the transactionThread exists AND it isn't being deleted and we're not moving the transaction
    const shouldDeleteTransactionThread = !isMovingTransactionFromTrackExpense && (transactionThreadID ? (reportAction?.childVisibleActionCount ?? 0) === 0 : false);

    const shouldShowDeletedRequestMessage = !isMovingTransactionFromTrackExpense && !!transactionThreadID && !shouldDeleteTransactionThread;

    // STEP 3: Update the IOU reportAction.
    const updatedReportAction = {
        [reportAction.reportActionID]: {
            pendingAction: shouldShowDeletedRequestMessage ? CONST.RED_BRICK_ROAD_PENDING_ACTION.UPDATE : CONST.RED_BRICK_ROAD_PENDING_ACTION.DELETE,
            previousMessage: reportAction.message,
            message: [
                {
                    type: 'COMMENT',
                    html: '',
                    text: '',
                    isEdited: true,
                    isDeletedParentAction: shouldShowDeletedRequestMessage,
                },
            ],
            originalMessage: {
                IOUTransactionID: null,
            },
            errors: undefined,
        },
        ...(actionableWhisperReportActionID && {[actionableWhisperReportActionID]: {originalMessage: {resolution}}}),
    } as OnyxTypes.ReportActions;
    let canUserPerformWriteAction = true;
    if (chatReport) {
        canUserPerformWriteAction = !!canUserPerformWriteActionReportUtils(chatReport);
    }
    const lastVisibleAction = getLastVisibleAction(chatReportID, canUserPerformWriteAction, updatedReportAction);
    const {lastMessageText = '', lastMessageHtml = ''} = getLastVisibleMessage(chatReportID, canUserPerformWriteAction, updatedReportAction);

    // STEP 4: Build Onyx data
    const optimisticData: OnyxUpdate[] = [];

    if (shouldDeleteTransactionFromOnyx) {
        optimisticData.push({
            onyxMethod: Onyx.METHOD.SET,
            key: `${ONYXKEYS.COLLECTION.TRANSACTION}${transactionID}`,
            value: null,
        });
    }

    optimisticData.push({
        onyxMethod: Onyx.METHOD.SET,
        key: `${ONYXKEYS.COLLECTION.TRANSACTION_VIOLATIONS}${transactionID}`,
        value: null,
    });

    if (shouldDeleteTransactionThread) {
        optimisticData.push(
            // Use merge instead of set to avoid deleting the report too quickly, which could cause a brief "not found" page to appear.
            // The remaining parts of the report object will be removed after the API call is successful.
            {
                onyxMethod: Onyx.METHOD.MERGE,
                key: `${ONYXKEYS.COLLECTION.REPORT}${transactionThreadID}`,
                value: {
                    reportID: null,
                    stateNum: CONST.REPORT.STATE_NUM.APPROVED,
                    statusNum: CONST.REPORT.STATUS_NUM.CLOSED,
                    participants: {
                        [userAccountID]: {
                            notificationPreference: CONST.REPORT.NOTIFICATION_PREFERENCE.HIDDEN,
                        },
                    },
                },
            },
            {
                onyxMethod: Onyx.METHOD.SET,
                key: `${ONYXKEYS.COLLECTION.REPORT_ACTIONS}${transactionThreadID}`,
                value: null,
            },
        );
    }

    optimisticData.push(
        {
            onyxMethod: Onyx.METHOD.MERGE,
            key: `${ONYXKEYS.COLLECTION.REPORT_ACTIONS}${chatReport?.reportID}`,
            value: updatedReportAction,
        },
        {
            onyxMethod: Onyx.METHOD.MERGE,
            key: `${ONYXKEYS.COLLECTION.REPORT}${chatReport?.reportID}`,
            value: {
                lastMessageText,
                lastVisibleActionCreated: lastVisibleAction?.created,
                lastMessageHtml: !lastMessageHtml ? lastMessageText : lastMessageHtml,
            },
        },
    );

    const successData: OnyxUpdate[] = [
        {
            onyxMethod: Onyx.METHOD.MERGE,
            key: `${ONYXKEYS.COLLECTION.REPORT_ACTIONS}${chatReport?.reportID}`,
            value: {
                [reportAction.reportActionID]: {
                    pendingAction: null,
                    errors: null,
                },
            },
        },
    ];

    // Ensure that any remaining data is removed upon successful completion, even if the server sends a report removal response.
    // This is done to prevent the removal update from lingering in the applyHTTPSOnyxUpdates function.
    if (shouldDeleteTransactionThread && transactionThread) {
        successData.push({
            onyxMethod: Onyx.METHOD.MERGE,
            key: `${ONYXKEYS.COLLECTION.REPORT}${transactionThreadID}`,
            value: null,
        });
    }

    const failureData: OnyxUpdate[] = [];

    if (shouldDeleteTransactionFromOnyx) {
        failureData.push({
            onyxMethod: Onyx.METHOD.SET,
            key: `${ONYXKEYS.COLLECTION.TRANSACTION}${transactionID}`,
            value: transaction ?? null,
        });
    }

    failureData.push({
        onyxMethod: Onyx.METHOD.SET,
        key: `${ONYXKEYS.COLLECTION.TRANSACTION_VIOLATIONS}${transactionID}`,
        value: transactionViolations ?? null,
    });

    if (shouldDeleteTransactionThread) {
        failureData.push({
            onyxMethod: Onyx.METHOD.SET,
            key: `${ONYXKEYS.COLLECTION.REPORT}${transactionThreadID}`,
            value: transactionThread,
        });
    }

    if (actionableWhisperReportActionID) {
        const actionableWhisperReportAction = getReportAction(chatReportID, actionableWhisperReportActionID);
        failureData.push({
            onyxMethod: Onyx.METHOD.MERGE,
            key: `${ONYXKEYS.COLLECTION.REPORT_ACTIONS}${chatReport?.reportID}`,
            value: {
                [actionableWhisperReportActionID]: {
                    originalMessage: {
                        resolution: isActionableTrackExpense(actionableWhisperReportAction) ? getOriginalMessage(actionableWhisperReportAction)?.resolution ?? null : null,
                    },
                },
            },
        });
    }
    failureData.push(
        {
            onyxMethod: Onyx.METHOD.MERGE,
            key: `${ONYXKEYS.COLLECTION.REPORT_ACTIONS}${chatReport?.reportID}`,
            value: {
                [reportAction.reportActionID]: {
                    ...reportAction,
                    pendingAction: null,
                    errors: getMicroSecondOnyxErrorWithTranslationKey('iou.error.genericDeleteFailureMessage'),
                },
            },
        },
        {
            onyxMethod: Onyx.METHOD.MERGE,
            key: `${ONYXKEYS.COLLECTION.REPORT}${chatReport?.reportID}`,
            value: chatReport,
        },
    );

    const parameters: DeleteMoneyRequestParams = {
        transactionID,
        reportActionID: reportAction.reportActionID,
    };

    return {parameters, optimisticData, successData, failureData, shouldDeleteTransactionThread, chatReport};
}

/**
 * Get the invoice receiver type based on the receiver participant.
 * @param receiverParticipant The participant who will receive the invoice or the invoice receiver object directly.
 * @returns The invoice receiver type.
 */
function getReceiverType(receiverParticipant: Participant | InvoiceReceiver | undefined): InvoiceReceiverType {
    if (!receiverParticipant) {
        Log.warn('getReceiverType called with no receiverParticipant');
        return CONST.REPORT.INVOICE_RECEIVER_TYPE.INDIVIDUAL;
    }
    if ('type' in receiverParticipant && receiverParticipant.type) {
        return receiverParticipant.type;
    }
    if ('policyID' in receiverParticipant && receiverParticipant.policyID) {
        return CONST.REPORT.INVOICE_RECEIVER_TYPE.BUSINESS;
    }
    return CONST.REPORT.INVOICE_RECEIVER_TYPE.INDIVIDUAL;
}

/** Gathers all the data needed to create an invoice. */
function getSendInvoiceInformation(
    transaction: OnyxEntry<OnyxTypes.Transaction>,
    currentUserAccountID: number,
    invoiceChatReport?: OnyxEntry<OnyxTypes.Report>,
    receipt?: Receipt,
    policy?: OnyxEntry<OnyxTypes.Policy>,
    policyTagList?: OnyxEntry<OnyxTypes.PolicyTagLists>,
    policyCategories?: OnyxEntry<OnyxTypes.PolicyCategories>,
    companyName?: string,
    companyWebsite?: string,
): SendInvoiceInformation {
    const {amount = 0, currency = '', created = '', merchant = '', category = '', tag = '', taxCode = '', taxAmount = 0, billable, comment, participants} = transaction ?? {};
    const trimmedComment = (comment?.comment ?? '').trim();
    const senderWorkspaceID = participants?.find((participant) => participant?.isSender)?.policyID;
    const receiverParticipant: Participant | InvoiceReceiver | undefined = participants?.find((participant) => participant?.accountID) ?? invoiceChatReport?.invoiceReceiver;
    const receiverAccountID = receiverParticipant && 'accountID' in receiverParticipant && receiverParticipant.accountID ? receiverParticipant.accountID : CONST.DEFAULT_NUMBER_ID;
    let receiver = getPersonalDetailsForAccountID(receiverAccountID);
    let optimisticPersonalDetailListAction = {};
    const receiverType = getReceiverType(receiverParticipant);

    // STEP 1: Get existing chat report OR build a new optimistic one
    let isNewChatReport = false;
    let chatReport = !isEmptyObject(invoiceChatReport) && invoiceChatReport?.reportID ? invoiceChatReport : null;

    if (!chatReport) {
        chatReport = getInvoiceChatByParticipants(receiverAccountID, receiverType, senderWorkspaceID) ?? null;
    }

    if (!chatReport) {
        isNewChatReport = true;
        chatReport = buildOptimisticChatReport({
            participantList: [receiverAccountID, currentUserAccountID],
            chatType: CONST.REPORT.CHAT_TYPE.INVOICE,
            policyID: senderWorkspaceID,
        });
    }

    // STEP 2: Create a new optimistic invoice report.
    const optimisticInvoiceReport = buildOptimisticInvoiceReport(
        chatReport.reportID,
        senderWorkspaceID,
        receiverAccountID,
        receiver.displayName ?? (receiverParticipant as Participant)?.login ?? '',
        amount,
        currency,
    );

    // STEP 3: Build optimistic receipt and transaction
    const receiptObject: Receipt = {};
    let filename;
    if (receipt?.source) {
        receiptObject.source = receipt.source;
        receiptObject.state = receipt.state ?? CONST.IOU.RECEIPT_STATE.SCAN_READY;
        filename = receipt.name;
    }
    const optimisticTransaction = buildOptimisticTransaction({
        transactionParams: {
            amount: amount * -1,
            currency,
            reportID: optimisticInvoiceReport.reportID,
            comment: trimmedComment,
            created,
            merchant,
            receipt: receiptObject,
            category,
            tag,
            taxCode,
            taxAmount,
            billable,
            filename,
        },
    });

    const optimisticPolicyRecentlyUsedCategories = buildOptimisticPolicyRecentlyUsedCategories(optimisticInvoiceReport.policyID, category);
    const optimisticPolicyRecentlyUsedTags = buildOptimisticPolicyRecentlyUsedTags(optimisticInvoiceReport.policyID, tag);
    const optimisticRecentlyUsedCurrencies = buildOptimisticRecentlyUsedCurrencies(currency);

    // STEP 4: Add optimistic personal details for participant
    const shouldCreateOptimisticPersonalDetails = isNewChatReport && !allPersonalDetails[receiverAccountID];
    if (shouldCreateOptimisticPersonalDetails) {
        const receiverLogin = receiverParticipant && 'login' in receiverParticipant && receiverParticipant.login ? receiverParticipant.login : '';
        receiver = {
            accountID: receiverAccountID,
            displayName: formatPhoneNumber(receiverLogin),
            login: receiverLogin,
            isOptimisticPersonalDetail: true,
        };

        optimisticPersonalDetailListAction = {[receiverAccountID]: receiver};
    }

    // STEP 5: Build optimistic reportActions.
    const reportPreviewAction = buildOptimisticReportPreview(chatReport, optimisticInvoiceReport, trimmedComment, optimisticTransaction);
    optimisticInvoiceReport.parentReportActionID = reportPreviewAction.reportActionID;
    chatReport.lastVisibleActionCreated = reportPreviewAction.created;
    const [optimisticCreatedActionForChat, optimisticCreatedActionForIOUReport, iouAction, optimisticTransactionThread, optimisticCreatedActionForTransactionThread] =
        buildOptimisticMoneyRequestEntities({
            iouReport: optimisticInvoiceReport,
            type: CONST.IOU.REPORT_ACTION_TYPE.CREATE,
            amount,
            currency,
            comment: trimmedComment,
            payeeEmail: receiver.login ?? '',
            participants: [receiver],
            transactionID: optimisticTransaction.transactionID,
        });

    // STEP 6: Build Onyx Data
    const [optimisticData, successData, failureData] = buildOnyxDataForInvoice({
        chat: {report: chatReport, createdAction: optimisticCreatedActionForChat, reportPreviewAction, isNewReport: isNewChatReport},
        iou: {createdAction: optimisticCreatedActionForIOUReport, action: iouAction, report: optimisticInvoiceReport},
        transactionParams: {
            transaction: optimisticTransaction,
            threadReport: optimisticTransactionThread,
            threadCreatedReportAction: optimisticCreatedActionForTransactionThread,
        },
        policyParams: {policy, policyTagList, policyCategories},
        optimisticData: {
            personalDetailListAction: optimisticPersonalDetailListAction,
            recentlyUsedCurrencies: optimisticRecentlyUsedCurrencies,
            policyRecentlyUsedCategories: optimisticPolicyRecentlyUsedCategories,
            policyRecentlyUsedTags: optimisticPolicyRecentlyUsedTags,
        },
        participant: receiver,
        companyName,
        companyWebsite,
    });

    return {
        createdIOUReportActionID: optimisticCreatedActionForIOUReport.reportActionID,
        createdReportActionIDForThread: optimisticCreatedActionForTransactionThread?.reportActionID,
        reportActionID: iouAction.reportActionID,
        senderWorkspaceID,
        receiver,
        invoiceRoom: chatReport,
        createdChatReportActionID: optimisticCreatedActionForChat.reportActionID,
        invoiceReportID: optimisticInvoiceReport.reportID,
        reportPreviewReportActionID: reportPreviewAction.reportActionID,
        transactionID: optimisticTransaction.transactionID,
        transactionThreadReportID: optimisticTransactionThread.reportID,
        onyxData: {
            optimisticData,
            successData,
            failureData,
        },
    };
}

/**
 * Gathers all the data needed to submit an expense. It attempts to find existing reports, iouReports, and receipts. If it doesn't find them, then
 * it creates optimistic versions of them and uses those instead
 */
function getMoneyRequestInformation(moneyRequestInformation: MoneyRequestInformationParams): MoneyRequestInformation {
    const {
        parentChatReport,
        transactionParams,
        participantParams,
        policyParams = {},
        existingTransaction,
        existingTransactionID,
        moneyRequestReportID = '',
        retryParams,
        testDriveCommentReportActionID,
    } = moneyRequestInformation;
    const {payeeAccountID = userAccountID, payeeEmail = currentUserEmail, participant} = participantParams;
    const {policy, policyCategories, policyTagList} = policyParams;
    const {attendees, amount, comment = '', currency, created, merchant, receipt, category, tag, taxCode, taxAmount, billable, linkedTrackedExpenseReportAction} = transactionParams;

    const payerEmail = addSMSDomainIfPhoneNumber(participant.login ?? '');
    const payerAccountID = Number(participant.accountID);
    const isPolicyExpenseChat = participant.isPolicyExpenseChat;

    // STEP 1: Get existing chat report OR build a new optimistic one
    let isNewChatReport = false;
    let chatReport = !isEmptyObject(parentChatReport) && parentChatReport?.reportID ? parentChatReport : null;

    // If this is a policyExpenseChat, the chatReport must exist and we can get it from Onyx.
    // report is null if the flow is initiated from the global create menu. However, participant always stores the reportID if it exists, which is the case for policyExpenseChats
    if (!chatReport && isPolicyExpenseChat) {
        chatReport = allReports?.[`${ONYXKEYS.COLLECTION.REPORT}${participant.reportID}`] ?? null;
    }

    if (!chatReport) {
        chatReport = getChatByParticipants([payerAccountID, payeeAccountID]) ?? null;
    }

    // If we still don't have a report, it likely doesn't exist and we need to build an optimistic one
    if (!chatReport) {
        isNewChatReport = true;
        chatReport = buildOptimisticChatReport({
            participantList: [payerAccountID, payeeAccountID],
        });
    }

    // STEP 2: Get the Expense/IOU report. If the moneyRequestReportID has been provided, we want to add the transaction to this specific report.
    // If no such reportID has been provided, let's use the chatReport.iouReportID property. In case that is not present, build a new optimistic Expense/IOU report.
    let iouReport: OnyxInputValue<OnyxTypes.Report> = null;
    if (moneyRequestReportID) {
        iouReport = allReports?.[`${ONYXKEYS.COLLECTION.REPORT}${moneyRequestReportID}`] ?? null;
    } else {
        iouReport = allReports?.[`${ONYXKEYS.COLLECTION.REPORT}${chatReport.iouReportID}`] ?? null;
    }

    const shouldCreateNewMoneyRequestReport = shouldCreateNewMoneyRequestReportReportUtils(iouReport, chatReport);

    if (!iouReport || shouldCreateNewMoneyRequestReport) {
        iouReport = isPolicyExpenseChat
            ? buildOptimisticExpenseReport(chatReport.reportID, chatReport.policyID, payeeAccountID, amount, currency)
            : buildOptimisticIOUReport(payeeAccountID, payerAccountID, amount, chatReport.reportID, currency);
    } else if (isPolicyExpenseChat) {
        iouReport = {...iouReport};
        // Because of the Expense reports are stored as negative values, we subtract the total from the amount
        if (iouReport?.currency === currency) {
            if (!Number.isNaN(iouReport.total) && iouReport.total !== undefined) {
                iouReport.total -= amount;
            }

            if (typeof iouReport.unheldTotal === 'number') {
                iouReport.unheldTotal -= amount;
            }
        }
    } else {
        iouReport = updateIOUOwnerAndTotal(iouReport, payeeAccountID, amount, currency);
    }

    // STEP 3: Build an optimistic transaction with the receipt
    const isDistanceRequest = existingTransaction && existingTransaction.iouRequestType === CONST.IOU.REQUEST_TYPE.DISTANCE;
    let optimisticTransaction = buildOptimisticTransaction({
        existingTransactionID,
        existingTransaction,
        policy,
        transactionParams: {
            amount: isExpenseReport(iouReport) ? -amount : amount,
            currency,
            reportID: iouReport.reportID,
            comment,
            attendees,
            created,
            merchant,
            receipt,
            category,
            tag,
            taxCode,
            taxAmount: isExpenseReport(iouReport) ? -(taxAmount ?? 0) : taxAmount,
            billable,
            pendingFields: isDistanceRequest ? {waypoints: CONST.RED_BRICK_ROAD_PENDING_ACTION.ADD} : undefined,
        },
    });

    const optimisticPolicyRecentlyUsedCategories = buildOptimisticPolicyRecentlyUsedCategories(iouReport.policyID, category);
    const optimisticPolicyRecentlyUsedTags = buildOptimisticPolicyRecentlyUsedTags(iouReport.policyID, tag);
    const optimisticPolicyRecentlyUsedCurrencies = buildOptimisticRecentlyUsedCurrencies(currency);

    // If there is an existing transaction (which is the case for distance requests), then the data from the existing transaction
    // needs to be manually merged into the optimistic transaction. This is because buildOnyxDataForMoneyRequest() uses `Onyx.set()` for the transaction
    // data. This is a big can of worms to change it to `Onyx.merge()` as explored in https://expensify.slack.com/archives/C05DWUDHVK7/p1692139468252109.
    // I want to clean this up at some point, but it's possible this will live in the code for a while so I've created https://github.com/Expensify/App/issues/25417
    // to remind me to do this.
    if (isDistanceRequest) {
        optimisticTransaction = fastMerge(existingTransaction, optimisticTransaction, false);
    }

    // STEP 4: Build optimistic reportActions. We need:
    // 1. CREATED action for the chatReport
    // 2. CREATED action for the iouReport
    // 3. IOU action for the iouReport
    // 4. The transaction thread, which requires the iouAction, and CREATED action for the transaction thread
    // 5. REPORT_PREVIEW action for the chatReport
    // Note: The CREATED action for the IOU report must be optimistically generated before the IOU action so there's no chance that it appears after the IOU action in the chat
    const [optimisticCreatedActionForChat, optimisticCreatedActionForIOUReport, iouAction, optimisticTransactionThread, optimisticCreatedActionForTransactionThread] =
        buildOptimisticMoneyRequestEntities({
            iouReport,
            type: CONST.IOU.REPORT_ACTION_TYPE.CREATE,
            amount,
            currency,
            comment,
            payeeEmail,
            participants: [participant],
            transactionID: optimisticTransaction.transactionID,
            paymentType: isSelectedManagerMcTest(participant.login) || transactionParams.receipt?.isTestDriveReceipt ? CONST.IOU.PAYMENT_TYPE.ELSEWHERE : undefined,
            existingTransactionThreadReportID: linkedTrackedExpenseReportAction?.childReportID,
            linkedTrackedExpenseReportAction,
        });

    let reportPreviewAction = shouldCreateNewMoneyRequestReport ? null : getReportPreviewAction(chatReport.reportID, iouReport.reportID);

    if (reportPreviewAction) {
        reportPreviewAction = updateReportPreview(iouReport, reportPreviewAction, false, comment, optimisticTransaction);
    } else {
        reportPreviewAction = buildOptimisticReportPreview(chatReport, iouReport, comment, optimisticTransaction);
        chatReport.lastVisibleActionCreated = reportPreviewAction.created;

        // Generated ReportPreview action is a parent report action of the iou report.
        // We are setting the iou report's parentReportActionID to display subtitle correctly in IOU page when offline.
        iouReport.parentReportActionID = reportPreviewAction.reportActionID;
    }

    const shouldCreateOptimisticPersonalDetails = isNewChatReport && !allPersonalDetails[payerAccountID];
    // Add optimistic personal details for participant
    const optimisticPersonalDetailListAction = shouldCreateOptimisticPersonalDetails
        ? {
              [payerAccountID]: {
                  accountID: payerAccountID,
                  // Disabling this line since participant.displayName can be an empty string
                  // eslint-disable-next-line @typescript-eslint/prefer-nullish-coalescing
                  displayName: formatPhoneNumber(participant.displayName || payerEmail),
                  login: participant.login,
                  isOptimisticPersonalDetail: true,
              },
          }
        : {};

    const predictedNextStatus = policy?.reimbursementChoice === CONST.POLICY.REIMBURSEMENT_CHOICES.REIMBURSEMENT_NO ? CONST.REPORT.STATUS_NUM.CLOSED : CONST.REPORT.STATUS_NUM.OPEN;
    const optimisticNextStep = buildNextStep(iouReport, predictedNextStatus);

    // STEP 5: Build Onyx Data
    const [optimisticData, successData, failureData] = buildOnyxDataForMoneyRequest({
        participant,
        isNewChatReport,
        shouldCreateNewMoneyRequestReport,
        policyParams: {
            policy,
            policyCategories,
            policyTagList,
        },
        optimisticParams: {
            chat: {
                report: chatReport,
                createdAction: optimisticCreatedActionForChat,
                reportPreviewAction,
            },
            iou: {
                report: iouReport,
                createdAction: optimisticCreatedActionForIOUReport,
                action: iouAction,
            },
            transactionParams: {
                transaction: optimisticTransaction,
                transactionThreadReport: optimisticTransactionThread,
                transactionThreadCreatedReportAction: optimisticCreatedActionForTransactionThread,
            },
            policyRecentlyUsed: {
                categories: optimisticPolicyRecentlyUsedCategories,
                tags: optimisticPolicyRecentlyUsedTags,
                currencies: optimisticPolicyRecentlyUsedCurrencies,
            },
            personalDetailListAction: optimisticPersonalDetailListAction,
            nextStep: optimisticNextStep,
            testDriveCommentReportActionID,
        },
        retryParams,
    });

    return {
        payerAccountID,
        payerEmail,
        iouReport,
        chatReport,
        transaction: optimisticTransaction,
        iouAction,
        createdChatReportActionID: isNewChatReport ? optimisticCreatedActionForChat.reportActionID : undefined,
        createdIOUReportActionID: shouldCreateNewMoneyRequestReport ? optimisticCreatedActionForIOUReport.reportActionID : undefined,
        reportPreviewAction,
        transactionThreadReportID: optimisticTransactionThread?.reportID,
        createdReportActionIDForThread: optimisticCreatedActionForTransactionThread?.reportActionID,
        onyxData: {
            optimisticData,
            successData,
            failureData,
        },
    };
}

function computePerDiemExpenseAmount(customUnit: TransactionCustomUnit) {
    const subRates = customUnit.subRates ?? [];
    return subRates.reduce((total, subRate) => total + subRate.quantity * subRate.rate, 0);
}

function computePerDiemExpenseMerchant(customUnit: TransactionCustomUnit, policy: OnyxEntry<OnyxTypes.Policy>) {
    if (!customUnit.customUnitRateID) {
        return '';
    }
    const policyCustomUnit = getPerDiemCustomUnit(policy);
    const rate = policyCustomUnit?.rates?.[customUnit.customUnitRateID];
    const locationName = rate?.name ?? '';
    const startDate = customUnit.attributes?.dates.start;
    const endDate = customUnit.attributes?.dates.end;
    if (!startDate || !endDate) {
        return locationName;
    }
    const formattedTime = DateUtils.getFormattedDateRangeForPerDiem(new Date(startDate), new Date(endDate));
    return `${locationName}, ${formattedTime}`;
}

function computeDefaultPerDiemExpenseComment(customUnit: TransactionCustomUnit, currency: string) {
    const subRates = customUnit.subRates ?? [];
    const subRateComments = subRates.map((subRate) => {
        const rate = subRate.rate ?? 0;
        const rateComment = subRate.name ?? '';
        const quantity = subRate.quantity ?? 0;
        return `${quantity}x ${rateComment} @ ${convertAmountToDisplayString(rate, currency)}`;
    });
    return subRateComments.join(', ');
}

/**
 * Gathers all the data needed to submit a per diem expense. It attempts to find existing reports, iouReports, and receipts. If it doesn't find them, then
 * it creates optimistic versions of them and uses those instead
 */
function getPerDiemExpenseInformation(perDiemExpenseInformation: PerDiemExpenseInformationParams): MoneyRequestInformation {
    const {parentChatReport, transactionParams, participantParams, policyParams = {}, moneyRequestReportID = ''} = perDiemExpenseInformation;
    const {payeeAccountID = userAccountID, payeeEmail = currentUserEmail, participant} = participantParams;
    const {policy, policyCategories, policyTagList} = policyParams;
    const {comment = '', currency, created, category, tag, customUnit, billable, attendees} = transactionParams;

    const amount = computePerDiemExpenseAmount(customUnit);
    const merchant = computePerDiemExpenseMerchant(customUnit, policy);
    const defaultComment = computeDefaultPerDiemExpenseComment(customUnit, currency);
    const finalComment = comment || defaultComment;

    const payerEmail = addSMSDomainIfPhoneNumber(participant.login ?? '');
    const payerAccountID = Number(participant.accountID);
    const isPolicyExpenseChat = participant.isPolicyExpenseChat;

    // STEP 1: Get existing chat report OR build a new optimistic one
    let isNewChatReport = false;
    let chatReport = !isEmptyObject(parentChatReport) && parentChatReport?.reportID ? parentChatReport : null;

    // If this is a policyExpenseChat, the chatReport must exist and we can get it from Onyx.
    // report is null if the flow is initiated from the global create menu. However, participant always stores the reportID if it exists, which is the case for policyExpenseChats
    if (!chatReport && isPolicyExpenseChat) {
        chatReport = allReports?.[`${ONYXKEYS.COLLECTION.REPORT}${participant.reportID}`] ?? null;
    }

    if (!chatReport) {
        chatReport = getChatByParticipants([payerAccountID, payeeAccountID]) ?? null;
    }

    // If we still don't have a report, it likely doesn't exist and we need to build an optimistic one
    if (!chatReport) {
        isNewChatReport = true;
        chatReport = buildOptimisticChatReport({
            participantList: [payerAccountID, payeeAccountID],
        });
    }

    // STEP 2: Get the Expense/IOU report. If the moneyRequestReportID has been provided, we want to add the transaction to this specific report.
    // If no such reportID has been provided, let's use the chatReport.iouReportID property. In case that is not present, build a new optimistic Expense/IOU report.
    let iouReport: OnyxInputValue<OnyxTypes.Report> = null;
    if (moneyRequestReportID) {
        iouReport = allReports?.[`${ONYXKEYS.COLLECTION.REPORT}${moneyRequestReportID}`] ?? null;
    } else {
        iouReport = allReports?.[`${ONYXKEYS.COLLECTION.REPORT}${chatReport.iouReportID}`] ?? null;
    }

    const shouldCreateNewMoneyRequestReport = shouldCreateNewMoneyRequestReportReportUtils(iouReport, chatReport);

    if (!iouReport || shouldCreateNewMoneyRequestReport) {
        iouReport = isPolicyExpenseChat
            ? buildOptimisticExpenseReport(chatReport.reportID, chatReport.policyID, payeeAccountID, amount, currency)
            : buildOptimisticIOUReport(payeeAccountID, payerAccountID, amount, chatReport.reportID, currency);
    } else if (isPolicyExpenseChat) {
        iouReport = {...iouReport};
        // Because of the Expense reports are stored as negative values, we subtract the total from the amount
        if (iouReport?.currency === currency) {
            if (!Number.isNaN(iouReport.total) && iouReport.total !== undefined) {
                iouReport.total -= amount;
            }

            if (typeof iouReport.unheldTotal === 'number') {
                iouReport.unheldTotal -= amount;
            }
        }
    } else {
        iouReport = updateIOUOwnerAndTotal(iouReport, payeeAccountID, amount, currency);
    }

    // STEP 3: Build an optimistic transaction
    const optimisticTransaction = buildOptimisticTransaction({
        policy,
        transactionParams: {
            amount: isExpenseReport(iouReport) ? -amount : amount,
            currency,
            reportID: iouReport.reportID,
            comment: finalComment,
            created,
            category,
            merchant,
            tag,
            customUnit,
            billable,
            pendingFields: {subRates: CONST.RED_BRICK_ROAD_PENDING_ACTION.ADD},
            attendees,
        },
    });
    // This is to differentiate between a normal expense and a per diem expense
    optimisticTransaction.iouRequestType = CONST.IOU.REQUEST_TYPE.PER_DIEM;
    optimisticTransaction.hasEReceipt = true;

    const optimisticPolicyRecentlyUsedCategories = buildOptimisticPolicyRecentlyUsedCategories(iouReport.policyID, category);
    const optimisticPolicyRecentlyUsedTags = buildOptimisticPolicyRecentlyUsedTags(iouReport.policyID, tag);
    const optimisticPolicyRecentlyUsedCurrencies = buildOptimisticRecentlyUsedCurrencies(currency);
    const optimisticPolicyRecentlyUsedDestinations = buildOptimisticPolicyRecentlyUsedDestinations(iouReport.policyID, customUnit.customUnitRateID);

    // STEP 4: Build optimistic reportActions. We need:
    // 1. CREATED action for the chatReport
    // 2. CREATED action for the iouReport
    // 3. IOU action for the iouReport
    // 4. The transaction thread, which requires the iouAction, and CREATED action for the transaction thread
    // 5. REPORT_PREVIEW action for the chatReport
    // Note: The CREATED action for the IOU report must be optimistically generated before the IOU action so there's no chance that it appears after the IOU action in the chat
    const [optimisticCreatedActionForChat, optimisticCreatedActionForIOUReport, iouAction, optimisticTransactionThread, optimisticCreatedActionForTransactionThread] =
        buildOptimisticMoneyRequestEntities({
            iouReport,
            type: CONST.IOU.REPORT_ACTION_TYPE.CREATE,
            amount,
            currency,
            comment,
            payeeEmail,
            participants: [participant],
            transactionID: optimisticTransaction.transactionID,
        });

    let reportPreviewAction = shouldCreateNewMoneyRequestReport ? null : getReportPreviewAction(chatReport.reportID, iouReport.reportID);

    if (reportPreviewAction) {
        reportPreviewAction = updateReportPreview(iouReport, reportPreviewAction, false, comment, optimisticTransaction);
    } else {
        reportPreviewAction = buildOptimisticReportPreview(chatReport, iouReport, comment, optimisticTransaction);
        chatReport.lastVisibleActionCreated = reportPreviewAction.created;

        // Generated ReportPreview action is a parent report action of the iou report.
        // We are setting the iou report's parentReportActionID to display subtitle correctly in IOU page when offline.
        iouReport.parentReportActionID = reportPreviewAction.reportActionID;
    }

    const shouldCreateOptimisticPersonalDetails = isNewChatReport && !allPersonalDetails[payerAccountID];
    // Add optimistic personal details for participant
    const optimisticPersonalDetailListAction = shouldCreateOptimisticPersonalDetails
        ? {
              [payerAccountID]: {
                  accountID: payerAccountID,
                  // Disabling this line since participant.displayName can be an empty string
                  // eslint-disable-next-line @typescript-eslint/prefer-nullish-coalescing
                  displayName: formatPhoneNumber(participant.displayName || payerEmail),
                  login: participant.login,
                  isOptimisticPersonalDetail: true,
              },
          }
        : {};

    const predictedNextStatus = policy?.reimbursementChoice === CONST.POLICY.REIMBURSEMENT_CHOICES.REIMBURSEMENT_NO ? CONST.REPORT.STATUS_NUM.CLOSED : CONST.REPORT.STATUS_NUM.OPEN;
    const optimisticNextStep = buildNextStep(iouReport, predictedNextStatus);

    // STEP 5: Build Onyx Data
    const [optimisticData, successData, failureData] = buildOnyxDataForMoneyRequest({
        isNewChatReport,
        shouldCreateNewMoneyRequestReport,
        policyParams: {
            policy,
            policyCategories,
            policyTagList,
        },
        optimisticParams: {
            chat: {
                report: chatReport,
                createdAction: optimisticCreatedActionForChat,
                reportPreviewAction,
            },
            iou: {
                report: iouReport,
                createdAction: optimisticCreatedActionForIOUReport,
                action: iouAction,
            },
            transactionParams: {
                transaction: optimisticTransaction,
                transactionThreadReport: optimisticTransactionThread,
                transactionThreadCreatedReportAction: optimisticCreatedActionForTransactionThread,
            },
            policyRecentlyUsed: {
                categories: optimisticPolicyRecentlyUsedCategories,
                tags: optimisticPolicyRecentlyUsedTags,
                currencies: optimisticPolicyRecentlyUsedCurrencies,
                destinations: optimisticPolicyRecentlyUsedDestinations,
            },
            personalDetailListAction: optimisticPersonalDetailListAction,
            nextStep: optimisticNextStep,
        },
    });

    return {
        payerAccountID,
        payerEmail,
        iouReport,
        chatReport,
        transaction: optimisticTransaction,
        iouAction,
        createdChatReportActionID: isNewChatReport ? optimisticCreatedActionForChat.reportActionID : undefined,
        createdIOUReportActionID: shouldCreateNewMoneyRequestReport ? optimisticCreatedActionForIOUReport.reportActionID : undefined,
        reportPreviewAction,
        transactionThreadReportID: optimisticTransactionThread?.reportID,
        createdReportActionIDForThread: optimisticCreatedActionForTransactionThread?.reportActionID,
        onyxData: {
            optimisticData,
            successData,
            failureData,
        },
        billable,
    };
}

/**
 * Gathers all the data needed to make an expense. It attempts to find existing reports, iouReports, and receipts. If it doesn't find them, then
 * it creates optimistic versions of them and uses those instead
 */
function getTrackExpenseInformation(params: GetTrackExpenseInformationParams): TrackExpenseInformation | null {
    const {parentChatReport, moneyRequestReportID = '', existingTransactionID, participantParams, policyParams, transactionParams, retryParams} = params;
    const {payeeAccountID = userAccountID, payeeEmail = currentUserEmail, participant} = participantParams;
    const {policy, policyCategories, policyTagList} = policyParams;
    const {comment, amount, currency, created, merchant, receipt, category, tag, taxCode, taxAmount, billable, linkedTrackedExpenseReportAction, attendees} = transactionParams;

    const optimisticData: OnyxUpdate[] = [];
    const successData: OnyxUpdate[] = [];
    const failureData: OnyxUpdate[] = [];

    const isPolicyExpenseChat = participant.isPolicyExpenseChat;

    // STEP 1: Get existing chat report
    let chatReport = !isEmptyObject(parentChatReport) && parentChatReport?.reportID ? parentChatReport : null;
    // The chatReport always exists, and we can get it from Onyx if chatReport is null.
    if (!chatReport) {
        chatReport = allReports?.[`${ONYXKEYS.COLLECTION.REPORT}${participant.reportID}`] ?? null;
    }

    // If we still don't have a report, it likely doesn't exist, and we will early return here as it should not happen
    // Maybe later, we can build an optimistic selfDM chat.
    if (!chatReport) {
        return null;
    }

    // Check if the report is a draft
    const isDraftReportLocal = isDraftReport(chatReport?.reportID);

    let createdWorkspaceParams: CreateWorkspaceParams | undefined;

    if (isDraftReportLocal) {
        const workspaceData = buildPolicyData(undefined, policy?.makeMeAdmin, policy?.name, policy?.id, chatReport?.reportID, CONST.ONBOARDING_CHOICES.TRACK_WORKSPACE);
        createdWorkspaceParams = workspaceData.params;
        optimisticData.push(...workspaceData.optimisticData);
        successData.push(...workspaceData.successData);
        failureData.push(...workspaceData.failureData);
    }

    // STEP 2: If not in the self-DM flow, we need to use the expense report.
    // For this, first use the chatReport.iouReportID property. Build a new optimistic expense report if needed.
    const shouldUseMoneyReport = !!isPolicyExpenseChat;

    let iouReport: OnyxInputValue<OnyxTypes.Report> = null;
    let shouldCreateNewMoneyRequestReport = false;

    if (shouldUseMoneyReport) {
        if (moneyRequestReportID) {
            iouReport = allReports?.[`${ONYXKEYS.COLLECTION.REPORT}${moneyRequestReportID}`] ?? null;
        } else {
            iouReport = allReports?.[`${ONYXKEYS.COLLECTION.REPORT}${chatReport.iouReportID}`] ?? null;
        }

        shouldCreateNewMoneyRequestReport = shouldCreateNewMoneyRequestReportReportUtils(iouReport, chatReport);
        if (!iouReport || shouldCreateNewMoneyRequestReport) {
            iouReport = buildOptimisticExpenseReport(chatReport.reportID, chatReport.policyID, payeeAccountID, amount, currency, amount);
        } else {
            iouReport = {...iouReport};
            // Because of the Expense reports are stored as negative values, we subtract the total from the amount
            if (iouReport?.currency === currency) {
                if (!Number.isNaN(iouReport.total) && iouReport.total !== undefined && typeof iouReport.nonReimbursableTotal === 'number') {
                    iouReport.total -= amount;
                    iouReport.nonReimbursableTotal -= amount;
                }

                if (typeof iouReport.unheldTotal === 'number' && typeof iouReport.unheldNonReimbursableTotal === 'number') {
                    iouReport.unheldTotal -= amount;
                    iouReport.unheldNonReimbursableTotal -= amount;
                }
            }
        }
    }

    // If shouldUseMoneyReport is true, the iouReport was defined.
    // But we'll use the `shouldUseMoneyReport && iouReport` check further instead of `shouldUseMoneyReport` to avoid TS errors.

    // STEP 3: Build optimistic receipt and transaction
    const receiptObject: Receipt = {};
    let filename;
    if (receipt?.source) {
        receiptObject.source = receipt.source;
        receiptObject.state = receipt.state ?? CONST.IOU.RECEIPT_STATE.SCAN_READY;
        filename = receipt.name;
    }
    const existingTransaction = allTransactionDrafts[`${ONYXKEYS.COLLECTION.TRANSACTION_DRAFT}${existingTransactionID ?? CONST.IOU.OPTIMISTIC_TRANSACTION_ID}`];
    if (!filename) {
        filename = existingTransaction?.filename;
    }
    const isDistanceRequest = existingTransaction && isDistanceRequestTransactionUtils(existingTransaction);
    let optimisticTransaction = buildOptimisticTransaction({
        existingTransactionID,
        existingTransaction,
        policy,
        transactionParams: {
            amount: -amount,
            currency,
            reportID: shouldUseMoneyReport && iouReport ? iouReport.reportID : CONST.REPORT.UNREPORTED_REPORT_ID,
            comment,
            created,
            merchant,
            receipt: receiptObject,
            category,
            tag,
            taxCode,
            taxAmount,
            billable,
            pendingFields: isDistanceRequest ? {waypoints: CONST.RED_BRICK_ROAD_PENDING_ACTION.ADD} : undefined,
            reimbursable: false,
            filename,
            attendees,
        },
    });

    // If there is an existing transaction (which is the case for distance requests), then the data from the existing transaction
    // needs to be manually merged into the optimistic transaction. This is because buildOnyxDataForMoneyRequest() uses `Onyx.set()` for the transaction
    // data. This is a big can of worms to change it to `Onyx.merge()` as explored in https://expensify.slack.com/archives/C05DWUDHVK7/p1692139468252109.
    // I want to clean this up at some point, but it's possible this will live in the code for a while so I've created https://github.com/Expensify/App/issues/25417
    // to remind me to do this.
    if (isDistanceRequest) {
        optimisticTransaction = fastMerge(existingTransaction, optimisticTransaction, false);
    }

    // STEP 4: Build optimistic reportActions. We need:
    // 1. CREATED action for the iouReport (if tracking in the Expense chat)
    // 2. IOU action for the iouReport (if tracking in the Expense chat), otherwise – for chatReport
    // 3. The transaction thread, which requires the iouAction, and CREATED action for the transaction thread
    // 4. REPORT_PREVIEW action for the chatReport (if tracking in the Expense chat)
    const [, optimisticCreatedActionForIOUReport, iouAction, optimisticTransactionThread, optimisticCreatedActionForTransactionThread] = buildOptimisticMoneyRequestEntities({
        iouReport: shouldUseMoneyReport && iouReport ? iouReport : chatReport,
        type: CONST.IOU.REPORT_ACTION_TYPE.TRACK,
        amount,
        currency,
        comment,
        payeeEmail,
        participants: [participant],
        transactionID: optimisticTransaction.transactionID,
        isPersonalTrackingExpense: !shouldUseMoneyReport,
        existingTransactionThreadReportID: linkedTrackedExpenseReportAction?.childReportID,
        linkedTrackedExpenseReportAction,
    });

    let reportPreviewAction: OnyxInputValue<OnyxTypes.ReportAction<typeof CONST.REPORT.ACTIONS.TYPE.REPORT_PREVIEW>> = null;
    if (shouldUseMoneyReport && iouReport) {
        reportPreviewAction = shouldCreateNewMoneyRequestReport ? null : getReportPreviewAction(chatReport.reportID, iouReport.reportID);

        if (reportPreviewAction) {
            reportPreviewAction = updateReportPreview(iouReport, reportPreviewAction, false, comment, optimisticTransaction);
        } else {
            reportPreviewAction = buildOptimisticReportPreview(chatReport, iouReport, comment, optimisticTransaction);
            // Generated ReportPreview action is a parent report action of the iou report.
            // We are setting the iou report's parentReportActionID to display subtitle correctly in IOU page when offline.
            iouReport.parentReportActionID = reportPreviewAction.reportActionID;
        }
    }

    let actionableTrackExpenseWhisper: OnyxInputValue<OnyxTypes.ReportAction> = null;
    if (!isPolicyExpenseChat) {
        actionableTrackExpenseWhisper = buildOptimisticActionableTrackExpenseWhisper(iouAction, optimisticTransaction.transactionID);
    }

    // STEP 5: Build Onyx Data
    const trackExpenseOnyxData = buildOnyxDataForTrackExpense({
        participant,
        chat: {report: chatReport, previewAction: reportPreviewAction},
        iou: {report: iouReport, action: iouAction, createdAction: optimisticCreatedActionForIOUReport},
        transactionParams: {
            transaction: optimisticTransaction,
            threadCreatedReportAction: optimisticCreatedActionForTransactionThread,
            threadReport: optimisticTransactionThread ?? {},
        },
        policyParams: {policy, tagList: policyTagList, categories: policyCategories},
        shouldCreateNewMoneyRequestReport,
        actionableTrackExpenseWhisper,
        retryParams,
    });

    return {
        createdWorkspaceParams,
        chatReport,
        iouReport: iouReport ?? undefined,
        transaction: optimisticTransaction,
        iouAction,
        createdIOUReportActionID: shouldCreateNewMoneyRequestReport ? optimisticCreatedActionForIOUReport.reportActionID : undefined,
        reportPreviewAction: reportPreviewAction ?? undefined,
        transactionThreadReportID: optimisticTransactionThread.reportID,
        createdReportActionIDForThread: optimisticCreatedActionForTransactionThread?.reportActionID,
        actionableWhisperReportActionIDParam: actionableTrackExpenseWhisper?.reportActionID,
        onyxData: {
            optimisticData: optimisticData.concat(trackExpenseOnyxData[0]),
            successData: successData.concat(trackExpenseOnyxData[1]),
            failureData: failureData.concat(trackExpenseOnyxData[2]),
        },
    };
}

/**
 * Compute the diff amount when we update the transaction
 */
function calculateDiffAmount(
    iouReport: OnyxTypes.OnyxInputOrEntry<OnyxTypes.Report>,
    updatedTransaction: OnyxTypes.OnyxInputOrEntry<OnyxTypes.Transaction>,
    transaction: OnyxEntry<OnyxTypes.Transaction>,
): number | null {
    if (!iouReport) {
        return 0;
    }
    const isExpenseReportLocal = isExpenseReport(iouReport);
    const updatedCurrency = getCurrency(updatedTransaction);
    const currentCurrency = getCurrency(transaction);

    const currentAmount = getAmount(transaction, isExpenseReportLocal);
    const updatedAmount = getAmount(updatedTransaction, isExpenseReportLocal);

    if (updatedCurrency === currentCurrency && currentAmount === updatedAmount) {
        return 0;
    }

    if (updatedCurrency === iouReport.currency && currentCurrency === iouReport.currency) {
        // Calculate the diff between the updated amount and the current amount if the currency of the updated and current transactions have the same currency as the report
        return updatedAmount - currentAmount;
    }

    return null;
}

/**
 * @param transactionID
 * @param transactionThreadReportID
 * @param transactionChanges
 * @param [transactionChanges.created] Present when updated the date field
 * @param policy  May be undefined, an empty object, or an object matching the Policy type (src/types/onyx/Policy.ts)
 * @param policyTagList
 * @param policyCategories
 */
function getUpdateMoneyRequestParams(
    transactionID: string | undefined,
    transactionThreadReportID: string | undefined,
    transactionChanges: TransactionChanges,
    policy: OnyxEntry<OnyxTypes.Policy>,
    policyTagList: OnyxTypes.OnyxInputOrEntry<OnyxTypes.PolicyTagLists>,
    policyCategories: OnyxTypes.OnyxInputOrEntry<OnyxTypes.PolicyCategories>,
    violations?: OnyxEntry<OnyxTypes.TransactionViolations>,
    hash?: number,
): UpdateMoneyRequestData {
    const optimisticData: OnyxUpdate[] = [];
    const successData: OnyxUpdate[] = [];
    const failureData: OnyxUpdate[] = [];

    // Step 1: Set any "pending fields" (ones updated while the user was offline) to have error messages in the failureData
    const pendingFields: OnyxTypes.Transaction['pendingFields'] = Object.fromEntries(Object.keys(transactionChanges).map((key) => [key, CONST.RED_BRICK_ROAD_PENDING_ACTION.UPDATE]));
    const clearedPendingFields = Object.fromEntries(Object.keys(transactionChanges).map((key) => [key, null]));
    const errorFields = Object.fromEntries(Object.keys(pendingFields).map((key) => [key, {[DateUtils.getMicroseconds()]: Localize.translateLocal('iou.error.genericEditFailureMessage')}]));

    // Step 2: Get all the collections being updated
    const transactionThread = allReports?.[`${ONYXKEYS.COLLECTION.REPORT}${transactionThreadReportID}`] ?? null;
    const transaction = allTransactions?.[`${ONYXKEYS.COLLECTION.TRANSACTION}${transactionID}`];
    const isTransactionOnHold = isOnHold(transaction);
    const iouReport = allReports?.[`${ONYXKEYS.COLLECTION.REPORT}${transactionThread?.parentReportID}`] ?? null;
    const isFromExpenseReport = isExpenseReport(iouReport);
    const isScanning = hasReceiptTransactionUtils(transaction) && isReceiptBeingScannedTransactionUtils(transaction);
    const updatedTransaction: OnyxEntry<OnyxTypes.Transaction> = transaction
        ? getUpdatedTransaction({
              transaction,
              transactionChanges,
              isFromExpenseReport,
              policy,
          })
        : undefined;
    const transactionDetails = getTransactionDetails(updatedTransaction);

    if (transactionDetails?.waypoints) {
        // This needs to be a JSON string since we're sending this to the MapBox API
        transactionDetails.waypoints = JSON.stringify(transactionDetails.waypoints);
    }

    const dataToIncludeInParams: Partial<TransactionDetails> = Object.fromEntries(Object.entries(transactionDetails ?? {}).filter(([key]) => Object.keys(transactionChanges).includes(key)));

    const params: UpdateMoneyRequestParams = {
        ...dataToIncludeInParams,
        reportID: iouReport?.reportID,
        transactionID,
    };

    const hasPendingWaypoints = 'waypoints' in transactionChanges;
    const hasModifiedDistanceRate = 'customUnitRateID' in transactionChanges;
    const hasModifiedCreated = 'created' in transactionChanges;
    const hasModifiedAmount = 'amount' in transactionChanges;
    if (transaction && updatedTransaction && (hasPendingWaypoints || hasModifiedDistanceRate)) {
        // Delete the draft transaction when editing waypoints when the server responds successfully and there are no errors
        successData.push({
            onyxMethod: Onyx.METHOD.SET,
            key: `${ONYXKEYS.COLLECTION.TRANSACTION_DRAFT}${transactionID}`,
            value: null,
        });

        // Revert the transaction's amount to the original value on failure.
        // The IOU Report will be fully reverted in the failureData further below.
        failureData.push({
            onyxMethod: Onyx.METHOD.MERGE,
            key: `${ONYXKEYS.COLLECTION.TRANSACTION}${transactionID}`,
            value: {
                amount: transaction.amount,
                modifiedAmount: transaction.modifiedAmount,
                modifiedMerchant: transaction.modifiedMerchant,
                modifiedCurrency: transaction.modifiedCurrency,
            },
        });
    }

    // Step 3: Build the modified expense report actions
    // We don't create a modified report action if:
    // - we're updating the waypoints
    // - we're updating the distance rate while the waypoints are still pending
    // In these cases, there isn't a valid optimistic mileage data we can use,
    // and the report action is created on the server with the distance-related response from the MapBox API
    const updatedReportAction = buildOptimisticModifiedExpenseReportAction(transactionThread, transaction, transactionChanges, isFromExpenseReport, policy, updatedTransaction);
    if (!hasPendingWaypoints && !(hasModifiedDistanceRate && isFetchingWaypointsFromServer(transaction))) {
        params.reportActionID = updatedReportAction.reportActionID;

        optimisticData.push({
            onyxMethod: Onyx.METHOD.MERGE,
            key: `${ONYXKEYS.COLLECTION.REPORT_ACTIONS}${transactionThread?.reportID}`,
            value: {
                [updatedReportAction.reportActionID]: updatedReportAction as OnyxTypes.ReportAction,
            },
        });
        optimisticData.push({
            onyxMethod: Onyx.METHOD.MERGE,
            key: `${ONYXKEYS.COLLECTION.REPORT}${transactionThread?.reportID}`,
            value: {
                lastVisibleActionCreated: updatedReportAction.created,
                lastReadTime: updatedReportAction.created,
            },
        });
        failureData.push({
            onyxMethod: Onyx.METHOD.MERGE,
            key: `${ONYXKEYS.COLLECTION.REPORT}${transactionThread?.reportID}`,
            value: {
                lastVisibleActionCreated: transactionThread?.lastVisibleActionCreated,
                lastReadTime: transactionThread?.lastReadTime,
            },
        });
        successData.push({
            onyxMethod: Onyx.METHOD.MERGE,
            key: `${ONYXKEYS.COLLECTION.REPORT_ACTIONS}${transactionThread?.reportID}`,
            value: {
                [updatedReportAction.reportActionID]: {pendingAction: null},
            },
        });
        failureData.push({
            onyxMethod: Onyx.METHOD.MERGE,
            key: `${ONYXKEYS.COLLECTION.REPORT_ACTIONS}${transactionThread?.reportID}`,
            value: {
                [updatedReportAction.reportActionID]: {
                    ...(updatedReportAction as OnyxTypes.ReportAction),
                    errors: getMicroSecondOnyxErrorWithTranslationKey('iou.error.genericEditFailureMessage'),
                },
            },
        });
    }

    // Step 4: Compute the IOU total and update the report preview message (and report header) so LHN amount owed is correct.
    const calculatedDiffAmount = calculateDiffAmount(iouReport, updatedTransaction, transaction);
    // If calculatedDiffAmount is null it means we cannot calculate the new iou report total from front-end due to currency differences.
    const isTotalIndeterminate = calculatedDiffAmount === null;
    const diff = calculatedDiffAmount ?? 0;

    let updatedMoneyRequestReport: OnyxTypes.OnyxInputOrEntry<OnyxTypes.Report>;
    if (!iouReport) {
        updatedMoneyRequestReport = null;
    } else if ((isExpenseReport(iouReport) || isInvoiceReportReportUtils(iouReport)) && !Number.isNaN(iouReport.total) && iouReport.total !== undefined) {
        // For expense report, the amount is negative, so we should subtract total from diff
        updatedMoneyRequestReport = {
            ...iouReport,
            total: iouReport.total - diff,
        };
        if (!transaction?.reimbursable && typeof updatedMoneyRequestReport.nonReimbursableTotal === 'number') {
            updatedMoneyRequestReport.nonReimbursableTotal -= diff;
        }
        if (!isTransactionOnHold) {
            if (typeof updatedMoneyRequestReport.unheldTotal === 'number') {
                updatedMoneyRequestReport.unheldTotal -= diff;
            }
            if (!transaction?.reimbursable && typeof updatedMoneyRequestReport.unheldNonReimbursableTotal === 'number') {
                updatedMoneyRequestReport.unheldNonReimbursableTotal -= diff;
            }
        }
    } else {
        updatedMoneyRequestReport = updateIOUOwnerAndTotal(
            iouReport,
            updatedReportAction.actorAccountID ?? CONST.DEFAULT_NUMBER_ID,
            diff,
            getCurrency(transaction),
            false,
            true,
            isTransactionOnHold,
        );
    }

    optimisticData.push(
        {
            onyxMethod: Onyx.METHOD.MERGE,
            key: `${ONYXKEYS.COLLECTION.REPORT}${iouReport?.reportID}`,
            value: {...updatedMoneyRequestReport, ...(isTotalIndeterminate && {pendingFields: {total: CONST.RED_BRICK_ROAD_PENDING_ACTION.UPDATE}})},
        },
        {
            onyxMethod: Onyx.METHOD.MERGE,
            key: `${ONYXKEYS.COLLECTION.REPORT}${iouReport?.parentReportID}`,
            value: getOutstandingChildRequest(updatedMoneyRequestReport),
        },
    );
    if (isOneTransactionThread(transactionThreadReportID, iouReport?.reportID, undefined)) {
        optimisticData.push({
            onyxMethod: Onyx.METHOD.MERGE,
            key: `${ONYXKEYS.COLLECTION.REPORT}${iouReport?.reportID}`,
            value: {
                lastReadTime: updatedReportAction.created,
            },
        });
    }
    successData.push({
        onyxMethod: Onyx.METHOD.MERGE,
        key: `${ONYXKEYS.COLLECTION.REPORT}${iouReport?.reportID}`,
        value: {pendingAction: null, ...(isTotalIndeterminate && {pendingFields: {total: null}})},
    });

    // Optimistically modify the transaction and the transaction thread
    optimisticData.push({
        onyxMethod: Onyx.METHOD.MERGE,
        key: `${ONYXKEYS.COLLECTION.TRANSACTION}${transactionID}`,
        value: {
            ...updatedTransaction,
            pendingFields,
            errorFields: null,
        },
    });

    optimisticData.push({
        onyxMethod: Onyx.METHOD.MERGE,
        key: `${ONYXKEYS.COLLECTION.REPORT}${transactionThreadReportID}`,
        value: {
            lastActorAccountID: updatedReportAction.actorAccountID,
        },
    });

    if (isScanning && ('amount' in transactionChanges || 'currency' in transactionChanges)) {
        if (transactionThread?.parentReportActionID) {
            optimisticData.push({
                onyxMethod: Onyx.METHOD.MERGE,
                key: `${ONYXKEYS.COLLECTION.REPORT_ACTIONS}${iouReport?.reportID}`,
                value: {
                    [transactionThread?.parentReportActionID]: {
                        originalMessage: {
                            whisperedTo: [],
                        },
                    },
                },
            });
        }

        if (iouReport?.parentReportActionID) {
            optimisticData.push({
                onyxMethod: Onyx.METHOD.MERGE,
                key: `${ONYXKEYS.COLLECTION.REPORT_ACTIONS}${iouReport?.parentReportID}`,
                value: {
                    [iouReport.parentReportActionID]: {
                        originalMessage: {
                            whisperedTo: [],
                        },
                    },
                },
            });
        }
    }

    // Update recently used categories if the category is changed
    const hasModifiedCategory = 'category' in transactionChanges;
    if (hasModifiedCategory) {
        const optimisticPolicyRecentlyUsedCategories = buildOptimisticPolicyRecentlyUsedCategories(iouReport?.policyID, transactionChanges.category);
        if (optimisticPolicyRecentlyUsedCategories.length) {
            optimisticData.push({
                onyxMethod: Onyx.METHOD.SET,
                key: `${ONYXKEYS.COLLECTION.POLICY_RECENTLY_USED_CATEGORIES}${iouReport?.policyID}`,
                value: optimisticPolicyRecentlyUsedCategories,
            });
        }
    }

    // Update recently used currencies if the currency is changed
    if ('currency' in transactionChanges) {
        const optimisticRecentlyUsedCurrencies = buildOptimisticRecentlyUsedCurrencies(transactionChanges.currency);
        if (optimisticRecentlyUsedCurrencies.length) {
            optimisticData.push({
                onyxMethod: Onyx.METHOD.SET,
                key: ONYXKEYS.RECENTLY_USED_CURRENCIES,
                value: optimisticRecentlyUsedCurrencies,
            });
        }
    }

    // Update recently used categories if the tag is changed
    const hasModifiedTag = 'tag' in transactionChanges;
    if (hasModifiedTag) {
        const optimisticPolicyRecentlyUsedTags = buildOptimisticPolicyRecentlyUsedTags(iouReport?.policyID, transactionChanges.tag);
        if (!isEmptyObject(optimisticPolicyRecentlyUsedTags)) {
            optimisticData.push({
                onyxMethod: Onyx.METHOD.MERGE,
                key: `${ONYXKEYS.COLLECTION.POLICY_RECENTLY_USED_TAGS}${iouReport?.policyID}`,
                value: optimisticPolicyRecentlyUsedTags,
            });
        }
    }

    const overLimitViolation = violations?.find((violation) => violation.name === 'overLimit');
    // Update violation limit, if we modify attendees. The given limit value is for a single attendee, if we have multiple attendees we should multiply limit by attendee count
    if ('attendees' in transactionChanges && !!overLimitViolation) {
        const limitForSingleAttendee = ViolationsUtils.getViolationAmountLimit(overLimitViolation);
        if (limitForSingleAttendee * (transactionChanges?.attendees?.length ?? 1) > Math.abs(getAmount(transaction))) {
            optimisticData.push({
                onyxMethod: Onyx.METHOD.MERGE,
                key: `${ONYXKEYS.COLLECTION.TRANSACTION_VIOLATIONS}${transactionID}`,
                value: violations?.filter((violation) => violation.name !== 'overLimit') ?? [],
            });
        }
    }

    if (Array.isArray(params?.attendees)) {
        params.attendees = JSON.stringify(params?.attendees);
    }

    // Clear out the error fields and loading states on success
    successData.push({
        onyxMethod: Onyx.METHOD.MERGE,
        key: `${ONYXKEYS.COLLECTION.TRANSACTION}${transactionID}`,
        value: {
            pendingFields: clearedPendingFields,
            isLoading: false,
            errorFields: null,
            routes: null,
        },
    });

    // Clear out loading states, pending fields, and add the error fields
    failureData.push({
        onyxMethod: Onyx.METHOD.MERGE,
        key: `${ONYXKEYS.COLLECTION.TRANSACTION}${transactionID}`,
        value: {
            ...transaction,
            pendingFields: clearedPendingFields,
            isLoading: false,
            errorFields,
        },
    });

    if (iouReport) {
        // Reset the iouReport to its original state
        failureData.push({
            onyxMethod: Onyx.METHOD.MERGE,
            key: `${ONYXKEYS.COLLECTION.REPORT}${iouReport.reportID}`,
            value: {...iouReport, ...(isTotalIndeterminate && {pendingFields: {total: null}})},
        });
    }

    if (policy && isPaidGroupPolicy(policy) && updatedTransaction && (hasModifiedTag || hasModifiedCategory || hasModifiedDistanceRate || hasModifiedAmount || hasModifiedCreated)) {
        const currentTransactionViolations = allTransactionViolations[`${ONYXKEYS.COLLECTION.TRANSACTION_VIOLATIONS}${transactionID}`] ?? [];
        const violationsOnyxData = ViolationsUtils.getViolationsOnyxData(
            updatedTransaction,
            currentTransactionViolations,
            policy,
            policyTagList ?? {},
            policyCategories ?? {},
            hasDependentTags(policy, policyTagList ?? {}),
            isInvoiceReportReportUtils(iouReport),
        );
        optimisticData.push(violationsOnyxData);
        failureData.push({
            onyxMethod: Onyx.METHOD.MERGE,
            key: `${ONYXKEYS.COLLECTION.TRANSACTION_VIOLATIONS}${transactionID}`,
            value: currentTransactionViolations,
        });
        if (hash) {
            optimisticData.push({
                onyxMethod: Onyx.METHOD.MERGE,
                key: `${ONYXKEYS.COLLECTION.SNAPSHOT}${hash}`,
                value: {
                    data: {
                        [`${ONYXKEYS.COLLECTION.TRANSACTION_VIOLATIONS}${transactionID}`]: violationsOnyxData.value,
                    },
                },
            });
            failureData.push({
                onyxMethod: Onyx.METHOD.MERGE,
                key: `${ONYXKEYS.COLLECTION.SNAPSHOT}${hash}`,
                value: {
                    data: {
                        [`${ONYXKEYS.COLLECTION.TRANSACTION_VIOLATIONS}${transactionID}`]: currentTransactionViolations,
                    },
                },
            });
        }
        if (violationsOnyxData && (iouReport?.statusNum ?? CONST.REPORT.STATUS_NUM.OPEN) === CONST.REPORT.STATUS_NUM.OPEN) {
            const currentNextStep = allNextSteps[`${ONYXKEYS.COLLECTION.NEXT_STEP}${iouReport?.reportID}`] ?? {};
            const shouldFixViolations = Array.isArray(violationsOnyxData.value) && violationsOnyxData.value.length > 0;
            optimisticData.push({
                onyxMethod: Onyx.METHOD.MERGE,
                key: `${ONYXKEYS.COLLECTION.NEXT_STEP}${iouReport?.reportID}`,
                value: buildNextStep(iouReport ?? undefined, iouReport?.statusNum ?? CONST.REPORT.STATUS_NUM.OPEN, shouldFixViolations),
            });
            failureData.push({
                onyxMethod: Onyx.METHOD.MERGE,
                key: `${ONYXKEYS.COLLECTION.NEXT_STEP}${iouReport?.reportID}`,
                value: currentNextStep,
            });
        }
    }

    // Reset the transaction thread to its original state
    failureData.push({
        onyxMethod: Onyx.METHOD.MERGE,
        key: `${ONYXKEYS.COLLECTION.REPORT}${transactionThreadReportID}`,
        value: transactionThread,
    });

    return {
        params,
        onyxData: {optimisticData, successData, failureData},
    };
}

/**
 * @param transactionID
 * @param transactionThreadReportID
 * @param transactionChanges
 * @param [transactionChanges.created] Present when updated the date field
 * @param policy  May be undefined, an empty object, or an object matching the Policy type (src/types/onyx/Policy.ts)
 */
function getUpdateTrackExpenseParams(
    transactionID: string | undefined,
    transactionThreadReportID: string | undefined,
    transactionChanges: TransactionChanges,
    policy: OnyxEntry<OnyxTypes.Policy>,
): UpdateMoneyRequestData {
    const optimisticData: OnyxUpdate[] = [];
    const successData: OnyxUpdate[] = [];
    const failureData: OnyxUpdate[] = [];

    // Step 1: Set any "pending fields" (ones updated while the user was offline) to have error messages in the failureData
    const pendingFields = Object.fromEntries(Object.keys(transactionChanges).map((key) => [key, CONST.RED_BRICK_ROAD_PENDING_ACTION.UPDATE]));
    const clearedPendingFields = Object.fromEntries(Object.keys(transactionChanges).map((key) => [key, null]));
    const errorFields = Object.fromEntries(Object.keys(pendingFields).map((key) => [key, {[DateUtils.getMicroseconds()]: Localize.translateLocal('iou.error.genericEditFailureMessage')}]));

    // Step 2: Get all the collections being updated
    const transactionThread = allReports?.[`${ONYXKEYS.COLLECTION.REPORT}${transactionThreadReportID}`] ?? null;
    const transaction = allTransactions?.[`${ONYXKEYS.COLLECTION.TRANSACTION}${transactionID}`];
    const chatReport = allReports?.[`${ONYXKEYS.COLLECTION.REPORT}${transactionThread?.parentReportID}`] ?? null;
    const isScanning = hasReceiptTransactionUtils(transaction) && isReceiptBeingScannedTransactionUtils(transaction);
    const updatedTransaction = transaction
        ? getUpdatedTransaction({
              transaction,
              transactionChanges,
              isFromExpenseReport: false,
              policy,
          })
        : null;
    const transactionDetails = getTransactionDetails(updatedTransaction);

    if (transactionDetails?.waypoints) {
        // This needs to be a JSON string since we're sending this to the MapBox API
        transactionDetails.waypoints = JSON.stringify(transactionDetails.waypoints);
    }

    const dataToIncludeInParams: Partial<TransactionDetails> = Object.fromEntries(Object.entries(transactionDetails ?? {}).filter(([key]) => Object.keys(transactionChanges).includes(key)));

    const params: UpdateMoneyRequestParams = {
        ...dataToIncludeInParams,
        reportID: chatReport?.reportID,
        transactionID,
    };

    const hasPendingWaypoints = 'waypoints' in transactionChanges;
    const hasModifiedDistanceRate = 'customUnitRateID' in transactionChanges;
    if (transaction && updatedTransaction && (hasPendingWaypoints || hasModifiedDistanceRate)) {
        // Delete the draft transaction when editing waypoints when the server responds successfully and there are no errors
        successData.push({
            onyxMethod: Onyx.METHOD.SET,
            key: `${ONYXKEYS.COLLECTION.TRANSACTION_DRAFT}${transactionID}`,
            value: null,
        });

        // Revert the transaction's amount to the original value on failure.
        // The IOU Report will be fully reverted in the failureData further below.
        failureData.push({
            onyxMethod: Onyx.METHOD.MERGE,
            key: `${ONYXKEYS.COLLECTION.TRANSACTION}${transactionID}`,
            value: {
                amount: transaction.amount,
                modifiedAmount: transaction.modifiedAmount,
                modifiedMerchant: transaction.modifiedMerchant,
            },
        });
    }

    // Step 3: Build the modified expense report actions
    // We don't create a modified report action if:
    // - we're updating the waypoints
    // - we're updating the distance rate while the waypoints are still pending
    // In these cases, there isn't a valid optimistic mileage data we can use,
    // and the report action is created on the server with the distance-related response from the MapBox API
    const updatedReportAction = buildOptimisticModifiedExpenseReportAction(transactionThread, transaction, transactionChanges, false, policy, updatedTransaction);
    if (!hasPendingWaypoints && !(hasModifiedDistanceRate && isFetchingWaypointsFromServer(transaction))) {
        params.reportActionID = updatedReportAction.reportActionID;

        optimisticData.push({
            onyxMethod: Onyx.METHOD.MERGE,
            key: `${ONYXKEYS.COLLECTION.REPORT_ACTIONS}${transactionThread?.reportID}`,
            value: {
                [updatedReportAction.reportActionID]: updatedReportAction as OnyxTypes.ReportAction,
            },
        });
        successData.push({
            onyxMethod: Onyx.METHOD.MERGE,
            key: `${ONYXKEYS.COLLECTION.REPORT_ACTIONS}${transactionThread?.reportID}`,
            value: {
                [updatedReportAction.reportActionID]: {pendingAction: null},
            },
        });
        failureData.push({
            onyxMethod: Onyx.METHOD.MERGE,
            key: `${ONYXKEYS.COLLECTION.REPORT_ACTIONS}${transactionThread?.reportID}`,
            value: {
                [updatedReportAction.reportActionID]: {
                    ...(updatedReportAction as OnyxTypes.ReportAction),
                    errors: getMicroSecondOnyxErrorWithTranslationKey('iou.error.genericEditFailureMessage'),
                },
            },
        });
    }

    // Step 4: Update the report preview message (and report header) so LHN amount tracked is correct.
    // Optimistically modify the transaction and the transaction thread
    optimisticData.push({
        onyxMethod: Onyx.METHOD.MERGE,
        key: `${ONYXKEYS.COLLECTION.TRANSACTION}${transactionID}`,
        value: {
            ...updatedTransaction,
            pendingFields,
            errorFields: null,
        },
    });

    optimisticData.push({
        onyxMethod: Onyx.METHOD.MERGE,
        key: `${ONYXKEYS.COLLECTION.REPORT}${transactionThreadReportID}`,
        value: {
            lastActorAccountID: updatedReportAction.actorAccountID,
        },
    });

    if (isScanning && transactionThread?.parentReportActionID && ('amount' in transactionChanges || 'currency' in transactionChanges)) {
        optimisticData.push({
            onyxMethod: Onyx.METHOD.MERGE,
            key: `${ONYXKEYS.COLLECTION.REPORT_ACTIONS}${chatReport?.reportID}`,
            value: {[transactionThread.parentReportActionID]: {originalMessage: {whisperedTo: []}}},
        });
    }

    // Clear out the error fields and loading states on success
    successData.push({
        onyxMethod: Onyx.METHOD.MERGE,
        key: `${ONYXKEYS.COLLECTION.TRANSACTION}${transactionID}`,
        value: {
            pendingFields: clearedPendingFields,
            isLoading: false,
            errorFields: null,
            routes: null,
        },
    });

    // Clear out loading states, pending fields, and add the error fields
    failureData.push({
        onyxMethod: Onyx.METHOD.MERGE,
        key: `${ONYXKEYS.COLLECTION.TRANSACTION}${transactionID}`,
        value: {
            ...transaction,
            pendingFields: clearedPendingFields,
            isLoading: false,
            errorFields,
        },
    });

    // Reset the transaction thread to its original state
    failureData.push({
        onyxMethod: Onyx.METHOD.MERGE,
        key: `${ONYXKEYS.COLLECTION.REPORT}${transactionThreadReportID}`,
        value: transactionThread,
    });

    return {
        params,
        onyxData: {optimisticData, successData, failureData},
    };
}

/** Updates the created date of an expense */
function updateMoneyRequestDate(
    transactionID: string,
    transactionThreadReportID: string,
    value: string,
    policy: OnyxEntry<OnyxTypes.Policy>,
    policyTags: OnyxEntry<OnyxTypes.PolicyTagLists>,
    policyCategories: OnyxEntry<OnyxTypes.PolicyCategories>,
) {
    const transactionChanges: TransactionChanges = {
        created: value,
    };
    const transactionThreadReport = allReports?.[`${ONYXKEYS.COLLECTION.REPORT}${transactionThreadReportID}`] ?? null;
    const parentReport = allReports?.[`${ONYXKEYS.COLLECTION.REPORT}${transactionThreadReport?.parentReportID}`] ?? null;
    let data: UpdateMoneyRequestData;
    if (isTrackExpenseReport(transactionThreadReport) && isSelfDM(parentReport)) {
        data = getUpdateTrackExpenseParams(transactionID, transactionThreadReportID, transactionChanges, policy);
    } else {
        data = getUpdateMoneyRequestParams(transactionID, transactionThreadReportID, transactionChanges, policy, policyTags, policyCategories);
    }
    const {params, onyxData} = data;
    API.write(WRITE_COMMANDS.UPDATE_MONEY_REQUEST_DATE, params, onyxData);
}

/** Updates the billable field of an expense */
function updateMoneyRequestBillable(
    transactionID: string | undefined,
    transactionThreadReportID: string | undefined,
    value: boolean,
    policy: OnyxEntry<OnyxTypes.Policy>,
    policyTagList: OnyxEntry<OnyxTypes.PolicyTagLists>,
    policyCategories: OnyxEntry<OnyxTypes.PolicyCategories>,
) {
    if (!transactionID || !transactionThreadReportID) {
        return;
    }
    const transactionChanges: TransactionChanges = {
        billable: value,
    };
    const {params, onyxData} = getUpdateMoneyRequestParams(transactionID, transactionThreadReportID, transactionChanges, policy, policyTagList, policyCategories);
    API.write(WRITE_COMMANDS.UPDATE_MONEY_REQUEST_BILLABLE, params, onyxData);
}

/** Updates the merchant field of an expense */
function updateMoneyRequestMerchant(
    transactionID: string,
    transactionThreadReportID: string,
    value: string,
    policy: OnyxEntry<OnyxTypes.Policy>,
    policyTagList: OnyxEntry<OnyxTypes.PolicyTagLists>,
    policyCategories: OnyxEntry<OnyxTypes.PolicyCategories>,
) {
    const transactionChanges: TransactionChanges = {
        merchant: value,
    };
    const transactionThreadReport = allReports?.[`${ONYXKEYS.COLLECTION.REPORT}${transactionThreadReportID}`] ?? null;
    const parentReport = allReports?.[`${ONYXKEYS.COLLECTION.REPORT}${transactionThreadReport?.parentReportID}`] ?? null;
    let data: UpdateMoneyRequestData;
    if (isTrackExpenseReport(transactionThreadReport) && isSelfDM(parentReport)) {
        data = getUpdateTrackExpenseParams(transactionID, transactionThreadReportID, transactionChanges, policy);
    } else {
        data = getUpdateMoneyRequestParams(transactionID, transactionThreadReportID, transactionChanges, policy, policyTagList, policyCategories);
    }
    const {params, onyxData} = data;
    API.write(WRITE_COMMANDS.UPDATE_MONEY_REQUEST_MERCHANT, params, onyxData);
}

/** Updates the attendees list of an expense */
function updateMoneyRequestAttendees(
    transactionID: string,
    transactionThreadReportID: string,
    attendees: Attendee[],
    policy: OnyxEntry<OnyxTypes.Policy>,
    policyTagList: OnyxEntry<OnyxTypes.PolicyTagLists>,
    policyCategories: OnyxEntry<OnyxTypes.PolicyCategories>,
    violations: OnyxEntry<OnyxTypes.TransactionViolations> | undefined,
) {
    const transactionChanges: TransactionChanges = {
        attendees,
    };
    const data = getUpdateMoneyRequestParams(transactionID, transactionThreadReportID, transactionChanges, policy, policyTagList, policyCategories, violations);
    const {params, onyxData} = data;
    API.write(WRITE_COMMANDS.UPDATE_MONEY_REQUEST_ATTENDEES, params, onyxData);
}

/** Updates the tag of an expense */
function updateMoneyRequestTag(
    transactionID: string,
    transactionThreadReportID: string | undefined,
    tag: string,
    policy: OnyxEntry<OnyxTypes.Policy>,
    policyTagList: OnyxEntry<OnyxTypes.PolicyTagLists>,
    policyCategories: OnyxEntry<OnyxTypes.PolicyCategories>,
    hash?: number,
) {
    const transactionChanges: TransactionChanges = {
        tag,
    };
    const {params, onyxData} = getUpdateMoneyRequestParams(transactionID, transactionThreadReportID, transactionChanges, policy, policyTagList, policyCategories, undefined, hash);
    API.write(WRITE_COMMANDS.UPDATE_MONEY_REQUEST_TAG, params, onyxData);
}

/** Updates the created tax amount of an expense */
function updateMoneyRequestTaxAmount(
    transactionID: string,
    optimisticReportActionID: string | undefined,
    taxAmount: number,
    policy: OnyxEntry<OnyxTypes.Policy>,
    policyTagList: OnyxEntry<OnyxTypes.PolicyTagLists>,
    policyCategories: OnyxEntry<OnyxTypes.PolicyCategories>,
) {
    const transactionChanges = {
        taxAmount,
    };
    const {params, onyxData} = getUpdateMoneyRequestParams(transactionID, optimisticReportActionID, transactionChanges, policy, policyTagList, policyCategories);
    API.write('UpdateMoneyRequestTaxAmount', params, onyxData);
}

type UpdateMoneyRequestTaxRateParams = {
    transactionID: string;
    optimisticReportActionID: string;
    taxCode: string;
    taxAmount: number;
    policy: OnyxEntry<OnyxTypes.Policy>;
    policyTagList: OnyxEntry<OnyxTypes.PolicyTagLists>;
    policyCategories: OnyxEntry<OnyxTypes.PolicyCategories>;
};

/** Updates the created tax rate of an expense */
function updateMoneyRequestTaxRate({transactionID, optimisticReportActionID, taxCode, taxAmount, policy, policyTagList, policyCategories}: UpdateMoneyRequestTaxRateParams) {
    const transactionChanges = {
        taxCode,
        taxAmount,
    };
    const {params, onyxData} = getUpdateMoneyRequestParams(transactionID, optimisticReportActionID, transactionChanges, policy, policyTagList, policyCategories);
    API.write('UpdateMoneyRequestTaxRate', params, onyxData);
}

type UpdateMoneyRequestDistanceParams = {
    transactionID: string | undefined;
    transactionThreadReportID: string | undefined;
    waypoints: WaypointCollection;
    routes?: Routes;
    policy?: OnyxEntry<OnyxTypes.Policy>;
    policyTagList?: OnyxEntry<OnyxTypes.PolicyTagLists>;
    policyCategories?: OnyxEntry<OnyxTypes.PolicyCategories>;
    transactionBackup: OnyxEntry<OnyxTypes.Transaction>;
};

/** Updates the waypoints of a distance expense */
function updateMoneyRequestDistance({
    transactionID,
    transactionThreadReportID,
    waypoints,
    routes = undefined,
    policy = {} as OnyxTypes.Policy,
    policyTagList = {},
    policyCategories = {},
    transactionBackup,
}: UpdateMoneyRequestDistanceParams) {
    const transactionChanges: TransactionChanges = {
        waypoints: sanitizeRecentWaypoints(waypoints),
        routes,
    };
    const transactionThreadReport = allReports?.[`${ONYXKEYS.COLLECTION.REPORT}${transactionThreadReportID}`] ?? null;
    const parentReport = allReports?.[`${ONYXKEYS.COLLECTION.REPORT}${transactionThreadReport?.parentReportID}`] ?? null;
    let data: UpdateMoneyRequestData;
    if (isTrackExpenseReport(transactionThreadReport) && isSelfDM(parentReport)) {
        data = getUpdateTrackExpenseParams(transactionID, transactionThreadReportID, transactionChanges, policy);
    } else {
        data = getUpdateMoneyRequestParams(transactionID, transactionThreadReportID, transactionChanges, policy, policyTagList, policyCategories);
    }
    const {params, onyxData} = data;

    const recentServerValidatedWaypoints = getRecentWaypoints().filter((item) => !item.pendingAction);
    onyxData?.failureData?.push({
        onyxMethod: Onyx.METHOD.SET,
        key: `${ONYXKEYS.NVP_RECENT_WAYPOINTS}`,
        value: recentServerValidatedWaypoints,
    });

    if (transactionBackup) {
        const transaction = allTransactions?.[`${ONYXKEYS.COLLECTION.TRANSACTION}${transactionID}`];

        // We need to include all keys of the optimisticData's waypoints in the failureData for onyx merge to properly reset
        // waypoint keys that do not exist in the failureData's waypoints. For instance, if the optimisticData waypoints had
        // three keys and the failureData waypoint had only 2 keys then the third key that doesn't exist in the failureData
        // waypoints should be explicitly reset otherwise onyx merge will leave it intact.
        const allWaypointKeys = [...new Set([...Object.keys(transactionBackup.comment?.waypoints ?? {}), ...Object.keys(transaction?.comment?.waypoints ?? {})])];
        const onyxWaypoints = allWaypointKeys.reduce((acc: NullishDeep<WaypointCollection>, key) => {
            acc[key] = transactionBackup.comment?.waypoints?.[key] ? {...transactionBackup.comment?.waypoints?.[key]} : null;
            return acc;
        }, {});
        const allModifiedWaypointsKeys = [...new Set([...Object.keys(waypoints ?? {}), ...Object.keys(transaction?.modifiedWaypoints ?? {})])];
        const onyxModifiedWaypoints = allModifiedWaypointsKeys.reduce((acc: NullishDeep<WaypointCollection>, key) => {
            acc[key] = transactionBackup.modifiedWaypoints?.[key] ? {...transactionBackup.modifiedWaypoints?.[key]} : null;
            return acc;
        }, {});
        onyxData?.failureData?.push({
            onyxMethod: Onyx.METHOD.MERGE,
            key: `${ONYXKEYS.COLLECTION.TRANSACTION}${transactionID}`,
            value: {
                comment: {
                    waypoints: onyxWaypoints,
                    customUnit: {
                        quantity: transactionBackup?.comment?.customUnit?.quantity,
                    },
                },
                modifiedWaypoints: onyxModifiedWaypoints,
                routes: null,
            },
        });
    }

    API.write(WRITE_COMMANDS.UPDATE_MONEY_REQUEST_DISTANCE, params, onyxData);
}

/** Updates the category of an expense */
function updateMoneyRequestCategory(
    transactionID: string,
    transactionThreadReportID: string,
    category: string,
    policy: OnyxEntry<OnyxTypes.Policy>,
    policyTagList: OnyxEntry<OnyxTypes.PolicyTagLists>,
    policyCategories: OnyxEntry<OnyxTypes.PolicyCategories>,
    hash?: number,
) {
    const transactionChanges: TransactionChanges = {
        category,
    };

    const {params, onyxData} = getUpdateMoneyRequestParams(transactionID, transactionThreadReportID, transactionChanges, policy, policyTagList, policyCategories, undefined, hash);
    API.write(WRITE_COMMANDS.UPDATE_MONEY_REQUEST_CATEGORY, params, onyxData);
}

/** Updates the description of an expense */
function updateMoneyRequestDescription(
    transactionID: string,
    transactionThreadReportID: string,
    comment: string,
    policy: OnyxEntry<OnyxTypes.Policy>,
    policyTagList: OnyxEntry<OnyxTypes.PolicyTagLists>,
    policyCategories: OnyxEntry<OnyxTypes.PolicyCategories>,
) {
    const parsedComment = getParsedComment(comment);
    const transactionChanges: TransactionChanges = {
        comment: parsedComment,
    };
    const transactionThreadReport = allReports?.[`${ONYXKEYS.COLLECTION.REPORT}${transactionThreadReportID}`] ?? null;
    const parentReport = allReports?.[`${ONYXKEYS.COLLECTION.REPORT}${transactionThreadReport?.parentReportID}`] ?? null;
    let data: UpdateMoneyRequestData;
    if (isTrackExpenseReport(transactionThreadReport) && isSelfDM(parentReport)) {
        data = getUpdateTrackExpenseParams(transactionID, transactionThreadReportID, transactionChanges, policy);
    } else {
        data = getUpdateMoneyRequestParams(transactionID, transactionThreadReportID, transactionChanges, policy, policyTagList, policyCategories);
    }
    const {params, onyxData} = data;
    params.description = parsedComment;
    API.write(WRITE_COMMANDS.UPDATE_MONEY_REQUEST_DESCRIPTION, params, onyxData);
}

/** Updates the distance rate of an expense */
function updateMoneyRequestDistanceRate(
    transactionID: string,
    transactionThreadReportID: string,
    rateID: string,
    policy: OnyxEntry<OnyxTypes.Policy>,
    policyTagList: OnyxEntry<OnyxTypes.PolicyTagLists>,
    policyCategories: OnyxEntry<OnyxTypes.PolicyCategories>,
    updatedTaxAmount?: number,
    updatedTaxCode?: string,
) {
    const transactionChanges: TransactionChanges = {
        customUnitRateID: rateID,
        ...(typeof updatedTaxAmount === 'number' ? {taxAmount: updatedTaxAmount} : {}),
        ...(updatedTaxCode ? {taxCode: updatedTaxCode} : {}),
    };
    const transactionThreadReport = allReports?.[`${ONYXKEYS.COLLECTION.REPORT}${transactionThreadReportID}`] ?? null;
    const parentReport = allReports?.[`${ONYXKEYS.COLLECTION.REPORT}${transactionThreadReport?.parentReportID}`] ?? null;

    const transaction = allTransactions?.[`${ONYXKEYS.COLLECTION.TRANSACTION}${transactionID}`];
    if (transaction) {
        const existingDistanceUnit = transaction?.comment?.customUnit?.distanceUnit;
        const newDistanceUnit = DistanceRequestUtils.getRateByCustomUnitRateID({customUnitRateID: rateID, policy})?.unit;

        // If the distanceUnit is set and the rate is changed to one that has a different unit, mark the merchant as modified to make the distance field pending
        if (existingDistanceUnit && newDistanceUnit && newDistanceUnit !== existingDistanceUnit) {
            transactionChanges.merchant = getMerchant(transaction);
        }
    }

    let data: UpdateMoneyRequestData;
    if (isTrackExpenseReport(transactionThreadReport) && isSelfDM(parentReport)) {
        data = getUpdateTrackExpenseParams(transactionID, transactionThreadReportID, transactionChanges, policy);
    } else {
        data = getUpdateMoneyRequestParams(transactionID, transactionThreadReportID, transactionChanges, policy, policyTagList, policyCategories);
    }
    const {params, onyxData} = data;
    // `taxAmount` & `taxCode` only needs to be updated in the optimistic data, so we need to remove them from the params
    const {taxAmount, taxCode, ...paramsWithoutTaxUpdated} = params;
    API.write(WRITE_COMMANDS.UPDATE_MONEY_REQUEST_DISTANCE_RATE, paramsWithoutTaxUpdated, onyxData);
}

const getConvertTrackedExpenseInformation = (
    transactionID: string | undefined,
    actionableWhisperReportActionID: string | undefined,
    moneyRequestReportID: string | undefined,
    linkedTrackedExpenseReportAction: OnyxTypes.ReportAction,
    linkedTrackedExpenseReportID: string,
    transactionThreadReportID: string | undefined,
    resolution: IOUAction,
) => {
    const optimisticData: OnyxUpdate[] = [];
    const successData: OnyxUpdate[] = [];
    const failureData: OnyxUpdate[] = [];

    // Delete the transaction from the track expense report
    const {
        optimisticData: deleteOptimisticData,
        successData: deleteSuccessData,
        failureData: deleteFailureData,
    } = getDeleteTrackExpenseInformation(linkedTrackedExpenseReportID, transactionID, linkedTrackedExpenseReportAction, false, true, actionableWhisperReportActionID, resolution);

    optimisticData?.push(...deleteOptimisticData);
    successData?.push(...deleteSuccessData);
    failureData?.push(...deleteFailureData);

    // Build modified expense report action with the transaction changes
    const modifiedExpenseReportAction = buildOptimisticMovedTransactionAction(transactionThreadReportID, moneyRequestReportID ?? CONST.REPORT.UNREPORTED_REPORT_ID);

    optimisticData?.push({
        onyxMethod: Onyx.METHOD.MERGE,
        key: `${ONYXKEYS.COLLECTION.REPORT_ACTIONS}${transactionThreadReportID}`,
        value: {
            [modifiedExpenseReportAction.reportActionID]: modifiedExpenseReportAction,
        },
    });
    successData?.push({
        onyxMethod: Onyx.METHOD.MERGE,
        key: `${ONYXKEYS.COLLECTION.REPORT_ACTIONS}${transactionThreadReportID}`,
        value: {
            [modifiedExpenseReportAction.reportActionID]: {pendingAction: null},
        },
    });
    failureData?.push({
        onyxMethod: Onyx.METHOD.MERGE,
        key: `${ONYXKEYS.COLLECTION.REPORT_ACTIONS}${transactionThreadReportID}`,
        value: {
            [modifiedExpenseReportAction.reportActionID]: {
                ...modifiedExpenseReportAction,
                errors: getMicroSecondOnyxErrorWithTranslationKey('iou.error.genericEditFailureMessage'),
            },
        },
    });

    return {optimisticData, successData, failureData, modifiedExpenseReportActionID: modifiedExpenseReportAction.reportActionID};
};

type ConvertTrackedWorkspaceParams = {
    category: string | undefined;
    tag: string | undefined;
    taxCode: string;
    taxAmount: number;
    billable: boolean | undefined;
    policyID: string;
    receipt: Receipt | undefined;
    waypoints?: string;
    customUnitID?: string;
    customUnitRateID?: string;
};

type AddTrackedExpenseToPolicyParam = {
    amount: number;
    currency: string;
    comment: string;
    created: string;
    merchant: string;
    transactionID: string;
    reimbursable: boolean;
    actionableWhisperReportActionID: string | undefined;
    moneyRequestReportID: string;
    reportPreviewReportActionID: string;
    modifiedExpenseReportActionID: string;
    moneyRequestCreatedReportActionID: string | undefined;
    moneyRequestPreviewReportActionID: string;
} & ConvertTrackedWorkspaceParams;

type ConvertTrackedExpenseToRequestParams = {
    payerParams: {
        accountID: number;
        email: string;
    };
    transactionParams: {
        transactionID: string;
        actionableWhisperReportActionID: string | undefined;
        linkedTrackedExpenseReportAction: OnyxTypes.ReportAction;
        linkedTrackedExpenseReportID: string;
        amount: number;
        currency: string;
        comment: string;
        merchant: string;
        created: string;
        attendees?: Attendee[];
        transactionThreadReportID: string;
    };
    chatParams: {
        reportID: string;
        createdReportActionID: string | undefined;
        reportPreviewReportActionID: string;
    };
    iouParams: {
        reportID: string;
        createdReportActionID: string | undefined;
        reportActionID: string;
    };
    onyxData: OnyxData;
    workspaceParams?: ConvertTrackedWorkspaceParams;
};

function addTrackedExpenseToPolicy(parameters: AddTrackedExpenseToPolicyParam, onyxData: OnyxData) {
    API.write(WRITE_COMMANDS.ADD_TRACKED_EXPENSE_TO_POLICY, parameters, onyxData);
}

function convertTrackedExpenseToRequest(convertTrackedExpenseParams: ConvertTrackedExpenseToRequestParams) {
    const {payerParams, transactionParams, chatParams, iouParams, onyxData, workspaceParams} = convertTrackedExpenseParams;
    const {accountID: payerAccountID, email: payerEmail} = payerParams;
    const {
        transactionID,
        actionableWhisperReportActionID,
        linkedTrackedExpenseReportAction,
        linkedTrackedExpenseReportID,
        amount,
        currency,
        comment,
        merchant,
        created,
        attendees,
        transactionThreadReportID,
    } = transactionParams;
    const {optimisticData: convertTransactionOptimisticData = [], successData: convertTransactionSuccessData = [], failureData: convertTransactionFailureData = []} = onyxData;

    const {optimisticData, successData, failureData, modifiedExpenseReportActionID} = getConvertTrackedExpenseInformation(
        transactionID,
        actionableWhisperReportActionID,
        iouParams.reportID,
        linkedTrackedExpenseReportAction,
        linkedTrackedExpenseReportID,
        transactionThreadReportID,
        CONST.IOU.ACTION.SUBMIT,
    );

    optimisticData?.push(...convertTransactionOptimisticData);
    successData?.push(...convertTransactionSuccessData);
    failureData?.push(...convertTransactionFailureData);

    if (workspaceParams) {
        const params = {
            amount,
            currency,
            comment,
            created,
            merchant,
            reimbursable: true,
            transactionID,
            actionableWhisperReportActionID,
            moneyRequestReportID: iouParams.reportID,
            moneyRequestCreatedReportActionID: iouParams.createdReportActionID,
            moneyRequestPreviewReportActionID: iouParams.reportActionID,
            modifiedExpenseReportActionID,
            reportPreviewReportActionID: chatParams.reportPreviewReportActionID,
            ...workspaceParams,
        };

        addTrackedExpenseToPolicy(params, {optimisticData, successData, failureData});
        return;
    }

    const parameters = {
        attendees,
        amount,
        currency,
        comment,
        created,
        merchant,
        payerAccountID,
        payerEmail,
        chatReportID: chatParams.reportID,
        transactionID,
        actionableWhisperReportActionID,
        createdChatReportActionID: chatParams.createdReportActionID,
        moneyRequestReportID: iouParams.reportID,
        moneyRequestCreatedReportActionID: iouParams.createdReportActionID,
        moneyRequestPreviewReportActionID: iouParams.reportActionID,
        transactionThreadReportID,
        modifiedExpenseReportActionID,
        reportPreviewReportActionID: chatParams.reportPreviewReportActionID,
    };
    API.write(WRITE_COMMANDS.CONVERT_TRACKED_EXPENSE_TO_REQUEST, parameters, {optimisticData, successData, failureData});
}

function categorizeTrackedExpense(trackedExpenseParams: TrackedExpenseParams) {
    const {onyxData, reportInformation, transactionParams, policyParams, createdWorkspaceParams} = trackedExpenseParams;
    const {optimisticData, successData, failureData} = onyxData ?? {};
    const {transactionID} = transactionParams;
    const {isDraftPolicy} = policyParams;
    const {actionableWhisperReportActionID, moneyRequestReportID, linkedTrackedExpenseReportAction, linkedTrackedExpenseReportID, transactionThreadReportID} = reportInformation;
    const {
        optimisticData: moveTransactionOptimisticData,
        successData: moveTransactionSuccessData,
        failureData: moveTransactionFailureData,
        modifiedExpenseReportActionID,
    } = getConvertTrackedExpenseInformation(
        transactionID,
        actionableWhisperReportActionID,
        moneyRequestReportID,
        linkedTrackedExpenseReportAction,
        linkedTrackedExpenseReportID,
        transactionThreadReportID,
        CONST.IOU.ACTION.CATEGORIZE,
    );

    optimisticData?.push(...moveTransactionOptimisticData);
    successData?.push(...moveTransactionSuccessData);
    failureData?.push(...moveTransactionFailureData);

    const parameters: CategorizeTrackedExpenseApiParams = {
        ...{
            ...reportInformation,
            linkedTrackedExpenseReportAction: undefined,
        },
        ...policyParams,
        ...transactionParams,
        modifiedExpenseReportActionID,
        policyExpenseChatReportID: createdWorkspaceParams?.expenseChatReportID,
        policyExpenseCreatedReportActionID: createdWorkspaceParams?.expenseCreatedReportActionID,
        adminsChatReportID: createdWorkspaceParams?.adminsChatReportID,
        adminsCreatedReportActionID: createdWorkspaceParams?.adminsCreatedReportActionID,
        engagementChoice: createdWorkspaceParams?.engagementChoice,
        guidedSetupData: createdWorkspaceParams?.guidedSetupData,
        description: transactionParams.comment,
        customUnitID: createdWorkspaceParams?.customUnitID,
        customUnitRateID: createdWorkspaceParams?.customUnitRateID ?? transactionParams.customUnitRateID,
        attendees: transactionParams.attendees ? JSON.stringify(transactionParams.attendees) : undefined,
    };

    API.write(WRITE_COMMANDS.CATEGORIZE_TRACKED_EXPENSE, parameters, {optimisticData, successData, failureData});

    // If a draft policy was used, then the CategorizeTrackedExpense command will create a real one
    // so let's track that conversion here
    if (isDraftPolicy) {
        GoogleTagManager.publishEvent(CONST.ANALYTICS.EVENT.WORKSPACE_CREATED, userAccountID);
    }
}

function shareTrackedExpense(trackedExpenseParams: TrackedExpenseParams) {
    const {onyxData, reportInformation, transactionParams, policyParams, createdWorkspaceParams, accountantParams} = trackedExpenseParams;

    const policyID = policyParams?.policyID;
    const chatReportID = reportInformation?.chatReportID;
    const accountantEmail = addSMSDomainIfPhoneNumber(accountantParams?.accountant?.login);
    const accountantAccountID = accountantParams?.accountant?.accountID;

    if (!policyID || !chatReportID || !accountantEmail || !accountantAccountID) {
        return;
    }

    const {optimisticData: shareTrackedExpenseOptimisticData = [], successData: shareTrackedExpenseSuccessData = [], failureData: shareTrackedExpenseFailureData = []} = onyxData ?? {};

    const {transactionID} = transactionParams;
    const {
        actionableWhisperReportActionID,
        moneyRequestPreviewReportActionID,
        moneyRequestCreatedReportActionID,
        reportPreviewReportActionID,
        moneyRequestReportID,
        linkedTrackedExpenseReportAction,
        linkedTrackedExpenseReportID,
        transactionThreadReportID,
    } = reportInformation;

    const {optimisticData, successData, failureData, modifiedExpenseReportActionID} = getConvertTrackedExpenseInformation(
        transactionID,
        actionableWhisperReportActionID,
        moneyRequestReportID,
        linkedTrackedExpenseReportAction,
        linkedTrackedExpenseReportID,
        transactionThreadReportID,
        CONST.IOU.ACTION.SHARE,
    );

    optimisticData?.push(...shareTrackedExpenseOptimisticData);
    successData?.push(...shareTrackedExpenseSuccessData);
    failureData?.push(...shareTrackedExpenseFailureData);

    const policyEmployeeList = allPolicies?.[`${ONYXKEYS.COLLECTION.POLICY}${policyParams?.policyID}`]?.employeeList;
    if (!policyEmployeeList?.[accountantEmail]) {
        const policyMemberAccountIDs = Object.values(getMemberAccountIDsForWorkspace(policyEmployeeList, false, false));
        const {
            optimisticData: addAccountantToWorkspaceOptimisticData,
            successData: addAccountantToWorkspaceSuccessData,
            failureData: addAccountantToWorkspaceFailureData,
        } = buildAddMembersToWorkspaceOnyxData({[accountantEmail]: accountantAccountID}, policyID, policyMemberAccountIDs, CONST.POLICY.ROLE.ADMIN);
        optimisticData?.push(...addAccountantToWorkspaceOptimisticData);
        successData?.push(...addAccountantToWorkspaceSuccessData);
        failureData?.push(...addAccountantToWorkspaceFailureData);
    } else if (policyEmployeeList?.[accountantEmail].role !== CONST.POLICY.ROLE.ADMIN) {
        const {
            optimisticData: addAccountantToWorkspaceOptimisticData,
            successData: addAccountantToWorkspaceSuccessData,
            failureData: addAccountantToWorkspaceFailureData,
        } = buildUpdateWorkspaceMembersRoleOnyxData(policyID, [accountantAccountID], CONST.POLICY.ROLE.ADMIN);
        optimisticData?.push(...addAccountantToWorkspaceOptimisticData);
        successData?.push(...addAccountantToWorkspaceSuccessData);
        failureData?.push(...addAccountantToWorkspaceFailureData);
    }

    const chatReportParticipants = allReports?.[`${ONYXKEYS.COLLECTION.REPORT}${chatReportID}`]?.participants;
    if (!chatReportParticipants?.[accountantAccountID]) {
        const {
            optimisticData: inviteAccountantToRoomOptimisticData,
            successData: inviteAccountantToRoomSuccessData,
            failureData: inviteAccountantToRoomFailureData,
        } = buildInviteToRoomOnyxData(chatReportID, {[accountantEmail]: accountantAccountID});
        optimisticData?.push(...inviteAccountantToRoomOptimisticData);
        successData?.push(...inviteAccountantToRoomSuccessData);
        failureData?.push(...inviteAccountantToRoomFailureData);
    }

    const parameters: ShareTrackedExpenseParams = {
        ...transactionParams,
        policyID,
        moneyRequestPreviewReportActionID,
        moneyRequestReportID,
        moneyRequestCreatedReportActionID,
        actionableWhisperReportActionID,
        modifiedExpenseReportActionID,
        reportPreviewReportActionID,
        policyExpenseChatReportID: createdWorkspaceParams?.expenseChatReportID,
        policyExpenseCreatedReportActionID: createdWorkspaceParams?.expenseCreatedReportActionID,
        adminsChatReportID: createdWorkspaceParams?.adminsChatReportID,
        adminsCreatedReportActionID: createdWorkspaceParams?.adminsCreatedReportActionID,
        engagementChoice: createdWorkspaceParams?.engagementChoice,
        guidedSetupData: createdWorkspaceParams?.guidedSetupData,
        policyName: createdWorkspaceParams?.policyName,
        description: transactionParams.comment,
        customUnitID: createdWorkspaceParams?.customUnitID,
        customUnitRateID: createdWorkspaceParams?.customUnitRateID ?? transactionParams.customUnitRateID,
        attendees: transactionParams.attendees ? JSON.stringify(transactionParams.attendees) : undefined,
        accountantEmail,
    };

    API.write(WRITE_COMMANDS.SHARE_TRACKED_EXPENSE, parameters, {optimisticData, successData, failureData});
}

/**
 * Submit expense to another user
 */
function requestMoney(requestMoneyInformation: RequestMoneyInformation) {
    const {
        report,
        participantParams,
        policyParams = {},
        transactionParams,
        gpsPoints,
        action,
        reimbursible,
        shouldHandleNavigation = true,
        backToReport,
        shouldPlaySound = true,
    } = requestMoneyInformation;
    const {payeeAccountID} = participantParams;
    const parsedComment = getParsedComment(transactionParams.comment ?? '');
    transactionParams.comment = parsedComment;
    const {
        amount,
        currency,
        merchant,
        comment = '',
        receipt,
        category,
        tag,
        taxCode = '',
        taxAmount = 0,
        billable,
        created,
        attendees,
        actionableWhisperReportActionID,
        linkedTrackedExpenseReportAction,
        linkedTrackedExpenseReportID,
        waypoints,
        customUnitRateID,
        isTestDrive,
    } = transactionParams;

    const testDriveCommentReportActionID = isTestDrive ? rand64() : undefined;

    const sanitizedWaypoints = waypoints ? JSON.stringify(sanitizeRecentWaypoints(waypoints)) : undefined;

    // If the report is iou or expense report, we should get the linked chat report to be passed to the getMoneyRequestInformation function
    const isMoneyRequestReport = isMoneyRequestReportReportUtils(report);
    const currentChatReport = isMoneyRequestReport ? getReportOrDraftReport(report?.chatReportID) : report;
    const moneyRequestReportID = isMoneyRequestReport ? report?.reportID : '';
    const isMovingTransactionFromTrackExpense = isMovingTransactionFromTrackExpenseIOUUtils(action);
    const existingTransactionID =
        isMovingTransactionFromTrackExpense && linkedTrackedExpenseReportAction && isMoneyRequestAction(linkedTrackedExpenseReportAction)
            ? getOriginalMessage(linkedTrackedExpenseReportAction)?.IOUTransactionID
            : undefined;
    const existingTransaction =
        action === CONST.IOU.ACTION.SUBMIT
            ? allTransactionDrafts[`${ONYXKEYS.COLLECTION.TRANSACTION_DRAFT}${existingTransactionID}`]
            : allTransactions[`${ONYXKEYS.COLLECTION.TRANSACTION}${existingTransactionID}`];

    const retryParams = {
        ...requestMoneyInformation,
        participantParams: {
            ...requestMoneyInformation.participantParams,
            participant: (({icons, ...rest}) => rest)(requestMoneyInformation.participantParams.participant),
        },
        transactionParams: {
            ...requestMoneyInformation.transactionParams,
            receipt: undefined,
        },
    };

    const {
        payerAccountID,
        payerEmail,
        iouReport,
        chatReport,
        transaction,
        iouAction,
        createdChatReportActionID,
        createdIOUReportActionID,
        reportPreviewAction,
        transactionThreadReportID,
        createdReportActionIDForThread,
        onyxData,
    } = getMoneyRequestInformation({
        parentChatReport: isMovingTransactionFromTrackExpense ? undefined : currentChatReport,
        participantParams,
        policyParams,
        transactionParams,
        moneyRequestReportID,
        existingTransactionID,
        existingTransaction: isDistanceRequestTransactionUtils(existingTransaction) ? existingTransaction : undefined,
        retryParams,
        testDriveCommentReportActionID,
    });
    const activeReportID = isMoneyRequestReport ? report?.reportID : chatReport.reportID;

    if (shouldPlaySound) {
        playSound(SOUNDS.DONE);
    }

    switch (action) {
        case CONST.IOU.ACTION.SUBMIT: {
            if (!linkedTrackedExpenseReportAction || !linkedTrackedExpenseReportID) {
                return;
            }
            const workspaceParams =
                isPolicyExpenseChatReportUtil(chatReport) && chatReport.policyID
                    ? {
                          receipt: isFileUploadable(receipt) ? receipt : undefined,
                          category,
                          tag,
                          taxCode,
                          taxAmount,
                          billable,
                          policyID: chatReport.policyID,
                          waypoints: sanitizedWaypoints,
                          customUnitID: getDistanceRateCustomUnit(policyParams?.policy)?.customUnitID,
                          customUnitRateID,
                      }
                    : undefined;
            convertTrackedExpenseToRequest({
                payerParams: {
                    accountID: payerAccountID,
                    email: payerEmail,
                },
                transactionParams: {
                    amount,
                    currency,
                    comment,
                    merchant,
                    created,
                    attendees,
                    transactionID: transaction.transactionID,
                    actionableWhisperReportActionID,
                    linkedTrackedExpenseReportAction,
                    linkedTrackedExpenseReportID,
                    transactionThreadReportID,
                },
                chatParams: {
                    reportID: chatReport.reportID,
                    createdReportActionID: createdChatReportActionID,
                    reportPreviewReportActionID: reportPreviewAction.reportActionID,
                },
                iouParams: {
                    reportID: iouReport.reportID,
                    createdReportActionID: createdIOUReportActionID,
                    reportActionID: iouAction.reportActionID,
                },
                onyxData,
                workspaceParams,
            });
            break;
        }
        default: {
            // This is only required when inviting admins to test drive the app
            const guidedSetupData: GuidedSetupData | undefined = isTestDrive
                ? prepareOnboardingOnyxData(
                      {choice: CONST.ONBOARDING_CHOICES.TEST_DRIVE_RECEIVER},
                      CONST.ONBOARDING_CHOICES.TEST_DRIVE_RECEIVER,
                      CONST.ONBOARDING_MESSAGES[CONST.ONBOARDING_CHOICES.TEST_DRIVE_RECEIVER],
                  )?.guidedSetupData
                : undefined;

            const parameters: RequestMoneyParams = {
                debtorEmail: payerEmail,
                debtorAccountID: payerAccountID,
                amount,
                currency,
                comment,
                created,
                merchant,
                iouReportID: iouReport.reportID,
                chatReportID: chatReport.reportID,
                transactionID: transaction.transactionID,
                reportActionID: iouAction.reportActionID,
                createdChatReportActionID,
                createdIOUReportActionID,
                reportPreviewReportActionID: reportPreviewAction.reportActionID,
                receipt: isFileUploadable(receipt) ? receipt : undefined,
                receiptState: receipt?.state,
                category,
                tag,
                taxCode,
                taxAmount,
                billable,
                // This needs to be a string of JSON because of limitations with the fetch() API and nested objects
                receiptGpsPoints: gpsPoints ? JSON.stringify(gpsPoints) : undefined,
                transactionThreadReportID,
                createdReportActionIDForThread,
                reimbursible,
                description: parsedComment,
                attendees: attendees ? JSON.stringify(attendees) : undefined,
                isTestDrive,
                guidedSetupData: guidedSetupData ? JSON.stringify(guidedSetupData) : undefined,
                testDriveCommentReportActionID,
            };
            // eslint-disable-next-line rulesdir/no-multiple-api-calls
            API.write(WRITE_COMMANDS.REQUEST_MONEY, parameters, onyxData);
        }
    }

    if (shouldHandleNavigation) {
        InteractionManager.runAfterInteractions(() => removeDraftTransactions());
        if (!requestMoneyInformation.isRetry) {
            dismissModalAndOpenReportInInboxTab(backToReport ?? activeReportID);
        }

        const trackReport = Navigation.getReportRouteByID(linkedTrackedExpenseReportAction?.childReportID);
        if (trackReport?.key) {
            Navigation.removeScreenByKey(trackReport.key);
        }
    }

    if (activeReportID && (!isMoneyRequestReport || !Permissions.canUseTableReportView(betas))) {
        notifyNewAction(activeReportID, payeeAccountID);
    }
}

/**
 * Submit per diem expense to another user
 */
function submitPerDiemExpense(submitPerDiemExpenseInformation: PerDiemExpenseInformation) {
    const {report, participantParams, policyParams = {}, transactionParams} = submitPerDiemExpenseInformation;
    const {payeeAccountID} = participantParams;
    const {currency, comment = '', category, tag, created, customUnit, attendees} = transactionParams;

    if (
        isEmptyObject(policyParams.policy) ||
        isEmptyObject(customUnit) ||
        !customUnit.customUnitID ||
        !customUnit.customUnitRateID ||
        (customUnit.subRates ?? []).length === 0 ||
        isEmptyObject(customUnit.attributes)
    ) {
        return;
    }

    // If the report is iou or expense report, we should get the linked chat report to be passed to the getMoneyRequestInformation function
    const isMoneyRequestReport = isMoneyRequestReportReportUtils(report);
    const currentChatReport = isMoneyRequestReport ? getReportOrDraftReport(report?.chatReportID) : report;
    const moneyRequestReportID = isMoneyRequestReport ? report?.reportID : '';

    const {
        iouReport,
        chatReport,
        transaction,
        iouAction,
        createdChatReportActionID,
        createdIOUReportActionID,
        reportPreviewAction,
        transactionThreadReportID,
        createdReportActionIDForThread,
        onyxData,
        billable,
    } = getPerDiemExpenseInformation({
        parentChatReport: currentChatReport,
        participantParams,
        policyParams,
        transactionParams,
        moneyRequestReportID,
    });
    const activeReportID = isMoneyRequestReport ? report?.reportID : chatReport.reportID;

    const parameters: CreatePerDiemRequestParams = {
        policyID: policyParams.policy.id,
        customUnitID: customUnit.customUnitID,
        customUnitRateID: customUnit.customUnitRateID,
        subRates: JSON.stringify(customUnit.subRates),
        startDateTime: customUnit.attributes.dates.start,
        endDateTime: customUnit.attributes.dates.end,
        currency,
        description: comment,
        created,
        iouReportID: iouReport.reportID,
        chatReportID: chatReport.reportID,
        transactionID: transaction.transactionID,
        reportActionID: iouAction.reportActionID,
        createdChatReportActionID,
        createdIOUReportActionID,
        reportPreviewReportActionID: reportPreviewAction.reportActionID,
        category,
        tag,
        transactionThreadReportID,
        createdReportActionIDForThread,
        billable,
        attendees: attendees ? JSON.stringify(attendees) : undefined,
    };

    playSound(SOUNDS.DONE);
    API.write(WRITE_COMMANDS.CREATE_PER_DIEM_REQUEST, parameters, onyxData);

    InteractionManager.runAfterInteractions(() => removeDraftTransaction(CONST.IOU.OPTIMISTIC_TRANSACTION_ID));
    dismissModalAndOpenReportInInboxTab(activeReportID);

    if (activeReportID) {
        notifyNewAction(activeReportID, payeeAccountID);
    }
}

function sendInvoice(
    currentUserAccountID: number,
    transaction: OnyxEntry<OnyxTypes.Transaction>,
    invoiceChatReport?: OnyxEntry<OnyxTypes.Report>,
    receiptFile?: Receipt,
    policy?: OnyxEntry<OnyxTypes.Policy>,
    policyTagList?: OnyxEntry<OnyxTypes.PolicyTagLists>,
    policyCategories?: OnyxEntry<OnyxTypes.PolicyCategories>,
    companyName?: string,
    companyWebsite?: string,
) {
    const parsedComment = getParsedComment(transaction?.comment?.comment?.trim() ?? '');
    if (transaction?.comment) {
        // eslint-disable-next-line no-param-reassign
        transaction.comment.comment = parsedComment;
    }
    const {
        senderWorkspaceID,
        receiver,
        invoiceRoom,
        createdChatReportActionID,
        invoiceReportID,
        reportPreviewReportActionID,
        transactionID,
        transactionThreadReportID,
        createdIOUReportActionID,
        createdReportActionIDForThread,
        reportActionID,
        onyxData,
    } = getSendInvoiceInformation(transaction, currentUserAccountID, invoiceChatReport, receiptFile, policy, policyTagList, policyCategories, companyName, companyWebsite);

    const parameters: SendInvoiceParams = {
        createdIOUReportActionID,
        createdReportActionIDForThread,
        reportActionID,
        senderWorkspaceID,
        accountID: currentUserAccountID,
        amount: transaction?.amount ?? 0,
        currency: transaction?.currency ?? '',
        comment: parsedComment,
        merchant: transaction?.merchant ?? '',
        category: transaction?.category,
        date: transaction?.created ?? '',
        invoiceRoomReportID: invoiceRoom.reportID,
        createdChatReportActionID,
        invoiceReportID,
        reportPreviewReportActionID,
        transactionID,
        transactionThreadReportID,
        companyName,
        companyWebsite,
        description: parsedComment,
        ...(invoiceChatReport?.reportID ? {receiverInvoiceRoomID: invoiceChatReport.reportID} : {receiverEmail: receiver.login ?? ''}),
    };

    playSound(SOUNDS.DONE);
    API.write(WRITE_COMMANDS.SEND_INVOICE, parameters, onyxData);
    InteractionManager.runAfterInteractions(() => removeDraftTransaction(CONST.IOU.OPTIMISTIC_TRANSACTION_ID));

    if (isSearchTopmostFullScreenRoute()) {
        Navigation.dismissModal();
    } else {
        Navigation.dismissModalWithReport({reportID: invoiceRoom.reportID});
    }

    notifyNewAction(invoiceRoom.reportID, receiver.accountID);
}

/**
 * Track an expense
 */
function trackExpense(params: CreateTrackExpenseParams) {
    const {
        report,
        action,
        isDraftPolicy,
        participantParams,
        policyParams: policyData = {},
        transactionParams: transactionData,
        accountantParams,
        shouldHandleNavigation = true,
        shouldPlaySound = true,
    } = params;
    const {participant, payeeAccountID, payeeEmail} = participantParams;
    const {policy, policyCategories, policyTagList} = policyData;
    const parsedComment = getParsedComment(transactionData.comment ?? '');
    transactionData.comment = parsedComment;
    const {
        amount,
        currency,
        created = '',
        merchant = '',
        comment = '',
        receipt,
        category,
        tag,
        taxCode = '',
        taxAmount = 0,
        billable,
        gpsPoints,
        validWaypoints,
        actionableWhisperReportActionID,
        linkedTrackedExpenseReportAction,
        linkedTrackedExpenseReportID,
        customUnitRateID,
        attendees,
    } = transactionData;

    const isMoneyRequestReport = isMoneyRequestReportReportUtils(report);
    const currentChatReport = isMoneyRequestReport ? getReportOrDraftReport(report.chatReportID) : report;
    const moneyRequestReportID = isMoneyRequestReport ? report.reportID : '';
    const isMovingTransactionFromTrackExpense = isMovingTransactionFromTrackExpenseIOUUtils(action);

    // Pass an open receipt so the distance expense will show a map with the route optimistically
    const trackedReceipt = validWaypoints ? {source: ReceiptGeneric as ReceiptSource, state: CONST.IOU.RECEIPT_STATE.OPEN} : receipt;
    const sanitizedWaypoints = validWaypoints ? JSON.stringify(sanitizeRecentWaypoints(validWaypoints)) : undefined;

    const retryParams: CreateTrackExpenseParams = {
        report,
        isDraftPolicy,
        action,
        participantParams: {
            participant,
            payeeAccountID,
            payeeEmail,
        },
        transactionParams: {
            amount,
            currency,
            created,
            merchant,
            comment,
            receipt: undefined,
            category,
            tag,
            taxCode,
            taxAmount,
            billable,
            validWaypoints,
            gpsPoints,
            actionableWhisperReportActionID,
            linkedTrackedExpenseReportAction,
            linkedTrackedExpenseReportID,
            customUnitRateID,
        },
    };

    const {
        createdWorkspaceParams,
        iouReport,
        chatReport,
        transaction,
        iouAction,
        createdChatReportActionID,
        createdIOUReportActionID,
        reportPreviewAction,
        transactionThreadReportID,
        createdReportActionIDForThread,
        actionableWhisperReportActionIDParam,
        onyxData,
    } =
        getTrackExpenseInformation({
            parentChatReport: currentChatReport,
            moneyRequestReportID,
            existingTransactionID:
                isMovingTransactionFromTrackExpense && linkedTrackedExpenseReportAction && isMoneyRequestAction(linkedTrackedExpenseReportAction)
                    ? getOriginalMessage(linkedTrackedExpenseReportAction)?.IOUTransactionID
                    : undefined,
            participantParams: {
                participant,
                payeeAccountID,
                payeeEmail,
            },
            transactionParams: {
                comment,
                amount,
                currency,
                created,
                merchant,
                receipt: trackedReceipt,
                category,
                tag,
                taxCode,
                taxAmount,
                billable,
                linkedTrackedExpenseReportAction,
                attendees,
            },
            policyParams: {
                policy,
                policyCategories,
                policyTagList,
            },
            retryParams,
        }) ?? {};
    const activeReportID = isMoneyRequestReport ? report.reportID : chatReport?.reportID;

    const recentServerValidatedWaypoints = getRecentWaypoints().filter((item) => !item.pendingAction);
    onyxData?.failureData?.push({
        onyxMethod: Onyx.METHOD.SET,
        key: `${ONYXKEYS.NVP_RECENT_WAYPOINTS}`,
        value: recentServerValidatedWaypoints,
    });

    const mileageRate = isCustomUnitRateIDForP2P(transaction) ? undefined : customUnitRateID;
    if (shouldPlaySound) {
        playSound(SOUNDS.DONE);
    }

    switch (action) {
        case CONST.IOU.ACTION.CATEGORIZE: {
            if (!linkedTrackedExpenseReportAction || !linkedTrackedExpenseReportID) {
                return;
            }
            const transactionParams: TrackedExpenseTransactionParams = {
                transactionID: transaction?.transactionID,
                amount,
                currency,
                comment,
                merchant,
                created,
                taxCode,
                taxAmount,
                category,
                tag,
                billable,
                receipt: isFileUploadable(trackedReceipt) ? trackedReceipt : undefined,
                waypoints: sanitizedWaypoints,
                customUnitRateID: mileageRate,
                attendees,
            };
            const policyParams: TrackedExpensePolicyParams = {
                policyID: chatReport?.policyID,
                isDraftPolicy,
            };
            const reportInformation: TrackedExpenseReportInformation = {
                moneyRequestPreviewReportActionID: iouAction?.reportActionID,
                moneyRequestReportID: iouReport?.reportID,
                moneyRequestCreatedReportActionID: createdIOUReportActionID,
                actionableWhisperReportActionID,
                linkedTrackedExpenseReportAction,
                linkedTrackedExpenseReportID,
                transactionThreadReportID,
                reportPreviewReportActionID: reportPreviewAction?.reportActionID,
                chatReportID: chatReport?.reportID,
            };
            const trackedExpenseParams: TrackedExpenseParams = {
                onyxData,
                reportInformation,
                transactionParams,
                policyParams,
                createdWorkspaceParams,
            };

            categorizeTrackedExpense(trackedExpenseParams);
            break;
        }
        case CONST.IOU.ACTION.SHARE: {
            if (!linkedTrackedExpenseReportAction || !linkedTrackedExpenseReportID) {
                return;
            }
            const transactionParams: TrackedExpenseTransactionParams = {
                transactionID: transaction?.transactionID,
                amount,
                currency,
                comment,
                merchant,
                created,
                taxCode: taxCode ?? '',
                taxAmount: taxAmount ?? 0,
                category,
                tag,
                billable,
                receipt: isFileUploadable(trackedReceipt) ? trackedReceipt : undefined,
                waypoints: sanitizedWaypoints,
                customUnitRateID: mileageRate,
                attendees,
            };
            const policyParams: TrackedExpensePolicyParams = {
                policyID: chatReport?.policyID,
            };
            const reportInformation: TrackedExpenseReportInformation = {
                moneyRequestPreviewReportActionID: iouAction?.reportActionID,
                moneyRequestReportID: iouReport?.reportID,
                moneyRequestCreatedReportActionID: createdIOUReportActionID,
                actionableWhisperReportActionID,
                linkedTrackedExpenseReportAction,
                linkedTrackedExpenseReportID,
                transactionThreadReportID,
                reportPreviewReportActionID: reportPreviewAction?.reportActionID,
                chatReportID: chatReport?.reportID,
            };
            const trackedExpenseParams: TrackedExpenseParams = {
                onyxData,
                reportInformation,
                transactionParams,
                policyParams,
                createdWorkspaceParams,
                accountantParams,
            };
            shareTrackedExpense(trackedExpenseParams);
            break;
        }
        default: {
            const parameters: TrackExpenseParams = {
                amount,
                currency,
                comment,
                created,
                merchant,
                iouReportID: iouReport?.reportID,
                chatReportID: chatReport?.reportID,
                transactionID: transaction?.transactionID,
                reportActionID: iouAction?.reportActionID,
                createdChatReportActionID,
                createdIOUReportActionID,
                reportPreviewReportActionID: reportPreviewAction?.reportActionID,
                receipt: isFileUploadable(trackedReceipt) ? trackedReceipt : undefined,
                receiptState: trackedReceipt?.state,
                category,
                tag,
                taxCode,
                taxAmount,
                billable,
                // This needs to be a string of JSON because of limitations with the fetch() API and nested objects
                receiptGpsPoints: gpsPoints ? JSON.stringify(gpsPoints) : undefined,
                transactionThreadReportID,
                createdReportActionIDForThread,
                waypoints: sanitizedWaypoints,
                customUnitRateID,
                description: parsedComment,
            };
            if (actionableWhisperReportActionIDParam) {
                parameters.actionableWhisperReportActionID = actionableWhisperReportActionIDParam;
            }
            API.write(WRITE_COMMANDS.TRACK_EXPENSE, parameters, onyxData);
        }
    }

    if (shouldHandleNavigation) {
        InteractionManager.runAfterInteractions(() => removeDraftTransactions());

        if (!params.isRetry) {
            dismissModalAndOpenReportInInboxTab(activeReportID);
        }
    }

    notifyNewAction(activeReportID, payeeAccountID);
}

function getOrCreateOptimisticSplitChatReport(existingSplitChatReportID: string | undefined, participants: Participant[], participantAccountIDs: number[], currentUserAccountID: number) {
    // The existing chat report could be passed as reportID or exist on the sole "participant" (in this case a report option)
    const existingChatReportID = existingSplitChatReportID ?? participants.at(0)?.reportID;

    // Check if the report is available locally if we do have one
    const existingSplitChatOnyxData = allReports?.[`${ONYXKEYS.COLLECTION.REPORT}${existingChatReportID}`];
    let existingSplitChatReport = existingChatReportID && existingSplitChatOnyxData ? {...existingSplitChatOnyxData} : undefined;

    const allParticipantsAccountIDs = [...participantAccountIDs, currentUserAccountID];
    if (!existingSplitChatReport) {
        existingSplitChatReport = getChatByParticipants(allParticipantsAccountIDs, undefined, participantAccountIDs.length > 1);
    }

    // We found an existing chat report we are done...
    if (existingSplitChatReport) {
        // Yes, these are the same, but give the caller a way to identify if we created a new report or not
        return {existingSplitChatReport, splitChatReport: existingSplitChatReport};
    }

    // Create a Group Chat if we have multiple participants
    if (participants.length > 1) {
        const splitChatReport = buildOptimisticChatReport({
            participantList: allParticipantsAccountIDs,
            reportName: '',
            chatType: CONST.REPORT.CHAT_TYPE.GROUP,
            notificationPreference: CONST.REPORT.NOTIFICATION_PREFERENCE.ALWAYS,
        });

        return {existingSplitChatReport: null, splitChatReport};
    }

    // Otherwise, create a new 1:1 chat report
    const splitChatReport = buildOptimisticChatReport({
        participantList: participantAccountIDs,
    });
    return {existingSplitChatReport: null, splitChatReport};
}

/**
 * Build the Onyx data and IOU split necessary for splitting a bill with 3+ users.
 * 1. Build the optimistic Onyx data for the group chat, i.e. chatReport and iouReportAction creating the former if it doesn't yet exist.
 * 2. Loop over the group chat participant list, building optimistic or updating existing chatReports, iouReports and iouReportActions between the user and each participant.
 * We build both Onyx data and the IOU split that is sent as a request param and is used by Auth to create the chatReports, iouReports and iouReportActions in the database.
 * The IOU split has the following shape:
 *  [
 *      {email: 'currentUser', amount: 100},
 *      {email: 'user2', amount: 100, iouReportID: '100', chatReportID: '110', transactionID: '120', reportActionID: '130'},
 *      {email: 'user3', amount: 100, iouReportID: '200', chatReportID: '210', transactionID: '220', reportActionID: '230'}
 *  ]
 * @param amount - always in the smallest unit of the currency
 * @param existingSplitChatReportID - the report ID where the split expense happens, could be a group chat or a expense chat
 */
function createSplitsAndOnyxData({
    participants,
    currentUserLogin,
    currentUserAccountID,
    existingSplitChatReportID,
    transactionParams: {
        amount,
        comment,
        currency,
        merchant,
        created,
        category,
        tag,
        splitShares = {},
        billable = false,
        iouRequestType = CONST.IOU.REQUEST_TYPE.MANUAL,
        taxCode = '',
        taxAmount = 0,
        attendees,
    },
}: CreateSplitsAndOnyxDataParams): SplitsAndOnyxData {
    const currentUserEmailForIOUSplit = addSMSDomainIfPhoneNumber(currentUserLogin);
    const participantAccountIDs = participants.map((participant) => Number(participant.accountID));

    const {splitChatReport, existingSplitChatReport} = getOrCreateOptimisticSplitChatReport(existingSplitChatReportID, participants, participantAccountIDs, currentUserAccountID);
    const isOwnPolicyExpenseChat = !!splitChatReport.isOwnPolicyExpenseChat;

    // Pass an open receipt so the distance expense will show a map with the route optimistically
    const receipt: Receipt | undefined = iouRequestType === CONST.IOU.REQUEST_TYPE.DISTANCE ? {source: ReceiptGeneric as ReceiptSource, state: CONST.IOU.RECEIPT_STATE.OPEN} : undefined;

    const existingTransaction = allTransactionDrafts[`${ONYXKEYS.COLLECTION.TRANSACTION_DRAFT}${CONST.IOU.OPTIMISTIC_TRANSACTION_ID}`];
    const isDistanceRequest = existingTransaction && existingTransaction.iouRequestType === CONST.IOU.REQUEST_TYPE.DISTANCE;
    let splitTransaction = buildOptimisticTransaction({
        existingTransaction,
        transactionParams: {
            amount,
            currency,
            reportID: CONST.REPORT.SPLIT_REPORT_ID,
            comment,
            created,
            merchant: merchant || Localize.translateLocal('iou.expense'),
            receipt,
            category,
            tag,
            taxCode,
            taxAmount,
            billable,
            pendingFields: isDistanceRequest ? {waypoints: CONST.RED_BRICK_ROAD_PENDING_ACTION.ADD} : undefined,
            attendees,
        },
    });

    // Important data is set on the draft distance transaction, such as the iouRequestType marking it as a distance request, so merge it into the optimistic split transaction
    if (isDistanceRequest) {
        splitTransaction = fastMerge(existingTransaction, splitTransaction, false);
    }

    // Note: The created action must be optimistically generated before the IOU action so there's no chance that the created action appears after the IOU action in the chat
    const splitCreatedReportAction = buildOptimisticCreatedReportAction(currentUserEmailForIOUSplit);
    const splitIOUReportAction = buildOptimisticIOUReportAction({
        type: CONST.IOU.REPORT_ACTION_TYPE.SPLIT,
        amount,
        currency,
        comment,
        participants,
        transactionID: splitTransaction.transactionID,
        isOwnPolicyExpenseChat,
    });

    splitChatReport.lastReadTime = DateUtils.getDBTime();
    splitChatReport.lastMessageText = getReportActionText(splitIOUReportAction);
    splitChatReport.lastMessageHtml = getReportActionHtml(splitIOUReportAction);
    splitChatReport.lastActorAccountID = currentUserAccountID;
    splitChatReport.lastVisibleActionCreated = splitIOUReportAction.created;

    if (splitChatReport.participants && getReportNotificationPreference(splitChatReport) === CONST.REPORT.NOTIFICATION_PREFERENCE.HIDDEN) {
        splitChatReport.participants[currentUserAccountID] = {notificationPreference: CONST.REPORT.NOTIFICATION_PREFERENCE.ALWAYS};
    }

    // If we have an existing splitChatReport (group chat or workspace) use it's pending fields, otherwise indicate that we are adding a chat
    if (!existingSplitChatReport) {
        splitChatReport.pendingFields = {
            createChat: CONST.RED_BRICK_ROAD_PENDING_ACTION.ADD,
        };
    }

    const optimisticData: OnyxUpdate[] = [
        {
            // Use set for new reports because it doesn't exist yet, is faster,
            // and we need the data to be available when we navigate to the chat page
            onyxMethod: existingSplitChatReport ? Onyx.METHOD.MERGE : Onyx.METHOD.SET,
            key: `${ONYXKEYS.COLLECTION.REPORT}${splitChatReport.reportID}`,
            value: splitChatReport,
        },
        {
            onyxMethod: Onyx.METHOD.SET,
            key: ONYXKEYS.NVP_QUICK_ACTION_GLOBAL_CREATE,
            value: {
                action: iouRequestType === CONST.IOU.REQUEST_TYPE.DISTANCE ? CONST.QUICK_ACTIONS.SPLIT_DISTANCE : CONST.QUICK_ACTIONS.SPLIT_MANUAL,
                chatReportID: splitChatReport.reportID,
                isFirstQuickAction: isEmptyObject(quickAction),
            },
        },
        existingSplitChatReport
            ? {
                  onyxMethod: Onyx.METHOD.MERGE,
                  key: `${ONYXKEYS.COLLECTION.REPORT_ACTIONS}${splitChatReport.reportID}`,
                  value: {
                      [splitIOUReportAction.reportActionID]: splitIOUReportAction as OnyxTypes.ReportAction,
                  },
              }
            : {
                  onyxMethod: Onyx.METHOD.SET,
                  key: `${ONYXKEYS.COLLECTION.REPORT_ACTIONS}${splitChatReport.reportID}`,
                  value: {
                      [splitCreatedReportAction.reportActionID]: splitCreatedReportAction as OnyxTypes.ReportAction,
                      [splitIOUReportAction.reportActionID]: splitIOUReportAction as OnyxTypes.ReportAction,
                  },
              },
        {
            onyxMethod: Onyx.METHOD.SET,
            key: `${ONYXKEYS.COLLECTION.TRANSACTION}${splitTransaction.transactionID}`,
            value: splitTransaction,
        },
    ];

    if (!existingSplitChatReport) {
        optimisticData.push({
            onyxMethod: Onyx.METHOD.MERGE,
            key: `${ONYXKEYS.COLLECTION.REPORT_METADATA}${splitChatReport.reportID}`,
            value: {
                isOptimisticReport: true,
            },
        });
    }

    const successData: OnyxUpdate[] = [
        {
            onyxMethod: Onyx.METHOD.MERGE,
            key: `${ONYXKEYS.COLLECTION.REPORT_ACTIONS}${splitChatReport.reportID}`,
            value: {
                ...(existingSplitChatReport ? {} : {[splitCreatedReportAction.reportActionID]: {pendingAction: null}}),
                [splitIOUReportAction.reportActionID]: {pendingAction: null},
            },
        },
        {
            onyxMethod: Onyx.METHOD.MERGE,
            key: `${ONYXKEYS.COLLECTION.TRANSACTION}${splitTransaction.transactionID}`,
            value: {pendingAction: null, pendingFields: null},
        },
    ];

    if (!existingSplitChatReport) {
        successData.push({
            onyxMethod: Onyx.METHOD.MERGE,
            key: `${ONYXKEYS.COLLECTION.REPORT_METADATA}${splitChatReport.reportID}`,
            value: {
                isOptimisticReport: false,
            },
        });
    }

    const redundantParticipants: Record<number, null> = {};
    if (!existingSplitChatReport) {
        successData.push({
            onyxMethod: Onyx.METHOD.MERGE,
            key: `${ONYXKEYS.COLLECTION.REPORT}${splitChatReport.reportID}`,
            value: {pendingFields: {createChat: null}, participants: redundantParticipants},
        });
    }

    const failureData: OnyxUpdate[] = [
        {
            onyxMethod: Onyx.METHOD.MERGE,
            key: `${ONYXKEYS.COLLECTION.TRANSACTION}${splitTransaction.transactionID}`,
            value: {
                errors: getMicroSecondOnyxErrorWithTranslationKey('iou.error.genericCreateFailureMessage'),
                pendingAction: null,
                pendingFields: null,
            },
        },
        {
            onyxMethod: Onyx.METHOD.SET,
            key: ONYXKEYS.NVP_QUICK_ACTION_GLOBAL_CREATE,
            value: quickAction ?? null,
        },
    ];

    if (existingSplitChatReport) {
        failureData.push({
            onyxMethod: Onyx.METHOD.MERGE,
            key: `${ONYXKEYS.COLLECTION.REPORT_ACTIONS}${splitChatReport.reportID}`,
            value: {
                [splitIOUReportAction.reportActionID]: {
                    errors: getMicroSecondOnyxErrorWithTranslationKey('iou.error.genericCreateFailureMessage'),
                },
            },
        });
    } else {
        failureData.push(
            {
                onyxMethod: Onyx.METHOD.MERGE,
                key: `${ONYXKEYS.COLLECTION.REPORT}${splitChatReport.reportID}`,
                value: {
                    errorFields: {
                        createChat: getMicroSecondOnyxErrorWithTranslationKey('report.genericCreateReportFailureMessage'),
                    },
                },
            },
            {
                onyxMethod: Onyx.METHOD.MERGE,
                key: `${ONYXKEYS.COLLECTION.REPORT_ACTIONS}${splitChatReport.reportID}`,
                value: {
                    [splitIOUReportAction.reportActionID]: {
                        errors: getMicroSecondOnyxErrorWithTranslationKey('iou.error.genericCreateFailureMessage'),
                    },
                },
            },
        );
    }

    // Loop through participants creating individual chats, iouReports and reportActionIDs as needed
    const currentUserAmount = splitShares?.[currentUserAccountID]?.amount ?? calculateIOUAmount(participants.length, amount, currency, true);
    const currentUserTaxAmount = calculateIOUAmount(participants.length, taxAmount, currency, true);

    const splits: Split[] = [{email: currentUserEmailForIOUSplit, accountID: currentUserAccountID, amount: currentUserAmount, taxAmount: currentUserTaxAmount}];

    const hasMultipleParticipants = participants.length > 1;
    participants.forEach((participant) => {
        // In a case when a participant is a workspace, even when a current user is not an owner of the workspace
        const isPolicyExpenseChat = isPolicyExpenseChatReportUtil(participant);
        const splitAmount = splitShares?.[participant.accountID ?? CONST.DEFAULT_NUMBER_ID]?.amount ?? calculateIOUAmount(participants.length, amount, currency, false);
        const splitTaxAmount = calculateIOUAmount(participants.length, taxAmount, currency, false);

        // To exclude someone from a split, the amount can be 0. The scenario for this is when creating a split from a group chat, we have remove the option to deselect users to exclude them.
        // We can input '0' next to someone we want to exclude.
        if (splitAmount === 0) {
            return;
        }

        // In case the participant is a workspace, email & accountID should remain undefined and won't be used in the rest of this code
        // participant.login is undefined when the request is initiated from a group DM with an unknown user, so we need to add a default
        const email = isOwnPolicyExpenseChat || isPolicyExpenseChat ? '' : addSMSDomainIfPhoneNumber(participant.login ?? '').toLowerCase();
        const accountID = isOwnPolicyExpenseChat || isPolicyExpenseChat ? 0 : Number(participant.accountID);
        if (email === currentUserEmailForIOUSplit) {
            return;
        }

        // STEP 1: Get existing chat report OR build a new optimistic one
        // If we only have one participant and the request was initiated from the global create menu, i.e. !existingGroupChatReportID, the oneOnOneChatReport is the groupChatReport
        let oneOnOneChatReport: OnyxTypes.Report | OptimisticChatReport;
        let isNewOneOnOneChatReport = false;
        let shouldCreateOptimisticPersonalDetails = false;
        const personalDetailExists = accountID in allPersonalDetails;

        // If this is a split between two people only and the function
        // wasn't provided with an existing group chat report id
        // or, if the split is being made from the expense chat, then the oneOnOneChatReport is the same as the splitChatReport
        // in this case existingSplitChatReport will belong to the policy expense chat and we won't be
        // entering code that creates optimistic personal details
        if ((!hasMultipleParticipants && !existingSplitChatReportID) || isOwnPolicyExpenseChat || isOneOnOneChat(splitChatReport)) {
            oneOnOneChatReport = splitChatReport;
            shouldCreateOptimisticPersonalDetails = !existingSplitChatReport && !personalDetailExists;
        } else {
            const existingChatReport = getChatByParticipants([accountID, currentUserAccountID]);
            isNewOneOnOneChatReport = !existingChatReport;
            shouldCreateOptimisticPersonalDetails = isNewOneOnOneChatReport && !personalDetailExists;
            oneOnOneChatReport =
                existingChatReport ??
                buildOptimisticChatReport({
                    participantList: [accountID, currentUserAccountID],
                });
        }

        // STEP 2: Get existing IOU/Expense report and update its total OR build a new optimistic one
        let oneOnOneIOUReport: OneOnOneIOUReport = oneOnOneChatReport.iouReportID ? allReports?.[`${ONYXKEYS.COLLECTION.REPORT}${oneOnOneChatReport.iouReportID}`] : null;
        const shouldCreateNewOneOnOneIOUReport = shouldCreateNewMoneyRequestReportReportUtils(oneOnOneIOUReport, oneOnOneChatReport);

        if (!oneOnOneIOUReport || shouldCreateNewOneOnOneIOUReport) {
            oneOnOneIOUReport = isOwnPolicyExpenseChat
                ? buildOptimisticExpenseReport(oneOnOneChatReport.reportID, oneOnOneChatReport.policyID, currentUserAccountID, splitAmount, currency)
                : buildOptimisticIOUReport(currentUserAccountID, accountID, splitAmount, oneOnOneChatReport.reportID, currency);
        } else if (isOwnPolicyExpenseChat) {
            // Because of the Expense reports are stored as negative values, we subtract the total from the amount
            if (oneOnOneIOUReport?.currency === currency) {
                if (typeof oneOnOneIOUReport.total === 'number') {
                    oneOnOneIOUReport.total -= splitAmount;
                }

                if (typeof oneOnOneIOUReport.unheldTotal === 'number') {
                    oneOnOneIOUReport.unheldTotal -= splitAmount;
                }
            }
        } else {
            oneOnOneIOUReport = updateIOUOwnerAndTotal(oneOnOneIOUReport, currentUserAccountID, splitAmount, currency);
        }

        // STEP 3: Build optimistic transaction
        let oneOnOneTransaction = buildOptimisticTransaction({
            originalTransactionID: splitTransaction.transactionID,
            transactionParams: {
                amount: isExpenseReport(oneOnOneIOUReport) ? -splitAmount : splitAmount,
                currency,
                reportID: oneOnOneIOUReport.reportID,
                comment,
                created,
                merchant: merchant || Localize.translateLocal('iou.expense'),
                category,
                tag,
                taxCode,
                taxAmount: isExpenseReport(oneOnOneIOUReport) ? -splitTaxAmount : splitTaxAmount,
                billable,
                source: CONST.IOU.TYPE.SPLIT,
            },
        });

        if (isDistanceRequest) {
            oneOnOneTransaction = fastMerge(existingTransaction, oneOnOneTransaction, false);
        }

        // STEP 4: Build optimistic reportActions. We need:
        // 1. CREATED action for the chatReport
        // 2. CREATED action for the iouReport
        // 3. IOU action for the iouReport
        // 4. Transaction Thread and the CREATED action for it
        // 5. REPORT_PREVIEW action for the chatReport
        const [oneOnOneCreatedActionForChat, oneOnOneCreatedActionForIOU, oneOnOneIOUAction, optimisticTransactionThread, optimisticCreatedActionForTransactionThread] =
            buildOptimisticMoneyRequestEntities({
                iouReport: oneOnOneIOUReport,
                type: CONST.IOU.REPORT_ACTION_TYPE.CREATE,
                amount: splitAmount,
                currency,
                comment,
                payeeEmail: currentUserEmailForIOUSplit,
                participants: [participant],
                transactionID: oneOnOneTransaction.transactionID,
            });

        // Add optimistic personal details for new participants
        const oneOnOnePersonalDetailListAction: OnyxTypes.PersonalDetailsList = shouldCreateOptimisticPersonalDetails
            ? {
                  [accountID]: {
                      accountID,
                      // Disabling this line since participant.displayName can be an empty string
                      // eslint-disable-next-line @typescript-eslint/prefer-nullish-coalescing
                      displayName: formatPhoneNumber(participant.displayName || email),
                      login: participant.login,
                      isOptimisticPersonalDetail: true,
                  },
              }
            : {};

        if (shouldCreateOptimisticPersonalDetails) {
            // BE will send different participants. We clear the optimistic ones to avoid duplicated entries
            redundantParticipants[accountID] = null;
        }

        let oneOnOneReportPreviewAction = getReportPreviewAction(oneOnOneChatReport.reportID, oneOnOneIOUReport.reportID);
        if (oneOnOneReportPreviewAction) {
            oneOnOneReportPreviewAction = updateReportPreview(oneOnOneIOUReport, oneOnOneReportPreviewAction);
        } else {
            oneOnOneReportPreviewAction = buildOptimisticReportPreview(oneOnOneChatReport, oneOnOneIOUReport);
        }

        // Add category to optimistic policy recently used categories when a participant is a workspace
        const optimisticPolicyRecentlyUsedCategories = isPolicyExpenseChat ? buildOptimisticPolicyRecentlyUsedCategories(participant.policyID, category) : [];

        const optimisticRecentlyUsedCurrencies = buildOptimisticRecentlyUsedCurrencies(currency);

        // Add tag to optimistic policy recently used tags when a participant is a workspace
        const optimisticPolicyRecentlyUsedTags = isPolicyExpenseChat ? buildOptimisticPolicyRecentlyUsedTags(participant.policyID, tag) : {};

        // STEP 5: Build Onyx Data
        const [oneOnOneOptimisticData, oneOnOneSuccessData, oneOnOneFailureData] = buildOnyxDataForMoneyRequest({
            isNewChatReport: isNewOneOnOneChatReport,
            shouldCreateNewMoneyRequestReport: shouldCreateNewOneOnOneIOUReport,
            isOneOnOneSplit: true,
            optimisticParams: {
                chat: {
                    report: oneOnOneChatReport,
                    createdAction: oneOnOneCreatedActionForChat,
                    reportPreviewAction: oneOnOneReportPreviewAction,
                },
                iou: {
                    report: oneOnOneIOUReport,
                    createdAction: oneOnOneCreatedActionForIOU,
                    action: oneOnOneIOUAction,
                },
                transactionParams: {
                    transaction: oneOnOneTransaction,
                    transactionThreadReport: optimisticTransactionThread,
                    transactionThreadCreatedReportAction: optimisticCreatedActionForTransactionThread,
                },
                policyRecentlyUsed: {
                    categories: optimisticPolicyRecentlyUsedCategories,
                    tags: optimisticPolicyRecentlyUsedTags,
                    currencies: optimisticRecentlyUsedCurrencies,
                },
                personalDetailListAction: oneOnOnePersonalDetailListAction,
            },
        });

        const individualSplit = {
            email,
            accountID,
            isOptimisticAccount: isOptimisticPersonalDetail(accountID),
            amount: splitAmount,
            iouReportID: oneOnOneIOUReport.reportID,
            chatReportID: oneOnOneChatReport.reportID,
            transactionID: oneOnOneTransaction.transactionID,
            reportActionID: oneOnOneIOUAction.reportActionID,
            createdChatReportActionID: oneOnOneCreatedActionForChat.reportActionID,
            createdIOUReportActionID: oneOnOneCreatedActionForIOU.reportActionID,
            reportPreviewReportActionID: oneOnOneReportPreviewAction.reportActionID,
            transactionThreadReportID: optimisticTransactionThread.reportID,
            createdReportActionIDForThread: optimisticCreatedActionForTransactionThread?.reportActionID,
            taxAmount: splitTaxAmount,
        };

        splits.push(individualSplit);
        optimisticData.push(...oneOnOneOptimisticData);
        successData.push(...oneOnOneSuccessData);
        failureData.push(...oneOnOneFailureData);
    });

    optimisticData.push({
        onyxMethod: Onyx.METHOD.MERGE,
        key: `${ONYXKEYS.COLLECTION.TRANSACTION}${splitTransaction.transactionID}`,
        value: {
            comment: {
                splits: splits.map((split) => ({accountID: split.accountID, amount: split.amount})),
            },
        },
    });

    const splitData: SplitData = {
        chatReportID: splitChatReport.reportID,
        transactionID: splitTransaction.transactionID,
        reportActionID: splitIOUReportAction.reportActionID,
        policyID: splitChatReport.policyID,
        chatType: splitChatReport.chatType,
    };

    if (!existingSplitChatReport) {
        splitData.createdReportActionID = splitCreatedReportAction.reportActionID;
    }

    return {
        splitData,
        splits,
        onyxData: {optimisticData, successData, failureData},
    };
}

type SplitBillActionsParams = {
    participants: Participant[];
    currentUserLogin: string;
    currentUserAccountID: number;
    amount: number;
    comment: string;
    currency: string;
    merchant: string;
    created: string;
    category?: string;
    tag?: string;
    billable?: boolean;
    iouRequestType?: IOURequestType;
    existingSplitChatReportID?: string;
    splitShares?: SplitShares;
    splitPayerAccountIDs?: number[];
    taxCode?: string;
    taxAmount?: number;
    isRetry?: boolean;
};

/**
 * @param amount - always in smallest currency unit
 * @param existingSplitChatReportID - Either a group DM or a expense chat
 */
function splitBill({
    participants,
    currentUserLogin,
    currentUserAccountID,
    amount,
    comment,
    currency,
    merchant,
    created,
    category = '',
    tag = '',
    billable = false,
    iouRequestType = CONST.IOU.REQUEST_TYPE.MANUAL,
    existingSplitChatReportID,
    splitShares = {},
    splitPayerAccountIDs = [],
    taxCode = '',
    taxAmount = 0,
}: SplitBillActionsParams) {
    const parsedComment = getParsedComment(comment);
    const {splitData, splits, onyxData} = createSplitsAndOnyxData({
        participants,
        currentUserLogin,
        currentUserAccountID,
        existingSplitChatReportID,
        transactionParams: {
            amount,
            comment: parsedComment,
            currency,
            merchant,
            created,
            category,
            tag,
            splitShares,
            billable,
            iouRequestType,
            taxCode,
            taxAmount,
        },
    });

    const parameters: SplitBillParams = {
        reportID: splitData.chatReportID,
        amount,
        splits: JSON.stringify(splits),
        currency,
        comment: parsedComment,
        category,
        merchant,
        created,
        tag,
        billable,
        transactionID: splitData.transactionID,
        reportActionID: splitData.reportActionID,
        createdReportActionID: splitData.createdReportActionID,
        policyID: splitData.policyID,
        chatType: splitData.chatType,
        splitPayerAccountIDs,
        taxCode,
        taxAmount,
        description: parsedComment,
    };

    playSound(SOUNDS.DONE);
    API.write(WRITE_COMMANDS.SPLIT_BILL, parameters, onyxData);
    InteractionManager.runAfterInteractions(() => removeDraftTransaction(CONST.IOU.OPTIMISTIC_TRANSACTION_ID));

    dismissModalAndOpenReportInInboxTab(existingSplitChatReportID);

    notifyNewAction(splitData.chatReportID, currentUserAccountID);
}

/**
 * @param amount - always in the smallest currency unit
 */
function splitBillAndOpenReport({
    participants,
    currentUserLogin,
    currentUserAccountID,
    amount,
    comment,
    currency,
    merchant,
    created,
    category = '',
    tag = '',
    billable = false,
    iouRequestType = CONST.IOU.REQUEST_TYPE.MANUAL,
    splitShares = {},
    splitPayerAccountIDs = [],
    taxCode = '',
    taxAmount = 0,
    existingSplitChatReportID,
}: SplitBillActionsParams) {
    const parsedComment = getParsedComment(comment);
    const {splitData, splits, onyxData} = createSplitsAndOnyxData({
        participants,
        currentUserLogin,
        currentUserAccountID,
        existingSplitChatReportID,
        transactionParams: {
            amount,
            comment: parsedComment,
            currency,
            merchant,
            created,
            category,
            tag,
            splitShares,
            billable,
            iouRequestType,
            taxCode,
            taxAmount,
        },
    });

    const parameters: SplitBillParams = {
        reportID: splitData.chatReportID,
        amount,
        splits: JSON.stringify(splits),
        currency,
        merchant,
        created,
        comment: parsedComment,
        category,
        tag,
        billable,
        transactionID: splitData.transactionID,
        reportActionID: splitData.reportActionID,
        createdReportActionID: splitData.createdReportActionID,
        policyID: splitData.policyID,
        chatType: splitData.chatType,
        splitPayerAccountIDs,
        taxCode,
        taxAmount,
        description: parsedComment,
    };

    playSound(SOUNDS.DONE);
    API.write(WRITE_COMMANDS.SPLIT_BILL_AND_OPEN_REPORT, parameters, onyxData);
    InteractionManager.runAfterInteractions(() => removeDraftTransaction(CONST.IOU.OPTIMISTIC_TRANSACTION_ID));

    dismissModalAndOpenReportInInboxTab(splitData.chatReportID);
    notifyNewAction(splitData.chatReportID, currentUserAccountID);
}

/** Used exclusively for starting a split expense request that contains a receipt, the split request will be completed once the receipt is scanned
 *  or user enters details manually.
 *
 * @param existingSplitChatReportID - Either a group DM or a expense chat
 */
function startSplitBill({
    participants,
    currentUserLogin,
    currentUserAccountID,
    comment,
    receipt,
    existingSplitChatReportID,
    billable = false,
    category = '',
    tag = '',
    currency,
    taxCode = '',
    taxAmount = 0,
    shouldPlaySound = true,
}: StartSplitBilActionParams) {
    const currentUserEmailForIOUSplit = addSMSDomainIfPhoneNumber(currentUserLogin);
    const participantAccountIDs = participants.map((participant) => Number(participant.accountID));
    const {splitChatReport, existingSplitChatReport} = getOrCreateOptimisticSplitChatReport(existingSplitChatReportID, participants, participantAccountIDs, currentUserAccountID);
    const isOwnPolicyExpenseChat = !!splitChatReport.isOwnPolicyExpenseChat;
    const parsedComment = getParsedComment(comment);

    const {name: filename, source, state = CONST.IOU.RECEIPT_STATE.SCAN_READY} = receipt;
    const receiptObject: Receipt = {state, source};

    // ReportID is -2 (aka "deleted") on the group transaction
    const splitTransaction = buildOptimisticTransaction({
        transactionParams: {
            amount: 0,
            currency,
            reportID: CONST.REPORT.SPLIT_REPORT_ID,
            comment: parsedComment,
            merchant: CONST.TRANSACTION.PARTIAL_TRANSACTION_MERCHANT,
            receipt: receiptObject,
            category,
            tag,
            taxCode,
            taxAmount,
            billable,
            filename,
        },
    });

    // Note: The created action must be optimistically generated before the IOU action so there's no chance that the created action appears after the IOU action in the chat
    const splitChatCreatedReportAction = buildOptimisticCreatedReportAction(currentUserEmailForIOUSplit);
    const splitIOUReportAction = buildOptimisticIOUReportAction({
        type: CONST.IOU.REPORT_ACTION_TYPE.SPLIT,
        amount: 0,
        currency: CONST.CURRENCY.USD,
        comment: parsedComment,
        participants,
        transactionID: splitTransaction.transactionID,
        isOwnPolicyExpenseChat,
    });

    splitChatReport.lastReadTime = DateUtils.getDBTime();
    splitChatReport.lastMessageText = getReportActionText(splitIOUReportAction);
    splitChatReport.lastMessageHtml = getReportActionHtml(splitIOUReportAction);

    // If we have an existing splitChatReport (group chat or workspace) use it's pending fields, otherwise indicate that we are adding a chat
    if (!existingSplitChatReport) {
        splitChatReport.pendingFields = {
            createChat: CONST.RED_BRICK_ROAD_PENDING_ACTION.ADD,
        };
    }

    const optimisticData: OnyxUpdate[] = [
        {
            // Use set for new reports because it doesn't exist yet, is faster,
            // and we need the data to be available when we navigate to the chat page
            onyxMethod: existingSplitChatReport ? Onyx.METHOD.MERGE : Onyx.METHOD.SET,
            key: `${ONYXKEYS.COLLECTION.REPORT}${splitChatReport.reportID}`,
            value: splitChatReport,
        },
        {
            onyxMethod: Onyx.METHOD.SET,
            key: ONYXKEYS.NVP_QUICK_ACTION_GLOBAL_CREATE,
            value: {
                action: CONST.QUICK_ACTIONS.SPLIT_SCAN,
                chatReportID: splitChatReport.reportID,
                isFirstQuickAction: isEmptyObject(quickAction),
            },
        },
        existingSplitChatReport
            ? {
                  onyxMethod: Onyx.METHOD.MERGE,
                  key: `${ONYXKEYS.COLLECTION.REPORT_ACTIONS}${splitChatReport.reportID}`,
                  value: {
                      [splitIOUReportAction.reportActionID]: splitIOUReportAction as OnyxTypes.ReportAction,
                  },
              }
            : {
                  onyxMethod: Onyx.METHOD.SET,
                  key: `${ONYXKEYS.COLLECTION.REPORT_ACTIONS}${splitChatReport.reportID}`,
                  value: {
                      [splitChatCreatedReportAction.reportActionID]: splitChatCreatedReportAction,
                      [splitIOUReportAction.reportActionID]: splitIOUReportAction as OnyxTypes.ReportAction,
                  },
              },
        {
            onyxMethod: Onyx.METHOD.SET,
            key: `${ONYXKEYS.COLLECTION.TRANSACTION}${splitTransaction.transactionID}`,
            value: splitTransaction,
        },
    ];

    if (!existingSplitChatReport) {
        optimisticData.push({
            onyxMethod: Onyx.METHOD.MERGE,
            key: `${ONYXKEYS.COLLECTION.REPORT_METADATA}${splitChatReport.reportID}`,
            value: {
                isOptimisticReport: true,
            },
        });
    }

    const successData: OnyxUpdate[] = [
        {
            onyxMethod: Onyx.METHOD.MERGE,
            key: `${ONYXKEYS.COLLECTION.REPORT_ACTIONS}${splitChatReport.reportID}`,
            value: {
                ...(existingSplitChatReport ? {} : {[splitChatCreatedReportAction.reportActionID]: {pendingAction: null}}),
                [splitIOUReportAction.reportActionID]: {pendingAction: null},
            },
        },
        {
            onyxMethod: Onyx.METHOD.MERGE,
            key: `${ONYXKEYS.COLLECTION.TRANSACTION}${splitTransaction.transactionID}`,
            value: {pendingAction: null},
        },
    ];

    if (!existingSplitChatReport) {
        successData.push({
            onyxMethod: Onyx.METHOD.MERGE,
            key: `${ONYXKEYS.COLLECTION.REPORT_METADATA}${splitChatReport.reportID}`,
            value: {
                isOptimisticReport: false,
            },
        });
    }

    const redundantParticipants: Record<number, null> = {};
    if (!existingSplitChatReport) {
        successData.push({
            onyxMethod: Onyx.METHOD.MERGE,
            key: `${ONYXKEYS.COLLECTION.REPORT}${splitChatReport.reportID}`,
            value: {pendingFields: {createChat: null}, participants: redundantParticipants},
        });
    }

    const failureData: OnyxUpdate[] = [
        {
            onyxMethod: Onyx.METHOD.MERGE,
            key: `${ONYXKEYS.COLLECTION.TRANSACTION}${splitTransaction.transactionID}`,
            value: {
                errors: getMicroSecondOnyxErrorWithTranslationKey('iou.error.genericCreateFailureMessage'),
            },
        },
        {
            onyxMethod: Onyx.METHOD.SET,
            key: ONYXKEYS.NVP_QUICK_ACTION_GLOBAL_CREATE,
            value: quickAction ?? null,
        },
    ];

    const retryParams = {
        participants: participants.map(({icons, ...rest}) => rest),
        currentUserLogin,
        currentUserAccountID,
        comment,
        receipt: receiptObject,
        existingSplitChatReportID,
        billable,
        category,
        tag,
        currency,
        taxCode,
        taxAmount,
    };

    if (existingSplitChatReport) {
        failureData.push({
            onyxMethod: Onyx.METHOD.MERGE,
            key: `${ONYXKEYS.COLLECTION.REPORT_ACTIONS}${splitChatReport.reportID}`,
            value: {
                [splitIOUReportAction.reportActionID]: {
                    errors: getReceiptError(receipt, filename, undefined, undefined, CONST.IOU.ACTION_PARAMS.START_SPLIT_BILL, retryParams),
                },
            },
        });
    } else {
        failureData.push(
            {
                onyxMethod: Onyx.METHOD.MERGE,
                key: `${ONYXKEYS.COLLECTION.REPORT}${splitChatReport.reportID}`,
                value: {
                    errorFields: {
                        createChat: getMicroSecondOnyxErrorWithTranslationKey('report.genericCreateReportFailureMessage'),
                    },
                },
            },
            {
                onyxMethod: Onyx.METHOD.MERGE,
                key: `${ONYXKEYS.COLLECTION.REPORT_ACTIONS}${splitChatReport.reportID}`,
                value: {
                    [splitChatCreatedReportAction.reportActionID]: {
                        errors: getMicroSecondOnyxErrorWithTranslationKey('report.genericCreateReportFailureMessage'),
                    },
                    [splitIOUReportAction.reportActionID]: {
                        errors: getReceiptError(receipt, filename, undefined, undefined, CONST.IOU.ACTION_PARAMS.START_SPLIT_BILL, retryParams),
                    },
                },
            },
        );
    }

    const splits: Split[] = [{email: currentUserEmailForIOUSplit, accountID: currentUserAccountID}];

    participants.forEach((participant) => {
        // Disabling this line since participant.login can be an empty string
        // eslint-disable-next-line @typescript-eslint/prefer-nullish-coalescing
        const email = participant.isOwnPolicyExpenseChat ? '' : addSMSDomainIfPhoneNumber(participant.login || participant.text || '').toLowerCase();
        const accountID = participant.isOwnPolicyExpenseChat ? 0 : Number(participant.accountID);
        if (email === currentUserEmailForIOUSplit) {
            return;
        }

        // When splitting with a expense chat, we only need to supply the policyID and the workspace reportID as it's needed so we can update the report preview
        if (participant.isOwnPolicyExpenseChat) {
            splits.push({
                policyID: participant.policyID,
                chatReportID: splitChatReport.reportID,
            });
            return;
        }

        const participantPersonalDetails = allPersonalDetails[participant?.accountID ?? CONST.DEFAULT_NUMBER_ID];
        if (!participantPersonalDetails) {
            optimisticData.push({
                onyxMethod: Onyx.METHOD.MERGE,
                key: ONYXKEYS.PERSONAL_DETAILS_LIST,
                value: {
                    [accountID]: {
                        accountID,
                        // Disabling this line since participant.displayName can be an empty string
                        // eslint-disable-next-line @typescript-eslint/prefer-nullish-coalescing
                        displayName: formatPhoneNumber(participant.displayName || email),
                        // Disabling this line since participant.login can be an empty string
                        // eslint-disable-next-line @typescript-eslint/prefer-nullish-coalescing
                        login: participant.login || participant.text,
                        isOptimisticPersonalDetail: true,
                    },
                },
            });
            // BE will send different participants. We clear the optimistic ones to avoid duplicated entries
            redundantParticipants[accountID] = null;
        }

        splits.push({
            email,
            accountID,
        });
    });

    participants.forEach((participant) => {
        const isPolicyExpenseChat = isPolicyExpenseChatReportUtil(participant);
        if (!isPolicyExpenseChat) {
            return;
        }

        const optimisticPolicyRecentlyUsedCategories = buildOptimisticPolicyRecentlyUsedCategories(participant.policyID, category);
        const optimisticPolicyRecentlyUsedTags = buildOptimisticPolicyRecentlyUsedTags(participant.policyID, tag);
        const optimisticRecentlyUsedCurrencies = buildOptimisticRecentlyUsedCurrencies(currency);

        if (optimisticPolicyRecentlyUsedCategories.length > 0) {
            optimisticData.push({
                onyxMethod: Onyx.METHOD.SET,
                key: `${ONYXKEYS.COLLECTION.POLICY_RECENTLY_USED_CATEGORIES}${participant.policyID}`,
                value: optimisticPolicyRecentlyUsedCategories,
            });
        }

        if (optimisticRecentlyUsedCurrencies.length > 0) {
            optimisticData.push({
                onyxMethod: Onyx.METHOD.SET,
                key: ONYXKEYS.RECENTLY_USED_CURRENCIES,
                value: optimisticRecentlyUsedCurrencies,
            });
        }

        if (!isEmptyObject(optimisticPolicyRecentlyUsedTags)) {
            optimisticData.push({
                onyxMethod: Onyx.METHOD.MERGE,
                key: `${ONYXKEYS.COLLECTION.POLICY_RECENTLY_USED_TAGS}${participant.policyID}`,
                value: optimisticPolicyRecentlyUsedTags,
            });
        }
    });

    // Save the new splits array into the transaction's comment in case the user calls CompleteSplitBill while offline
    optimisticData.push({
        onyxMethod: Onyx.METHOD.MERGE,
        key: `${ONYXKEYS.COLLECTION.TRANSACTION}${splitTransaction.transactionID}`,
        value: {
            comment: {
                splits,
            },
        },
    });

    const parameters: StartSplitBillParams = {
        chatReportID: splitChatReport.reportID,
        reportActionID: splitIOUReportAction.reportActionID,
        transactionID: splitTransaction.transactionID,
        splits: JSON.stringify(splits),
        receipt,
        comment: parsedComment,
        category,
        tag,
        currency,
        isFromGroupDM: !existingSplitChatReport,
        billable,
        ...(existingSplitChatReport ? {} : {createdReportActionID: splitChatCreatedReportAction.reportActionID}),
        chatType: splitChatReport?.chatType,
        taxCode,
        taxAmount,
        description: parsedComment,
    };
    if (shouldPlaySound) {
        playSound(SOUNDS.DONE);
    }

    API.write(WRITE_COMMANDS.START_SPLIT_BILL, parameters, {optimisticData, successData, failureData});

    Navigation.dismissModalWithReport({reportID: splitChatReport.reportID});
    notifyNewAction(splitChatReport.reportID, currentUserAccountID);
}

/** Used for editing a split expense while it's still scanning or when SmartScan fails, it completes a split expense started by startSplitBill above.
 *
 * @param chatReportID - The group chat or workspace reportID
 * @param reportAction - The split action that lives in the chatReport above
 * @param updatedTransaction - The updated **draft** split transaction
 * @param sessionAccountID - accountID of the current user
 * @param sessionEmail - email of the current user
 */
function completeSplitBill(
    chatReportID: string,
    reportAction: OnyxTypes.ReportAction,
    updatedTransaction: OnyxEntry<OnyxTypes.Transaction>,
    sessionAccountID: number,
    sessionEmail?: string,
) {
    const parsedComment = getParsedComment(updatedTransaction?.comment?.comment ?? '');
    if (updatedTransaction?.comment) {
        // eslint-disable-next-line no-param-reassign
        updatedTransaction.comment.comment = parsedComment;
    }
    const currentUserEmailForIOUSplit = addSMSDomainIfPhoneNumber(sessionEmail);
    const transactionID = updatedTransaction?.transactionID;
    const unmodifiedTransaction = allTransactions[`${ONYXKEYS.COLLECTION.TRANSACTION}${transactionID}`];

    // Save optimistic updated transaction and action
    const optimisticData: OnyxUpdate[] = [
        {
            onyxMethod: Onyx.METHOD.MERGE,
            key: `${ONYXKEYS.COLLECTION.TRANSACTION}${transactionID}`,
            value: {
                ...updatedTransaction,
                receipt: {
                    state: CONST.IOU.RECEIPT_STATE.OPEN,
                },
            },
        },
        {
            onyxMethod: Onyx.METHOD.MERGE,
            key: `${ONYXKEYS.COLLECTION.REPORT_ACTIONS}${chatReportID}`,
            value: {
                [reportAction.reportActionID]: {
                    lastModified: DateUtils.getDBTime(),
                    originalMessage: {
                        whisperedTo: [],
                    },
                },
            },
        },
    ];

    const successData: OnyxUpdate[] = [
        {
            onyxMethod: Onyx.METHOD.MERGE,
            key: `${ONYXKEYS.COLLECTION.TRANSACTION}${transactionID}`,
            value: {pendingAction: null},
        },
        {
            onyxMethod: Onyx.METHOD.MERGE,
            key: `${ONYXKEYS.COLLECTION.SPLIT_TRANSACTION_DRAFT}${transactionID}`,
            value: {pendingAction: null},
        },
    ];

    const failureData: OnyxUpdate[] = [
        {
            onyxMethod: Onyx.METHOD.MERGE,
            key: `${ONYXKEYS.COLLECTION.TRANSACTION}${transactionID}`,
            value: {
                ...unmodifiedTransaction,
                errors: getMicroSecondOnyxErrorWithTranslationKey('iou.error.genericCreateFailureMessage'),
            },
        },
        {
            onyxMethod: Onyx.METHOD.MERGE,
            key: `${ONYXKEYS.COLLECTION.REPORT_ACTIONS}${chatReportID}`,
            value: {
                [reportAction.reportActionID]: {
                    ...reportAction,
                    errors: getMicroSecondOnyxErrorWithTranslationKey('iou.error.genericCreateFailureMessage'),
                },
            },
        },
    ];

    const splitParticipants: Split[] = updatedTransaction?.comment?.splits ?? [];
    const amount = updatedTransaction?.modifiedAmount;
    const currency = updatedTransaction?.modifiedCurrency;

    // Exclude the current user when calculating the split amount, `calculateAmount` takes it into account
    const splitAmount = calculateIOUAmount(splitParticipants.length - 1, amount ?? 0, currency ?? '', false);
    const splitTaxAmount = calculateIOUAmount(splitParticipants.length - 1, updatedTransaction?.taxAmount ?? 0, currency ?? '', false);

    const splits: Split[] = [{email: currentUserEmailForIOUSplit}];
    splitParticipants.forEach((participant) => {
        // Skip creating the transaction for the current user
        if (participant.email === currentUserEmailForIOUSplit) {
            return;
        }
        const isPolicyExpenseChat = !!participant.policyID;

        if (!isPolicyExpenseChat) {
            // In case this is still the optimistic accountID saved in the splits array, return early as we cannot know
            // if there is an existing chat between the split creator and this participant
            // Instead, we will rely on Auth generating the report IDs and the user won't see any optimistic chats or reports created
            const participantPersonalDetails: OnyxTypes.PersonalDetails | null = allPersonalDetails[participant?.accountID ?? CONST.DEFAULT_NUMBER_ID];
            if (!participantPersonalDetails || participantPersonalDetails.isOptimisticPersonalDetail) {
                splits.push({
                    email: participant.email,
                });
                return;
            }
        }

        let oneOnOneChatReport: OnyxEntry<OnyxTypes.Report>;
        let isNewOneOnOneChatReport = false;
        if (isPolicyExpenseChat) {
            // The expense chat reportID is saved in the splits array when starting a split expense with a workspace
            oneOnOneChatReport = allReports?.[`${ONYXKEYS.COLLECTION.REPORT}${participant.chatReportID}`];
        } else {
            const existingChatReport = getChatByParticipants(participant.accountID ? [participant.accountID, sessionAccountID] : []);
            isNewOneOnOneChatReport = !existingChatReport;
            oneOnOneChatReport =
                existingChatReport ??
                buildOptimisticChatReport({
                    participantList: participant.accountID ? [participant.accountID, sessionAccountID] : [],
                });
        }

        let oneOnOneIOUReport: OneOnOneIOUReport = oneOnOneChatReport?.iouReportID ? allReports?.[`${ONYXKEYS.COLLECTION.REPORT}${oneOnOneChatReport.iouReportID}`] : null;
        const shouldCreateNewOneOnOneIOUReport = shouldCreateNewMoneyRequestReportReportUtils(oneOnOneIOUReport, oneOnOneChatReport);

        if (!oneOnOneIOUReport || shouldCreateNewOneOnOneIOUReport) {
            oneOnOneIOUReport = isPolicyExpenseChat
                ? buildOptimisticExpenseReport(oneOnOneChatReport?.reportID, participant.policyID, sessionAccountID, splitAmount, currency ?? '')
                : buildOptimisticIOUReport(sessionAccountID, participant.accountID ?? CONST.DEFAULT_NUMBER_ID, splitAmount, oneOnOneChatReport?.reportID, currency ?? '');
        } else if (isPolicyExpenseChat) {
            if (typeof oneOnOneIOUReport?.total === 'number') {
                // Because of the Expense reports are stored as negative values, we subtract the total from the amount
                oneOnOneIOUReport.total -= splitAmount;
            }
        } else {
            oneOnOneIOUReport = updateIOUOwnerAndTotal(oneOnOneIOUReport, sessionAccountID, splitAmount, currency ?? '');
        }

        const oneOnOneTransaction = buildOptimisticTransaction({
            originalTransactionID: transactionID,
            transactionParams: {
                amount: isPolicyExpenseChat ? -splitAmount : splitAmount,
                currency: currency ?? '',
                reportID: oneOnOneIOUReport?.reportID,
                comment: parsedComment,
                created: updatedTransaction?.modifiedCreated,
                merchant: updatedTransaction?.modifiedMerchant,
                receipt: {...updatedTransaction?.receipt, state: CONST.IOU.RECEIPT_STATE.OPEN},
                category: updatedTransaction?.category,
                tag: updatedTransaction?.tag,
                taxCode: updatedTransaction?.taxCode,
                taxAmount: isPolicyExpenseChat ? -splitTaxAmount : splitAmount,
                billable: updatedTransaction?.billable,
                source: CONST.IOU.TYPE.SPLIT,
                filename: updatedTransaction?.filename,
            },
        });

        const [oneOnOneCreatedActionForChat, oneOnOneCreatedActionForIOU, oneOnOneIOUAction, optimisticTransactionThread, optimisticCreatedActionForTransactionThread] =
            buildOptimisticMoneyRequestEntities({
                iouReport: oneOnOneIOUReport,
                type: CONST.IOU.REPORT_ACTION_TYPE.CREATE,
                amount: splitAmount,
                currency: currency ?? '',
                comment: parsedComment,
                payeeEmail: currentUserEmailForIOUSplit,
                participants: [participant],
                transactionID: oneOnOneTransaction.transactionID,
            });

        let oneOnOneReportPreviewAction = getReportPreviewAction(oneOnOneChatReport?.reportID, oneOnOneIOUReport?.reportID);
        if (oneOnOneReportPreviewAction) {
            oneOnOneReportPreviewAction = updateReportPreview(oneOnOneIOUReport, oneOnOneReportPreviewAction);
        } else {
            oneOnOneReportPreviewAction = buildOptimisticReportPreview(oneOnOneChatReport, oneOnOneIOUReport, '', oneOnOneTransaction);
        }

        const [oneOnOneOptimisticData, oneOnOneSuccessData, oneOnOneFailureData] = buildOnyxDataForMoneyRequest({
            isNewChatReport: isNewOneOnOneChatReport,
            isOneOnOneSplit: true,
            shouldCreateNewMoneyRequestReport: shouldCreateNewOneOnOneIOUReport,
            optimisticParams: {
                chat: {
                    report: oneOnOneChatReport,
                    createdAction: oneOnOneCreatedActionForChat,
                    reportPreviewAction: oneOnOneReportPreviewAction,
                },
                iou: {
                    report: oneOnOneIOUReport,
                    createdAction: oneOnOneCreatedActionForIOU,
                    action: oneOnOneIOUAction,
                },
                transactionParams: {
                    transaction: oneOnOneTransaction,
                    transactionThreadReport: optimisticTransactionThread,
                    transactionThreadCreatedReportAction: optimisticCreatedActionForTransactionThread,
                },
                policyRecentlyUsed: {},
            },
        });

        splits.push({
            email: participant.email,
            accountID: participant.accountID,
            policyID: participant.policyID,
            iouReportID: oneOnOneIOUReport?.reportID,
            chatReportID: oneOnOneChatReport?.reportID,
            transactionID: oneOnOneTransaction.transactionID,
            reportActionID: oneOnOneIOUAction.reportActionID,
            createdChatReportActionID: oneOnOneCreatedActionForChat.reportActionID,
            createdIOUReportActionID: oneOnOneCreatedActionForIOU.reportActionID,
            reportPreviewReportActionID: oneOnOneReportPreviewAction.reportActionID,
            transactionThreadReportID: optimisticTransactionThread.reportID,
            createdReportActionIDForThread: optimisticCreatedActionForTransactionThread?.reportActionID,
        });

        optimisticData.push(...oneOnOneOptimisticData);
        successData.push(...oneOnOneSuccessData);
        failureData.push(...oneOnOneFailureData);
    });

    const {
        amount: transactionAmount,
        currency: transactionCurrency,
        created: transactionCreated,
        merchant: transactionMerchant,
        comment: transactionComment,
        category: transactionCategory,
        tag: transactionTag,
        taxCode: transactionTaxCode,
        taxAmount: transactionTaxAmount,
        billable: transactionBillable,
    } = getTransactionDetails(updatedTransaction) ?? {};

    const parameters: CompleteSplitBillParams = {
        transactionID,
        amount: transactionAmount,
        currency: transactionCurrency,
        created: transactionCreated,
        merchant: transactionMerchant,
        comment: transactionComment,
        category: transactionCategory,
        tag: transactionTag,
        splits: JSON.stringify(splits),
        taxCode: transactionTaxCode,
        taxAmount: transactionTaxAmount,
        billable: transactionBillable,
        description: parsedComment,
    };

    playSound(SOUNDS.DONE);
    API.write(WRITE_COMMANDS.COMPLETE_SPLIT_BILL, parameters, {optimisticData, successData, failureData});
    InteractionManager.runAfterInteractions(() => removeDraftTransaction(CONST.IOU.OPTIMISTIC_TRANSACTION_ID));
    dismissModalAndOpenReportInInboxTab(chatReportID);
    notifyNewAction(chatReportID, sessionAccountID);
}

function setDraftSplitTransaction(transactionID: string | undefined, transactionChanges: TransactionChanges = {}, policy?: OnyxEntry<OnyxTypes.Policy>) {
    if (!transactionID) {
        return undefined;
    }
    let draftSplitTransaction = allDraftSplitTransactions[`${ONYXKEYS.COLLECTION.SPLIT_TRANSACTION_DRAFT}${transactionID}`];

    if (!draftSplitTransaction) {
        draftSplitTransaction = allTransactions[`${ONYXKEYS.COLLECTION.TRANSACTION}${transactionID}`];
    }

    const updatedTransaction = draftSplitTransaction
        ? getUpdatedTransaction({
              transaction: draftSplitTransaction,
              transactionChanges,
              isFromExpenseReport: false,
              shouldUpdateReceiptState: false,
              policy,
          })
        : null;

    Onyx.merge(`${ONYXKEYS.COLLECTION.SPLIT_TRANSACTION_DRAFT}${transactionID}`, updatedTransaction);
}

/** Requests money based on a distance (e.g. mileage from a map) */
function createDistanceRequest(distanceRequestInformation: CreateDistanceRequestInformation) {
    const {
        report,
        participants,
        currentUserLogin = '',
        currentUserAccountID = -1,
        iouType = CONST.IOU.TYPE.SUBMIT,
        existingTransaction,
        transactionParams,
        policyParams = {},
        backToReport,
    } = distanceRequestInformation;
    const {policy, policyCategories, policyTagList} = policyParams;
    const parsedComment = getParsedComment(transactionParams.comment);
    transactionParams.comment = parsedComment;
    const {amount, comment, currency, created, category, tag, taxAmount, taxCode, merchant, billable, validWaypoints, customUnitRateID = '', splitShares = {}, attendees} = transactionParams;

    // If the report is an iou or expense report, we should get the linked chat report to be passed to the getMoneyRequestInformation function
    const isMoneyRequestReport = isMoneyRequestReportReportUtils(report);
    const currentChatReport = isMoneyRequestReport ? getReportOrDraftReport(report?.chatReportID) : report;
    const moneyRequestReportID = isMoneyRequestReport ? report?.reportID : '';

    const optimisticReceipt: Receipt = {
        source: ReceiptGeneric as ReceiptSource,
        state: CONST.IOU.RECEIPT_STATE.OPEN,
    };

    let parameters: CreateDistanceRequestParams;
    let onyxData: OnyxData;
    const sanitizedWaypoints = sanitizeRecentWaypoints(validWaypoints);
    if (iouType === CONST.IOU.TYPE.SPLIT) {
        const {
            splitData,
            splits,
            onyxData: splitOnyxData,
        } = createSplitsAndOnyxData({
            participants,
            currentUserLogin: currentUserLogin ?? '',
            currentUserAccountID,
            existingSplitChatReportID: report?.reportID,
            transactionParams: {
                amount,
                comment,
                currency,
                merchant,
                created,
                category: category ?? '',
                tag: tag ?? '',
                splitShares,
                billable,
                iouRequestType: CONST.IOU.REQUEST_TYPE.DISTANCE,
                taxCode,
                taxAmount,
                attendees,
            },
        });
        onyxData = splitOnyxData;

        // Splits don't use the IOU report param. The split transaction isn't linked to a report shown in the UI, it's linked to a special default reportID of -2.
        // Therefore, any params related to the IOU report are irrelevant and omitted below.
        parameters = {
            transactionID: splitData.transactionID,
            chatReportID: splitData.chatReportID,
            createdChatReportActionID: splitData.createdReportActionID,
            reportActionID: splitData.reportActionID,
            waypoints: JSON.stringify(sanitizedWaypoints),
            customUnitRateID,
            comment,
            created,
            category,
            tag,
            taxCode,
            taxAmount,
            billable,
            splits: JSON.stringify(splits),
            chatType: splitData.chatType,
            description: parsedComment,
            attendees: attendees ? JSON.stringify(attendees) : undefined,
        };
    } else {
        const participant = participants.at(0) ?? {};
        const {
            iouReport,
            chatReport,
            transaction,
            iouAction,
            createdChatReportActionID,
            createdIOUReportActionID,
            reportPreviewAction,
            transactionThreadReportID,
            createdReportActionIDForThread,
            payerEmail,
            onyxData: moneyRequestOnyxData,
        } = getMoneyRequestInformation({
            parentChatReport: currentChatReport,
            existingTransaction,
            moneyRequestReportID,
            participantParams: {
                participant,
                payeeAccountID: userAccountID,
                payeeEmail: currentUserEmail,
            },
            policyParams: {
                policy,
                policyCategories,
                policyTagList,
            },
            transactionParams: {
                amount,
                currency,
                comment,
                created,
                merchant,
                receipt: optimisticReceipt,
                category,
                tag,
                taxCode,
                taxAmount,
                billable,
                attendees,
            },
        });

        onyxData = moneyRequestOnyxData;

        parameters = {
            comment,
            iouReportID: iouReport.reportID,
            chatReportID: chatReport.reportID,
            transactionID: transaction.transactionID,
            reportActionID: iouAction.reportActionID,
            createdChatReportActionID,
            createdIOUReportActionID,
            reportPreviewReportActionID: reportPreviewAction.reportActionID,
            waypoints: JSON.stringify(sanitizedWaypoints),
            created,
            category,
            tag,
            taxCode,
            taxAmount,
            billable,
            transactionThreadReportID,
            createdReportActionIDForThread,
            payerEmail,
            customUnitRateID,
            description: parsedComment,
            attendees: attendees ? JSON.stringify(attendees) : undefined,
        };
    }

    const recentServerValidatedWaypoints = getRecentWaypoints().filter((item) => !item.pendingAction);
    onyxData?.failureData?.push({
        onyxMethod: Onyx.METHOD.SET,
        key: `${ONYXKEYS.NVP_RECENT_WAYPOINTS}`,
        value: recentServerValidatedWaypoints,
    });

    playSound(SOUNDS.DONE);

    API.write(WRITE_COMMANDS.CREATE_DISTANCE_REQUEST, parameters, onyxData);
    InteractionManager.runAfterInteractions(() => removeDraftTransaction(CONST.IOU.OPTIMISTIC_TRANSACTION_ID));
    const activeReportID = isMoneyRequestReport && report?.reportID ? report.reportID : parameters.chatReportID;
    dismissModalAndOpenReportInInboxTab(backToReport ?? activeReportID);

    if (!isMoneyRequestReport || !Permissions.canUseTableReportView(betas)) {
        notifyNewAction(activeReportID, userAccountID);
    }
}

type UpdateMoneyRequestAmountAndCurrencyParams = {
    transactionID: string;
    transactionThreadReportID: string;
    currency: string;
    amount: number;
    taxAmount: number;
    policy?: OnyxEntry<OnyxTypes.Policy>;
    policyTagList?: OnyxEntry<OnyxTypes.PolicyTagLists>;
    policyCategories?: OnyxEntry<OnyxTypes.PolicyCategories>;
    taxCode: string;
};

/** Updates the amount and currency fields of an expense */
function updateMoneyRequestAmountAndCurrency({
    transactionID,
    transactionThreadReportID,
    currency,
    amount,
    taxAmount,
    policy,
    policyTagList,
    policyCategories,
    taxCode,
}: UpdateMoneyRequestAmountAndCurrencyParams) {
    const transactionChanges = {
        amount,
        currency,
        taxCode,
        taxAmount,
    };
    const transactionThreadReport = allReports?.[`${ONYXKEYS.COLLECTION.REPORT}${transactionThreadReportID}`] ?? null;
    const parentReport = allReports?.[`${ONYXKEYS.COLLECTION.REPORT}${transactionThreadReport?.parentReportID}`] ?? null;
    let data: UpdateMoneyRequestData;
    if (isTrackExpenseReport(transactionThreadReport) && isSelfDM(parentReport)) {
        data = getUpdateTrackExpenseParams(transactionID, transactionThreadReportID, transactionChanges, policy);
    } else {
        data = getUpdateMoneyRequestParams(transactionID, transactionThreadReportID, transactionChanges, policy, policyTagList ?? null, policyCategories ?? null);
    }
    const {params, onyxData} = data;
    API.write(WRITE_COMMANDS.UPDATE_MONEY_REQUEST_AMOUNT_AND_CURRENCY, params, onyxData);
}

/**
 *
 * @param transactionID  - The transactionID of IOU
 * @param reportAction - The reportAction of the transaction in the IOU report
 * @return the url to navigate back once the money request is deleted
 */
function prepareToCleanUpMoneyRequest(transactionID: string, reportAction: OnyxTypes.ReportAction, shouldKeepIOUTransactionID = false) {
    // STEP 1: Get all collections we're updating
    const iouReportID = isMoneyRequestAction(reportAction) ? getOriginalMessage(reportAction)?.IOUReportID : undefined;
    const iouReport = allReports?.[`${ONYXKEYS.COLLECTION.REPORT}${iouReportID}`] ?? null;
    const chatReport = allReports?.[`${ONYXKEYS.COLLECTION.REPORT}${iouReport?.chatReportID}`];
    const reportPreviewAction = getReportPreviewAction(iouReport?.chatReportID, iouReport?.reportID);
    const transaction = allTransactions[`${ONYXKEYS.COLLECTION.TRANSACTION}${transactionID}`];
    const isTransactionOnHold = isOnHold(transaction);
    const transactionViolations = allTransactionViolations[`${ONYXKEYS.COLLECTION.TRANSACTION_VIOLATIONS}${transactionID}`];
    const transactionThreadID = reportAction.childReportID;
    let transactionThread = null;
    if (transactionThreadID) {
        transactionThread = allReports?.[`${ONYXKEYS.COLLECTION.REPORT}${transactionThreadID}`] ?? null;
    }

    // STEP 2: Decide if we need to:
    // 1. Delete the transactionThread - delete if there are no visible comments in the thread
    // 2. Update the moneyRequestPreview to show [Deleted expense] - update if the transactionThread exists AND it isn't being deleted
    // The current state is that we want to get rid of the [Deleted expense] breadcrumb,
    // so we never want to display it if transactionThreadID is present.
    const shouldDeleteTransactionThread = !!transactionThreadID;

    // STEP 3: Update the IOU reportAction and decide if the iouReport should be deleted. We delete the iouReport if there are no visible comments left in the report.
    const updatedReportAction = {
        [reportAction.reportActionID]: {
            pendingAction: CONST.RED_BRICK_ROAD_PENDING_ACTION.DELETE,
            previousMessage: reportAction.message,
            message: [
                {
                    type: 'COMMENT',
                    html: '',
                    text: '',
                    isEdited: true,
                    isDeletedParentAction: shouldDeleteTransactionThread,
                },
            ],
            originalMessage: {
                IOUTransactionID: shouldKeepIOUTransactionID ? transactionID : null,
            },
            errors: null,
        },
    } as Record<string, NullishDeep<OnyxTypes.ReportAction>>;

    let canUserPerformWriteAction = true;
    if (chatReport) {
        canUserPerformWriteAction = !!canUserPerformWriteActionReportUtils(chatReport);
    }
    // If we are deleting the last transaction on a report, then delete the report too
    const shouldDeleteIOUReport = getReportTransactions(iouReportID).length === 1;

    // STEP 4: Update the iouReport and reportPreview with new totals and messages if it wasn't deleted
    let updatedIOUReport: OnyxInputValue<OnyxTypes.Report>;
    const currency = getCurrency(transaction);
    const updatedReportPreviewAction: Partial<OnyxTypes.ReportAction<typeof CONST.REPORT.ACTIONS.TYPE.REPORT_PREVIEW>> = {...reportPreviewAction};
    updatedReportPreviewAction.pendingAction = shouldDeleteIOUReport ? CONST.RED_BRICK_ROAD_PENDING_ACTION.DELETE : CONST.RED_BRICK_ROAD_PENDING_ACTION.UPDATE;
    if (iouReport && isExpenseReport(iouReport)) {
        updatedIOUReport = {...iouReport};

        if (typeof updatedIOUReport.total === 'number' && currency === iouReport?.currency) {
            // Because of the Expense reports are stored as negative values, we add the total from the amount
            const amountDiff = getAmount(transaction, true);
            updatedIOUReport.total += amountDiff;

            if (!transaction?.reimbursable && typeof updatedIOUReport.nonReimbursableTotal === 'number') {
                updatedIOUReport.nonReimbursableTotal += amountDiff;
            }

            if (!isTransactionOnHold) {
                if (typeof updatedIOUReport.unheldTotal === 'number') {
                    updatedIOUReport.unheldTotal += amountDiff;
                }

                if (!transaction?.reimbursable && typeof updatedIOUReport.unheldNonReimbursableTotal === 'number') {
                    updatedIOUReport.unheldNonReimbursableTotal += amountDiff;
                }
            }
        }
    } else {
        updatedIOUReport = updateIOUOwnerAndTotal(
            iouReport,
            reportAction.actorAccountID ?? CONST.DEFAULT_NUMBER_ID,
            getAmount(transaction, false),
            currency,
            true,
            false,
            isTransactionOnHold,
        );
    }

    if (updatedIOUReport) {
        const lastVisibleAction = getLastVisibleAction(iouReport?.reportID, canUserPerformWriteAction, updatedReportAction);
        const iouReportLastMessageText = getLastVisibleMessage(iouReport?.reportID, canUserPerformWriteAction, updatedReportAction).lastMessageText;
        updatedIOUReport.lastMessageText = iouReportLastMessageText;
        updatedIOUReport.lastVisibleActionCreated = lastVisibleAction?.created;
    }

    const hasNonReimbursableTransactions = hasNonReimbursableTransactionsReportUtils(iouReport?.reportID);
    const messageText = Localize.translateLocal(hasNonReimbursableTransactions ? 'iou.payerSpentAmount' : 'iou.payerOwesAmount', {
        payer: getPersonalDetailsForAccountID(updatedIOUReport?.managerID ?? CONST.DEFAULT_NUMBER_ID).login ?? '',
        amount: convertToDisplayString(updatedIOUReport?.total, updatedIOUReport?.currency),
    });

    if (getReportActionMessage(updatedReportPreviewAction)) {
        if (Array.isArray(updatedReportPreviewAction?.message)) {
            const message = updatedReportPreviewAction.message.at(0);
            if (message) {
                message.text = messageText;
                message.html = messageText;
                message.deleted = shouldDeleteIOUReport ? DateUtils.getDBTime() : '';
            }
        } else if (!Array.isArray(updatedReportPreviewAction.message) && updatedReportPreviewAction.message) {
            updatedReportPreviewAction.message.text = messageText;
            updatedReportPreviewAction.message.deleted = shouldDeleteIOUReport ? DateUtils.getDBTime() : '';
        }
    }

    if (updatedReportPreviewAction && reportPreviewAction?.childMoneyRequestCount && reportPreviewAction?.childMoneyRequestCount > 0) {
        updatedReportPreviewAction.childMoneyRequestCount = reportPreviewAction.childMoneyRequestCount - 1;
    }

    return {
        shouldDeleteTransactionThread,
        shouldDeleteIOUReport,
        updatedReportAction,
        updatedIOUReport,
        updatedReportPreviewAction,
        transactionThreadID,
        transactionThread,
        chatReport,
        transaction,
        transactionViolations,
        reportPreviewAction,
        iouReport,
    };
}

/**
 * Calculate the URL to navigate to after a money request deletion
 * @param transactionID - The ID of the money request being deleted
 * @param reportAction - The report action associated with the money request
 * @param isSingleTransactionView - whether we are in the transaction thread report
 * @returns The URL to navigate to
 */
function getNavigationUrlOnMoneyRequestDelete(transactionID: string | undefined, reportAction: OnyxTypes.ReportAction, isSingleTransactionView = false): Route | undefined {
    if (!transactionID) {
        return undefined;
    }

    const {shouldDeleteTransactionThread, shouldDeleteIOUReport, iouReport} = prepareToCleanUpMoneyRequest(transactionID, reportAction);

    // Determine which report to navigate back to
    if (iouReport && isSingleTransactionView && shouldDeleteTransactionThread && !shouldDeleteIOUReport) {
        return ROUTES.REPORT_WITH_ID.getRoute(iouReport.reportID);
    }

    if (iouReport?.chatReportID && shouldDeleteIOUReport) {
        return ROUTES.REPORT_WITH_ID.getRoute(iouReport.chatReportID);
    }

    return undefined;
}

/**
 * Calculate the URL to navigate to after a track expense deletion
 * @param chatReportID - The ID of the chat report containing the track expense
 * @param transactionID - The ID of the track expense being deleted
 * @param reportAction - The report action associated with the track expense
 * @param isSingleTransactionView - Whether we're in single transaction view
 * @returns The URL to navigate to
 */
function getNavigationUrlAfterTrackExpenseDelete(
    chatReportID: string | undefined,
    transactionID: string | undefined,
    reportAction: OnyxTypes.ReportAction,
    isSingleTransactionView = false,
): Route | undefined {
    if (!chatReportID || !transactionID) {
        return undefined;
    }

    const chatReport = allReports?.[`${ONYXKEYS.COLLECTION.REPORT}${chatReportID}`] ?? null;

    // If not a self DM, handle it as a regular money request
    if (!isSelfDM(chatReport)) {
        return getNavigationUrlOnMoneyRequestDelete(transactionID, reportAction, isSingleTransactionView);
    }

    const transactionThreadID = reportAction.childReportID;
    const shouldDeleteTransactionThread = transactionThreadID ? (reportAction?.childVisibleActionCount ?? 0) === 0 : false;

    // Only navigate if in single transaction view and the thread will be deleted
    if (isSingleTransactionView && shouldDeleteTransactionThread && chatReport?.reportID) {
        // Pop the deleted report screen before navigating. This prevents navigating to the Concierge chat due to the missing report.
        return ROUTES.REPORT_WITH_ID.getRoute(chatReport.reportID);
    }

    return undefined;
}

/**
 *
 * @param transactionID  - The transactionID of IOU
 * @param reportAction - The reportAction of the transaction in the IOU report
 * @param isSingleTransactionView - whether we are in the transaction thread report
 * @return the url to navigate back once the money request is deleted
 */
function cleanUpMoneyRequest(transactionID: string, reportAction: OnyxTypes.ReportAction, reportID: string, isSingleTransactionView = false) {
    const {
        shouldDeleteTransactionThread,
        shouldDeleteIOUReport,
        updatedReportAction,
        updatedIOUReport,
        updatedReportPreviewAction,
        transactionThreadID,
        chatReport,
        iouReport,
        reportPreviewAction,
    } = prepareToCleanUpMoneyRequest(transactionID, reportAction, Permissions.canUseTableReportView(betas));

    const urlToNavigateBack = getNavigationUrlOnMoneyRequestDelete(transactionID, reportAction, isSingleTransactionView);
    // build Onyx data

    // Onyx operations to delete the transaction, update the IOU report action and chat report action
    const reportActionsOnyxUpdates: OnyxUpdate[] = [];
    const onyxUpdates: OnyxUpdate[] = [
        {
            onyxMethod: Onyx.METHOD.SET,
            key: `${ONYXKEYS.COLLECTION.TRANSACTION}${transactionID}`,
            value: null,
        },
    ];
    reportActionsOnyxUpdates.push({
        onyxMethod: Onyx.METHOD.MERGE,
        key: `${ONYXKEYS.COLLECTION.REPORT_ACTIONS}${iouReport?.reportID}`,
        value: {
            [reportAction.reportActionID]: shouldDeleteIOUReport
                ? null
                : {
                      pendingAction: null,
                  },
        },
    });

    if (reportPreviewAction?.reportActionID) {
        reportActionsOnyxUpdates.push({
            onyxMethod: Onyx.METHOD.MERGE,
            key: `${ONYXKEYS.COLLECTION.REPORT_ACTIONS}${chatReport?.reportID}`,
            value: {
                [reportPreviewAction.reportActionID]: {
                    ...updatedReportPreviewAction,
                    pendingAction: null,
                    errors: null,
                },
            },
        });
    }

    // added the operation to delete associated transaction violations
    onyxUpdates.push({
        onyxMethod: Onyx.METHOD.SET,
        key: `${ONYXKEYS.COLLECTION.TRANSACTION_VIOLATIONS}${transactionID}`,
        value: null,
    });

    // added the operation to delete transaction thread
    if (shouldDeleteTransactionThread) {
        onyxUpdates.push(
            {
                onyxMethod: Onyx.METHOD.SET,
                key: `${ONYXKEYS.COLLECTION.REPORT}${transactionThreadID}`,
                value: null,
            },
            {
                onyxMethod: Onyx.METHOD.SET,
                key: `${ONYXKEYS.COLLECTION.REPORT_ACTIONS}${transactionThreadID}`,
                value: null,
            },
        );
    }

    // added operations to update IOU report and chat report
    reportActionsOnyxUpdates.push({
        onyxMethod: Onyx.METHOD.MERGE,
        key: `${ONYXKEYS.COLLECTION.REPORT_ACTIONS}${iouReport?.reportID}`,
        value: updatedReportAction,
    });
    onyxUpdates.push(
        {
            onyxMethod: Onyx.METHOD.MERGE,
            key: `${ONYXKEYS.COLLECTION.REPORT}${iouReport?.reportID}`,
            value: updatedIOUReport,
        },
        {
            onyxMethod: Onyx.METHOD.MERGE,
            key: `${ONYXKEYS.COLLECTION.REPORT}${chatReport?.reportID}`,
            value: getOutstandingChildRequest(updatedIOUReport),
        },
    );

    if (!shouldDeleteIOUReport && updatedReportPreviewAction.childMoneyRequestCount === 0) {
        onyxUpdates.push({
            onyxMethod: Onyx.METHOD.MERGE,
            key: `${ONYXKEYS.COLLECTION.REPORT}${chatReport?.reportID}`,
            value: {
                hasOutstandingChildRequest: false,
            },
        });
    }

    if (shouldDeleteIOUReport) {
        let canUserPerformWriteAction = true;
        if (chatReport) {
            canUserPerformWriteAction = !!canUserPerformWriteActionReportUtils(chatReport);
        }

        const lastMessageText = getLastVisibleMessage(
            iouReport?.chatReportID,
            canUserPerformWriteAction,
            reportPreviewAction?.reportActionID ? {[reportPreviewAction.reportActionID]: null} : {},
        )?.lastMessageText;
        const lastVisibleActionCreated = getLastVisibleAction(
            iouReport?.chatReportID,
            canUserPerformWriteAction,
            reportPreviewAction?.reportActionID ? {[reportPreviewAction.reportActionID]: null} : {},
        )?.created;

        onyxUpdates.push(
            {
                onyxMethod: Onyx.METHOD.MERGE,
                key: `${ONYXKEYS.COLLECTION.REPORT}${chatReport?.reportID}`,
                value: {
                    hasOutstandingChildRequest: false,
                    iouReportID: null,
                    lastMessageText,
                    lastVisibleActionCreated,
                },
            },
            {
                onyxMethod: Onyx.METHOD.SET,
                key: `${ONYXKEYS.COLLECTION.REPORT}${iouReport?.reportID}`,
                value: null,
            },
        );
    }

    clearAllRelatedReportActionErrors(reportID, reportAction);

    // First, update the reportActions to ensure related actions are not displayed.
    Onyx.update(reportActionsOnyxUpdates).then(() => {
        Navigation.goBack(urlToNavigateBack);
        InteractionManager.runAfterInteractions(() => {
            // After navigation, update the remaining data.
            Onyx.update(onyxUpdates);
        });
    });
}

/**
 *
 * @param transactionID  - The transactionID of IOU
 * @param reportAction - The reportAction of the transaction in the IOU report
 * @param isSingleTransactionView - whether we are in the transaction thread report
 * @return the url to navigate back once the money request is deleted
 */
function deleteMoneyRequest(transactionID: string | undefined, reportAction: OnyxTypes.ReportAction, isSingleTransactionView = false, shouldRemoveIOUTransactionID = true) {
    if (!transactionID) {
        return;
    }

    // STEP 1: Calculate and prepare the data
    const {
        shouldDeleteTransactionThread,
        shouldDeleteIOUReport,
        updatedReportAction,
        updatedIOUReport,
        updatedReportPreviewAction,
        transactionThreadID,
        transactionThread,
        chatReport,
        transaction,
        transactionViolations,
        iouReport,
        reportPreviewAction,
    } = prepareToCleanUpMoneyRequest(transactionID, reportAction, shouldRemoveIOUTransactionID);

    const urlToNavigateBack = getNavigationUrlOnMoneyRequestDelete(transactionID, reportAction, isSingleTransactionView);

    // STEP 2: Build Onyx data
    // The logic mostly resembles the cleanUpMoneyRequest function
    const optimisticData: OnyxUpdate[] = [
        {
            onyxMethod: Onyx.METHOD.SET,
            key: `${ONYXKEYS.COLLECTION.TRANSACTION}${transactionID}`,
            value: {...transaction, pendingAction: CONST.RED_BRICK_ROAD_PENDING_ACTION.DELETE},
        },
    ];

    optimisticData.push({
        onyxMethod: Onyx.METHOD.SET,
        key: `${ONYXKEYS.COLLECTION.TRANSACTION_VIOLATIONS}${transactionID}`,
        value: null,
    });

    const failureData: OnyxUpdate[] = [
        {
            onyxMethod: Onyx.METHOD.SET,
            key: `${ONYXKEYS.COLLECTION.TRANSACTION}${transactionID}`,
            value: {...transaction, pendingAction: null},
        },
    ];

    if (transactionViolations) {
        removeSettledAndApprovedTransactions(
            transactionViolations.filter((violation) => violation?.name === CONST.VIOLATIONS.DUPLICATED_TRANSACTION).flatMap((violation) => violation?.data?.duplicates ?? []),
        ).forEach((duplicateID) => {
            const duplicateTransactionsViolations = allTransactionViolations[`${ONYXKEYS.COLLECTION.TRANSACTION_VIOLATIONS}${duplicateID}`];
            if (!duplicateTransactionsViolations) {
                return;
            }

            const duplicateViolation = duplicateTransactionsViolations.find((violation) => violation.name === CONST.VIOLATIONS.DUPLICATED_TRANSACTION);
            if (!duplicateViolation?.data?.duplicates) {
                return;
            }

            const duplicateTransactionIDs = duplicateViolation.data.duplicates.filter((duplicateTransactionID) => duplicateTransactionID !== transactionID);

            const optimisticViolations: OnyxTypes.TransactionViolations = duplicateTransactionsViolations.filter((violation) => violation.name !== CONST.VIOLATIONS.DUPLICATED_TRANSACTION);

            if (duplicateTransactionIDs.length > 0) {
                optimisticViolations.push({
                    ...duplicateViolation,
                    data: {
                        ...duplicateViolation.data,
                        duplicates: duplicateTransactionIDs,
                    },
                });
            }

            optimisticData.push({
                onyxMethod: Onyx.METHOD.SET,
                key: `${ONYXKEYS.COLLECTION.TRANSACTION_VIOLATIONS}${duplicateID}`,
                value: optimisticViolations.length > 0 ? optimisticViolations : null,
            });

            failureData.push({
                onyxMethod: Onyx.METHOD.SET,
                key: `${ONYXKEYS.COLLECTION.TRANSACTION_VIOLATIONS}${duplicateID}`,
                value: duplicateTransactionsViolations,
            });
        });
    }

    if (shouldDeleteTransactionThread) {
        optimisticData.push(
            // Use merge instead of set to avoid deleting the report too quickly, which could cause a brief "not found" page to appear.
            // The remaining parts of the report object will be removed after the API call is successful.
            {
                onyxMethod: Onyx.METHOD.MERGE,
                key: `${ONYXKEYS.COLLECTION.REPORT}${transactionThreadID}`,
                value: {
                    reportID: null,
                    stateNum: CONST.REPORT.STATE_NUM.APPROVED,
                    statusNum: CONST.REPORT.STATUS_NUM.CLOSED,
                    participants: {
                        [userAccountID]: {
                            notificationPreference: CONST.REPORT.NOTIFICATION_PREFERENCE.HIDDEN,
                        },
                    },
                },
            },
            {
                onyxMethod: Onyx.METHOD.SET,
                key: `${ONYXKEYS.COLLECTION.REPORT_ACTIONS}${transactionThreadID}`,
                value: null,
            },
        );
    }

    optimisticData.push(
        {
            onyxMethod: Onyx.METHOD.MERGE,
            key: `${ONYXKEYS.COLLECTION.REPORT_ACTIONS}${iouReport?.reportID}`,
            value: updatedReportAction,
        },
        {
            onyxMethod: Onyx.METHOD.MERGE,
            key: `${ONYXKEYS.COLLECTION.REPORT}${iouReport?.reportID}`,
            value: updatedIOUReport,
        },
        {
            onyxMethod: Onyx.METHOD.MERGE,
            key: `${ONYXKEYS.COLLECTION.REPORT}${chatReport?.reportID}`,
            value: getOutstandingChildRequest(updatedIOUReport),
        },
    );

    if (reportPreviewAction?.reportActionID) {
        optimisticData.push({
            onyxMethod: Onyx.METHOD.MERGE,
            key: `${ONYXKEYS.COLLECTION.REPORT_ACTIONS}${chatReport?.reportID}`,
            value: {[reportPreviewAction.reportActionID]: updatedReportPreviewAction},
        });
    }

    if (!shouldDeleteIOUReport && updatedReportPreviewAction?.childMoneyRequestCount === 0) {
        optimisticData.push({
            onyxMethod: Onyx.METHOD.MERGE,
            key: `${ONYXKEYS.COLLECTION.REPORT}${chatReport?.reportID}`,
            value: {
                hasOutstandingChildRequest: false,
            },
        });
    }

    if (shouldDeleteIOUReport) {
        let canUserPerformWriteAction = true;
        if (chatReport) {
            canUserPerformWriteAction = !!canUserPerformWriteActionReportUtils(chatReport);
        }

        const lastMessageText = getLastVisibleMessage(
            iouReport?.chatReportID,
            canUserPerformWriteAction,
            reportPreviewAction?.reportActionID ? {[reportPreviewAction.reportActionID]: null} : {},
        )?.lastMessageText;
        const lastVisibleActionCreated = getLastVisibleAction(
            iouReport?.chatReportID,
            canUserPerformWriteAction,
            reportPreviewAction?.reportActionID ? {[reportPreviewAction.reportActionID]: null} : {},
        )?.created;

        optimisticData.push({
            onyxMethod: Onyx.METHOD.MERGE,
            key: `${ONYXKEYS.COLLECTION.REPORT}${chatReport?.reportID}`,
            value: {
                hasOutstandingChildRequest: false,
                iouReportID: null,
                lastMessageText,
                lastVisibleActionCreated,
            },
        });
        optimisticData.push({
            onyxMethod: Onyx.METHOD.MERGE,
            key: `${ONYXKEYS.COLLECTION.REPORT}${iouReport?.reportID}`,
            value: {
                pendingFields: {
                    preview: CONST.RED_BRICK_ROAD_PENDING_ACTION.DELETE,
                },
            },
        });
    }

    const successData: OnyxUpdate[] = [
        {
            onyxMethod: Onyx.METHOD.MERGE,
            key: `${ONYXKEYS.COLLECTION.REPORT_ACTIONS}${iouReport?.reportID}`,
            value: {
                [reportAction.reportActionID]: shouldDeleteIOUReport
                    ? null
                    : {
                          pendingAction: null,
                      },
            },
        },
    ];

    if (reportPreviewAction?.reportActionID) {
        successData.push({
            onyxMethod: Onyx.METHOD.MERGE,
            key: `${ONYXKEYS.COLLECTION.REPORT_ACTIONS}${chatReport?.reportID}`,
            value: {
                [reportPreviewAction.reportActionID]: {
                    pendingAction: null,
                    errors: null,
                },
            },
        });
    }

    // Ensure that any remaining data is removed upon successful completion, even if the server sends a report removal response.
    // This is done to prevent the removal update from lingering in the applyHTTPSOnyxUpdates function.
    if (shouldDeleteTransactionThread && transactionThread) {
        successData.push({
            onyxMethod: Onyx.METHOD.MERGE,
            key: `${ONYXKEYS.COLLECTION.REPORT}${transactionThreadID}`,
            value: null,
        });
    }

    if (shouldDeleteIOUReport) {
        successData.push({
            onyxMethod: Onyx.METHOD.SET,
            key: `${ONYXKEYS.COLLECTION.REPORT}${iouReport?.reportID}`,
            value: null,
        });
    }

    successData.push({
        onyxMethod: Onyx.METHOD.SET,
        key: `${ONYXKEYS.COLLECTION.TRANSACTION}${transactionID}`,
        value: null,
    });

    failureData.push({
        onyxMethod: Onyx.METHOD.SET,
        key: `${ONYXKEYS.COLLECTION.TRANSACTION_VIOLATIONS}${transactionID}`,
        value: transactionViolations ?? null,
    });

    if (shouldDeleteTransactionThread) {
        failureData.push({
            onyxMethod: Onyx.METHOD.SET,
            key: `${ONYXKEYS.COLLECTION.REPORT}${transactionThreadID}`,
            value: transactionThread,
        });
    }

    const errorKey = DateUtils.getMicroseconds();

    failureData.push(
        {
            onyxMethod: Onyx.METHOD.MERGE,
            key: `${ONYXKEYS.COLLECTION.REPORT_ACTIONS}${iouReport?.reportID}`,
            value: {
                [reportAction.reportActionID]: {
                    ...reportAction,
                    pendingAction: null,
                    errors: {
                        [errorKey]: Localize.translateLocal('iou.error.genericDeleteFailureMessage'),
                    },
                },
            },
        },
        shouldDeleteIOUReport
            ? {
                  onyxMethod: Onyx.METHOD.SET,
                  key: `${ONYXKEYS.COLLECTION.REPORT}${iouReport?.reportID}`,
                  value: iouReport,
              }
            : {
                  onyxMethod: Onyx.METHOD.MERGE,
                  key: `${ONYXKEYS.COLLECTION.REPORT}${iouReport?.reportID}`,
                  value: iouReport,
              },
    );

    if (reportPreviewAction?.reportActionID) {
        failureData.push({
            onyxMethod: Onyx.METHOD.MERGE,
            key: `${ONYXKEYS.COLLECTION.REPORT_ACTIONS}${chatReport?.reportID}`,
            value: {
                [reportPreviewAction.reportActionID]: {
                    ...reportPreviewAction,
                    pendingAction: null,
                    errors: {
                        [errorKey]: Localize.translateLocal('iou.error.genericDeleteFailureMessage'),
                    },
                },
            },
        });
    }

    if (chatReport && shouldDeleteIOUReport) {
        failureData.push({
            onyxMethod: Onyx.METHOD.MERGE,
            key: `${ONYXKEYS.COLLECTION.REPORT}${chatReport.reportID}`,
            value: chatReport,
        });
    }

    if (!shouldDeleteIOUReport && updatedReportPreviewAction?.childMoneyRequestCount === 0) {
        failureData.push({
            onyxMethod: Onyx.METHOD.MERGE,
            key: `${ONYXKEYS.COLLECTION.REPORT}${chatReport?.reportID}`,
            value: {
                hasOutstandingChildRequest: true,
            },
        });
    }

    const parameters: DeleteMoneyRequestParams = {
        transactionID,
        reportActionID: reportAction.reportActionID,
    };

    // STEP 3: Make the API request
    API.write(WRITE_COMMANDS.DELETE_MONEY_REQUEST, parameters, {optimisticData, successData, failureData});
    clearPdfByOnyxKey(transactionID);

    return urlToNavigateBack;
}

function deleteTrackExpense(chatReportID: string | undefined, transactionID: string | undefined, reportAction: OnyxTypes.ReportAction, isSingleTransactionView = false) {
    if (!chatReportID || !transactionID) {
        return;
    }

    const urlToNavigateBack = getNavigationUrlAfterTrackExpenseDelete(chatReportID, transactionID, reportAction, isSingleTransactionView);

    // STEP 1: Get all collections we're updating
    const chatReport = allReports?.[`${ONYXKEYS.COLLECTION.REPORT}${chatReportID}`] ?? null;
    if (!isSelfDM(chatReport)) {
        deleteMoneyRequest(transactionID, reportAction, isSingleTransactionView);
        return urlToNavigateBack;
    }

    const whisperAction = getTrackExpenseActionableWhisper(transactionID, chatReportID);
    const actionableWhisperReportActionID = whisperAction?.reportActionID;
    const {parameters, optimisticData, successData, failureData} = getDeleteTrackExpenseInformation(
        chatReportID,
        transactionID,
        reportAction,
        undefined,
        undefined,
        actionableWhisperReportActionID,
        CONST.REPORT.ACTIONABLE_TRACK_EXPENSE_WHISPER_RESOLUTION.NOTHING,
    );

    // STEP 6: Make the API request
    API.write(WRITE_COMMANDS.DELETE_MONEY_REQUEST, parameters, {optimisticData, successData, failureData});
    clearPdfByOnyxKey(transactionID);

    // STEP 7: Navigate the user depending on which page they are on and which resources were deleted
    return urlToNavigateBack;
}

/**
 * @param managerID - Account ID of the person sending the money
 * @param recipient - The user receiving the money
 */
function getSendMoneyParams(
    report: OnyxEntry<OnyxTypes.Report>,
    amount: number,
    currency: string,
    comment: string,
    paymentMethodType: PaymentMethodType,
    managerID: number,
    recipient: Participant,
): SendMoneyParamsData {
    const recipientEmail = addSMSDomainIfPhoneNumber(recipient.login ?? '');
    const recipientAccountID = Number(recipient.accountID);
    const newIOUReportDetails = JSON.stringify({
        amount,
        currency,
        requestorEmail: recipientEmail,
        requestorAccountID: recipientAccountID,
        comment,
        idempotencyKey: Str.guid(),
    });

    let chatReport = !isEmptyObject(report) && report?.reportID ? report : getChatByParticipants([recipientAccountID, managerID]);
    let isNewChat = false;
    if (!chatReport) {
        chatReport = buildOptimisticChatReport({
            participantList: [recipientAccountID, managerID],
        });
        isNewChat = true;
    }
    const optimisticIOUReport = buildOptimisticIOUReport(recipientAccountID, managerID, amount, chatReport.reportID, currency, true);

    const optimisticTransaction = buildOptimisticTransaction({
        transactionParams: {
            amount,
            currency,
            reportID: optimisticIOUReport.reportID,
            comment,
        },
    });
    const optimisticTransactionData: OnyxUpdate = {
        onyxMethod: Onyx.METHOD.SET,
        key: `${ONYXKEYS.COLLECTION.TRANSACTION}${optimisticTransaction.transactionID}`,
        value: optimisticTransaction,
    };

    const [optimisticCreatedActionForChat, optimisticCreatedActionForIOUReport, optimisticIOUReportAction, optimisticTransactionThread, optimisticCreatedActionForTransactionThread] =
        buildOptimisticMoneyRequestEntities({
            iouReport: optimisticIOUReport,
            type: CONST.IOU.REPORT_ACTION_TYPE.PAY,
            amount,
            currency,
            comment,
            payeeEmail: recipientEmail,
            participants: [recipient],
            transactionID: optimisticTransaction.transactionID,
            paymentType: paymentMethodType,
            isSendMoneyFlow: true,
        });

    const reportPreviewAction = buildOptimisticReportPreview(chatReport, optimisticIOUReport);

    // Change the method to set for new reports because it doesn't exist yet, is faster,
    // and we need the data to be available when we navigate to the chat page
    const optimisticChatReportData: OnyxUpdate = isNewChat
        ? {
              onyxMethod: Onyx.METHOD.SET,
              key: `${ONYXKEYS.COLLECTION.REPORT}${chatReport.reportID}`,
              value: {
                  ...chatReport,
                  // Set and clear pending fields on the chat report
                  pendingFields: {createChat: CONST.RED_BRICK_ROAD_PENDING_ACTION.ADD},
                  lastReadTime: DateUtils.getDBTime(),
                  lastVisibleActionCreated: reportPreviewAction.created,
              },
          }
        : {
              onyxMethod: Onyx.METHOD.MERGE,
              key: `${ONYXKEYS.COLLECTION.REPORT}${chatReport.reportID}`,
              value: {
                  ...chatReport,
                  lastReadTime: DateUtils.getDBTime(),
                  lastVisibleActionCreated: reportPreviewAction.created,
              },
          };
    const optimisticQuickActionData: OnyxUpdate = {
        onyxMethod: Onyx.METHOD.SET,
        key: ONYXKEYS.NVP_QUICK_ACTION_GLOBAL_CREATE,
        value: {
            action: CONST.QUICK_ACTIONS.SEND_MONEY,
            chatReportID: chatReport.reportID,
            isFirstQuickAction: isEmptyObject(quickAction),
        },
    };
    const optimisticIOUReportData: OnyxUpdate = {
        onyxMethod: Onyx.METHOD.SET,
        key: `${ONYXKEYS.COLLECTION.REPORT}${optimisticIOUReport.reportID}`,
        value: {
            ...optimisticIOUReport,
            lastMessageText: getReportActionText(optimisticIOUReportAction),
            lastMessageHtml: getReportActionHtml(optimisticIOUReportAction),
        },
    };
    const optimisticTransactionThreadData: OnyxUpdate = {
        onyxMethod: Onyx.METHOD.SET,
        key: `${ONYXKEYS.COLLECTION.REPORT}${optimisticTransactionThread.reportID}`,
        value: optimisticTransactionThread,
    };
    const optimisticIOUReportActionsData: OnyxUpdate = {
        onyxMethod: Onyx.METHOD.MERGE,
        key: `${ONYXKEYS.COLLECTION.REPORT_ACTIONS}${optimisticIOUReport.reportID}`,
        value: {
            [optimisticCreatedActionForIOUReport.reportActionID]: optimisticCreatedActionForIOUReport,
            [optimisticIOUReportAction.reportActionID]: {
                ...(optimisticIOUReportAction as OnyxTypes.ReportAction),
                pendingAction: CONST.RED_BRICK_ROAD_PENDING_ACTION.ADD,
            },
        },
    };
    const optimisticChatReportActionsData: OnyxUpdate = {
        onyxMethod: Onyx.METHOD.MERGE,
        key: `${ONYXKEYS.COLLECTION.REPORT_ACTIONS}${chatReport.reportID}`,
        value: {
            [reportPreviewAction.reportActionID]: reportPreviewAction,
        },
    };
    const optimisticTransactionThreadReportActionsData: OnyxUpdate | undefined = optimisticCreatedActionForTransactionThread
        ? {
              onyxMethod: Onyx.METHOD.MERGE,
              key: `${ONYXKEYS.COLLECTION.REPORT_ACTIONS}${optimisticTransactionThread.reportID}`,
              value: {[optimisticCreatedActionForTransactionThread?.reportActionID]: optimisticCreatedActionForTransactionThread},
          }
        : undefined;

    const optimisticMetaData: OnyxUpdate[] = [
        {
            onyxMethod: Onyx.METHOD.MERGE,
            key: `${ONYXKEYS.COLLECTION.REPORT_METADATA}${chatReport.reportID}`,
            value: {
                isOptimisticReport: true,
            },
        },
        {
            onyxMethod: Onyx.METHOD.MERGE,
            key: `${ONYXKEYS.COLLECTION.REPORT_METADATA}${optimisticTransactionThread.reportID}`,
            value: {
                isOptimisticReport: true,
            },
        },
    ];

    const successData: OnyxUpdate[] = [];

    // Add optimistic personal details for recipient
    let optimisticPersonalDetailListData: OnyxUpdate | null = null;
    const optimisticPersonalDetailListAction = isNewChat
        ? {
              [recipientAccountID]: {
                  accountID: recipientAccountID,
                  // Disabling this line since participant.displayName can be an empty string
                  // eslint-disable-next-line @typescript-eslint/prefer-nullish-coalescing
                  displayName: recipient.displayName || recipient.login,
                  login: recipient.login,
              },
          }
        : {};

    const redundantParticipants: Record<number, null> = {};
    if (!isEmptyObject(optimisticPersonalDetailListAction)) {
        const successPersonalDetailListAction: Record<number, null> = {};

        // BE will send different participants. We clear the optimistic ones to avoid duplicated entries
        Object.keys(optimisticPersonalDetailListAction).forEach((accountIDKey) => {
            const accountID = Number(accountIDKey);
            successPersonalDetailListAction[accountID] = null;
            redundantParticipants[accountID] = null;
        });

        optimisticPersonalDetailListData = {
            onyxMethod: Onyx.METHOD.MERGE,
            key: ONYXKEYS.PERSONAL_DETAILS_LIST,
            value: optimisticPersonalDetailListAction,
        };
        successData.push({
            onyxMethod: Onyx.METHOD.MERGE,
            key: ONYXKEYS.PERSONAL_DETAILS_LIST,
            value: successPersonalDetailListAction,
        });
    }

    successData.push(
        {
            onyxMethod: Onyx.METHOD.MERGE,
            key: `${ONYXKEYS.COLLECTION.REPORT}${optimisticIOUReport.reportID}`,
            value: {
                participants: redundantParticipants,
            },
        },
        {
            onyxMethod: Onyx.METHOD.MERGE,
            key: `${ONYXKEYS.COLLECTION.REPORT}${optimisticTransactionThread.reportID}`,
            value: {
                participants: redundantParticipants,
            },
        },
        {
            onyxMethod: Onyx.METHOD.MERGE,
            key: `${ONYXKEYS.COLLECTION.REPORT_METADATA}${optimisticTransactionThread.reportID}`,
            value: {
                isOptimisticReport: false,
            },
        },
        {
            onyxMethod: Onyx.METHOD.MERGE,
            key: `${ONYXKEYS.COLLECTION.REPORT_ACTIONS}${optimisticIOUReport.reportID}`,
            value: {
                [optimisticIOUReportAction.reportActionID]: {
                    pendingAction: null,
                },
            },
        },
        {
            onyxMethod: Onyx.METHOD.MERGE,
            key: `${ONYXKEYS.COLLECTION.TRANSACTION}${optimisticTransaction.transactionID}`,
            value: {pendingAction: null},
        },
        {
            onyxMethod: Onyx.METHOD.MERGE,
            key: `${ONYXKEYS.COLLECTION.REPORT_METADATA}${chatReport.reportID}`,
            value: {
                isOptimisticReport: false,
            },
        },
        {
            onyxMethod: Onyx.METHOD.MERGE,
            key: `${ONYXKEYS.COLLECTION.REPORT_ACTIONS}${chatReport.reportID}`,
            value: {
                [reportPreviewAction.reportActionID]: {
                    pendingAction: null,
                    childLastActorAccountID: reportPreviewAction.childLastActorAccountID,
                },
            },
        },
    );

    const failureData: OnyxUpdate[] = [
        {
            onyxMethod: Onyx.METHOD.MERGE,
            key: `${ONYXKEYS.COLLECTION.TRANSACTION}${optimisticTransaction.transactionID}`,
            value: {
                errors: getMicroSecondOnyxErrorWithTranslationKey('iou.error.other'),
            },
        },
        {
            onyxMethod: Onyx.METHOD.MERGE,
            key: `${ONYXKEYS.COLLECTION.REPORT}${optimisticTransactionThread.reportID}`,
            value: {
                errorFields: {
                    createChat: getMicroSecondOnyxErrorWithTranslationKey('report.genericCreateReportFailureMessage'),
                },
            },
        },
        {
            onyxMethod: Onyx.METHOD.SET,
            key: ONYXKEYS.NVP_QUICK_ACTION_GLOBAL_CREATE,
            value: quickAction ?? null,
        },
    ];

    if (optimisticCreatedActionForTransactionThread?.reportActionID) {
        successData.push({
            onyxMethod: Onyx.METHOD.MERGE,
            key: `${ONYXKEYS.COLLECTION.REPORT_ACTIONS}${optimisticTransactionThread.reportID}`,
            value: {[optimisticCreatedActionForTransactionThread?.reportActionID]: {pendingAction: null}},
        });
        failureData.push({
            onyxMethod: Onyx.METHOD.MERGE,
            key: `${ONYXKEYS.COLLECTION.REPORT_ACTIONS}${optimisticTransactionThread.reportID}`,
            value: {[optimisticCreatedActionForTransactionThread?.reportActionID]: {errors: getMicroSecondOnyxErrorWithTranslationKey('iou.error.genericCreateFailureMessage')}},
        });
    }

    // Now, let's add the data we need just when we are creating a new chat report
    if (isNewChat) {
        successData.push({
            onyxMethod: Onyx.METHOD.MERGE,
            key: `${ONYXKEYS.COLLECTION.REPORT}${chatReport.reportID}`,
            value: {pendingFields: null, participants: redundantParticipants},
        });
        failureData.push(
            {
                onyxMethod: Onyx.METHOD.MERGE,
                key: `${ONYXKEYS.COLLECTION.REPORT}${chatReport.reportID}`,
                value: {
                    errorFields: {
                        createChat: getMicroSecondOnyxErrorWithTranslationKey('report.genericCreateReportFailureMessage'),
                    },
                },
            },
            {
                onyxMethod: Onyx.METHOD.MERGE,
                key: `${ONYXKEYS.COLLECTION.REPORT_ACTIONS}${optimisticIOUReport.reportID}`,
                value: {
                    [optimisticIOUReportAction.reportActionID]: {
                        errors: getMicroSecondOnyxErrorWithTranslationKey('iou.error.genericCreateFailureMessage'),
                    },
                },
            },
        );

        const optimisticChatReportActionsValue = optimisticChatReportActionsData.value as Record<string, OnyxTypes.ReportAction>;

        if (optimisticChatReportActionsValue) {
            // Add an optimistic created action to the optimistic chat reportActions data
            optimisticChatReportActionsValue[optimisticCreatedActionForChat.reportActionID] = optimisticCreatedActionForChat;
        }
    } else {
        failureData.push({
            onyxMethod: Onyx.METHOD.MERGE,
            key: `${ONYXKEYS.COLLECTION.REPORT_ACTIONS}${optimisticIOUReport.reportID}`,
            value: {
                [optimisticIOUReportAction.reportActionID]: {
                    errors: getMicroSecondOnyxErrorWithTranslationKey('iou.error.other'),
                },
            },
        });
    }

    const optimisticData: OnyxUpdate[] = [
        optimisticChatReportData,
        optimisticQuickActionData,
        optimisticIOUReportData,
        optimisticChatReportActionsData,
        optimisticIOUReportActionsData,
        optimisticTransactionData,
        optimisticTransactionThreadData,
        ...optimisticMetaData,
    ];

    if (optimisticTransactionThreadReportActionsData) {
        optimisticData.push(optimisticTransactionThreadReportActionsData);
    }
    if (!isEmptyObject(optimisticPersonalDetailListData)) {
        optimisticData.push(optimisticPersonalDetailListData);
    }

    return {
        params: {
            iouReportID: optimisticIOUReport.reportID,
            chatReportID: chatReport.reportID,
            reportActionID: optimisticIOUReportAction.reportActionID,
            paymentMethodType,
            transactionID: optimisticTransaction.transactionID,
            newIOUReportDetails,
            createdReportActionID: isNewChat ? optimisticCreatedActionForChat.reportActionID : undefined,
            reportPreviewReportActionID: reportPreviewAction.reportActionID,
            createdIOUReportActionID: optimisticCreatedActionForIOUReport.reportActionID,
            transactionThreadReportID: optimisticTransactionThread.reportID,
            createdReportActionIDForThread: optimisticCreatedActionForTransactionThread?.reportActionID,
        },
        optimisticData,
        successData,
        failureData,
    };
}

type OptimisticHoldReportExpenseActionID = {
    optimisticReportActionID: string;
    oldReportActionID: string;
};

function getHoldReportActionsAndTransactions(reportID: string | undefined) {
    const iouReportActions = getAllReportActions(reportID);
    const holdReportActions: Array<OnyxTypes.ReportAction<typeof CONST.REPORT.ACTIONS.TYPE.IOU>> = [];
    const holdTransactions: OnyxTypes.Transaction[] = [];

    Object.values(iouReportActions).forEach((action) => {
        const transactionID = isMoneyRequestAction(action) ? getOriginalMessage(action)?.IOUTransactionID : undefined;
        const transaction = allTransactions?.[`${ONYXKEYS.COLLECTION.TRANSACTION}${transactionID}`];

        if (transaction?.comment?.hold) {
            holdReportActions.push(action as OnyxTypes.ReportAction<typeof CONST.REPORT.ACTIONS.TYPE.IOU>);
            holdTransactions.push(transaction);
        }
    });

    return {holdReportActions, holdTransactions};
}

function getReportFromHoldRequestsOnyxData(
    chatReport: OnyxTypes.Report,
    iouReport: OnyxEntry<OnyxTypes.Report>,
    recipient: Participant,
): {
    optimisticHoldReportID: string;
    optimisticHoldActionID: string;
    optimisticHoldReportExpenseActionIDs: OptimisticHoldReportExpenseActionID[];
    optimisticData: OnyxUpdate[];
    successData: OnyxUpdate[];
    failureData: OnyxUpdate[];
} {
    const {holdReportActions, holdTransactions} = getHoldReportActionsAndTransactions(iouReport?.reportID);
    const firstHoldTransaction = holdTransactions.at(0);
    const newParentReportActionID = rand64();

    const coefficient = isExpenseReport(iouReport) ? -1 : 1;
    const isPolicyExpenseChat = isPolicyExpenseChatReportUtil(chatReport);
    const holdAmount = ((iouReport?.total ?? 0) - (iouReport?.unheldTotal ?? 0)) * coefficient;
    const holdNonReimbursableAmount = ((iouReport?.nonReimbursableTotal ?? 0) - (iouReport?.unheldNonReimbursableTotal ?? 0)) * coefficient;
    const optimisticExpenseReport = isPolicyExpenseChat
        ? buildOptimisticExpenseReport(
              chatReport.reportID,
              chatReport.policyID ?? iouReport?.policyID,
              recipient.accountID ?? 1,
              holdAmount,
              iouReport?.currency ?? '',
              holdNonReimbursableAmount,
              newParentReportActionID,
          )
        : buildOptimisticIOUReport(
              iouReport?.ownerAccountID ?? CONST.DEFAULT_NUMBER_ID,
              iouReport?.managerID ?? CONST.DEFAULT_NUMBER_ID,
              holdAmount,
              chatReport.reportID,
              iouReport?.currency ?? '',
              false,
              newParentReportActionID,
          );

    const optimisticExpenseReportPreview = buildOptimisticReportPreview(
        chatReport,
        optimisticExpenseReport,
        '',
        firstHoldTransaction,
        optimisticExpenseReport.reportID,
        newParentReportActionID,
    );

    const updateHeldReports: Record<string, Pick<OnyxTypes.Report, 'parentReportActionID' | 'parentReportID' | 'chatReportID'>> = {};
    const addHoldReportActions: OnyxTypes.ReportActions = {};
    const addHoldReportActionsSuccess: OnyxCollection<NullishDeep<ReportAction>> = {};
    const deleteHoldReportActions: Record<string, Pick<OnyxTypes.ReportAction, 'message'>> = {};
    const optimisticHoldReportExpenseActionIDs: OptimisticHoldReportExpenseActionID[] = [];

    holdReportActions.forEach((holdReportAction) => {
        const originalMessage = getOriginalMessage(holdReportAction);

        deleteHoldReportActions[holdReportAction.reportActionID] = {
            message: [
                {
                    deleted: DateUtils.getDBTime(),
                    type: CONST.REPORT.MESSAGE.TYPE.TEXT,
                    text: '',
                },
            ],
        };

        const reportActionID = rand64();
        addHoldReportActions[reportActionID] = {
            ...holdReportAction,
            reportActionID,
            originalMessage: {
                ...originalMessage,
                IOUReportID: optimisticExpenseReport.reportID,
            },
            pendingAction: CONST.RED_BRICK_ROAD_PENDING_ACTION.ADD,
        };
        addHoldReportActionsSuccess[reportActionID] = {
            pendingAction: null,
        };

        const heldReport = getReportOrDraftReport(holdReportAction.childReportID);
        if (heldReport) {
            optimisticHoldReportExpenseActionIDs.push({optimisticReportActionID: reportActionID, oldReportActionID: holdReportAction.reportActionID});

            updateHeldReports[`${ONYXKEYS.COLLECTION.REPORT}${heldReport.reportID}`] = {
                parentReportActionID: reportActionID,
                parentReportID: optimisticExpenseReport.reportID,
                chatReportID: optimisticExpenseReport.reportID,
            };
        }
    });

    const updateHeldTransactions: Record<string, Pick<OnyxTypes.Transaction, 'reportID'>> = {};
    holdTransactions.forEach((transaction) => {
        updateHeldTransactions[`${ONYXKEYS.COLLECTION.TRANSACTION}${transaction.transactionID}`] = {
            reportID: optimisticExpenseReport.reportID,
        };
    });

    const optimisticData: OnyxUpdate[] = [
        {
            onyxMethod: Onyx.METHOD.MERGE,
            key: `${ONYXKEYS.COLLECTION.REPORT}${chatReport.reportID}`,
            value: {
                iouReportID: optimisticExpenseReport.reportID,
                lastVisibleActionCreated: optimisticExpenseReportPreview.created,
            },
        },
        // add new optimistic expense report
        {
            onyxMethod: Onyx.METHOD.MERGE,
            key: `${ONYXKEYS.COLLECTION.REPORT}${optimisticExpenseReport.reportID}`,
            value: {
                ...optimisticExpenseReport,
                unheldTotal: 0,
                unheldNonReimbursableTotal: 0,
            },
        },
        // add preview report action to main chat
        {
            onyxMethod: Onyx.METHOD.MERGE,
            key: `${ONYXKEYS.COLLECTION.REPORT_ACTIONS}${chatReport.reportID}`,
            value: {
                [optimisticExpenseReportPreview.reportActionID]: optimisticExpenseReportPreview,
            },
        },
        // remove hold report actions from old iou report
        {
            onyxMethod: Onyx.METHOD.MERGE,
            key: `${ONYXKEYS.COLLECTION.REPORT_ACTIONS}${iouReport?.reportID}`,
            value: deleteHoldReportActions,
        },
        // add hold report actions to new iou report
        {
            onyxMethod: Onyx.METHOD.MERGE,
            key: `${ONYXKEYS.COLLECTION.REPORT_ACTIONS}${optimisticExpenseReport.reportID}`,
            value: addHoldReportActions,
        },
        // update held reports with new parentReportActionID
        {
            onyxMethod: Onyx.METHOD.MERGE_COLLECTION,
            key: `${ONYXKEYS.COLLECTION.REPORT}`,
            value: updateHeldReports,
        },
        // update transactions with new iouReportID
        {
            onyxMethod: Onyx.METHOD.MERGE_COLLECTION,
            key: `${ONYXKEYS.COLLECTION.TRANSACTION}`,
            value: updateHeldTransactions,
        },
    ];

    const bringReportActionsBack: Record<string, OnyxTypes.ReportAction> = {};
    holdReportActions.forEach((reportAction) => {
        bringReportActionsBack[reportAction.reportActionID] = reportAction;
    });

    const bringHeldTransactionsBack: Record<string, OnyxTypes.Transaction> = {};
    holdTransactions.forEach((transaction) => {
        bringHeldTransactionsBack[`${ONYXKEYS.COLLECTION.TRANSACTION}${transaction.transactionID}`] = transaction;
    });

    const successData: OnyxUpdate[] = [
        {
            onyxMethod: Onyx.METHOD.MERGE,
            key: `${ONYXKEYS.COLLECTION.REPORT_ACTIONS}${chatReport.reportID}`,
            value: {
                [optimisticExpenseReportPreview.reportActionID]: {
                    pendingAction: null,
                },
            },
        },
        {
            onyxMethod: Onyx.METHOD.MERGE,
            key: `${ONYXKEYS.COLLECTION.REPORT_ACTIONS}${optimisticExpenseReport.reportID}`,
            value: addHoldReportActionsSuccess,
        },
    ];

    const failureData: OnyxUpdate[] = [
        {
            onyxMethod: Onyx.METHOD.MERGE,
            key: `${ONYXKEYS.COLLECTION.REPORT}${chatReport.reportID}`,
            value: {
                iouReportID: chatReport.iouReportID,
                lastVisibleActionCreated: chatReport.lastVisibleActionCreated,
            },
        },
        // remove added optimistic expense report
        {
            onyxMethod: Onyx.METHOD.MERGE,
            key: `${ONYXKEYS.COLLECTION.REPORT}${optimisticExpenseReport.reportID}`,
            value: null,
        },
        // remove preview report action from the main chat
        {
            onyxMethod: Onyx.METHOD.MERGE,
            key: `${ONYXKEYS.COLLECTION.REPORT_ACTIONS}${chatReport.reportID}`,
            value: {
                [optimisticExpenseReportPreview.reportActionID]: null,
            },
        },
        // add hold report actions back to old iou report
        {
            onyxMethod: Onyx.METHOD.MERGE,
            key: `${ONYXKEYS.COLLECTION.REPORT_ACTIONS}${iouReport?.reportID}`,
            value: bringReportActionsBack,
        },
        // remove hold report actions from the new iou report
        {
            onyxMethod: Onyx.METHOD.MERGE,
            key: `${ONYXKEYS.COLLECTION.REPORT_ACTIONS}${optimisticExpenseReport.reportID}`,
            value: null,
        },
        // add hold transactions back to old iou report
        {
            onyxMethod: Onyx.METHOD.MERGE_COLLECTION,
            key: `${ONYXKEYS.COLLECTION.TRANSACTION}`,
            value: bringHeldTransactionsBack,
        },
    ];

    return {
        optimisticData,
        optimisticHoldActionID: optimisticExpenseReportPreview.reportActionID,
        failureData,
        successData,
        optimisticHoldReportID: optimisticExpenseReport.reportID,
        optimisticHoldReportExpenseActionIDs,
    };
}

function hasOutstandingChildRequest(chatReport: OnyxTypes.Report, excludedIOUReport: OnyxEntry<OnyxTypes.Report>, policyId?: string) {
    const policy = getPolicy(policyId);
    if (!policy?.achAccount?.bankAccountID) {
        return false;
    }
    const reportActions = getAllReportActions(chatReport.reportID);
    return !!Object.values(reportActions).find((action) => {
        const iouReportID = getIOUReportIDFromReportActionPreview(action);
        if (iouReportID === excludedIOUReport?.reportID) {
            return false;
        }
        const iouReport = getReportOrDraftReport(iouReportID);
        const transactions = getReportTransactions(iouReportID);
        return canIOUBePaid(iouReport, chatReport, policy, transactions) || canIOUBePaid(iouReport, chatReport, policy, transactions, true);
    });
}

function getPayMoneyRequestParams(
    initialChatReport: OnyxTypes.Report,
    iouReport: OnyxEntry<OnyxTypes.Report>,
    recipient: Participant,
    paymentMethodType: PaymentMethodType,
    full: boolean,
    payAsBusiness?: boolean,
): PayMoneyRequestData {
    const isInvoiceReport = isInvoiceReportReportUtils(iouReport);
    const activePolicy = getPolicy(activePolicyID);
    let payerPolicyID = activePolicyID;
    let chatReport = initialChatReport;
    let policyParams = {};
    const optimisticData: OnyxUpdate[] = [];
    const successData: OnyxUpdate[] = [];
    const failureData: OnyxUpdate[] = [];
    const shouldCreatePolicy = !activePolicy || !isPolicyAdmin(activePolicy) || !isPaidGroupPolicy(activePolicy);

    if (isIndividualInvoiceRoom(chatReport) && payAsBusiness && shouldCreatePolicy) {
        payerPolicyID = generatePolicyID();
        const {
            optimisticData: policyOptimisticData,
            failureData: policyFailureData,
            successData: policySuccessData,
            params,
        } = buildPolicyData(currentUserEmail, true, undefined, payerPolicyID);
        const {adminsChatReportID, adminsCreatedReportActionID, expenseChatReportID, expenseCreatedReportActionID, customUnitRateID, customUnitID, ownerEmail, policyName} = params;

        policyParams = {
            policyID: payerPolicyID,
            adminsChatReportID,
            adminsCreatedReportActionID,
            expenseChatReportID,
            expenseCreatedReportActionID,
            customUnitRateID,
            customUnitID,
            ownerEmail,
            policyName,
        };

        optimisticData.push(...policyOptimisticData, {onyxMethod: Onyx.METHOD.MERGE, key: ONYXKEYS.NVP_ACTIVE_POLICY_ID, value: payerPolicyID});
        successData.push(...policySuccessData);
        failureData.push(...policyFailureData, {onyxMethod: Onyx.METHOD.MERGE, key: ONYXKEYS.NVP_ACTIVE_POLICY_ID, value: activePolicyID ?? null});
    }

    if (isIndividualInvoiceRoom(chatReport) && payAsBusiness && activePolicyID) {
        const existingB2BInvoiceRoom = getInvoiceChatByParticipants(activePolicyID, CONST.REPORT.INVOICE_RECEIVER_TYPE.BUSINESS, chatReport.policyID);
        if (existingB2BInvoiceRoom) {
            chatReport = existingB2BInvoiceRoom;
        }
    }

    let total = (iouReport?.total ?? 0) - (iouReport?.nonReimbursableTotal ?? 0);
    if (hasHeldExpensesReportUtils(iouReport?.reportID) && !full && !!iouReport?.unheldTotal) {
        total = iouReport.unheldTotal - (iouReport?.unheldNonReimbursableTotal ?? 0);
    }

    const optimisticIOUReportAction = buildOptimisticIOUReportAction({
        type: CONST.IOU.REPORT_ACTION_TYPE.PAY,
        amount: isExpenseReport(iouReport) ? -total : total,
        currency: iouReport?.currency ?? '',
        comment: '',
        participants: [recipient],
        transactionID: '',
        paymentType: paymentMethodType,
        iouReportID: iouReport?.reportID,
        isSettlingUp: true,
    });

    // In some instances, the report preview action might not be available to the payer (only whispered to the requestor)
    // hence we need to make the updates to the action safely.
    let optimisticReportPreviewAction = null;
    const reportPreviewAction = getReportPreviewAction(chatReport.reportID, iouReport?.reportID);
    if (reportPreviewAction) {
        optimisticReportPreviewAction = updateReportPreview(iouReport, reportPreviewAction, true);
    }
    let currentNextStep = null;
    let optimisticNextStep = null;
    if (!isInvoiceReport) {
        currentNextStep = allNextSteps[`${ONYXKEYS.COLLECTION.NEXT_STEP}${iouReport?.reportID}`] ?? null;
        optimisticNextStep = buildNextStep(iouReport, CONST.REPORT.STATUS_NUM.REIMBURSED);
    }

    const optimisticChatReport = {
        ...chatReport,
        lastReadTime: DateUtils.getDBTime(),
        hasOutstandingChildRequest: hasOutstandingChildRequest(chatReport, iouReport, iouReport?.policyID),
        iouReportID: null,
        lastMessageText: getReportActionText(optimisticIOUReportAction),
        lastMessageHtml: getReportActionHtml(optimisticIOUReportAction),
    };
    if (isIndividualInvoiceRoom(chatReport) && payAsBusiness && payerPolicyID) {
        optimisticChatReport.invoiceReceiver = {
            type: CONST.REPORT.INVOICE_RECEIVER_TYPE.BUSINESS,
            policyID: payerPolicyID,
        };
    }

    optimisticData.push(
        {
            onyxMethod: Onyx.METHOD.MERGE,
            key: `${ONYXKEYS.COLLECTION.REPORT}${chatReport.reportID}`,
            value: optimisticChatReport,
        },
        {
            onyxMethod: Onyx.METHOD.MERGE,
            key: `${ONYXKEYS.COLLECTION.REPORT_ACTIONS}${iouReport?.reportID}`,
            value: {
                [optimisticIOUReportAction.reportActionID]: {
                    ...(optimisticIOUReportAction as OnyxTypes.ReportAction),
                    pendingAction: CONST.RED_BRICK_ROAD_PENDING_ACTION.ADD,
                },
            },
        },
        {
            onyxMethod: Onyx.METHOD.MERGE,
            key: `${ONYXKEYS.COLLECTION.REPORT}${iouReport?.reportID}`,
            value: {
                ...iouReport,
                lastMessageText: getReportActionText(optimisticIOUReportAction),
                lastMessageHtml: getReportActionHtml(optimisticIOUReportAction),
                lastVisibleActionCreated: optimisticIOUReportAction.created,
                hasOutstandingChildRequest: false,
                statusNum: CONST.REPORT.STATUS_NUM.REIMBURSED,
                pendingFields: {
                    preview: CONST.RED_BRICK_ROAD_PENDING_ACTION.UPDATE,
                    reimbursed: CONST.RED_BRICK_ROAD_PENDING_ACTION.UPDATE,
                    partial: full ? null : CONST.RED_BRICK_ROAD_PENDING_ACTION.UPDATE,
                },
                errors: null,
            },
        },
        {
            onyxMethod: Onyx.METHOD.MERGE,
            key: `${ONYXKEYS.COLLECTION.NEXT_STEP}${iouReport?.reportID}`,
            value: optimisticNextStep,
        },
    );

    if (iouReport?.policyID) {
        optimisticData.push({
            onyxMethod: Onyx.METHOD.MERGE,
            key: ONYXKEYS.NVP_LAST_PAYMENT_METHOD,
            value: {
                [iouReport.policyID]: paymentMethodType,
            },
        });
    }

    successData.push(
        {
            onyxMethod: Onyx.METHOD.MERGE,
            key: `${ONYXKEYS.COLLECTION.REPORT}${iouReport?.reportID}`,
            value: {
                pendingFields: {
                    preview: null,
                    reimbursed: null,
                    partial: null,
                },
                errors: null,
            },
        },
        {
            onyxMethod: Onyx.METHOD.MERGE,
            key: `${ONYXKEYS.COLLECTION.REPORT_ACTIONS}${iouReport?.reportID}`,
            value: {
                [optimisticIOUReportAction.reportActionID]: {
                    pendingAction: null,
                },
            },
        },
    );

    failureData.push(
        {
            onyxMethod: Onyx.METHOD.MERGE,
            key: `${ONYXKEYS.COLLECTION.REPORT_ACTIONS}${iouReport?.reportID}`,
            value: {
                [optimisticIOUReportAction.reportActionID]: {
                    errors: getMicroSecondOnyxErrorWithTranslationKey('iou.error.other'),
                },
            },
        },
        {
            onyxMethod: Onyx.METHOD.MERGE,
            key: `${ONYXKEYS.COLLECTION.REPORT}${iouReport?.reportID}`,
            value: {
                ...iouReport,
            },
        },
        {
            onyxMethod: Onyx.METHOD.MERGE,
            key: `${ONYXKEYS.COLLECTION.REPORT}${chatReport.reportID}`,
            value: chatReport,
        },
        {
            onyxMethod: Onyx.METHOD.MERGE,
            key: `${ONYXKEYS.COLLECTION.NEXT_STEP}${iouReport?.reportID}`,
            value: currentNextStep,
        },
    );

    // In case the report preview action is loaded locally, let's update it.
    if (optimisticReportPreviewAction) {
        optimisticData.push({
            onyxMethod: Onyx.METHOD.MERGE,
            key: `${ONYXKEYS.COLLECTION.REPORT_ACTIONS}${chatReport.reportID}`,
            value: {
                [optimisticReportPreviewAction.reportActionID]: optimisticReportPreviewAction,
            },
        });
        failureData.push({
            onyxMethod: Onyx.METHOD.MERGE,
            key: `${ONYXKEYS.COLLECTION.REPORT_ACTIONS}${chatReport.reportID}`,
            value: {
                [optimisticReportPreviewAction.reportActionID]: {
                    created: optimisticReportPreviewAction.created,
                },
            },
        });
    }

    // Optimistically unhold all transactions if we pay all requests
    if (full) {
        const reportTransactions = getReportTransactions(iouReport?.reportID);
        for (const transaction of reportTransactions) {
            optimisticData.push({
                onyxMethod: Onyx.METHOD.MERGE,
                key: `${ONYXKEYS.COLLECTION.TRANSACTION}${transaction.transactionID}`,
                value: {
                    comment: {
                        hold: null,
                    },
                },
            });
            failureData.push({
                onyxMethod: Onyx.METHOD.MERGE,
                key: `${ONYXKEYS.COLLECTION.TRANSACTION}${transaction.transactionID}`,
                value: {
                    comment: {
                        hold: transaction.comment?.hold,
                    },
                },
            });
        }

        const optimisticTransactionViolations: OnyxUpdate[] = reportTransactions.map(({transactionID}) => {
            return {
                onyxMethod: Onyx.METHOD.MERGE,
                key: `${ONYXKEYS.COLLECTION.TRANSACTION_VIOLATIONS}${transactionID}`,
                value: null,
            };
        });
        optimisticData.push(...optimisticTransactionViolations);

        const failureTransactionViolations: OnyxUpdate[] = reportTransactions.map(({transactionID}) => {
            const violations = allTransactionViolations[`${ONYXKEYS.COLLECTION.TRANSACTION_VIOLATIONS}${transactionID}`] ?? [];
            return {
                onyxMethod: Onyx.METHOD.MERGE,
                key: `${ONYXKEYS.COLLECTION.TRANSACTION_VIOLATIONS}${transactionID}`,
                value: violations,
            };
        });
        failureData.push(...failureTransactionViolations);
    }

    let optimisticHoldReportID;
    let optimisticHoldActionID;
    let optimisticHoldReportExpenseActionIDs;
    if (!full) {
        const holdReportOnyxData = getReportFromHoldRequestsOnyxData(chatReport, iouReport, recipient);

        optimisticData.push(...holdReportOnyxData.optimisticData);
        successData.push(...holdReportOnyxData.successData);
        failureData.push(...holdReportOnyxData.failureData);
        optimisticHoldReportID = holdReportOnyxData.optimisticHoldReportID;
        optimisticHoldActionID = holdReportOnyxData.optimisticHoldActionID;
        optimisticHoldReportExpenseActionIDs = JSON.stringify(holdReportOnyxData.optimisticHoldReportExpenseActionIDs);
    }

    return {
        params: {
            iouReportID: iouReport?.reportID,
            chatReportID: chatReport.reportID,
            reportActionID: optimisticIOUReportAction.reportActionID,
            paymentMethodType,
            full,
            amount: Math.abs(total),
            optimisticHoldReportID,
            optimisticHoldActionID,
            optimisticHoldReportExpenseActionIDs,
            ...policyParams,
        },
        optimisticData,
        successData,
        failureData,
    };
}

/**
 * @param managerID - Account ID of the person sending the money
 * @param recipient - The user receiving the money
 */
function sendMoneyElsewhere(report: OnyxEntry<OnyxTypes.Report>, amount: number, currency: string, comment: string, managerID: number, recipient: Participant) {
    const {params, optimisticData, successData, failureData} = getSendMoneyParams(report, amount, currency, comment, CONST.IOU.PAYMENT_TYPE.ELSEWHERE, managerID, recipient);
    playSound(SOUNDS.DONE);
    API.write(WRITE_COMMANDS.SEND_MONEY_ELSEWHERE, params, {optimisticData, successData, failureData});

    dismissModalAndOpenReportInInboxTab(params.chatReportID);
    notifyNewAction(params.chatReportID, managerID);
}

/**
 * @param managerID - Account ID of the person sending the money
 * @param recipient - The user receiving the money
 */
function sendMoneyWithWallet(report: OnyxEntry<OnyxTypes.Report>, amount: number, currency: string, comment: string, managerID: number, recipient: Participant | OptionData) {
    const {params, optimisticData, successData, failureData} = getSendMoneyParams(report, amount, currency, comment, CONST.IOU.PAYMENT_TYPE.EXPENSIFY, managerID, recipient);
    playSound(SOUNDS.DONE);
    API.write(WRITE_COMMANDS.SEND_MONEY_WITH_WALLET, params, {optimisticData, successData, failureData});

    dismissModalAndOpenReportInInboxTab(params.chatReportID);
    notifyNewAction(params.chatReportID, managerID);
}

function canApproveIOU(
    iouReport: OnyxTypes.OnyxInputOrEntry<OnyxTypes.Report> | SearchReport,
    policy: OnyxTypes.OnyxInputOrEntry<OnyxTypes.Policy> | SearchPolicy,
    iouTransactions?: OnyxTypes.Transaction[],
) {
    // Only expense reports can be approved
    if (!isExpenseReport(iouReport) || !(policy && isPaidGroupPolicy(policy))) {
        return false;
    }

    const isOnSubmitAndClosePolicy = isSubmitAndClose(policy);
    if (isOnSubmitAndClosePolicy) {
        return false;
    }

    const managerID = iouReport?.managerID ?? CONST.DEFAULT_NUMBER_ID;
    const isCurrentUserManager = managerID === userAccountID;
    const isOpenExpenseReport = isOpenExpenseReportReportUtils(iouReport);
    const isApproved = isReportApproved({report: iouReport});
    const iouSettled = isSettled(iouReport);
    const reportNameValuePairs = allReportNameValuePairs?.[`${ONYXKEYS.COLLECTION.REPORT_NAME_VALUE_PAIRS}${iouReport?.reportID}`];
    const isArchivedExpenseReport = isArchivedReport(reportNameValuePairs);
    const reportTransactions = iouTransactions ?? getReportTransactions(iouReport?.reportID);
    const hasOnlyPendingCardOrScanningTransactions = reportTransactions.length > 0 && reportTransactions.every(isPendingCardOrScanningTransaction);
    if (hasOnlyPendingCardOrScanningTransactions) {
        return false;
    }
    const isPayAtEndExpenseReport = isPayAtEndExpenseReportReportUtils(iouReport?.reportID, reportTransactions);
    const isClosedReport = isClosedReportUtil(iouReport);
    return (
        reportTransactions.length > 0 && isCurrentUserManager && !isOpenExpenseReport && !isApproved && !iouSettled && !isArchivedExpenseReport && !isPayAtEndExpenseReport && !isClosedReport
    );
}

function canUnapproveIOU(iouReport: OnyxEntry<OnyxTypes.Report>, policy: OnyxEntry<OnyxTypes.Policy>) {
    return (
        isExpenseReport(iouReport) &&
        (isReportManager(iouReport) || isPolicyAdmin(policy)) &&
        isReportApproved({report: iouReport}) &&
        !isSubmitAndClose(policy) &&
        !iouReport?.isWaitingOnBankAccount
    );
}

function canIOUBePaid(
    iouReport: OnyxTypes.OnyxInputOrEntry<OnyxTypes.Report> | SearchReport,
    chatReport: OnyxTypes.OnyxInputOrEntry<OnyxTypes.Report> | SearchReport,
    policy: OnyxTypes.OnyxInputOrEntry<OnyxTypes.Policy> | SearchPolicy,
    transactions?: OnyxTypes.Transaction[] | SearchTransaction[],
    onlyShowPayElsewhere = false,
    chatReportRNVP?: OnyxTypes.ReportNameValuePairs,
    invoiceReceiverPolicy?: SearchPolicy,
    shouldCheckApprovedState = true,
) {
    const reportNameValuePairs = chatReportRNVP ?? allReportNameValuePairs?.[`${ONYXKEYS.COLLECTION.REPORT_NAME_VALUE_PAIRS}${chatReport?.reportID}`];
    const isChatReportArchived = isArchivedReport(reportNameValuePairs);
    const iouSettled = isSettled(iouReport);

    if (isEmptyObject(iouReport)) {
        return false;
    }

    if (policy?.reimbursementChoice === CONST.POLICY.REIMBURSEMENT_CHOICES.REIMBURSEMENT_NO) {
        if (!onlyShowPayElsewhere) {
            return false;
        }
        if (iouReport?.statusNum !== CONST.REPORT.STATUS_NUM.SUBMITTED) {
            return false;
        }
    }

    if (isInvoiceReportReportUtils(iouReport)) {
        if (isChatReportArchived || iouSettled || isOpenInvoiceReportReportUtils(iouReport)) {
            return false;
        }
        if (chatReport?.invoiceReceiver?.type === CONST.REPORT.INVOICE_RECEIVER_TYPE.INDIVIDUAL) {
            return chatReport?.invoiceReceiver?.accountID === userAccountID;
        }
        return (invoiceReceiverPolicy ?? getPolicy(chatReport?.invoiceReceiver?.policyID))?.role === CONST.POLICY.ROLE.ADMIN;
    }

    const isPayer = isPayerReportUtils(
        {
            email: currentUserEmail,
            accountID: userAccountID,
        },
        iouReport,
        onlyShowPayElsewhere,
        policy,
    );

    const isOpenExpenseReport = isOpenExpenseReportReportUtils(iouReport);

    const {reimbursableSpend} = getMoneyRequestSpendBreakdown(iouReport);
    const isAutoReimbursable = policy?.reimbursementChoice === CONST.POLICY.REIMBURSEMENT_CHOICES.REIMBURSEMENT_YES ? false : canBeAutoReimbursed(iouReport, policy);
    const shouldBeApproved = canApproveIOU(iouReport, policy);

    const isPayAtEndExpenseReport = isPayAtEndExpenseReportReportUtils(iouReport?.reportID, transactions);
    return (
        isPayer &&
        !isOpenExpenseReport &&
        !iouSettled &&
        !iouReport?.isWaitingOnBankAccount &&
        reimbursableSpend > 0 &&
        !isChatReportArchived &&
        !isAutoReimbursable &&
        (!shouldBeApproved || !shouldCheckApprovedState) &&
        !isPayAtEndExpenseReport
    );
}

function canCancelPayment(iouReport: OnyxEntry<OnyxTypes.Report>, session: OnyxEntry<OnyxTypes.Session>) {
    return isPayerReportUtils(session, iouReport) && (isSettled(iouReport) || iouReport?.isWaitingOnBankAccount) && isExpenseReport(iouReport);
}

function canSubmitReport(
    report: OnyxEntry<OnyxTypes.Report> | SearchReport,
    policy: OnyxEntry<OnyxTypes.Policy> | SearchPolicy,
    transactions: OnyxTypes.Transaction[] | SearchTransaction[],
    allViolations: OnyxCollection<OnyxTypes.TransactionViolations> | undefined,
    isReportArchived = false,
) {
    const currentUserAccountID = getCurrentUserAccountID();
    const isOpenExpenseReport = isOpenExpenseReportReportUtils(report);
    const isAdmin = policy?.role === CONST.POLICY.ROLE.ADMIN;
    const transactionIDList = transactions.map((transaction) => transaction.transactionID);
    const hasAllPendingRTERViolations = allHavePendingRTERViolation(transactionIDList, allViolations);
    const isManualSubmitEnabled = getCorrectedAutoReportingFrequency(policy) === CONST.POLICY.AUTO_REPORTING_FREQUENCIES.MANUAL;
    const hasTransactionWithoutRTERViolation = hasAnyTransactionWithoutRTERViolation(transactionIDList, allViolations);
    const hasOnlyPendingCardOrScanFailTransactions =
        transactions.length > 0 &&
        transactions.every((t) => (isExpensifyCardTransaction(t) && isPending(t)) || (isPartialMerchant(getMerchant(t)) && isAmountMissing(t)) || isReceiptBeingScannedTransactionUtils(t));

    return (
        transactions.length > 0 &&
        isOpenExpenseReport &&
        isManualSubmitEnabled &&
        !isReportArchived &&
        !hasOnlyPendingCardOrScanFailTransactions &&
        !hasAllPendingRTERViolations &&
        hasTransactionWithoutRTERViolation &&
        (report?.ownerAccountID === currentUserAccountID || isAdmin || report?.managerID === currentUserAccountID)
    );
}

function getIOUReportActionToApproveOrPay(chatReport: OnyxEntry<OnyxTypes.Report>, excludedIOUReportID: string | undefined): OnyxEntry<ReportAction> {
    const chatReportActions = allReportActions?.[`${ONYXKEYS.COLLECTION.REPORT_ACTIONS}${chatReport?.reportID}`] ?? {};

    return Object.values(chatReportActions).find((action) => {
        if (!action) {
            return false;
        }
        const iouReport = getReportOrDraftReport(action.childReportID);
        const policy = getPolicy(iouReport?.policyID);
        const shouldShowSettlementButton = canIOUBePaid(iouReport, chatReport, policy) || canApproveIOU(iouReport, policy);
        return action.childReportID?.toString() !== excludedIOUReportID && action.actionName === CONST.REPORT.ACTIONS.TYPE.REPORT_PREVIEW && shouldShowSettlementButton;
    });
}

function hasIOUToApproveOrPay(chatReport: OnyxEntry<OnyxTypes.Report>, excludedIOUReportID: string | undefined): boolean {
    return !!getIOUReportActionToApproveOrPay(chatReport, excludedIOUReportID);
}

function isLastApprover(approvalChain: string[]): boolean {
    if (approvalChain.length === 0) {
        return true;
    }
    return approvalChain.at(-1) === currentUserEmail;
}

function getNextApproverAccountID(report: OnyxEntry<OnyxTypes.Report>, isUnapproved = false) {
    const policy = getPolicy(report?.policyID);
    const approvalChain = getApprovalChain(policy, report);
    const submitToAccountID = getSubmitToAccountID(policy, report);

    if (isUnapproved) {
        if (approvalChain.includes(currentUserEmail)) {
            return userAccountID;
        }

        return report?.managerID;
    }

    if (approvalChain.length === 0) {
        return submitToAccountID;
    }

    const nextApproverEmail = approvalChain.length === 1 ? approvalChain.at(0) : approvalChain.at(approvalChain.indexOf(currentUserEmail) + 1);
    if (!nextApproverEmail) {
        return submitToAccountID;
    }

    return getAccountIDsByLogins([nextApproverEmail]).at(0);
}

function approveMoneyRequest(expenseReport: OnyxEntry<OnyxTypes.Report>, full?: boolean) {
    if (!expenseReport) {
        return;
    }

    if (expenseReport.policyID && shouldRestrictUserBillableActions(expenseReport.policyID)) {
        Navigation.navigate(ROUTES.RESTRICTED_ACTION.getRoute(expenseReport.policyID));
        return;
    }

    const currentNextStep = allNextSteps[`${ONYXKEYS.COLLECTION.NEXT_STEP}${expenseReport.reportID}`] ?? null;
    let total = expenseReport.total ?? 0;
    const hasHeldExpenses = hasHeldExpensesReportUtils(expenseReport.reportID);
    const hasDuplicates = hasDuplicateTransactions(expenseReport.reportID);
    if (hasHeldExpenses && !full && !!expenseReport.unheldTotal) {
        total = expenseReport.unheldTotal;
    }
    const optimisticApprovedReportAction = buildOptimisticApprovedReportAction(total, expenseReport.currency ?? '', expenseReport.reportID);

    const approvalChain = getApprovalChain(getPolicy(expenseReport.policyID), expenseReport);

    const predictedNextStatus = isLastApprover(approvalChain) ? CONST.REPORT.STATUS_NUM.APPROVED : CONST.REPORT.STATUS_NUM.SUBMITTED;
    const predictedNextState = isLastApprover(approvalChain) ? CONST.REPORT.STATE_NUM.APPROVED : CONST.REPORT.STATE_NUM.SUBMITTED;
    const managerID = isLastApprover(approvalChain) ? expenseReport.managerID : getNextApproverAccountID(expenseReport);

    const optimisticNextStep = buildNextStep(expenseReport, predictedNextStatus);
    const chatReport = getReportOrDraftReport(expenseReport.chatReportID);

    const optimisticReportActionsData: OnyxUpdate = {
        onyxMethod: Onyx.METHOD.MERGE,
        key: `${ONYXKEYS.COLLECTION.REPORT_ACTIONS}${expenseReport.reportID}`,
        value: {
            [optimisticApprovedReportAction.reportActionID]: {
                ...(optimisticApprovedReportAction as OnyxTypes.ReportAction),
                pendingAction: CONST.RED_BRICK_ROAD_PENDING_ACTION.ADD,
            },
        },
    };
    const optimisticIOUReportData: OnyxUpdate = {
        onyxMethod: Onyx.METHOD.MERGE,
        key: `${ONYXKEYS.COLLECTION.REPORT}${expenseReport.reportID}`,
        value: {
            ...expenseReport,
            lastMessageText: getReportActionText(optimisticApprovedReportAction),
            lastMessageHtml: getReportActionHtml(optimisticApprovedReportAction),
            stateNum: predictedNextState,
            statusNum: predictedNextStatus,
            managerID,
            pendingFields: {
                partial: full ? null : CONST.RED_BRICK_ROAD_PENDING_ACTION.UPDATE,
            },
        },
    };

    const optimisticChatReportData: OnyxUpdate = {
        onyxMethod: Onyx.METHOD.MERGE,
        key: `${ONYXKEYS.COLLECTION.REPORT}${expenseReport.chatReportID}`,
        value: {
            hasOutstandingChildRequest: hasIOUToApproveOrPay(chatReport, expenseReport.reportID),
        },
    };

    const optimisticNextStepData: OnyxUpdate = {
        onyxMethod: Onyx.METHOD.MERGE,
        key: `${ONYXKEYS.COLLECTION.NEXT_STEP}${expenseReport.reportID}`,
        value: optimisticNextStep,
    };
    const optimisticData: OnyxUpdate[] = [optimisticIOUReportData, optimisticReportActionsData, optimisticNextStepData, optimisticChatReportData];

    const successData: OnyxUpdate[] = [
        {
            onyxMethod: Onyx.METHOD.MERGE,
            key: `${ONYXKEYS.COLLECTION.REPORT_ACTIONS}${expenseReport.reportID}`,
            value: {
                [optimisticApprovedReportAction.reportActionID]: {
                    pendingAction: null,
                },
            },
        },
        {
            onyxMethod: Onyx.METHOD.MERGE,
            key: `${ONYXKEYS.COLLECTION.REPORT}${expenseReport.reportID}`,
            value: {
                pendingFields: {
                    partial: null,
                },
            },
        },
    ];

    const failureData: OnyxUpdate[] = [
        {
            onyxMethod: Onyx.METHOD.MERGE,
            key: `${ONYXKEYS.COLLECTION.REPORT_ACTIONS}${expenseReport.reportID}`,
            value: {
                [optimisticApprovedReportAction.reportActionID]: {
                    errors: getMicroSecondOnyxErrorWithTranslationKey('iou.error.other'),
                },
            },
        },
        {
            onyxMethod: Onyx.METHOD.MERGE,
            key: `${ONYXKEYS.COLLECTION.REPORT}${expenseReport.chatReportID}`,
            value: {
                hasOutstandingChildRequest: chatReport?.hasOutstandingChildRequest,
                pendingFields: {
                    partial: null,
                },
            },
        },
        {
            onyxMethod: Onyx.METHOD.MERGE,
            key: `${ONYXKEYS.COLLECTION.NEXT_STEP}${expenseReport.reportID}`,
            value: currentNextStep,
        },
    ];

    // Clear hold reason of all transactions if we approve all requests
    if (full && hasHeldExpenses) {
        const heldTransactions = getAllHeldTransactionsReportUtils(expenseReport.reportID);
        heldTransactions.forEach((heldTransaction) => {
            optimisticData.push({
                onyxMethod: Onyx.METHOD.MERGE,
                key: `${ONYXKEYS.COLLECTION.TRANSACTION}${heldTransaction.transactionID}`,
                value: {
                    comment: {
                        hold: '',
                    },
                },
            });
            failureData.push({
                onyxMethod: Onyx.METHOD.MERGE,
                key: `${ONYXKEYS.COLLECTION.TRANSACTION}${heldTransaction.transactionID}`,
                value: {
                    comment: {
                        hold: heldTransaction.comment?.hold,
                    },
                },
            });
        });
    }

    let optimisticHoldReportID;
    let optimisticHoldActionID;
    let optimisticHoldReportExpenseActionIDs;
    if (!full && !!chatReport && !!expenseReport) {
        const holdReportOnyxData = getReportFromHoldRequestsOnyxData(chatReport, expenseReport, {accountID: expenseReport.ownerAccountID});

        optimisticData.push(...holdReportOnyxData.optimisticData);
        successData.push(...holdReportOnyxData.successData);
        failureData.push(...holdReportOnyxData.failureData);
        optimisticHoldReportID = holdReportOnyxData.optimisticHoldReportID;
        optimisticHoldActionID = holdReportOnyxData.optimisticHoldActionID;
        optimisticHoldReportExpenseActionIDs = JSON.stringify(holdReportOnyxData.optimisticHoldReportExpenseActionIDs);
    }

    // Remove duplicates violations if we approve the report
    if (hasDuplicates) {
        const transactions = getReportTransactions(expenseReport.reportID).filter((transaction) => isDuplicate(transaction.transactionID, true));
        if (!full) {
            transactions.filter((transaction) => !isOnHold(transaction));
        }

        transactions.forEach((transaction) => {
            const transactionViolations = allTransactionViolations?.[`${ONYXKEYS.COLLECTION.TRANSACTION_VIOLATIONS}${transaction.transactionID}`] ?? [];
            const newTransactionViolations = transactionViolations.filter((violation) => violation.name !== CONST.VIOLATIONS.DUPLICATED_TRANSACTION);
            optimisticData.push({
                onyxMethod: Onyx.METHOD.MERGE,
                key: `${ONYXKEYS.COLLECTION.TRANSACTION_VIOLATIONS}${transaction.transactionID}`,
                value: newTransactionViolations,
            });

            failureData.push({
                onyxMethod: Onyx.METHOD.MERGE,
                key: `${ONYXKEYS.COLLECTION.TRANSACTION_VIOLATIONS}${transaction.transactionID}`,
                value: transactionViolations,
            });
        });
    }

    const parameters: ApproveMoneyRequestParams = {
        reportID: expenseReport.reportID,
        approvedReportActionID: optimisticApprovedReportAction.reportActionID,
        full,
        optimisticHoldReportID,
        optimisticHoldActionID,
        optimisticHoldReportExpenseActionIDs,
    };

    playSound(SOUNDS.SUCCESS);
    API.write(WRITE_COMMANDS.APPROVE_MONEY_REQUEST, parameters, {optimisticData, successData, failureData});
}

function reopenReport(expenseReport: OnyxEntry<OnyxTypes.Report>) {
    if (!expenseReport) {
        return;
    }

    const currentNextStep = allNextSteps[`${ONYXKEYS.COLLECTION.NEXT_STEP}${expenseReport.reportID}`] ?? null;
    const optimisticReopenedReportAction = buildOptimisticReopenedReportAction();
    const predictedNextState = CONST.REPORT.STATE_NUM.OPEN;
    const predictedNextStatus = CONST.REPORT.STATUS_NUM.OPEN;

    const optimisticNextStep = buildNextStep(expenseReport, predictedNextStatus);
    const optimisticReportActionsData: OnyxUpdate = {
        onyxMethod: Onyx.METHOD.MERGE,
        key: `${ONYXKEYS.COLLECTION.REPORT_ACTIONS}${expenseReport.reportID}`,
        value: {
            [optimisticReopenedReportAction.reportActionID]: {
                ...(optimisticReopenedReportAction as OnyxTypes.ReportAction),
                pendingAction: CONST.RED_BRICK_ROAD_PENDING_ACTION.ADD,
            },
        },
    };
    const optimisticIOUReportData: OnyxUpdate = {
        onyxMethod: Onyx.METHOD.MERGE,
        key: `${ONYXKEYS.COLLECTION.REPORT}${expenseReport.reportID}`,
        value: {
            ...expenseReport,
            lastMessageText: getReportActionText(optimisticReopenedReportAction),
            lastMessageHtml: getReportActionHtml(optimisticReopenedReportAction),
            stateNum: predictedNextState,
            statusNum: predictedNextStatus,
            pendingFields: {
                partial: CONST.RED_BRICK_ROAD_PENDING_ACTION.UPDATE,
            },
        },
    };

    const optimisticNextStepData: OnyxUpdate = {
        onyxMethod: Onyx.METHOD.MERGE,
        key: `${ONYXKEYS.COLLECTION.NEXT_STEP}${expenseReport.reportID}`,
        value: optimisticNextStep,
    };

    const optimisticData: OnyxUpdate[] = [optimisticIOUReportData, optimisticReportActionsData, optimisticNextStepData];

    const successData: OnyxUpdate[] = [
        {
            onyxMethod: Onyx.METHOD.MERGE,
            key: `${ONYXKEYS.COLLECTION.REPORT_ACTIONS}${expenseReport.reportID}`,
            value: {
                [optimisticReopenedReportAction.reportActionID]: {
                    pendingAction: null,
                },
            },
        },
        {
            onyxMethod: Onyx.METHOD.MERGE,
            key: `${ONYXKEYS.COLLECTION.REPORT}${expenseReport.reportID}`,
            value: {
                pendingFields: {
                    partial: null,
                },
            },
        },
    ];

    const failureData: OnyxUpdate[] = [
        {
            onyxMethod: Onyx.METHOD.MERGE,
            key: `${ONYXKEYS.COLLECTION.REPORT_ACTIONS}${expenseReport.reportID}`,
            value: {
                [optimisticReopenedReportAction.reportActionID]: {
                    pendingAction: null,
                    errors: getMicroSecondOnyxErrorWithTranslationKey('iou.error.other'),
                },
            },
        },
        {
            onyxMethod: Onyx.METHOD.MERGE,
            key: `${ONYXKEYS.COLLECTION.NEXT_STEP}${expenseReport.reportID}`,
            value: currentNextStep,
        },
        {
            onyxMethod: Onyx.METHOD.MERGE,
            key: `${ONYXKEYS.COLLECTION.REPORT}${expenseReport.reportID}`,
            value: {
                stateNum: expenseReport.stateNum,
                statusNum: expenseReport.statusNum,
            },
        },
    ];

    if (expenseReport.parentReportID && expenseReport.parentReportActionID) {
        optimisticData.push({
            onyxMethod: Onyx.METHOD.MERGE,
            key: `${ONYXKEYS.COLLECTION.REPORT_ACTIONS}${expenseReport.parentReportID}`,
            value: {
                [expenseReport.parentReportActionID]: {
                    childStateNum: predictedNextState,
                    childStatusNum: predictedNextStatus,
                },
            },
        });

        failureData.push({
            onyxMethod: Onyx.METHOD.MERGE,
            key: `${ONYXKEYS.COLLECTION.REPORT_ACTIONS}${expenseReport.parentReportID}`,
            value: {
                [expenseReport.parentReportActionID]: {
                    childStateNum: expenseReport.stateNum,
                    childStatusNum: expenseReport.statusNum,
                },
            },
        });
    }

    const parameters: ReopenReportParams = {
        reportID: expenseReport.reportID,
        reportActionID: optimisticReopenedReportAction.reportActionID,
    };

    API.write(WRITE_COMMANDS.REOPEN_REPORT, parameters, {optimisticData, successData, failureData});
}

function retractReport(expenseReport: OnyxEntry<OnyxTypes.Report>) {
    if (!expenseReport) {
        return;
    }

    const currentNextStep = allNextSteps[`${ONYXKEYS.COLLECTION.NEXT_STEP}${expenseReport.reportID}`] ?? null;
    const optimisticRetractReportAction = buildOptimisticRetractedReportAction();
    const predictedNextState = CONST.REPORT.STATE_NUM.OPEN;
    const predictedNextStatus = CONST.REPORT.STATUS_NUM.OPEN;

    const optimisticNextStep = buildNextStep(expenseReport, predictedNextStatus);
    const optimisticReportActionsData: OnyxUpdate = {
        onyxMethod: Onyx.METHOD.MERGE,
        key: `${ONYXKEYS.COLLECTION.REPORT_ACTIONS}${expenseReport.reportID}`,
        value: {
            [optimisticRetractReportAction.reportActionID]: {
                ...(optimisticRetractReportAction as OnyxTypes.ReportAction),
                pendingAction: CONST.RED_BRICK_ROAD_PENDING_ACTION.ADD,
            },
        },
    };
    const optimisticIOUReportData: OnyxUpdate = {
        onyxMethod: Onyx.METHOD.MERGE,
        key: `${ONYXKEYS.COLLECTION.REPORT}${expenseReport.reportID}`,
        value: {
            ...expenseReport,
            lastMessageText: getReportActionText(optimisticRetractReportAction),
            lastMessageHtml: getReportActionHtml(optimisticRetractReportAction),
            stateNum: predictedNextState,
            statusNum: predictedNextStatus,
            pendingFields: {
                partial: CONST.RED_BRICK_ROAD_PENDING_ACTION.UPDATE,
            },
        },
    };

    const optimisticNextStepData: OnyxUpdate = {
        onyxMethod: Onyx.METHOD.MERGE,
        key: `${ONYXKEYS.COLLECTION.NEXT_STEP}${expenseReport.reportID}`,
        value: optimisticNextStep,
    };

    const optimisticData: OnyxUpdate[] = [optimisticIOUReportData, optimisticReportActionsData, optimisticNextStepData];

    const successData: OnyxUpdate[] = [
        {
            onyxMethod: Onyx.METHOD.MERGE,
            key: `${ONYXKEYS.COLLECTION.REPORT_ACTIONS}${expenseReport.reportID}`,
            value: {
                [optimisticRetractReportAction.reportActionID]: {
                    pendingAction: null,
                },
            },
        },
        {
            onyxMethod: Onyx.METHOD.MERGE,
            key: `${ONYXKEYS.COLLECTION.REPORT}${expenseReport.reportID}`,
            value: {
                pendingFields: {
                    partial: null,
                },
            },
        },
    ];

    const failureData: OnyxUpdate[] = [
        {
            onyxMethod: Onyx.METHOD.MERGE,
            key: `${ONYXKEYS.COLLECTION.REPORT_ACTIONS}${expenseReport.reportID}`,
            value: {
                [optimisticRetractReportAction.reportActionID]: {
                    errors: getMicroSecondOnyxErrorWithTranslationKey('iou.error.other'),
                },
            },
        },
        {
            onyxMethod: Onyx.METHOD.MERGE,
            key: `${ONYXKEYS.COLLECTION.REPORT}${expenseReport.reportID}`,
            value: {
                stateNum: expenseReport.stateNum,
                statusNum: expenseReport.stateNum,
            },
        },
        {
            onyxMethod: Onyx.METHOD.MERGE,
            key: `${ONYXKEYS.COLLECTION.NEXT_STEP}${expenseReport.reportID}`,
            value: currentNextStep,
        },
    ];

    if (expenseReport.parentReportID && expenseReport.parentReportActionID) {
        optimisticData.push({
            onyxMethod: Onyx.METHOD.MERGE,
            key: `${ONYXKEYS.COLLECTION.REPORT_ACTIONS}${expenseReport.parentReportID}`,
            value: {
                [expenseReport.parentReportActionID]: {
                    childStateNum: predictedNextState,
                    childStatusNum: predictedNextStatus,
                },
            },
        });

        failureData.push({
            onyxMethod: Onyx.METHOD.MERGE,
            key: `${ONYXKEYS.COLLECTION.REPORT_ACTIONS}${expenseReport.parentReportID}`,
            value: {
                [expenseReport.parentReportActionID]: {
                    childStateNum: expenseReport.stateNum,
                    childStatusNum: expenseReport.statusNum,
                },
            },
        });
    }

    const parameters: RetractReportParams = {
        reportID: expenseReport.reportID,
        reportActionID: optimisticRetractReportAction.reportActionID,
    };

    API.write(WRITE_COMMANDS.RETRACT_REPORT, parameters, {optimisticData, successData, failureData});
}

function unapproveExpenseReport(expenseReport: OnyxEntry<OnyxTypes.Report>) {
    if (isEmptyObject(expenseReport)) {
        return;
    }

    const currentNextStep = allNextSteps[`${ONYXKEYS.COLLECTION.NEXT_STEP}${expenseReport.reportID}`] ?? null;

    const optimisticUnapprovedReportAction = buildOptimisticUnapprovedReportAction(expenseReport.total ?? 0, expenseReport.currency ?? '', expenseReport.reportID);
    const optimisticNextStep = buildNextStep(expenseReport, CONST.REPORT.STATUS_NUM.SUBMITTED, false, true);

    const optimisticReportActionData: OnyxUpdate = {
        onyxMethod: Onyx.METHOD.MERGE,
        key: `${ONYXKEYS.COLLECTION.REPORT_ACTIONS}${expenseReport.reportID}`,
        value: {
            [optimisticUnapprovedReportAction.reportActionID]: {
                ...(optimisticUnapprovedReportAction as OnyxTypes.ReportAction),
                pendingAction: CONST.RED_BRICK_ROAD_PENDING_ACTION.ADD,
            },
        },
    };
    const optimisticIOUReportData: OnyxUpdate = {
        onyxMethod: Onyx.METHOD.MERGE,
        key: `${ONYXKEYS.COLLECTION.REPORT}${expenseReport.reportID}`,
        value: {
            ...expenseReport,
            lastMessageText: getReportActionText(optimisticUnapprovedReportAction),
            lastMessageHtml: getReportActionHtml(optimisticUnapprovedReportAction),
            stateNum: CONST.REPORT.STATE_NUM.SUBMITTED,
            statusNum: CONST.REPORT.STATUS_NUM.SUBMITTED,
            pendingFields: {
                partial: CONST.RED_BRICK_ROAD_PENDING_ACTION.UPDATE,
            },
            isCancelledIOU: false,
        },
    };

    const optimisticNextStepData: OnyxUpdate = {
        onyxMethod: Onyx.METHOD.MERGE,
        key: `${ONYXKEYS.COLLECTION.NEXT_STEP}${expenseReport.reportID}`,
        value: optimisticNextStep,
    };

    const optimisticData: OnyxUpdate[] = [optimisticIOUReportData, optimisticReportActionData, optimisticNextStepData];

    const successData: OnyxUpdate[] = [
        {
            onyxMethod: Onyx.METHOD.MERGE,
            key: `${ONYXKEYS.COLLECTION.REPORT_ACTIONS}${expenseReport.reportID}`,
            value: {
                [optimisticUnapprovedReportAction.reportActionID]: {
                    pendingAction: null,
                },
            },
        },
        {
            onyxMethod: Onyx.METHOD.MERGE,
            key: `${ONYXKEYS.COLLECTION.REPORT}${expenseReport.reportID}`,
            value: {
                pendingFields: {
                    partial: null,
                },
            },
        },
    ];

    const failureData: OnyxUpdate[] = [
        {
            onyxMethod: Onyx.METHOD.MERGE,
            key: `${ONYXKEYS.COLLECTION.REPORT_ACTIONS}${expenseReport.reportID}`,
            value: {
                [optimisticUnapprovedReportAction.reportActionID]: {
                    errors: getMicroSecondOnyxErrorWithTranslationKey('iou.error.other'),
                },
            },
        },
        {
            onyxMethod: Onyx.METHOD.MERGE,
            key: `${ONYXKEYS.COLLECTION.NEXT_STEP}${expenseReport.reportID}`,
            value: currentNextStep,
        },
        {
            onyxMethod: Onyx.METHOD.MERGE,
            key: `${ONYXKEYS.COLLECTION.REPORT}${expenseReport.reportID}`,
            value: {
                pendingFields: {
                    partial: null,
                },
                isCancelledIOU: true,
            },
        },
    ];

    if (expenseReport.parentReportID && expenseReport.parentReportActionID) {
        optimisticData.push({
            onyxMethod: Onyx.METHOD.MERGE,
            key: `${ONYXKEYS.COLLECTION.REPORT_ACTIONS}${expenseReport.parentReportID}`,
            value: {
                [expenseReport.parentReportActionID]: {
                    childStateNum: CONST.REPORT.STATE_NUM.SUBMITTED,
                    childStatusNum: CONST.REPORT.STATUS_NUM.SUBMITTED,
                },
            },
        });

        failureData.push({
            onyxMethod: Onyx.METHOD.MERGE,
            key: `${ONYXKEYS.COLLECTION.REPORT_ACTIONS}${expenseReport.parentReportID}`,
            value: {
                [expenseReport.parentReportActionID]: {
                    childStateNum: expenseReport.stateNum,
                    childStatusNum: expenseReport.statusNum,
                },
            },
        });
    }

    const parameters: UnapproveExpenseReportParams = {
        reportID: expenseReport.reportID,
        reportActionID: optimisticUnapprovedReportAction.reportActionID,
    };

    API.write(WRITE_COMMANDS.UNAPPROVE_EXPENSE_REPORT, parameters, {optimisticData, successData, failureData});
}

function submitReport(expenseReport?: OnyxTypes.Report) {
    if (!expenseReport) {
        return;
    }
    if (expenseReport.policyID && shouldRestrictUserBillableActions(expenseReport.policyID)) {
        Navigation.navigate(ROUTES.RESTRICTED_ACTION.getRoute(expenseReport.policyID));
        return;
    }

    const currentNextStep = allNextSteps[`${ONYXKEYS.COLLECTION.NEXT_STEP}${expenseReport.reportID}`] ?? null;
    const parentReport = getReportOrDraftReport(expenseReport.parentReportID);
    const policy = getPolicy(expenseReport.policyID);
    const isCurrentUserManager = currentUserPersonalDetails?.accountID === expenseReport.managerID;
    const isSubmitAndClosePolicy = isSubmitAndClose(policy);
    const adminAccountID = policy?.role === CONST.POLICY.ROLE.ADMIN ? currentUserPersonalDetails?.accountID : undefined;
    const optimisticSubmittedReportAction = buildOptimisticSubmittedReportAction(expenseReport?.total ?? 0, expenseReport.currency ?? '', expenseReport.reportID, adminAccountID);
    const optimisticNextStep = buildNextStep(expenseReport, isSubmitAndClosePolicy ? CONST.REPORT.STATUS_NUM.CLOSED : CONST.REPORT.STATUS_NUM.SUBMITTED);
    const approvalChain = getApprovalChain(policy, expenseReport);
    const managerID = getAccountIDsByLogins(approvalChain).at(0);

    const optimisticData: OnyxUpdate[] = !isSubmitAndClosePolicy
        ? [
              {
                  onyxMethod: Onyx.METHOD.MERGE,
                  key: `${ONYXKEYS.COLLECTION.REPORT_ACTIONS}${expenseReport.reportID}`,
                  value: {
                      [optimisticSubmittedReportAction.reportActionID]: {
                          ...(optimisticSubmittedReportAction as OnyxTypes.ReportAction),
                          pendingAction: CONST.RED_BRICK_ROAD_PENDING_ACTION.ADD,
                      },
                  },
              },
              {
                  onyxMethod: Onyx.METHOD.MERGE,
                  key: `${ONYXKEYS.COLLECTION.REPORT}${expenseReport.reportID}`,
                  value: {
                      ...expenseReport,
                      managerID,
                      lastMessageText: getReportActionText(optimisticSubmittedReportAction),
                      lastMessageHtml: getReportActionHtml(optimisticSubmittedReportAction),
                      stateNum: CONST.REPORT.STATE_NUM.SUBMITTED,
                      statusNum: CONST.REPORT.STATUS_NUM.SUBMITTED,
                  },
              },
          ]
        : [
              {
                  onyxMethod: Onyx.METHOD.MERGE,
                  key: `${ONYXKEYS.COLLECTION.REPORT}${expenseReport.reportID}`,
                  value: {
                      ...expenseReport,
                      stateNum: CONST.REPORT.STATE_NUM.APPROVED,
                      statusNum: CONST.REPORT.STATUS_NUM.CLOSED,
                  },
              },
          ];

    optimisticData.push({
        onyxMethod: Onyx.METHOD.MERGE,
        key: `${ONYXKEYS.COLLECTION.NEXT_STEP}${expenseReport.reportID}`,
        value: optimisticNextStep,
    });

    if (parentReport?.reportID) {
        optimisticData.push({
            onyxMethod: Onyx.METHOD.MERGE,
            key: `${ONYXKEYS.COLLECTION.REPORT}${parentReport.reportID}`,
            value: {
                ...parentReport,
                // In case its a manager who force submitted the report, they are the next user who needs to take an action
                hasOutstandingChildRequest: isCurrentUserManager,
                iouReportID: null,
            },
        });
    }

    const successData: OnyxUpdate[] = [];
    if (!isSubmitAndClosePolicy) {
        successData.push({
            onyxMethod: Onyx.METHOD.MERGE,
            key: `${ONYXKEYS.COLLECTION.REPORT_ACTIONS}${expenseReport.reportID}`,
            value: {
                [optimisticSubmittedReportAction.reportActionID]: {
                    pendingAction: null,
                },
            },
        });
    }

    const failureData: OnyxUpdate[] = [
        {
            onyxMethod: Onyx.METHOD.MERGE,
            key: `${ONYXKEYS.COLLECTION.REPORT}${expenseReport.reportID}`,
            value: {
                statusNum: CONST.REPORT.STATUS_NUM.OPEN,
                stateNum: CONST.REPORT.STATE_NUM.OPEN,
            },
        },
        {
            onyxMethod: Onyx.METHOD.MERGE,
            key: `${ONYXKEYS.COLLECTION.NEXT_STEP}${expenseReport.reportID}`,
            value: currentNextStep,
        },
    ];
    if (!isSubmitAndClosePolicy) {
        failureData.push({
            onyxMethod: Onyx.METHOD.MERGE,
            key: `${ONYXKEYS.COLLECTION.REPORT_ACTIONS}${expenseReport.reportID}`,
            value: {
                [optimisticSubmittedReportAction.reportActionID]: {
                    errors: getMicroSecondOnyxErrorWithTranslationKey('iou.error.other'),
                },
            },
        });
    }

    if (parentReport?.reportID) {
        failureData.push({
            onyxMethod: Onyx.METHOD.MERGE,
            key: `${ONYXKEYS.COLLECTION.REPORT}${parentReport.reportID}`,
            value: {
                hasOutstandingChildRequest: parentReport.hasOutstandingChildRequest,
                iouReportID: expenseReport.reportID,
            },
        });
    }

    const parameters: SubmitReportParams = {
        reportID: expenseReport.reportID,
        managerAccountID: getSubmitToAccountID(policy, expenseReport) ?? expenseReport.managerID,
        reportActionID: optimisticSubmittedReportAction.reportActionID,
    };

    API.write(WRITE_COMMANDS.SUBMIT_REPORT, parameters, {optimisticData, successData, failureData});
}

function cancelPayment(expenseReport: OnyxEntry<OnyxTypes.Report>, chatReport: OnyxTypes.Report) {
    if (isEmptyObject(expenseReport)) {
        return;
    }

    const optimisticReportAction = buildOptimisticCancelPaymentReportAction(
        expenseReport.reportID,
        -((expenseReport.total ?? 0) - (expenseReport?.nonReimbursableTotal ?? 0)),
        expenseReport.currency ?? '',
    );
    const policy = getPolicy(chatReport.policyID);
    const approvalMode = policy?.approvalMode ?? CONST.POLICY.APPROVAL_MODE.BASIC;
    const stateNum: ValueOf<typeof CONST.REPORT.STATE_NUM> = approvalMode === CONST.POLICY.APPROVAL_MODE.OPTIONAL ? CONST.REPORT.STATE_NUM.SUBMITTED : CONST.REPORT.STATE_NUM.APPROVED;
    const statusNum: ValueOf<typeof CONST.REPORT.STATUS_NUM> = approvalMode === CONST.POLICY.APPROVAL_MODE.OPTIONAL ? CONST.REPORT.STATUS_NUM.SUBMITTED : CONST.REPORT.STATUS_NUM.APPROVED;
    const optimisticNextStep = buildNextStep(expenseReport, statusNum);
    const iouReportActions = getAllReportActions(chatReport.iouReportID);
    const expenseReportActions = getAllReportActions(expenseReport.reportID);
    const iouCreatedAction = Object.values(iouReportActions).find((action) => isCreatedAction(action));
    const expenseCreatedAction = Object.values(expenseReportActions).find((action) => isCreatedAction(action));
    const optimisticData: OnyxUpdate[] = [
        {
            onyxMethod: Onyx.METHOD.MERGE,
            key: `${ONYXKEYS.COLLECTION.REPORT_ACTIONS}${expenseReport.reportID}`,
            value: {
                [optimisticReportAction.reportActionID]: {
                    ...(optimisticReportAction as OnyxTypes.ReportAction),
                    pendingAction: CONST.RED_BRICK_ROAD_PENDING_ACTION.ADD,
                },
            },
        },
        {
            onyxMethod: Onyx.METHOD.MERGE,
            key: `${ONYXKEYS.COLLECTION.REPORT}${chatReport.reportID}`,
            value: {
                // The report created later will become the iouReportID of the chat report
                iouReportID: (iouCreatedAction?.created ?? '') > (expenseCreatedAction?.created ?? '') ? chatReport?.iouReportID : expenseReport.reportID,
            },
        },
        {
            onyxMethod: Onyx.METHOD.MERGE,
            key: `${ONYXKEYS.COLLECTION.REPORT}${expenseReport.reportID}`,
            value: {
                ...expenseReport,
                isWaitingOnBankAccount: false,
                lastVisibleActionCreated: optimisticReportAction?.created,
                lastMessageText: getReportActionText(optimisticReportAction),
                lastMessageHtml: getReportActionHtml(optimisticReportAction),
                stateNum,
                statusNum,
                isCancelledIOU: true,
            },
        },
    ];

    optimisticData.push({
        onyxMethod: Onyx.METHOD.MERGE,
        key: `${ONYXKEYS.COLLECTION.NEXT_STEP}${expenseReport.reportID}`,
        value: optimisticNextStep,
    });

    const successData: OnyxUpdate[] = [
        {
            onyxMethod: Onyx.METHOD.MERGE,
            key: `${ONYXKEYS.COLLECTION.REPORT_ACTIONS}${expenseReport.reportID}`,
            value: {
                [optimisticReportAction.reportActionID]: {
                    pendingAction: null,
                },
            },
        },
    ];

    const failureData: OnyxUpdate[] = [
        {
            onyxMethod: Onyx.METHOD.MERGE,
            key: `${ONYXKEYS.COLLECTION.REPORT_ACTIONS}${expenseReport.reportID}`,
            value: {
                [optimisticReportAction.reportActionID]: {
                    errors: getMicroSecondOnyxErrorWithTranslationKey('iou.error.other'),
                },
            },
        },
        {
            onyxMethod: Onyx.METHOD.MERGE,
            key: `${ONYXKEYS.COLLECTION.REPORT}${expenseReport.reportID}`,
            value: {
                statusNum: CONST.REPORT.STATUS_NUM.REIMBURSED,
                isWaitingOnBankAccount: expenseReport.isWaitingOnBankAccount,
                isCancelledIOU: false,
            },
        },
    ];

    if (expenseReport.parentReportID && expenseReport.parentReportActionID) {
        optimisticData.push({
            onyxMethod: Onyx.METHOD.MERGE,
            key: `${ONYXKEYS.COLLECTION.REPORT_ACTIONS}${expenseReport.parentReportID}`,
            value: {
                [expenseReport.parentReportActionID]: {
                    childStateNum: stateNum,
                    childStatusNum: statusNum,
                },
            },
        });

        failureData.push({
            onyxMethod: Onyx.METHOD.MERGE,
            key: `${ONYXKEYS.COLLECTION.REPORT_ACTIONS}${expenseReport.parentReportID}`,
            value: {
                [expenseReport.parentReportActionID]: {
                    childStateNum: expenseReport.stateNum,
                    childStatusNum: expenseReport.statusNum,
                },
            },
        });
    }

    if (chatReport?.reportID) {
        optimisticData.push({
            onyxMethod: Onyx.METHOD.MERGE,
            key: `${ONYXKEYS.COLLECTION.REPORT}${chatReport.reportID}`,
            value: {
                iouReportID: expenseReport.reportID,
            },
        });
        failureData.push({
            onyxMethod: Onyx.METHOD.MERGE,
            key: `${ONYXKEYS.COLLECTION.REPORT}${chatReport.reportID}`,
            value: {
                hasOutstandingChildRequest: chatReport.hasOutstandingChildRequest,
                iouReportID: chatReport.iouReportID,
            },
        });
    }
    failureData.push({
        onyxMethod: Onyx.METHOD.MERGE,
        key: `${ONYXKEYS.COLLECTION.NEXT_STEP}${expenseReport.reportID}`,
        value: buildNextStep(expenseReport, CONST.REPORT.STATUS_NUM.REIMBURSED),
    });

    API.write(
        WRITE_COMMANDS.CANCEL_PAYMENT,
        {
            iouReportID: expenseReport.reportID,
            chatReportID: chatReport.reportID,
            managerAccountID: expenseReport.managerID ?? CONST.DEFAULT_NUMBER_ID,
            reportActionID: optimisticReportAction.reportActionID,
        },
        {optimisticData, successData, failureData},
    );
    notifyNewAction(expenseReport.reportID, userAccountID);
}

/**
 * Completes onboarding for invite link flow based on the selected payment option
 *
 * @param paymentSelected based on which we choose the onboarding choice and concierge message
 */
function completePaymentOnboarding(paymentSelected: ValueOf<typeof CONST.PAYMENT_SELECTED>, adminsChatReportID?: string, onboardingPolicyID?: string) {
    const isInviteOnboardingComplete = introSelected?.isInviteOnboardingComplete ?? false;

    if (isInviteOnboardingComplete || !introSelected?.choice || !introSelected?.inviteType) {
        return;
    }

    const session = getSession();

    const personalDetailsListValues = Object.values(getPersonalDetailsForAccountIDs(session?.accountID ? [session.accountID] : [], personalDetailsList));
    const personalDetails = personalDetailsListValues.at(0);

    let onboardingPurpose = introSelected?.choice;
    if (introSelected?.inviteType === CONST.ONBOARDING_INVITE_TYPES.IOU && paymentSelected === CONST.IOU.PAYMENT_SELECTED.BBA) {
        onboardingPurpose = CONST.ONBOARDING_CHOICES.MANAGE_TEAM;
    }

    if (introSelected?.inviteType === CONST.ONBOARDING_INVITE_TYPES.INVOICE && paymentSelected !== CONST.IOU.PAYMENT_SELECTED.BBA) {
        onboardingPurpose = CONST.ONBOARDING_CHOICES.CHAT_SPLIT;
    }

    completeOnboarding({
        engagementChoice: onboardingPurpose,
        onboardingMessage: CONST.ONBOARDING_MESSAGES[onboardingPurpose],
        firstName: personalDetails?.firstName,
        lastName: personalDetails?.lastName,
        adminsChatReportID,
        onboardingPolicyID,
        paymentSelected,
        wasInvited: true,
    });
}
function payMoneyRequest(paymentType: PaymentMethodType, chatReport: OnyxTypes.Report, iouReport: OnyxEntry<OnyxTypes.Report>, full = true) {
    if (chatReport.policyID && shouldRestrictUserBillableActions(chatReport.policyID)) {
        Navigation.navigate(ROUTES.RESTRICTED_ACTION.getRoute(chatReport.policyID));
        return;
    }

    const paymentSelected = paymentType === CONST.IOU.PAYMENT_TYPE.VBBA ? CONST.IOU.PAYMENT_SELECTED.BBA : CONST.IOU.PAYMENT_SELECTED.PBA;
    completePaymentOnboarding(paymentSelected);

    const recipient = {accountID: iouReport?.ownerAccountID ?? CONST.DEFAULT_NUMBER_ID};
    const {params, optimisticData, successData, failureData} = getPayMoneyRequestParams(chatReport, iouReport, recipient, paymentType, full);

    // For now, we need to call the PayMoneyRequestWithWallet API since PayMoneyRequest was not updated to work with
    // Expensify Wallets.
    const apiCommand = paymentType === CONST.IOU.PAYMENT_TYPE.EXPENSIFY ? WRITE_COMMANDS.PAY_MONEY_REQUEST_WITH_WALLET : WRITE_COMMANDS.PAY_MONEY_REQUEST;

    playSound(SOUNDS.SUCCESS);
    API.write(apiCommand, params, {optimisticData, successData, failureData});
    notifyNewAction(Navigation.getTopmostReportId() ?? iouReport?.reportID, userAccountID);
}

function payInvoice(
    paymentMethodType: PaymentMethodType,
    chatReport: OnyxTypes.Report,
    invoiceReport: OnyxEntry<OnyxTypes.Report>,
    payAsBusiness = false,
    methodID?: number,
    paymentMethod?: PaymentMethod,
) {
    const recipient = {accountID: invoiceReport?.ownerAccountID ?? CONST.DEFAULT_NUMBER_ID};
    const {
        optimisticData,
        successData,
        failureData,
        params: {
            reportActionID,
            policyID,
            adminsChatReportID,
            adminsCreatedReportActionID,
            expenseChatReportID,
            expenseCreatedReportActionID,
            customUnitRateID,
            customUnitID,
            ownerEmail,
            policyName,
        },
    } = getPayMoneyRequestParams(chatReport, invoiceReport, recipient, paymentMethodType, true, payAsBusiness);

    const paymentSelected = paymentMethodType === CONST.IOU.PAYMENT_TYPE.VBBA ? CONST.IOU.PAYMENT_SELECTED.BBA : CONST.IOU.PAYMENT_SELECTED.PBA;
    completePaymentOnboarding(paymentSelected);

    let params: PayInvoiceParams = {
        reportID: invoiceReport?.reportID,
        reportActionID,
        paymentMethodType,
        payAsBusiness,
    };

    if (paymentMethod === CONST.PAYMENT_METHODS.PERSONAL_BANK_ACCOUNT) {
        params.bankAccountID = methodID;
    }

    if (paymentMethod === CONST.PAYMENT_METHODS.DEBIT_CARD) {
        params.fundID = methodID;
    }

    if (policyID) {
        params = {
            ...params,
            policyID,
            adminsChatReportID,
            adminsCreatedReportActionID,
            expenseChatReportID,
            expenseCreatedReportActionID,
            customUnitRateID,
            customUnitID,
            ownerEmail,
            policyName,
        };
    }

    playSound(SOUNDS.SUCCESS);
    API.write(WRITE_COMMANDS.PAY_INVOICE, params, {optimisticData, successData, failureData});
}

function detachReceipt(transactionID: string | undefined) {
    if (!transactionID) {
        return;
    }
    const transaction = allTransactions[`${ONYXKEYS.COLLECTION.TRANSACTION}${transactionID}`];
    const newTransaction = transaction
        ? {
              ...transaction,
              filename: '',
              receipt: {
                  source: '',
              },
          }
        : null;

    const optimisticData: OnyxUpdate[] = [
        {
            onyxMethod: Onyx.METHOD.SET,
            key: `${ONYXKEYS.COLLECTION.TRANSACTION}${transactionID}`,
            value: {
                ...newTransaction,
                pendingFields: {
                    receipt: CONST.RED_BRICK_ROAD_PENDING_ACTION.UPDATE,
                },
            },
        },
    ];

    const successData: OnyxUpdate[] = [
        {
            onyxMethod: Onyx.METHOD.MERGE,
            key: `${ONYXKEYS.COLLECTION.TRANSACTION}${transactionID}`,
            value: {
                pendingFields: {
                    receipt: null,
                },
            },
        },
    ];
    const failureData: OnyxUpdate[] = [
        {
            onyxMethod: Onyx.METHOD.MERGE,
            key: `${ONYXKEYS.COLLECTION.TRANSACTION}${transactionID}`,
            value: {
                ...(transaction ?? null),
                errors: getMicroSecondOnyxErrorWithTranslationKey('iou.error.receiptDeleteFailureError'),
                pendingFields: {
                    receipt: null,
                },
            },
        },
    ];
    const expenseReport = allReports?.[`${ONYXKEYS.COLLECTION.REPORT}${transaction?.reportID}`] ?? null;
    const updatedReportAction = buildOptimisticDetachReceipt(expenseReport?.reportID, transactionID, transaction?.merchant);

    optimisticData.push({
        onyxMethod: Onyx.METHOD.MERGE,
        key: `${ONYXKEYS.COLLECTION.REPORT_ACTIONS}${updatedReportAction?.reportID}`,
        value: {
            [updatedReportAction.reportActionID]: updatedReportAction as OnyxTypes.ReportAction,
        },
    });
    optimisticData.push({
        onyxMethod: Onyx.METHOD.MERGE,
        key: `${ONYXKEYS.COLLECTION.REPORT}${updatedReportAction?.reportID}`,
        value: {
            lastVisibleActionCreated: updatedReportAction.created,
            lastReadTime: updatedReportAction.created,
        },
    });
    failureData.push({
        onyxMethod: Onyx.METHOD.MERGE,
        key: `${ONYXKEYS.COLLECTION.REPORT}${updatedReportAction?.reportID}`,
        value: {
            lastVisibleActionCreated: expenseReport?.lastVisibleActionCreated,
            lastReadTime: expenseReport?.lastReadTime,
        },
    });
    successData.push({
        onyxMethod: Onyx.METHOD.MERGE,
        key: `${ONYXKEYS.COLLECTION.REPORT_ACTIONS}${expenseReport?.reportID}`,
        value: {
            [updatedReportAction.reportActionID]: {pendingAction: null},
        },
    });
    failureData.push({
        onyxMethod: Onyx.METHOD.MERGE,
        key: `${ONYXKEYS.COLLECTION.REPORT_ACTIONS}${expenseReport?.reportID}`,
        value: {
            [updatedReportAction.reportActionID]: {
                ...(updatedReportAction as OnyxTypes.ReportAction),
                errors: getMicroSecondOnyxErrorWithTranslationKey('iou.error.genericEditFailureMessage'),
            },
        },
    });

    const parameters: DetachReceiptParams = {transactionID, reportActionID: updatedReportAction.reportActionID};

    API.write(WRITE_COMMANDS.DETACH_RECEIPT, parameters, {optimisticData, successData, failureData});
}

function replaceReceipt({transactionID, file, source}: ReplaceReceipt) {
    if (!file) {
        return;
    }

    const transaction = allTransactions[`${ONYXKEYS.COLLECTION.TRANSACTION}${transactionID}`];
    const oldReceipt = transaction?.receipt ?? {};
    const receiptOptimistic = {
        source,
        state: CONST.IOU.RECEIPT_STATE.OPEN,
    };

    const retryParams = {transactionID, file: undefined, source};
    const currentSearchQueryJSON = getCurrentSearchQueryJSON();

    const optimisticData: OnyxUpdate[] = [
        {
            onyxMethod: Onyx.METHOD.MERGE,
            key: `${ONYXKEYS.COLLECTION.TRANSACTION}${transactionID}`,
            value: {
                receipt: receiptOptimistic,
                filename: file.name,
                pendingFields: {
                    receipt: CONST.RED_BRICK_ROAD_PENDING_ACTION.UPDATE,
                },
                errors: null,
            },
        },
    ];

    const successData: OnyxUpdate[] = [
        {
            onyxMethod: Onyx.METHOD.MERGE,
            key: `${ONYXKEYS.COLLECTION.TRANSACTION}${transactionID}`,
            value: {
                pendingFields: {
                    receipt: null,
                },
            },
        },
    ];

    const failureData: OnyxUpdate[] = [
        {
            onyxMethod: Onyx.METHOD.MERGE,
            key: `${ONYXKEYS.COLLECTION.TRANSACTION}${transactionID}`,
            value: {
                receipt: !isEmptyObject(oldReceipt) ? oldReceipt : null,
                filename: transaction?.filename,
                errors: getReceiptError(receiptOptimistic, file.name, undefined, undefined, CONST.IOU.ACTION_PARAMS.REPLACE_RECEIPT, retryParams),
                pendingFields: {
                    receipt: null,
                },
            },
        },
    ];

    if (currentSearchQueryJSON?.hash) {
        optimisticData.push({
            onyxMethod: Onyx.METHOD.MERGE,
            key: `${ONYXKEYS.COLLECTION.SNAPSHOT}${currentSearchQueryJSON.hash}`,
            value: {
                data: {
                    [`${ONYXKEYS.COLLECTION.TRANSACTION}${transactionID}`]: {
                        receipt: receiptOptimistic,
                        filename: file.name,
                    },
                },
            },
        });

        failureData.push({
            onyxMethod: Onyx.METHOD.MERGE,
            key: `${ONYXKEYS.COLLECTION.SNAPSHOT}${currentSearchQueryJSON.hash}`,
            value: {
                data: {
                    [`${ONYXKEYS.COLLECTION.TRANSACTION}${transactionID}`]: {
                        receipt: !isEmptyObject(oldReceipt) ? oldReceipt : null,
                        filename: transaction?.filename,
                    },
                },
            },
        });
    }

    const parameters: ReplaceReceiptParams = {
        transactionID,
        receipt: file,
    };

    API.write(WRITE_COMMANDS.REPLACE_RECEIPT, parameters, {optimisticData, successData, failureData});
}

/**
 * Finds the participants for an IOU based on the attached report
 * @param transactionID of the transaction to set the participants of
 * @param report attached to the transaction
 */
function getMoneyRequestParticipantsFromReport(report: OnyxEntry<OnyxTypes.Report>): Participant[] {
    // If the report is iou or expense report, we should get the chat report to set participant for request money
    const chatReport = isMoneyRequestReportReportUtils(report) ? getReportOrDraftReport(report?.chatReportID) : report;
    const currentUserAccountID = currentUserPersonalDetails?.accountID;
    const shouldAddAsReport = !isEmptyObject(chatReport) && isSelfDM(chatReport);
    let participants: Participant[] = [];

    if (isPolicyExpenseChatReportUtil(chatReport) || shouldAddAsReport) {
        participants = [{accountID: 0, reportID: chatReport?.reportID, isPolicyExpenseChat: isPolicyExpenseChatReportUtil(chatReport), selected: true}];
    } else if (isInvoiceRoom(chatReport)) {
        participants = [
            {reportID: chatReport?.reportID, selected: true},
            {
                policyID: chatReport?.policyID,
                isSender: true,
                selected: false,
            },
        ];
    } else {
        const chatReportOtherParticipants = Object.keys(chatReport?.participants ?? {})
            .map(Number)
            .filter((accountID) => accountID !== currentUserAccountID);
        participants = chatReportOtherParticipants.map((accountID) => ({accountID, selected: true}));
    }

    return participants;
}

/**
 * Sets the participants for an IOU based on the attached report
 * @param transactionID of the transaction to set the participants of
 * @param report attached to the transaction
 */
function setMoneyRequestParticipantsFromReport(transactionID: string, report: OnyxEntry<OnyxTypes.Report>) {
    const participants = getMoneyRequestParticipantsFromReport(report);
    return Onyx.merge(`${ONYXKEYS.COLLECTION.TRANSACTION_DRAFT}${transactionID}`, {participants, participantsAutoAssigned: true});
}

function setMoneyRequestTaxRate(transactionID: string, taxCode: string | null) {
    Onyx.merge(`${ONYXKEYS.COLLECTION.TRANSACTION_DRAFT}${transactionID}`, {taxCode});
}

function setMoneyRequestTaxAmount(transactionID: string, taxAmount: number | null) {
    Onyx.merge(`${ONYXKEYS.COLLECTION.TRANSACTION_DRAFT}${transactionID}`, {taxAmount});
}

function dismissHoldUseExplanation() {
    const parameters: SetNameValuePairParams = {
        name: ONYXKEYS.NVP_DISMISSED_HOLD_USE_EXPLANATION,
        value: true,
    };

    const optimisticData: OnyxUpdate[] = [
        {
            onyxMethod: Onyx.METHOD.MERGE,
            key: ONYXKEYS.NVP_DISMISSED_HOLD_USE_EXPLANATION,
            value: true,
        },
    ];

    API.write(WRITE_COMMANDS.SET_NAME_VALUE_PAIR, parameters, {
        optimisticData,
    });
}

/**
 * Sets the `splitShares` map that holds individual shares of a split bill
 */
function setSplitShares(transaction: OnyxEntry<OnyxTypes.Transaction>, amount: number, currency: string, newAccountIDs: number[]) {
    if (!transaction) {
        return;
    }
    const oldAccountIDs = Object.keys(transaction.splitShares ?? {}).map((key) => Number(key));

    // Create an array containing unique IDs of the current transaction participants and the new ones
    // The current userAccountID might not be included in newAccountIDs if this is called from the participants step using Global Create
    // If this is called from an existing group chat, it'll be included. So we manually add them to account for both cases.
    const accountIDs = [...new Set<number>([userAccountID, ...newAccountIDs, ...oldAccountIDs])];

    const splitShares: SplitShares = accountIDs.reduce((acc: SplitShares, accountID): SplitShares => {
        // We want to replace the contents of splitShares to contain only `newAccountIDs` entries
        // In the case of going back to the participants page and removing a participant
        // a simple merge will have the previous participant still present in the splitShares object
        // So we manually set their entry to null
        if (!newAccountIDs.includes(accountID) && accountID !== userAccountID) {
            acc[accountID] = null;
            return acc;
        }

        const isPayer = accountID === userAccountID;
        const participantsLength = newAccountIDs.includes(userAccountID) ? newAccountIDs.length - 1 : newAccountIDs.length;
        const splitAmount = calculateIOUAmount(participantsLength, amount, currency, isPayer);
        acc[accountID] = {
            amount: splitAmount,
            isModified: false,
        };
        return acc;
    }, {});

    Onyx.merge(`${ONYXKEYS.COLLECTION.TRANSACTION_DRAFT}${transaction.transactionID}`, {splitShares});
}

function resetSplitShares(transaction: OnyxEntry<OnyxTypes.Transaction>, newAmount?: number, currency?: string) {
    if (!transaction) {
        return;
    }
    const accountIDs = Object.keys(transaction.splitShares ?? {}).map((key) => Number(key));
    if (!accountIDs) {
        return;
    }
    setSplitShares(transaction, newAmount ?? transaction.amount, currency ?? transaction.currency, accountIDs);
}

/**
 * Sets an individual split share of the participant accountID supplied
 */
function setIndividualShare(transactionID: string, participantAccountID: number, participantShare: number) {
    Onyx.merge(`${ONYXKEYS.COLLECTION.TRANSACTION_DRAFT}${transactionID}`, {
        splitShares: {
            [participantAccountID]: {amount: participantShare, isModified: true},
        },
    });
}

/**
 * Adjusts remaining unmodified shares when another share is modified
 * E.g. if total bill is $100 and split between 3 participants, when the user changes the first share to $50, the remaining unmodified shares will become $25 each.
 */
function adjustRemainingSplitShares(transaction: NonNullable<OnyxTypes.Transaction>) {
    const modifiedShares = Object.keys(transaction.splitShares ?? {}).filter((key: string) => transaction?.splitShares?.[Number(key)]?.isModified);

    if (!modifiedShares.length) {
        return;
    }

    const sumOfManualShares = modifiedShares
        .map((key: string): number => transaction?.splitShares?.[Number(key)]?.amount ?? 0)
        .reduce((prev: number, current: number): number => prev + current, 0);

    const unmodifiedSharesAccountIDs = Object.keys(transaction.splitShares ?? {})
        .filter((key: string) => !transaction?.splitShares?.[Number(key)]?.isModified)
        .map((key: string) => Number(key));

    const remainingTotal = transaction.amount - sumOfManualShares;
    if (remainingTotal < 0) {
        return;
    }

    const splitShares: SplitShares = unmodifiedSharesAccountIDs.reduce((acc: SplitShares, accountID: number, index: number): SplitShares => {
        const splitAmount = calculateIOUAmount(unmodifiedSharesAccountIDs.length - 1, remainingTotal, transaction.currency, index === 0);
        acc[accountID] = {
            amount: splitAmount,
        };
        return acc;
    }, {});

    Onyx.merge(`${ONYXKEYS.COLLECTION.TRANSACTION_DRAFT}${transaction.transactionID}`, {splitShares});
}

/**
 * Put expense on HOLD
 */
function putOnHold(transactionID: string, comment: string, reportID: string, searchHash?: number) {
    const currentTime = DateUtils.getDBTime();
    const createdReportAction = buildOptimisticHoldReportAction(currentTime);
    const createdReportActionComment = buildOptimisticHoldReportActionComment(comment, DateUtils.addMillisecondsFromDateTime(currentTime, 1));
    const newViolation = {name: CONST.VIOLATIONS.HOLD, type: CONST.VIOLATION_TYPES.VIOLATION, showInReview: true};
    const transactionViolations = allTransactionViolations[`${ONYXKEYS.COLLECTION.TRANSACTION_VIOLATIONS}${transactionID}`] ?? [];
    const updatedViolations = [...transactionViolations, newViolation];
    const parentReportActionOptimistic = getOptimisticDataForParentReportAction(reportID, createdReportActionComment.created, CONST.RED_BRICK_ROAD_PENDING_ACTION.ADD);
    const transaction = allTransactions[`${ONYXKEYS.COLLECTION.TRANSACTION}${transactionID}`];
    const iouReport = allReports?.[`${ONYXKEYS.COLLECTION.REPORT}${transaction?.reportID}`];
    const report = allReports?.[`${ONYXKEYS.COLLECTION.REPORT}${reportID}`];

    const optimisticData: OnyxUpdate[] = [
        {
            onyxMethod: Onyx.METHOD.MERGE,
            key: `${ONYXKEYS.COLLECTION.REPORT_ACTIONS}${reportID}`,
            value: {
                [createdReportAction.reportActionID]: createdReportAction as ReportAction,
                [createdReportActionComment.reportActionID]: createdReportActionComment as ReportAction,
            },
        },
        {
            onyxMethod: Onyx.METHOD.MERGE,
            key: `${ONYXKEYS.COLLECTION.TRANSACTION}${transactionID}`,
            value: {
                pendingAction: CONST.RED_BRICK_ROAD_PENDING_ACTION.UPDATE,
                comment: {
                    hold: createdReportAction.reportActionID,
                },
            },
        },
        {
            onyxMethod: Onyx.METHOD.MERGE,
            key: `${ONYXKEYS.COLLECTION.TRANSACTION_VIOLATIONS}${transactionID}`,
            value: updatedViolations,
        },
        {
            onyxMethod: Onyx.METHOD.MERGE,
            key: `${ONYXKEYS.COLLECTION.REPORT}${reportID}`,
            value: {
                lastVisibleActionCreated: createdReportActionComment.created,
            },
        },
    ];

    if (iouReport && iouReport.currency === transaction?.currency) {
        const isExpenseReportLocal = isExpenseReport(iouReport);
        const coefficient = isExpenseReportLocal ? -1 : 1;
        const transactionAmount = getAmount(transaction, isExpenseReportLocal) * coefficient;
        optimisticData.push({
            onyxMethod: Onyx.METHOD.MERGE,
            key: `${ONYXKEYS.COLLECTION.REPORT}${iouReport.reportID}`,
            value: {
                unheldTotal: (iouReport.unheldTotal ?? 0) - transactionAmount,
                unheldNonReimbursableTotal: !transaction?.reimbursable ? (iouReport.unheldNonReimbursableTotal ?? 0) - transactionAmount : iouReport.unheldNonReimbursableTotal,
            },
        });
    }

    parentReportActionOptimistic.forEach((parentActionData) => {
        if (!parentActionData) {
            return;
        }
        optimisticData.push(parentActionData);
    });

    const successData: OnyxUpdate[] = [
        {
            onyxMethod: Onyx.METHOD.MERGE,
            key: `${ONYXKEYS.COLLECTION.TRANSACTION}${transactionID}`,
            value: {
                pendingAction: null,
            },
        },
    ];

    const failureData: OnyxUpdate[] = [
        {
            onyxMethod: Onyx.METHOD.MERGE,
            key: `${ONYXKEYS.COLLECTION.TRANSACTION}${transactionID}`,
            value: {
                pendingAction: null,
                comment: {
                    hold: null,
                },
                errors: getMicroSecondOnyxErrorWithTranslationKey('iou.error.genericHoldExpenseFailureMessage'),
            },
        },
        {
            onyxMethod: Onyx.METHOD.MERGE,
            key: `${ONYXKEYS.COLLECTION.REPORT_ACTIONS}${reportID}`,
            value: {
                [createdReportAction.reportActionID]: null,
                [createdReportActionComment.reportActionID]: null,
            },
        },
        {
            onyxMethod: Onyx.METHOD.MERGE,
            key: `${ONYXKEYS.COLLECTION.REPORT}${reportID}`,
            value: {
                lastVisibleActionCreated: report?.lastVisibleActionCreated,
            },
        },
    ];

    // If we are holding from the search page, we optimistically update the snapshot data that search uses so that it is kept in sync
    if (searchHash) {
        optimisticData.push({
            onyxMethod: Onyx.METHOD.MERGE,
            key: `${ONYXKEYS.COLLECTION.SNAPSHOT}${searchHash}`,
            value: {
                data: {
                    [`${ONYXKEYS.COLLECTION.TRANSACTION}${transactionID}`]: {
                        canHold: false,
                        canUnhold: true,
                    },
                },
            } as Record<string, Record<string, Partial<SearchTransaction>>>,
        });
        failureData.push({
            onyxMethod: Onyx.METHOD.MERGE,
            key: `${ONYXKEYS.COLLECTION.SNAPSHOT}${searchHash}`,
            value: {
                data: {
                    [`${ONYXKEYS.COLLECTION.TRANSACTION}${transactionID}`]: {
                        canHold: true,
                        canUnhold: false,
                    },
                },
            } as Record<string, Record<string, Partial<SearchTransaction>>>,
        });
    }

    API.write(
        'HoldRequest',
        {
            transactionID,
            comment,
            reportActionID: createdReportAction.reportActionID,
            commentReportActionID: createdReportActionComment.reportActionID,
        },
        {optimisticData, successData, failureData},
    );

    const currentReportID = getDisplayedReportID(reportID);
    Navigation.setNavigationActionToMicrotaskQueue(() => notifyNewAction(currentReportID, userAccountID));
}

/**
 * Remove expense from HOLD
 */
function unholdRequest(transactionID: string, reportID: string, searchHash?: number) {
    const createdReportAction = buildOptimisticUnHoldReportAction();
    const transactionViolations = allTransactionViolations[`${ONYXKEYS.COLLECTION.TRANSACTION_VIOLATIONS}${transactionID}`];
    const transaction = allTransactions[`${ONYXKEYS.COLLECTION.TRANSACTION}${transactionID}`];
    const iouReport = allReports?.[`${ONYXKEYS.COLLECTION.REPORT}${transaction?.reportID}`];
    const report = allReports?.[`${ONYXKEYS.COLLECTION.REPORT}${reportID}`];

    const optimisticData: OnyxUpdate[] = [
        {
            onyxMethod: Onyx.METHOD.MERGE,
            key: `${ONYXKEYS.COLLECTION.REPORT_ACTIONS}${reportID}`,
            value: {
                [createdReportAction.reportActionID]: createdReportAction as ReportAction,
            },
        },
        {
            onyxMethod: Onyx.METHOD.MERGE,
            key: `${ONYXKEYS.COLLECTION.TRANSACTION}${transactionID}`,
            value: {
                pendingAction: CONST.RED_BRICK_ROAD_PENDING_ACTION.UPDATE,
                comment: {
                    hold: null,
                },
            },
        },
        {
            onyxMethod: Onyx.METHOD.SET,
            key: `${ONYXKEYS.COLLECTION.TRANSACTION_VIOLATIONS}${transactionID}`,
            value: transactionViolations?.filter((violation) => violation.name !== CONST.VIOLATIONS.HOLD) ?? [],
        },
        {
            onyxMethod: Onyx.METHOD.MERGE,
            key: `${ONYXKEYS.COLLECTION.REPORT}${reportID}`,
            value: {
                lastVisibleActionCreated: createdReportAction.created,
            },
        },
    ];

    if (iouReport && iouReport.currency === transaction?.currency) {
        const isExpenseReportLocal = isExpenseReport(iouReport);
        const coefficient = isExpenseReportLocal ? -1 : 1;
        const transactionAmount = getAmount(transaction, isExpenseReportLocal) * coefficient;
        optimisticData.push({
            onyxMethod: Onyx.METHOD.MERGE,
            key: `${ONYXKEYS.COLLECTION.REPORT}${iouReport.reportID}`,
            value: {
                unheldTotal: (iouReport.unheldTotal ?? 0) + transactionAmount,
                unheldNonReimbursableTotal: !transaction?.reimbursable ? (iouReport.unheldNonReimbursableTotal ?? 0) + transactionAmount : iouReport.unheldNonReimbursableTotal,
            },
        });
    }

    const successData: OnyxUpdate[] = [
        {
            onyxMethod: Onyx.METHOD.MERGE,
            key: `${ONYXKEYS.COLLECTION.TRANSACTION}${transactionID}`,
            value: {
                pendingAction: null,
                comment: {
                    hold: null,
                },
            },
        },
    ];

    const failureData: OnyxUpdate[] = [
        {
            onyxMethod: Onyx.METHOD.MERGE,
            key: `${ONYXKEYS.COLLECTION.REPORT_ACTIONS}${reportID}`,
            value: {
                [createdReportAction.reportActionID]: null,
            },
        },
        {
            onyxMethod: Onyx.METHOD.MERGE,
            key: `${ONYXKEYS.COLLECTION.TRANSACTION}${transactionID}`,
            value: {
                pendingAction: null,
                errors: getMicroSecondOnyxErrorWithTranslationKey('iou.error.genericUnholdExpenseFailureMessage'),
            },
        },
        {
            onyxMethod: Onyx.METHOD.SET,
            key: `${ONYXKEYS.COLLECTION.TRANSACTION_VIOLATIONS}${transactionID}`,
            value: transactionViolations ?? null,
        },
        {
            onyxMethod: Onyx.METHOD.MERGE,
            key: `${ONYXKEYS.COLLECTION.REPORT}${reportID}`,
            value: {
                lastVisibleActionCreated: report?.lastVisibleActionCreated,
            },
        },
    ];

    // If we are un-holding from the search page, we optimistically update the snapshot data that search uses so that it is kept in sync
    if (searchHash) {
        optimisticData.push({
            onyxMethod: Onyx.METHOD.MERGE,
            key: `${ONYXKEYS.COLLECTION.SNAPSHOT}${searchHash}`,
            value: {
                data: {
                    [`${ONYXKEYS.COLLECTION.TRANSACTION}${transactionID}`]: {
                        canHold: true,
                        canUnhold: false,
                    },
                },
            } as Record<string, Record<string, Partial<SearchTransaction>>>,
        });
        failureData.push({
            onyxMethod: Onyx.METHOD.MERGE,
            key: `${ONYXKEYS.COLLECTION.SNAPSHOT}${searchHash}`,
            value: {
                data: {
                    [`${ONYXKEYS.COLLECTION.TRANSACTION}${transactionID}`]: {
                        canHold: false,
                        canUnhold: true,
                    },
                },
            } as Record<string, Record<string, Partial<SearchTransaction>>>,
        });
    }

    API.write(
        'UnHoldRequest',
        {
            transactionID,
            reportActionID: createdReportAction.reportActionID,
        },
        {optimisticData, successData, failureData},
    );

    const currentReportID = getDisplayedReportID(reportID);
    notifyNewAction(currentReportID, userAccountID);
}
// eslint-disable-next-line rulesdir/no-negated-variables
function navigateToStartStepIfScanFileCannotBeRead(
    receiptFilename: string | undefined,
    receiptPath: ReceiptSource | undefined,
    onSuccess: (file: File) => void,
    requestType: IOURequestType,
    iouType: IOUType,
    transactionID: string,
    reportID: string,
    receiptType: string | undefined,
    onFailureCallback?: () => void,
) {
    if (!receiptFilename || !receiptPath) {
        return;
    }

    const onFailure = () => {
        setMoneyRequestReceipt(transactionID, '', '', true);
        if (requestType === CONST.IOU.REQUEST_TYPE.MANUAL) {
            if (onFailureCallback) {
                onFailureCallback();
                return;
            }
            Navigation.navigate(ROUTES.MONEY_REQUEST_STEP_SCAN.getRoute(CONST.IOU.ACTION.CREATE, iouType, transactionID, reportID, Navigation.getActiveRouteWithoutParams()));
            return;
        }
        navigateToStartMoneyRequestStep(requestType, iouType, transactionID, reportID);
    };
    readFileAsync(receiptPath.toString(), receiptFilename, onSuccess, onFailure, receiptType);
}

function checkIfScanFileCanBeRead(
    receiptFilename: string | undefined,
    receiptPath: ReceiptSource | undefined,
    receiptType: string | undefined,
    onSuccess: (file: File) => void,
    onFailure: () => void,
) {
    if (!receiptFilename || !receiptPath) {
        return;
    }

    return readFileAsync(receiptPath.toString(), receiptFilename, onSuccess, onFailure, receiptType);
}

/** Save the preferred payment method for a policy */
function savePreferredPaymentMethod(policyID: string, paymentMethod: PaymentMethodType, type: ValueOf<typeof CONST.LAST_PAYMENT_METHOD> | undefined) {
    Onyx.merge(`${ONYXKEYS.NVP_LAST_PAYMENT_METHOD}`, {[policyID]: type ? {[type]: paymentMethod, [CONST.LAST_PAYMENT_METHOD.LAST_USED]: paymentMethod} : paymentMethod});
}

/** Get report policy id of IOU request */
function getIOURequestPolicyID(transaction: OnyxEntry<OnyxTypes.Transaction>, report: OnyxEntry<OnyxTypes.Report>): string | undefined {
    // Workspace sender will exist for invoices
    const workspaceSender = transaction?.participants?.find((participant) => participant.isSender);
    return workspaceSender?.policyID ?? report?.policyID;
}

function getIOUActionForTransactions(transactionIDList: Array<string | undefined>, iouReportID: string | undefined): Array<ReportAction<typeof CONST.REPORT.ACTIONS.TYPE.IOU>> {
    return Object.values(allReportActions?.[`${ONYXKEYS.COLLECTION.REPORT_ACTIONS}${iouReportID}`] ?? {})?.filter(
        (reportAction): reportAction is ReportAction<typeof CONST.REPORT.ACTIONS.TYPE.IOU> => {
            if (!isMoneyRequestAction(reportAction)) {
                return false;
            }
            const message = getOriginalMessage(reportAction);
            if (!message?.IOUTransactionID) {
                return false;
            }
            return transactionIDList.includes(message.IOUTransactionID);
        },
    );
}

/** Merge several transactions into one by updating the fields of the one we want to keep and deleting the rest */
function mergeDuplicates(params: MergeDuplicatesParams) {
    const originalSelectedTransaction = allTransactions[`${ONYXKEYS.COLLECTION.TRANSACTION}${params.transactionID}`];

    const optimisticTransactionData: OnyxUpdate = {
        onyxMethod: Onyx.METHOD.MERGE,
        key: `${ONYXKEYS.COLLECTION.TRANSACTION}${params.transactionID}`,
        value: {
            ...originalSelectedTransaction,
            billable: params.billable,
            comment: {
                comment: params.comment,
            },
            category: params.category,
            created: params.created,
            currency: params.currency,
            modifiedMerchant: params.merchant,
            reimbursable: params.reimbursable,
            tag: params.tag,
        },
    };

    const failureTransactionData: OnyxUpdate = {
        onyxMethod: Onyx.METHOD.MERGE,
        key: `${ONYXKEYS.COLLECTION.TRANSACTION}${params.transactionID}`,
        // eslint-disable-next-line @typescript-eslint/non-nullable-type-assertion-style
        value: originalSelectedTransaction as OnyxTypes.Transaction,
    };

    const optimisticTransactionDuplicatesData: OnyxUpdate[] = params.transactionIDList.map((id) => ({
        onyxMethod: Onyx.METHOD.SET,
        key: `${ONYXKEYS.COLLECTION.TRANSACTION}${id}`,
        value: null,
    }));

    const failureTransactionDuplicatesData: OnyxUpdate[] = params.transactionIDList.map((id) => ({
        onyxMethod: Onyx.METHOD.MERGE,
        key: `${ONYXKEYS.COLLECTION.TRANSACTION}${id}`,
        // eslint-disable-next-line @typescript-eslint/non-nullable-type-assertion-style
        value: allTransactions[`${ONYXKEYS.COLLECTION.TRANSACTION}${id}`] as OnyxTypes.Transaction,
    }));

    const optimisticTransactionViolations: OnyxUpdate[] = [...params.transactionIDList, params.transactionID].map((id) => {
        const violations = allTransactionViolations[`${ONYXKEYS.COLLECTION.TRANSACTION_VIOLATIONS}${id}`] ?? [];
        return {
            onyxMethod: Onyx.METHOD.MERGE,
            key: `${ONYXKEYS.COLLECTION.TRANSACTION_VIOLATIONS}${id}`,
            value: violations.filter((violation) => violation.name !== CONST.VIOLATIONS.DUPLICATED_TRANSACTION),
        };
    });

    const failureTransactionViolations: OnyxUpdate[] = [...params.transactionIDList, params.transactionID].map((id) => {
        const violations = allTransactionViolations[`${ONYXKEYS.COLLECTION.TRANSACTION_VIOLATIONS}${id}`] ?? [];
        return {
            onyxMethod: Onyx.METHOD.MERGE,
            key: `${ONYXKEYS.COLLECTION.TRANSACTION_VIOLATIONS}${id}`,
            value: violations,
        };
    });

    const duplicateTransactionTotals = params.transactionIDList.reduce((total, id) => {
        const duplicateTransaction = allTransactions[`${ONYXKEYS.COLLECTION.TRANSACTION}${id}`];
        if (!duplicateTransaction) {
            return total;
        }
        return total + duplicateTransaction.amount;
    }, 0);

    const expenseReport = allReports?.[`${ONYXKEYS.COLLECTION.REPORT}${params.reportID}`];
    const expenseReportOptimisticData: OnyxUpdate = {
        onyxMethod: Onyx.METHOD.MERGE,
        key: `${ONYXKEYS.COLLECTION.REPORT}${params.reportID}`,
        value: {
            total: (expenseReport?.total ?? 0) - duplicateTransactionTotals,
        },
    };
    const expenseReportFailureData: OnyxUpdate = {
        onyxMethod: Onyx.METHOD.MERGE,
        key: `${ONYXKEYS.COLLECTION.REPORT}${params.reportID}`,
        value: {
            total: expenseReport?.total,
        },
    };

    const iouActionsToDelete = params.reportID ? getIOUActionForTransactions(params.transactionIDList, params.reportID) : [];

    const deletedTime = DateUtils.getDBTime();
    const expenseReportActionsOptimisticData: OnyxUpdate = {
        onyxMethod: Onyx.METHOD.MERGE,
        key: `${ONYXKEYS.COLLECTION.REPORT_ACTIONS}${params.reportID}`,
        value: iouActionsToDelete.reduce<Record<string, PartialDeep<ReportAction<typeof CONST.REPORT.ACTIONS.TYPE.IOU>>>>((val, reportAction) => {
            const firstMessage = Array.isArray(reportAction.message) ? reportAction.message.at(0) : null;
            // eslint-disable-next-line no-param-reassign
            val[reportAction.reportActionID] = {
                originalMessage: {
                    deleted: deletedTime,
                },
                ...(firstMessage && {
                    message: [
                        {
                            ...firstMessage,
                            deleted: deletedTime,
                        },
                        ...(Array.isArray(reportAction.message) ? reportAction.message.slice(1) : []),
                    ],
                }),
                ...(!Array.isArray(reportAction.message) && {
                    message: {
                        deleted: deletedTime,
                    },
                }),
            };
            return val;
        }, {}),
    };
    const expenseReportActionsFailureData: OnyxUpdate = {
        onyxMethod: Onyx.METHOD.MERGE,
        key: `${ONYXKEYS.COLLECTION.REPORT_ACTIONS}${params.reportID}`,
        value: iouActionsToDelete.reduce<Record<string, NullishDeep<PartialDeep<ReportAction<typeof CONST.REPORT.ACTIONS.TYPE.IOU>>>>>((val, reportAction) => {
            // eslint-disable-next-line no-param-reassign
            val[reportAction.reportActionID] = {
                originalMessage: {
                    deleted: null,
                },
                message: reportAction.message,
            };
            return val;
        }, {}),
    };

    const optimisticReportAction = buildOptimisticResolvedDuplicatesReportAction();

    const transactionThreadReportID = params.reportID ? getIOUActionForTransactions([params.transactionID], params.reportID).at(0)?.childReportID : undefined;
    const optimisticReportActionData: OnyxUpdate = {
        onyxMethod: Onyx.METHOD.MERGE,
        key: `${ONYXKEYS.COLLECTION.REPORT_ACTIONS}${transactionThreadReportID}`,
        value: {
            [optimisticReportAction.reportActionID]: optimisticReportAction,
        },
    };

    const failureReportActionData: OnyxUpdate = {
        onyxMethod: Onyx.METHOD.MERGE,
        key: `${ONYXKEYS.COLLECTION.REPORT_ACTIONS}${transactionThreadReportID}`,
        value: {
            [optimisticReportAction.reportActionID]: null,
        },
    };

    const optimisticData: OnyxUpdate[] = [];
    const failureData: OnyxUpdate[] = [];

    optimisticData.push(
        optimisticTransactionData,
        ...optimisticTransactionDuplicatesData,
        ...optimisticTransactionViolations,
        expenseReportOptimisticData,
        expenseReportActionsOptimisticData,
        optimisticReportActionData,
    );
    failureData.push(
        failureTransactionData,
        ...failureTransactionDuplicatesData,
        ...failureTransactionViolations,
        expenseReportFailureData,
        expenseReportActionsFailureData,
        failureReportActionData,
    );

    API.write(WRITE_COMMANDS.MERGE_DUPLICATES, {...params, reportActionID: optimisticReportAction.reportActionID}, {optimisticData, failureData});
}

function updateLastLocationPermissionPrompt() {
    Onyx.set(ONYXKEYS.NVP_LAST_LOCATION_PERMISSION_PROMPT, new Date().toISOString());
}

/** Instead of merging the duplicates, it updates the transaction we want to keep and puts the others on hold without deleting them */
function resolveDuplicates(params: MergeDuplicatesParams) {
    if (!params.transactionID) {
        return;
    }

    const originalSelectedTransaction = allTransactions[`${ONYXKEYS.COLLECTION.TRANSACTION}${params.transactionID}`];

    const optimisticTransactionData: OnyxUpdate = {
        onyxMethod: Onyx.METHOD.MERGE,
        key: `${ONYXKEYS.COLLECTION.TRANSACTION}${params.transactionID}`,
        value: {
            ...originalSelectedTransaction,
            billable: params.billable,
            comment: {
                comment: params.comment,
            },
            category: params.category,
            created: params.created,
            currency: params.currency,
            modifiedMerchant: params.merchant,
            reimbursable: params.reimbursable,
            tag: params.tag,
        },
    };

    const failureTransactionData: OnyxUpdate = {
        onyxMethod: Onyx.METHOD.MERGE,
        key: `${ONYXKEYS.COLLECTION.TRANSACTION}${params.transactionID}`,
        // eslint-disable-next-line @typescript-eslint/non-nullable-type-assertion-style
        value: originalSelectedTransaction as OnyxTypes.Transaction,
    };

    const optimisticTransactionViolations: OnyxUpdate[] = [...params.transactionIDList, params.transactionID].map((id) => {
        const violations = allTransactionViolations[`${ONYXKEYS.COLLECTION.TRANSACTION_VIOLATIONS}${id}`] ?? [];
        const newViolation = {name: CONST.VIOLATIONS.HOLD, type: CONST.VIOLATION_TYPES.VIOLATION};
        const updatedViolations = id === params.transactionID ? violations : [...violations, newViolation];
        return {
            onyxMethod: Onyx.METHOD.MERGE,
            key: `${ONYXKEYS.COLLECTION.TRANSACTION_VIOLATIONS}${id}`,
            value: updatedViolations.filter((violation) => violation.name !== CONST.VIOLATIONS.DUPLICATED_TRANSACTION),
        };
    });

    const failureTransactionViolations: OnyxUpdate[] = [...params.transactionIDList, params.transactionID].map((id) => {
        const violations = allTransactionViolations[`${ONYXKEYS.COLLECTION.TRANSACTION_VIOLATIONS}${id}`] ?? [];
        return {
            onyxMethod: Onyx.METHOD.MERGE,
            key: `${ONYXKEYS.COLLECTION.TRANSACTION_VIOLATIONS}${id}`,
            value: violations,
        };
    });

    const iouActionList = params.reportID ? getIOUActionForTransactions(params.transactionIDList, params.reportID) : [];
    const orderedTransactionIDList = iouActionList
        .map((action) => {
            const message = getOriginalMessage(action);
            return message?.IOUTransactionID;
        })
        .filter((id): id is string => !!id);

    const optimisticHoldActions: OnyxUpdate[] = [];
    const failureHoldActions: OnyxUpdate[] = [];
    const reportActionIDList: string[] = [];
    const optimisticHoldTransactionActions: OnyxUpdate[] = [];
    const failureHoldTransactionActions: OnyxUpdate[] = [];
    iouActionList.forEach((action) => {
        const transactionThreadReportID = action?.childReportID;
        const createdReportAction = buildOptimisticHoldReportAction();
        reportActionIDList.push(createdReportAction.reportActionID);
        const transactionID = isMoneyRequestAction(action) ? getOriginalMessage(action)?.IOUTransactionID ?? CONST.DEFAULT_NUMBER_ID : CONST.DEFAULT_NUMBER_ID;
        optimisticHoldTransactionActions.push({
            onyxMethod: Onyx.METHOD.MERGE,
            key: `${ONYXKEYS.COLLECTION.TRANSACTION}${transactionID}`,
            value: {
                comment: {
                    hold: createdReportAction.reportActionID,
                },
            },
        });
        failureHoldTransactionActions.push({
            onyxMethod: Onyx.METHOD.MERGE,
            key: `${ONYXKEYS.COLLECTION.TRANSACTION}${transactionID}`,
            value: {
                comment: {
                    hold: null,
                },
            },
        });
        optimisticHoldActions.push({
            onyxMethod: Onyx.METHOD.MERGE,
            key: `${ONYXKEYS.COLLECTION.REPORT_ACTIONS}${transactionThreadReportID}`,
            value: {
                [createdReportAction.reportActionID]: createdReportAction,
            },
        });
        failureHoldActions.push({
            onyxMethod: Onyx.METHOD.MERGE,
            key: `${ONYXKEYS.COLLECTION.REPORT_ACTIONS}${transactionThreadReportID}`,
            value: {
                [createdReportAction.reportActionID]: {
                    errors: getMicroSecondOnyxErrorWithTranslationKey('iou.error.genericHoldExpenseFailureMessage'),
                },
            },
        });
    });

    const transactionThreadReportID = params.reportID ? getIOUActionForTransactions([params.transactionID], params.reportID).at(0)?.childReportID : undefined;
    const optimisticReportAction = buildOptimisticDismissedViolationReportAction({
        reason: 'manual',
        violationName: CONST.VIOLATIONS.DUPLICATED_TRANSACTION,
    });

    const optimisticReportActionData: OnyxUpdate = {
        onyxMethod: Onyx.METHOD.MERGE,
        key: `${ONYXKEYS.COLLECTION.REPORT_ACTIONS}${transactionThreadReportID}`,
        value: {
            [optimisticReportAction.reportActionID]: optimisticReportAction,
        },
    };

    const failureReportActionData: OnyxUpdate = {
        onyxMethod: Onyx.METHOD.MERGE,
        key: `${ONYXKEYS.COLLECTION.REPORT_ACTIONS}${transactionThreadReportID}`,
        value: {
            [optimisticReportAction.reportActionID]: null,
        },
    };

    const optimisticData: OnyxUpdate[] = [];
    const failureData: OnyxUpdate[] = [];

    optimisticData.push(optimisticTransactionData, ...optimisticTransactionViolations, ...optimisticHoldActions, ...optimisticHoldTransactionActions, optimisticReportActionData);
    failureData.push(failureTransactionData, ...failureTransactionViolations, ...failureHoldActions, ...failureHoldTransactionActions, failureReportActionData);
    const {reportID, transactionIDList, receiptID, ...otherParams} = params;

    const parameters: ResolveDuplicatesParams = {
        ...otherParams,
        transactionID: params.transactionID,
        reportActionIDList,
        transactionIDList: orderedTransactionIDList,
        dismissedViolationReportActionID: optimisticReportAction.reportActionID,
    };

    API.write(WRITE_COMMANDS.RESOLVE_DUPLICATES, parameters, {optimisticData, failureData});
}

function getSearchOnyxUpdate({participant, transaction}: GetSearchOnyxUpdateParams): OnyxData | undefined {
    const toAccountID = participant?.accountID;
    const fromAccountID = currentUserPersonalDetails?.accountID;
    const currentSearchQueryJSON = getCurrentSearchQueryJSON();

    if (currentSearchQueryJSON && toAccountID != null && fromAccountID != null) {
        const validSearchTypes: SearchDataTypes[] = [CONST.SEARCH.DATA_TYPES.EXPENSE, CONST.SEARCH.DATA_TYPES.INVOICE];
        const shouldOptimisticallyUpdate =
            currentSearchQueryJSON.status === CONST.SEARCH.STATUS.EXPENSE.ALL && validSearchTypes.includes(currentSearchQueryJSON.type) && currentSearchQueryJSON.flatFilters.length === 0;

        if (shouldOptimisticallyUpdate) {
            const isOptimisticToAccountData = isOptimisticPersonalDetail(toAccountID);
            const successData = [];
            if (isOptimisticToAccountData) {
                // The optimistic personal detail is removed on the API's success data but we can't change the managerID of the transaction in the snapshot.
                // So we need to add the optimistic personal detail back to the snapshot in success data to prevent the flickering.
                // After that, it will be cleared via Search API.
                // See https://github.com/Expensify/App/issues/61310 for more information.
                successData.push({
                    onyxMethod: Onyx.METHOD.MERGE,
                    key: `${ONYXKEYS.COLLECTION.SNAPSHOT}${currentSearchQueryJSON.hash}` as const,
                    value: {
                        data: {
                            [ONYXKEYS.PERSONAL_DETAILS_LIST]: {
                                [toAccountID]: {
                                    accountID: toAccountID,
                                    displayName: participant?.displayName,
                                    login: participant?.login,
                                },
                            },
                        },
                    },
                });
            }
            return {
                optimisticData: [
                    {
                        onyxMethod: Onyx.METHOD.MERGE,
                        key: `${ONYXKEYS.COLLECTION.SNAPSHOT}${currentSearchQueryJSON.hash}` as const,
                        value: {
                            data: {
                                [ONYXKEYS.PERSONAL_DETAILS_LIST]: {
                                    [toAccountID]: {
                                        accountID: toAccountID,
                                        displayName: participant?.displayName,
                                        login: participant?.login,
                                    },
                                    [fromAccountID]: {
                                        accountID: fromAccountID,
                                        avatar: currentUserPersonalDetails?.avatar,
                                        displayName: currentUserPersonalDetails?.displayName,
                                        login: currentUserPersonalDetails?.login,
                                    },
                                },
                                [`${ONYXKEYS.COLLECTION.TRANSACTION}${transaction.transactionID}`]: {
                                    accountID: fromAccountID,
                                    managerID: toAccountID,
                                    ...transaction,
                                },
                            },
                        },
                    },
                ],
                successData,
            };
        }
    }
}

export {
    adjustRemainingSplitShares,
    getNextApproverAccountID,
    approveMoneyRequest,
    canApproveIOU,
    canUnapproveIOU,
    cancelPayment,
    canIOUBePaid,
    canCancelPayment,
    cleanUpMoneyRequest,
    clearMoneyRequest,
    completeSplitBill,
    createDistanceRequest,
    createDraftTransaction,
    deleteMoneyRequest,
    deleteTrackExpense,
    detachReceipt,
    dismissHoldUseExplanation,
    getIOURequestPolicyID,
    initMoneyRequest,
    checkIfScanFileCanBeRead,
    dismissModalAndOpenReportInInboxTab,
    navigateToStartStepIfScanFileCannotBeRead,
    completePaymentOnboarding,
    payInvoice,
    payMoneyRequest,
    putOnHold,
    replaceReceipt,
    requestMoney,
    resetSplitShares,
    resetDraftTransactionsCustomUnit,
    savePreferredPaymentMethod,
    sendInvoice,
    sendMoneyElsewhere,
    sendMoneyWithWallet,
    setCustomUnitRateID,
    setCustomUnitID,
    removeSubrate,
    addSubrate,
    updateSubrate,
    clearSubrates,
    setDraftSplitTransaction,
    setIndividualShare,
    setMoneyRequestAmount,
    setMoneyRequestAttendees,
    setMoneyRequestAccountant,
    setMoneyRequestBillable,
    setMoneyRequestCategory,
    setMoneyRequestCreated,
    setMoneyRequestDateAttribute,
    setMoneyRequestCurrency,
    setMoneyRequestDescription,
    setMoneyRequestDistanceRate,
    setMoneyRequestMerchant,
    setMoneyRequestParticipants,
    setMoneyRequestParticipantsFromReport,
    getMoneyRequestParticipantsFromReport,
    setMoneyRequestPendingFields,
    setMoneyRequestReceipt,
    setMoneyRequestTag,
    setMoneyRequestTaxAmount,
    setMoneyRequestTaxRate,
    setSplitPayer,
    setSplitShares,
    splitBill,
    splitBillAndOpenReport,
    startMoneyRequest,
    startSplitBill,
    submitReport,
    trackExpense,
    unapproveExpenseReport,
    unholdRequest,
    updateMoneyRequestAttendees,
    updateMoneyRequestAmountAndCurrency,
    updateMoneyRequestBillable,
    updateMoneyRequestCategory,
    updateMoneyRequestDate,
    updateMoneyRequestDescription,
    updateMoneyRequestDistance,
    updateMoneyRequestDistanceRate,
    updateMoneyRequestMerchant,
    updateMoneyRequestTag,
    updateMoneyRequestTaxAmount,
    updateMoneyRequestTaxRate,
    mergeDuplicates,
    updateLastLocationPermissionPrompt,
    resolveDuplicates,
    getIOUReportActionToApproveOrPay,
    getNavigationUrlOnMoneyRequestDelete,
    getNavigationUrlAfterTrackExpenseDelete,
    canSubmitReport,
    submitPerDiemExpense,
    calculateDiffAmount,
<<<<<<< HEAD
    computePerDiemExpenseAmount,
=======
    reopenReport,
    retractReport,
>>>>>>> e7aa8110
};
export type {GPSPoint as GpsPoint, IOURequestType, StartSplitBilActionParams, CreateTrackExpenseParams, RequestMoneyInformation, ReplaceReceipt};<|MERGE_RESOLUTION|>--- conflicted
+++ resolved
@@ -11355,11 +11355,8 @@
     canSubmitReport,
     submitPerDiemExpense,
     calculateDiffAmount,
-<<<<<<< HEAD
     computePerDiemExpenseAmount,
-=======
     reopenReport,
     retractReport,
->>>>>>> e7aa8110
 };
 export type {GPSPoint as GpsPoint, IOURequestType, StartSplitBilActionParams, CreateTrackExpenseParams, RequestMoneyInformation, ReplaceReceipt};