--- conflicted
+++ resolved
@@ -4969,11 +4969,8 @@
         guidedSetupData: createdWorkspaceParams?.guidedSetupData,
         policyName: createdWorkspaceParams?.policyName,
         description: transactionParams.comment,
-<<<<<<< HEAD
         attendees: transactionParams.attendees ? JSON.stringify(transactionParams.attendees) : undefined,
-=======
         accountantEmail,
->>>>>>> 3f70f73d
     };
 
     API.write(WRITE_COMMANDS.SHARE_TRACKED_EXPENSE, parameters, {optimisticData, successData, failureData});
