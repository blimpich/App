--- conflicted
+++ resolved
@@ -6787,13 +6787,8 @@
     }
 
     let total = (iouReport?.total ?? 0) - (iouReport?.nonReimbursableTotal ?? 0);
-<<<<<<< HEAD
     if (hasHeldExpensesReportUtils(iouReport?.reportID ?? '') && !full && !!iouReport?.unheldTotal) {
-        total = iouReport?.unheldTotal;
-=======
-    if (ReportUtils.hasHeldExpenses(iouReport?.reportID ?? '') && !full && !!iouReport?.unheldTotal) {
         total = iouReport.unheldTotal - (iouReport?.unheldNonReimbursableTotal ?? 0);
->>>>>>> 0ef4fb17
     }
 
     const optimisticIOUReportAction = buildOptimisticIOUReportAction(
