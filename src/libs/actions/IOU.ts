import {format} from 'date-fns';
import {fastMerge, Str} from 'expensify-common';
import type {NullishDeep, OnyxCollection, OnyxEntry, OnyxInputValue, OnyxUpdate} from 'react-native-onyx';
import Onyx from 'react-native-onyx';
import type {PartialDeep, SetRequired, ValueOf} from 'type-fest';
import ReceiptGeneric from '@assets/images/receipt-generic.png';
import * as API from '@libs/API';
import type {
    ApproveMoneyRequestParams,
    CompleteSplitBillParams,
    CreateDistanceRequestParams,
    CreateWorkspaceParams,
    DeleteMoneyRequestParams,
    DetachReceiptParams,
    EditMoneyRequestParams,
    PayInvoiceParams,
    PayMoneyRequestParams,
    ReplaceReceiptParams,
    RequestMoneyParams,
    SendInvoiceParams,
    SendMoneyParams,
    SetNameValuePairParams,
    SplitBillParams,
    StartSplitBillParams,
    SubmitReportParams,
    TrackExpenseParams,
    TransactionMergeParams,
    TransactionResolveParams,
    UnapproveExpenseReportParams,
    UpdateMoneyRequestParams,
} from '@libs/API/parameters';
import {WRITE_COMMANDS} from '@libs/API/types';
import * as CurrencyUtils from '@libs/CurrencyUtils';
import DateUtils from '@libs/DateUtils';
import DistanceRequestUtils from '@libs/DistanceRequestUtils';
import * as ErrorUtils from '@libs/ErrorUtils';
import * as FileUtils from '@libs/fileDownload/FileUtils';
import * as IOUUtils from '@libs/IOUUtils';
import * as LocalePhoneNumber from '@libs/LocalePhoneNumber';
import * as Localize from '@libs/Localize';
import isSearchTopmostCentralPane from '@libs/Navigation/isSearchTopmostCentralPane';
import Navigation from '@libs/Navigation/Navigation';
import * as NextStepUtils from '@libs/NextStepUtils';
import {rand64} from '@libs/NumberUtils';
import * as OptionsListUtils from '@libs/OptionsListUtils';
import * as PhoneNumber from '@libs/PhoneNumber';
import * as PolicyUtils from '@libs/PolicyUtils';
import * as ReportActionsUtils from '@libs/ReportActionsUtils';
import * as ReportConnection from '@libs/ReportConnection';
import type {OptimisticChatReport, OptimisticCreatedReportAction, OptimisticIOUReportAction, TransactionDetails} from '@libs/ReportUtils';
import * as ReportUtils from '@libs/ReportUtils';
import * as SessionUtils from '@libs/SessionUtils';
import * as SubscriptionUtils from '@libs/SubscriptionUtils';
import * as TransactionUtils from '@libs/TransactionUtils';
import {getCurrency, getTransaction} from '@libs/TransactionUtils';
import ViolationsUtils from '@libs/Violations/ViolationsUtils';
import type {IOUAction, IOUType} from '@src/CONST';
import CONST from '@src/CONST';
import ONYXKEYS from '@src/ONYXKEYS';
import ROUTES from '@src/ROUTES';
import type * as OnyxTypes from '@src/types/onyx';
import type {Participant, Split} from '@src/types/onyx/IOU';
import type {ErrorFields, Errors} from '@src/types/onyx/OnyxCommon';
import type {PaymentMethodType} from '@src/types/onyx/OriginalMessage';
import type ReportAction from '@src/types/onyx/ReportAction';
import type {OnyxData} from '@src/types/onyx/Request';
import type {Comment, Receipt, ReceiptSource, Routes, SplitShares, TransactionChanges, WaypointCollection} from '@src/types/onyx/Transaction';
import {isEmptyObject} from '@src/types/utils/EmptyObject';
import * as CachedPDFPaths from './CachedPDFPaths';
import * as Category from './Policy/Category';
import * as Policy from './Policy/Policy';
import * as Tag from './Policy/Tag';
import * as Report from './Report';

type IOURequestType = ValueOf<typeof CONST.IOU.REQUEST_TYPE>;

type OneOnOneIOUReport = OnyxTypes.Report | undefined | null;

type MoneyRequestInformation = {
    payerAccountID: number;
    payerEmail: string;
    iouReport: OnyxTypes.Report;
    chatReport: OnyxTypes.Report;
    transaction: OnyxTypes.Transaction;
    iouAction: OptimisticIOUReportAction;
    createdChatReportActionID: string;
    createdIOUReportActionID: string;
    reportPreviewAction: OnyxTypes.ReportAction;
    transactionThreadReportID: string;
    createdReportActionIDForThread: string;
    onyxData: OnyxData;
};

type TrackExpenseInformation = {
    createdWorkspaceParams?: CreateWorkspaceParams;
    iouReport?: OnyxTypes.Report;
    chatReport: OnyxTypes.Report;
    transaction: OnyxTypes.Transaction;
    iouAction: OptimisticIOUReportAction;
    createdChatReportActionID: string;
    createdIOUReportActionID?: string;
    reportPreviewAction?: OnyxTypes.ReportAction;
    transactionThreadReportID: string;
    createdReportActionIDForThread: string;
    actionableWhisperReportActionIDParam?: string;
    onyxData: OnyxData;
};

type SendInvoiceInformation = {
    senderWorkspaceID: string;
    receiver: Partial<OnyxTypes.PersonalDetails>;
    invoiceRoom: OnyxTypes.Report;
    createdChatReportActionID: string;
    invoiceReportID: string;
    reportPreviewReportActionID: string;
    transactionID: string;
    transactionThreadReportID: string;
    createdIOUReportActionID: string;
    createdReportActionIDForThread: string;
    reportActionID: string;
    onyxData: OnyxData;
};

type SplitData = {
    chatReportID: string;
    transactionID: string;
    reportActionID: string;
    policyID?: string;
    createdReportActionID?: string;
    chatType?: string;
};

type SplitsAndOnyxData = {
    splitData: SplitData;
    splits: Split[];
    onyxData: OnyxData;
};

type UpdateMoneyRequestData = {
    params: UpdateMoneyRequestParams;
    onyxData: OnyxData;
};

type PayMoneyRequestData = {
    params: PayMoneyRequestParams & Partial<PayInvoiceParams>;
    optimisticData: OnyxUpdate[];
    successData: OnyxUpdate[];
    failureData: OnyxUpdate[];
};

type SendMoneyParamsData = {
    params: SendMoneyParams;
    optimisticData: OnyxUpdate[];
    successData: OnyxUpdate[];
    failureData: OnyxUpdate[];
};

type GPSPoint = {
    lat: number;
    long: number;
};

let allPersonalDetails: OnyxTypes.PersonalDetailsList = {};
Onyx.connect({
    key: ONYXKEYS.PERSONAL_DETAILS_LIST,
    callback: (value) => {
        allPersonalDetails = value ?? {};
    },
});

let allTransactions: NonNullable<OnyxCollection<OnyxTypes.Transaction>> = {};
Onyx.connect({
    key: ONYXKEYS.COLLECTION.TRANSACTION,
    waitForCollectionCallback: true,
    callback: (value) => {
        if (!value) {
            allTransactions = {};
            return;
        }

        allTransactions = value;
    },
});

let allTransactionDrafts: NonNullable<OnyxCollection<OnyxTypes.Transaction>> = {};
Onyx.connect({
    key: ONYXKEYS.COLLECTION.TRANSACTION_DRAFT,
    waitForCollectionCallback: true,
    callback: (value) => {
        allTransactionDrafts = value ?? {};
    },
});

let allTransactionViolations: NonNullable<OnyxCollection<OnyxTypes.TransactionViolations>> = {};
Onyx.connect({
    key: ONYXKEYS.COLLECTION.TRANSACTION_VIOLATIONS,
    waitForCollectionCallback: true,
    callback: (value) => {
        if (!value) {
            allTransactionViolations = {};
            return;
        }

        allTransactionViolations = value;
    },
});

let allDraftSplitTransactions: NonNullable<OnyxCollection<OnyxTypes.Transaction>> = {};
Onyx.connect({
    key: ONYXKEYS.COLLECTION.SPLIT_TRANSACTION_DRAFT,
    waitForCollectionCallback: true,
    callback: (value) => {
        allDraftSplitTransactions = value ?? {};
    },
});

let allNextSteps: NonNullable<OnyxCollection<OnyxTypes.ReportNextStep>> = {};
Onyx.connect({
    key: ONYXKEYS.COLLECTION.NEXT_STEP,
    waitForCollectionCallback: true,
    callback: (value) => {
        allNextSteps = value ?? {};
    },
});

let userAccountID = -1;
let currentUserEmail = '';
Onyx.connect({
    key: ONYXKEYS.SESSION,
    callback: (value) => {
        currentUserEmail = value?.email ?? '';
        userAccountID = value?.accountID ?? -1;
    },
});

let currentUserPersonalDetails: OnyxEntry<OnyxTypes.PersonalDetails>;
Onyx.connect({
    key: ONYXKEYS.PERSONAL_DETAILS_LIST,
    callback: (value) => {
        currentUserPersonalDetails = value?.[userAccountID] ?? undefined;
    },
});

let currentDate: OnyxEntry<string> = '';
Onyx.connect({
    key: ONYXKEYS.CURRENT_DATE,
    callback: (value) => {
        currentDate = value;
    },
});

let quickAction: OnyxEntry<OnyxTypes.QuickAction> = {};
Onyx.connect({
    key: ONYXKEYS.NVP_QUICK_ACTION_GLOBAL_CREATE,
    callback: (value) => {
        quickAction = value;
    },
});

let allReportActions: OnyxCollection<OnyxTypes.ReportActions>;
Onyx.connect({
    key: ONYXKEYS.COLLECTION.REPORT_ACTIONS,
    waitForCollectionCallback: true,
    callback: (actions) => {
        if (!actions) {
            return;
        }
        allReportActions = actions;
    },
});

let activePolicyID: OnyxEntry<string>;
Onyx.connect({
    key: ONYXKEYS.NVP_ACTIVE_POLICY_ID,
    callback: (value) => (activePolicyID = value),
});

let introSelected: OnyxEntry<OnyxTypes.IntroSelected>;
Onyx.connect({
    key: ONYXKEYS.NVP_INTRO_SELECTED,
    callback: (value) => (introSelected = value),
});

let personalDetailsList: OnyxEntry<OnyxTypes.PersonalDetailsList>;
Onyx.connect({
    key: ONYXKEYS.PERSONAL_DETAILS_LIST,
    callback: (value) => (personalDetailsList = value),
});

/**
 * Find the report preview action from given chat report and iou report
 */
function getReportPreviewAction(chatReportID: string, iouReportID: string): OnyxInputValue<ReportAction<typeof CONST.REPORT.ACTIONS.TYPE.REPORT_PREVIEW>> {
    const reportActions = allReportActions?.[`${ONYXKEYS.COLLECTION.REPORT_ACTIONS}${chatReportID}`] ?? {};

    // Find the report preview action from the chat report
    return (
        Object.values(reportActions).find(
            (reportAction): reportAction is ReportAction<typeof CONST.REPORT.ACTIONS.TYPE.REPORT_PREVIEW> =>
                reportAction && ReportActionsUtils.isReportPreviewAction(reportAction) && ReportActionsUtils.getOriginalMessage(reportAction)?.linkedReportID === iouReportID,
        ) ?? null
    );
}

/**
 * Initialize expense info
 * @param reportID to attach the transaction to
 * @param policy
 * @param isFromGlobalCreate
 * @param iouRequestType one of manual/scan/distance
 */
function initMoneyRequest(reportID: string, policy: OnyxEntry<OnyxTypes.Policy>, isFromGlobalCreate: boolean, iouRequestType: IOURequestType = CONST.IOU.REQUEST_TYPE.MANUAL) {
    // Generate a brand new transactionID
    const newTransactionID = CONST.IOU.OPTIMISTIC_TRANSACTION_ID;
    const currency = policy?.outputCurrency ?? currentUserPersonalDetails?.localCurrencyCode ?? CONST.CURRENCY.USD;
    // Disabling this line since currentDate can be an empty string
    // eslint-disable-next-line @typescript-eslint/prefer-nullish-coalescing
    const created = currentDate || format(new Date(), 'yyyy-MM-dd');

    const currentTransaction = allTransactionDrafts?.[`${ONYXKEYS.COLLECTION.TRANSACTION_DRAFT}${newTransactionID}`];

    // in case we have to re-init money request, but the IOU request type is the same with the old draft transaction,
    // we should keep most of the existing data by using the ONYX MERGE operation
    if (currentTransaction?.iouRequestType === iouRequestType) {
        // so, we just need to update the reportID, isFromGlobalCreate, created, currency
        Onyx.merge(`${ONYXKEYS.COLLECTION.TRANSACTION_DRAFT}${newTransactionID}`, {
            reportID,
            isFromGlobalCreate,
            created,
            currency,
            transactionID: newTransactionID,
        });
        return;
    }

    const comment: Comment = {};

    // Add initial empty waypoints when starting a distance expense
    if (iouRequestType === CONST.IOU.REQUEST_TYPE.DISTANCE) {
        comment.waypoints = {
            waypoint0: {keyForList: 'start_waypoint'},
            waypoint1: {keyForList: 'stop_waypoint'},
        };
        if (!isFromGlobalCreate) {
            const customUnitRateID = DistanceRequestUtils.getCustomUnitRateID(reportID);
            comment.customUnit = {customUnitRateID};
        }
    }

    // Store the transaction in Onyx and mark it as not saved so it can be cleaned up later
    // Use set() here so that there is no way that data will be leaked between objects when it gets reset
    Onyx.set(`${ONYXKEYS.COLLECTION.TRANSACTION_DRAFT}${newTransactionID}`, {
        amount: 0,
        comment,
        created,
        currency,
        iouRequestType,
        reportID,
        transactionID: newTransactionID,
        isFromGlobalCreate,
        merchant: CONST.TRANSACTION.PARTIAL_TRANSACTION_MERCHANT,
        splitPayerAccountIDs: currentUserPersonalDetails ? [currentUserPersonalDetails.accountID] : undefined,
    });
}

function createDraftTransaction(transaction: OnyxTypes.Transaction) {
    if (!transaction) {
        return;
    }

    const newTransaction = {
        ...transaction,
    };

    Onyx.set(`${ONYXKEYS.COLLECTION.TRANSACTION_DRAFT}${transaction.transactionID}`, newTransaction);
}

function clearMoneyRequest(transactionID: string, skipConfirmation = false) {
    Onyx.set(`${ONYXKEYS.COLLECTION.SKIP_CONFIRMATION}${transactionID}`, skipConfirmation);
    Onyx.set(`${ONYXKEYS.COLLECTION.TRANSACTION_DRAFT}${transactionID}`, null);
}

function startMoneyRequest(iouType: ValueOf<typeof CONST.IOU.TYPE>, reportID: string, requestType?: IOURequestType, skipConfirmation = false) {
    clearMoneyRequest(CONST.IOU.OPTIMISTIC_TRANSACTION_ID, skipConfirmation);
    switch (requestType) {
        case CONST.IOU.REQUEST_TYPE.MANUAL:
            Navigation.navigate(ROUTES.MONEY_REQUEST_CREATE_TAB_MANUAL.getRoute(CONST.IOU.ACTION.CREATE, iouType, CONST.IOU.OPTIMISTIC_TRANSACTION_ID, reportID));
            return;
        case CONST.IOU.REQUEST_TYPE.SCAN:
            Navigation.navigate(ROUTES.MONEY_REQUEST_CREATE_TAB_SCAN.getRoute(CONST.IOU.ACTION.CREATE, iouType, CONST.IOU.OPTIMISTIC_TRANSACTION_ID, reportID));
            return;
        case CONST.IOU.REQUEST_TYPE.DISTANCE:
            Navigation.navigate(ROUTES.MONEY_REQUEST_CREATE_TAB_DISTANCE.getRoute(CONST.IOU.ACTION.CREATE, iouType, CONST.IOU.OPTIMISTIC_TRANSACTION_ID, reportID));
            return;
        default:
            Navigation.navigate(ROUTES.MONEY_REQUEST_CREATE.getRoute(CONST.IOU.ACTION.CREATE, iouType, CONST.IOU.OPTIMISTIC_TRANSACTION_ID, reportID));
    }
}

function setMoneyRequestAmount(transactionID: string, amount: number, currency: string, shouldShowOriginalAmount = false) {
    Onyx.merge(`${ONYXKEYS.COLLECTION.TRANSACTION_DRAFT}${transactionID}`, {amount, currency, shouldShowOriginalAmount});
}

function setMoneyRequestCreated(transactionID: string, created: string, isDraft: boolean) {
    Onyx.merge(`${isDraft ? ONYXKEYS.COLLECTION.TRANSACTION_DRAFT : ONYXKEYS.COLLECTION.TRANSACTION}${transactionID}`, {created});
}

function setMoneyRequestCurrency(transactionID: string, currency: string, isEditing = false) {
    const fieldToUpdate = isEditing ? 'modifiedCurrency' : 'currency';
    Onyx.merge(`${ONYXKEYS.COLLECTION.TRANSACTION_DRAFT}${transactionID}`, {[fieldToUpdate]: currency});
}

function setMoneyRequestDescription(transactionID: string, comment: string, isDraft: boolean) {
    Onyx.merge(`${isDraft ? ONYXKEYS.COLLECTION.TRANSACTION_DRAFT : ONYXKEYS.COLLECTION.TRANSACTION}${transactionID}`, {comment: {comment: comment.trim()}});
}

function setMoneyRequestMerchant(transactionID: string, merchant: string, isDraft: boolean) {
    Onyx.merge(`${isDraft ? ONYXKEYS.COLLECTION.TRANSACTION_DRAFT : ONYXKEYS.COLLECTION.TRANSACTION}${transactionID}`, {merchant});
}

function setMoneyRequestPendingFields(transactionID: string, pendingFields: OnyxTypes.Transaction['pendingFields']) {
    Onyx.merge(`${ONYXKEYS.COLLECTION.TRANSACTION_DRAFT}${transactionID}`, {pendingFields});
}

function setMoneyRequestCategory(transactionID: string, category: string) {
    Onyx.merge(`${ONYXKEYS.COLLECTION.TRANSACTION_DRAFT}${transactionID}`, {category});
}

function setMoneyRequestTag(transactionID: string, tag: string) {
    Onyx.merge(`${ONYXKEYS.COLLECTION.TRANSACTION_DRAFT}${transactionID}`, {tag});
}

function setMoneyRequestBillable(transactionID: string, billable: boolean) {
    Onyx.merge(`${ONYXKEYS.COLLECTION.TRANSACTION_DRAFT}${transactionID}`, {billable});
}

function setMoneyRequestParticipants(transactionID: string, participants: Participant[] = []) {
    Onyx.merge(`${ONYXKEYS.COLLECTION.TRANSACTION_DRAFT}${transactionID}`, {participants});
}

function setSplitPayer(transactionID: string, payerAccountID: number) {
    Onyx.merge(`${ONYXKEYS.COLLECTION.TRANSACTION_DRAFT}${transactionID}`, {splitPayerAccountIDs: [payerAccountID]});
}

function setMoneyRequestReceipt(transactionID: string, source: string, filename: string, isDraft: boolean, type?: string) {
    Onyx.merge(`${isDraft ? ONYXKEYS.COLLECTION.TRANSACTION_DRAFT : ONYXKEYS.COLLECTION.TRANSACTION}${transactionID}`, {
        receipt: {source, type: type ?? ''},
        filename,
    });
}

/**
 * Set custom unit rateID for the transaction draft
 */
function setCustomUnitRateID(transactionID: string, customUnitRateID: string) {
    Onyx.merge(`${ONYXKEYS.COLLECTION.TRANSACTION_DRAFT}${transactionID}`, {comment: {customUnit: {customUnitRateID}}});
}

/** Set the distance rate of a new  transaction */
function setMoneyRequestDistanceRate(transactionID: string, rateID: string, policyID: string, isDraft: boolean) {
    Onyx.merge(ONYXKEYS.NVP_LAST_SELECTED_DISTANCE_RATES, {[policyID]: rateID});
    Onyx.merge(`${isDraft ? ONYXKEYS.COLLECTION.TRANSACTION_DRAFT : ONYXKEYS.COLLECTION.TRANSACTION}${transactionID}`, {comment: {customUnit: {customUnitRateID: rateID}}});
}

/** Helper function to get the receipt error for expenses, or the generic error if there's no receipt */
function getReceiptError(receipt: OnyxEntry<Receipt>, filename?: string, isScanRequest = true, errorKey?: number): Errors | ErrorFields {
    return isEmptyObject(receipt) || !isScanRequest
        ? ErrorUtils.getMicroSecondOnyxErrorWithTranslationKey('iou.error.genericCreateFailureMessage', errorKey)
        : ErrorUtils.getMicroSecondOnyxErrorObject({error: CONST.IOU.RECEIPT_ERROR, source: receipt.source?.toString() ?? '', filename: filename ?? ''}, errorKey);
}

/** Helper function to get optimistic fields violations onyx data */
function getFieldViolationsOnyxData(iouReport: OnyxTypes.Report): SetRequired<OnyxData, 'optimisticData' | 'failureData'> {
    const missingFields: OnyxTypes.ReportFieldsViolations = {};
    const excludedFields = Object.values(CONST.REPORT_VIOLATIONS_EXCLUDED_FIELDS) as string[];

    Object.values(iouReport.fieldList ?? {}).forEach((field) => {
        if (excludedFields.includes(field.fieldID) || !!field.value || !!field.defaultValue) {
            return;
        }
        // in case of missing field violation the empty object is indicator.
        missingFields[field.fieldID] = {};
    });

    return {
        optimisticData: [
            {
                onyxMethod: Onyx.METHOD.SET,
                key: `${ONYXKEYS.COLLECTION.REPORT_VIOLATIONS}${iouReport.reportID}`,
                value: {
                    fieldRequired: missingFields,
                },
            },
        ],
        failureData: [
            {
                onyxMethod: Onyx.METHOD.SET,
                key: `${ONYXKEYS.COLLECTION.REPORT_VIOLATIONS}${iouReport.reportID}`,
                value: null,
            },
        ],
    };
}

/** Builds the Onyx data for an expense */
function buildOnyxDataForMoneyRequest(
    chatReport: OnyxTypes.OnyxInputOrEntry<OnyxTypes.Report>,
    iouReport: OnyxTypes.Report,
    transaction: OnyxTypes.Transaction,
    chatCreatedAction: OptimisticCreatedReportAction,
    iouCreatedAction: OptimisticCreatedReportAction,
    iouAction: OptimisticIOUReportAction,
    optimisticPersonalDetailListAction: OnyxTypes.PersonalDetailsList,
    reportPreviewAction: ReportAction,
    optimisticPolicyRecentlyUsedCategories: string[],
    optimisticPolicyRecentlyUsedTags: OnyxTypes.RecentlyUsedTags,
    isNewChatReport: boolean,
    transactionThreadReport: OptimisticChatReport | null,
    transactionThreadCreatedReportAction: OptimisticCreatedReportAction | null,
    shouldCreateNewMoneyRequestReport: boolean,
    policy?: OnyxTypes.OnyxInputOrEntry<OnyxTypes.Policy>,
    policyTagList?: OnyxTypes.OnyxInputOrEntry<OnyxTypes.PolicyTagLists>,
    policyCategories?: OnyxTypes.OnyxInputOrEntry<OnyxTypes.PolicyCategories>,
    optimisticNextStep?: OnyxTypes.ReportNextStep | null,
    isOneOnOneSplit = false,
    existingTransactionThreadReportID?: string,
): [OnyxUpdate[], OnyxUpdate[], OnyxUpdate[]] {
    const isScanRequest = TransactionUtils.isScanRequest(transaction);
    const outstandingChildRequest = ReportUtils.getOutstandingChildRequest(iouReport);
    const clearedPendingFields = Object.fromEntries(Object.keys(transaction.pendingFields ?? {}).map((key) => [key, null]));
    const optimisticData: OnyxUpdate[] = [];
    const successData: OnyxUpdate[] = [];
    let newQuickAction: ValueOf<typeof CONST.QUICK_ACTIONS> = isScanRequest ? CONST.QUICK_ACTIONS.REQUEST_SCAN : CONST.QUICK_ACTIONS.REQUEST_MANUAL;
    if (TransactionUtils.isDistanceRequest(transaction)) {
        newQuickAction = CONST.QUICK_ACTIONS.REQUEST_DISTANCE;
    }
    const existingTransactionThreadReport = ReportConnection.getAllReports()?.[`${ONYXKEYS.COLLECTION.REPORT}${existingTransactionThreadReportID}`] ?? null;

    if (chatReport) {
        optimisticData.push({
            // Use SET for new reports because it doesn't exist yet, is faster and we need the data to be available when we navigate to the chat page
            onyxMethod: isNewChatReport ? Onyx.METHOD.SET : Onyx.METHOD.MERGE,
            key: `${ONYXKEYS.COLLECTION.REPORT}${chatReport.reportID}`,
            value: {
                ...chatReport,
                lastReadTime: DateUtils.getDBTime(),
                lastMessageTranslationKey: '',
                iouReportID: iouReport.reportID,
                ...outstandingChildRequest,
                ...(isNewChatReport ? {pendingFields: {createChat: CONST.RED_BRICK_ROAD_PENDING_ACTION.ADD}} : {}),
            },
        });
    }

    optimisticData.push(
        {
            onyxMethod: shouldCreateNewMoneyRequestReport ? Onyx.METHOD.SET : Onyx.METHOD.MERGE,
            key: `${ONYXKEYS.COLLECTION.REPORT}${iouReport.reportID}`,
            value: {
                ...iouReport,
                lastMessageText: ReportActionsUtils.getReportActionText(iouAction),
                lastMessageHtml: ReportActionsUtils.getReportActionHtml(iouAction),
                lastVisibleActionCreated: iouAction.created,
                pendingFields: {
                    ...(shouldCreateNewMoneyRequestReport ? {createChat: CONST.RED_BRICK_ROAD_PENDING_ACTION.ADD} : {preview: CONST.RED_BRICK_ROAD_PENDING_ACTION.UPDATE}),
                },
            },
        },
        {
            onyxMethod: Onyx.METHOD.SET,
            key: `${ONYXKEYS.COLLECTION.TRANSACTION}${transaction.transactionID}`,
            value: transaction,
        },
        isNewChatReport
            ? {
                  onyxMethod: Onyx.METHOD.SET,
                  key: `${ONYXKEYS.COLLECTION.REPORT_ACTIONS}${chatReport?.reportID}`,
                  value: {
                      [chatCreatedAction.reportActionID]: chatCreatedAction,
                      [reportPreviewAction.reportActionID]: reportPreviewAction,
                  },
              }
            : {
                  onyxMethod: Onyx.METHOD.MERGE,
                  key: `${ONYXKEYS.COLLECTION.REPORT_ACTIONS}${chatReport?.reportID}`,
                  value: {
                      [reportPreviewAction.reportActionID]: reportPreviewAction,
                  },
              },
        shouldCreateNewMoneyRequestReport
            ? {
                  onyxMethod: Onyx.METHOD.SET,
                  key: `${ONYXKEYS.COLLECTION.REPORT_ACTIONS}${iouReport.reportID}`,
                  value: {
                      [iouCreatedAction.reportActionID]: iouCreatedAction as OnyxTypes.ReportAction,
                      [iouAction.reportActionID]: iouAction as OnyxTypes.ReportAction,
                  },
              }
            : {
                  onyxMethod: Onyx.METHOD.MERGE,
                  key: `${ONYXKEYS.COLLECTION.REPORT_ACTIONS}${iouReport.reportID}`,
                  value: {
                      [iouAction.reportActionID]: iouAction as OnyxTypes.ReportAction,
                  },
              },
        {
            onyxMethod: Onyx.METHOD.MERGE,
            key: `${ONYXKEYS.COLLECTION.REPORT}${transactionThreadReport?.reportID}`,
            value: {
                ...transactionThreadReport,
                pendingFields: {createChat: CONST.RED_BRICK_ROAD_PENDING_ACTION.ADD},
            },
        },
        // Remove the temporary transaction used during the creation flow
        {
            onyxMethod: Onyx.METHOD.SET,
            key: `${ONYXKEYS.COLLECTION.TRANSACTION_DRAFT}${CONST.IOU.OPTIMISTIC_TRANSACTION_ID}`,
            value: null,
        },
    );

    if (!isEmptyObject(transactionThreadCreatedReportAction)) {
        optimisticData.push({
            onyxMethod: Onyx.METHOD.MERGE,
            key: `${ONYXKEYS.COLLECTION.REPORT_ACTIONS}${transactionThreadReport?.reportID}`,
            value: {
                [transactionThreadCreatedReportAction.reportActionID]: transactionThreadCreatedReportAction,
            },
        });
    }

    if (!isOneOnOneSplit) {
        optimisticData.push({
            onyxMethod: Onyx.METHOD.SET,
            key: ONYXKEYS.NVP_QUICK_ACTION_GLOBAL_CREATE,
            value: {
                action: newQuickAction,
                chatReportID: chatReport?.reportID,
                isFirstQuickAction: isEmptyObject(quickAction),
            },
        });
    }

    if (optimisticPolicyRecentlyUsedCategories.length) {
        optimisticData.push({
            onyxMethod: Onyx.METHOD.SET,
            key: `${ONYXKEYS.COLLECTION.POLICY_RECENTLY_USED_CATEGORIES}${iouReport.policyID}`,
            value: optimisticPolicyRecentlyUsedCategories,
        });
    }

    if (!isEmptyObject(optimisticPolicyRecentlyUsedTags)) {
        optimisticData.push({
            onyxMethod: Onyx.METHOD.MERGE,
            key: `${ONYXKEYS.COLLECTION.POLICY_RECENTLY_USED_TAGS}${iouReport.policyID}`,
            value: optimisticPolicyRecentlyUsedTags,
        });
    }

    const redundantParticipants: Record<number, null> = {};
    if (!isEmptyObject(optimisticPersonalDetailListAction)) {
        const successPersonalDetailListAction: Record<number, null> = {};

        // BE will send different participants. We clear the optimistic ones to avoid duplicated entries
        Object.keys(optimisticPersonalDetailListAction).forEach((accountIDKey) => {
            const accountID = Number(accountIDKey);
            successPersonalDetailListAction[accountID] = null;
            redundantParticipants[accountID] = null;
        });

        optimisticData.push({
            onyxMethod: Onyx.METHOD.MERGE,
            key: ONYXKEYS.PERSONAL_DETAILS_LIST,
            value: optimisticPersonalDetailListAction,
        });
        successData.push({
            onyxMethod: Onyx.METHOD.MERGE,
            key: ONYXKEYS.PERSONAL_DETAILS_LIST,
            value: successPersonalDetailListAction,
        });
    }

    if (!isEmptyObject(optimisticNextStep)) {
        optimisticData.push({
            onyxMethod: Onyx.METHOD.MERGE,
            key: `${ONYXKEYS.COLLECTION.NEXT_STEP}${iouReport.reportID}`,
            value: optimisticNextStep,
        });
    }

    if (isNewChatReport) {
        successData.push({
            onyxMethod: Onyx.METHOD.MERGE,
            key: `${ONYXKEYS.COLLECTION.REPORT}${chatReport?.reportID}`,
            value: {
                participants: redundantParticipants,
                pendingFields: null,
                errorFields: null,
                isOptimisticReport: false,
            },
        });
    }

    successData.push(
        {
            onyxMethod: Onyx.METHOD.MERGE,
            key: `${ONYXKEYS.COLLECTION.REPORT}${iouReport.reportID}`,
            value: {
                participants: redundantParticipants,
                pendingFields: null,
                errorFields: null,
                isOptimisticReport: false,
            },
        },
        {
            onyxMethod: Onyx.METHOD.MERGE,
            key: `${ONYXKEYS.COLLECTION.REPORT}${transactionThreadReport?.reportID}`,
            value: {
                participants: redundantParticipants,
                pendingFields: null,
                errorFields: null,
                isOptimisticReport: false,
            },
        },
        {
            onyxMethod: Onyx.METHOD.MERGE,
            key: `${ONYXKEYS.COLLECTION.TRANSACTION}${transaction.transactionID}`,
            value: {
                pendingAction: null,
                pendingFields: clearedPendingFields,
                // The routes contains the distance in meters. Clearing the routes ensures we use the distance
                // in the correct unit stored under the transaction customUnit once the request is created.
                // The route is also not saved in the backend, so we can't rely on it.
                routes: null,
            },
        },

        {
            onyxMethod: Onyx.METHOD.MERGE,
            key: `${ONYXKEYS.COLLECTION.REPORT_ACTIONS}${chatReport?.reportID}`,
            value: {
                ...(isNewChatReport
                    ? {
                          [chatCreatedAction.reportActionID]: {
                              pendingAction: null,
                              errors: null,
                          },
                      }
                    : {}),
                [reportPreviewAction.reportActionID]: {
                    pendingAction: null,
                },
            },
        },
        {
            onyxMethod: Onyx.METHOD.MERGE,
            key: `${ONYXKEYS.COLLECTION.REPORT_ACTIONS}${iouReport.reportID}`,
            value: {
                ...(shouldCreateNewMoneyRequestReport
                    ? {
                          [iouCreatedAction.reportActionID]: {
                              pendingAction: null,
                              errors: null,
                          },
                      }
                    : {}),
                [iouAction.reportActionID]: {
                    pendingAction: null,
                    errors: null,
                },
            },
        },
    );

    if (!isEmptyObject(transactionThreadCreatedReportAction)) {
        successData.push({
            onyxMethod: Onyx.METHOD.MERGE,
            key: `${ONYXKEYS.COLLECTION.REPORT_ACTIONS}${transactionThreadReport?.reportID}`,
            value: {
                [transactionThreadCreatedReportAction.reportActionID]: {
                    pendingAction: null,
                    errors: null,
                },
            },
        });
    }

    const errorKey = DateUtils.getMicroseconds();

    const failureData: OnyxUpdate[] = [
        {
            onyxMethod: Onyx.METHOD.MERGE,
            key: `${ONYXKEYS.COLLECTION.REPORT}${chatReport?.reportID}`,
            value: {
                iouReportID: chatReport?.iouReportID,
                lastReadTime: chatReport?.lastReadTime,
                pendingFields: null,
                hasOutstandingChildRequest: chatReport?.hasOutstandingChildRequest,
                ...(isNewChatReport
                    ? {
                          errorFields: {
                              createChat: ErrorUtils.getMicroSecondOnyxErrorWithTranslationKey('report.genericCreateReportFailureMessage'),
                          },
                      }
                    : {}),
            },
        },
        {
            onyxMethod: Onyx.METHOD.MERGE,
            key: `${ONYXKEYS.COLLECTION.REPORT}${iouReport.reportID}`,
            value: {
                pendingFields: null,
                errorFields: {
                    ...(shouldCreateNewMoneyRequestReport ? {createChat: ErrorUtils.getMicroSecondOnyxErrorWithTranslationKey('report.genericCreateReportFailureMessage')} : {}),
                },
            },
        },
        {
            onyxMethod: Onyx.METHOD.MERGE,
            key: `${ONYXKEYS.COLLECTION.REPORT}${transactionThreadReport?.reportID}`,
            value: {
                pendingFields: null,
                errorFields: existingTransactionThreadReport
                    ? null
                    : {
                          createChat: ErrorUtils.getMicroSecondOnyxErrorWithTranslationKey('report.genericCreateReportFailureMessage'),
                      },
            },
        },
        {
            onyxMethod: Onyx.METHOD.MERGE,
            key: `${ONYXKEYS.COLLECTION.TRANSACTION}${transaction.transactionID}`,
            value: {
                // Disabling this line since transaction.filename can be an empty string
                // eslint-disable-next-line @typescript-eslint/prefer-nullish-coalescing
                errors: getReceiptError(transaction.receipt, transaction.filename || transaction.receipt?.filename, isScanRequest, errorKey),
                pendingFields: clearedPendingFields,
            },
        },
        {
            onyxMethod: Onyx.METHOD.MERGE,
            key: `${ONYXKEYS.COLLECTION.REPORT_ACTIONS}${iouReport.reportID}`,
            value: {
                ...(shouldCreateNewMoneyRequestReport
                    ? {
                          [iouCreatedAction.reportActionID]: {
                              // Disabling this line since transaction.filename can be an empty string
                              // eslint-disable-next-line @typescript-eslint/prefer-nullish-coalescing
                              errors: getReceiptError(transaction.receipt, transaction.filename || transaction.receipt?.filename, isScanRequest, errorKey),
                          },
                          [iouAction.reportActionID]: {
                              errors: ErrorUtils.getMicroSecondOnyxErrorWithTranslationKey('iou.error.genericCreateFailureMessage'),
                          },
                      }
                    : {
                          [iouAction.reportActionID]: {
                              // Disabling this line since transaction.filename can be an empty string
                              // eslint-disable-next-line @typescript-eslint/prefer-nullish-coalescing
                              errors: getReceiptError(transaction.receipt, transaction.filename || transaction.receipt?.filename, isScanRequest, errorKey),
                          },
                      }),
            },
        },
    ];

    if (!isEmptyObject(transactionThreadCreatedReportAction)) {
        failureData.push({
            onyxMethod: Onyx.METHOD.MERGE,
            key: `${ONYXKEYS.COLLECTION.REPORT_ACTIONS}${transactionThreadReport?.reportID}`,
            value: {
                [transactionThreadCreatedReportAction.reportActionID]: {
                    errors: ErrorUtils.getMicroSecondOnyxErrorWithTranslationKey('iou.error.genericCreateFailureMessage'),
                },
            },
        });
    }

    // We don't need to compute violations unless we're on a paid policy
    if (!policy || !PolicyUtils.isPaidGroupPolicy(policy)) {
        return [optimisticData, successData, failureData];
    }

    const violationsOnyxData = ViolationsUtils.getViolationsOnyxData(
        transaction,
        [],
        !!policy.requiresTag,
        policyTagList ?? {},
        !!policy.requiresCategory,
        policyCategories ?? {},
        PolicyUtils.hasDependentTags(policy, policyTagList ?? {}),
    );

    if (violationsOnyxData) {
        optimisticData.push(violationsOnyxData);
        failureData.push({
            onyxMethod: Onyx.METHOD.SET,
            key: `${ONYXKEYS.COLLECTION.TRANSACTION_VIOLATIONS}${transaction.transactionID}`,
            value: [],
        });
    }

    return [optimisticData, successData, failureData];
}

/** Builds the Onyx data for an invoice */
function buildOnyxDataForInvoice(
    chatReport: OnyxEntry<OnyxTypes.Report>,
    iouReport: OnyxTypes.Report,
    transaction: OnyxTypes.Transaction,
    chatCreatedAction: OptimisticCreatedReportAction,
    iouCreatedAction: OptimisticCreatedReportAction,
    iouAction: OptimisticIOUReportAction,
    optimisticPersonalDetailListAction: OnyxTypes.PersonalDetailsList,
    reportPreviewAction: ReportAction,
    optimisticPolicyRecentlyUsedCategories: string[],
    optimisticPolicyRecentlyUsedTags: OnyxTypes.RecentlyUsedTags,
    isNewChatReport: boolean,
    transactionThreadReport: OptimisticChatReport,
    transactionThreadCreatedReportAction: OptimisticCreatedReportAction | null,
    policy?: OnyxEntry<OnyxTypes.Policy>,
    policyTagList?: OnyxEntry<OnyxTypes.PolicyTagLists>,
    policyCategories?: OnyxEntry<OnyxTypes.PolicyCategories>,
    companyName?: string,
    companyWebsite?: string,
): [OnyxUpdate[], OnyxUpdate[], OnyxUpdate[]] {
    const clearedPendingFields = Object.fromEntries(Object.keys(transaction.pendingFields ?? {}).map((key) => [key, null]));
    const optimisticData: OnyxUpdate[] = [
        {
            onyxMethod: Onyx.METHOD.SET,
            key: `${ONYXKEYS.COLLECTION.REPORT}${iouReport.reportID}`,
            value: {
                ...iouReport,
                lastMessageText: ReportActionsUtils.getReportActionText(iouAction),
                lastMessageHtml: ReportActionsUtils.getReportActionHtml(iouAction),
                pendingFields: {
                    createChat: CONST.RED_BRICK_ROAD_PENDING_ACTION.ADD,
                },
            },
        },
        {
            onyxMethod: Onyx.METHOD.SET,
            key: `${ONYXKEYS.COLLECTION.TRANSACTION}${transaction.transactionID}`,
            value: transaction,
        },
        isNewChatReport
            ? {
                  onyxMethod: Onyx.METHOD.SET,
                  key: `${ONYXKEYS.COLLECTION.REPORT_ACTIONS}${chatReport?.reportID}`,
                  value: {
                      [chatCreatedAction.reportActionID]: chatCreatedAction,
                      [reportPreviewAction.reportActionID]: reportPreviewAction,
                  },
              }
            : {
                  onyxMethod: Onyx.METHOD.MERGE,
                  key: `${ONYXKEYS.COLLECTION.REPORT_ACTIONS}${chatReport?.reportID}`,
                  value: {
                      [reportPreviewAction.reportActionID]: reportPreviewAction,
                  },
              },
        {
            onyxMethod: Onyx.METHOD.MERGE,
            key: `${ONYXKEYS.COLLECTION.REPORT_ACTIONS}${iouReport.reportID}`,
            value: {
                [iouCreatedAction.reportActionID]: iouCreatedAction as OnyxTypes.ReportAction,
                [iouAction.reportActionID]: iouAction as OnyxTypes.ReportAction,
            },
        },
        {
            onyxMethod: Onyx.METHOD.MERGE,
            key: `${ONYXKEYS.COLLECTION.REPORT}${transactionThreadReport.reportID}`,
            value: transactionThreadReport,
        },
        {
            onyxMethod: Onyx.METHOD.MERGE,
            key: `${ONYXKEYS.COLLECTION.REPORT_ACTIONS}${transactionThreadReport.reportID}`,
            value: {
                [transactionThreadCreatedReportAction?.reportActionID ?? '-1']: transactionThreadCreatedReportAction,
            },
        },
        // Remove the temporary transaction used during the creation flow
        {
            onyxMethod: Onyx.METHOD.SET,
            key: `${ONYXKEYS.COLLECTION.TRANSACTION_DRAFT}${CONST.IOU.OPTIMISTIC_TRANSACTION_ID}`,
            value: null,
        },
    ];
    const successData: OnyxUpdate[] = [];

    if (chatReport) {
        optimisticData.push({
            // Use SET for new reports because it doesn't exist yet, is faster and we need the data to be available when we navigate to the chat page
            onyxMethod: isNewChatReport ? Onyx.METHOD.SET : Onyx.METHOD.MERGE,
            key: `${ONYXKEYS.COLLECTION.REPORT}${chatReport.reportID}`,
            value: {
                ...chatReport,
                lastReadTime: DateUtils.getDBTime(),
                lastMessageTranslationKey: '',
                iouReportID: iouReport.reportID,
                ...(isNewChatReport ? {pendingFields: {createChat: CONST.RED_BRICK_ROAD_PENDING_ACTION.ADD}} : {}),
            },
        });
    }

    if (optimisticPolicyRecentlyUsedCategories.length) {
        optimisticData.push({
            onyxMethod: Onyx.METHOD.SET,
            key: `${ONYXKEYS.COLLECTION.POLICY_RECENTLY_USED_CATEGORIES}${iouReport.policyID}`,
            value: optimisticPolicyRecentlyUsedCategories,
        });
    }

    if (!isEmptyObject(optimisticPolicyRecentlyUsedTags)) {
        optimisticData.push({
            onyxMethod: Onyx.METHOD.MERGE,
            key: `${ONYXKEYS.COLLECTION.POLICY_RECENTLY_USED_TAGS}${iouReport.policyID}`,
            value: optimisticPolicyRecentlyUsedTags,
        });
    }

    const redundantParticipants: Record<number, null> = {};
    if (!isEmptyObject(optimisticPersonalDetailListAction)) {
        const successPersonalDetailListAction: Record<number, null> = {};

        // BE will send different participants. We clear the optimistic ones to avoid duplicated entries
        Object.keys(optimisticPersonalDetailListAction).forEach((accountIDKey) => {
            const accountID = Number(accountIDKey);
            successPersonalDetailListAction[accountID] = null;
            redundantParticipants[accountID] = null;
        });

        optimisticData.push({
            onyxMethod: Onyx.METHOD.MERGE,
            key: ONYXKEYS.PERSONAL_DETAILS_LIST,
            value: optimisticPersonalDetailListAction,
        });
        successData.push({
            onyxMethod: Onyx.METHOD.MERGE,
            key: ONYXKEYS.PERSONAL_DETAILS_LIST,
            value: successPersonalDetailListAction,
        });
    }

    successData.push(
        {
            onyxMethod: Onyx.METHOD.MERGE,
            key: `${ONYXKEYS.COLLECTION.REPORT}${iouReport.reportID}`,
            value: {
                participants: redundantParticipants,
                pendingFields: null,
                errorFields: null,
                isOptimisticReport: false,
            },
        },
        {
            onyxMethod: Onyx.METHOD.MERGE,
            key: `${ONYXKEYS.COLLECTION.REPORT}${transactionThreadReport.reportID}`,
            value: {
                participants: redundantParticipants,
                pendingFields: null,
                errorFields: null,
                isOptimisticReport: false,
            },
        },
        {
            onyxMethod: Onyx.METHOD.MERGE,
            key: `${ONYXKEYS.COLLECTION.TRANSACTION}${transaction.transactionID}`,
            value: {
                pendingAction: null,
                pendingFields: clearedPendingFields,
            },
        },
        {
            onyxMethod: Onyx.METHOD.MERGE,
            key: `${ONYXKEYS.COLLECTION.REPORT_ACTIONS}${chatReport?.reportID}`,
            value: {
                ...(isNewChatReport
                    ? {
                          [chatCreatedAction.reportActionID]: {
                              pendingAction: null,
                              errors: null,
                          },
                      }
                    : {}),
                [reportPreviewAction.reportActionID]: {
                    pendingAction: null,
                },
            },
        },
        {
            onyxMethod: Onyx.METHOD.MERGE,
            key: `${ONYXKEYS.COLLECTION.REPORT_ACTIONS}${iouReport.reportID}`,
            value: {
                [iouCreatedAction.reportActionID]: {
                    pendingAction: null,
                    errors: null,
                },
                [iouAction.reportActionID]: {
                    pendingAction: null,
                    errors: null,
                },
            },
        },
        {
            onyxMethod: Onyx.METHOD.MERGE,
            key: `${ONYXKEYS.COLLECTION.REPORT_ACTIONS}${transactionThreadReport.reportID}`,
            value: {
                [transactionThreadCreatedReportAction?.reportActionID ?? '-1']: {
                    pendingAction: null,
                    errors: null,
                },
            },
        },
    );

    if (isNewChatReport) {
        successData.push({
            onyxMethod: Onyx.METHOD.MERGE,
            key: `${ONYXKEYS.COLLECTION.REPORT}${chatReport?.reportID}`,
            value: {
                participants: redundantParticipants,
                pendingFields: null,
                errorFields: null,
                isOptimisticReport: false,
            },
        });
    }

    const errorKey = DateUtils.getMicroseconds();

    const failureData: OnyxUpdate[] = [
        {
            onyxMethod: Onyx.METHOD.MERGE,
            key: `${ONYXKEYS.COLLECTION.REPORT}${chatReport?.reportID}`,
            value: {
                iouReportID: chatReport?.iouReportID,
                lastReadTime: chatReport?.lastReadTime,
                pendingFields: null,
                hasOutstandingChildRequest: chatReport?.hasOutstandingChildRequest,
                ...(isNewChatReport
                    ? {
                          errorFields: {
                              createChat: ErrorUtils.getMicroSecondOnyxErrorWithTranslationKey('report.genericCreateReportFailureMessage'),
                          },
                      }
                    : {}),
            },
        },
        {
            onyxMethod: Onyx.METHOD.MERGE,
            key: `${ONYXKEYS.COLLECTION.REPORT}${iouReport.reportID}`,
            value: {
                pendingFields: null,
                errorFields: {
                    createChat: ErrorUtils.getMicroSecondOnyxErrorWithTranslationKey('report.genericCreateReportFailureMessage'),
                },
            },
        },
        {
            onyxMethod: Onyx.METHOD.MERGE,
            key: `${ONYXKEYS.COLLECTION.REPORT}${transactionThreadReport.reportID}`,
            value: {
                errorFields: {
                    createChat: ErrorUtils.getMicroSecondOnyxErrorWithTranslationKey('report.genericCreateReportFailureMessage'),
                },
            },
        },
        {
            onyxMethod: Onyx.METHOD.MERGE,
            key: `${ONYXKEYS.COLLECTION.TRANSACTION}${transaction.transactionID}`,
            value: {
                errors: ErrorUtils.getMicroSecondOnyxErrorWithTranslationKey('iou.error.genericCreateInvoiceFailureMessage'),
                pendingAction: null,
                pendingFields: clearedPendingFields,
            },
        },
        {
            onyxMethod: Onyx.METHOD.MERGE,
            key: `${ONYXKEYS.COLLECTION.REPORT_ACTIONS}${iouReport.reportID}`,
            value: {
                [iouCreatedAction.reportActionID]: {
                    // Disabling this line since transaction.filename can be an empty string
                    // eslint-disable-next-line @typescript-eslint/prefer-nullish-coalescing
                    errors: getReceiptError(transaction.receipt, transaction.filename || transaction.receipt?.filename, false, errorKey),
                },
                [iouAction.reportActionID]: {
                    errors: ErrorUtils.getMicroSecondOnyxErrorWithTranslationKey('iou.error.genericCreateInvoiceFailureMessage'),
                },
            },
        },
        {
            onyxMethod: Onyx.METHOD.MERGE,
            key: `${ONYXKEYS.COLLECTION.REPORT_ACTIONS}${transactionThreadReport.reportID}`,
            value: {
                [transactionThreadCreatedReportAction?.reportActionID ?? '-1']: {
                    errors: ErrorUtils.getMicroSecondOnyxErrorWithTranslationKey('iou.error.genericCreateInvoiceFailureMessage', errorKey),
                },
            },
        },
    ];

    if (companyName && companyWebsite) {
        optimisticData.push({
            onyxMethod: Onyx.METHOD.MERGE,
            key: `${ONYXKEYS.COLLECTION.POLICY}${policy?.id}`,
            value: {
                invoice: {
                    companyName,
                    companyWebsite,
                    pendingFields: {
                        companyName: CONST.RED_BRICK_ROAD_PENDING_ACTION.UPDATE,
                        companyWebsite: CONST.RED_BRICK_ROAD_PENDING_ACTION.UPDATE,
                    },
                },
            },
        });
        successData.push({
            onyxMethod: Onyx.METHOD.MERGE,
            key: `${ONYXKEYS.COLLECTION.POLICY}${policy?.id}`,
            value: {
                invoice: {
                    pendingFields: {
                        companyName: null,
                        companyWebsite: null,
                    },
                },
            },
        });
        failureData.push({
            onyxMethod: Onyx.METHOD.MERGE,
            key: `${ONYXKEYS.COLLECTION.POLICY}${policy?.id}`,
            value: {
                invoice: {
                    companyName: undefined,
                    companyWebsite: undefined,
                    pendingFields: {
                        companyName: null,
                        companyWebsite: null,
                    },
                },
            },
        });
    }

    // We don't need to compute violations unless we're on a paid policy
    if (!policy || !PolicyUtils.isPaidGroupPolicy(policy)) {
        return [optimisticData, successData, failureData];
    }

    const violationsOnyxData = ViolationsUtils.getViolationsOnyxData(
        transaction,
        [],
        !!policy.requiresTag,
        policyTagList ?? {},
        !!policy.requiresCategory,
        policyCategories ?? {},
        PolicyUtils.hasDependentTags(policy, policyTagList ?? {}),
    );

    if (violationsOnyxData) {
        optimisticData.push(violationsOnyxData);
        failureData.push({
            onyxMethod: Onyx.METHOD.SET,
            key: `${ONYXKEYS.COLLECTION.TRANSACTION_VIOLATIONS}${transaction.transactionID}`,
            value: [],
        });
    }

    return [optimisticData, successData, failureData];
}

/** Builds the Onyx data for track expense */
function buildOnyxDataForTrackExpense(
    chatReport: OnyxInputValue<OnyxTypes.Report>,
    iouReport: OnyxInputValue<OnyxTypes.Report>,
    transaction: OnyxTypes.Transaction,
    iouCreatedAction: OptimisticCreatedReportAction,
    iouAction: OptimisticIOUReportAction,
    reportPreviewAction: OnyxInputValue<ReportAction>,
    transactionThreadReport: OptimisticChatReport | null,
    transactionThreadCreatedReportAction: OptimisticCreatedReportAction | null,
    shouldCreateNewMoneyRequestReport: boolean,
    policy?: OnyxInputValue<OnyxTypes.Policy>,
    policyTagList?: OnyxInputValue<OnyxTypes.PolicyTagLists>,
    policyCategories?: OnyxInputValue<OnyxTypes.PolicyCategories>,
    existingTransactionThreadReportID?: string,
    actionableTrackExpenseWhisper?: OnyxInputValue<OnyxTypes.ReportAction>,
): [OnyxUpdate[], OnyxUpdate[], OnyxUpdate[]] {
    const isScanRequest = TransactionUtils.isScanRequest(transaction);
    const isDistanceRequest = TransactionUtils.isDistanceRequest(transaction);
    const clearedPendingFields = Object.fromEntries(Object.keys(transaction.pendingFields ?? {}).map((key) => [key, null]));
    const optimisticData: OnyxUpdate[] = [];
    const successData: OnyxUpdate[] = [];
    const failureData: OnyxUpdate[] = [];

    let newQuickAction: ValueOf<typeof CONST.QUICK_ACTIONS> = CONST.QUICK_ACTIONS.TRACK_MANUAL;
    if (isScanRequest) {
        newQuickAction = CONST.QUICK_ACTIONS.TRACK_SCAN;
    } else if (isDistanceRequest) {
        newQuickAction = CONST.QUICK_ACTIONS.TRACK_DISTANCE;
    }
    const existingTransactionThreadReport = ReportConnection.getAllReports()?.[`${ONYXKEYS.COLLECTION.REPORT}${existingTransactionThreadReportID}`] ?? null;

    if (chatReport) {
        optimisticData.push(
            {
                onyxMethod: Onyx.METHOD.MERGE,
                key: `${ONYXKEYS.COLLECTION.REPORT}${chatReport.reportID}`,
                value: {
                    ...chatReport,
                    lastMessageText: ReportActionsUtils.getReportActionText(iouAction),
                    lastMessageHtml: ReportActionsUtils.getReportActionHtml(iouAction),
                    lastReadTime: DateUtils.getDBTime(),
                    iouReportID: iouReport?.reportID,
                },
            },
            {
                onyxMethod: Onyx.METHOD.SET,
                key: ONYXKEYS.NVP_QUICK_ACTION_GLOBAL_CREATE,
                value: {
                    action: newQuickAction,
                    chatReportID: chatReport.reportID,
                    isFirstQuickAction: isEmptyObject(quickAction),
                },
            },
        );

        if (actionableTrackExpenseWhisper && !iouReport) {
            optimisticData.push({
                onyxMethod: Onyx.METHOD.MERGE,
                key: `${ONYXKEYS.COLLECTION.REPORT_ACTIONS}${chatReport?.reportID}`,
                value: {
                    [actionableTrackExpenseWhisper.reportActionID]: actionableTrackExpenseWhisper,
                },
            });
            optimisticData.push({
                onyxMethod: Onyx.METHOD.MERGE,
                key: `${ONYXKEYS.COLLECTION.REPORT}${chatReport.reportID}`,
                value: {
                    lastVisibleActionCreated: actionableTrackExpenseWhisper.created,
                    lastMessageText: CONST.ACTIONABLE_TRACK_EXPENSE_WHISPER_MESSAGE,
                },
            });
            successData.push({
                onyxMethod: Onyx.METHOD.MERGE,
                key: `${ONYXKEYS.COLLECTION.REPORT_ACTIONS}${chatReport?.reportID}`,
                value: {
                    [actionableTrackExpenseWhisper.reportActionID]: {pendingAction: null, errors: null},
                },
            });
            failureData.push({
                onyxMethod: Onyx.METHOD.SET,
                key: `${ONYXKEYS.COLLECTION.REPORT_ACTIONS}${chatReport?.reportID}`,
                value: {[actionableTrackExpenseWhisper.reportActionID]: {} as ReportAction},
            });
        }
    }

    if (iouReport) {
        optimisticData.push(
            {
                onyxMethod: shouldCreateNewMoneyRequestReport ? Onyx.METHOD.SET : Onyx.METHOD.MERGE,
                key: `${ONYXKEYS.COLLECTION.REPORT}${iouReport.reportID}`,
                value: {
                    ...iouReport,
                    lastMessageText: ReportActionsUtils.getReportActionText(iouAction),
                    lastMessageHtml: ReportActionsUtils.getReportActionHtml(iouAction),
                    pendingFields: {
                        ...(shouldCreateNewMoneyRequestReport ? {createChat: CONST.RED_BRICK_ROAD_PENDING_ACTION.ADD} : {preview: CONST.RED_BRICK_ROAD_PENDING_ACTION.UPDATE}),
                    },
                },
            },
            shouldCreateNewMoneyRequestReport
                ? {
                      onyxMethod: Onyx.METHOD.SET,
                      key: `${ONYXKEYS.COLLECTION.REPORT_ACTIONS}${iouReport.reportID}`,
                      value: {
                          [iouCreatedAction.reportActionID]: iouCreatedAction as OnyxTypes.ReportAction,
                          [iouAction.reportActionID]: iouAction as OnyxTypes.ReportAction,
                      },
                  }
                : {
                      onyxMethod: Onyx.METHOD.MERGE,
                      key: `${ONYXKEYS.COLLECTION.REPORT_ACTIONS}${iouReport.reportID}`,
                      value: {
                          [iouAction.reportActionID]: iouAction as OnyxTypes.ReportAction,
                      },
                  },
            {
                onyxMethod: Onyx.METHOD.MERGE,
                key: `${ONYXKEYS.COLLECTION.REPORT_ACTIONS}${chatReport?.reportID}`,
                value: {
                    ...(reportPreviewAction && {[reportPreviewAction.reportActionID]: reportPreviewAction}),
                },
            },
        );
    } else {
        optimisticData.push({
            onyxMethod: Onyx.METHOD.MERGE,
            key: `${ONYXKEYS.COLLECTION.REPORT_ACTIONS}${chatReport?.reportID}`,
            value: {
                [iouAction.reportActionID]: iouAction as OnyxTypes.ReportAction,
            },
        });
    }

    optimisticData.push(
        {
            onyxMethod: Onyx.METHOD.SET,
            key: `${ONYXKEYS.COLLECTION.TRANSACTION}${transaction.transactionID}`,
            value: transaction,
        },
        {
            onyxMethod: Onyx.METHOD.MERGE,
            key: `${ONYXKEYS.COLLECTION.REPORT}${transactionThreadReport?.reportID}`,
            value: {
                ...transactionThreadReport,
                pendingFields: {createChat: CONST.RED_BRICK_ROAD_PENDING_ACTION.ADD},
            },
        },
        // Remove the temporary transaction used during the creation flow
        {
            onyxMethod: Onyx.METHOD.SET,
            key: `${ONYXKEYS.COLLECTION.TRANSACTION_DRAFT}${CONST.IOU.OPTIMISTIC_TRANSACTION_ID}`,
            value: null,
        },
    );

    if (!isEmptyObject(transactionThreadCreatedReportAction)) {
        optimisticData.push({
            onyxMethod: Onyx.METHOD.MERGE,
            key: `${ONYXKEYS.COLLECTION.REPORT_ACTIONS}${transactionThreadReport?.reportID}`,
            value: {
                [transactionThreadCreatedReportAction.reportActionID]: transactionThreadCreatedReportAction,
            },
        });
    }

    if (iouReport) {
        successData.push(
            {
                onyxMethod: Onyx.METHOD.MERGE,
                key: `${ONYXKEYS.COLLECTION.REPORT}${iouReport?.reportID}`,
                value: {
                    pendingFields: null,
                    errorFields: null,
                },
            },
            {
                onyxMethod: Onyx.METHOD.MERGE,
                key: `${ONYXKEYS.COLLECTION.REPORT_ACTIONS}${iouReport?.reportID}`,
                value: {
                    ...(shouldCreateNewMoneyRequestReport
                        ? {
                              [iouCreatedAction.reportActionID]: {
                                  pendingAction: null,
                                  errors: null,
                              },
                          }
                        : {}),
                    [iouAction.reportActionID]: {
                        pendingAction: null,
                        errors: null,
                    },
                },
            },
            {
                onyxMethod: Onyx.METHOD.MERGE,
                key: `${ONYXKEYS.COLLECTION.REPORT_ACTIONS}${chatReport?.reportID}`,
                value: {
                    ...(reportPreviewAction && {[reportPreviewAction.reportActionID]: {pendingAction: null}}),
                },
            },
        );
    } else {
        successData.push({
            onyxMethod: Onyx.METHOD.MERGE,
            key: `${ONYXKEYS.COLLECTION.REPORT_ACTIONS}${chatReport?.reportID}`,
            value: {
                [iouAction.reportActionID]: {
                    pendingAction: null,
                    errors: null,
                },
                ...(reportPreviewAction && {[reportPreviewAction.reportActionID]: {pendingAction: null}}),
            },
        });
    }

    successData.push(
        {
            onyxMethod: Onyx.METHOD.MERGE,
            key: `${ONYXKEYS.COLLECTION.REPORT}${transactionThreadReport?.reportID}`,
            value: {
                pendingFields: null,
                errorFields: null,
            },
        },
        {
            onyxMethod: Onyx.METHOD.MERGE,
            key: `${ONYXKEYS.COLLECTION.TRANSACTION}${transaction.transactionID}`,
            value: {
                pendingAction: null,
                pendingFields: clearedPendingFields,
                routes: null,
            },
        },
    );

    if (!isEmptyObject(transactionThreadCreatedReportAction)) {
        successData.push({
            onyxMethod: Onyx.METHOD.MERGE,
            key: `${ONYXKEYS.COLLECTION.REPORT_ACTIONS}${transactionThreadReport?.reportID}`,
            value: {
                [transactionThreadCreatedReportAction.reportActionID]: {
                    pendingAction: null,
                    errors: null,
                },
            },
        });
    }

    failureData.push({
        onyxMethod: Onyx.METHOD.SET,
        key: ONYXKEYS.NVP_QUICK_ACTION_GLOBAL_CREATE,
        value: quickAction ?? null,
    });

    if (iouReport) {
        failureData.push(
            {
                onyxMethod: Onyx.METHOD.MERGE,
                key: `${ONYXKEYS.COLLECTION.REPORT}${iouReport.reportID}`,
                value: {
                    pendingFields: null,
                    errorFields: {
                        ...(shouldCreateNewMoneyRequestReport ? {createChat: ErrorUtils.getMicroSecondOnyxErrorWithTranslationKey('report.genericCreateReportFailureMessage')} : {}),
                    },
                },
            },
            {
                onyxMethod: Onyx.METHOD.MERGE,
                key: `${ONYXKEYS.COLLECTION.REPORT_ACTIONS}${iouReport.reportID}`,
                value: {
                    ...(shouldCreateNewMoneyRequestReport
                        ? {
                              [iouCreatedAction.reportActionID]: {
                                  // Disabling this line since transaction.filename can be an empty string
                                  // eslint-disable-next-line @typescript-eslint/prefer-nullish-coalescing
                                  errors: getReceiptError(transaction.receipt, transaction.filename || transaction.receipt?.filename, isScanRequest),
                              },
                              [iouAction.reportActionID]: {
                                  errors: ErrorUtils.getMicroSecondOnyxErrorWithTranslationKey('iou.error.genericCreateFailureMessage'),
                              },
                          }
                        : {
                              [iouAction.reportActionID]: {
                                  // Disabling this line since transaction.filename can be an empty string
                                  // eslint-disable-next-line @typescript-eslint/prefer-nullish-coalescing
                                  errors: getReceiptError(transaction.receipt, transaction.filename || transaction.receipt?.filename, isScanRequest),
                              },
                          }),
                },
            },
        );
    } else {
        failureData.push({
            onyxMethod: Onyx.METHOD.MERGE,
            key: `${ONYXKEYS.COLLECTION.REPORT_ACTIONS}${chatReport?.reportID}`,
            value: {
                [iouAction.reportActionID]: {
                    // Disabling this line since transaction.filename can be an empty string
                    // eslint-disable-next-line @typescript-eslint/prefer-nullish-coalescing
                    errors: getReceiptError(transaction.receipt, transaction.filename || transaction.receipt?.filename, isScanRequest),
                },
            },
        });
    }

    failureData.push(
        {
            onyxMethod: Onyx.METHOD.MERGE,
            key: `${ONYXKEYS.COLLECTION.REPORT}${chatReport?.reportID}`,
            value: {
                lastReadTime: chatReport?.lastReadTime,
                lastMessageText: chatReport?.lastMessageText,
                lastMessageHtml: chatReport?.lastMessageHtml,
            },
        },
        {
            onyxMethod: Onyx.METHOD.MERGE,
            key: `${ONYXKEYS.COLLECTION.REPORT}${transactionThreadReport?.reportID}`,
            value: {
                pendingFields: null,
                errorFields: existingTransactionThreadReport
                    ? null
                    : {
                          createChat: ErrorUtils.getMicroSecondOnyxErrorWithTranslationKey('report.genericCreateReportFailureMessage'),
                      },
            },
        },
        {
            onyxMethod: Onyx.METHOD.MERGE,
            key: `${ONYXKEYS.COLLECTION.TRANSACTION}${transaction.transactionID}`,
            value: {
                // Disabling this line since transaction.filename can be an empty string
                // eslint-disable-next-line @typescript-eslint/prefer-nullish-coalescing
                errors: getReceiptError(transaction.receipt, transaction.filename || transaction.receipt?.filename, isScanRequest),
                pendingFields: clearedPendingFields,
            },
        },
        {
            onyxMethod: Onyx.METHOD.MERGE,
            key: `${ONYXKEYS.COLLECTION.REPORT_ACTIONS}${transactionThreadReport?.reportID}`,
            value: {
                [transactionThreadCreatedReportAction?.reportActionID ?? '-1']: {
                    errors: ErrorUtils.getMicroSecondOnyxErrorWithTranslationKey('iou.error.genericCreateFailureMessage'),
                },
            },
        },
    );

    // We don't need to compute violations unless we're on a paid policy
    if (!policy || !PolicyUtils.isPaidGroupPolicy(policy)) {
        return [optimisticData, successData, failureData];
    }

    const violationsOnyxData = ViolationsUtils.getViolationsOnyxData(
        transaction,
        [],
        !!policy.requiresTag,
        policyTagList ?? {},
        !!policy.requiresCategory,
        policyCategories ?? {},
        PolicyUtils.hasDependentTags(policy, policyTagList ?? {}),
    );

    if (violationsOnyxData) {
        optimisticData.push(violationsOnyxData);
        failureData.push({
            onyxMethod: Onyx.METHOD.SET,
            key: `${ONYXKEYS.COLLECTION.TRANSACTION_VIOLATIONS}${transaction.transactionID}`,
            value: [],
        });
    }

    // Show field violations only for control policies
    if (PolicyUtils.isControlPolicy(policy) && iouReport) {
        const {optimisticData: fieldViolationsOptimisticData, failureData: fieldViolationsFailureData} = getFieldViolationsOnyxData(iouReport);
        optimisticData.push(...fieldViolationsOptimisticData);
        failureData.push(...fieldViolationsFailureData);
    }

    return [optimisticData, successData, failureData];
}

function getDeleteTrackExpenseInformation(
    chatReportID: string,
    transactionID: string,
    reportAction: OnyxTypes.ReportAction,
    shouldDeleteTransactionFromOnyx = true,
    isMovingTransactionFromTrackExpense = false,
    actionableWhisperReportActionID = '',
    resolution = '',
) {
    const allReports = ReportConnection.getAllReports();
    // STEP 1: Get all collections we're updating
    const chatReport = allReports?.[`${ONYXKEYS.COLLECTION.REPORT}${chatReportID}`] ?? null;
    const transaction = allTransactions[`${ONYXKEYS.COLLECTION.TRANSACTION}${transactionID}`];
    const transactionViolations = allTransactionViolations[`${ONYXKEYS.COLLECTION.TRANSACTION_VIOLATIONS}${transactionID}`];
    const transactionThreadID = reportAction.childReportID;
    let transactionThread = null;
    if (transactionThreadID) {
        transactionThread = allReports?.[`${ONYXKEYS.COLLECTION.REPORT}${transactionThreadID}`] ?? null;
    }

    // STEP 2: Decide if we need to:
    // 1. Delete the transactionThread - delete if there are no visible comments in the thread and we're not moving the transaction
    // 2. Update the moneyRequestPreview to show [Deleted expense] - update if the transactionThread exists AND it isn't being deleted and we're not moving the transaction
    const shouldDeleteTransactionThread = !isMovingTransactionFromTrackExpense && (transactionThreadID ? (reportAction?.childVisibleActionCount ?? 0) === 0 : false);

    const shouldShowDeletedRequestMessage = !isMovingTransactionFromTrackExpense && !!transactionThreadID && !shouldDeleteTransactionThread;

    // STEP 3: Update the IOU reportAction.
    const updatedReportAction = {
        [reportAction.reportActionID]: {
            pendingAction: shouldShowDeletedRequestMessage ? CONST.RED_BRICK_ROAD_PENDING_ACTION.UPDATE : CONST.RED_BRICK_ROAD_PENDING_ACTION.DELETE,
            previousMessage: reportAction.message,
            message: [
                {
                    type: 'COMMENT',
                    html: '',
                    text: '',
                    isEdited: true,
                    isDeletedParentAction: shouldShowDeletedRequestMessage,
                },
            ],
            originalMessage: {
                IOUTransactionID: null,
            },
            errors: undefined,
        },
        ...(actionableWhisperReportActionID && {[actionableWhisperReportActionID]: {originalMessage: {resolution}}}),
    } as OnyxTypes.ReportActions;
    const lastVisibleAction = ReportActionsUtils.getLastVisibleAction(chatReport?.reportID ?? '-1', updatedReportAction);
    const {lastMessageText = '', lastMessageHtml = ''} = ReportActionsUtils.getLastVisibleMessage(chatReport?.reportID ?? '-1', updatedReportAction);

    // STEP 4: Build Onyx data
    const optimisticData: OnyxUpdate[] = [];

    if (shouldDeleteTransactionFromOnyx) {
        optimisticData.push({
            onyxMethod: Onyx.METHOD.SET,
            key: `${ONYXKEYS.COLLECTION.TRANSACTION}${transactionID}`,
            value: null,
        });
    }

    optimisticData.push({
        onyxMethod: Onyx.METHOD.SET,
        key: `${ONYXKEYS.COLLECTION.TRANSACTION_VIOLATIONS}${transactionID}`,
        value: null,
    });

    if (shouldDeleteTransactionThread) {
        optimisticData.push(
            {
                onyxMethod: Onyx.METHOD.SET,
                key: `${ONYXKEYS.COLLECTION.REPORT}${transactionThreadID}`,
                value: null,
            },
            {
                onyxMethod: Onyx.METHOD.SET,
                key: `${ONYXKEYS.COLLECTION.REPORT_ACTIONS}${transactionThreadID}`,
                value: null,
            },
        );
    }

    optimisticData.push(
        {
            onyxMethod: Onyx.METHOD.MERGE,
            key: `${ONYXKEYS.COLLECTION.REPORT_ACTIONS}${chatReport?.reportID}`,
            value: updatedReportAction,
        },
        {
            onyxMethod: Onyx.METHOD.MERGE,
            key: `${ONYXKEYS.COLLECTION.REPORT}${chatReport?.reportID}`,
            value: {
                lastMessageText,
                lastVisibleActionCreated: lastVisibleAction?.created,
                lastMessageHtml: !lastMessageHtml ? lastMessageText : lastMessageHtml,
            },
        },
    );

    const successData: OnyxUpdate[] = [
        {
            onyxMethod: Onyx.METHOD.MERGE,
            key: `${ONYXKEYS.COLLECTION.REPORT_ACTIONS}${chatReport?.reportID}`,
            value: {
                [reportAction.reportActionID]: {
                    pendingAction: null,
                    errors: null,
                },
            },
        },
    ];

    const failureData: OnyxUpdate[] = [];

    if (shouldDeleteTransactionFromOnyx) {
        failureData.push({
            onyxMethod: Onyx.METHOD.SET,
            key: `${ONYXKEYS.COLLECTION.TRANSACTION}${transactionID}`,
            value: transaction ?? null,
        });
    }

    failureData.push({
        onyxMethod: Onyx.METHOD.SET,
        key: `${ONYXKEYS.COLLECTION.TRANSACTION_VIOLATIONS}${transactionID}`,
        value: transactionViolations ?? null,
    });

    if (shouldDeleteTransactionThread) {
        failureData.push({
            onyxMethod: Onyx.METHOD.SET,
            key: `${ONYXKEYS.COLLECTION.REPORT}${transactionThreadID}`,
            value: transactionThread,
        });
    }

    if (actionableWhisperReportActionID) {
        const actionableWhisperReportAction = ReportActionsUtils.getReportAction(chatReportID, actionableWhisperReportActionID);
        failureData.push({
            onyxMethod: Onyx.METHOD.MERGE,
            key: `${ONYXKEYS.COLLECTION.REPORT_ACTIONS}${chatReport?.reportID}`,
            value: {
                [actionableWhisperReportActionID]: {
                    originalMessage: {
                        resolution: ReportActionsUtils.isActionableTrackExpense(actionableWhisperReportAction)
                            ? ReportActionsUtils.getOriginalMessage(actionableWhisperReportAction)?.resolution ?? null
                            : null,
                    },
                },
            },
        });
    }
    failureData.push(
        {
            onyxMethod: Onyx.METHOD.MERGE,
            key: `${ONYXKEYS.COLLECTION.REPORT_ACTIONS}${chatReport?.reportID}`,
            value: {
                [reportAction.reportActionID]: {
                    ...reportAction,
                    pendingAction: null,
                    errors: ErrorUtils.getMicroSecondOnyxErrorWithTranslationKey('iou.error.genericDeleteFailureMessage'),
                },
            },
        },
        {
            onyxMethod: Onyx.METHOD.MERGE,
            key: `${ONYXKEYS.COLLECTION.REPORT}${chatReport?.reportID}`,
            value: chatReport,
        },
    );

    const parameters: DeleteMoneyRequestParams = {
        transactionID,
        reportActionID: reportAction.reportActionID,
    };

    return {parameters, optimisticData, successData, failureData, shouldDeleteTransactionThread, chatReport};
}

/** Gathers all the data needed to create an invoice. */
function getSendInvoiceInformation(
    transaction: OnyxEntry<OnyxTypes.Transaction>,
    currentUserAccountID: number,
    invoiceChatReport?: OnyxEntry<OnyxTypes.Report>,
    receipt?: Receipt,
    policy?: OnyxEntry<OnyxTypes.Policy>,
    policyTagList?: OnyxEntry<OnyxTypes.PolicyTagLists>,
    policyCategories?: OnyxEntry<OnyxTypes.PolicyCategories>,
    companyName?: string,
    companyWebsite?: string,
): SendInvoiceInformation {
    const {amount = 0, currency = '', created = '', merchant = '', category = '', tag = '', taxCode = '', taxAmount = 0, billable, comment, participants} = transaction ?? {};
    const trimmedComment = (comment?.comment ?? '').trim();
    const senderWorkspaceID = participants?.find((participant) => participant?.isSender)?.policyID ?? '-1';
    const receiverParticipant = participants?.find((participant) => participant?.accountID) ?? invoiceChatReport?.invoiceReceiver;
    const receiverAccountID = receiverParticipant && 'accountID' in receiverParticipant && receiverParticipant.accountID ? receiverParticipant.accountID : -1;
    let receiver = ReportUtils.getPersonalDetailsForAccountID(receiverAccountID);
    let optimisticPersonalDetailListAction = {};

    // STEP 1: Get existing chat report OR build a new optimistic one
    let isNewChatReport = false;
    let chatReport = !isEmptyObject(invoiceChatReport) && invoiceChatReport?.reportID ? invoiceChatReport : null;

    if (!chatReport) {
        chatReport = ReportUtils.getInvoiceChatByParticipants(senderWorkspaceID, receiverAccountID) ?? null;
    }

    if (!chatReport) {
        isNewChatReport = true;
        chatReport = ReportUtils.buildOptimisticChatReport([receiverAccountID, currentUserAccountID], CONST.REPORT.DEFAULT_REPORT_NAME, CONST.REPORT.CHAT_TYPE.INVOICE, senderWorkspaceID);
    }

    // STEP 2: Create a new optimistic invoice report.
    const optimisticInvoiceReport = ReportUtils.buildOptimisticInvoiceReport(chatReport.reportID, senderWorkspaceID, receiverAccountID, receiver.displayName ?? '', amount, currency);

    // STEP 3: Build optimistic receipt and transaction
    const receiptObject: Receipt = {};
    let filename;
    if (receipt?.source) {
        receiptObject.source = receipt.source;
        receiptObject.state = receipt.state ?? CONST.IOU.RECEIPT_STATE.SCANREADY;
        filename = receipt.name;
    }
    const optimisticTransaction = TransactionUtils.buildOptimisticTransaction(
        amount,
        currency,
        optimisticInvoiceReport.reportID,
        trimmedComment,
        created,
        '',
        '',
        merchant,
        receiptObject,
        filename,
        undefined,
        category,
        tag,
        taxCode,
        taxAmount,
        billable,
    );

    const optimisticPolicyRecentlyUsedCategories = Category.buildOptimisticPolicyRecentlyUsedCategories(optimisticInvoiceReport.policyID, category);
    const optimisticPolicyRecentlyUsedTags = Tag.buildOptimisticPolicyRecentlyUsedTags(optimisticInvoiceReport.policyID, tag);

    // STEP 4: Add optimistic personal details for participant
    const shouldCreateOptimisticPersonalDetails = isNewChatReport && !allPersonalDetails[receiverAccountID];
    if (shouldCreateOptimisticPersonalDetails) {
        const receiverLogin = receiverParticipant && 'login' in receiverParticipant && receiverParticipant.login ? receiverParticipant.login : '';
        receiver = {
            accountID: receiverAccountID,
            displayName: LocalePhoneNumber.formatPhoneNumber(receiverLogin),
            login: receiverLogin,
            isOptimisticPersonalDetail: true,
        };

        optimisticPersonalDetailListAction = {[receiverAccountID]: receiver};
    }

    // STEP 5: Build optimistic reportActions.
    const reportPreviewAction = ReportUtils.buildOptimisticReportPreview(chatReport, optimisticInvoiceReport, trimmedComment, optimisticTransaction);
    optimisticInvoiceReport.parentReportActionID = reportPreviewAction.reportActionID;
    chatReport.lastVisibleActionCreated = reportPreviewAction.created;
    const [optimisticCreatedActionForChat, optimisticCreatedActionForIOUReport, iouAction, optimisticTransactionThread, optimisticCreatedActionForTransactionThread] =
        ReportUtils.buildOptimisticMoneyRequestEntities(
            optimisticInvoiceReport,
            CONST.IOU.REPORT_ACTION_TYPE.CREATE,
            amount,
            currency,
            trimmedComment,
            receiver.login ?? '',
            [receiver],
            optimisticTransaction.transactionID,
            undefined,
            false,
            false,
            false,
        );

    // STEP 6: Build Onyx Data
    const [optimisticData, successData, failureData] = buildOnyxDataForInvoice(
        chatReport,
        optimisticInvoiceReport,
        optimisticTransaction,
        optimisticCreatedActionForChat,
        optimisticCreatedActionForIOUReport,
        iouAction,
        optimisticPersonalDetailListAction,
        reportPreviewAction,
        optimisticPolicyRecentlyUsedCategories,
        optimisticPolicyRecentlyUsedTags,
        isNewChatReport,
        optimisticTransactionThread,
        optimisticCreatedActionForTransactionThread,
        policy,
        policyTagList,
        policyCategories,
        companyName,
        companyWebsite,
    );

    return {
        createdIOUReportActionID: optimisticCreatedActionForIOUReport.reportActionID,
        createdReportActionIDForThread: optimisticCreatedActionForTransactionThread?.reportActionID ?? '-1',
        reportActionID: iouAction.reportActionID,
        senderWorkspaceID,
        receiver,
        invoiceRoom: chatReport,
        createdChatReportActionID: optimisticCreatedActionForChat.reportActionID,
        invoiceReportID: optimisticInvoiceReport.reportID,
        reportPreviewReportActionID: reportPreviewAction.reportActionID,
        transactionID: optimisticTransaction.transactionID,
        transactionThreadReportID: optimisticTransactionThread.reportID,
        onyxData: {
            optimisticData,
            successData,
            failureData,
        },
    };
}

/**
 * Gathers all the data needed to submit an expense. It attempts to find existing reports, iouReports, and receipts. If it doesn't find them, then
 * it creates optimistic versions of them and uses those instead
 */
function getMoneyRequestInformation(
    parentChatReport: OnyxEntry<OnyxTypes.Report>,
    participant: Participant,
    comment: string,
    amount: number,
    currency: string,
    created: string,
    merchant: string,
    receipt: Receipt | undefined,
    existingTransactionID: string | undefined,
    category: string | undefined,
    tag: string | undefined,
    taxCode: string | undefined,
    taxAmount: number | undefined,
    billable: boolean | undefined,
    policy: OnyxEntry<OnyxTypes.Policy> | undefined,
    policyTagList: OnyxEntry<OnyxTypes.PolicyTagLists> | undefined,
    policyCategories: OnyxEntry<OnyxTypes.PolicyCategories> | undefined,
    payeeAccountID = userAccountID,
    payeeEmail = currentUserEmail,
    moneyRequestReportID = '',
    linkedTrackedExpenseReportAction?: OnyxTypes.ReportAction,
): MoneyRequestInformation {
    const payerEmail = PhoneNumber.addSMSDomainIfPhoneNumber(participant.login ?? '');
    const payerAccountID = Number(participant.accountID);
    const isPolicyExpenseChat = participant.isPolicyExpenseChat;

    // STEP 1: Get existing chat report OR build a new optimistic one
    let isNewChatReport = false;
    let chatReport = !isEmptyObject(parentChatReport) && parentChatReport?.reportID ? parentChatReport : null;

    const allReports = ReportConnection.getAllReports();
    // If this is a policyExpenseChat, the chatReport must exist and we can get it from Onyx.
    // report is null if the flow is initiated from the global create menu. However, participant always stores the reportID if it exists, which is the case for policyExpenseChats
    if (!chatReport && isPolicyExpenseChat) {
        chatReport = allReports?.[`${ONYXKEYS.COLLECTION.REPORT}${participant.reportID}`] ?? null;
    }

    if (!chatReport) {
        chatReport = ReportUtils.getChatByParticipants([payerAccountID, payeeAccountID]) ?? null;
    }

    // If we still don't have a report, it likely doens't exist and we need to build an optimistic one
    if (!chatReport) {
        isNewChatReport = true;
        chatReport = ReportUtils.buildOptimisticChatReport([payerAccountID, payeeAccountID]);
    }

    // STEP 2: Get the Expense/IOU report. If the moneyRequestReportID has been provided, we want to add the transaction to this specific report.
    // If no such reportID has been provided, let's use the chatReport.iouReportID property. In case that is not present, build a new optimistic Expense/IOU report.
    let iouReport: OnyxInputValue<OnyxTypes.Report> = null;
    if (moneyRequestReportID) {
        iouReport = allReports?.[`${ONYXKEYS.COLLECTION.REPORT}${moneyRequestReportID}`] ?? null;
    } else {
        iouReport = allReports?.[`${ONYXKEYS.COLLECTION.REPORT}${chatReport.iouReportID}`] ?? null;
    }

    const shouldCreateNewMoneyRequestReport = ReportUtils.shouldCreateNewMoneyRequestReport(iouReport, chatReport);

    if (!iouReport || shouldCreateNewMoneyRequestReport) {
        iouReport = isPolicyExpenseChat
            ? ReportUtils.buildOptimisticExpenseReport(chatReport.reportID, chatReport.policyID ?? '-1', payeeAccountID, amount, currency)
            : ReportUtils.buildOptimisticIOUReport(payeeAccountID, payerAccountID, amount, chatReport.reportID, currency);
    } else if (isPolicyExpenseChat) {
        iouReport = {...iouReport};
        if (iouReport?.currency === currency && typeof iouReport.total === 'number') {
            // Because of the Expense reports are stored as negative values, we subtract the total from the amount
            iouReport.total -= amount;
        }
    } else {
        iouReport = IOUUtils.updateIOUOwnerAndTotal(iouReport, payeeAccountID, amount, currency);
    }

    // STEP 3: Build an optimistic transaction with the receipt
    const existingTransaction = allTransactionDrafts[`${ONYXKEYS.COLLECTION.TRANSACTION_DRAFT}${existingTransactionID ?? CONST.IOU.OPTIMISTIC_TRANSACTION_ID}`];
    const isDistanceRequest = existingTransaction && existingTransaction.iouRequestType === CONST.IOU.REQUEST_TYPE.DISTANCE;
    let optimisticTransaction = TransactionUtils.buildOptimisticTransaction(
        ReportUtils.isExpenseReport(iouReport) ? -amount : amount,
        currency,
        iouReport.reportID,
        comment,
        created,
        '',
        '',
        merchant,
        receipt,
        '',
        existingTransactionID,
        category,
        tag,
        taxCode,
        ReportUtils.isExpenseReport(iouReport) ? -(taxAmount ?? 0) : taxAmount,
        billable,
        isDistanceRequest ? {waypoints: CONST.RED_BRICK_ROAD_PENDING_ACTION.ADD} : undefined,
    );

    const optimisticPolicyRecentlyUsedCategories = Category.buildOptimisticPolicyRecentlyUsedCategories(iouReport.policyID, category);
    const optimisticPolicyRecentlyUsedTags = Tag.buildOptimisticPolicyRecentlyUsedTags(iouReport.policyID, tag);

    // If there is an existing transaction (which is the case for distance requests), then the data from the existing transaction
    // needs to be manually merged into the optimistic transaction. This is because buildOnyxDataForMoneyRequest() uses `Onyx.set()` for the transaction
    // data. This is a big can of worms to change it to `Onyx.merge()` as explored in https://expensify.slack.com/archives/C05DWUDHVK7/p1692139468252109.
    // I want to clean this up at some point, but it's possible this will live in the code for a while so I've created https://github.com/Expensify/App/issues/25417
    // to remind me to do this.
    if (isDistanceRequest) {
        optimisticTransaction = fastMerge(existingTransaction, optimisticTransaction, false);
    }

    // STEP 4: Build optimistic reportActions. We need:
    // 1. CREATED action for the chatReport
    // 2. CREATED action for the iouReport
    // 3. IOU action for the iouReport
    // 4. The transaction thread, which requires the iouAction, and CREATED action for the transaction thread
    // 5. REPORT_PREVIEW action for the chatReport
    // Note: The CREATED action for the IOU report must be optimistically generated before the IOU action so there's no chance that it appears after the IOU action in the chat
    const [optimisticCreatedActionForChat, optimisticCreatedActionForIOUReport, iouAction, optimisticTransactionThread, optimisticCreatedActionForTransactionThread] =
        ReportUtils.buildOptimisticMoneyRequestEntities(
            iouReport,
            CONST.IOU.REPORT_ACTION_TYPE.CREATE,
            amount,
            currency,
            comment,
            payeeEmail,
            [participant],
            optimisticTransaction.transactionID,
            undefined,
            false,
            false,
            false,
            undefined,
            linkedTrackedExpenseReportAction?.childReportID,
            linkedTrackedExpenseReportAction,
        );

    let reportPreviewAction = shouldCreateNewMoneyRequestReport ? null : getReportPreviewAction(chatReport.reportID, iouReport.reportID);

    if (reportPreviewAction) {
        reportPreviewAction = ReportUtils.updateReportPreview(iouReport, reportPreviewAction, false, comment, optimisticTransaction);
    } else {
        reportPreviewAction = ReportUtils.buildOptimisticReportPreview(chatReport, iouReport, comment, optimisticTransaction);
        chatReport.lastVisibleActionCreated = reportPreviewAction.created;

        // Generated ReportPreview action is a parent report action of the iou report.
        // We are setting the iou report's parentReportActionID to display subtitle correctly in IOU page when offline.
        iouReport.parentReportActionID = reportPreviewAction.reportActionID;
    }

    const shouldCreateOptimisticPersonalDetails = isNewChatReport && !allPersonalDetails[payerAccountID];
    // Add optimistic personal details for participant
    const optimisticPersonalDetailListAction = shouldCreateOptimisticPersonalDetails
        ? {
              [payerAccountID]: {
                  accountID: payerAccountID,
                  // Disabling this line since participant.displayName can be an empty string
                  // eslint-disable-next-line @typescript-eslint/prefer-nullish-coalescing
                  displayName: LocalePhoneNumber.formatPhoneNumber(participant.displayName || payerEmail),
                  login: participant.login,
                  isOptimisticPersonalDetail: true,
              },
          }
        : {};

    const optimisticNextStep = NextStepUtils.buildNextStep(iouReport, CONST.REPORT.STATUS_NUM.OPEN);

    // STEP 5: Build Onyx Data
    const [optimisticData, successData, failureData] = buildOnyxDataForMoneyRequest(
        chatReport,
        iouReport,
        optimisticTransaction,
        optimisticCreatedActionForChat,
        optimisticCreatedActionForIOUReport,
        iouAction,
        optimisticPersonalDetailListAction,
        reportPreviewAction,
        optimisticPolicyRecentlyUsedCategories,
        optimisticPolicyRecentlyUsedTags,
        isNewChatReport,
        optimisticTransactionThread ?? {},
        optimisticCreatedActionForTransactionThread,
        shouldCreateNewMoneyRequestReport,
        policy,
        policyTagList,
        policyCategories,
        optimisticNextStep,
    );

    return {
        payerAccountID,
        payerEmail,
        iouReport,
        chatReport,
        transaction: optimisticTransaction,
        iouAction,
        createdChatReportActionID: isNewChatReport ? optimisticCreatedActionForChat.reportActionID : '-1',
        createdIOUReportActionID: shouldCreateNewMoneyRequestReport ? optimisticCreatedActionForIOUReport.reportActionID : '-1',
        reportPreviewAction,
        transactionThreadReportID: optimisticTransactionThread?.reportID ?? '-1',
        createdReportActionIDForThread: optimisticCreatedActionForTransactionThread?.reportActionID ?? '-1',
        onyxData: {
            optimisticData,
            successData,
            failureData,
        },
    };
}

/**
 * Gathers all the data needed to make an expense. It attempts to find existing reports, iouReports, and receipts. If it doesn't find them, then
 * it creates optimistic versions of them and uses those instead
 */
function getTrackExpenseInformation(
    parentChatReport: OnyxEntry<OnyxTypes.Report>,
    participant: Participant,
    comment: string,
    amount: number,
    currency: string,
    created: string,
    merchant: string,
    receipt: OnyxEntry<Receipt>,
    category: string | undefined,
    tag: string | undefined,
    taxCode: string | undefined,
    taxAmount: number | undefined,
    billable: boolean | undefined,
    policy: OnyxEntry<OnyxTypes.Policy> | undefined,
    policyTagList: OnyxEntry<OnyxTypes.PolicyTagLists> | undefined,
    policyCategories: OnyxEntry<OnyxTypes.PolicyCategories> | undefined,
    payeeEmail = currentUserEmail,
    payeeAccountID = userAccountID,
    moneyRequestReportID = '',
    linkedTrackedExpenseReportAction?: OnyxTypes.ReportAction,
    existingTransactionID?: string,
): TrackExpenseInformation | null {
    const optimisticData: OnyxUpdate[] = [];
    const successData: OnyxUpdate[] = [];
    const failureData: OnyxUpdate[] = [];

    const isPolicyExpenseChat = participant.isPolicyExpenseChat;

    // STEP 1: Get existing chat report
    let chatReport = !isEmptyObject(parentChatReport) && parentChatReport?.reportID ? parentChatReport : null;
    const allReports = ReportConnection.getAllReports();
    // The chatReport always exists, and we can get it from Onyx if chatReport is null.
    if (!chatReport) {
        chatReport = allReports?.[`${ONYXKEYS.COLLECTION.REPORT}${participant.reportID}`] ?? null;
    }

    // If we still don't have a report, it likely doesn't exist, and we will early return here as it should not happen
    // Maybe later, we can build an optimistic selfDM chat.
    if (!chatReport) {
        return null;
    }

    // Check if the report is a draft
    const isDraftReport = ReportUtils.isDraftReport(chatReport?.reportID);

    let createdWorkspaceParams: CreateWorkspaceParams | undefined;

    if (isDraftReport) {
        const workspaceData = Policy.buildPolicyData(undefined, policy?.makeMeAdmin, policy?.name, policy?.id, chatReport?.reportID);
        createdWorkspaceParams = workspaceData.params;
        optimisticData.push(...workspaceData.optimisticData);
        successData.push(...workspaceData.successData);
        failureData.push(...workspaceData.failureData);
    }

    // STEP 2: If not in the self-DM flow, we need to use the expense report.
    // For this, first use the chatReport.iouReportID property. Build a new optimistic expense report if needed.
    const shouldUseMoneyReport = !!isPolicyExpenseChat;

    let iouReport: OnyxInputValue<OnyxTypes.Report> = null;
    let shouldCreateNewMoneyRequestReport = false;

    if (shouldUseMoneyReport) {
        if (moneyRequestReportID) {
            iouReport = allReports?.[`${ONYXKEYS.COLLECTION.REPORT}${moneyRequestReportID}`] ?? null;
        } else {
            iouReport = allReports?.[`${ONYXKEYS.COLLECTION.REPORT}${chatReport.iouReportID}`] ?? null;
        }

        shouldCreateNewMoneyRequestReport = ReportUtils.shouldCreateNewMoneyRequestReport(iouReport, chatReport);
        if (!iouReport || shouldCreateNewMoneyRequestReport) {
            iouReport = ReportUtils.buildOptimisticExpenseReport(chatReport.reportID, chatReport.policyID ?? '-1', payeeAccountID, amount, currency, false);
        } else {
            iouReport = {...iouReport};
            if (iouReport?.currency === currency && typeof iouReport.total === 'number' && typeof iouReport.nonReimbursableTotal === 'number') {
                // Because of the Expense reports are stored as negative values, we subtract the total from the amount
                iouReport.total -= amount;
                iouReport.nonReimbursableTotal -= amount;
            }
        }
    }

    // If shouldUseMoneyReport is true, the iouReport was defined.
    // But we'll use the `shouldUseMoneyReport && iouReport` check further instead of `shouldUseMoneyReport` to avoid TS errors.

    // STEP 3: Build optimistic receipt and transaction
    const receiptObject: Receipt = {};
    let filename;
    if (receipt?.source) {
        receiptObject.source = receipt.source;
        receiptObject.state = receipt.state ?? CONST.IOU.RECEIPT_STATE.SCANREADY;
        filename = receipt.name;
    }
    const existingTransaction = allTransactionDrafts[`${ONYXKEYS.COLLECTION.TRANSACTION_DRAFT}${existingTransactionID ?? CONST.IOU.OPTIMISTIC_TRANSACTION_ID}`];
    if (!filename) {
        filename = existingTransaction?.filename;
    }
    const isDistanceRequest = existingTransaction && existingTransaction.iouRequestType === CONST.IOU.REQUEST_TYPE.DISTANCE;
    let optimisticTransaction = TransactionUtils.buildOptimisticTransaction(
        ReportUtils.isExpenseReport(iouReport) ? -amount : amount,
        currency,
        shouldUseMoneyReport && iouReport ? iouReport.reportID : '-1',
        comment,
        created,
        '',
        '',
        merchant,
        receiptObject,
        filename,
        existingTransactionID ?? null,
        category,
        tag,
        taxCode,
        taxAmount,
        billable,
        isDistanceRequest ? {waypoints: CONST.RED_BRICK_ROAD_PENDING_ACTION.ADD} : undefined,
        false,
    );

    // If there is an existing transaction (which is the case for distance requests), then the data from the existing transaction
    // needs to be manually merged into the optimistic transaction. This is because buildOnyxDataForMoneyRequest() uses `Onyx.set()` for the transaction
    // data. This is a big can of worms to change it to `Onyx.merge()` as explored in https://expensify.slack.com/archives/C05DWUDHVK7/p1692139468252109.
    // I want to clean this up at some point, but it's possible this will live in the code for a while so I've created https://github.com/Expensify/App/issues/25417
    // to remind me to do this.
    if (isDistanceRequest) {
        optimisticTransaction = fastMerge(existingTransaction, optimisticTransaction, false);
    }

    // STEP 4: Build optimistic reportActions. We need:
    // 1. CREATED action for the iouReport (if tracking in the Expense chat)
    // 2. IOU action for the iouReport (if tracking in the Expense chat), otherwise – for chatReport
    // 3. The transaction thread, which requires the iouAction, and CREATED action for the transaction thread
    // 4. REPORT_PREVIEW action for the chatReport (if tracking in the Expense chat)
    const [, optimisticCreatedActionForIOUReport, iouAction, optimisticTransactionThread, optimisticCreatedActionForTransactionThread] = ReportUtils.buildOptimisticMoneyRequestEntities(
        shouldUseMoneyReport && iouReport ? iouReport : chatReport,
        CONST.IOU.REPORT_ACTION_TYPE.TRACK,
        amount,
        currency,
        comment,
        payeeEmail,
        [participant],
        optimisticTransaction.transactionID,
        undefined,
        false,
        false,
        false,
        !shouldUseMoneyReport,
        linkedTrackedExpenseReportAction?.childReportID,
        linkedTrackedExpenseReportAction,
    );

    let reportPreviewAction: OnyxInputValue<OnyxTypes.ReportAction<typeof CONST.REPORT.ACTIONS.TYPE.REPORT_PREVIEW>> = null;
    if (shouldUseMoneyReport && iouReport) {
        reportPreviewAction = shouldCreateNewMoneyRequestReport ? null : getReportPreviewAction(chatReport.reportID, iouReport.reportID);

        if (reportPreviewAction) {
            reportPreviewAction = ReportUtils.updateReportPreview(iouReport, reportPreviewAction, false, comment, optimisticTransaction);
        } else {
            reportPreviewAction = ReportUtils.buildOptimisticReportPreview(chatReport, iouReport, comment, optimisticTransaction);
            // Generated ReportPreview action is a parent report action of the iou report.
            // We are setting the iou report's parentReportActionID to display subtitle correctly in IOU page when offline.
            iouReport.parentReportActionID = reportPreviewAction.reportActionID;
        }
    }

    let actionableTrackExpenseWhisper: OnyxInputValue<OnyxTypes.ReportAction> = null;
    if (!isPolicyExpenseChat) {
        actionableTrackExpenseWhisper = ReportUtils.buildOptimisticActionableTrackExpenseWhisper(iouAction, optimisticTransaction.transactionID);
    }

    // STEP 5: Build Onyx Data
    const trackExpenseOnyxData = buildOnyxDataForTrackExpense(
        chatReport,
        iouReport,
        optimisticTransaction,
        optimisticCreatedActionForIOUReport,
        iouAction,
        reportPreviewAction,
        optimisticTransactionThread ?? {},
        optimisticCreatedActionForTransactionThread,
        shouldCreateNewMoneyRequestReport,
        policy,
        policyTagList,
        policyCategories,
        undefined,
        actionableTrackExpenseWhisper,
    );

    return {
        createdWorkspaceParams,
        chatReport,
        iouReport: iouReport ?? undefined,
        transaction: optimisticTransaction,
        iouAction,
        createdChatReportActionID: '-1',
        createdIOUReportActionID: shouldCreateNewMoneyRequestReport ? optimisticCreatedActionForIOUReport.reportActionID : '-1',
        reportPreviewAction: reportPreviewAction ?? undefined,
        transactionThreadReportID: optimisticTransactionThread.reportID,
        createdReportActionIDForThread: optimisticCreatedActionForTransactionThread?.reportActionID ?? '-1',
        actionableWhisperReportActionIDParam: actionableTrackExpenseWhisper?.reportActionID ?? '',
        onyxData: {
            optimisticData: optimisticData.concat(trackExpenseOnyxData[0]),
            successData: successData.concat(trackExpenseOnyxData[1]),
            failureData: failureData.concat(trackExpenseOnyxData[2]),
        },
    };
}

/**
 * Compute the diff amount when we update the transaction
 */
function calculateDiffAmount(
    iouReport: OnyxTypes.OnyxInputOrEntry<OnyxTypes.Report>,
    updatedTransaction: OnyxTypes.OnyxInputOrEntry<OnyxTypes.Transaction>,
    transaction: OnyxEntry<OnyxTypes.Transaction>,
): number {
    if (!iouReport) {
        return 0;
    }
    const isExpenseReport = ReportUtils.isExpenseReport(iouReport);
    const updatedCurrency = TransactionUtils.getCurrency(updatedTransaction);
    const currentCurrency = TransactionUtils.getCurrency(transaction);

    const currentAmount = TransactionUtils.getAmount(transaction, isExpenseReport);
    const updatedAmount = TransactionUtils.getAmount(updatedTransaction, isExpenseReport);

    if (updatedCurrency === iouReport?.currency && currentCurrency !== iouReport?.currency) {
        // Add the diff to the total if we change the currency from a different currency to the currency of the IOU report
        return updatedAmount;
    }
    if (updatedCurrency !== iouReport?.currency && currentCurrency === iouReport?.currency) {
        // Subtract the diff from the total if we change the currency from the currency of IOU report to a different currency
        return -updatedAmount;
    }
    if (updatedCurrency === iouReport?.currency && updatedAmount !== currentAmount) {
        // Calculate the diff between the updated amount and the current amount if we change the amount and the currency of the transaction is the currency of the report
        return updatedAmount - currentAmount;
    }

    return 0;
}

/**
 * @param transactionID
 * @param transactionThreadReportID
 * @param transactionChanges
 * @param [transactionChanges.created] Present when updated the date field
 * @param policy  May be undefined, an empty object, or an object matching the Policy type (src/types/onyx/Policy.ts)
 * @param policyTagList
 * @param policyCategories
 * @param onlyIncludeChangedFields
 *               When 'true', then the returned params will only include the transaction details for the fields that were changed.
 *               When `false`, then the returned params will include all the transaction details, regardless of which fields were changed.
 *               This setting is necessary while the UpdateDistanceRequest API is refactored to be fully 1:1:1 in https://github.com/Expensify/App/issues/28358
 */
function getUpdateMoneyRequestParams(
    transactionID: string,
    transactionThreadReportID: string,
    transactionChanges: TransactionChanges,
    policy: OnyxTypes.OnyxInputOrEntry<OnyxTypes.Policy>,
    policyTagList: OnyxTypes.OnyxInputOrEntry<OnyxTypes.PolicyTagLists>,
    policyCategories: OnyxTypes.OnyxInputOrEntry<OnyxTypes.PolicyCategories>,
    onlyIncludeChangedFields: boolean,
): UpdateMoneyRequestData {
    const optimisticData: OnyxUpdate[] = [];
    const successData: OnyxUpdate[] = [];
    const failureData: OnyxUpdate[] = [];

    // Step 1: Set any "pending fields" (ones updated while the user was offline) to have error messages in the failureData
    const pendingFields = Object.fromEntries(Object.keys(transactionChanges).map((key) => [key, CONST.RED_BRICK_ROAD_PENDING_ACTION.UPDATE]));
    const clearedPendingFields = Object.fromEntries(Object.keys(transactionChanges).map((key) => [key, null]));
    const errorFields = Object.fromEntries(Object.keys(pendingFields).map((key) => [key, {[DateUtils.getMicroseconds()]: Localize.translateLocal('iou.error.genericEditFailureMessage')}]));

    const allReports = ReportConnection.getAllReports();
    // Step 2: Get all the collections being updated
    const transactionThread = allReports?.[`${ONYXKEYS.COLLECTION.REPORT}${transactionThreadReportID}`] ?? null;
    const transaction = allTransactions?.[`${ONYXKEYS.COLLECTION.TRANSACTION}${transactionID}`];
    const iouReport = allReports?.[`${ONYXKEYS.COLLECTION.REPORT}${transactionThread?.parentReportID}`] ?? null;
    const isFromExpenseReport = ReportUtils.isExpenseReport(iouReport);
    const isScanning = TransactionUtils.hasReceipt(transaction) && TransactionUtils.isReceiptBeingScanned(transaction);
    let updatedTransaction = transaction ? TransactionUtils.getUpdatedTransaction(transaction, transactionChanges, isFromExpenseReport) : null;
    const transactionDetails = ReportUtils.getTransactionDetails(updatedTransaction);

    if (transactionDetails?.waypoints) {
        // This needs to be a JSON string since we're sending this to the MapBox API
        transactionDetails.waypoints = JSON.stringify(transactionDetails.waypoints);
    }

    const dataToIncludeInParams: Partial<TransactionDetails> | undefined = onlyIncludeChangedFields
        ? Object.fromEntries(Object.entries(transactionDetails ?? {}).filter(([key]) => Object.keys(transactionChanges).includes(key)))
        : transactionDetails;

    const params: UpdateMoneyRequestParams = {
        ...dataToIncludeInParams,
        reportID: iouReport?.reportID,
        transactionID,
    };

    const hasPendingWaypoints = 'waypoints' in transactionChanges;
    const hasModifiedDistanceRate = 'customUnitRateID' in transactionChanges;
    if (transaction && updatedTransaction && (hasPendingWaypoints || hasModifiedDistanceRate)) {
        updatedTransaction = {
            ...updatedTransaction,
            ...TransactionUtils.calculateAmountForUpdatedWaypointOrRate(transaction, transactionChanges, policy, ReportUtils.isExpenseReport(iouReport)),
        };

        // Delete the draft transaction when editing waypoints when the server responds successfully and there are no errors
        successData.push({
            onyxMethod: Onyx.METHOD.SET,
            key: `${ONYXKEYS.COLLECTION.TRANSACTION_DRAFT}${transactionID}`,
            value: null,
        });

        // Revert the transaction's amount to the original value on failure.
        // The IOU Report will be fully reverted in the failureData further below.
        failureData.push({
            onyxMethod: Onyx.METHOD.MERGE,
            key: `${ONYXKEYS.COLLECTION.TRANSACTION}${transactionID}`,
            value: {
                amount: transaction.amount,
                modifiedAmount: transaction.modifiedAmount,
                modifiedMerchant: transaction.modifiedMerchant,
            },
        });
    }

    // Step 3: Build the modified expense report actions
    // We don't create a modified report action if:
    // - we're updating the waypoints
    // - we're updating the distance rate while the waypoints are still pending
    // In these cases, there isn't a valid optimistic mileage data we can use,
    // and the report action is created on the server with the distance-related response from the MapBox API
    const updatedReportAction = ReportUtils.buildOptimisticModifiedExpenseReportAction(transactionThread, transaction, transactionChanges, isFromExpenseReport, policy);
    if (!hasPendingWaypoints && !(hasModifiedDistanceRate && TransactionUtils.isFetchingWaypointsFromServer(transaction))) {
        params.reportActionID = updatedReportAction.reportActionID;

        optimisticData.push({
            onyxMethod: Onyx.METHOD.MERGE,
            key: `${ONYXKEYS.COLLECTION.REPORT_ACTIONS}${transactionThread?.reportID}`,
            value: {
                [updatedReportAction.reportActionID]: updatedReportAction as OnyxTypes.ReportAction,
            },
        });
        optimisticData.push({
            onyxMethod: Onyx.METHOD.MERGE,
            key: `${ONYXKEYS.COLLECTION.REPORT}${transactionThread?.reportID}`,
            value: {
                lastVisibleActionCreated: updatedReportAction.created,
                lastReadTime: updatedReportAction.created,
            },
        });
        failureData.push({
            onyxMethod: Onyx.METHOD.MERGE,
            key: `${ONYXKEYS.COLLECTION.REPORT}${transactionThread?.reportID}`,
            value: {
                lastVisibleActionCreated: transactionThread?.lastVisibleActionCreated,
                lastReadTime: transactionThread?.lastReadTime,
            },
        });
        successData.push({
            onyxMethod: Onyx.METHOD.MERGE,
            key: `${ONYXKEYS.COLLECTION.REPORT_ACTIONS}${transactionThread?.reportID}`,
            value: {
                [updatedReportAction.reportActionID]: {pendingAction: null},
            },
        });
        failureData.push({
            onyxMethod: Onyx.METHOD.MERGE,
            key: `${ONYXKEYS.COLLECTION.REPORT_ACTIONS}${transactionThread?.reportID}`,
            value: {
                [updatedReportAction.reportActionID]: {
                    ...(updatedReportAction as OnyxTypes.ReportAction),
                    errors: ErrorUtils.getMicroSecondOnyxErrorWithTranslationKey('iou.error.genericEditFailureMessage'),
                },
            },
        });
    }

    // Step 4: Compute the IOU total and update the report preview message (and report header) so LHN amount owed is correct.
    const diff = calculateDiffAmount(iouReport, updatedTransaction, transaction);

    let updatedMoneyRequestReport: OnyxTypes.OnyxInputOrEntry<OnyxTypes.Report>;
    if (!iouReport) {
        updatedMoneyRequestReport = null;
    } else if ((ReportUtils.isExpenseReport(iouReport) || ReportUtils.isInvoiceReport(iouReport)) && typeof iouReport.total === 'number') {
        // For expense report, the amount is negative, so we should subtract total from diff
        updatedMoneyRequestReport = {
            ...iouReport,
            total: iouReport.total - diff,
        };
        if (!transaction?.reimbursable && typeof updatedMoneyRequestReport.nonReimbursableTotal === 'number') {
            updatedMoneyRequestReport.nonReimbursableTotal -= diff;
        }
    } else {
        updatedMoneyRequestReport = IOUUtils.updateIOUOwnerAndTotal(iouReport, updatedReportAction.actorAccountID ?? -1, diff, TransactionUtils.getCurrency(transaction), false, true);
    }

    if (updatedMoneyRequestReport) {
        updatedMoneyRequestReport.cachedTotal = CurrencyUtils.convertToDisplayString(updatedMoneyRequestReport.total, transactionDetails?.currency);
    }

    optimisticData.push(
        {
            onyxMethod: Onyx.METHOD.MERGE,
            key: `${ONYXKEYS.COLLECTION.REPORT}${iouReport?.reportID}`,
            value: updatedMoneyRequestReport,
        },
        {
            onyxMethod: Onyx.METHOD.MERGE,
            key: `${ONYXKEYS.COLLECTION.REPORT}${iouReport?.parentReportID}`,
            value: ReportUtils.getOutstandingChildRequest(updatedMoneyRequestReport),
        },
    );
    successData.push({
        onyxMethod: Onyx.METHOD.MERGE,
        key: `${ONYXKEYS.COLLECTION.REPORT}${iouReport?.reportID}`,
        value: {pendingAction: null},
    });

    // Optimistically modify the transaction and the transaction thread
    optimisticData.push({
        onyxMethod: Onyx.METHOD.MERGE,
        key: `${ONYXKEYS.COLLECTION.TRANSACTION}${transactionID}`,
        value: {
            ...updatedTransaction,
            pendingFields,
            isLoading: hasPendingWaypoints,
            errorFields: null,
        },
    });

    optimisticData.push({
        onyxMethod: Onyx.METHOD.MERGE,
        key: `${ONYXKEYS.COLLECTION.REPORT}${transactionThreadReportID}`,
        value: {
            lastActorAccountID: updatedReportAction.actorAccountID,
        },
    });

    if (isScanning && ('amount' in transactionChanges || 'currency' in transactionChanges)) {
        optimisticData.push(
            {
                onyxMethod: Onyx.METHOD.MERGE,
                key: `${ONYXKEYS.COLLECTION.REPORT_ACTIONS}${iouReport?.reportID}`,
                value: {
                    [transactionThread?.parentReportActionID ?? '-1']: {
                        originalMessage: {
                            whisperedTo: [],
                        },
                    },
                },
            },
            {
                onyxMethod: Onyx.METHOD.MERGE,
                key: `${ONYXKEYS.COLLECTION.REPORT_ACTIONS}${iouReport?.parentReportID}`,
                value: {
                    [iouReport?.parentReportActionID ?? '-1']: {
                        originalMessage: {
                            whisperedTo: [],
                        },
                    },
                },
            },
        );
    }

    // Update recently used categories if the category is changed
    if ('category' in transactionChanges) {
        const optimisticPolicyRecentlyUsedCategories = Category.buildOptimisticPolicyRecentlyUsedCategories(iouReport?.policyID, transactionChanges.category);
        if (optimisticPolicyRecentlyUsedCategories.length) {
            optimisticData.push({
                onyxMethod: Onyx.METHOD.SET,
                key: `${ONYXKEYS.COLLECTION.POLICY_RECENTLY_USED_CATEGORIES}${iouReport?.policyID}`,
                value: optimisticPolicyRecentlyUsedCategories,
            });
        }
    }

    // Update recently used categories if the tag is changed
    if ('tag' in transactionChanges) {
        const optimisticPolicyRecentlyUsedTags = Tag.buildOptimisticPolicyRecentlyUsedTags(iouReport?.policyID, transactionChanges.tag);
        if (!isEmptyObject(optimisticPolicyRecentlyUsedTags)) {
            optimisticData.push({
                onyxMethod: Onyx.METHOD.MERGE,
                key: `${ONYXKEYS.COLLECTION.POLICY_RECENTLY_USED_TAGS}${iouReport?.policyID}`,
                value: optimisticPolicyRecentlyUsedTags,
            });
        }
    }

    // Clear out the error fields and loading states on success
    successData.push({
        onyxMethod: Onyx.METHOD.MERGE,
        key: `${ONYXKEYS.COLLECTION.TRANSACTION}${transactionID}`,
        value: {
            pendingFields: clearedPendingFields,
            isLoading: false,
            errorFields: null,
            routes: null,
        },
    });

    // Clear out loading states, pending fields, and add the error fields
    failureData.push({
        onyxMethod: Onyx.METHOD.MERGE,
        key: `${ONYXKEYS.COLLECTION.TRANSACTION}${transactionID}`,
        value: {
            pendingFields: clearedPendingFields,
            isLoading: false,
            errorFields,
        },
    });

    if (iouReport) {
        // Reset the iouReport to its original state
        failureData.push({
            onyxMethod: Onyx.METHOD.MERGE,
            key: `${ONYXKEYS.COLLECTION.REPORT}${iouReport.reportID}`,
            value: iouReport,
        });
    }

    if (policy && PolicyUtils.isPaidGroupPolicy(policy) && updatedTransaction && ('tag' in transactionChanges || 'category' in transactionChanges)) {
        const currentTransactionViolations = allTransactionViolations[`${ONYXKEYS.COLLECTION.TRANSACTION_VIOLATIONS}${transactionID}`] ?? [];
        optimisticData.push(
            ViolationsUtils.getViolationsOnyxData(
                updatedTransaction,
                currentTransactionViolations,
                !!policy.requiresTag,
                policyTagList ?? {},
                !!policy.requiresCategory,
                policyCategories ?? {},
                PolicyUtils.hasDependentTags(policy, policyTagList ?? {}),
            ),
        );
        failureData.push({
            onyxMethod: Onyx.METHOD.MERGE,
            key: `${ONYXKEYS.COLLECTION.TRANSACTION_VIOLATIONS}${transactionID}`,
            value: currentTransactionViolations,
        });
    }

    // Reset the transaction thread to its original state
    failureData.push({
        onyxMethod: Onyx.METHOD.MERGE,
        key: `${ONYXKEYS.COLLECTION.REPORT}${transactionThreadReportID}`,
        value: transactionThread,
    });

    return {
        params,
        onyxData: {optimisticData, successData, failureData},
    };
}

/**
 * @param transactionID
 * @param transactionThreadReportID
 * @param transactionChanges
 * @param [transactionChanges.created] Present when updated the date field
 * @param onlyIncludeChangedFields
 *               When 'true', then the returned params will only include the transaction details for the fields that were changed.
 *               When `false`, then the returned params will include all the transaction details, regardless of which fields were changed.
 *               This setting is necessary while the UpdateDistanceRequest API is refactored to be fully 1:1:1 in https://github.com/Expensify/App/issues/28358
 * @param policy  May be undefined, an empty object, or an object matching the Policy type (src/types/onyx/Policy.ts)
 */
function getUpdateTrackExpenseParams(
    transactionID: string,
    transactionThreadReportID: string,
    transactionChanges: TransactionChanges,
    onlyIncludeChangedFields: boolean,
    policy: OnyxTypes.OnyxInputOrEntry<OnyxTypes.Policy>,
): UpdateMoneyRequestData {
    const optimisticData: OnyxUpdate[] = [];
    const successData: OnyxUpdate[] = [];
    const failureData: OnyxUpdate[] = [];

    // Step 1: Set any "pending fields" (ones updated while the user was offline) to have error messages in the failureData
    const pendingFields = Object.fromEntries(Object.keys(transactionChanges).map((key) => [key, CONST.RED_BRICK_ROAD_PENDING_ACTION.UPDATE]));
    const clearedPendingFields = Object.fromEntries(Object.keys(transactionChanges).map((key) => [key, null]));
    const errorFields = Object.fromEntries(Object.keys(pendingFields).map((key) => [key, {[DateUtils.getMicroseconds()]: Localize.translateLocal('iou.error.genericEditFailureMessage')}]));

    const allReports = ReportConnection.getAllReports();
    // Step 2: Get all the collections being updated
    const transactionThread = allReports?.[`${ONYXKEYS.COLLECTION.REPORT}${transactionThreadReportID}`] ?? null;
    const transaction = allTransactions?.[`${ONYXKEYS.COLLECTION.TRANSACTION}${transactionID}`];
    const chatReport = allReports?.[`${ONYXKEYS.COLLECTION.REPORT}${transactionThread?.parentReportID}`] ?? null;
    const isScanning = TransactionUtils.hasReceipt(transaction) && TransactionUtils.isReceiptBeingScanned(transaction);
    let updatedTransaction = transaction ? TransactionUtils.getUpdatedTransaction(transaction, transactionChanges, false) : null;
    const transactionDetails = ReportUtils.getTransactionDetails(updatedTransaction);

    if (transactionDetails?.waypoints) {
        // This needs to be a JSON string since we're sending this to the MapBox API
        transactionDetails.waypoints = JSON.stringify(transactionDetails.waypoints);
    }

    const dataToIncludeInParams: Partial<TransactionDetails> | undefined = onlyIncludeChangedFields
        ? Object.fromEntries(Object.entries(transactionDetails ?? {}).filter(([key]) => Object.keys(transactionChanges).includes(key)))
        : transactionDetails;

    const params: UpdateMoneyRequestParams = {
        ...dataToIncludeInParams,
        reportID: chatReport?.reportID,
        transactionID,
    };

    const hasPendingWaypoints = 'waypoints' in transactionChanges;
    const hasModifiedDistanceRate = 'customUnitRateID' in transactionChanges;
    if (transaction && updatedTransaction && (hasPendingWaypoints || hasModifiedDistanceRate)) {
        updatedTransaction = {
            ...updatedTransaction,
            ...TransactionUtils.calculateAmountForUpdatedWaypointOrRate(transaction, transactionChanges, policy, false),
        };

        // Delete the draft transaction when editing waypoints when the server responds successfully and there are no errors
        successData.push({
            onyxMethod: Onyx.METHOD.SET,
            key: `${ONYXKEYS.COLLECTION.TRANSACTION_DRAFT}${transactionID}`,
            value: null,
        });

        // Revert the transaction's amount to the original value on failure.
        // The IOU Report will be fully reverted in the failureData further below.
        failureData.push({
            onyxMethod: Onyx.METHOD.MERGE,
            key: `${ONYXKEYS.COLLECTION.TRANSACTION}${transactionID}`,
            value: {
                amount: transaction.amount,
                modifiedAmount: transaction.modifiedAmount,
                modifiedMerchant: transaction.modifiedMerchant,
            },
        });
    }

    // Step 3: Build the modified expense report actions
    // We don't create a modified report action if:
    // - we're updating the waypoints
    // - we're updating the distance rate while the waypoints are still pending
    // In these cases, there isn't a valid optimistic mileage data we can use,
    // and the report action is created on the server with the distance-related response from the MapBox API
    const updatedReportAction = ReportUtils.buildOptimisticModifiedExpenseReportAction(transactionThread, transaction, transactionChanges, false, policy);
    if (!hasPendingWaypoints && !(hasModifiedDistanceRate && TransactionUtils.isFetchingWaypointsFromServer(transaction))) {
        params.reportActionID = updatedReportAction.reportActionID;

        optimisticData.push({
            onyxMethod: Onyx.METHOD.MERGE,
            key: `${ONYXKEYS.COLLECTION.REPORT_ACTIONS}${transactionThread?.reportID}`,
            value: {
                [updatedReportAction.reportActionID]: updatedReportAction as OnyxTypes.ReportAction,
            },
        });
        successData.push({
            onyxMethod: Onyx.METHOD.MERGE,
            key: `${ONYXKEYS.COLLECTION.REPORT_ACTIONS}${transactionThread?.reportID}`,
            value: {
                [updatedReportAction.reportActionID]: {pendingAction: null},
            },
        });
        failureData.push({
            onyxMethod: Onyx.METHOD.MERGE,
            key: `${ONYXKEYS.COLLECTION.REPORT_ACTIONS}${transactionThread?.reportID}`,
            value: {
                [updatedReportAction.reportActionID]: {
                    ...(updatedReportAction as OnyxTypes.ReportAction),
                    errors: ErrorUtils.getMicroSecondOnyxErrorWithTranslationKey('iou.error.genericEditFailureMessage'),
                },
            },
        });
    }

    // Step 4: Update the report preview message (and report header) so LHN amount tracked is correct.
    // Optimistically modify the transaction and the transaction thread
    optimisticData.push({
        onyxMethod: Onyx.METHOD.MERGE,
        key: `${ONYXKEYS.COLLECTION.TRANSACTION}${transactionID}`,
        value: {
            ...updatedTransaction,
            pendingFields,
            isLoading: hasPendingWaypoints,
            errorFields: null,
        },
    });

    optimisticData.push({
        onyxMethod: Onyx.METHOD.MERGE,
        key: `${ONYXKEYS.COLLECTION.REPORT}${transactionThreadReportID}`,
        value: {
            lastActorAccountID: updatedReportAction.actorAccountID,
        },
    });

    if (isScanning && ('amount' in transactionChanges || 'currency' in transactionChanges)) {
        optimisticData.push({
            onyxMethod: Onyx.METHOD.MERGE,
            key: `${ONYXKEYS.COLLECTION.REPORT_ACTIONS}${chatReport?.reportID}`,
            value: {
                [transactionThread?.parentReportActionID ?? '-1']: {
                    originalMessage: {
                        whisperedTo: [],
                    },
                },
            },
        });
    }

    // Clear out the error fields and loading states on success
    successData.push({
        onyxMethod: Onyx.METHOD.MERGE,
        key: `${ONYXKEYS.COLLECTION.TRANSACTION}${transactionID}`,
        value: {
            pendingFields: clearedPendingFields,
            isLoading: false,
            errorFields: null,
            routes: null,
        },
    });

    // Clear out loading states, pending fields, and add the error fields
    failureData.push({
        onyxMethod: Onyx.METHOD.MERGE,
        key: `${ONYXKEYS.COLLECTION.TRANSACTION}${transactionID}`,
        value: {
            pendingFields: clearedPendingFields,
            isLoading: false,
            errorFields,
        },
    });

    // Reset the transaction thread to its original state
    failureData.push({
        onyxMethod: Onyx.METHOD.MERGE,
        key: `${ONYXKEYS.COLLECTION.REPORT}${transactionThreadReportID}`,
        value: transactionThread,
    });

    return {
        params,
        onyxData: {optimisticData, successData, failureData},
    };
}

/** Updates the created date of an expense */
function updateMoneyRequestDate(
    transactionID: string,
    transactionThreadReportID: string,
    value: string,
    policy: OnyxEntry<OnyxTypes.Policy>,
    policyTags: OnyxEntry<OnyxTypes.PolicyTagLists>,
    policyCategories: OnyxEntry<OnyxTypes.PolicyCategories>,
) {
    const transactionChanges: TransactionChanges = {
        created: value,
    };
    const allReports = ReportConnection.getAllReports();
    const transactionThreadReport = allReports?.[`${ONYXKEYS.COLLECTION.REPORT}${transactionThreadReportID}`] ?? null;
    const parentReport = allReports?.[`${ONYXKEYS.COLLECTION.REPORT}${transactionThreadReport?.parentReportID}`] ?? null;
    let data: UpdateMoneyRequestData;
    if (ReportUtils.isTrackExpenseReport(transactionThreadReport) && ReportUtils.isSelfDM(parentReport)) {
        data = getUpdateTrackExpenseParams(transactionID, transactionThreadReportID, transactionChanges, true, policy);
    } else {
        data = getUpdateMoneyRequestParams(transactionID, transactionThreadReportID, transactionChanges, policy, policyTags, policyCategories, true);
    }
    const {params, onyxData} = data;
    API.write(WRITE_COMMANDS.UPDATE_MONEY_REQUEST_DATE, params, onyxData);
}

/** Updates the billable field of an expense */
function updateMoneyRequestBillable(
    transactionID: string,
    transactionThreadReportID: string,
    value: boolean,
    policy: OnyxEntry<OnyxTypes.Policy>,
    policyTagList: OnyxEntry<OnyxTypes.PolicyTagLists>,
    policyCategories: OnyxEntry<OnyxTypes.PolicyCategories>,
) {
    const transactionChanges: TransactionChanges = {
        billable: value,
    };
    const {params, onyxData} = getUpdateMoneyRequestParams(transactionID, transactionThreadReportID, transactionChanges, policy, policyTagList, policyCategories, true);
    API.write(WRITE_COMMANDS.UPDATE_MONEY_REQUEST_BILLABLE, params, onyxData);
}

/** Updates the merchant field of an expense */
function updateMoneyRequestMerchant(
    transactionID: string,
    transactionThreadReportID: string,
    value: string,
    policy: OnyxEntry<OnyxTypes.Policy>,
    policyTagList: OnyxEntry<OnyxTypes.PolicyTagLists>,
    policyCategories: OnyxEntry<OnyxTypes.PolicyCategories>,
) {
    const transactionChanges: TransactionChanges = {
        merchant: value,
    };
    const allReports = ReportConnection.getAllReports();
    const transactionThreadReport = allReports?.[`${ONYXKEYS.COLLECTION.REPORT}${transactionThreadReportID}`] ?? null;
    const parentReport = allReports?.[`${ONYXKEYS.COLLECTION.REPORT}${transactionThreadReport?.parentReportID}`] ?? null;
    let data: UpdateMoneyRequestData;
    if (ReportUtils.isTrackExpenseReport(transactionThreadReport) && ReportUtils.isSelfDM(parentReport)) {
        data = getUpdateTrackExpenseParams(transactionID, transactionThreadReportID, transactionChanges, true, policy);
    } else {
        data = getUpdateMoneyRequestParams(transactionID, transactionThreadReportID, transactionChanges, policy, policyTagList, policyCategories, true);
    }
    const {params, onyxData} = data;
    API.write(WRITE_COMMANDS.UPDATE_MONEY_REQUEST_MERCHANT, params, onyxData);
}

/** Updates the tag of an expense */
function updateMoneyRequestTag(
    transactionID: string,
    transactionThreadReportID: string,
    tag: string,
    policy: OnyxEntry<OnyxTypes.Policy>,
    policyTagList: OnyxEntry<OnyxTypes.PolicyTagLists>,
    policyCategories: OnyxEntry<OnyxTypes.PolicyCategories>,
) {
    const transactionChanges: TransactionChanges = {
        tag,
    };
    const {params, onyxData} = getUpdateMoneyRequestParams(transactionID, transactionThreadReportID, transactionChanges, policy, policyTagList, policyCategories, true);
    API.write(WRITE_COMMANDS.UPDATE_MONEY_REQUEST_TAG, params, onyxData);
}

/** Updates the created tax amount of an expense */
function updateMoneyRequestTaxAmount(
    transactionID: string,
    optimisticReportActionID: string,
    taxAmount: number,
    policy: OnyxEntry<OnyxTypes.Policy>,
    policyTagList: OnyxEntry<OnyxTypes.PolicyTagLists>,
    policyCategories: OnyxEntry<OnyxTypes.PolicyCategories>,
) {
    const transactionChanges = {
        taxAmount,
    };
    const {params, onyxData} = getUpdateMoneyRequestParams(transactionID, optimisticReportActionID, transactionChanges, policy, policyTagList, policyCategories, true);
    API.write('UpdateMoneyRequestTaxAmount', params, onyxData);
}

type UpdateMoneyRequestTaxRateParams = {
    transactionID: string;
    optimisticReportActionID: string;
    taxCode: string;
    taxAmount: number;
    policy: OnyxEntry<OnyxTypes.Policy>;
    policyTagList: OnyxEntry<OnyxTypes.PolicyTagLists>;
    policyCategories: OnyxEntry<OnyxTypes.PolicyCategories>;
};

/** Updates the created tax rate of an expense */
function updateMoneyRequestTaxRate({transactionID, optimisticReportActionID, taxCode, taxAmount, policy, policyTagList, policyCategories}: UpdateMoneyRequestTaxRateParams) {
    const transactionChanges = {
        taxCode,
        taxAmount,
    };
    const {params, onyxData} = getUpdateMoneyRequestParams(transactionID, optimisticReportActionID, transactionChanges, policy, policyTagList, policyCategories, true);
    API.write('UpdateMoneyRequestTaxRate', params, onyxData);
}

type UpdateMoneyRequestDistanceParams = {
    transactionID: string;
    transactionThreadReportID: string;
    waypoints: WaypointCollection;
    routes?: Routes;
    policy?: OnyxEntry<OnyxTypes.Policy>;
    policyTagList?: OnyxEntry<OnyxTypes.PolicyTagLists>;
    policyCategories?: OnyxEntry<OnyxTypes.PolicyCategories>;
};

/** Updates the waypoints of a distance expense */
function updateMoneyRequestDistance({
    transactionID,
    transactionThreadReportID,
    waypoints,
    routes = undefined,
    policy = {} as OnyxTypes.Policy,
    policyTagList = {},
    policyCategories = {},
}: UpdateMoneyRequestDistanceParams) {
    const transactionChanges: TransactionChanges = {
        waypoints,
        routes,
    };
    const allReports = ReportConnection.getAllReports();
    const transactionThreadReport = allReports?.[`${ONYXKEYS.COLLECTION.REPORT}${transactionThreadReportID}`] ?? null;
    const parentReport = allReports?.[`${ONYXKEYS.COLLECTION.REPORT}${transactionThreadReport?.parentReportID}`] ?? null;
    let data: UpdateMoneyRequestData;
    if (ReportUtils.isTrackExpenseReport(transactionThreadReport) && ReportUtils.isSelfDM(parentReport)) {
        data = getUpdateTrackExpenseParams(transactionID, transactionThreadReportID, transactionChanges, true, policy);
    } else {
        data = getUpdateMoneyRequestParams(transactionID, transactionThreadReportID, transactionChanges, policy, policyTagList, policyCategories, true);
    }
    const {params, onyxData} = data;
    API.write(WRITE_COMMANDS.UPDATE_MONEY_REQUEST_DISTANCE, params, onyxData);
}

/** Updates the category of an expense */
function updateMoneyRequestCategory(
    transactionID: string,
    transactionThreadReportID: string,
    category: string,
    policy: OnyxEntry<OnyxTypes.Policy>,
    policyTagList: OnyxEntry<OnyxTypes.PolicyTagLists>,
    policyCategories: OnyxEntry<OnyxTypes.PolicyCategories>,
) {
    const transactionChanges: TransactionChanges = {
        category,
    };
    const {params, onyxData} = getUpdateMoneyRequestParams(transactionID, transactionThreadReportID, transactionChanges, policy, policyTagList, policyCategories, true);
    API.write(WRITE_COMMANDS.UPDATE_MONEY_REQUEST_CATEGORY, params, onyxData);
}

/** Updates the description of an expense */
function updateMoneyRequestDescription(
    transactionID: string,
    transactionThreadReportID: string,
    comment: string,
    policy: OnyxEntry<OnyxTypes.Policy>,
    policyTagList: OnyxEntry<OnyxTypes.PolicyTagLists>,
    policyCategories: OnyxEntry<OnyxTypes.PolicyCategories>,
) {
    const transactionChanges: TransactionChanges = {
        comment,
    };
    const allReports = ReportConnection.getAllReports();
    const transactionThreadReport = allReports?.[`${ONYXKEYS.COLLECTION.REPORT}${transactionThreadReportID}`] ?? null;
    const parentReport = allReports?.[`${ONYXKEYS.COLLECTION.REPORT}${transactionThreadReport?.parentReportID}`] ?? null;
    let data: UpdateMoneyRequestData;
    if (ReportUtils.isTrackExpenseReport(transactionThreadReport) && ReportUtils.isSelfDM(parentReport)) {
        data = getUpdateTrackExpenseParams(transactionID, transactionThreadReportID, transactionChanges, true, policy);
    } else {
        data = getUpdateMoneyRequestParams(transactionID, transactionThreadReportID, transactionChanges, policy, policyTagList, policyCategories, true);
    }
    const {params, onyxData} = data;
    API.write(WRITE_COMMANDS.UPDATE_MONEY_REQUEST_DESCRIPTION, params, onyxData);
}

/** Updates the distance rate of an expense */
function updateMoneyRequestDistanceRate(
    transactionID: string,
    transactionThreadReportID: string,
    rateID: string,
    policy: OnyxEntry<OnyxTypes.Policy>,
    policyTagList: OnyxEntry<OnyxTypes.PolicyTagLists>,
    policyCategories: OnyxEntry<OnyxTypes.PolicyCategories>,
) {
    const transactionChanges: TransactionChanges = {
        customUnitRateID: rateID,
    };
    const allReports = ReportConnection.getAllReports();
    const transactionThreadReport = allReports?.[`${ONYXKEYS.COLLECTION.REPORT}${transactionThreadReportID}`] ?? null;
    const parentReport = allReports?.[`${ONYXKEYS.COLLECTION.REPORT}${transactionThreadReport?.parentReportID}`] ?? null;
    let data: UpdateMoneyRequestData;
    if (ReportUtils.isTrackExpenseReport(transactionThreadReport) && ReportUtils.isSelfDM(parentReport)) {
        data = getUpdateTrackExpenseParams(transactionID, transactionThreadReportID, transactionChanges, true, policy);
    } else {
        data = getUpdateMoneyRequestParams(transactionID, transactionThreadReportID, transactionChanges, policy, policyTagList, policyCategories, true);
    }
    const {params, onyxData} = data;
    API.write(WRITE_COMMANDS.UPDATE_MONEY_REQUEST_DISTANCE_RATE, params, onyxData);
}

/** Edits an existing distance expense */
function updateDistanceRequest(
    transactionID: string,
    transactionThreadReportID: string,
    transactionChanges: TransactionChanges,
    policy: OnyxTypes.Policy,
    policyTagList: OnyxTypes.PolicyTagLists,
    policyCategories: OnyxTypes.PolicyCategories,
) {
    const {params, onyxData} = getUpdateMoneyRequestParams(transactionID, transactionThreadReportID, transactionChanges, policy, policyTagList, policyCategories, false);
    API.write(WRITE_COMMANDS.UPDATE_DISTANCE_REQUEST, params, onyxData);
}

const getConvertTrackedExpenseInformation = (
    transactionID: string,
    actionableWhisperReportActionID: string,
    moneyRequestReportID: string,
    linkedTrackedExpenseReportAction: OnyxTypes.ReportAction,
    linkedTrackedExpenseReportID: string,
    transactionThreadReportID: string,
    resolution: IOUAction,
) => {
    const optimisticData: OnyxUpdate[] = [];
    const successData: OnyxUpdate[] = [];
    const failureData: OnyxUpdate[] = [];

    // Delete the transaction from the track expense report
    const {
        optimisticData: deleteOptimisticData,
        successData: deleteSuccessData,
        failureData: deleteFailureData,
    } = getDeleteTrackExpenseInformation(linkedTrackedExpenseReportID, transactionID, linkedTrackedExpenseReportAction, false, true, actionableWhisperReportActionID, resolution);

    optimisticData?.push(...deleteOptimisticData);
    successData?.push(...deleteSuccessData);
    failureData?.push(...deleteFailureData);

    // Build modified expense report action with the transaction changes
    const modifiedExpenseReportAction = ReportUtils.buildOptimisticMovedTrackedExpenseModifiedReportAction(transactionThreadReportID, moneyRequestReportID);

    optimisticData?.push({
        onyxMethod: Onyx.METHOD.MERGE,
        key: `${ONYXKEYS.COLLECTION.REPORT_ACTIONS}${transactionThreadReportID}`,
        value: {
            [modifiedExpenseReportAction.reportActionID]: modifiedExpenseReportAction as OnyxTypes.ReportAction,
        },
    });
    successData?.push({
        onyxMethod: Onyx.METHOD.MERGE,
        key: `${ONYXKEYS.COLLECTION.REPORT_ACTIONS}${transactionThreadReportID}`,
        value: {
            [modifiedExpenseReportAction.reportActionID]: {pendingAction: null},
        },
    });
    failureData?.push({
        onyxMethod: Onyx.METHOD.MERGE,
        key: `${ONYXKEYS.COLLECTION.REPORT_ACTIONS}${transactionThreadReportID}`,
        value: {
            [modifiedExpenseReportAction.reportActionID]: {
                ...(modifiedExpenseReportAction as OnyxTypes.ReportAction),
                errors: ErrorUtils.getMicroSecondOnyxErrorWithTranslationKey('iou.error.genericEditFailureMessage'),
            },
        },
    });

    return {optimisticData, successData, failureData, modifiedExpenseReportActionID: modifiedExpenseReportAction.reportActionID};
};

function convertTrackedExpenseToRequest(
    payerAccountID: number,
    payerEmail: string,
    chatReportID: string,
    transactionID: string,
    actionableWhisperReportActionID: string,
    createdChatReportActionID: string,
    moneyRequestReportID: string,
    moneyRequestCreatedReportActionID: string,
    moneyRequestPreviewReportActionID: string,
    linkedTrackedExpenseReportAction: OnyxTypes.ReportAction,
    linkedTrackedExpenseReportID: string,
    transactionThreadReportID: string,
    reportPreviewReportActionID: string,
    onyxData: OnyxData,
    amount: number,
    currency: string,
    comment: string,
    merchant: string,
    created: string,
    receipt?: Receipt,
) {
    const {optimisticData, successData, failureData} = onyxData;

    const {
        optimisticData: moveTransactionOptimisticData,
        successData: moveTransactionSuccessData,
        failureData: moveTransactionFailureData,
        modifiedExpenseReportActionID,
    } = getConvertTrackedExpenseInformation(
        transactionID,
        actionableWhisperReportActionID,
        moneyRequestReportID,
        linkedTrackedExpenseReportAction,
        linkedTrackedExpenseReportID,
        transactionThreadReportID,
        CONST.IOU.ACTION.SUBMIT,
    );

    optimisticData?.push(...moveTransactionOptimisticData);
    successData?.push(...moveTransactionSuccessData);
    failureData?.push(...moveTransactionFailureData);

    const parameters = {
        amount,
        currency,
        comment,
        created,
        merchant,
        receipt,
        payerAccountID,
        payerEmail,
        chatReportID,
        transactionID,
        actionableWhisperReportActionID,
        createdChatReportActionID,
        moneyRequestReportID,
        moneyRequestCreatedReportActionID,
        moneyRequestPreviewReportActionID,
        transactionThreadReportID,
        modifiedExpenseReportActionID,
        reportPreviewReportActionID,
    };
    API.write(WRITE_COMMANDS.CONVERT_TRACKED_EXPENSE_TO_REQUEST, parameters, {optimisticData, successData, failureData});
}

function categorizeTrackedExpense(
    policyID: string,
    transactionID: string,
    moneyRequestPreviewReportActionID: string,
    moneyRequestReportID: string,
    moneyRequestCreatedReportActionID: string,
    actionableWhisperReportActionID: string,
    linkedTrackedExpenseReportAction: OnyxTypes.ReportAction,
    linkedTrackedExpenseReportID: string,
    transactionThreadReportID: string,
    reportPreviewReportActionID: string,
    onyxData: OnyxData | undefined,
    amount: number,
    currency: string,
    comment: string,
    merchant: string,
    created: string,
    category?: string,
    tag?: string,
    taxCode = '',
    taxAmount = 0,
    billable?: boolean,
    receipt?: Receipt,
    createdWorkspaceParams?: CreateWorkspaceParams,
) {
    const {optimisticData, successData, failureData} = onyxData ?? {};

    const {
        optimisticData: moveTransactionOptimisticData,
        successData: moveTransactionSuccessData,
        failureData: moveTransactionFailureData,
        modifiedExpenseReportActionID,
    } = getConvertTrackedExpenseInformation(
        transactionID,
        actionableWhisperReportActionID,
        moneyRequestReportID,
        linkedTrackedExpenseReportAction,
        linkedTrackedExpenseReportID,
        transactionThreadReportID,
        CONST.IOU.ACTION.CATEGORIZE,
    );

    optimisticData?.push(...moveTransactionOptimisticData);
    successData?.push(...moveTransactionSuccessData);
    failureData?.push(...moveTransactionFailureData);

    const parameters = {
        policyID,
        transactionID,
        moneyRequestPreviewReportActionID,
        moneyRequestReportID,
        moneyRequestCreatedReportActionID,
        actionableWhisperReportActionID,
        modifiedExpenseReportActionID,
        reportPreviewReportActionID,
        amount,
        currency,
        comment,
        merchant,
        category,
        tag,
        taxCode,
        taxAmount,
        billable,
        created,
        receipt,
        policyExpenseChatReportID: createdWorkspaceParams?.expenseChatReportID,
        policyExpenseCreatedReportActionID: createdWorkspaceParams?.expenseCreatedReportActionID,
        announceChatReportID: createdWorkspaceParams?.announceChatReportID,
        announceCreatedReportActionID: createdWorkspaceParams?.announceCreatedReportActionID,
        adminsChatReportID: createdWorkspaceParams?.adminsChatReportID,
        adminsCreatedReportActionID: createdWorkspaceParams?.adminsCreatedReportActionID,
    };

    API.write(WRITE_COMMANDS.CATEGORIZE_TRACKED_EXPENSE, parameters, {optimisticData, successData, failureData});
}

function shareTrackedExpense(
    policyID: string,
    transactionID: string,
    moneyRequestPreviewReportActionID: string,
    moneyRequestReportID: string,
    moneyRequestCreatedReportActionID: string,
    actionableWhisperReportActionID: string,
    linkedTrackedExpenseReportAction: OnyxTypes.ReportAction,
    linkedTrackedExpenseReportID: string,
    transactionThreadReportID: string,
    reportPreviewReportActionID: string,
    onyxData: OnyxData | undefined,
    amount: number,
    currency: string,
    comment: string,
    merchant: string,
    created: string,
    category?: string,
    tag?: string,
    taxCode = '',
    taxAmount = 0,
    billable?: boolean,
    receipt?: Receipt,
    createdWorkspaceParams?: CreateWorkspaceParams,
) {
    const {optimisticData, successData, failureData} = onyxData ?? {};

    const {
        optimisticData: moveTransactionOptimisticData,
        successData: moveTransactionSuccessData,
        failureData: moveTransactionFailureData,
        modifiedExpenseReportActionID,
    } = getConvertTrackedExpenseInformation(
        transactionID,
        actionableWhisperReportActionID,
        moneyRequestReportID,
        linkedTrackedExpenseReportAction,
        linkedTrackedExpenseReportID,
        transactionThreadReportID,
        CONST.IOU.ACTION.SHARE,
    );

    optimisticData?.push(...moveTransactionOptimisticData);
    successData?.push(...moveTransactionSuccessData);
    failureData?.push(...moveTransactionFailureData);

    const parameters = {
        policyID,
        transactionID,
        moneyRequestPreviewReportActionID,
        moneyRequestReportID,
        moneyRequestCreatedReportActionID,
        actionableWhisperReportActionID,
        modifiedExpenseReportActionID,
        reportPreviewReportActionID,
        amount,
        currency,
        comment,
        merchant,
        created,
        category,
        tag,
        taxCode,
        taxAmount,
        billable,
        receipt,
        policyExpenseChatReportID: createdWorkspaceParams?.expenseChatReportID,
        policyExpenseCreatedReportActionID: createdWorkspaceParams?.expenseCreatedReportActionID,
        announceChatReportID: createdWorkspaceParams?.announceChatReportID,
        announceCreatedReportActionID: createdWorkspaceParams?.announceCreatedReportActionID,
        adminsChatReportID: createdWorkspaceParams?.adminsChatReportID,
        adminsCreatedReportActionID: createdWorkspaceParams?.adminsCreatedReportActionID,
    };

    API.write(WRITE_COMMANDS.SHARE_TRACKED_EXPENSE, parameters, {optimisticData, successData, failureData});
}

/**
 * Submit expense to another user
 */
function requestMoney(
    report: OnyxEntry<OnyxTypes.Report>,
    amount: number,
    currency: string,
    created: string,
    merchant: string,
    payeeEmail: string | undefined,
    payeeAccountID: number,
    participant: Participant,
    comment: string,
    receipt: Receipt | undefined,
    category?: string,
    tag?: string,
    taxCode = '',
    taxAmount = 0,
    billable?: boolean,
    policy?: OnyxEntry<OnyxTypes.Policy>,
    policyTagList?: OnyxEntry<OnyxTypes.PolicyTagLists>,
    policyCategories?: OnyxEntry<OnyxTypes.PolicyCategories>,
    gpsPoints?: GPSPoint,
    action?: IOUAction,
    actionableWhisperReportActionID?: string,
    linkedTrackedExpenseReportAction?: OnyxTypes.ReportAction,
    linkedTrackedExpenseReportID?: string,
    reimbursible?: boolean,
) {
    // If the report is iou or expense report, we should get the linked chat report to be passed to the getMoneyRequestInformation function
    const isMoneyRequestReport = ReportUtils.isMoneyRequestReport(report);
    const currentChatReport = isMoneyRequestReport ? ReportUtils.getReportOrDraftReport(report?.chatReportID) : report;
    const moneyRequestReportID = isMoneyRequestReport ? report?.reportID : '';
    const isMovingTransactionFromTrackExpense = IOUUtils.isMovingTransactionFromTrackExpense(action);

    const {
        payerAccountID,
        payerEmail,
        iouReport,
        chatReport,
        transaction,
        iouAction,
        createdChatReportActionID,
        createdIOUReportActionID,
        reportPreviewAction,
        transactionThreadReportID,
        createdReportActionIDForThread,
        onyxData,
    } = getMoneyRequestInformation(
        isMovingTransactionFromTrackExpense ? undefined : currentChatReport,
        participant,
        comment,
        amount,
        currency,
        created,
        merchant,
        receipt,
        isMovingTransactionFromTrackExpense && linkedTrackedExpenseReportAction && ReportActionsUtils.isMoneyRequestAction(linkedTrackedExpenseReportAction)
            ? ReportActionsUtils.getOriginalMessage(linkedTrackedExpenseReportAction)?.IOUTransactionID
            : undefined,
        category,
        tag,
        taxCode,
        taxAmount,
        billable,
        policy,
        policyTagList,
        policyCategories,
        payeeAccountID,
        payeeEmail,
        moneyRequestReportID,
        linkedTrackedExpenseReportAction,
    );
    const activeReportID = isMoneyRequestReport ? report?.reportID : chatReport.reportID;

    switch (action) {
        case CONST.IOU.ACTION.SUBMIT: {
            if (!linkedTrackedExpenseReportAction || !actionableWhisperReportActionID || !linkedTrackedExpenseReportID) {
                return;
            }

            convertTrackedExpenseToRequest(
                payerAccountID,
                payerEmail,
                chatReport.reportID,
                transaction.transactionID,
                actionableWhisperReportActionID,
                createdChatReportActionID,
                iouReport.reportID,
                createdIOUReportActionID,
                iouAction.reportActionID,
                linkedTrackedExpenseReportAction,
                linkedTrackedExpenseReportID,
                transactionThreadReportID,
                reportPreviewAction.reportActionID,
                onyxData,
                amount,
                currency,
                comment,
                merchant,
                created,
                receipt,
            );
            break;
        }
        default: {
            const parameters: RequestMoneyParams = {
                debtorEmail: payerEmail,
                debtorAccountID: payerAccountID,
                amount,
                currency,
                comment,
                created,
                merchant,
                iouReportID: iouReport.reportID,
                chatReportID: chatReport.reportID,
                transactionID: transaction.transactionID,
                reportActionID: iouAction.reportActionID,
                createdChatReportActionID,
                createdIOUReportActionID,
                reportPreviewReportActionID: reportPreviewAction.reportActionID,
                receipt,
                receiptState: receipt?.state,
                category,
                tag,
                taxCode,
                taxAmount,
                billable,
                // This needs to be a string of JSON because of limitations with the fetch() API and nested objects
                receiptGpsPoints: gpsPoints ? JSON.stringify(gpsPoints) : undefined,
                transactionThreadReportID,
                createdReportActionIDForThread,
                reimbursible,
            };

            // eslint-disable-next-line rulesdir/no-multiple-api-calls
            API.write(WRITE_COMMANDS.REQUEST_MONEY, parameters, onyxData);
        }
    }

    Navigation.dismissModal(isSearchTopmostCentralPane() ? undefined : activeReportID);
    if (activeReportID) {
        Report.notifyNewAction(activeReportID, payeeAccountID);
    }
}

function sendInvoice(
    currentUserAccountID: number,
    transaction: OnyxEntry<OnyxTypes.Transaction>,
    invoiceChatReport?: OnyxEntry<OnyxTypes.Report>,
    receiptFile?: Receipt,
    policy?: OnyxEntry<OnyxTypes.Policy>,
    policyTagList?: OnyxEntry<OnyxTypes.PolicyTagLists>,
    policyCategories?: OnyxEntry<OnyxTypes.PolicyCategories>,
    companyName?: string,
    companyWebsite?: string,
) {
    const {
        senderWorkspaceID,
        receiver,
        invoiceRoom,
        createdChatReportActionID,
        invoiceReportID,
        reportPreviewReportActionID,
        transactionID,
        transactionThreadReportID,
        createdIOUReportActionID,
        createdReportActionIDForThread,
        reportActionID,
        onyxData,
    } = getSendInvoiceInformation(transaction, currentUserAccountID, invoiceChatReport, receiptFile, policy, policyTagList, policyCategories, companyName, companyWebsite);

    const parameters: SendInvoiceParams = {
        createdIOUReportActionID,
        createdReportActionIDForThread,
        reportActionID,
        senderWorkspaceID,
        accountID: currentUserAccountID,
        amount: transaction?.amount ?? 0,
        currency: transaction?.currency ?? '',
        comment: transaction?.comment?.comment?.trim() ?? '',
        merchant: transaction?.merchant ?? '',
        category: transaction?.category,
        date: transaction?.created ?? '',
        invoiceRoomReportID: invoiceRoom.reportID,
        createdChatReportActionID,
        invoiceReportID,
        reportPreviewReportActionID,
        transactionID,
        transactionThreadReportID,
        companyName,
        companyWebsite,
        ...(invoiceChatReport?.reportID ? {receiverInvoiceRoomID: invoiceChatReport.reportID} : {receiverEmail: receiver.login ?? ''}),
    };

    API.write(WRITE_COMMANDS.SEND_INVOICE, parameters, onyxData);

    if (isSearchTopmostCentralPane()) {
        Navigation.dismissModal();
    } else {
        Navigation.dismissModalWithReport(invoiceRoom);
    }

    Report.notifyNewAction(invoiceRoom.reportID, receiver.accountID);
}

/**
 * Track an expense
 */
function trackExpense(
    report: OnyxTypes.Report,
    amount: number,
    currency: string,
    created: string,
    merchant: string,
    payeeEmail: string | undefined,
    payeeAccountID: number,
    participant: Participant,
    comment: string,
    receipt?: Receipt,
    category?: string,
    tag?: string,
    taxCode = '',
    taxAmount = 0,
    billable?: boolean,
    policy?: OnyxEntry<OnyxTypes.Policy>,
    policyTagList?: OnyxEntry<OnyxTypes.PolicyTagLists>,
    policyCategories?: OnyxEntry<OnyxTypes.PolicyCategories>,
    gpsPoints?: GPSPoint,
    validWaypoints?: WaypointCollection,
    action?: IOUAction,
    actionableWhisperReportActionID?: string,
    linkedTrackedExpenseReportAction?: OnyxTypes.ReportAction,
    linkedTrackedExpenseReportID?: string,
    customUnitRateID?: string,
) {
    const isMoneyRequestReport = ReportUtils.isMoneyRequestReport(report);
    const currentChatReport = isMoneyRequestReport ? ReportUtils.getReportOrDraftReport(report.chatReportID) : report;
    const moneyRequestReportID = isMoneyRequestReport ? report.reportID : '';
    const isMovingTransactionFromTrackExpense = IOUUtils.isMovingTransactionFromTrackExpense(action);

    // Pass an open receipt so the distance expense will show a map with the route optimistically
    const trackedReceipt = validWaypoints ? {source: ReceiptGeneric as ReceiptSource, state: CONST.IOU.RECEIPT_STATE.OPEN} : receipt;

    const {
        createdWorkspaceParams,
        iouReport,
        chatReport,
        transaction,
        iouAction,
        createdChatReportActionID,
        createdIOUReportActionID,
        reportPreviewAction,
        transactionThreadReportID,
        createdReportActionIDForThread,
        actionableWhisperReportActionIDParam,
        onyxData,
    } =
        getTrackExpenseInformation(
            currentChatReport,
            participant,
            comment,
            amount,
            currency,
            created,
            merchant,
            trackedReceipt,
            category,
            tag,
            taxCode,
            taxAmount,
            billable,
            policy,
            policyTagList,
            policyCategories,
            payeeEmail,
            payeeAccountID,
            moneyRequestReportID,
            linkedTrackedExpenseReportAction,
            isMovingTransactionFromTrackExpense && linkedTrackedExpenseReportAction && ReportActionsUtils.isMoneyRequestAction(linkedTrackedExpenseReportAction)
                ? ReportActionsUtils.getOriginalMessage(linkedTrackedExpenseReportAction)?.IOUTransactionID
                : undefined,
        ) ?? {};
    const activeReportID = isMoneyRequestReport ? report.reportID : chatReport?.reportID;

    switch (action) {
        case CONST.IOU.ACTION.CATEGORIZE: {
            if (!linkedTrackedExpenseReportAction || !actionableWhisperReportActionID || !linkedTrackedExpenseReportID) {
                return;
            }
            categorizeTrackedExpense(
                chatReport?.policyID ?? '-1',
                transaction?.transactionID ?? '-1',
                iouAction?.reportActionID ?? '-1',
                iouReport?.reportID ?? '-1',
                createdIOUReportActionID ?? '-1',
                actionableWhisperReportActionID,
                linkedTrackedExpenseReportAction,
                linkedTrackedExpenseReportID,
                transactionThreadReportID ?? '-1',
                reportPreviewAction?.reportActionID ?? '-1',
                onyxData,
                amount,
                currency,
                comment,
                merchant,
                created,
                category,
                tag,
                taxCode,
                taxAmount,
                billable,
                trackedReceipt,
                createdWorkspaceParams,
            );
            break;
        }
        case CONST.IOU.ACTION.SHARE: {
            if (!linkedTrackedExpenseReportAction || !actionableWhisperReportActionID || !linkedTrackedExpenseReportID) {
                return;
            }
            shareTrackedExpense(
                chatReport?.policyID ?? '-1',
                transaction?.transactionID ?? '-1',
                iouAction?.reportActionID ?? '-1',
                iouReport?.reportID ?? '-1',
                createdIOUReportActionID ?? '-1',
                actionableWhisperReportActionID,
                linkedTrackedExpenseReportAction,
                linkedTrackedExpenseReportID,
                transactionThreadReportID ?? '-1',
                reportPreviewAction?.reportActionID ?? '-1',
                onyxData,
                amount,
                currency,
                comment,
                merchant,
                created,
                category,
                tag,
                taxCode,
                taxAmount,
                billable,
                trackedReceipt,
                createdWorkspaceParams,
            );
            break;
        }
        default: {
            const parameters: TrackExpenseParams = {
                amount,
                currency,
                comment,
                created,
                merchant,
                iouReportID: iouReport?.reportID,
                chatReportID: chatReport?.reportID ?? '-1',
                transactionID: transaction?.transactionID ?? '-1',
                reportActionID: iouAction?.reportActionID ?? '-1',
                createdChatReportActionID: createdChatReportActionID ?? '-1',
                createdIOUReportActionID,
                reportPreviewReportActionID: reportPreviewAction?.reportActionID,
                receipt: trackedReceipt,
                receiptState: trackedReceipt?.state,
                category,
                tag,
                taxCode,
                taxAmount,
                billable,
                // This needs to be a string of JSON because of limitations with the fetch() API and nested objects
                receiptGpsPoints: gpsPoints ? JSON.stringify(gpsPoints) : undefined,
                transactionThreadReportID: transactionThreadReportID ?? '-1',
                createdReportActionIDForThread: createdReportActionIDForThread ?? '-1',
                waypoints: validWaypoints ? JSON.stringify(validWaypoints) : undefined,
                customUnitRateID,
            };
            if (actionableWhisperReportActionIDParam) {
                parameters.actionableWhisperReportActionID = actionableWhisperReportActionIDParam;
            }
            API.write(WRITE_COMMANDS.TRACK_EXPENSE, parameters, onyxData);
        }
    }
    Navigation.dismissModal(isSearchTopmostCentralPane() ? undefined : activeReportID);

    if (action === CONST.IOU.ACTION.SHARE) {
        Navigation.setNavigationActionToMicrotaskQueue(() => Navigation.navigate(ROUTES.ROOM_INVITE.getRoute(activeReportID ?? '-1', CONST.IOU.SHARE.ROLE.ACCOUNTANT)));
    }

    Report.notifyNewAction(activeReportID ?? '', payeeAccountID);
}

function getOrCreateOptimisticSplitChatReport(existingSplitChatReportID: string, participants: Participant[], participantAccountIDs: number[], currentUserAccountID: number) {
    // The existing chat report could be passed as reportID or exist on the sole "participant" (in this case a report option)
    const existingChatReportID = existingSplitChatReportID || participants[0].reportID;

    // Check if the report is available locally if we do have one
    let existingSplitChatReport = existingChatReportID ? ReportConnection.getAllReports()?.[`${ONYXKEYS.COLLECTION.REPORT}${existingChatReportID}`] : null;

    const allParticipantsAccountIDs = [...participantAccountIDs, currentUserAccountID];
    if (!existingSplitChatReport) {
        existingSplitChatReport = ReportUtils.getChatByParticipants(allParticipantsAccountIDs, undefined, participantAccountIDs.length > 1);
    }

    // We found an existing chat report we are done...
    if (existingSplitChatReport) {
        // Yes, these are the same, but give the caller a way to identify if we created a new report or not
        return {existingSplitChatReport, splitChatReport: existingSplitChatReport};
    }

    // Create a Group Chat if we have multiple participants
    if (participants.length > 1) {
        const splitChatReport = ReportUtils.buildOptimisticChatReport(
            allParticipantsAccountIDs,
            '',
            CONST.REPORT.CHAT_TYPE.GROUP,
            undefined,
            undefined,
            undefined,
            undefined,
            undefined,
            undefined,
            CONST.REPORT.NOTIFICATION_PREFERENCE.ALWAYS,
        );
        return {existingSplitChatReport: null, splitChatReport};
    }

    // Otherwise, create a new 1:1 chat report
    const splitChatReport = ReportUtils.buildOptimisticChatReport(participantAccountIDs);
    return {existingSplitChatReport: null, splitChatReport};
}

/**
 * Build the Onyx data and IOU split necessary for splitting a bill with 3+ users.
 * 1. Build the optimistic Onyx data for the group chat, i.e. chatReport and iouReportAction creating the former if it doesn't yet exist.
 * 2. Loop over the group chat participant list, building optimistic or updating existing chatReports, iouReports and iouReportActions between the user and each participant.
 * We build both Onyx data and the IOU split that is sent as a request param and is used by Auth to create the chatReports, iouReports and iouReportActions in the database.
 * The IOU split has the following shape:
 *  [
 *      {email: 'currentUser', amount: 100},
 *      {email: 'user2', amount: 100, iouReportID: '100', chatReportID: '110', transactionID: '120', reportActionID: '130'},
 *      {email: 'user3', amount: 100, iouReportID: '200', chatReportID: '210', transactionID: '220', reportActionID: '230'}
 *  ]
 * @param amount - always in the smallest unit of the currency
 * @param existingSplitChatReportID - the report ID where the split expense happens, could be a group chat or a workspace chat
 */
function createSplitsAndOnyxData(
    participants: Participant[],
    currentUserLogin: string,
    currentUserAccountID: number,
    amount: number,
    comment: string,
    currency: string,
    merchant: string,
    created: string,
    category: string,
    tag: string,
    splitShares: SplitShares = {},
    existingSplitChatReportID = '',
    billable = false,
    iouRequestType: IOURequestType = CONST.IOU.REQUEST_TYPE.MANUAL,
    taxCode = '',
    taxAmount = 0,
): SplitsAndOnyxData {
    const currentUserEmailForIOUSplit = PhoneNumber.addSMSDomainIfPhoneNumber(currentUserLogin);
    const participantAccountIDs = participants.map((participant) => Number(participant.accountID));

    const {splitChatReport, existingSplitChatReport} = getOrCreateOptimisticSplitChatReport(existingSplitChatReportID, participants, participantAccountIDs, currentUserAccountID);
    const isOwnPolicyExpenseChat = !!splitChatReport.isOwnPolicyExpenseChat;

    // Pass an open receipt so the distance expense will show a map with the route optimistically
    const receipt: Receipt | undefined = iouRequestType === CONST.IOU.REQUEST_TYPE.DISTANCE ? {source: ReceiptGeneric as ReceiptSource, state: CONST.IOU.RECEIPT_STATE.OPEN} : undefined;

    const existingTransaction = allTransactionDrafts[`${ONYXKEYS.COLLECTION.TRANSACTION_DRAFT}${CONST.IOU.OPTIMISTIC_TRANSACTION_ID}`];
    const isDistanceRequest = existingTransaction && existingTransaction.iouRequestType === CONST.IOU.REQUEST_TYPE.DISTANCE;
    let splitTransaction = TransactionUtils.buildOptimisticTransaction(
        amount,
        currency,
        CONST.REPORT.SPLIT_REPORTID,
        comment,
        created,
        '',
        '',
        merchant || Localize.translateLocal('iou.expense'),
        receipt,
        undefined,
        undefined,
        category,
        tag,
        taxCode,
        taxAmount,
        billable,
        isDistanceRequest ? {waypoints: CONST.RED_BRICK_ROAD_PENDING_ACTION.ADD} : undefined,
    );

    // Important data is set on the draft distance transaction, such as the iouRequestType marking it as a distance request, so merge it into the optimistic split transaction
    if (isDistanceRequest) {
        splitTransaction = fastMerge(existingTransaction, splitTransaction, false);
    }

    // Note: The created action must be optimistically generated before the IOU action so there's no chance that the created action appears after the IOU action in the chat
    const splitCreatedReportAction = ReportUtils.buildOptimisticCreatedReportAction(currentUserEmailForIOUSplit);
    const splitIOUReportAction = ReportUtils.buildOptimisticIOUReportAction(
        CONST.IOU.REPORT_ACTION_TYPE.SPLIT,
        amount,
        currency,
        comment,
        participants,
        splitTransaction.transactionID,
        undefined,
        '',
        false,
        false,
        isOwnPolicyExpenseChat,
    );

    splitChatReport.lastReadTime = DateUtils.getDBTime();
    splitChatReport.lastMessageText = ReportActionsUtils.getReportActionText(splitIOUReportAction);
    splitChatReport.lastMessageHtml = ReportActionsUtils.getReportActionHtml(splitIOUReportAction);
    splitChatReport.lastActorAccountID = currentUserAccountID;
    splitChatReport.lastVisibleActionCreated = splitIOUReportAction.created;

    // If we have an existing splitChatReport (group chat or workspace) use it's pending fields, otherwise indicate that we are adding a chat
    if (!existingSplitChatReport) {
        splitChatReport.pendingFields = {
            createChat: CONST.RED_BRICK_ROAD_PENDING_ACTION.ADD,
        };
    }

    const optimisticData: OnyxUpdate[] = [
        {
            // Use set for new reports because it doesn't exist yet, is faster,
            // and we need the data to be available when we navigate to the chat page
            onyxMethod: existingSplitChatReport ? Onyx.METHOD.MERGE : Onyx.METHOD.SET,
            key: `${ONYXKEYS.COLLECTION.REPORT}${splitChatReport.reportID}`,
            value: splitChatReport,
        },
        {
            onyxMethod: Onyx.METHOD.SET,
            key: ONYXKEYS.NVP_QUICK_ACTION_GLOBAL_CREATE,
            value: {
                action: iouRequestType === CONST.IOU.REQUEST_TYPE.DISTANCE ? CONST.QUICK_ACTIONS.SPLIT_DISTANCE : CONST.QUICK_ACTIONS.SPLIT_MANUAL,
                chatReportID: splitChatReport.reportID,
                isFirstQuickAction: isEmptyObject(quickAction),
            },
        },
        existingSplitChatReport
            ? {
                  onyxMethod: Onyx.METHOD.MERGE,
                  key: `${ONYXKEYS.COLLECTION.REPORT_ACTIONS}${splitChatReport.reportID}`,
                  value: {
                      [splitIOUReportAction.reportActionID]: splitIOUReportAction as OnyxTypes.ReportAction,
                  },
              }
            : {
                  onyxMethod: Onyx.METHOD.SET,
                  key: `${ONYXKEYS.COLLECTION.REPORT_ACTIONS}${splitChatReport.reportID}`,
                  value: {
                      [splitCreatedReportAction.reportActionID]: splitCreatedReportAction as OnyxTypes.ReportAction,
                      [splitIOUReportAction.reportActionID]: splitIOUReportAction as OnyxTypes.ReportAction,
                  },
              },
        {
            onyxMethod: Onyx.METHOD.SET,
            key: `${ONYXKEYS.COLLECTION.TRANSACTION}${splitTransaction.transactionID}`,
            value: splitTransaction,
        },
        {
            onyxMethod: Onyx.METHOD.MERGE,
            key: `${ONYXKEYS.COLLECTION.TRANSACTION_DRAFT}${CONST.IOU.OPTIMISTIC_TRANSACTION_ID}`,
            value: null,
        },
    ];
    const successData: OnyxUpdate[] = [
        {
            onyxMethod: Onyx.METHOD.MERGE,
            key: `${ONYXKEYS.COLLECTION.REPORT_ACTIONS}${splitChatReport.reportID}`,
            value: {
                ...(existingSplitChatReport ? {} : {[splitCreatedReportAction.reportActionID]: {pendingAction: null}}),
                [splitIOUReportAction.reportActionID]: {pendingAction: null},
            },
        },
        {
            onyxMethod: Onyx.METHOD.MERGE,
            key: `${ONYXKEYS.COLLECTION.TRANSACTION}${splitTransaction.transactionID}`,
            value: {pendingAction: null, pendingFields: null},
        },
    ];

    const redundantParticipants: Record<number, null> = {};
    if (!existingSplitChatReport) {
        successData.push({
            onyxMethod: Onyx.METHOD.MERGE,
            key: `${ONYXKEYS.COLLECTION.REPORT}${splitChatReport.reportID}`,
            value: {pendingFields: {createChat: null}, participants: redundantParticipants},
        });
    }

    const failureData: OnyxUpdate[] = [
        {
            onyxMethod: Onyx.METHOD.MERGE,
            key: `${ONYXKEYS.COLLECTION.TRANSACTION}${splitTransaction.transactionID}`,
            value: {
                errors: ErrorUtils.getMicroSecondOnyxErrorWithTranslationKey('iou.error.genericCreateFailureMessage'),
                pendingAction: null,
                pendingFields: null,
            },
        },
    ];

    if (existingSplitChatReport) {
        failureData.push({
            onyxMethod: Onyx.METHOD.MERGE,
            key: `${ONYXKEYS.COLLECTION.REPORT_ACTIONS}${splitChatReport.reportID}`,
            value: {
                [splitIOUReportAction.reportActionID]: {
                    errors: ErrorUtils.getMicroSecondOnyxErrorWithTranslationKey('iou.error.genericCreateFailureMessage'),
                },
            },
        });
    } else {
        failureData.push(
            {
                onyxMethod: Onyx.METHOD.MERGE,
                key: `${ONYXKEYS.COLLECTION.REPORT}${splitChatReport.reportID}`,
                value: {
                    errorFields: {
                        createChat: ErrorUtils.getMicroSecondOnyxErrorWithTranslationKey('report.genericCreateReportFailureMessage'),
                    },
                },
            },
            {
                onyxMethod: Onyx.METHOD.MERGE,
                key: `${ONYXKEYS.COLLECTION.REPORT_ACTIONS}${splitChatReport.reportID}`,
                value: {
                    [splitIOUReportAction.reportActionID]: {
                        errors: ErrorUtils.getMicroSecondOnyxErrorWithTranslationKey('iou.error.genericCreateFailureMessage'),
                    },
                },
            },
        );
    }

    // Loop through participants creating individual chats, iouReports and reportActionIDs as needed
    const currentUserAmount = splitShares?.[currentUserAccountID]?.amount ?? IOUUtils.calculateAmount(participants.length, amount, currency, true);
    const currentUserTaxAmount = IOUUtils.calculateAmount(participants.length, taxAmount, currency, true);

    const splits: Split[] = [{email: currentUserEmailForIOUSplit, accountID: currentUserAccountID, amount: currentUserAmount, taxAmount: currentUserTaxAmount}];

    const hasMultipleParticipants = participants.length > 1;
    participants.forEach((participant) => {
        // In a case when a participant is a workspace, even when a current user is not an owner of the workspace
        const isPolicyExpenseChat = ReportUtils.isPolicyExpenseChat(participant);
        const splitAmount = splitShares?.[participant.accountID ?? -1]?.amount ?? IOUUtils.calculateAmount(participants.length, amount, currency, false);
        const splitTaxAmount = IOUUtils.calculateAmount(participants.length, taxAmount, currency, false);

        // To exclude someone from a split, the amount can be 0. The scenario for this is when creating a split from a group chat, we have remove the option to deselect users to exclude them.
        // We can input '0' next to someone we want to exclude.
        if (splitAmount === 0) {
            return;
        }

        // In case the participant is a workspace, email & accountID should remain undefined and won't be used in the rest of this code
        // participant.login is undefined when the request is initiated from a group DM with an unknown user, so we need to add a default
        const email = isOwnPolicyExpenseChat || isPolicyExpenseChat ? '' : PhoneNumber.addSMSDomainIfPhoneNumber(participant.login ?? '').toLowerCase();
        const accountID = isOwnPolicyExpenseChat || isPolicyExpenseChat ? 0 : Number(participant.accountID);
        if (email === currentUserEmailForIOUSplit) {
            return;
        }

        // STEP 1: Get existing chat report OR build a new optimistic one
        // If we only have one participant and the request was initiated from the global create menu, i.e. !existingGroupChatReportID, the oneOnOneChatReport is the groupChatReport
        let oneOnOneChatReport: OnyxTypes.Report | OptimisticChatReport;
        let isNewOneOnOneChatReport = false;
        let shouldCreateOptimisticPersonalDetails = false;
        const personalDetailExists = accountID in allPersonalDetails;

        // If this is a split between two people only and the function
        // wasn't provided with an existing group chat report id
        // or, if the split is being made from the workspace chat, then the oneOnOneChatReport is the same as the splitChatReport
        // in this case existingSplitChatReport will belong to the policy expense chat and we won't be
        // entering code that creates optimistic personal details
        if ((!hasMultipleParticipants && !existingSplitChatReportID) || isOwnPolicyExpenseChat) {
            oneOnOneChatReport = splitChatReport;
            shouldCreateOptimisticPersonalDetails = !existingSplitChatReport && !personalDetailExists;
        } else {
            const existingChatReport = ReportUtils.getChatByParticipants([accountID, currentUserAccountID]);
            isNewOneOnOneChatReport = !existingChatReport;
            shouldCreateOptimisticPersonalDetails = isNewOneOnOneChatReport && !personalDetailExists;
            oneOnOneChatReport = existingChatReport ?? ReportUtils.buildOptimisticChatReport([accountID, currentUserAccountID]);
        }

        // STEP 2: Get existing IOU/Expense report and update its total OR build a new optimistic one
        let oneOnOneIOUReport: OneOnOneIOUReport = oneOnOneChatReport.iouReportID
            ? ReportConnection.getAllReports()?.[`${ONYXKEYS.COLLECTION.REPORT}${oneOnOneChatReport.iouReportID}`]
            : null;
        const shouldCreateNewOneOnOneIOUReport = ReportUtils.shouldCreateNewMoneyRequestReport(oneOnOneIOUReport, oneOnOneChatReport);

        if (!oneOnOneIOUReport || shouldCreateNewOneOnOneIOUReport) {
            oneOnOneIOUReport = isOwnPolicyExpenseChat
                ? ReportUtils.buildOptimisticExpenseReport(oneOnOneChatReport.reportID, oneOnOneChatReport.policyID ?? '-1', currentUserAccountID, splitAmount, currency)
                : ReportUtils.buildOptimisticIOUReport(currentUserAccountID, accountID, splitAmount, oneOnOneChatReport.reportID, currency);
        } else if (isOwnPolicyExpenseChat) {
            if (typeof oneOnOneIOUReport?.total === 'number') {
                // Because of the Expense reports are stored as negative values, we subtract the total from the amount
                oneOnOneIOUReport.total -= splitAmount;
            }
        } else {
            oneOnOneIOUReport = IOUUtils.updateIOUOwnerAndTotal(oneOnOneIOUReport, currentUserAccountID, splitAmount, currency);
        }

        // STEP 3: Build optimistic transaction
        const oneOnOneTransaction = TransactionUtils.buildOptimisticTransaction(
            ReportUtils.isExpenseReport(oneOnOneIOUReport) ? -splitAmount : splitAmount,
            currency,
            oneOnOneIOUReport.reportID,
            comment,
            created,
            CONST.IOU.TYPE.SPLIT,
            splitTransaction.transactionID,
            merchant || Localize.translateLocal('iou.expense'),
            undefined,
            undefined,
            undefined,
            category,
            tag,
            taxCode,
            ReportUtils.isExpenseReport(oneOnOneIOUReport) ? -splitTaxAmount : splitTaxAmount,
            billable,
        );

        // STEP 4: Build optimistic reportActions. We need:
        // 1. CREATED action for the chatReport
        // 2. CREATED action for the iouReport
        // 3. IOU action for the iouReport
        // 4. Transaction Thread and the CREATED action for it
        // 5. REPORT_PREVIEW action for the chatReport
        const [oneOnOneCreatedActionForChat, oneOnOneCreatedActionForIOU, oneOnOneIOUAction, optimisticTransactionThread, optimisticCreatedActionForTransactionThread] =
            ReportUtils.buildOptimisticMoneyRequestEntities(
                oneOnOneIOUReport,
                CONST.IOU.REPORT_ACTION_TYPE.CREATE,
                splitAmount,
                currency,
                comment,
                currentUserEmailForIOUSplit,
                [participant],
                oneOnOneTransaction.transactionID,
            );

        // Add optimistic personal details for new participants
        const oneOnOnePersonalDetailListAction: OnyxTypes.PersonalDetailsList = shouldCreateOptimisticPersonalDetails
            ? {
                  [accountID]: {
                      accountID,
                      // Disabling this line since participant.displayName can be an empty string
                      // eslint-disable-next-line @typescript-eslint/prefer-nullish-coalescing
                      displayName: LocalePhoneNumber.formatPhoneNumber(participant.displayName || email),
                      login: participant.login,
                      isOptimisticPersonalDetail: true,
                  },
              }
            : {};

        if (shouldCreateOptimisticPersonalDetails) {
            // BE will send different participants. We clear the optimistic ones to avoid duplicated entries
            redundantParticipants[accountID] = null;
        }

        let oneOnOneReportPreviewAction = getReportPreviewAction(oneOnOneChatReport.reportID, oneOnOneIOUReport.reportID);
        if (oneOnOneReportPreviewAction) {
            oneOnOneReportPreviewAction = ReportUtils.updateReportPreview(oneOnOneIOUReport, oneOnOneReportPreviewAction);
        } else {
            oneOnOneReportPreviewAction = ReportUtils.buildOptimisticReportPreview(oneOnOneChatReport, oneOnOneIOUReport);
        }

        // Add category to optimistic policy recently used categories when a participant is a workspace
        const optimisticPolicyRecentlyUsedCategories = isPolicyExpenseChat ? Category.buildOptimisticPolicyRecentlyUsedCategories(participant.policyID, category) : [];

        // Add tag to optimistic policy recently used tags when a participant is a workspace
        const optimisticPolicyRecentlyUsedTags = isPolicyExpenseChat ? Tag.buildOptimisticPolicyRecentlyUsedTags(participant.policyID, tag) : {};

        // STEP 5: Build Onyx Data
        const [oneOnOneOptimisticData, oneOnOneSuccessData, oneOnOneFailureData] = buildOnyxDataForMoneyRequest(
            oneOnOneChatReport,
            oneOnOneIOUReport,
            oneOnOneTransaction,
            oneOnOneCreatedActionForChat,
            oneOnOneCreatedActionForIOU,
            oneOnOneIOUAction,
            oneOnOnePersonalDetailListAction,
            oneOnOneReportPreviewAction,
            optimisticPolicyRecentlyUsedCategories,
            optimisticPolicyRecentlyUsedTags,
            isNewOneOnOneChatReport,
            optimisticTransactionThread,
            optimisticCreatedActionForTransactionThread,
            shouldCreateNewOneOnOneIOUReport,
            null,
            null,
            null,
            null,
            true,
        );

        const individualSplit = {
            email,
            accountID,
            isOptimisticAccount: ReportUtils.isOptimisticPersonalDetail(accountID),
            amount: splitAmount,
            iouReportID: oneOnOneIOUReport.reportID,
            chatReportID: oneOnOneChatReport.reportID,
            transactionID: oneOnOneTransaction.transactionID,
            reportActionID: oneOnOneIOUAction.reportActionID,
            createdChatReportActionID: oneOnOneCreatedActionForChat.reportActionID,
            createdIOUReportActionID: oneOnOneCreatedActionForIOU.reportActionID,
            reportPreviewReportActionID: oneOnOneReportPreviewAction.reportActionID,
            transactionThreadReportID: optimisticTransactionThread.reportID,
            createdReportActionIDForThread: optimisticCreatedActionForTransactionThread?.reportActionID,
            taxAmount: splitTaxAmount,
        };

        splits.push(individualSplit);
        optimisticData.push(...oneOnOneOptimisticData);
        successData.push(...oneOnOneSuccessData);
        failureData.push(...oneOnOneFailureData);
    });

    optimisticData.push({
        onyxMethod: Onyx.METHOD.MERGE,
        key: `${ONYXKEYS.COLLECTION.TRANSACTION}${splitTransaction.transactionID}`,
        value: {
            comment: {
                splits: splits.map((split) => ({accountID: split.accountID, amount: split.amount})),
            },
        },
    });

    const splitData: SplitData = {
        chatReportID: splitChatReport.reportID,
        transactionID: splitTransaction.transactionID,
        reportActionID: splitIOUReportAction.reportActionID,
        policyID: splitChatReport.policyID,
        chatType: splitChatReport.chatType,
    };

    if (!existingSplitChatReport) {
        splitData.createdReportActionID = splitCreatedReportAction.reportActionID;
    }

    return {
        splitData,
        splits,
        onyxData: {optimisticData, successData, failureData},
    };
}

type SplitBillActionsParams = {
    participants: Participant[];
    currentUserLogin: string;
    currentUserAccountID: number;
    amount: number;
    comment: string;
    currency: string;
    merchant: string;
    created: string;
    category?: string;
    tag?: string;
    billable?: boolean;
    iouRequestType?: IOURequestType;
    existingSplitChatReportID?: string;
    splitShares?: SplitShares;
    splitPayerAccountIDs?: number[];
    taxCode?: string;
    taxAmount?: number;
};

/**
 * @param amount - always in smallest currency unit
 * @param existingSplitChatReportID - Either a group DM or a workspace chat
 */
function splitBill({
    participants,
    currentUserLogin,
    currentUserAccountID,
    amount,
    comment,
    currency,
    merchant,
    created,
    category = '',
    tag = '',
    billable = false,
    iouRequestType = CONST.IOU.REQUEST_TYPE.MANUAL,
    existingSplitChatReportID = '',
    splitShares = {},
    splitPayerAccountIDs = [],
    taxCode = '',
    taxAmount = 0,
}: SplitBillActionsParams) {
    const {splitData, splits, onyxData} = createSplitsAndOnyxData(
        participants,
        currentUserLogin,
        currentUserAccountID,
        amount,
        comment,
        currency,
        merchant,
        created,
        category,
        tag,
        splitShares,
        existingSplitChatReportID,
        billable,
        iouRequestType,
        taxCode,
        taxAmount,
    );

    const parameters: SplitBillParams = {
        reportID: splitData.chatReportID,
        amount,
        splits: JSON.stringify(splits),
        currency,
        comment,
        category,
        merchant,
        created,
        tag,
        billable,
        transactionID: splitData.transactionID,
        reportActionID: splitData.reportActionID,
        createdReportActionID: splitData.createdReportActionID,
        policyID: splitData.policyID,
        chatType: splitData.chatType,
        splitPayerAccountIDs,
        taxCode,
        taxAmount,
    };

    API.write(WRITE_COMMANDS.SPLIT_BILL, parameters, onyxData);

    Navigation.dismissModal(isSearchTopmostCentralPane() ? undefined : existingSplitChatReportID);
    Report.notifyNewAction(splitData.chatReportID, currentUserAccountID);
}

/**
 * @param amount - always in the smallest currency unit
 */
function splitBillAndOpenReport({
    participants,
    currentUserLogin,
    currentUserAccountID,
    amount,
    comment,
    currency,
    merchant,
    created,
    category = '',
    tag = '',
    billable = false,
    iouRequestType = CONST.IOU.REQUEST_TYPE.MANUAL,
    splitShares = {},
    splitPayerAccountIDs = [],
    taxCode = '',
    taxAmount = 0,
}: SplitBillActionsParams) {
    const {splitData, splits, onyxData} = createSplitsAndOnyxData(
        participants,
        currentUserLogin,
        currentUserAccountID,
        amount,
        comment,
        currency,
        merchant,
        created,
        category,
        tag,
        splitShares,
        '',
        billable,
        iouRequestType,
        taxCode,
        taxAmount,
    );

    const parameters: SplitBillParams = {
        reportID: splitData.chatReportID,
        amount,
        splits: JSON.stringify(splits),
        currency,
        merchant,
        created,
        comment,
        category,
        tag,
        billable,
        transactionID: splitData.transactionID,
        reportActionID: splitData.reportActionID,
        createdReportActionID: splitData.createdReportActionID,
        policyID: splitData.policyID,
        chatType: splitData.chatType,
        splitPayerAccountIDs,
        taxCode,
        taxAmount,
    };

    API.write(WRITE_COMMANDS.SPLIT_BILL_AND_OPEN_REPORT, parameters, onyxData);

    Navigation.dismissModal(isSearchTopmostCentralPane() ? undefined : splitData.chatReportID);
    Report.notifyNewAction(splitData.chatReportID, currentUserAccountID);
}

type StartSplitBilActionParams = {
    participants: Participant[];
    currentUserLogin: string;
    currentUserAccountID: number;
    comment: string;
    receipt: Receipt;
    existingSplitChatReportID?: string;
    billable?: boolean;
    category: string | undefined;
    tag: string | undefined;
    currency: string;
    taxCode: string;
    taxAmount: number;
};

/** Used exclusively for starting a split expense request that contains a receipt, the split request will be completed once the receipt is scanned
 *  or user enters details manually.
 *
 * @param existingSplitChatReportID - Either a group DM or a workspace chat
 */
function startSplitBill({
    participants,
    currentUserLogin,
    currentUserAccountID,
    comment,
    receipt,
    existingSplitChatReportID = '',
    billable = false,
    category = '',
    tag = '',
    currency,
    taxCode = '',
    taxAmount = 0,
}: StartSplitBilActionParams) {
    const currentUserEmailForIOUSplit = PhoneNumber.addSMSDomainIfPhoneNumber(currentUserLogin);
    const participantAccountIDs = participants.map((participant) => Number(participant.accountID));
    const {splitChatReport, existingSplitChatReport} = getOrCreateOptimisticSplitChatReport(existingSplitChatReportID, participants, participantAccountIDs, currentUserAccountID);
    const isOwnPolicyExpenseChat = !!splitChatReport.isOwnPolicyExpenseChat;

    const {name: filename, source, state = CONST.IOU.RECEIPT_STATE.SCANREADY} = receipt;
    const receiptObject: Receipt = {state, source};

    // ReportID is -2 (aka "deleted") on the group transaction
    const splitTransaction = TransactionUtils.buildOptimisticTransaction(
        0,
        currency,
        CONST.REPORT.SPLIT_REPORTID,
        comment,
        '',
        '',
        '',
        CONST.TRANSACTION.PARTIAL_TRANSACTION_MERCHANT,
        receiptObject,
        filename,
        undefined,
        category,
        tag,
        taxCode,
        taxAmount,
        billable,
    );

    // Note: The created action must be optimistically generated before the IOU action so there's no chance that the created action appears after the IOU action in the chat
    const splitChatCreatedReportAction = ReportUtils.buildOptimisticCreatedReportAction(currentUserEmailForIOUSplit);
    const splitIOUReportAction = ReportUtils.buildOptimisticIOUReportAction(
        CONST.IOU.REPORT_ACTION_TYPE.SPLIT,
        0,
        CONST.CURRENCY.USD,
        comment,
        participants,
        splitTransaction.transactionID,
        undefined,
        '',
        false,
        false,
        isOwnPolicyExpenseChat,
    );

    splitChatReport.lastReadTime = DateUtils.getDBTime();
    splitChatReport.lastMessageText = ReportActionsUtils.getReportActionText(splitIOUReportAction);
    splitChatReport.lastMessageHtml = ReportActionsUtils.getReportActionHtml(splitIOUReportAction);

    // If we have an existing splitChatReport (group chat or workspace) use it's pending fields, otherwise indicate that we are adding a chat
    if (!existingSplitChatReport) {
        splitChatReport.pendingFields = {
            createChat: CONST.RED_BRICK_ROAD_PENDING_ACTION.ADD,
        };
    }

    const optimisticData: OnyxUpdate[] = [
        {
            // Use set for new reports because it doesn't exist yet, is faster,
            // and we need the data to be available when we navigate to the chat page
            onyxMethod: existingSplitChatReport ? Onyx.METHOD.MERGE : Onyx.METHOD.SET,
            key: `${ONYXKEYS.COLLECTION.REPORT}${splitChatReport.reportID}`,
            value: splitChatReport,
        },
        {
            onyxMethod: Onyx.METHOD.SET,
            key: ONYXKEYS.NVP_QUICK_ACTION_GLOBAL_CREATE,
            value: {
                action: CONST.QUICK_ACTIONS.SPLIT_SCAN,
                chatReportID: splitChatReport.reportID,
                isFirstQuickAction: isEmptyObject(quickAction),
            },
        },
        existingSplitChatReport
            ? {
                  onyxMethod: Onyx.METHOD.MERGE,
                  key: `${ONYXKEYS.COLLECTION.REPORT_ACTIONS}${splitChatReport.reportID}`,
                  value: {
                      [splitIOUReportAction.reportActionID]: splitIOUReportAction as OnyxTypes.ReportAction,
                  },
              }
            : {
                  onyxMethod: Onyx.METHOD.SET,
                  key: `${ONYXKEYS.COLLECTION.REPORT_ACTIONS}${splitChatReport.reportID}`,
                  value: {
                      [splitChatCreatedReportAction.reportActionID]: splitChatCreatedReportAction,
                      [splitIOUReportAction.reportActionID]: splitIOUReportAction as OnyxTypes.ReportAction,
                  },
              },
        {
            onyxMethod: Onyx.METHOD.SET,
            key: `${ONYXKEYS.COLLECTION.TRANSACTION}${splitTransaction.transactionID}`,
            value: splitTransaction,
        },
    ];

    const successData: OnyxUpdate[] = [
        {
            onyxMethod: Onyx.METHOD.MERGE,
            key: `${ONYXKEYS.COLLECTION.REPORT_ACTIONS}${splitChatReport.reportID}`,
            value: {
                ...(existingSplitChatReport ? {} : {[splitChatCreatedReportAction.reportActionID]: {pendingAction: null}}),
                [splitIOUReportAction.reportActionID]: {pendingAction: null},
            },
        },
        {
            onyxMethod: Onyx.METHOD.MERGE,
            key: `${ONYXKEYS.COLLECTION.TRANSACTION}${splitTransaction.transactionID}`,
            value: {pendingAction: null},
        },
    ];

    const redundantParticipants: Record<number, null> = {};
    if (!existingSplitChatReport) {
        successData.push({
            onyxMethod: Onyx.METHOD.MERGE,
            key: `${ONYXKEYS.COLLECTION.REPORT}${splitChatReport.reportID}`,
            value: {pendingFields: {createChat: null}, participants: redundantParticipants},
        });
    }

    const failureData: OnyxUpdate[] = [
        {
            onyxMethod: Onyx.METHOD.MERGE,
            key: `${ONYXKEYS.COLLECTION.TRANSACTION}${splitTransaction.transactionID}`,
            value: {
                errors: ErrorUtils.getMicroSecondOnyxErrorWithTranslationKey('iou.error.genericCreateFailureMessage'),
            },
        },
    ];

    if (existingSplitChatReport) {
        failureData.push({
            onyxMethod: Onyx.METHOD.MERGE,
            key: `${ONYXKEYS.COLLECTION.REPORT_ACTIONS}${splitChatReport.reportID}`,
            value: {
                [splitIOUReportAction.reportActionID]: {
                    errors: getReceiptError(receipt, filename),
                },
            },
        });
    } else {
        failureData.push(
            {
                onyxMethod: Onyx.METHOD.MERGE,
                key: `${ONYXKEYS.COLLECTION.REPORT}${splitChatReport.reportID}`,
                value: {
                    errorFields: {
                        createChat: ErrorUtils.getMicroSecondOnyxErrorWithTranslationKey('report.genericCreateReportFailureMessage'),
                    },
                },
            },
            {
                onyxMethod: Onyx.METHOD.MERGE,
                key: `${ONYXKEYS.COLLECTION.REPORT_ACTIONS}${splitChatReport.reportID}`,
                value: {
                    [splitChatCreatedReportAction.reportActionID]: {
                        errors: ErrorUtils.getMicroSecondOnyxErrorWithTranslationKey('report.genericCreateReportFailureMessage'),
                    },
                    [splitIOUReportAction.reportActionID]: {
                        errors: getReceiptError(receipt, filename),
                    },
                },
            },
        );
    }

    const splits: Split[] = [{email: currentUserEmailForIOUSplit, accountID: currentUserAccountID}];

    participants.forEach((participant) => {
        // Disabling this line since participant.login can be an empty string
        // eslint-disable-next-line @typescript-eslint/prefer-nullish-coalescing
        const email = participant.isOwnPolicyExpenseChat ? '' : PhoneNumber.addSMSDomainIfPhoneNumber(participant.login || participant.text || '').toLowerCase();
        const accountID = participant.isOwnPolicyExpenseChat ? 0 : Number(participant.accountID);
        if (email === currentUserEmailForIOUSplit) {
            return;
        }

        // When splitting with a workspace chat, we only need to supply the policyID and the workspace reportID as it's needed so we can update the report preview
        if (participant.isOwnPolicyExpenseChat) {
            splits.push({
                policyID: participant.policyID,
                chatReportID: splitChatReport.reportID,
            });
            return;
        }

        const participantPersonalDetails = allPersonalDetails[participant?.accountID ?? -1];
        if (!participantPersonalDetails) {
            optimisticData.push({
                onyxMethod: Onyx.METHOD.MERGE,
                key: ONYXKEYS.PERSONAL_DETAILS_LIST,
                value: {
                    [accountID]: {
                        accountID,
                        // Disabling this line since participant.displayName can be an empty string
                        // eslint-disable-next-line @typescript-eslint/prefer-nullish-coalescing
                        displayName: LocalePhoneNumber.formatPhoneNumber(participant.displayName || email),
                        // Disabling this line since participant.login can be an empty string
                        // eslint-disable-next-line @typescript-eslint/prefer-nullish-coalescing
                        login: participant.login || participant.text,
                        isOptimisticPersonalDetail: true,
                    },
                },
            });
            // BE will send different participants. We clear the optimistic ones to avoid duplicated entries
            redundantParticipants[accountID] = null;
        }

        splits.push({
            email,
            accountID,
        });
    });

    participants.forEach((participant) => {
        const isPolicyExpenseChat = ReportUtils.isPolicyExpenseChat(participant);
        if (!isPolicyExpenseChat) {
            return;
        }

        const optimisticPolicyRecentlyUsedCategories = Category.buildOptimisticPolicyRecentlyUsedCategories(participant.policyID, category);
        const optimisticPolicyRecentlyUsedTags = Tag.buildOptimisticPolicyRecentlyUsedTags(participant.policyID, tag);

        if (optimisticPolicyRecentlyUsedCategories.length > 0) {
            optimisticData.push({
                onyxMethod: Onyx.METHOD.SET,
                key: `${ONYXKEYS.COLLECTION.POLICY_RECENTLY_USED_CATEGORIES}${participant.policyID}`,
                value: optimisticPolicyRecentlyUsedCategories,
            });
        }

        if (!isEmptyObject(optimisticPolicyRecentlyUsedTags)) {
            optimisticData.push({
                onyxMethod: Onyx.METHOD.MERGE,
                key: `${ONYXKEYS.COLLECTION.POLICY_RECENTLY_USED_TAGS}${participant.policyID}`,
                value: optimisticPolicyRecentlyUsedTags,
            });
        }
    });

    // Save the new splits array into the transaction's comment in case the user calls CompleteSplitBill while offline
    optimisticData.push({
        onyxMethod: Onyx.METHOD.MERGE,
        key: `${ONYXKEYS.COLLECTION.TRANSACTION}${splitTransaction.transactionID}`,
        value: {
            comment: {
                splits,
            },
        },
    });

    const parameters: StartSplitBillParams = {
        chatReportID: splitChatReport.reportID,
        reportActionID: splitIOUReportAction.reportActionID,
        transactionID: splitTransaction.transactionID,
        splits: JSON.stringify(splits),
        receipt,
        comment,
        category,
        tag,
        currency,
        isFromGroupDM: !existingSplitChatReport,
        billable,
        ...(existingSplitChatReport ? {} : {createdReportActionID: splitChatCreatedReportAction.reportActionID}),
        chatType: splitChatReport?.chatType,
        taxCode,
        taxAmount,
    };

    API.write(WRITE_COMMANDS.START_SPLIT_BILL, parameters, {optimisticData, successData, failureData});

    Navigation.dismissModalWithReport(splitChatReport);
    Report.notifyNewAction(splitChatReport.reportID ?? '-1', currentUserAccountID);
}

/** Used for editing a split expense while it's still scanning or when SmartScan fails, it completes a split expense started by startSplitBill above.
 *
 * @param chatReportID - The group chat or workspace reportID
 * @param reportAction - The split action that lives in the chatReport above
 * @param updatedTransaction - The updated **draft** split transaction
 * @param sessionAccountID - accountID of the current user
 * @param sessionEmail - email of the current user
 */
function completeSplitBill(chatReportID: string, reportAction: OnyxTypes.ReportAction, updatedTransaction: OnyxEntry<OnyxTypes.Transaction>, sessionAccountID: number, sessionEmail: string) {
    const currentUserEmailForIOUSplit = PhoneNumber.addSMSDomainIfPhoneNumber(sessionEmail);
    const transactionID = updatedTransaction?.transactionID ?? '-1';
    const unmodifiedTransaction = allTransactions[`${ONYXKEYS.COLLECTION.TRANSACTION}${transactionID}`];

    // Save optimistic updated transaction and action
    const optimisticData: OnyxUpdate[] = [
        {
            onyxMethod: Onyx.METHOD.MERGE,
            key: `${ONYXKEYS.COLLECTION.TRANSACTION}${transactionID}`,
            value: {
                ...updatedTransaction,
                receipt: {
                    state: CONST.IOU.RECEIPT_STATE.OPEN,
                },
            },
        },
        {
            onyxMethod: Onyx.METHOD.MERGE,
            key: `${ONYXKEYS.COLLECTION.REPORT_ACTIONS}${chatReportID}`,
            value: {
                [reportAction.reportActionID]: {
                    lastModified: DateUtils.getDBTime(),
                    originalMessage: {
                        whisperedTo: [],
                    },
                },
            },
        },
    ];

    const successData: OnyxUpdate[] = [
        {
            onyxMethod: Onyx.METHOD.MERGE,
            key: `${ONYXKEYS.COLLECTION.TRANSACTION}${transactionID}`,
            value: {pendingAction: null},
        },
        {
            onyxMethod: Onyx.METHOD.MERGE,
            key: `${ONYXKEYS.COLLECTION.SPLIT_TRANSACTION_DRAFT}${transactionID}`,
            value: {pendingAction: null},
        },
    ];

    const failureData: OnyxUpdate[] = [
        {
            onyxMethod: Onyx.METHOD.MERGE,
            key: `${ONYXKEYS.COLLECTION.TRANSACTION}${transactionID}`,
            value: {
                ...unmodifiedTransaction,
                errors: ErrorUtils.getMicroSecondOnyxErrorWithTranslationKey('iou.error.genericCreateFailureMessage'),
            },
        },
        {
            onyxMethod: Onyx.METHOD.MERGE,
            key: `${ONYXKEYS.COLLECTION.REPORT_ACTIONS}${chatReportID}`,
            value: {
                [reportAction.reportActionID]: {
                    ...reportAction,
                    errors: ErrorUtils.getMicroSecondOnyxErrorWithTranslationKey('iou.error.genericCreateFailureMessage'),
                },
            },
        },
    ];

    const splitParticipants: Split[] = updatedTransaction?.comment?.splits ?? [];
    const amount = updatedTransaction?.modifiedAmount;
    const currency = updatedTransaction?.modifiedCurrency;
    console.debug(updatedTransaction);

    // Exclude the current user when calculating the split amount, `calculateAmount` takes it into account
    const splitAmount = IOUUtils.calculateAmount(splitParticipants.length - 1, amount ?? 0, currency ?? '', false);
    const splitTaxAmount = IOUUtils.calculateAmount(splitParticipants.length - 1, updatedTransaction?.taxAmount ?? 0, currency ?? '', false);

    const splits: Split[] = [{email: currentUserEmailForIOUSplit}];
    splitParticipants.forEach((participant) => {
        // Skip creating the transaction for the current user
        if (participant.email === currentUserEmailForIOUSplit) {
            return;
        }
        const isPolicyExpenseChat = !!participant.policyID;

        if (!isPolicyExpenseChat) {
            // In case this is still the optimistic accountID saved in the splits array, return early as we cannot know
            // if there is an existing chat between the split creator and this participant
            // Instead, we will rely on Auth generating the report IDs and the user won't see any optimistic chats or reports created
            const participantPersonalDetails: OnyxTypes.PersonalDetails | null = allPersonalDetails[participant?.accountID ?? -1];
            if (!participantPersonalDetails || participantPersonalDetails.isOptimisticPersonalDetail) {
                splits.push({
                    email: participant.email,
                });
                return;
            }
        }

        let oneOnOneChatReport: OnyxEntry<OnyxTypes.Report>;
        let isNewOneOnOneChatReport = false;
        const allReports = ReportConnection.getAllReports();
        if (isPolicyExpenseChat) {
            // The workspace chat reportID is saved in the splits array when starting a split expense with a workspace
            oneOnOneChatReport = allReports?.[`${ONYXKEYS.COLLECTION.REPORT}${participant.chatReportID}`];
        } else {
            const existingChatReport = ReportUtils.getChatByParticipants(participant.accountID ? [participant.accountID, sessionAccountID] : []);
            isNewOneOnOneChatReport = !existingChatReport;
            oneOnOneChatReport = existingChatReport ?? ReportUtils.buildOptimisticChatReport(participant.accountID ? [participant.accountID, sessionAccountID] : []);
        }

        let oneOnOneIOUReport: OneOnOneIOUReport = oneOnOneChatReport?.iouReportID ? allReports?.[`${ONYXKEYS.COLLECTION.REPORT}${oneOnOneChatReport.iouReportID}`] : null;
        const shouldCreateNewOneOnOneIOUReport = ReportUtils.shouldCreateNewMoneyRequestReport(oneOnOneIOUReport, oneOnOneChatReport);

        if (!oneOnOneIOUReport || shouldCreateNewOneOnOneIOUReport) {
            oneOnOneIOUReport = isPolicyExpenseChat
                ? ReportUtils.buildOptimisticExpenseReport(oneOnOneChatReport?.reportID ?? '-1', participant.policyID ?? '-1', sessionAccountID, splitAmount, currency ?? '')
                : ReportUtils.buildOptimisticIOUReport(sessionAccountID, participant.accountID ?? -1, splitAmount, oneOnOneChatReport?.reportID ?? '-1', currency ?? '');
        } else if (isPolicyExpenseChat) {
            if (typeof oneOnOneIOUReport?.total === 'number') {
                // Because of the Expense reports are stored as negative values, we subtract the total from the amount
                oneOnOneIOUReport.total -= splitAmount;
            }
        } else {
            oneOnOneIOUReport = IOUUtils.updateIOUOwnerAndTotal(oneOnOneIOUReport, sessionAccountID, splitAmount, currency ?? '');
        }

        const oneOnOneTransaction = TransactionUtils.buildOptimisticTransaction(
            isPolicyExpenseChat ? -splitAmount : splitAmount,
            currency ?? '',
            oneOnOneIOUReport?.reportID ?? '-1',
            updatedTransaction?.comment?.comment,
            updatedTransaction?.modifiedCreated,
            CONST.IOU.TYPE.SPLIT,
            transactionID,
            updatedTransaction?.modifiedMerchant,
            {...updatedTransaction?.receipt, state: CONST.IOU.RECEIPT_STATE.OPEN},
            updatedTransaction?.filename,
            undefined,
            updatedTransaction?.category,
            updatedTransaction?.tag,
            updatedTransaction?.taxCode,
            isPolicyExpenseChat ? -splitTaxAmount : splitAmount,
            updatedTransaction?.billable,
        );

        const [oneOnOneCreatedActionForChat, oneOnOneCreatedActionForIOU, oneOnOneIOUAction, optimisticTransactionThread, optimisticCreatedActionForTransactionThread] =
            ReportUtils.buildOptimisticMoneyRequestEntities(
                oneOnOneIOUReport,
                CONST.IOU.REPORT_ACTION_TYPE.CREATE,
                splitAmount,
                currency ?? '',
                updatedTransaction?.comment?.comment ?? '',
                currentUserEmailForIOUSplit,
                [participant],
                oneOnOneTransaction.transactionID,
                undefined,
            );

        let oneOnOneReportPreviewAction = getReportPreviewAction(oneOnOneChatReport?.reportID ?? '-1', oneOnOneIOUReport?.reportID ?? '-1');
        if (oneOnOneReportPreviewAction) {
            oneOnOneReportPreviewAction = ReportUtils.updateReportPreview(oneOnOneIOUReport, oneOnOneReportPreviewAction);
        } else {
            oneOnOneReportPreviewAction = ReportUtils.buildOptimisticReportPreview(oneOnOneChatReport, oneOnOneIOUReport, '', oneOnOneTransaction);
        }

        const [oneOnOneOptimisticData, oneOnOneSuccessData, oneOnOneFailureData] = buildOnyxDataForMoneyRequest(
            oneOnOneChatReport,
            oneOnOneIOUReport,
            oneOnOneTransaction,
            oneOnOneCreatedActionForChat,
            oneOnOneCreatedActionForIOU,
            oneOnOneIOUAction,
            {},
            oneOnOneReportPreviewAction,
            [],
            {},
            isNewOneOnOneChatReport,
            optimisticTransactionThread,
            optimisticCreatedActionForTransactionThread,
            shouldCreateNewOneOnOneIOUReport,
            null,
            null,
            null,
            null,
            true,
        );

        splits.push({
            email: participant.email,
            accountID: participant.accountID,
            policyID: participant.policyID,
            iouReportID: oneOnOneIOUReport?.reportID,
            chatReportID: oneOnOneChatReport?.reportID,
            transactionID: oneOnOneTransaction.transactionID,
            reportActionID: oneOnOneIOUAction.reportActionID,
            createdChatReportActionID: oneOnOneCreatedActionForChat.reportActionID,
            createdIOUReportActionID: oneOnOneCreatedActionForIOU.reportActionID,
            reportPreviewReportActionID: oneOnOneReportPreviewAction.reportActionID,
            transactionThreadReportID: optimisticTransactionThread.reportID,
            createdReportActionIDForThread: optimisticCreatedActionForTransactionThread?.reportActionID,
        });

        optimisticData.push(...oneOnOneOptimisticData);
        successData.push(...oneOnOneSuccessData);
        failureData.push(...oneOnOneFailureData);
    });

    const {
        amount: transactionAmount,
        currency: transactionCurrency,
        created: transactionCreated,
        merchant: transactionMerchant,
        comment: transactionComment,
        category: transactionCategory,
        tag: transactionTag,
        taxCode: transactionTaxCode,
        taxAmount: transactionTaxAmount,
        billable: transactionBillable,
    } = ReportUtils.getTransactionDetails(updatedTransaction) ?? {};

    const parameters: CompleteSplitBillParams = {
        transactionID,
        amount: transactionAmount,
        currency: transactionCurrency,
        created: transactionCreated,
        merchant: transactionMerchant,
        comment: transactionComment,
        category: transactionCategory,
        tag: transactionTag,
        splits: JSON.stringify(splits),
        taxCode: transactionTaxCode,
        taxAmount: transactionTaxAmount,
        billable: transactionBillable,
    };

    API.write(WRITE_COMMANDS.COMPLETE_SPLIT_BILL, parameters, {optimisticData, successData, failureData});
    Navigation.dismissModal(isSearchTopmostCentralPane() ? undefined : chatReportID);
    Report.notifyNewAction(chatReportID, sessionAccountID);
}

function setDraftSplitTransaction(transactionID: string, transactionChanges: TransactionChanges = {}) {
    let draftSplitTransaction = allDraftSplitTransactions[`${ONYXKEYS.COLLECTION.SPLIT_TRANSACTION_DRAFT}${transactionID}`];

    if (!draftSplitTransaction) {
        draftSplitTransaction = allTransactions[`${ONYXKEYS.COLLECTION.TRANSACTION}${transactionID}`];
    }

    const updatedTransaction = draftSplitTransaction ? TransactionUtils.getUpdatedTransaction(draftSplitTransaction, transactionChanges, false, false) : null;

    Onyx.merge(`${ONYXKEYS.COLLECTION.SPLIT_TRANSACTION_DRAFT}${transactionID}`, updatedTransaction);
}

/** Requests money based on a distance (e.g. mileage from a map) */
function createDistanceRequest(
    report: OnyxEntry<OnyxTypes.Report>,
    participants: Participant[],
    comment: string,
    created: string,
    category: string | undefined,
    tag: string | undefined,
    taxCode: string | undefined,
    taxAmount: number | undefined,
    amount: number,
    currency: string,
    merchant: string,
    billable: boolean | undefined,
    validWaypoints: WaypointCollection,
    policy?: OnyxEntry<OnyxTypes.Policy>,
    policyTagList?: OnyxEntry<OnyxTypes.PolicyTagLists>,
    policyCategories?: OnyxEntry<OnyxTypes.PolicyCategories>,
    customUnitRateID = '',
    currentUserLogin = '',
    currentUserAccountID = -1,
    splitShares: SplitShares = {},
    iouType: ValueOf<typeof CONST.IOU.TYPE> = CONST.IOU.TYPE.SUBMIT,
) {
    // If the report is an iou or expense report, we should get the linked chat report to be passed to the getMoneyRequestInformation function
    const isMoneyRequestReport = ReportUtils.isMoneyRequestReport(report);
    const currentChatReport = isMoneyRequestReport ? ReportUtils.getReportOrDraftReport(report?.chatReportID) : report;
    const moneyRequestReportID = isMoneyRequestReport ? report?.reportID : '';

    const optimisticReceipt: Receipt = {
        source: ReceiptGeneric as ReceiptSource,
        state: CONST.IOU.RECEIPT_STATE.OPEN,
    };

    let parameters: CreateDistanceRequestParams;
    let onyxData: OnyxData;
    if (iouType === CONST.IOU.TYPE.SPLIT) {
        const {
            splitData,
            splits,
            onyxData: splitOnyxData,
        } = createSplitsAndOnyxData(
            participants,
            currentUserLogin ?? '',
            currentUserAccountID,
            amount,
            comment,
            currency,
            merchant,
            created,
            category ?? '',
            tag ?? '',
            splitShares,
            report?.reportID ?? '',
            billable,
            CONST.IOU.REQUEST_TYPE.DISTANCE,
            taxCode,
            taxAmount,
        );
        onyxData = splitOnyxData;

        // Splits don't use the IOU report param. The split transaction isn't linked to a report shown in the UI, it's linked to a special default reportID of -2.
        // Therefore, any params related to the IOU report are irrelevant and omitted below.
        parameters = {
            transactionID: splitData.transactionID,
            chatReportID: splitData.chatReportID,
            createdChatReportActionID: splitData.createdReportActionID ?? '',
            reportActionID: splitData.reportActionID,
            waypoints: JSON.stringify(validWaypoints),
            customUnitRateID,
            comment,
            created,
            category,
            tag,
            taxCode,
            taxAmount,
            billable,
            splits: JSON.stringify(splits),
            chatType: splitData.chatType,
        };
    } else {
        const participant = participants[0] ?? {};
        const {
            iouReport,
            chatReport,
            transaction,
            iouAction,
            createdChatReportActionID,
            createdIOUReportActionID,
            reportPreviewAction,
            transactionThreadReportID,
            createdReportActionIDForThread,
            payerEmail,
            onyxData: moneyRequestOnyxData,
        } = getMoneyRequestInformation(
            currentChatReport,
            participant,
            comment,
            amount,
            currency,
            created,
            merchant,
            optimisticReceipt,
            undefined,
            category,
            tag,
            taxCode,
            taxAmount,
            billable,
            policy,
            policyTagList,
            policyCategories,
            userAccountID,
            currentUserEmail,
            moneyRequestReportID,
        );
        onyxData = moneyRequestOnyxData;

        parameters = {
            comment,
            iouReportID: iouReport.reportID,
            chatReportID: chatReport.reportID,
            transactionID: transaction.transactionID,
            reportActionID: iouAction.reportActionID,
            createdChatReportActionID,
            createdIOUReportActionID,
            reportPreviewReportActionID: reportPreviewAction.reportActionID,
            waypoints: JSON.stringify(validWaypoints),
            created,
            category,
            tag,
            taxCode,
            taxAmount,
            billable,
            transactionThreadReportID,
            createdReportActionIDForThread,
            payerEmail,
            customUnitRateID,
        };
    }

    API.write(WRITE_COMMANDS.CREATE_DISTANCE_REQUEST, parameters, onyxData);
    const activeReportID = isMoneyRequestReport ? report?.reportID ?? '-1' : parameters.chatReportID;
    Navigation.dismissModal(isSearchTopmostCentralPane() ? undefined : activeReportID);
    Report.notifyNewAction(activeReportID, userAccountID);
}

function editRegularMoneyRequest(
    transactionID: string,
    transactionThreadReportID: string,
    transactionChanges: TransactionChanges,
    policy: OnyxTypes.Policy,
    policyTags: OnyxTypes.PolicyTagLists,
    policyCategories: OnyxTypes.PolicyCategories,
) {
    const allReports = ReportConnection.getAllReports();
    // STEP 1: Get all collections we're updating
    const transactionThread = allReports?.[`${ONYXKEYS.COLLECTION.REPORT}${transactionThreadReportID}`] ?? null;
    const transaction = allTransactions[`${ONYXKEYS.COLLECTION.TRANSACTION}${transactionID}`];
    const iouReport = allReports?.[`${ONYXKEYS.COLLECTION.REPORT}${transactionThread?.parentReportID}`] ?? null;
    const chatReport = allReports?.[`${ONYXKEYS.COLLECTION.REPORT}${iouReport?.chatReportID}`] ?? null;
    const isFromExpenseReport = ReportUtils.isExpenseReport(iouReport);

    // STEP 2: Build new modified expense report action.
    const updatedReportAction = ReportUtils.buildOptimisticModifiedExpenseReportAction(transactionThread, transaction, transactionChanges, isFromExpenseReport, policy);
    const updatedTransaction = transaction ? TransactionUtils.getUpdatedTransaction(transaction, transactionChanges, isFromExpenseReport) : null;

    // STEP 3: Compute the IOU total and update the report preview message so LHN amount owed is correct
    // Should only update if the transaction matches the currency of the report, else we wait for the update
    // from the server with the currency conversion
    let updatedMoneyRequestReport = {...iouReport};
    const updatedChatReport = {...chatReport};
    const diff = TransactionUtils.getAmount(transaction, true) - TransactionUtils.getAmount(updatedTransaction, true);
    if (updatedTransaction?.currency === iouReport?.currency && updatedTransaction?.modifiedAmount && diff !== 0) {
        if (ReportUtils.isExpenseReport(iouReport) && typeof updatedMoneyRequestReport.total === 'number') {
            updatedMoneyRequestReport.total += diff;
        } else {
            updatedMoneyRequestReport = iouReport
                ? IOUUtils.updateIOUOwnerAndTotal(iouReport, updatedReportAction.actorAccountID ?? -1, diff, TransactionUtils.getCurrency(transaction), false)
                : {};
        }

        updatedMoneyRequestReport.cachedTotal = CurrencyUtils.convertToDisplayString(updatedMoneyRequestReport.total, updatedTransaction.currency);

        // Update the last message of the IOU report
        const lastMessage = ReportUtils.getIOUReportActionMessage(
            iouReport?.reportID ?? '-1',
            CONST.IOU.REPORT_ACTION_TYPE.CREATE,
            updatedMoneyRequestReport.total ?? 0,
            '',
            updatedTransaction.currency,
            '',
            false,
        );
        updatedMoneyRequestReport.lastMessageText = ReportActionsUtils.getTextFromHtml(lastMessage[0].html);
        updatedMoneyRequestReport.lastMessageHtml = lastMessage[0].html;

        // Update the last message of the chat report
        const hasNonReimbursableTransactions = ReportUtils.hasNonReimbursableTransactions(iouReport?.reportID);
        const messageText = Localize.translateLocal(hasNonReimbursableTransactions ? 'iou.payerSpentAmount' : 'iou.payerOwesAmount', {
            payer: ReportUtils.getPersonalDetailsForAccountID(updatedMoneyRequestReport.managerID ?? -1).login ?? '',
            amount: CurrencyUtils.convertToDisplayString(updatedMoneyRequestReport.total, updatedMoneyRequestReport.currency),
        });
        updatedChatReport.lastMessageText = messageText;
        updatedChatReport.lastMessageHtml = messageText;
    }

    const isScanning = TransactionUtils.hasReceipt(updatedTransaction) && TransactionUtils.isReceiptBeingScanned(updatedTransaction);

    // STEP 4: Compose the optimistic data
    const currentTime = DateUtils.getDBTime();
    const optimisticData: OnyxUpdate[] = [
        {
            onyxMethod: Onyx.METHOD.MERGE,
            key: `${ONYXKEYS.COLLECTION.REPORT_ACTIONS}${transactionThread?.reportID}`,
            value: {
                [updatedReportAction.reportActionID]: updatedReportAction as OnyxTypes.ReportAction,
            },
        },
        {
            onyxMethod: Onyx.METHOD.MERGE,
            key: `${ONYXKEYS.COLLECTION.TRANSACTION}${transactionID}`,
            value: updatedTransaction,
        },
        {
            onyxMethod: Onyx.METHOD.MERGE,
            key: `${ONYXKEYS.COLLECTION.REPORT}${iouReport?.reportID}`,
            value: updatedMoneyRequestReport,
        },
        {
            onyxMethod: Onyx.METHOD.MERGE,
            key: `${ONYXKEYS.COLLECTION.REPORT}${iouReport?.chatReportID}`,
            value: updatedChatReport,
        },
        {
            onyxMethod: Onyx.METHOD.MERGE,
            key: `${ONYXKEYS.COLLECTION.REPORT}${transactionThreadReportID}`,
            value: {
                lastReadTime: currentTime,
                lastVisibleActionCreated: currentTime,
            },
        },
    ];

    if (!isScanning) {
        optimisticData.push(
            {
                onyxMethod: Onyx.METHOD.MERGE,
                key: `${ONYXKEYS.COLLECTION.REPORT_ACTIONS}${iouReport?.reportID}`,
                value: {
                    [transactionThread?.parentReportActionID ?? '-1']: {
                        originalMessage: {
                            whisperedTo: [],
                        },
                    },
                },
            },
            {
                onyxMethod: Onyx.METHOD.MERGE,
                key: `${ONYXKEYS.COLLECTION.REPORT_ACTIONS}${iouReport?.parentReportID}`,
                value: {
                    [iouReport?.parentReportActionID ?? '-1']: {
                        originalMessage: {
                            whisperedTo: [],
                        },
                    },
                },
            },
        );
    }

    // Update recently used categories if the category is changed
    if ('category' in transactionChanges) {
        const optimisticPolicyRecentlyUsedCategories = Category.buildOptimisticPolicyRecentlyUsedCategories(iouReport?.policyID, transactionChanges.category);
        if (optimisticPolicyRecentlyUsedCategories.length) {
            optimisticData.push({
                onyxMethod: Onyx.METHOD.SET,
                key: `${ONYXKEYS.COLLECTION.POLICY_RECENTLY_USED_CATEGORIES}${iouReport?.policyID}`,
                value: optimisticPolicyRecentlyUsedCategories,
            });
        }
    }

    // Update recently used categories if the tag is changed
    if ('tag' in transactionChanges) {
        const optimisticPolicyRecentlyUsedTags = Tag.buildOptimisticPolicyRecentlyUsedTags(iouReport?.policyID, transactionChanges.tag);
        if (!isEmptyObject(optimisticPolicyRecentlyUsedTags)) {
            optimisticData.push({
                onyxMethod: Onyx.METHOD.MERGE,
                key: `${ONYXKEYS.COLLECTION.POLICY_RECENTLY_USED_TAGS}${iouReport?.policyID}`,
                value: optimisticPolicyRecentlyUsedTags,
            });
        }
    }

    const successData: OnyxUpdate[] = [
        {
            onyxMethod: Onyx.METHOD.MERGE,
            key: `${ONYXKEYS.COLLECTION.REPORT_ACTIONS}${transactionThread?.reportID}`,
            value: {
                [updatedReportAction.reportActionID]: {pendingAction: null},
            },
        },
        {
            onyxMethod: Onyx.METHOD.MERGE,
            key: `${ONYXKEYS.COLLECTION.TRANSACTION}${transactionID}`,
            value: {
                pendingFields: {
                    comment: null,
                    amount: null,
                    created: null,
                    currency: null,
                    merchant: null,
                    billable: null,
                    category: null,
                    tag: null,
                },
            },
        },
        {
            onyxMethod: Onyx.METHOD.MERGE,
            key: `${ONYXKEYS.COLLECTION.REPORT}${iouReport?.reportID}`,
            value: {pendingAction: null},
        },
    ];

    const failureData: OnyxUpdate[] = [
        {
            onyxMethod: Onyx.METHOD.MERGE,
            key: `${ONYXKEYS.COLLECTION.REPORT_ACTIONS}${transactionThread?.reportID}`,
            value: {
                [updatedReportAction.reportActionID]: {
                    errors: ErrorUtils.getMicroSecondOnyxErrorWithTranslationKey('iou.error.genericEditFailureMessage'),
                },
            },
        },
        {
            onyxMethod: Onyx.METHOD.MERGE,
            key: `${ONYXKEYS.COLLECTION.TRANSACTION}${transactionID}`,
            value: {
                ...transaction,
                modifiedCreated: transaction?.modifiedCreated ? transaction.modifiedCreated : null,
                modifiedAmount: transaction?.modifiedAmount ? transaction.modifiedAmount : null,
                modifiedCurrency: transaction?.modifiedCurrency ? transaction.modifiedCurrency : null,
                modifiedMerchant: transaction?.modifiedMerchant ? transaction.modifiedMerchant : null,
                modifiedWaypoints: transaction?.modifiedWaypoints ? transaction.modifiedWaypoints : null,
                pendingFields: null,
            },
        },
        {
            onyxMethod: Onyx.METHOD.MERGE,
            key: `${ONYXKEYS.COLLECTION.REPORT}${iouReport?.reportID}`,
            value: {
                ...iouReport,
                cachedTotal: iouReport?.cachedTotal ? iouReport?.cachedTotal : null,
            },
        },
        {
            onyxMethod: Onyx.METHOD.MERGE,
            key: `${ONYXKEYS.COLLECTION.REPORT}${iouReport?.chatReportID}`,
            value: chatReport,
        },
        {
            onyxMethod: Onyx.METHOD.MERGE,
            key: `${ONYXKEYS.COLLECTION.REPORT}${transactionThreadReportID}`,
            value: {
                lastReadTime: transactionThread?.lastReadTime,
                lastVisibleActionCreated: transactionThread?.lastVisibleActionCreated,
            },
        },
    ];

    // Add transaction violations if we have a paid policy and an updated transaction
    if (policy && PolicyUtils.isPaidGroupPolicy(policy) && updatedTransaction) {
        const currentTransactionViolations = allTransactionViolations[`${ONYXKEYS.COLLECTION.TRANSACTION_VIOLATIONS}${transactionID}`] ?? [];
        const updatedViolationsOnyxData = ViolationsUtils.getViolationsOnyxData(
            updatedTransaction,
            currentTransactionViolations,
            !!policy.requiresTag,
            policyTags,
            !!policy.requiresCategory,
            policyCategories,
            PolicyUtils.hasDependentTags(policy, policyTags),
        );
        optimisticData.push(updatedViolationsOnyxData);
        failureData.push({
            onyxMethod: Onyx.METHOD.MERGE,
            key: `${ONYXKEYS.COLLECTION.TRANSACTION_VIOLATIONS}${transactionID}`,
            value: currentTransactionViolations,
        });
    }

    // STEP 6: Call the API endpoint
    const {created, amount, currency, comment, merchant, category, billable, tag} = ReportUtils.getTransactionDetails(updatedTransaction) ?? {};

    const parameters: EditMoneyRequestParams = {
        transactionID,
        reportActionID: updatedReportAction.reportActionID,
        created,
        amount,
        currency,
        comment,
        merchant,
        category,
        billable,
        tag,
    };

    API.write(WRITE_COMMANDS.EDIT_MONEY_REQUEST, parameters, {optimisticData, successData, failureData});
}

function editMoneyRequest(
    transaction: OnyxTypes.Transaction,
    transactionThreadReportID: string,
    transactionChanges: TransactionChanges,
    policy: OnyxTypes.Policy,
    policyTags: OnyxTypes.PolicyTagLists,
    policyCategories: OnyxTypes.PolicyCategories,
) {
    if (TransactionUtils.isDistanceRequest(transaction)) {
        updateDistanceRequest(transaction.transactionID, transactionThreadReportID, transactionChanges, policy, policyTags, policyCategories);
    } else {
        editRegularMoneyRequest(transaction.transactionID, transactionThreadReportID, transactionChanges, policy, policyTags, policyCategories);
    }
}

type UpdateMoneyRequestAmountAndCurrencyParams = {
    transactionID: string;
    transactionThreadReportID: string;
    currency: string;
    amount: number;
    taxAmount: number;
    policy?: OnyxEntry<OnyxTypes.Policy>;
    policyTagList?: OnyxEntry<OnyxTypes.PolicyTagLists>;
    policyCategories?: OnyxEntry<OnyxTypes.PolicyCategories>;
    taxCode: string;
};

/** Updates the amount and currency fields of an expense */
function updateMoneyRequestAmountAndCurrency({
    transactionID,
    transactionThreadReportID,
    currency,
    amount,
    taxAmount,
    policy,
    policyTagList,
    policyCategories,
    taxCode,
}: UpdateMoneyRequestAmountAndCurrencyParams) {
    const transactionChanges = {
        amount,
        currency,
        taxCode,
        taxAmount,
    };
    const allReports = ReportConnection.getAllReports();
    const transactionThreadReport = allReports?.[`${ONYXKEYS.COLLECTION.REPORT}${transactionThreadReportID}`] ?? null;
    const parentReport = allReports?.[`${ONYXKEYS.COLLECTION.REPORT}${transactionThreadReport?.parentReportID}`] ?? null;
    let data: UpdateMoneyRequestData;
    if (ReportUtils.isTrackExpenseReport(transactionThreadReport) && ReportUtils.isSelfDM(parentReport)) {
        data = getUpdateTrackExpenseParams(transactionID, transactionThreadReportID, transactionChanges, true, policy ?? null);
    } else {
        data = getUpdateMoneyRequestParams(transactionID, transactionThreadReportID, transactionChanges, policy ?? null, policyTagList ?? null, policyCategories ?? null, true);
    }
    const {params, onyxData} = data;
    API.write(WRITE_COMMANDS.UPDATE_MONEY_REQUEST_AMOUNT_AND_CURRENCY, params, onyxData);
}

/**
 *
 * @param transactionID  - The transactionID of IOU
 * @param reportAction - The reportAction of the transaction in the IOU report
 * @param isSingleTransactionView - whether we are in the transaction thread report
 * @return the url to navigate back once the money request is deleted
 */
function prepareToCleanUpMoneyRequest(transactionID: string, reportAction: OnyxTypes.ReportAction, isSingleTransactionView = false) {
    // STEP 1: Get all collections we're updating
    const allReports = ReportConnection.getAllReports();
    const iouReportID = ReportActionsUtils.isMoneyRequestAction(reportAction) ? ReportActionsUtils.getOriginalMessage(reportAction)?.IOUReportID : '-1';
    const iouReport = allReports?.[`${ONYXKEYS.COLLECTION.REPORT}${iouReportID}`] ?? null;
    const chatReport = allReports?.[`${ONYXKEYS.COLLECTION.REPORT}${iouReport?.chatReportID}`];
    // eslint-disable-next-line @typescript-eslint/no-non-null-assertion
    const reportPreviewAction = getReportPreviewAction(iouReport?.chatReportID ?? '-1', iouReport?.reportID ?? '-1')!;
    const transaction = allTransactions[`${ONYXKEYS.COLLECTION.TRANSACTION}${transactionID}`];
    const transactionViolations = allTransactionViolations[`${ONYXKEYS.COLLECTION.TRANSACTION_VIOLATIONS}${transactionID}`];
    const transactionThreadID = reportAction.childReportID;
    let transactionThread = null;
    if (transactionThreadID) {
        transactionThread = allReports?.[`${ONYXKEYS.COLLECTION.REPORT}${transactionThreadID}`] ?? null;
    }

    // STEP 2: Decide if we need to:
    // 1. Delete the transactionThread - delete if there are no visible comments in the thread
    // 2. Update the moneyRequestPreview to show [Deleted expense] - update if the transactionThread exists AND it isn't being deleted
    const shouldDeleteTransactionThread = transactionThreadID ? (reportAction?.childVisibleActionCount ?? 0) === 0 : false;
    const shouldShowDeletedRequestMessage = !!transactionThreadID && !shouldDeleteTransactionThread;

    // STEP 3: Update the IOU reportAction and decide if the iouReport should be deleted. We delete the iouReport if there are no visible comments left in the report.
    const updatedReportAction = {
        [reportAction.reportActionID]: {
            pendingAction: shouldShowDeletedRequestMessage ? CONST.RED_BRICK_ROAD_PENDING_ACTION.UPDATE : CONST.RED_BRICK_ROAD_PENDING_ACTION.DELETE,
            previousMessage: reportAction.message,
            message: [
                {
                    type: 'COMMENT',
                    html: '',
                    text: '',
                    isEdited: true,
                    isDeletedParentAction: shouldShowDeletedRequestMessage,
                },
            ],
            originalMessage: {
                IOUTransactionID: null,
            },
            errors: null,
        },
    } as Record<string, NullishDeep<OnyxTypes.ReportAction>>;

    const lastVisibleAction = ReportActionsUtils.getLastVisibleAction(iouReport?.reportID ?? '-1', updatedReportAction);
    const iouReportLastMessageText = ReportActionsUtils.getLastVisibleMessage(iouReport?.reportID ?? '-1', updatedReportAction).lastMessageText;
    const shouldDeleteIOUReport =
        iouReportLastMessageText.length === 0 && !ReportActionsUtils.isDeletedParentAction(lastVisibleAction) && (!transactionThreadID || shouldDeleteTransactionThread);

    // STEP 4: Update the iouReport and reportPreview with new totals and messages if it wasn't deleted
    let updatedIOUReport: OnyxInputValue<OnyxTypes.Report>;
    const currency = TransactionUtils.getCurrency(transaction);
    const updatedReportPreviewAction: OnyxTypes.ReportAction<typeof CONST.REPORT.ACTIONS.TYPE.REPORT_PREVIEW> = {...reportPreviewAction};
    updatedReportPreviewAction.pendingAction = shouldDeleteIOUReport ? CONST.RED_BRICK_ROAD_PENDING_ACTION.DELETE : CONST.RED_BRICK_ROAD_PENDING_ACTION.UPDATE;
    if (iouReport && ReportUtils.isExpenseReport(iouReport)) {
        updatedIOUReport = {...iouReport};

        if (typeof updatedIOUReport.total === 'number' && currency === iouReport?.currency) {
            // Because of the Expense reports are stored as negative values, we add the total from the amount
            const amountDiff = TransactionUtils.getAmount(transaction, true);
            updatedIOUReport.total += amountDiff;

            if (!transaction?.reimbursable && typeof updatedIOUReport.nonReimbursableTotal === 'number') {
                updatedIOUReport.nonReimbursableTotal += amountDiff;
            }
        }
    } else {
        updatedIOUReport = IOUUtils.updateIOUOwnerAndTotal(iouReport, reportAction.actorAccountID ?? -1, TransactionUtils.getAmount(transaction, false), currency, true);
    }

    if (updatedIOUReport) {
        updatedIOUReport.lastMessageText = iouReportLastMessageText;
        updatedIOUReport.lastVisibleActionCreated = lastVisibleAction?.created;
    }

    const hasNonReimbursableTransactions = ReportUtils.hasNonReimbursableTransactions(iouReport?.reportID);
    const messageText = Localize.translateLocal(hasNonReimbursableTransactions ? 'iou.payerSpentAmount' : 'iou.payerOwesAmount', {
        payer: ReportUtils.getPersonalDetailsForAccountID(updatedIOUReport?.managerID ?? -1).login ?? '',
        amount: CurrencyUtils.convertToDisplayString(updatedIOUReport?.total, updatedIOUReport?.currency),
    });

    if (ReportActionsUtils.getReportActionMessage(updatedReportPreviewAction)) {
        if (Array.isArray(updatedReportPreviewAction?.message) && updatedReportPreviewAction.message?.[0]) {
            updatedReportPreviewAction.message[0].text = messageText;
            updatedReportPreviewAction.message[0].deleted = shouldDeleteIOUReport ? DateUtils.getDBTime() : '';
        } else if (!Array.isArray(updatedReportPreviewAction.message) && updatedReportPreviewAction.message) {
            updatedReportPreviewAction.message.text = messageText;
            updatedReportPreviewAction.message.deleted = shouldDeleteIOUReport ? DateUtils.getDBTime() : '';
        }
    }

    if (updatedReportPreviewAction && reportPreviewAction?.childMoneyRequestCount && reportPreviewAction?.childMoneyRequestCount > 0) {
        updatedReportPreviewAction.childMoneyRequestCount = reportPreviewAction.childMoneyRequestCount - 1;
    }

    // STEP 5: Calculate the url that the user will be navigated back to
    // This depends on which page they are on and which resources were deleted
    let reportIDToNavigateBack: string | undefined;
    if (iouReport && isSingleTransactionView && shouldDeleteTransactionThread && !shouldDeleteIOUReport) {
        reportIDToNavigateBack = iouReport.reportID;
    }

    if (iouReport?.chatReportID && shouldDeleteIOUReport) {
        reportIDToNavigateBack = iouReport.chatReportID;
    }

    const urlToNavigateBack = reportIDToNavigateBack ? ROUTES.REPORT_WITH_ID.getRoute(reportIDToNavigateBack) : undefined;

    return {
        shouldDeleteTransactionThread,
        shouldDeleteIOUReport,
        updatedReportAction,
        updatedIOUReport,
        updatedReportPreviewAction,
        transactionThreadID,
        transactionThread,
        chatReport,
        transaction,
        transactionViolations,
        reportPreviewAction,
        iouReport,
        urlToNavigateBack,
    };
}

/**
 *
 * @param transactionID  - The transactionID of IOU
 * @param reportAction - The reportAction of the transaction in the IOU report
 * @param isSingleTransactionView - whether we are in the transaction thread report
 * @return the url to navigate back once the money request is deleted
 */
function cleanUpMoneyRequest(transactionID: string, reportAction: OnyxTypes.ReportAction, isSingleTransactionView = false) {
    const {
        shouldDeleteTransactionThread,
        shouldDeleteIOUReport,
        updatedReportAction,
        updatedIOUReport,
        updatedReportPreviewAction,
        transactionThreadID,
        chatReport,
        iouReport,
        reportPreviewAction,
        urlToNavigateBack,
    } = prepareToCleanUpMoneyRequest(transactionID, reportAction, isSingleTransactionView);

    // build Onyx data

    // Onyx operations to delete the transaction, update the IOU report action and chat report action
    const onyxUpdates: OnyxUpdate[] = [
        {
            onyxMethod: Onyx.METHOD.SET,
            key: `${ONYXKEYS.COLLECTION.TRANSACTION}${transactionID}`,
            value: null,
        },
        {
            onyxMethod: Onyx.METHOD.MERGE,
            key: `${ONYXKEYS.COLLECTION.REPORT_ACTIONS}${iouReport?.reportID}`,
            value: {
                [reportAction.reportActionID]: shouldDeleteIOUReport
                    ? null
                    : {
                          pendingAction: null,
                      },
            },
        },
    ];

    if (reportPreviewAction?.reportActionID) {
        onyxUpdates.push({
            onyxMethod: Onyx.METHOD.MERGE,
            key: `${ONYXKEYS.COLLECTION.REPORT_ACTIONS}${chatReport?.reportID}`,
            value: {
                [reportPreviewAction.reportActionID]: {
                    ...updatedReportPreviewAction,
                    pendingAction: null,
                    errors: null,
                },
            },
        });
    }

    // added the operation to delete associated transaction violations
    onyxUpdates.push({
        onyxMethod: Onyx.METHOD.SET,
        key: `${ONYXKEYS.COLLECTION.TRANSACTION_VIOLATIONS}${transactionID}`,
        value: null,
    });

    // added the operation to delete transaction thread
    if (shouldDeleteTransactionThread) {
        onyxUpdates.push(
            {
                onyxMethod: Onyx.METHOD.SET,
                key: `${ONYXKEYS.COLLECTION.REPORT}${transactionThreadID}`,
                value: null,
            },
            {
                onyxMethod: Onyx.METHOD.SET,
                key: `${ONYXKEYS.COLLECTION.REPORT_ACTIONS}${transactionThreadID}`,
                value: null,
            },
        );
    }

    // added operations to update IOU report and chat report
    onyxUpdates.push(
        {
            onyxMethod: Onyx.METHOD.MERGE,
            key: `${ONYXKEYS.COLLECTION.REPORT_ACTIONS}${iouReport?.reportID}`,
            value: updatedReportAction,
        },
        {
            onyxMethod: Onyx.METHOD.MERGE,
            key: `${ONYXKEYS.COLLECTION.REPORT}${iouReport?.reportID}`,
            value: updatedIOUReport,
        },
        {
            onyxMethod: Onyx.METHOD.MERGE,
            key: `${ONYXKEYS.COLLECTION.REPORT}${chatReport?.reportID}`,
            value: ReportUtils.getOutstandingChildRequest(updatedIOUReport),
        },
    );

    if (!shouldDeleteIOUReport && updatedReportPreviewAction.childMoneyRequestCount === 0) {
        onyxUpdates.push({
            onyxMethod: Onyx.METHOD.MERGE,
            key: `${ONYXKEYS.COLLECTION.REPORT}${chatReport?.reportID}`,
            value: {
                hasOutstandingChildRequest: false,
            },
        });
    }

    if (shouldDeleteIOUReport) {
        onyxUpdates.push(
            {
                onyxMethod: Onyx.METHOD.MERGE,
                key: `${ONYXKEYS.COLLECTION.REPORT}${chatReport?.reportID}`,
                value: {
                    hasOutstandingChildRequest: false,
                    iouReportID: null,
                    lastMessageText: ReportActionsUtils.getLastVisibleMessage(iouReport?.chatReportID ?? '-1', {[reportPreviewAction?.reportActionID ?? '-1']: null})?.lastMessageText,
                    lastVisibleActionCreated: ReportActionsUtils.getLastVisibleAction(iouReport?.chatReportID ?? '-1', {[reportPreviewAction?.reportActionID ?? '-1']: null})?.created,
                },
            },
            {
                onyxMethod: Onyx.METHOD.SET,
                key: `${ONYXKEYS.COLLECTION.REPORT}${iouReport?.reportID}`,
                value: null,
            },
        );
    }

    Onyx.update(onyxUpdates);

    return urlToNavigateBack;
}

/**
 *
 * @param transactionID  - The transactionID of IOU
 * @param reportAction - The reportAction of the transaction in the IOU report
 * @param isSingleTransactionView - whether we are in the transaction thread report
 * @return the url to navigate back once the money request is deleted
 */
function deleteMoneyRequest(transactionID: string, reportAction: OnyxTypes.ReportAction, isSingleTransactionView = false) {
    // STEP 1: Calculate and prepare the data
    const {
        shouldDeleteTransactionThread,
        shouldDeleteIOUReport,
        updatedReportAction,
        updatedIOUReport,
        updatedReportPreviewAction,
        transactionThreadID,
        transactionThread,
        chatReport,
        transaction,
        transactionViolations,
        iouReport,
        reportPreviewAction,
        urlToNavigateBack,
    } = prepareToCleanUpMoneyRequest(transactionID, reportAction, isSingleTransactionView);

    // STEP 2: Build Onyx data
    // The logic mostly resembles the cleanUpMoneyRequest function
    const optimisticData: OnyxUpdate[] = [
        {
            onyxMethod: Onyx.METHOD.SET,
            key: `${ONYXKEYS.COLLECTION.TRANSACTION}${transactionID}`,
            value: null,
        },
    ];

    optimisticData.push({
        onyxMethod: Onyx.METHOD.SET,
        key: `${ONYXKEYS.COLLECTION.TRANSACTION_VIOLATIONS}${transactionID}`,
        value: null,
    });

    if (shouldDeleteTransactionThread) {
        optimisticData.push(
            {
                onyxMethod: Onyx.METHOD.SET,
                key: `${ONYXKEYS.COLLECTION.REPORT}${transactionThreadID}`,
                value: null,
            },
            {
                onyxMethod: Onyx.METHOD.SET,
                key: `${ONYXKEYS.COLLECTION.REPORT_ACTIONS}${transactionThreadID}`,
                value: null,
            },
        );
    }

    optimisticData.push(
        {
            onyxMethod: Onyx.METHOD.MERGE,
            key: `${ONYXKEYS.COLLECTION.REPORT_ACTIONS}${iouReport?.reportID}`,
            value: updatedReportAction,
        },
        {
            onyxMethod: Onyx.METHOD.MERGE,
            key: `${ONYXKEYS.COLLECTION.REPORT}${iouReport?.reportID}`,
            value: updatedIOUReport,
        },
        {
            onyxMethod: Onyx.METHOD.MERGE,
            key: `${ONYXKEYS.COLLECTION.REPORT_ACTIONS}${chatReport?.reportID}`,
            value: {
                [reportPreviewAction?.reportActionID ?? '-1']: updatedReportPreviewAction,
            },
        },
        {
            onyxMethod: Onyx.METHOD.MERGE,
            key: `${ONYXKEYS.COLLECTION.REPORT}${chatReport?.reportID}`,
            value: ReportUtils.getOutstandingChildRequest(updatedIOUReport),
        },
    );

    if (!shouldDeleteIOUReport && updatedReportPreviewAction?.childMoneyRequestCount === 0) {
        optimisticData.push({
            onyxMethod: Onyx.METHOD.MERGE,
            key: `${ONYXKEYS.COLLECTION.REPORT}${chatReport?.reportID}`,
            value: {
                hasOutstandingChildRequest: false,
            },
        });
    }

    if (shouldDeleteIOUReport) {
        optimisticData.push({
            onyxMethod: Onyx.METHOD.MERGE,
            key: `${ONYXKEYS.COLLECTION.REPORT}${chatReport?.reportID}`,
            value: {
                hasOutstandingChildRequest: false,
                iouReportID: null,
                lastMessageText: ReportActionsUtils.getLastVisibleMessage(iouReport?.chatReportID ?? '-1', {[reportPreviewAction?.reportActionID ?? '-1']: null})?.lastMessageText,
                lastVisibleActionCreated: ReportActionsUtils.getLastVisibleAction(iouReport?.chatReportID ?? '-1', {[reportPreviewAction?.reportActionID ?? '-1']: null})?.created,
            },
        });
        optimisticData.push({
            onyxMethod: Onyx.METHOD.MERGE,
            key: `${ONYXKEYS.COLLECTION.REPORT}${iouReport?.reportID}`,
            value: {
                pendingFields: {
                    preview: CONST.RED_BRICK_ROAD_PENDING_ACTION.DELETE,
                },
            },
        });
    }

    const successData: OnyxUpdate[] = [
        {
            onyxMethod: Onyx.METHOD.MERGE,
            key: `${ONYXKEYS.COLLECTION.REPORT_ACTIONS}${iouReport?.reportID}`,
            value: {
                [reportAction.reportActionID]: shouldDeleteIOUReport
                    ? null
                    : {
                          pendingAction: null,
                      },
            },
        },
        {
            onyxMethod: Onyx.METHOD.MERGE,
            key: `${ONYXKEYS.COLLECTION.REPORT_ACTIONS}${chatReport?.reportID}`,
            value: {
                [reportPreviewAction?.reportActionID ?? '-1']: {
                    pendingAction: null,
                    errors: null,
                },
            },
        },
    ];

    if (shouldDeleteIOUReport) {
        successData.push({
            onyxMethod: Onyx.METHOD.SET,
            key: `${ONYXKEYS.COLLECTION.REPORT}${iouReport?.reportID}`,
            value: null,
        });
    }

    const failureData: OnyxUpdate[] = [
        {
            onyxMethod: Onyx.METHOD.SET,
            key: `${ONYXKEYS.COLLECTION.TRANSACTION}${transactionID}`,
            value: transaction ?? null,
        },
    ];

    failureData.push({
        onyxMethod: Onyx.METHOD.SET,
        key: `${ONYXKEYS.COLLECTION.TRANSACTION_VIOLATIONS}${transactionID}`,
        value: transactionViolations ?? null,
    });

    if (shouldDeleteTransactionThread) {
        failureData.push({
            onyxMethod: Onyx.METHOD.SET,
            key: `${ONYXKEYS.COLLECTION.REPORT}${transactionThreadID}`,
            value: transactionThread,
        });
    }

    const errorKey = DateUtils.getMicroseconds();

    failureData.push(
        {
            onyxMethod: Onyx.METHOD.MERGE,
            key: `${ONYXKEYS.COLLECTION.REPORT_ACTIONS}${iouReport?.reportID}`,
            value: {
                [reportAction.reportActionID]: {
                    ...reportAction,
                    pendingAction: null,
                    errors: {
                        [errorKey]: Localize.translateLocal('iou.error.genericDeleteFailureMessage'),
                    },
                },
            },
        },
        shouldDeleteIOUReport
            ? {
                  onyxMethod: Onyx.METHOD.SET,
                  key: `${ONYXKEYS.COLLECTION.REPORT}${iouReport?.reportID}`,
                  value: iouReport,
              }
            : {
                  onyxMethod: Onyx.METHOD.MERGE,
                  key: `${ONYXKEYS.COLLECTION.REPORT}${iouReport?.reportID}`,
                  value: iouReport,
              },
        {
            onyxMethod: Onyx.METHOD.MERGE,
            key: `${ONYXKEYS.COLLECTION.REPORT_ACTIONS}${chatReport?.reportID}`,
            value: {
                [reportPreviewAction?.reportActionID ?? '-1']: {
                    ...reportPreviewAction,
                    pendingAction: null,
                    errors: {
                        [errorKey]: Localize.translateLocal('iou.error.genericDeleteFailureMessage'),
                    },
                },
            },
        },
    );

    if (chatReport && shouldDeleteIOUReport) {
        failureData.push({
            onyxMethod: Onyx.METHOD.MERGE,
            key: `${ONYXKEYS.COLLECTION.REPORT}${chatReport.reportID}`,
            value: chatReport,
        });
    }

    if (!shouldDeleteIOUReport && updatedReportPreviewAction?.childMoneyRequestCount === 0) {
        failureData.push({
            onyxMethod: Onyx.METHOD.MERGE,
            key: `${ONYXKEYS.COLLECTION.REPORT}${chatReport?.reportID}`,
            value: {
                hasOutstandingChildRequest: true,
            },
        });
    }

    const parameters: DeleteMoneyRequestParams = {
        transactionID,
        reportActionID: reportAction.reportActionID,
    };

    // STEP 3: Make the API request
    API.write(WRITE_COMMANDS.DELETE_MONEY_REQUEST, parameters, {optimisticData, successData, failureData});
    CachedPDFPaths.clearByKey(transactionID);

    return urlToNavigateBack;
}

function deleteTrackExpense(chatReportID: string, transactionID: string, reportAction: OnyxTypes.ReportAction, isSingleTransactionView = false) {
    // STEP 1: Get all collections we're updating
    const chatReport = ReportConnection.getAllReports()?.[`${ONYXKEYS.COLLECTION.REPORT}${chatReportID}`] ?? null;
    if (!ReportUtils.isSelfDM(chatReport)) {
        return deleteMoneyRequest(transactionID, reportAction, isSingleTransactionView);
    }

    const whisperAction = ReportActionsUtils.getTrackExpenseActionableWhisper(transactionID, chatReportID);
    const actionableWhisperReportActionID = whisperAction?.reportActionID;
    const {parameters, optimisticData, successData, failureData, shouldDeleteTransactionThread} = getDeleteTrackExpenseInformation(
        chatReportID,
        transactionID,
        reportAction,
        undefined,
        undefined,
        actionableWhisperReportActionID,
        CONST.REPORT.ACTIONABLE_TRACK_EXPENSE_WHISPER_RESOLUTION.NOTHING,
    );

    // STEP 6: Make the API request
    API.write(WRITE_COMMANDS.DELETE_MONEY_REQUEST, parameters, {optimisticData, successData, failureData});
    CachedPDFPaths.clearByKey(transactionID);

    // STEP 7: Navigate the user depending on which page they are on and which resources were deleted
    if (isSingleTransactionView && shouldDeleteTransactionThread) {
        // Pop the deleted report screen before navigating. This prevents navigating to the Concierge chat due to the missing report.
        return ROUTES.REPORT_WITH_ID.getRoute(chatReport?.reportID ?? '-1');
    }
}

/**
 * @param managerID - Account ID of the person sending the money
 * @param recipient - The user receiving the money
 */
function getSendMoneyParams(
    report: OnyxEntry<OnyxTypes.Report>,
    amount: number,
    currency: string,
    comment: string,
    paymentMethodType: PaymentMethodType,
    managerID: number,
    recipient: Participant,
): SendMoneyParamsData {
    const recipientEmail = PhoneNumber.addSMSDomainIfPhoneNumber(recipient.login ?? '');
    const recipientAccountID = Number(recipient.accountID);
    const newIOUReportDetails = JSON.stringify({
        amount,
        currency,
        requestorEmail: recipientEmail,
        requestorAccountID: recipientAccountID,
        comment,
        idempotencyKey: Str.guid(),
    });

    let chatReport = !isEmptyObject(report) && report?.reportID ? report : ReportUtils.getChatByParticipants([recipientAccountID, managerID]);
    let isNewChat = false;
    if (!chatReport) {
        chatReport = ReportUtils.buildOptimisticChatReport([recipientAccountID, managerID]);
        isNewChat = true;
    }
    const optimisticIOUReport = ReportUtils.buildOptimisticIOUReport(recipientAccountID, managerID, amount, chatReport.reportID, currency, true);

    const optimisticTransaction = TransactionUtils.buildOptimisticTransaction(amount, currency, optimisticIOUReport.reportID, comment);
    const optimisticTransactionData: OnyxUpdate = {
        onyxMethod: Onyx.METHOD.SET,
        key: `${ONYXKEYS.COLLECTION.TRANSACTION}${optimisticTransaction.transactionID}`,
        value: optimisticTransaction,
    };

    const [optimisticCreatedActionForChat, optimisticCreatedActionForIOUReport, optimisticIOUReportAction, optimisticTransactionThread, optimisticCreatedActionForTransactionThread] =
        ReportUtils.buildOptimisticMoneyRequestEntities(
            optimisticIOUReport,
            CONST.IOU.REPORT_ACTION_TYPE.PAY,
            amount,
            currency,
            comment,
            recipientEmail,
            [recipient],
            optimisticTransaction.transactionID,
            paymentMethodType,
            false,
            true,
        );

    const reportPreviewAction = ReportUtils.buildOptimisticReportPreview(chatReport, optimisticIOUReport);

    // Change the method to set for new reports because it doesn't exist yet, is faster,
    // and we need the data to be available when we navigate to the chat page
    const optimisticChatReportData: OnyxUpdate = isNewChat
        ? {
              onyxMethod: Onyx.METHOD.SET,
              key: `${ONYXKEYS.COLLECTION.REPORT}${chatReport.reportID}`,
              value: {
                  ...chatReport,
                  // Set and clear pending fields on the chat report
                  pendingFields: {createChat: CONST.RED_BRICK_ROAD_PENDING_ACTION.ADD},
                  lastReadTime: DateUtils.getDBTime(),
                  lastVisibleActionCreated: reportPreviewAction.created,
              },
          }
        : {
              onyxMethod: Onyx.METHOD.MERGE,
              key: `${ONYXKEYS.COLLECTION.REPORT}${chatReport.reportID}`,
              value: {
                  ...chatReport,
                  lastReadTime: DateUtils.getDBTime(),
                  lastVisibleActionCreated: reportPreviewAction.created,
              },
          };
    const optimisticQuickActionData: OnyxUpdate = {
        onyxMethod: Onyx.METHOD.SET,
        key: ONYXKEYS.NVP_QUICK_ACTION_GLOBAL_CREATE,
        value: {
            action: CONST.QUICK_ACTIONS.SEND_MONEY,
            chatReportID: chatReport.reportID,
            isFirstQuickAction: isEmptyObject(quickAction),
        },
    };
    const optimisticIOUReportData: OnyxUpdate = {
        onyxMethod: Onyx.METHOD.SET,
        key: `${ONYXKEYS.COLLECTION.REPORT}${optimisticIOUReport.reportID}`,
        value: {
            ...optimisticIOUReport,
            lastMessageText: ReportActionsUtils.getReportActionText(optimisticIOUReportAction),
            lastMessageHtml: ReportActionsUtils.getReportActionHtml(optimisticIOUReportAction),
        },
    };
    const optimisticTransactionThreadData: OnyxUpdate = {
        onyxMethod: Onyx.METHOD.SET,
        key: `${ONYXKEYS.COLLECTION.REPORT}${optimisticTransactionThread.reportID}`,
        value: optimisticTransactionThread,
    };
    const optimisticIOUReportActionsData: OnyxUpdate = {
        onyxMethod: Onyx.METHOD.MERGE,
        key: `${ONYXKEYS.COLLECTION.REPORT_ACTIONS}${optimisticIOUReport.reportID}`,
        value: {
            [optimisticCreatedActionForIOUReport.reportActionID]: optimisticCreatedActionForIOUReport,
            [optimisticIOUReportAction.reportActionID]: {
                ...(optimisticIOUReportAction as OnyxTypes.ReportAction),
                pendingAction: CONST.RED_BRICK_ROAD_PENDING_ACTION.ADD,
            },
        },
    };
    const optimisticChatReportActionsData: OnyxUpdate = {
        onyxMethod: Onyx.METHOD.MERGE,
        key: `${ONYXKEYS.COLLECTION.REPORT_ACTIONS}${chatReport.reportID}`,
        value: {
            [reportPreviewAction.reportActionID]: reportPreviewAction,
        },
    };
    const optimisticTransactionThreadReportActionsData: OnyxUpdate = {
        onyxMethod: Onyx.METHOD.MERGE,
        key: `${ONYXKEYS.COLLECTION.REPORT_ACTIONS}${optimisticTransactionThread.reportID}`,
        value: {
            [optimisticCreatedActionForTransactionThread?.reportActionID ?? '-1']: optimisticCreatedActionForTransactionThread,
        },
    };

    const successData: OnyxUpdate[] = [];

    // Add optimistic personal details for recipient
    let optimisticPersonalDetailListData: OnyxUpdate | null = null;
    const optimisticPersonalDetailListAction = isNewChat
        ? {
              [recipientAccountID]: {
                  accountID: recipientAccountID,
                  // Disabling this line since participant.displayName can be an empty string
                  // eslint-disable-next-line @typescript-eslint/prefer-nullish-coalescing
                  displayName: recipient.displayName || recipient.login,
                  login: recipient.login,
              },
          }
        : {};

    const redundantParticipants: Record<number, null> = {};
    if (!isEmptyObject(optimisticPersonalDetailListAction)) {
        const successPersonalDetailListAction: Record<number, null> = {};

        // BE will send different participants. We clear the optimistic ones to avoid duplicated entries
        Object.keys(optimisticPersonalDetailListAction).forEach((accountIDKey) => {
            const accountID = Number(accountIDKey);
            successPersonalDetailListAction[accountID] = null;
            redundantParticipants[accountID] = null;
        });

        optimisticPersonalDetailListData = {
            onyxMethod: Onyx.METHOD.MERGE,
            key: ONYXKEYS.PERSONAL_DETAILS_LIST,
            value: optimisticPersonalDetailListAction,
        };
        successData.push({
            onyxMethod: Onyx.METHOD.MERGE,
            key: ONYXKEYS.PERSONAL_DETAILS_LIST,
            value: successPersonalDetailListAction,
        });
    }

    successData.push(
        {
            onyxMethod: Onyx.METHOD.MERGE,
            key: `${ONYXKEYS.COLLECTION.REPORT}${optimisticIOUReport.reportID}`,
            value: {
                participants: redundantParticipants,
            },
        },
        {
            onyxMethod: Onyx.METHOD.MERGE,
            key: `${ONYXKEYS.COLLECTION.REPORT}${optimisticTransactionThread.reportID}`,
            value: {
                participants: redundantParticipants,
            },
        },
        {
            onyxMethod: Onyx.METHOD.MERGE,
            key: `${ONYXKEYS.COLLECTION.REPORT_ACTIONS}${optimisticIOUReport.reportID}`,
            value: {
                [optimisticIOUReportAction.reportActionID]: {
                    pendingAction: null,
                },
            },
        },
        {
            onyxMethod: Onyx.METHOD.MERGE,
            key: `${ONYXKEYS.COLLECTION.TRANSACTION}${optimisticTransaction.transactionID}`,
            value: {pendingAction: null},
        },
        {
            onyxMethod: Onyx.METHOD.MERGE,
            key: `${ONYXKEYS.COLLECTION.REPORT_ACTIONS}${chatReport.reportID}`,
            value: {
                [reportPreviewAction.reportActionID]: {
                    pendingAction: null,
                },
            },
        },
        {
            onyxMethod: Onyx.METHOD.MERGE,
            key: `${ONYXKEYS.COLLECTION.REPORT_ACTIONS}${optimisticTransactionThread.reportID}`,
            value: {
                [optimisticCreatedActionForTransactionThread?.reportActionID ?? '-1']: {
                    pendingAction: null,
                },
            },
        },
    );

    const failureData: OnyxUpdate[] = [
        {
            onyxMethod: Onyx.METHOD.MERGE,
            key: `${ONYXKEYS.COLLECTION.TRANSACTION}${optimisticTransaction.transactionID}`,
            value: {
                errors: ErrorUtils.getMicroSecondOnyxErrorWithTranslationKey('iou.error.other'),
            },
        },
        {
            onyxMethod: Onyx.METHOD.MERGE,
            key: `${ONYXKEYS.COLLECTION.REPORT}${optimisticTransactionThread.reportID}`,
            value: {
                errorFields: {
                    createChat: ErrorUtils.getMicroSecondOnyxErrorWithTranslationKey('report.genericCreateReportFailureMessage'),
                },
            },
        },
        {
            onyxMethod: Onyx.METHOD.MERGE,
            key: `${ONYXKEYS.COLLECTION.REPORT_ACTIONS}${optimisticTransactionThread.reportID}`,
            value: {
                [optimisticCreatedActionForTransactionThread?.reportActionID ?? '-1']: {
                    errors: ErrorUtils.getMicroSecondOnyxErrorWithTranslationKey('iou.error.genericCreateFailureMessage'),
                },
            },
        },
    ];

    // Now, let's add the data we need just when we are creating a new chat report
    if (isNewChat) {
        successData.push({
            onyxMethod: Onyx.METHOD.MERGE,
            key: `${ONYXKEYS.COLLECTION.REPORT}${chatReport.reportID}`,
            value: {pendingFields: null, participants: redundantParticipants},
        });
        failureData.push(
            {
                onyxMethod: Onyx.METHOD.MERGE,
                key: `${ONYXKEYS.COLLECTION.REPORT}${chatReport.reportID}`,
                value: {
                    errorFields: {
                        createChat: ErrorUtils.getMicroSecondOnyxErrorWithTranslationKey('report.genericCreateReportFailureMessage'),
                    },
                },
            },
            {
                onyxMethod: Onyx.METHOD.MERGE,
                key: `${ONYXKEYS.COLLECTION.REPORT_ACTIONS}${optimisticIOUReport.reportID}`,
                value: {
                    [optimisticIOUReportAction.reportActionID]: {
                        errors: ErrorUtils.getMicroSecondOnyxErrorWithTranslationKey('iou.error.genericCreateFailureMessage'),
                    },
                },
            },
        );

        if (optimisticChatReportActionsData.value) {
            // Add an optimistic created action to the optimistic chat reportActions data
            optimisticChatReportActionsData.value[optimisticCreatedActionForChat.reportActionID] = optimisticCreatedActionForChat;
        }
    } else {
        failureData.push({
            onyxMethod: Onyx.METHOD.MERGE,
            key: `${ONYXKEYS.COLLECTION.REPORT_ACTIONS}${optimisticIOUReport.reportID}`,
            value: {
                [optimisticIOUReportAction.reportActionID]: {
                    errors: ErrorUtils.getMicroSecondOnyxErrorWithTranslationKey('iou.error.other'),
                },
            },
        });
    }

    const optimisticData: OnyxUpdate[] = [
        optimisticChatReportData,
        optimisticQuickActionData,
        optimisticIOUReportData,
        optimisticChatReportActionsData,
        optimisticIOUReportActionsData,
        optimisticTransactionData,
        optimisticTransactionThreadData,
        optimisticTransactionThreadReportActionsData,
    ];

    if (!isEmptyObject(optimisticPersonalDetailListData)) {
        optimisticData.push(optimisticPersonalDetailListData);
    }

    return {
        params: {
            iouReportID: optimisticIOUReport.reportID,
            chatReportID: chatReport.reportID,
            reportActionID: optimisticIOUReportAction.reportActionID,
            paymentMethodType,
            transactionID: optimisticTransaction.transactionID,
            newIOUReportDetails,
            createdReportActionID: isNewChat ? optimisticCreatedActionForChat.reportActionID : '-1',
            reportPreviewReportActionID: reportPreviewAction.reportActionID,
            createdIOUReportActionID: optimisticCreatedActionForIOUReport.reportActionID,
            transactionThreadReportID: optimisticTransactionThread.reportID,
            createdReportActionIDForThread: optimisticCreatedActionForTransactionThread?.reportActionID ?? '-1',
        },
        optimisticData,
        successData,
        failureData,
    };
}

type OptimisticHoldReportExpenseActionID = {
    optimisticReportActionID: string;
    oldReportActionID: string;
};

function getHoldReportActionsAndTransactions(reportID: string) {
    const iouReportActions = ReportActionsUtils.getAllReportActions(reportID);
    const holdReportActions: Array<OnyxTypes.ReportAction<typeof CONST.REPORT.ACTIONS.TYPE.IOU>> = [];
    const holdTransactions: OnyxTypes.Transaction[] = [];

    Object.values(iouReportActions).forEach((action) => {
        const transactionID = ReportActionsUtils.isMoneyRequestAction(action) ? ReportActionsUtils.getOriginalMessage(action)?.IOUTransactionID ?? null : null;
        const transaction = getTransaction(transactionID ?? '-1');

        if (transaction?.comment?.hold) {
            holdReportActions.push(action as OnyxTypes.ReportAction<typeof CONST.REPORT.ACTIONS.TYPE.IOU>);
            holdTransactions.push(transaction);
        }
    });

    return {holdReportActions, holdTransactions};
}

function getReportFromHoldRequestsOnyxData(
    chatReport: OnyxTypes.Report,
    iouReport: OnyxTypes.Report,
    recipient: Participant,
): {
    optimisticHoldReportID: string;
    optimisticHoldActionID: string;
    optimisticHoldReportExpenseActionIDs: OptimisticHoldReportExpenseActionID[];
    optimisticData: OnyxUpdate[];
    failureData: OnyxUpdate[];
} {
    const {holdReportActions, holdTransactions} = getHoldReportActionsAndTransactions(iouReport.reportID);
    const firstHoldTransaction = holdTransactions[0];
    const newParentReportActionID = rand64();

    const optimisticExpenseReport = ReportUtils.buildOptimisticExpenseReport(
        chatReport.reportID,
        chatReport.policyID ?? iouReport.policyID ?? '',
        recipient.accountID ?? 1,
        (firstHoldTransaction?.amount ?? 0) * -1,
        getCurrency(firstHoldTransaction),
        false,
        newParentReportActionID,
    );
    const optimisticExpenseReportPreview = ReportUtils.buildOptimisticReportPreview(
        chatReport,
        optimisticExpenseReport,
        '',
        firstHoldTransaction,
        optimisticExpenseReport.reportID,
        newParentReportActionID,
    );

    const updateHeldReports: Record<string, Pick<OnyxTypes.Report, 'parentReportActionID' | 'parentReportID' | 'chatReportID'>> = {};
    const addHoldReportActions: OnyxTypes.ReportActions = {};
    const deleteHoldReportActions: Record<string, Pick<OnyxTypes.ReportAction, 'message'>> = {};
    const optimisticHoldReportExpenseActionIDs: OptimisticHoldReportExpenseActionID[] = [];

    holdReportActions.forEach((holdReportAction) => {
        const originalMessage = ReportActionsUtils.getOriginalMessage(holdReportAction);

        deleteHoldReportActions[holdReportAction.reportActionID] = {
            message: [
                {
                    deleted: DateUtils.getDBTime(),
                    type: CONST.REPORT.MESSAGE.TYPE.TEXT,
                    text: '',
                },
            ],
        };

        const reportActionID = rand64();
        addHoldReportActions[reportActionID] = {
            ...holdReportAction,
            reportActionID,
            originalMessage: {
                ...originalMessage,
                IOUReportID: optimisticExpenseReport.reportID,
            },
            pendingAction: CONST.RED_BRICK_ROAD_PENDING_ACTION.ADD,
        };

        const heldReport = ReportUtils.getReportOrDraftReport(holdReportAction.childReportID);
        if (heldReport) {
            optimisticHoldReportExpenseActionIDs.push({optimisticReportActionID: reportActionID, oldReportActionID: holdReportAction.reportActionID});

            updateHeldReports[`${ONYXKEYS.COLLECTION.REPORT}${heldReport.reportID}`] = {
                parentReportActionID: reportActionID,
                parentReportID: optimisticExpenseReport.reportID,
                chatReportID: optimisticExpenseReport.reportID,
            };
        }
    });

    const updateHeldTransactions: Record<string, Pick<OnyxTypes.Transaction, 'reportID'>> = {};
    holdTransactions.forEach((transaction) => {
        updateHeldTransactions[`${ONYXKEYS.COLLECTION.TRANSACTION}${transaction.transactionID}`] = {
            reportID: optimisticExpenseReport.reportID,
        };
    });

    const optimisticData: OnyxUpdate[] = [
        {
            onyxMethod: Onyx.METHOD.MERGE,
            key: `${ONYXKEYS.COLLECTION.REPORT}${chatReport.reportID}`,
            value: {
                iouReportID: optimisticExpenseReport.reportID,
            },
        },
        // add new optimistic expense report
        {
            onyxMethod: Onyx.METHOD.MERGE,
            key: `${ONYXKEYS.COLLECTION.REPORT}${optimisticExpenseReport.reportID}`,
            value: optimisticExpenseReport,
        },
        // add preview report action to main chat
        {
            onyxMethod: Onyx.METHOD.MERGE,
            key: `${ONYXKEYS.COLLECTION.REPORT_ACTIONS}${chatReport.reportID}`,
            value: {
                [optimisticExpenseReportPreview.reportActionID]: optimisticExpenseReportPreview,
            },
        },
        // remove hold report actions from old iou report
        {
            onyxMethod: Onyx.METHOD.MERGE,
            key: `${ONYXKEYS.COLLECTION.REPORT_ACTIONS}${iouReport.reportID}`,
            value: deleteHoldReportActions,
        },
        // add hold report actions to new iou report
        {
            onyxMethod: Onyx.METHOD.MERGE,
            key: `${ONYXKEYS.COLLECTION.REPORT_ACTIONS}${optimisticExpenseReport.reportID}`,
            value: addHoldReportActions,
        },
        // update held reports with new parentReportActionID
        {
            onyxMethod: Onyx.METHOD.MERGE_COLLECTION,
            key: `${ONYXKEYS.COLLECTION.REPORT}`,
            value: updateHeldReports,
        },
        // update transactions with new iouReportID
        {
            onyxMethod: Onyx.METHOD.MERGE_COLLECTION,
            key: `${ONYXKEYS.COLLECTION.TRANSACTION}`,
            value: updateHeldTransactions,
        },
    ];

    const bringReportActionsBack: Record<string, OnyxTypes.ReportAction> = {};
    holdReportActions.forEach((reportAction) => {
        bringReportActionsBack[reportAction.reportActionID] = reportAction;
    });

    const bringHeldTransactionsBack: Record<string, OnyxTypes.Transaction> = {};
    holdTransactions.forEach((transaction) => {
        bringHeldTransactionsBack[`${ONYXKEYS.COLLECTION.TRANSACTION}${transaction.transactionID}`] = transaction;
    });

    const failureData: OnyxUpdate[] = [
        // remove added optimistic expense report
        {
            onyxMethod: Onyx.METHOD.MERGE,
            key: `${ONYXKEYS.COLLECTION.REPORT}${optimisticExpenseReport.reportID}`,
            value: null,
        },
        // remove preview report action from the main chat
        {
            onyxMethod: Onyx.METHOD.MERGE,
            key: `${ONYXKEYS.COLLECTION.REPORT_ACTIONS}${chatReport.reportID}`,
            value: {
                [optimisticExpenseReportPreview.reportActionID]: null,
            },
        },
        // add hold report actions back to old iou report
        {
            onyxMethod: Onyx.METHOD.MERGE,
            key: `${ONYXKEYS.COLLECTION.REPORT_ACTIONS}${iouReport.reportID}`,
            value: bringReportActionsBack,
        },
        // remove hold report actions from the new iou report
        {
            onyxMethod: Onyx.METHOD.MERGE,
            key: `${ONYXKEYS.COLLECTION.REPORT_ACTIONS}${optimisticExpenseReport.reportID}`,
            value: null,
        },
        // add hold transactions back to old iou report
        {
            onyxMethod: Onyx.METHOD.MERGE_COLLECTION,
            key: `${ONYXKEYS.COLLECTION.TRANSACTION}`,
            value: bringHeldTransactionsBack,
        },
    ];

    return {
        optimisticData,
        optimisticHoldActionID: optimisticExpenseReportPreview.reportActionID,
        failureData,
        optimisticHoldReportID: optimisticExpenseReport.reportID,
        optimisticHoldReportExpenseActionIDs,
    };
}

function getPayMoneyRequestParams(
    initialChatReport: OnyxTypes.Report,
    iouReport: OnyxTypes.Report,
    recipient: Participant,
    paymentMethodType: PaymentMethodType,
    full: boolean,
    payAsBusiness?: boolean,
): PayMoneyRequestData {
    const isInvoiceReport = ReportUtils.isInvoiceReport(iouReport);
    const activePolicy = PolicyUtils.getPolicy(activePolicyID);
    let payerPolicyID = activePolicyID;
    let chatReport = initialChatReport;
    let policyParams = {};
    const optimisticData: OnyxUpdate[] = [];
    const successData: OnyxUpdate[] = [];
    const failureData: OnyxUpdate[] = [];
    const shouldCreatePolicy = !activePolicy || !PolicyUtils.isPolicyAdmin(activePolicy) || !PolicyUtils.isPaidGroupPolicy(activePolicy);

    if (ReportUtils.isIndividualInvoiceRoom(chatReport) && payAsBusiness && shouldCreatePolicy) {
        payerPolicyID = Policy.generatePolicyID();
        const {
            optimisticData: policyOptimisticData,
            failureData: policyFailureData,
            successData: policySuccessData,
            params,
        } = Policy.buildPolicyData(currentUserEmail, true, undefined, payerPolicyID);
        const {
            announceChatReportID,
            announceCreatedReportActionID,
            adminsChatReportID,
            adminsCreatedReportActionID,
            expenseChatReportID,
            expenseCreatedReportActionID,
            customUnitRateID,
            customUnitID,
            ownerEmail,
            policyName,
        } = params;

        policyParams = {
            policyID: payerPolicyID,
            announceChatReportID,
            announceCreatedReportActionID,
            adminsChatReportID,
            adminsCreatedReportActionID,
            expenseChatReportID,
            expenseCreatedReportActionID,
            customUnitRateID,
            customUnitID,
            ownerEmail,
            policyName,
        };

        optimisticData.push(...policyOptimisticData, {onyxMethod: Onyx.METHOD.MERGE, key: ONYXKEYS.NVP_ACTIVE_POLICY_ID, value: payerPolicyID});
        successData.push(...policySuccessData);
        failureData.push(...policyFailureData, {onyxMethod: Onyx.METHOD.MERGE, key: ONYXKEYS.NVP_ACTIVE_POLICY_ID, value: activePolicyID ?? null});
    }

    if (ReportUtils.isIndividualInvoiceRoom(chatReport) && payAsBusiness && activePolicyID) {
        const existingB2BInvoiceRoom = ReportUtils.getInvoiceChatByParticipants(chatReport.policyID ?? '', activePolicyID);
        if (existingB2BInvoiceRoom) {
            chatReport = existingB2BInvoiceRoom;
        }
    }

    let total = (iouReport.total ?? 0) - (iouReport.nonReimbursableTotal ?? 0);
    if (ReportUtils.hasHeldExpenses(iouReport.reportID) && !full && !!iouReport.unheldTotal) {
        total = iouReport.unheldTotal;
    }

    const optimisticIOUReportAction = ReportUtils.buildOptimisticIOUReportAction(
        CONST.IOU.REPORT_ACTION_TYPE.PAY,
        ReportUtils.isExpenseReport(iouReport) ? -total : total,
        iouReport.currency ?? '',
        '',
        [recipient],
        '',
        paymentMethodType,
        iouReport.reportID,
        true,
    );

    // In some instances, the report preview action might not be available to the payer (only whispered to the requestor)
    // hence we need to make the updates to the action safely.
    let optimisticReportPreviewAction = null;
    const reportPreviewAction = getReportPreviewAction(chatReport.reportID, iouReport.reportID);
    if (reportPreviewAction) {
        optimisticReportPreviewAction = ReportUtils.updateReportPreview(iouReport, reportPreviewAction, true);
    }
    let currentNextStep = null;
    let optimisticNextStep = null;
    if (!isInvoiceReport) {
        currentNextStep = allNextSteps[`${ONYXKEYS.COLLECTION.NEXT_STEP}${iouReport.reportID}`] ?? null;
        optimisticNextStep = NextStepUtils.buildNextStep(iouReport, CONST.REPORT.STATUS_NUM.REIMBURSED);
    }

    const optimisticChatReport = {
        ...chatReport,
        lastReadTime: DateUtils.getDBTime(),
        lastVisibleActionCreated: optimisticIOUReportAction.created,
        hasOutstandingChildRequest: false,
        iouReportID: null,
        lastMessageText: ReportActionsUtils.getReportActionText(optimisticIOUReportAction),
        lastMessageHtml: ReportActionsUtils.getReportActionHtml(optimisticIOUReportAction),
    };
    if (ReportUtils.isIndividualInvoiceRoom(chatReport) && payAsBusiness && payerPolicyID) {
        optimisticChatReport.invoiceReceiver = {
            type: CONST.REPORT.INVOICE_RECEIVER_TYPE.BUSINESS,
            policyID: payerPolicyID,
        };
    }

    optimisticData.push(
        {
            onyxMethod: Onyx.METHOD.MERGE,
            key: `${ONYXKEYS.COLLECTION.REPORT}${chatReport.reportID}`,
            value: optimisticChatReport,
        },
        {
            onyxMethod: Onyx.METHOD.MERGE,
            key: `${ONYXKEYS.COLLECTION.REPORT_ACTIONS}${iouReport.reportID}`,
            value: {
                [optimisticIOUReportAction.reportActionID]: {
                    ...(optimisticIOUReportAction as OnyxTypes.ReportAction),
                    pendingAction: CONST.RED_BRICK_ROAD_PENDING_ACTION.ADD,
                },
            },
        },
        {
            onyxMethod: Onyx.METHOD.MERGE,
            key: `${ONYXKEYS.COLLECTION.REPORT}${iouReport.reportID}`,
            value: {
                ...iouReport,
                lastMessageText: ReportActionsUtils.getReportActionText(optimisticIOUReportAction),
                lastMessageHtml: ReportActionsUtils.getReportActionHtml(optimisticIOUReportAction),
                hasOutstandingChildRequest: false,
                statusNum: CONST.REPORT.STATUS_NUM.REIMBURSED,
                pendingFields: {
                    preview: CONST.RED_BRICK_ROAD_PENDING_ACTION.UPDATE,
                    reimbursed: CONST.RED_BRICK_ROAD_PENDING_ACTION.UPDATE,
                    partial: full ? null : CONST.RED_BRICK_ROAD_PENDING_ACTION.UPDATE,
                },
            },
        },
        {
            onyxMethod: Onyx.METHOD.MERGE,
            key: ONYXKEYS.NVP_LAST_PAYMENT_METHOD,
            value: {[iouReport.policyID ?? '-1']: paymentMethodType},
        },
        {
            onyxMethod: Onyx.METHOD.MERGE,
            key: `${ONYXKEYS.COLLECTION.NEXT_STEP}${iouReport.reportID}`,
            value: optimisticNextStep,
        },
    );

    successData.push({
        onyxMethod: Onyx.METHOD.MERGE,
        key: `${ONYXKEYS.COLLECTION.REPORT}${iouReport.reportID}`,
        value: {
            pendingFields: {
                preview: null,
                reimbursed: null,
                partial: null,
            },
        },
    });

    failureData.push(
        {
            onyxMethod: Onyx.METHOD.MERGE,
            key: `${ONYXKEYS.COLLECTION.REPORT_ACTIONS}${iouReport.reportID}`,
            value: {
                [optimisticIOUReportAction.reportActionID]: {
                    errors: ErrorUtils.getMicroSecondOnyxErrorWithTranslationKey('iou.error.other'),
                },
            },
        },
        {
            onyxMethod: Onyx.METHOD.MERGE,
            key: `${ONYXKEYS.COLLECTION.REPORT}${iouReport.reportID}`,
            value: {
                ...iouReport,
            },
        },
        {
            onyxMethod: Onyx.METHOD.MERGE,
            key: `${ONYXKEYS.COLLECTION.REPORT}${chatReport.reportID}`,
            value: chatReport,
        },
        {
            onyxMethod: Onyx.METHOD.MERGE,
            key: `${ONYXKEYS.COLLECTION.NEXT_STEP}${iouReport.reportID}`,
            value: currentNextStep,
        },
    );

    // In case the report preview action is loaded locally, let's update it.
    if (optimisticReportPreviewAction) {
        optimisticData.push({
            onyxMethod: Onyx.METHOD.MERGE,
            key: `${ONYXKEYS.COLLECTION.REPORT_ACTIONS}${chatReport.reportID}`,
            value: {
                [optimisticReportPreviewAction.reportActionID]: optimisticReportPreviewAction,
            },
        });
        failureData.push({
            onyxMethod: Onyx.METHOD.MERGE,
            key: `${ONYXKEYS.COLLECTION.REPORT_ACTIONS}${chatReport.reportID}`,
            value: {
                [optimisticReportPreviewAction.reportActionID]: {
                    created: optimisticReportPreviewAction.created,
                },
            },
        });
    }

    // Optimistically unhold all transactions if we pay all requests
    if (full) {
        const reportTransactions = TransactionUtils.getAllReportTransactions(iouReport.reportID);
        for (const transaction of reportTransactions) {
            optimisticData.push({
                onyxMethod: Onyx.METHOD.MERGE,
                key: `${ONYXKEYS.COLLECTION.TRANSACTION}${transaction.transactionID}`,
                value: {
                    comment: {
                        hold: null,
                    },
                },
            });
            failureData.push({
                onyxMethod: Onyx.METHOD.MERGE,
                key: `${ONYXKEYS.COLLECTION.TRANSACTION}${transaction.transactionID}`,
                value: {
                    comment: {
                        hold: transaction.comment?.hold,
                    },
                },
            });
        }
    }

    let optimisticHoldReportID;
    let optimisticHoldActionID;
    let optimisticHoldReportExpenseActionIDs;
    if (!full) {
        const holdReportOnyxData = getReportFromHoldRequestsOnyxData(chatReport, iouReport, recipient);

        optimisticData.push(...holdReportOnyxData.optimisticData);
        failureData.push(...holdReportOnyxData.failureData);
        optimisticHoldReportID = holdReportOnyxData.optimisticHoldReportID;
        optimisticHoldActionID = holdReportOnyxData.optimisticHoldActionID;
        optimisticHoldReportExpenseActionIDs = JSON.stringify(holdReportOnyxData.optimisticHoldReportExpenseActionIDs);
    }

    return {
        params: {
            iouReportID: iouReport.reportID,
            chatReportID: chatReport.reportID,
            reportActionID: optimisticIOUReportAction.reportActionID,
            paymentMethodType,
            full,
            amount: Math.abs(total),
            optimisticHoldReportID,
            optimisticHoldActionID,
            optimisticHoldReportExpenseActionIDs,
            ...policyParams,
        },
        optimisticData,
        successData,
        failureData,
    };
}

/**
 * @param managerID - Account ID of the person sending the money
 * @param recipient - The user receiving the money
 */
function sendMoneyElsewhere(report: OnyxEntry<OnyxTypes.Report>, amount: number, currency: string, comment: string, managerID: number, recipient: Participant) {
    const {params, optimisticData, successData, failureData} = getSendMoneyParams(report, amount, currency, comment, CONST.IOU.PAYMENT_TYPE.ELSEWHERE, managerID, recipient);

    API.write(WRITE_COMMANDS.SEND_MONEY_ELSEWHERE, params, {optimisticData, successData, failureData});

    Navigation.dismissModal(isSearchTopmostCentralPane() ? undefined : params.chatReportID);
    Report.notifyNewAction(params.chatReportID, managerID);
}

/**
 * @param managerID - Account ID of the person sending the money
 * @param recipient - The user receiving the money
 */
function sendMoneyWithWallet(report: OnyxEntry<OnyxTypes.Report>, amount: number, currency: string, comment: string, managerID: number, recipient: Participant | ReportUtils.OptionData) {
    const {params, optimisticData, successData, failureData} = getSendMoneyParams(report, amount, currency, comment, CONST.IOU.PAYMENT_TYPE.EXPENSIFY, managerID, recipient);

    API.write(WRITE_COMMANDS.SEND_MONEY_WITH_WALLET, params, {optimisticData, successData, failureData});

    Navigation.dismissModal(isSearchTopmostCentralPane() ? undefined : params.chatReportID);
    Report.notifyNewAction(params.chatReportID, managerID);
}

function canApproveIOU(iouReport: OnyxTypes.OnyxInputOrEntry<OnyxTypes.Report>, policy: OnyxTypes.OnyxInputOrEntry<OnyxTypes.Policy>) {
    // Only expense reports can be approved
    const isPaidGroupPolicy = policy && PolicyUtils.isPaidGroupPolicy(policy);
    if (!isPaidGroupPolicy) {
        return false;
    }

    const isOnSubmitAndClosePolicy = PolicyUtils.isSubmitAndClose(policy);
    if (isOnSubmitAndClosePolicy) {
        return false;
    }

    const managerID = iouReport?.managerID ?? -1;
    const isCurrentUserManager = managerID === userAccountID;
    const isOpenExpenseReport = ReportUtils.isOpenExpenseReport(iouReport);
    const isApproved = ReportUtils.isReportApproved(iouReport);
    const iouSettled = ReportUtils.isSettled(iouReport?.reportID);
    const reportNameValuePairs = ReportUtils.getReportNameValuePairs(iouReport?.reportID);
    const isArchivedReport = ReportUtils.isArchivedRoom(iouReport, reportNameValuePairs);

    return isCurrentUserManager && !isOpenExpenseReport && !isApproved && !iouSettled && !isArchivedReport;
}

function canIOUBePaid(
    iouReport: OnyxTypes.OnyxInputOrEntry<OnyxTypes.Report>,
    chatReport: OnyxTypes.OnyxInputOrEntry<OnyxTypes.Report>,
    policy: OnyxTypes.OnyxInputOrEntry<OnyxTypes.Policy>,
    transactions?: OnyxTypes.Transaction[],
) {
    const isPolicyExpenseChat = ReportUtils.isPolicyExpenseChat(chatReport);
    const reportNameValuePairs = ReportUtils.getReportNameValuePairs(chatReport?.reportID);
    const isChatReportArchived = ReportUtils.isArchivedRoom(chatReport, reportNameValuePairs);
    const iouSettled = ReportUtils.isSettled(iouReport?.reportID);

    if (isEmptyObject(iouReport)) {
        return false;
    }

    if (policy?.reimbursementChoice === CONST.POLICY.REIMBURSEMENT_CHOICES.REIMBURSEMENT_NO) {
        return false;
    }

    if (ReportUtils.isInvoiceReport(iouReport)) {
        if (iouSettled) {
            return false;
        }
        if (chatReport?.invoiceReceiver?.type === CONST.REPORT.INVOICE_RECEIVER_TYPE.INDIVIDUAL) {
            return chatReport?.invoiceReceiver?.accountID === userAccountID;
        }
        return PolicyUtils.getPolicy(chatReport?.invoiceReceiver?.policyID)?.role === CONST.POLICY.ROLE.ADMIN;
    }

    const isPayer = ReportUtils.isPayer(
        {
            email: currentUserEmail,
            accountID: userAccountID,
        },
        iouReport,
    );

    const isOpenExpenseReport = isPolicyExpenseChat && ReportUtils.isOpenExpenseReport(iouReport);

    const {reimbursableSpend} = ReportUtils.getMoneyRequestSpendBreakdown(iouReport);
    const isAutoReimbursable = policy?.reimbursementChoice === CONST.POLICY.REIMBURSEMENT_CHOICES.REIMBURSEMENT_YES ? false : ReportUtils.canBeAutoReimbursed(iouReport, policy);
    const shouldBeApproved = canApproveIOU(iouReport, policy);

    const isPayAtEndExpenseReport = ReportUtils.isPayAtEndExpenseReport(iouReport?.reportID, transactions);

    return (
        isPayer &&
        !isOpenExpenseReport &&
        !iouSettled &&
        !iouReport?.isWaitingOnBankAccount &&
        reimbursableSpend !== 0 &&
        !isChatReportArchived &&
        !isAutoReimbursable &&
        !shouldBeApproved &&
        !isPayAtEndExpenseReport
    );
}

function hasIOUToApproveOrPay(chatReport: OnyxEntry<OnyxTypes.Report>, excludedIOUReportID: string): boolean {
    const chatReportActions = allReportActions?.[`${ONYXKEYS.COLLECTION.REPORT_ACTIONS}${chatReport?.reportID}`] ?? {};

    return Object.values(chatReportActions).some((action) => {
        const iouReport = ReportUtils.getReportOrDraftReport(action.childReportID ?? '-1');
        const policy = PolicyUtils.getPolicy(iouReport?.policyID);
        const shouldShowSettlementButton = canIOUBePaid(iouReport, chatReport, policy) || canApproveIOU(iouReport, policy);
        return action.childReportID?.toString() !== excludedIOUReportID && action.actionName === CONST.REPORT.ACTIONS.TYPE.REPORT_PREVIEW && shouldShowSettlementButton;
    });
}

function isLastApprover(approvalChain: string[]): boolean {
    if (approvalChain.length === 0) {
        return true;
    }
    return approvalChain[approvalChain.length - 1] === currentUserEmail;
}

function approveMoneyRequest(expenseReport: OnyxEntry<OnyxTypes.Report>, full?: boolean) {
    if (expenseReport?.policyID && SubscriptionUtils.shouldRestrictUserBillableActions(expenseReport.policyID)) {
        Navigation.navigate(ROUTES.RESTRICTED_ACTION.getRoute(expenseReport.policyID));
        return;
    }

    const currentNextStep = allNextSteps[`${ONYXKEYS.COLLECTION.NEXT_STEP}${expenseReport?.reportID}`] ?? null;
    let total = expenseReport?.total ?? 0;
    const hasHeldExpenses = ReportUtils.hasHeldExpenses(expenseReport?.reportID);
    if (hasHeldExpenses && !full && !!expenseReport?.unheldTotal) {
        total = expenseReport?.unheldTotal;
    }
    const optimisticApprovedReportAction = ReportUtils.buildOptimisticApprovedReportAction(total, expenseReport?.currency ?? '', expenseReport?.reportID ?? '-1');

    const approvalChain = ReportUtils.getApprovalChain(PolicyUtils.getPolicy(expenseReport?.policyID), expenseReport?.ownerAccountID ?? -1, expenseReport?.total ?? 0);

    const predictedNextStatus = isLastApprover(approvalChain) ? CONST.REPORT.STATUS_NUM.APPROVED : CONST.REPORT.STATUS_NUM.SUBMITTED;
    const predictedNextState = isLastApprover(approvalChain) ? CONST.REPORT.STATE_NUM.APPROVED : CONST.REPORT.STATE_NUM.SUBMITTED;

    const optimisticNextStep = NextStepUtils.buildNextStep(expenseReport, predictedNextStatus);
    const chatReport = ReportUtils.getReportOrDraftReport(expenseReport?.chatReportID);

    const optimisticReportActionsData: OnyxUpdate = {
        onyxMethod: Onyx.METHOD.MERGE,
        key: `${ONYXKEYS.COLLECTION.REPORT_ACTIONS}${expenseReport?.reportID}`,
        value: {
            [optimisticApprovedReportAction.reportActionID]: {
                ...(optimisticApprovedReportAction as OnyxTypes.ReportAction),
                pendingAction: CONST.RED_BRICK_ROAD_PENDING_ACTION.ADD,
            },
        },
    };
    const optimisticIOUReportData: OnyxUpdate = {
        onyxMethod: Onyx.METHOD.MERGE,
        key: `${ONYXKEYS.COLLECTION.REPORT}${expenseReport?.reportID}`,
        value: {
            ...expenseReport,
            lastMessageText: ReportActionsUtils.getReportActionText(optimisticApprovedReportAction),
            lastMessageHtml: ReportActionsUtils.getReportActionHtml(optimisticApprovedReportAction),
            stateNum: predictedNextState,
            statusNum: predictedNextStatus,
            pendingFields: {
                partial: full ? null : CONST.RED_BRICK_ROAD_PENDING_ACTION.UPDATE,
            },
        },
    };

    const optimisticChatReportData: OnyxUpdate = {
        onyxMethod: Onyx.METHOD.MERGE,
        key: `${ONYXKEYS.COLLECTION.REPORT}${expenseReport?.chatReportID}`,
        value: {
            hasOutstandingChildRequest: hasIOUToApproveOrPay(chatReport, expenseReport?.reportID ?? '-1'),
        },
    };

    const optimisticNextStepData: OnyxUpdate = {
        onyxMethod: Onyx.METHOD.MERGE,
        key: `${ONYXKEYS.COLLECTION.NEXT_STEP}${expenseReport?.reportID}`,
        value: optimisticNextStep,
    };
    const optimisticData: OnyxUpdate[] = [optimisticIOUReportData, optimisticReportActionsData, optimisticNextStepData, optimisticChatReportData];

    const successData: OnyxUpdate[] = [
        {
            onyxMethod: Onyx.METHOD.MERGE,
            key: `${ONYXKEYS.COLLECTION.REPORT_ACTIONS}${expenseReport?.reportID}`,
            value: {
                [optimisticApprovedReportAction.reportActionID]: {
                    pendingAction: null,
                },
            },
        },
        {
            onyxMethod: Onyx.METHOD.MERGE,
            key: `${ONYXKEYS.COLLECTION.REPORT}${expenseReport?.reportID}`,
            value: {
                pendingFields: {
                    partial: null,
                },
            },
        },
    ];

    const failureData: OnyxUpdate[] = [
        {
            onyxMethod: Onyx.METHOD.MERGE,
            key: `${ONYXKEYS.COLLECTION.REPORT_ACTIONS}${expenseReport?.reportID}`,
            value: {
                [optimisticApprovedReportAction.reportActionID]: {
                    errors: ErrorUtils.getMicroSecondOnyxErrorWithTranslationKey('iou.error.other'),
                },
            },
        },
        {
            onyxMethod: Onyx.METHOD.MERGE,
            key: `${ONYXKEYS.COLLECTION.REPORT}${expenseReport?.chatReportID}`,
            value: {
                hasOutstandingChildRequest: chatReport?.hasOutstandingChildRequest,
                pendingFields: {
                    partial: null,
                },
            },
        },
        {
            onyxMethod: Onyx.METHOD.MERGE,
            key: `${ONYXKEYS.COLLECTION.NEXT_STEP}${expenseReport?.reportID}`,
            value: currentNextStep,
        },
    ];

    // Clear hold reason of all transactions if we approve all requests
    if (full && hasHeldExpenses) {
        const heldTransactions = ReportUtils.getAllHeldTransactions(expenseReport?.reportID);
        heldTransactions.forEach((heldTransaction) => {
            optimisticData.push({
                onyxMethod: Onyx.METHOD.MERGE,
                key: `${ONYXKEYS.COLLECTION.TRANSACTION}${heldTransaction.transactionID}`,
                value: {
                    comment: {
                        hold: '',
                    },
                },
            });
            failureData.push({
                onyxMethod: Onyx.METHOD.MERGE,
                key: `${ONYXKEYS.COLLECTION.TRANSACTION}${heldTransaction.transactionID}`,
                value: {
                    comment: {
                        hold: heldTransaction.comment?.hold,
                    },
                },
            });
        });
    }

    let optimisticHoldReportID;
    let optimisticHoldActionID;
    let optimisticHoldReportExpenseActionIDs;
    if (!full && !!chatReport && !!expenseReport) {
        const holdReportOnyxData = getReportFromHoldRequestsOnyxData(chatReport, expenseReport, {accountID: expenseReport.ownerAccountID});

        optimisticData.push(...holdReportOnyxData.optimisticData);
        failureData.push(...holdReportOnyxData.failureData);
        optimisticHoldReportID = holdReportOnyxData.optimisticHoldReportID;
        optimisticHoldActionID = holdReportOnyxData.optimisticHoldActionID;
        optimisticHoldReportExpenseActionIDs = JSON.stringify(holdReportOnyxData.optimisticHoldReportExpenseActionIDs);
    }

    const parameters: ApproveMoneyRequestParams = {
        reportID: expenseReport?.reportID ?? '-1',
        approvedReportActionID: optimisticApprovedReportAction.reportActionID,
        full,
        optimisticHoldReportID,
        optimisticHoldActionID,
        optimisticHoldReportExpenseActionIDs,
        v2: PolicyUtils.isControlOnAdvancedApprovalMode(PolicyUtils.getPolicy(expenseReport?.policyID)),
    };

    API.write(WRITE_COMMANDS.APPROVE_MONEY_REQUEST, parameters, {optimisticData, successData, failureData});
}

function unapproveExpenseReport(expenseReport: OnyxEntry<OnyxTypes.Report>) {
    if (isEmptyObject(expenseReport)) {
        return;
    }

    const currentNextStep = allNextSteps[`${ONYXKEYS.COLLECTION.NEXT_STEP}${expenseReport.reportID}`] ?? null;

    const optimisticUnapprovedReportAction = ReportUtils.buildOptimisticUnapprovedReportAction(expenseReport.total ?? 0, expenseReport.currency ?? '', expenseReport.reportID);
    const optimisticNextStep = NextStepUtils.buildNextStep(expenseReport, CONST.REPORT.STATUS_NUM.SUBMITTED);

    const optimisticReportActionData: OnyxUpdate = {
        onyxMethod: Onyx.METHOD.MERGE,
        key: `${ONYXKEYS.COLLECTION.REPORT_ACTIONS}${expenseReport.reportID}`,
        value: {
            [optimisticUnapprovedReportAction.reportActionID]: {
                ...(optimisticUnapprovedReportAction as OnyxTypes.ReportAction),
                pendingAction: CONST.RED_BRICK_ROAD_PENDING_ACTION.ADD,
            },
        },
    };
    const optimisticIOUReportData: OnyxUpdate = {
        onyxMethod: Onyx.METHOD.MERGE,
        key: `${ONYXKEYS.COLLECTION.REPORT}${expenseReport.reportID}`,
        value: {
            ...expenseReport,
            lastMessageText: ReportActionsUtils.getReportActionText(optimisticUnapprovedReportAction),
            lastMessageHtml: ReportActionsUtils.getReportActionHtml(optimisticUnapprovedReportAction),
            stateNum: CONST.REPORT.STATE_NUM.SUBMITTED,
            statusNum: CONST.REPORT.STATUS_NUM.SUBMITTED,
            pendingFields: {
                partial: CONST.RED_BRICK_ROAD_PENDING_ACTION.UPDATE,
            },
        },
    };

    const optimisticNextStepData: OnyxUpdate = {
        onyxMethod: Onyx.METHOD.MERGE,
        key: `${ONYXKEYS.COLLECTION.NEXT_STEP}${expenseReport.reportID}`,
        value: optimisticNextStep,
    };

    const optimisticData: OnyxUpdate[] = [optimisticIOUReportData, optimisticReportActionData, optimisticNextStepData];

    const successData: OnyxUpdate[] = [
        {
            onyxMethod: Onyx.METHOD.MERGE,
            key: `${ONYXKEYS.COLLECTION.REPORT_ACTIONS}${expenseReport.reportID}`,
            value: {
                [optimisticUnapprovedReportAction.reportActionID]: {
                    pendingAction: null,
                },
            },
        },
        {
            onyxMethod: Onyx.METHOD.MERGE,
            key: `${ONYXKEYS.COLLECTION.REPORT}${expenseReport.reportID}`,
            value: {
                pendingFields: {
                    partial: null,
                },
            },
        },
    ];

    const failureData: OnyxUpdate[] = [
        {
            onyxMethod: Onyx.METHOD.MERGE,
            key: `${ONYXKEYS.COLLECTION.REPORT_ACTIONS}${expenseReport.reportID}`,
            value: {
                [optimisticUnapprovedReportAction.reportActionID]: {
                    errors: ErrorUtils.getMicroSecondOnyxErrorWithTranslationKey('iou.error.other'),
                },
            },
        },
        {
            onyxMethod: Onyx.METHOD.MERGE,
            key: `${ONYXKEYS.COLLECTION.NEXT_STEP}${expenseReport.reportID}`,
            value: currentNextStep,
        },
    ];

    const parameters: UnapproveExpenseReportParams = {
        reportID: expenseReport.reportID,
        reportActionID: optimisticUnapprovedReportAction.reportActionID,
    };

    API.write(WRITE_COMMANDS.UNAPPROVE_EXPENSE_REPORT, parameters, {optimisticData, successData, failureData});
}

function submitReport(expenseReport: OnyxTypes.Report) {
    if (expenseReport.policyID && SubscriptionUtils.shouldRestrictUserBillableActions(expenseReport.policyID)) {
        Navigation.navigate(ROUTES.RESTRICTED_ACTION.getRoute(expenseReport.policyID));
        return;
    }

    const currentNextStep = allNextSteps[`${ONYXKEYS.COLLECTION.NEXT_STEP}${expenseReport.reportID}`] ?? null;
    const parentReport = ReportUtils.getReportOrDraftReport(expenseReport.parentReportID);
    const policy = PolicyUtils.getPolicy(expenseReport.policyID);
    const isCurrentUserManager = currentUserPersonalDetails?.accountID === expenseReport.managerID;
    const isSubmitAndClosePolicy = PolicyUtils.isSubmitAndClose(policy);
    const adminAccountID = policy?.role === CONST.POLICY.ROLE.ADMIN ? currentUserPersonalDetails?.accountID : undefined;
    const optimisticSubmittedReportAction = ReportUtils.buildOptimisticSubmittedReportAction(expenseReport?.total ?? 0, expenseReport.currency ?? '', expenseReport.reportID, adminAccountID);
    const optimisticNextStep = NextStepUtils.buildNextStep(expenseReport, isSubmitAndClosePolicy ? CONST.REPORT.STATUS_NUM.CLOSED : CONST.REPORT.STATUS_NUM.SUBMITTED);

    const optimisticData: OnyxUpdate[] = !isSubmitAndClosePolicy
        ? [
              {
                  onyxMethod: Onyx.METHOD.MERGE,
                  key: `${ONYXKEYS.COLLECTION.REPORT_ACTIONS}${expenseReport.reportID}`,
                  value: {
                      [optimisticSubmittedReportAction.reportActionID]: {
                          ...(optimisticSubmittedReportAction as OnyxTypes.ReportAction),
                          pendingAction: CONST.RED_BRICK_ROAD_PENDING_ACTION.ADD,
                      },
                  },
              },
              {
                  onyxMethod: Onyx.METHOD.MERGE,
                  key: `${ONYXKEYS.COLLECTION.REPORT}${expenseReport.reportID}`,
                  value: {
                      ...expenseReport,
                      lastMessageText: ReportActionsUtils.getReportActionText(optimisticSubmittedReportAction),
                      lastMessageHtml: ReportActionsUtils.getReportActionHtml(optimisticSubmittedReportAction),
                      stateNum: CONST.REPORT.STATE_NUM.SUBMITTED,
                      statusNum: CONST.REPORT.STATUS_NUM.SUBMITTED,
                  },
              },
          ]
        : [
              {
                  onyxMethod: Onyx.METHOD.MERGE,
                  key: `${ONYXKEYS.COLLECTION.REPORT}${expenseReport.reportID}`,
                  value: {
                      ...expenseReport,
                      stateNum: CONST.REPORT.STATE_NUM.APPROVED,
                      statusNum: CONST.REPORT.STATUS_NUM.CLOSED,
                  },
              },
          ];

    optimisticData.push({
        onyxMethod: Onyx.METHOD.MERGE,
        key: `${ONYXKEYS.COLLECTION.NEXT_STEP}${expenseReport.reportID}`,
        value: optimisticNextStep,
    });

    if (parentReport?.reportID) {
        optimisticData.push({
            onyxMethod: Onyx.METHOD.MERGE,
            key: `${ONYXKEYS.COLLECTION.REPORT}${parentReport.reportID}`,
            value: {
                ...parentReport,
                // In case its a manager who force submitted the report, they are the next user who needs to take an action
                hasOutstandingChildRequest: isCurrentUserManager,
                iouReportID: null,
            },
        });
    }

    const successData: OnyxUpdate[] = [];
    if (!isSubmitAndClosePolicy) {
        successData.push({
            onyxMethod: Onyx.METHOD.MERGE,
            key: `${ONYXKEYS.COLLECTION.REPORT_ACTIONS}${expenseReport.reportID}`,
            value: {
                [optimisticSubmittedReportAction.reportActionID]: {
                    pendingAction: null,
                },
            },
        });
    }

    const failureData: OnyxUpdate[] = [
        {
            onyxMethod: Onyx.METHOD.MERGE,
            key: `${ONYXKEYS.COLLECTION.REPORT}${expenseReport.reportID}`,
            value: {
                statusNum: CONST.REPORT.STATUS_NUM.OPEN,
                stateNum: CONST.REPORT.STATE_NUM.OPEN,
            },
        },
        {
            onyxMethod: Onyx.METHOD.MERGE,
            key: `${ONYXKEYS.COLLECTION.NEXT_STEP}${expenseReport.reportID}`,
            value: currentNextStep,
        },
    ];
    if (!isSubmitAndClosePolicy) {
        failureData.push({
            onyxMethod: Onyx.METHOD.MERGE,
            key: `${ONYXKEYS.COLLECTION.REPORT_ACTIONS}${expenseReport.reportID}`,
            value: {
                [optimisticSubmittedReportAction.reportActionID]: {
                    errors: ErrorUtils.getMicroSecondOnyxErrorWithTranslationKey('iou.error.other'),
                },
            },
        });
    }

    if (parentReport?.reportID) {
        failureData.push({
            onyxMethod: Onyx.METHOD.MERGE,
            key: `${ONYXKEYS.COLLECTION.REPORT}${parentReport.reportID}`,
            value: {
                hasOutstandingChildRequest: parentReport.hasOutstandingChildRequest,
                iouReportID: expenseReport.reportID,
            },
        });
    }

    const parameters: SubmitReportParams = {
        reportID: expenseReport.reportID,
        managerAccountID: PolicyUtils.getSubmitToAccountID(policy, expenseReport.ownerAccountID ?? -1) ?? expenseReport.managerID,
        reportActionID: optimisticSubmittedReportAction.reportActionID,
    };

    API.write(WRITE_COMMANDS.SUBMIT_REPORT, parameters, {optimisticData, successData, failureData});
}

function cancelPayment(expenseReport: OnyxEntry<OnyxTypes.Report>, chatReport: OnyxTypes.Report) {
    if (isEmptyObject(expenseReport)) {
        return;
    }

    const optimisticReportAction = ReportUtils.buildOptimisticCancelPaymentReportAction(expenseReport.reportID, -(expenseReport.total ?? 0), expenseReport.currency ?? '');
    const policy = PolicyUtils.getPolicy(chatReport.policyID);
    const isFree = policy && policy.type === CONST.POLICY.TYPE.FREE;
    const approvalMode = policy?.approvalMode ?? CONST.POLICY.APPROVAL_MODE.BASIC;
    let stateNum: ValueOf<typeof CONST.REPORT.STATE_NUM> = CONST.REPORT.STATE_NUM.SUBMITTED;
    let statusNum: ValueOf<typeof CONST.REPORT.STATUS_NUM> = CONST.REPORT.STATUS_NUM.SUBMITTED;
    if (!isFree) {
        stateNum = approvalMode === CONST.POLICY.APPROVAL_MODE.OPTIONAL ? CONST.REPORT.STATE_NUM.SUBMITTED : CONST.REPORT.STATE_NUM.APPROVED;
        statusNum = approvalMode === CONST.POLICY.APPROVAL_MODE.OPTIONAL ? CONST.REPORT.STATUS_NUM.CLOSED : CONST.REPORT.STATUS_NUM.APPROVED;
    }
    const optimisticNextStep = NextStepUtils.buildNextStep(expenseReport, statusNum);
    const optimisticData: OnyxUpdate[] = [
        {
            onyxMethod: Onyx.METHOD.MERGE,
            key: `${ONYXKEYS.COLLECTION.REPORT_ACTIONS}${expenseReport.reportID}`,
            value: {
                [optimisticReportAction.reportActionID]: {
                    ...(optimisticReportAction as OnyxTypes.ReportAction),
                    pendingAction: CONST.RED_BRICK_ROAD_PENDING_ACTION.ADD,
                },
            },
        },
        {
            onyxMethod: Onyx.METHOD.MERGE,
            key: `${ONYXKEYS.COLLECTION.REPORT}${expenseReport.reportID}`,
            value: {
                ...expenseReport,
                lastMessageText: ReportActionsUtils.getReportActionText(optimisticReportAction),
                lastMessageHtml: ReportActionsUtils.getReportActionHtml(optimisticReportAction),
                stateNum,
                statusNum,
            },
        },
    ];

    if (!isFree) {
        optimisticData.push({
            onyxMethod: Onyx.METHOD.MERGE,
            key: `${ONYXKEYS.COLLECTION.NEXT_STEP}${expenseReport.reportID}`,
            value: optimisticNextStep,
        });
    }

    const successData: OnyxUpdate[] = [
        {
            onyxMethod: Onyx.METHOD.MERGE,
            key: `${ONYXKEYS.COLLECTION.REPORT_ACTIONS}${expenseReport.reportID}`,
            value: {
                [optimisticReportAction.reportActionID]: {
                    pendingAction: null,
                },
            },
        },
    ];

    const failureData: OnyxUpdate[] = [
        {
            onyxMethod: Onyx.METHOD.MERGE,
            key: `${ONYXKEYS.COLLECTION.REPORT_ACTIONS}${expenseReport.reportID}`,
            value: {
                [optimisticReportAction.reportActionID ?? '-1']: {
                    errors: ErrorUtils.getMicroSecondOnyxErrorWithTranslationKey('iou.error.other'),
                },
            },
        },
        {
            onyxMethod: Onyx.METHOD.MERGE,
            key: `${ONYXKEYS.COLLECTION.REPORT}${expenseReport.reportID}`,
            value: {
                statusNum: CONST.REPORT.STATUS_NUM.REIMBURSED,
            },
        },
    ];

    if (chatReport?.reportID) {
        failureData.push({
            onyxMethod: Onyx.METHOD.MERGE,
            key: `${ONYXKEYS.COLLECTION.REPORT}${chatReport.reportID}`,
            value: {
                hasOutstandingChildRequest: true,
                iouReportID: expenseReport.reportID,
            },
        });
    }
    if (!isFree) {
        failureData.push({
            onyxMethod: Onyx.METHOD.MERGE,
            key: `${ONYXKEYS.COLLECTION.NEXT_STEP}${expenseReport.reportID}`,
            value: NextStepUtils.buildNextStep(expenseReport, CONST.REPORT.STATUS_NUM.REIMBURSED),
        });
    }

    API.write(
        WRITE_COMMANDS.CANCEL_PAYMENT,
        {
            iouReportID: expenseReport.reportID,
            chatReportID: chatReport.reportID,
            managerAccountID: expenseReport.managerID ?? -1,
            reportActionID: optimisticReportAction.reportActionID,
        },
        {optimisticData, successData, failureData},
    );
}

/**
 * Completes onboarding for invite link flow based on the selected payment option
 *
 * @param paymentSelected based on which we choose the onboarding choice and concierge message
 */
function completePaymentOnboarding(paymentSelected: ValueOf<typeof CONST.PAYMENT_SELECTED>) {
    const isInviteOnboardingComplete = introSelected?.isInviteOnboardingComplete ?? false;

    if (isInviteOnboardingComplete || !introSelected?.choice) {
        return;
    }

    const session = SessionUtils.getSession();

    const personalDetailsListValues = Object.values(OptionsListUtils.getPersonalDetailsForAccountIDs(session?.accountID ? [session.accountID] : [], personalDetailsList));
    const personalDetails = personalDetailsListValues[0] ?? {};

    let onboardingPurpose = introSelected.choice;
    if (introSelected.inviteType === CONST.ONBOARDING_INVITE_TYPES.IOU && paymentSelected === CONST.IOU.PAYMENT_SELECTED.BBA) {
        onboardingPurpose = CONST.ONBOARDING_CHOICES.MANAGE_TEAM;
    }

    if (introSelected.inviteType === CONST.ONBOARDING_INVITE_TYPES.INVOICE && paymentSelected !== CONST.IOU.PAYMENT_SELECTED.BBA) {
        onboardingPurpose = CONST.ONBOARDING_CHOICES.CHAT_SPLIT;
    }

    Report.completeOnboarding(
        onboardingPurpose,
        CONST.ONBOARDING_MESSAGES[onboardingPurpose],
        {
            firstName: personalDetails.firstName ?? '',
            lastName: personalDetails.lastName ?? '',
        },
        paymentSelected,
    );
}

function payMoneyRequest(paymentType: PaymentMethodType, chatReport: OnyxTypes.Report, iouReport: OnyxTypes.Report, full = true) {
    if (chatReport.policyID && SubscriptionUtils.shouldRestrictUserBillableActions(chatReport.policyID)) {
        Navigation.navigate(ROUTES.RESTRICTED_ACTION.getRoute(chatReport.policyID));
        return;
    }

    const paymentSelected = paymentType === CONST.IOU.PAYMENT_TYPE.VBBA ? CONST.IOU.PAYMENT_SELECTED.BBA : CONST.IOU.PAYMENT_SELECTED.PBA;
    completePaymentOnboarding(paymentSelected);

    const recipient = {accountID: iouReport.ownerAccountID};
    const {params, optimisticData, successData, failureData} = getPayMoneyRequestParams(chatReport, iouReport, recipient, paymentType, full);

    // For now, we need to call the PayMoneyRequestWithWallet API since PayMoneyRequest was not updated to work with
    // Expensify Wallets.
    const apiCommand = paymentType === CONST.IOU.PAYMENT_TYPE.EXPENSIFY ? WRITE_COMMANDS.PAY_MONEY_REQUEST_WITH_WALLET : WRITE_COMMANDS.PAY_MONEY_REQUEST;

    API.write(apiCommand, params, {optimisticData, successData, failureData});
}

function payInvoice(paymentMethodType: PaymentMethodType, chatReport: OnyxTypes.Report, invoiceReport: OnyxTypes.Report, payAsBusiness = false) {
    const recipient = {accountID: invoiceReport.ownerAccountID};
    const {
        optimisticData,
        successData,
        failureData,
        params: {
            reportActionID,
            policyID,
            announceChatReportID,
            announceCreatedReportActionID,
            adminsChatReportID,
            adminsCreatedReportActionID,
            expenseChatReportID,
            expenseCreatedReportActionID,
            customUnitRateID,
            customUnitID,
            ownerEmail,
            policyName,
        },
    } = getPayMoneyRequestParams(chatReport, invoiceReport, recipient, paymentMethodType, true, payAsBusiness);

    const paymentSelected = paymentMethodType === CONST.IOU.PAYMENT_TYPE.VBBA ? CONST.IOU.PAYMENT_SELECTED.BBA : CONST.IOU.PAYMENT_SELECTED.PBA;
    completePaymentOnboarding(paymentSelected);

    let params: PayInvoiceParams = {
        reportID: invoiceReport.reportID,
        reportActionID,
        paymentMethodType,
        payAsBusiness,
    };

    if (policyID) {
        params = {
            ...params,
            policyID,
            announceChatReportID,
            announceCreatedReportActionID,
            adminsChatReportID,
            adminsCreatedReportActionID,
            expenseChatReportID,
            expenseCreatedReportActionID,
            customUnitRateID,
            customUnitID,
            ownerEmail,
            policyName,
        };
    }

    API.write(WRITE_COMMANDS.PAY_INVOICE, params, {optimisticData, successData, failureData});
}

function detachReceipt(transactionID: string) {
    const transaction = allTransactions[`${ONYXKEYS.COLLECTION.TRANSACTION}${transactionID}`];
    const newTransaction = transaction
        ? {
              ...transaction,
              filename: '',
              receipt: {
                  source: '',
              },
          }
        : null;

    const optimisticData: OnyxUpdate[] = [
        {
            onyxMethod: Onyx.METHOD.SET,
            key: `${ONYXKEYS.COLLECTION.TRANSACTION}${transactionID}`,
            value: newTransaction,
        },
    ];

    const failureData: OnyxUpdate[] = [
        {
            onyxMethod: Onyx.METHOD.MERGE,
            key: `${ONYXKEYS.COLLECTION.TRANSACTION}${transactionID}`,
            value: {
                ...(transaction ?? null),
                errors: ErrorUtils.getMicroSecondOnyxErrorWithTranslationKey('iou.error.receiptDeleteFailureError'),
            },
        },
    ];

    const parameters: DetachReceiptParams = {transactionID};

    API.write(WRITE_COMMANDS.DETACH_RECEIPT, parameters, {optimisticData, failureData});
}

function replaceReceipt(transactionID: string, file: File, source: string) {
    const transaction = allTransactions[`${ONYXKEYS.COLLECTION.TRANSACTION}${transactionID}`];
    const oldReceipt = transaction?.receipt ?? {};
    const receiptOptimistic = {
        source,
        state: CONST.IOU.RECEIPT_STATE.OPEN,
    };

    const optimisticData: OnyxUpdate[] = [
        {
            onyxMethod: Onyx.METHOD.MERGE,
            key: `${ONYXKEYS.COLLECTION.TRANSACTION}${transactionID}`,
            value: {
                receipt: receiptOptimistic,
                filename: file.name,
            },
        },
    ];
    const failureData: OnyxUpdate[] = [
        {
            onyxMethod: Onyx.METHOD.MERGE,
            key: `${ONYXKEYS.COLLECTION.TRANSACTION}${transactionID}`,
            value: {
                receipt: !isEmptyObject(oldReceipt) ? oldReceipt : null,
                filename: transaction?.filename,
                errors: getReceiptError(receiptOptimistic, file.name),
            },
        },
    ];

    const parameters: ReplaceReceiptParams = {
        transactionID,
        receipt: file,
    };

    API.write(WRITE_COMMANDS.REPLACE_RECEIPT, parameters, {optimisticData, failureData});
}

/**
 * Finds the participants for an IOU based on the attached report
 * @param transactionID of the transaction to set the participants of
 * @param report attached to the transaction
 */
function setMoneyRequestParticipantsFromReport(transactionID: string, report: OnyxEntry<OnyxTypes.Report>): Participant[] {
    // If the report is iou or expense report, we should get the chat report to set participant for request money
    const chatReport = ReportUtils.isMoneyRequestReport(report) ? ReportUtils.getReportOrDraftReport(report?.chatReportID) : report;
    const currentUserAccountID = currentUserPersonalDetails?.accountID;
    const shouldAddAsReport = !isEmptyObject(chatReport) && ReportUtils.isSelfDM(chatReport);
    let participants: Participant[] = [];

    if (ReportUtils.isPolicyExpenseChat(chatReport) || shouldAddAsReport) {
        participants = [{accountID: 0, reportID: chatReport?.reportID, isPolicyExpenseChat: ReportUtils.isPolicyExpenseChat(chatReport), selected: true}];
    } else if (ReportUtils.isInvoiceRoom(chatReport)) {
        participants = [
            {reportID: chatReport?.reportID, selected: true},
            {
                policyID: chatReport?.policyID,
                isSender: true,
                selected: false,
            },
        ];
    } else {
        const chatReportOtherParticipants = Object.keys(chatReport?.participants ?? {})
            .map(Number)
            .filter((accountID) => accountID !== currentUserAccountID);
        participants = chatReportOtherParticipants.map((accountID) => ({accountID, selected: true}));
    }

    Onyx.merge(`${ONYXKEYS.COLLECTION.TRANSACTION_DRAFT}${transactionID}`, {participants, participantsAutoAssigned: true});

    return participants;
}

function setMoneyRequestTaxRate(transactionID: string, taxCode: string) {
    Onyx.merge(`${ONYXKEYS.COLLECTION.TRANSACTION_DRAFT}${transactionID}`, {taxCode});
}

function setMoneyRequestTaxAmount(transactionID: string, taxAmount: number | null) {
    Onyx.merge(`${ONYXKEYS.COLLECTION.TRANSACTION_DRAFT}${transactionID}`, {taxAmount});
}

function dismissHoldUseExplanation() {
    const parameters: SetNameValuePairParams = {
        name: ONYXKEYS.NVP_DISMISSED_HOLD_USE_EXPLANATION,
        value: true,
    };

    const optimisticData: OnyxUpdate[] = [
        {
            onyxMethod: Onyx.METHOD.MERGE,
            key: ONYXKEYS.NVP_DISMISSED_HOLD_USE_EXPLANATION,
            value: true,
        },
    ];

    API.write(WRITE_COMMANDS.SET_NAME_VALUE_PAIR, parameters, {
        optimisticData,
    });
}

/**
 * Sets the `splitShares` map that holds individual shares of a split bill
 */
function setSplitShares(transaction: OnyxEntry<OnyxTypes.Transaction>, amount: number, currency: string, newAccountIDs: number[]) {
    if (!transaction) {
        return;
    }
    const oldAccountIDs = Object.keys(transaction.splitShares ?? {}).map((key) => Number(key));

    // Create an array containing unique IDs of the current transaction participants and the new ones
    // The current userAccountID might not be included in newAccountIDs if this is called from the participants step using Global Create
    // If this is called from an existing group chat, it'll be included. So we manually add them to account for both cases.
    const accountIDs = [...new Set<number>([userAccountID, ...newAccountIDs, ...oldAccountIDs])];

    const splitShares: SplitShares = accountIDs.reduce((acc: SplitShares, accountID): SplitShares => {
        // We want to replace the contents of splitShares to contain only `newAccountIDs` entries
        // In the case of going back to the participants page and removing a participant
        // a simple merge will have the previous participant still present in the splitshares object
        // So we manually set their entry to null
        if (!newAccountIDs.includes(accountID) && accountID !== userAccountID) {
            acc[accountID] = null;
            return acc;
        }

        const isPayer = accountID === userAccountID;
        const participantsLength = newAccountIDs.includes(userAccountID) ? newAccountIDs.length - 1 : newAccountIDs.length;
        const splitAmount = IOUUtils.calculateAmount(participantsLength, amount, currency, isPayer);
        acc[accountID] = {
            amount: splitAmount,
            isModified: false,
        };
        return acc;
    }, {});

    Onyx.merge(`${ONYXKEYS.COLLECTION.TRANSACTION_DRAFT}${transaction.transactionID}`, {splitShares});
}

function resetSplitShares(transaction: OnyxEntry<OnyxTypes.Transaction>, newAmount?: number, currency?: string) {
    if (!transaction) {
        return;
    }
    const accountIDs = Object.keys(transaction.splitShares ?? {}).map((key) => Number(key));
    if (!accountIDs) {
        return;
    }
    setSplitShares(transaction, newAmount ?? transaction.amount, currency ?? transaction.currency, accountIDs);
}

/**
 * Sets an individual split share of the participant accountID supplied
 */
function setIndividualShare(transactionID: string, participantAccountID: number, participantShare: number) {
    Onyx.merge(`${ONYXKEYS.COLLECTION.TRANSACTION_DRAFT}${transactionID}`, {
        splitShares: {
            [participantAccountID]: {amount: participantShare, isModified: true},
        },
    });
}

/**
 * Adjusts remaining unmodified shares when another share is modified
 * E.g. if total bill is $100 and split between 3 participants, when the user changes the first share to $50, the remaining unmodified shares will become $25 each.
 */
function adjustRemainingSplitShares(transaction: NonNullable<OnyxTypes.Transaction>) {
    const modifiedShares = Object.keys(transaction.splitShares ?? {}).filter((key: string) => transaction?.splitShares?.[Number(key)]?.isModified);

    if (!modifiedShares.length) {
        return;
    }

    const sumOfManualShares = modifiedShares
        .map((key: string): number => transaction?.splitShares?.[Number(key)]?.amount ?? 0)
        .reduce((prev: number, current: number): number => prev + current, 0);

    const unmodifiedSharesAccountIDs = Object.keys(transaction.splitShares ?? {})
        .filter((key: string) => !transaction?.splitShares?.[Number(key)]?.isModified)
        .map((key: string) => Number(key));

    const remainingTotal = transaction.amount - sumOfManualShares;
    if (remainingTotal < 0) {
        return;
    }

    const splitShares: SplitShares = unmodifiedSharesAccountIDs.reduce((acc: SplitShares, accountID: number, index: number): SplitShares => {
        const splitAmount = IOUUtils.calculateAmount(unmodifiedSharesAccountIDs.length - 1, remainingTotal, transaction.currency, index === 0);
        acc[accountID] = {
            amount: splitAmount,
        };
        return acc;
    }, {});

    Onyx.merge(`${ONYXKEYS.COLLECTION.TRANSACTION_DRAFT}${transaction.transactionID}`, {splitShares});
}

/**
 * Put expense on HOLD
 */
function putOnHold(transactionID: string, comment: string, reportID: string) {
    const currentTime = DateUtils.getDBTime();
    const createdReportAction = ReportUtils.buildOptimisticHoldReportAction(currentTime);
    const createdReportActionComment = ReportUtils.buildOptimisticHoldReportActionComment(comment, DateUtils.addMillisecondsFromDateTime(currentTime, 1));
    const newViolation = {name: CONST.VIOLATIONS.HOLD, type: CONST.VIOLATION_TYPES.VIOLATION};
    const transactionViolations = allTransactionViolations[`${ONYXKEYS.COLLECTION.TRANSACTION_VIOLATIONS}${transactionID}`] ?? [];
    const updatedViolations = [...transactionViolations, newViolation];
    const optimisticData: OnyxUpdate[] = [
        {
            onyxMethod: Onyx.METHOD.MERGE,
            key: `${ONYXKEYS.COLLECTION.REPORT_ACTIONS}${reportID}`,
            value: {
                [createdReportAction.reportActionID]: createdReportAction as ReportAction,
                [createdReportActionComment.reportActionID]: createdReportActionComment as ReportAction,
            },
        },
        {
            onyxMethod: Onyx.METHOD.MERGE,
            key: `${ONYXKEYS.COLLECTION.TRANSACTION}${transactionID}`,
            value: {
                pendingAction: CONST.RED_BRICK_ROAD_PENDING_ACTION.UPDATE,
                comment: {
                    hold: createdReportAction.reportActionID,
                },
            },
        },
        {
            onyxMethod: Onyx.METHOD.MERGE,
            key: `${ONYXKEYS.COLLECTION.TRANSACTION_VIOLATIONS}${transactionID}`,
            value: updatedViolations,
        },
    ];

    const successData: OnyxUpdate[] = [
        {
            onyxMethod: Onyx.METHOD.MERGE,
            key: `${ONYXKEYS.COLLECTION.TRANSACTION}${transactionID}`,
            value: {
                pendingAction: null,
            },
        },
    ];

    const failureData: OnyxUpdate[] = [
        {
            onyxMethod: Onyx.METHOD.MERGE,
            key: `${ONYXKEYS.COLLECTION.TRANSACTION}${transactionID}`,
            value: {
                pendingAction: null,
                comment: {
                    hold: null,
                },
                errors: ErrorUtils.getMicroSecondOnyxErrorWithTranslationKey('iou.error.genericHoldExpenseFailureMessage'),
            },
        },
    ];

    API.write(
        'HoldRequest',
        {
            transactionID,
            comment,
            reportActionID: createdReportAction.reportActionID,
            commentReportActionID: createdReportActionComment.reportActionID,
        },
        {optimisticData, successData, failureData},
    );
}

/**
 * Remove expense from HOLD
 */
function unholdRequest(transactionID: string, reportID: string) {
    const createdReportAction = ReportUtils.buildOptimisticUnHoldReportAction();
    const transactionViolations = allTransactionViolations[`${ONYXKEYS.COLLECTION.TRANSACTION_VIOLATIONS}${transactionID}`];

    const optimisticData: OnyxUpdate[] = [
        {
            onyxMethod: Onyx.METHOD.MERGE,
            key: `${ONYXKEYS.COLLECTION.REPORT_ACTIONS}${reportID}`,
            value: {
                [createdReportAction.reportActionID]: createdReportAction as ReportAction,
            },
        },
        {
            onyxMethod: Onyx.METHOD.MERGE,
            key: `${ONYXKEYS.COLLECTION.TRANSACTION}${transactionID}`,
            value: {
                pendingAction: CONST.RED_BRICK_ROAD_PENDING_ACTION.UPDATE,
                comment: {
                    hold: null,
                },
            },
        },
        {
            onyxMethod: Onyx.METHOD.SET,
            key: `${ONYXKEYS.COLLECTION.TRANSACTION_VIOLATIONS}${transactionID}`,
            value: transactionViolations?.filter((violation) => violation.name !== CONST.VIOLATIONS.HOLD) ?? [],
        },
    ];

    const successData: OnyxUpdate[] = [
        {
            onyxMethod: Onyx.METHOD.MERGE,
            key: `${ONYXKEYS.COLLECTION.TRANSACTION}${transactionID}`,
            value: {
                pendingAction: null,
                comment: {
                    hold: null,
                },
            },
        },
    ];

    const failureData: OnyxUpdate[] = [
        {
            onyxMethod: Onyx.METHOD.MERGE,
            key: `${ONYXKEYS.COLLECTION.TRANSACTION}${transactionID}`,
            value: {
                pendingAction: null,
                errors: ErrorUtils.getMicroSecondOnyxErrorWithTranslationKey('iou.error.genericUnholdExpenseFailureMessage'),
            },
        },
        {
            onyxMethod: Onyx.METHOD.SET,
            key: `${ONYXKEYS.COLLECTION.TRANSACTION_VIOLATIONS}${transactionID}`,
            value: transactionViolations ?? null,
        },
    ];

    API.write(
        'UnHoldRequest',
        {
            transactionID,
            reportActionID: createdReportAction.reportActionID,
        },
        {optimisticData, successData, failureData},
    );
}
// eslint-disable-next-line rulesdir/no-negated-variables
function navigateToStartStepIfScanFileCannotBeRead(
    receiptFilename: string | undefined,
    receiptPath: ReceiptSource | undefined,
    onSuccess: (file: File) => void,
    requestType: IOURequestType,
    iouType: IOUType,
    transactionID: string,
    reportID: string,
    receiptType: string | undefined,
) {
    if (!receiptFilename || !receiptPath) {
        return;
    }

    const onFailure = () => {
        setMoneyRequestReceipt(transactionID, '', '', true);
        if (requestType === CONST.IOU.REQUEST_TYPE.MANUAL) {
            Navigation.navigate(ROUTES.MONEY_REQUEST_STEP_SCAN.getRoute(CONST.IOU.ACTION.CREATE, iouType, transactionID, reportID, Navigation.getActiveRouteWithoutParams()));
            return;
        }
        IOUUtils.navigateToStartMoneyRequestStep(requestType, iouType, transactionID, reportID);
    };
    FileUtils.readFileAsync(receiptPath.toString(), receiptFilename, onSuccess, onFailure, receiptType);
}

/** Save the preferred payment method for a policy */
function savePreferredPaymentMethod(policyID: string, paymentMethod: PaymentMethodType) {
    Onyx.merge(`${ONYXKEYS.NVP_LAST_PAYMENT_METHOD}`, {[policyID]: paymentMethod});
}

/** Get report policy id of IOU request */
function getIOURequestPolicyID(transaction: OnyxEntry<OnyxTypes.Transaction>, report: OnyxEntry<OnyxTypes.Report>): string {
    // Workspace sender will exist for invoices
    const workspaceSender = transaction?.participants?.find((participant) => participant.isSender);
    return workspaceSender?.policyID ?? report?.policyID ?? '-1';
}

/** Merge several transactions into one by updating the fields of the one we want to keep and deleting the rest */
function mergeDuplicates(params: TransactionMergeParams) {
    const originalSelectedTransaction = allTransactions[`${ONYXKEYS.COLLECTION.TRANSACTION}${params.transactionID}`];

    const optimisticTransactionData: OnyxUpdate = {
        onyxMethod: Onyx.METHOD.MERGE,
        key: `${ONYXKEYS.COLLECTION.TRANSACTION}${params.transactionID}`,
        value: {
            ...originalSelectedTransaction,
            billable: params.billable,
            comment: {
                comment: params.comment,
            },
            category: params.category,
            created: params.created,
            currency: params.currency,
            modifiedMerchant: params.merchant,
            reimbursable: params.reimbursable,
            tag: params.tag,
        },
    };

    const failureTransactionData: OnyxUpdate = {
        onyxMethod: Onyx.METHOD.MERGE,
        key: `${ONYXKEYS.COLLECTION.TRANSACTION}${params.transactionID}`,
        // eslint-disable-next-line @typescript-eslint/non-nullable-type-assertion-style
        value: originalSelectedTransaction as OnyxTypes.Transaction,
    };

    const optimisticTransactionDuplicatesData: OnyxUpdate[] = params.transactionIDList.map((id) => ({
        onyxMethod: Onyx.METHOD.SET,
        key: `${ONYXKEYS.COLLECTION.TRANSACTION}${id}`,
        value: null,
    }));

    const failureTransactionDuplicatesData: OnyxUpdate[] = params.transactionIDList.map((id) => ({
        onyxMethod: Onyx.METHOD.MERGE,
        key: `${ONYXKEYS.COLLECTION.TRANSACTION}${id}`,
        // eslint-disable-next-line @typescript-eslint/non-nullable-type-assertion-style
        value: allTransactions[`${ONYXKEYS.COLLECTION.TRANSACTION}${id}`] as OnyxTypes.Transaction,
    }));

    const optimisticTransactionViolations: OnyxUpdate[] = [...params.transactionIDList, params.transactionID].map((id) => {
        const violations = allTransactionViolations[`${ONYXKEYS.COLLECTION.TRANSACTION_VIOLATIONS}${id}`] ?? [];
        return {
            onyxMethod: Onyx.METHOD.MERGE,
            key: `${ONYXKEYS.COLLECTION.TRANSACTION_VIOLATIONS}${id}`,
            value: violations.filter((violation) => violation.name !== CONST.VIOLATIONS.DUPLICATED_TRANSACTION),
        };
    });

    const failureTransactionViolations: OnyxUpdate[] = [...params.transactionIDList, params.transactionID].map((id) => {
        const violations = allTransactionViolations[`${ONYXKEYS.COLLECTION.TRANSACTION_VIOLATIONS}${id}`] ?? [];
        return {
            onyxMethod: Onyx.METHOD.MERGE,
            key: `${ONYXKEYS.COLLECTION.TRANSACTION_VIOLATIONS}${id}`,
            value: violations,
        };
    });

    const duplicateTransactionTotals = params.transactionIDList.reduce((total, id) => {
        const duplicateTransaction = allTransactions[`${ONYXKEYS.COLLECTION.TRANSACTION}${id}`];
        if (!duplicateTransaction) {
            return total;
        }
        return total + duplicateTransaction.amount;
    }, 0);

    const expenseReport = ReportConnection.getAllReports()?.[`${ONYXKEYS.COLLECTION.REPORT}${params.reportID}`];
    const expenseReportOptimisticData: OnyxUpdate = {
        onyxMethod: Onyx.METHOD.MERGE,
        key: `${ONYXKEYS.COLLECTION.REPORT}${params.reportID}`,
        value: {
            total: (expenseReport?.total ?? 0) - duplicateTransactionTotals,
        },
    };
    const expenseReportFailureData: OnyxUpdate = {
        onyxMethod: Onyx.METHOD.MERGE,
        key: `${ONYXKEYS.COLLECTION.REPORT}${params.reportID}`,
        value: {
            total: expenseReport?.total,
        },
    };

    const iouActionsToDelete = Object.values(allReportActions?.[`${ONYXKEYS.COLLECTION.REPORT_ACTIONS}${params.reportID}`] ?? {})?.filter(
        (reportAction): reportAction is ReportAction<typeof CONST.REPORT.ACTIONS.TYPE.IOU> => {
            if (!ReportActionsUtils.isMoneyRequestAction(reportAction)) {
                return false;
            }
            const message = ReportActionsUtils.getOriginalMessage(reportAction);
            if (!message?.IOUTransactionID) {
                return false;
            }
            return params.transactionIDList.includes(message.IOUTransactionID);
        },
    );

    const deletedTime = DateUtils.getDBTime();
    const expenseReportActionsOptimisticData: OnyxUpdate = {
        onyxMethod: Onyx.METHOD.MERGE,
        key: `${ONYXKEYS.COLLECTION.REPORT_ACTIONS}${params.reportID}`,
        value: iouActionsToDelete.reduce<Record<string, PartialDeep<ReportAction<typeof CONST.REPORT.ACTIONS.TYPE.IOU>>>>((val, reportAction) => {
            // eslint-disable-next-line no-param-reassign
            val[reportAction.reportActionID] = {
                originalMessage: {
                    deleted: deletedTime,
                },
                ...(Array.isArray(reportAction.message) &&
                    !!reportAction.message[0] && {
                        message: [
                            {
                                ...reportAction.message[0],
                                deleted: deletedTime,
                            },
                            ...reportAction.message.slice(1),
                        ],
                    }),
                ...(!Array.isArray(reportAction.message) && {
                    message: {
                        deleted: deletedTime,
                    },
                }),
            };
            return val;
        }, {}),
    };
    const expenseReportActionsFailureData: OnyxUpdate = {
        onyxMethod: Onyx.METHOD.MERGE,
        key: `${ONYXKEYS.COLLECTION.REPORT_ACTIONS}${params.reportID}`,
        value: iouActionsToDelete.reduce<Record<string, NullishDeep<PartialDeep<ReportAction<typeof CONST.REPORT.ACTIONS.TYPE.IOU>>>>>((val, reportAction) => {
            // eslint-disable-next-line no-param-reassign
            val[reportAction.reportActionID] = {
                originalMessage: {
                    deleted: null,
                },
                message: reportAction.message,
            };
            return val;
        }, {}),
    };

    const optimisticData: OnyxUpdate[] = [];
    const failureData: OnyxUpdate[] = [];

    optimisticData.push(
        optimisticTransactionData,
        ...optimisticTransactionDuplicatesData,
        ...optimisticTransactionViolations,
        expenseReportOptimisticData,
        expenseReportActionsOptimisticData,
    );
    failureData.push(failureTransactionData, ...failureTransactionDuplicatesData, ...failureTransactionViolations, expenseReportFailureData, expenseReportActionsFailureData);

    API.write(WRITE_COMMANDS.TRANSACTION_MERGE, params, {optimisticData, failureData});
}

function resolveDuplicates(params: TransactionMergeParams) {
    const originalSelectedTransaction = allTransactions[`${ONYXKEYS.COLLECTION.TRANSACTION}${params.transactionID}`];

    const optimisticTransactionData: OnyxUpdate = {
        onyxMethod: Onyx.METHOD.MERGE,
        key: `${ONYXKEYS.COLLECTION.TRANSACTION}${params.transactionID}`,
        value: {
            ...originalSelectedTransaction,
            billable: params.billable,
            comment: {
                comment: params.comment,
            },
            category: params.category,
            created: params.created,
            currency: params.currency,
            modifiedMerchant: params.merchant,
            reimbursable: params.reimbursable,
            tag: params.tag,
        },
    };

    const failureTransactionData: OnyxUpdate = {
        onyxMethod: Onyx.METHOD.MERGE,
        key: `${ONYXKEYS.COLLECTION.TRANSACTION}${params.transactionID}`,
        // eslint-disable-next-line @typescript-eslint/non-nullable-type-assertion-style
        value: originalSelectedTransaction as OnyxTypes.Transaction,
    };

    const optimisticTransactionViolations: OnyxUpdate[] = [...params.transactionIDList, params.transactionID].map((id) => {
        const violations = allTransactionViolations[`${ONYXKEYS.COLLECTION.TRANSACTION_VIOLATIONS}${id}`] ?? [];
        const newViolation = {name: CONST.VIOLATIONS.HOLD, type: CONST.VIOLATION_TYPES.VIOLATION};
        const updatedViolations = id === params.transactionID ? violations : [...violations, newViolation];
        return {
            onyxMethod: Onyx.METHOD.MERGE,
            key: `${ONYXKEYS.COLLECTION.TRANSACTION_VIOLATIONS}${id}`,
            value: updatedViolations.filter((violation) => violation.name !== CONST.VIOLATIONS.DUPLICATED_TRANSACTION),
        };
    });

    const failureTransactionViolations: OnyxUpdate[] = [...params.transactionIDList, params.transactionID].map((id) => {
        const violations = allTransactionViolations[`${ONYXKEYS.COLLECTION.TRANSACTION_VIOLATIONS}${id}`] ?? [];
        return {
            onyxMethod: Onyx.METHOD.MERGE,
            key: `${ONYXKEYS.COLLECTION.TRANSACTION_VIOLATIONS}${id}`,
            value: violations,
        };
    });

    const iouActionList = Object.values(allReportActions?.[`${ONYXKEYS.COLLECTION.REPORT_ACTIONS}${params.reportID}`] ?? {})?.filter(
        (reportAction): reportAction is ReportAction<typeof CONST.REPORT.ACTIONS.TYPE.IOU> => {
            if (!ReportActionsUtils.isMoneyRequestAction(reportAction)) {
                return false;
            }
            const message = ReportActionsUtils.getOriginalMessage(reportAction);
            if (!message?.IOUTransactionID) {
                return false;
            }
            return params.transactionIDList.includes(message.IOUTransactionID);
        },
    );

    const reportIDList = iouActionList.map((action) => action?.childReportID);
    const orderedTransactionIDList = iouActionList.map((action) => {
        const message = ReportActionsUtils.getOriginalMessage(action);
        return message?.IOUTransactionID ?? '';
    });

    const optimisticHoldActions: OnyxUpdate[] = [];
    const failureHoldActions: OnyxUpdate[] = [];
    const reportActionIDList: string[] = [];
    reportIDList.forEach((transactionThreadReportID) => {
        const createdReportAction = ReportUtils.buildOptimisticHoldReportAction();
        reportActionIDList.push(createdReportAction.reportActionID);
        optimisticHoldActions.push({
            onyxMethod: Onyx.METHOD.MERGE,
            key: `${ONYXKEYS.COLLECTION.REPORT_ACTIONS}${transactionThreadReportID}`,
            value: {
                [createdReportAction.reportActionID]: createdReportAction,
            },
        });
        failureHoldActions.push({
            onyxMethod: Onyx.METHOD.MERGE,
            key: `${ONYXKEYS.COLLECTION.REPORT_ACTIONS}${transactionThreadReportID}`,
            value: {
                [createdReportAction.reportActionID]: {
                    errors: ErrorUtils.getMicroSecondOnyxErrorWithTranslationKey('iou.error.genericHoldExpenseFailureMessage'),
                },
            },
        });
    });

    const transactionReportID = Object.values(allReportActions?.[`${ONYXKEYS.COLLECTION.REPORT_ACTIONS}${params.reportID}`] ?? {})?.find(
        (reportAction): reportAction is ReportAction<typeof CONST.REPORT.ACTIONS.TYPE.IOU> => {
            if (!ReportActionsUtils.isMoneyRequestAction(reportAction)) {
                return false;
            }
            const message = ReportActionsUtils.getOriginalMessage(reportAction);
            if (!message?.IOUTransactionID) {
                return false;
            }
            return params.transactionID === message.IOUTransactionID;
        },
    )?.childReportID;

    const optimisticReportAction = ReportUtils.buildOptimisticDismissedViolationReportAction({
        reason: 'manual',
        violationName: CONST.VIOLATIONS.DUPLICATED_TRANSACTION,
    });

    const optimisticReportActionData: OnyxUpdate = {
        onyxMethod: Onyx.METHOD.MERGE,
        key: `${ONYXKEYS.COLLECTION.REPORT_ACTIONS}${transactionReportID}`,
        value: {
            [optimisticReportAction.reportActionID]: optimisticReportAction,
        },
    };

    const failureReportActionData: OnyxUpdate = {
        onyxMethod: Onyx.METHOD.MERGE,
        key: `${ONYXKEYS.COLLECTION.REPORT_ACTIONS}${transactionReportID}`,
        value: {
            [optimisticReportAction.reportActionID]: null,
        },
    };

    const optimisticData: OnyxUpdate[] = [];
    const failureData: OnyxUpdate[] = [];

    optimisticData.push(optimisticTransactionData, ...optimisticTransactionViolations, ...optimisticHoldActions, optimisticReportActionData);
    failureData.push(failureTransactionData, ...failureTransactionViolations, ...failureHoldActions, failureReportActionData);
    const {reportID, transactionIDList, receiptID, ...otherParams} = params;

    const parameters: TransactionResolveParams = {
        ...otherParams,
        reportActionIDList,
        transactionIDList: orderedTransactionIDList,
        optimisticReportActionID: optimisticReportAction.reportActionID,
    };

    API.write(WRITE_COMMANDS.TRANSACTION_RESOLVE, parameters, {optimisticData, failureData});
}

export {
    adjustRemainingSplitShares,
    approveMoneyRequest,
    canApproveIOU,
    cancelPayment,
    canIOUBePaid,
    cleanUpMoneyRequest,
    clearMoneyRequest,
    completeSplitBill,
    createDistanceRequest,
    createDraftTransaction,
    deleteMoneyRequest,
    deleteTrackExpense,
    detachReceipt,
    dismissHoldUseExplanation,
    editMoneyRequest,
    getIOURequestPolicyID,
    initMoneyRequest,
    navigateToStartStepIfScanFileCannotBeRead,
    completePaymentOnboarding,
    payInvoice,
    payMoneyRequest,
    putOnHold,
    replaceReceipt,
    requestMoney,
    resetSplitShares,
    savePreferredPaymentMethod,
    sendInvoice,
    sendMoneyElsewhere,
    sendMoneyWithWallet,
    setCustomUnitRateID,
    setDraftSplitTransaction,
    setIndividualShare,
    setMoneyRequestAmount,
    setMoneyRequestBillable,
    setMoneyRequestCategory,
    setMoneyRequestCreated,
    setMoneyRequestCurrency,
    setMoneyRequestDescription,
    setMoneyRequestDistanceRate,
    setMoneyRequestMerchant,
    setMoneyRequestParticipants,
    setMoneyRequestParticipantsFromReport,
    setMoneyRequestPendingFields,
    setMoneyRequestReceipt,
    setMoneyRequestTag,
    setMoneyRequestTaxAmount,
    setMoneyRequestTaxRate,
    setSplitPayer,
    setSplitShares,
    splitBill,
    splitBillAndOpenReport,
    startMoneyRequest,
    startSplitBill,
    submitReport,
    trackExpense,
    unapproveExpenseReport,
    unholdRequest,
    updateMoneyRequestAmountAndCurrency,
    updateMoneyRequestBillable,
    updateMoneyRequestCategory,
    updateMoneyRequestDate,
    updateMoneyRequestDescription,
    updateMoneyRequestDistance,
    updateMoneyRequestDistanceRate,
    updateMoneyRequestMerchant,
    updateMoneyRequestTag,
    updateMoneyRequestTaxAmount,
    updateMoneyRequestTaxRate,
    mergeDuplicates,
<<<<<<< HEAD
    resolveDuplicates,
=======
    prepareToCleanUpMoneyRequest,
>>>>>>> 336e4782
};
export type {GPSPoint as GpsPoint, IOURequestType};<|MERGE_RESOLUTION|>--- conflicted
+++ resolved
@@ -8323,10 +8323,7 @@
     updateMoneyRequestTaxAmount,
     updateMoneyRequestTaxRate,
     mergeDuplicates,
-<<<<<<< HEAD
     resolveDuplicates,
-=======
     prepareToCleanUpMoneyRequest,
->>>>>>> 336e4782
 };
 export type {GPSPoint as GpsPoint, IOURequestType};